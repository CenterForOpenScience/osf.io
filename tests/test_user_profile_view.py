#!/usr/bin/env python3
"""Views tests for the OSF."""
from hashlib import md5
from unittest import mock
import pytest
from rest_framework import status as http_status

from addons.github.tests.factories import GitHubAccountFactory
from framework.celery_tasks import handlers
from osf.external.spam import tasks as spam_tasks
from osf.models import (
    NotableDomain
)
from osf_tests.factories import (
    fake_email,
    ApiOAuth2ApplicationFactory,
    ApiOAuth2PersonalTokenFactory,
    AuthUserFactory,
<<<<<<< HEAD
    CollectionFactory,
    CommentFactory,
    NodeFactory,
    PreprintFactory,
    PreprintProviderFactory,
    PrivateLinkFactory,
    ProjectFactory,
    ProjectWithAddonFactory,
    RegistrationProviderFactory,
    UserFactory,
    UnconfirmedUserFactory,
    UnregUserFactory,
=======
>>>>>>> 61a072fa
    RegionFactory,
)
from tests.base import (
    fake,
    OsfTestCase,
)
from website import mailchimp_utils
from website.settings import MAILCHIMP_GENERAL_LIST
from website.util import api_url_for, web_url_for
<<<<<<< HEAD
from website.util import rubeus
from website.util.metrics import OsfSourceTags, OsfClaimedTags, provider_source_tag, provider_claimed_tag
from conftest import start_mock_send_grid
=======
>>>>>>> 61a072fa


@pytest.mark.enable_enqueue_task
@pytest.mark.enable_implicit_clean
class TestUserProfile(OsfTestCase):

    def setUp(self):
        super().setUp()
        self.user = AuthUserFactory()

    def test_unserialize_social(self):
        url = api_url_for('unserialize_social')
        payload = {
            'profileWebsites': ['http://frozen.pizza.com/reviews'],
            'twitter': 'howtopizza',
            'github': 'frozenpizzacode',
        }
        with mock.patch.object(spam_tasks.requests, 'head'):
            resp = self.app.put(
                url,
                json=payload,
                auth=self.user.auth,
            )

        self.user.reload()
        for key, value in payload.items():
            assert self.user.social[key] == value
        assert self.user.social['researcherId'] is None

        assert NotableDomain.objects.all()
        assert NotableDomain.objects.get(domain='frozen.pizza.com')

    # Regression test for help-desk ticket
    def test_making_email_primary_is_not_case_sensitive(self):
        user = AuthUserFactory(username='fred@queen.test')
        # make confirmed email have different casing
        email = user.emails.first()
        email.address = email.address.capitalize()
        email.save()
        url = api_url_for('update_user')
        res = self.app.put(
            url,
            json={'id': user._id, 'emails': [{'address': 'fred@queen.test', 'primary': True, 'confirmed': True}]},
            auth=user.auth
        )
        assert res.status_code == 200

    def test_unserialize_social_validation_failure(self):
        url = api_url_for('unserialize_social')
        # profileWebsites URL is invalid
        payload = {
            'profileWebsites': ['http://goodurl.com', 'http://invalidurl'],
            'twitter': 'howtopizza',
            'github': 'frozenpizzacode',
        }
        res = self.app.put(
            url,
            json=payload,
            auth=self.user.auth,

        )
        assert res.status_code == 400
        assert res.json['message_long'] == 'Invalid personal URL.'

    def test_serialize_social_editable(self):
        self.user.social['twitter'] = 'howtopizza'
        self.user.social['profileWebsites'] = ['http://www.cos.io', 'http://www.osf.io', 'http://www.wordup.com']
        with mock.patch.object(spam_tasks.requests, 'head'):
            self.user.save()
        url = api_url_for('serialize_social')
        res = self.app.get(
            url,
            auth=self.user.auth,
        )
        assert res.json.get('twitter') == 'howtopizza'
        assert res.json.get('profileWebsites') == ['http://www.cos.io', 'http://www.osf.io', 'http://www.wordup.com']
        assert res.json.get('github') is None
        assert res.json['editable']

    def test_serialize_social_not_editable(self):
        user2 = AuthUserFactory()
        self.user.social['twitter'] = 'howtopizza'
        self.user.social['profileWebsites'] = ['http://www.cos.io', 'http://www.osf.io', 'http://www.wordup.com']
        with mock.patch.object(spam_tasks.requests, 'head'):
            self.user.save()
        url = api_url_for('serialize_social', uid=self.user._id)
        with mock.patch.object(spam_tasks.requests, 'head'):
            res = self.app.get(
                url,
                auth=user2.auth,
            )
        assert res.json.get('twitter') == 'howtopizza'
        assert res.json.get('profileWebsites') == ['http://www.cos.io', 'http://www.osf.io', 'http://www.wordup.com']
        assert res.json.get('github') is None
        assert not res.json['editable']

    def test_serialize_social_addons_editable(self):
        self.user.add_addon('github')
        github_account = GitHubAccountFactory()
        github_account.save()
        self.user.external_accounts.add(github_account)
        self.user.save()
        url = api_url_for('serialize_social')
        res = self.app.get(
            url,
            auth=self.user.auth,
        )
        assert res.json['addons']['github'] == 'abc'

    def test_serialize_social_addons_not_editable(self):
        user2 = AuthUserFactory()
        self.user.add_addon('github')
        github_account = GitHubAccountFactory()
        github_account.save()
        self.user.external_accounts.add(github_account)
        self.user.save()
        url = api_url_for('serialize_social', uid=self.user._id)
        res = self.app.get(
            url,
            auth=user2.auth,
        )
        assert 'addons' not in res.json

    def test_unserialize_and_serialize_jobs(self):
        jobs = [{
            'institution': 'an institution',
            'department': 'a department',
            'title': 'a title',
            'startMonth': 'January',
            'startYear': '2001',
            'endMonth': 'March',
            'endYear': '2001',
            'ongoing': False,
        }, {
            'institution': 'another institution',
            'department': None,
            'title': None,
            'startMonth': 'May',
            'startYear': '2001',
            'endMonth': None,
            'endYear': None,
            'ongoing': True,
        }]
        payload = {'contents': jobs}
        url = api_url_for('unserialize_jobs')
        self.app.put(url, json=payload, auth=self.user.auth)
        self.user.reload()
        assert len(self.user.jobs) == 2
        url = api_url_for('serialize_jobs')
        res = self.app.get(
            url,
            auth=self.user.auth,
        )
        for i, job in enumerate(jobs):
            assert job == res.json['contents'][i]

    def test_unserialize_and_serialize_schools(self):
        schools = [{
            'institution': 'an institution',
            'department': 'a department',
            'degree': 'a degree',
            'startMonth': 1,
            'startYear': '2001',
            'endMonth': 5,
            'endYear': '2001',
            'ongoing': False,
        }, {
            'institution': 'another institution',
            'department': None,
            'degree': None,
            'startMonth': 5,
            'startYear': '2001',
            'endMonth': None,
            'endYear': None,
            'ongoing': True,
        }]
        payload = {'contents': schools}
        url = api_url_for('unserialize_schools')
        self.app.put(url, json=payload, auth=self.user.auth)
        self.user.reload()
        assert len(self.user.schools) == 2
        url = api_url_for('serialize_schools')
        res = self.app.get(
            url,
            auth=self.user.auth,
        )
        for i, job in enumerate(schools):
            assert job == res.json['contents'][i]

    @mock.patch('osf.models.user.OSFUser.check_spam')
    def test_unserialize_jobs(self, mock_check_spam):
        jobs = [
            {
                'institution': fake.company(),
                'department': fake.catch_phrase(),
                'title': fake.bs(),
                'startMonth': 5,
                'startYear': '2013',
                'endMonth': 3,
                'endYear': '2014',
                'ongoing': False,
            }
        ]
        payload = {'contents': jobs}
        url = api_url_for('unserialize_jobs')
        res = self.app.put(url, json=payload, auth=self.user.auth)
        assert res.status_code == 200
        self.user.reload()
        # jobs field is updated
        assert self.user.jobs == jobs
        assert mock_check_spam.called

    def test_unserialize_names(self):
        fake_fullname_w_spaces = f'    {fake.name()}    '
        names = {
            'full': fake_fullname_w_spaces,
            'given': 'Tea',
            'middle': 'Gray',
            'family': 'Pot',
            'suffix': 'Ms.',
        }
        url = api_url_for('unserialize_names')
        res = self.app.put(url, json=names, auth=self.user.auth)
        assert res.status_code == 200
        self.user.reload()
        # user is updated
        assert self.user.fullname == fake_fullname_w_spaces.strip()
        assert self.user.given_name == names['given']
        assert self.user.middle_names == names['middle']
        assert self.user.family_name == names['family']
        assert self.user.suffix == names['suffix']

    @mock.patch('osf.models.user.OSFUser.check_spam')
    def test_unserialize_schools(self, mock_check_spam):
        schools = [
            {
                'institution': fake.company(),
                'department': fake.catch_phrase(),
                'degree': fake.bs(),
                'startMonth': 5,
                'startYear': '2013',
                'endMonth': 3,
                'endYear': '2014',
                'ongoing': False,
            }
        ]
        payload = {'contents': schools}
        url = api_url_for('unserialize_schools')
        res = self.app.put(url, json=payload, auth=self.user.auth)
        assert res.status_code == 200
        self.user.reload()
        # schools field is updated
        assert self.user.schools == schools
        assert mock_check_spam.called

    @mock.patch('osf.models.user.OSFUser.check_spam')
    def test_unserialize_jobs_valid(self, mock_check_spam):
        jobs = [
            {
                'institution': fake.company(),
                'department': fake.catch_phrase(),
                'title': fake.bs(),
                'startMonth': 5,
                'startYear': '2013',
                'endMonth': 3,
                'endYear': '2014',
                'ongoing': False,
            }
        ]
        payload = {'contents': jobs}
        url = api_url_for('unserialize_jobs')
        res = self.app.put(url, json=payload, auth=self.user.auth)
        assert res.status_code == 200
        assert mock_check_spam.called

    def test_update_user_timezone(self):
        assert self.user.timezone == 'Etc/UTC'
        payload = {'timezone': 'America/New_York', 'id': self.user._id}
        url = api_url_for('update_user', uid=self.user._id)
        self.app.put(url, json=payload, auth=self.user.auth)
        self.user.reload()
        assert self.user.timezone == 'America/New_York'

    def test_update_user_locale(self):
        assert self.user.locale == 'en_US'
        payload = {'locale': 'de_DE', 'id': self.user._id}
        url = api_url_for('update_user', uid=self.user._id)
        self.app.put(url, json=payload, auth=self.user.auth)
        self.user.reload()
        assert self.user.locale == 'de_DE'

    def test_update_user_locale_none(self):
        assert self.user.locale == 'en_US'
        payload = {'locale': None, 'id': self.user._id}
        url = api_url_for('update_user', uid=self.user._id)
        self.app.put(url, json=payload, auth=self.user.auth)
        self.user.reload()
        assert self.user.locale == 'en_US'

    def test_update_user_locale_empty_string(self):
        assert self.user.locale == 'en_US'
        payload = {'locale': '', 'id': self.user._id}
        url = api_url_for('update_user', uid=self.user._id)
        self.app.put(url, json=payload, auth=self.user.auth)
        self.user.reload()
        assert self.user.locale == 'en_US'

    def test_cannot_update_user_without_user_id(self):
        user1 = AuthUserFactory()
        url = api_url_for('update_user')
        header = {'emails': [{'address': user1.username}]}
        res = self.app.put(url, json=header, auth=user1.auth)
        assert res.status_code == 400
        assert res.json['message_long'] == '"id" is required'

    def test_add_emails_return_emails(self):
        user1 = AuthUserFactory()
        url = api_url_for('update_user')
        email = 'test@cos.io'
        header = {'id': user1._id,
                  'emails': [{'address': user1.username, 'primary': True, 'confirmed': True},
                             {'address': email, 'primary': False, 'confirmed': False}
                  ]}
        res = self.app.put(url, json=header, auth=user1.auth)
        assert res.status_code == 200
        assert 'emails' in res.json['profile']
        assert len(res.json['profile']['emails']) == 2

    def test_resend_confirmation_return_emails(self):
        user1 = AuthUserFactory()
        url = api_url_for('resend_confirmation')
        email = 'test@cos.io'
        header = {'id': user1._id,
                  'email': {'address': email, 'primary': False, 'confirmed': False}
                  }
        res = self.app.put(url, json=header, auth=user1.auth)
        assert res.status_code == 200
        assert 'emails' in res.json['profile']
        assert len(res.json['profile']['emails']) == 2

    @mock.patch('website.mailchimp_utils.get_mailchimp_api')
    def test_update_user_mailing_lists(self, mock_get_mailchimp_api):
        email = fake_email()
        email_hash = md5(email.lower().encode()).hexdigest()
        self.user.emails.create(address=email)
        list_name = MAILCHIMP_GENERAL_LIST
        self.user.mailchimp_mailing_lists[list_name] = True
        self.user.save()
        user_hash = md5(self.user.username.lower().encode()).hexdigest()

        mock_client = mock.MagicMock()
        mock_get_mailchimp_api.return_value = mock_client
        mock_client.lists.get.return_value = {'id': 1, 'list_name': list_name}
        list_id = mailchimp_utils.get_list_id_from_name(list_name)

        url = api_url_for('update_user', uid=self.user._id)
        emails = [
            {'address': self.user.username, 'primary': False, 'confirmed': True},
            {'address': email, 'primary': True, 'confirmed': True}]
        payload = {'locale': '', 'id': self.user._id, 'emails': emails}
        self.app.put(url, json=payload, auth=self.user.auth)
        # the test app doesn't have celery handlers attached, so we need to call this manually.
        handlers.celery_teardown_request()

        assert mock_client.lists.members.delete.called
        mock_client.lists.members.delete.assert_called_with(
            list_id=list_id,
            subscriber_hash=user_hash
        )
        mock_client.lists.members.create_or_update.assert_called_with(
            list_id=list_id,
            subscriber_hash=email_hash,
            data={
                'status': 'subscribed',
                'status_if_new': 'subscribed',
                'email_address': email,
                'merge_fields': {
                    'FNAME': self.user.given_name,
                    'LNAME': self.user.family_name
                }
            }
        )
        handlers.celery_teardown_request()

    @mock.patch('website.mailchimp_utils.get_mailchimp_api')
    def test_unsubscribe_mailchimp_not_called_if_user_not_subscribed(self, mock_get_mailchimp_api):
        email = fake_email()
        self.user.emails.create(address=email)
        list_name = MAILCHIMP_GENERAL_LIST
        self.user.mailchimp_mailing_lists[list_name] = False
        self.user.save()

        mock_client = mock.MagicMock()
        mock_get_mailchimp_api.return_value = mock_client
        mock_client.lists.get.return_value = {'id': 1, 'list_name': list_name}

        url = api_url_for('update_user', uid=self.user._id)
        emails = [
            {'address': self.user.username, 'primary': False, 'confirmed': True},
            {'address': email, 'primary': True, 'confirmed': True}]
        payload = {'locale': '', 'id': self.user._id, 'emails': emails}
        self.app.put(url, json=payload, auth=self.user.auth)

        assert mock_client.lists.members.delete.call_count == 0
        assert mock_client.lists.members.create_or_update.call_count == 0
        handlers.celery_teardown_request()

    def test_user_update_region(self):
        user_settings = self.user.get_addon('osfstorage')
        assert user_settings.default_region_id == 1

        url = '/api/v1/profile/region/'
        auth = self.user.auth
        region = RegionFactory(name='Frankfort', _id='eu-central-1')
        payload = {'region_id': 'eu-central-1'}

        res = self.app.put(url, json=payload, auth=auth)
        user_settings.reload()
        assert user_settings.default_region_id == region.id

    def test_user_update_region_missing_region_id_key(self):
        url = '/api/v1/profile/region/'
        auth = self.user.auth
        region = RegionFactory(name='Frankfort', _id='eu-central-1')
        payload = {'bad_key': 'eu-central-1'}

        res = self.app.put(url, json=payload, auth=auth)
        assert res.status_code == 400

    def test_user_update_region_missing_bad_region(self):
        url = '/api/v1/profile/region/'
        auth = self.user.auth
        payload = {'region_id': 'bad-region-1'}

        res = self.app.put(url, json=payload, auth=auth)
        assert res.status_code == 404

class TestUserProfileApplicationsPage(OsfTestCase):

    def setUp(self):
        super().setUp()
        self.user = AuthUserFactory()
        self.user2 = AuthUserFactory()

        self.platform_app = ApiOAuth2ApplicationFactory(owner=self.user)
        self.detail_url = web_url_for('oauth_application_detail', client_id=self.platform_app.client_id)

    def test_non_owner_cant_access_detail_page(self):
        res = self.app.get(self.detail_url, auth=self.user2.auth)
        assert res.status_code == http_status.HTTP_403_FORBIDDEN

    def test_owner_cant_access_deleted_application(self):
        self.platform_app.is_active = False
        self.platform_app.save()
        res = self.app.get(self.detail_url, auth=self.user.auth)
        assert res.status_code == http_status.HTTP_410_GONE

    def test_owner_cant_access_nonexistent_application(self):
        url = web_url_for('oauth_application_detail', client_id='nonexistent')
        res = self.app.get(url, auth=self.user.auth)
        assert res.status_code == http_status.HTTP_404_NOT_FOUND

    def test_url_has_not_broken(self):
        assert self.platform_app.url == self.detail_url


class TestUserProfileTokensPage(OsfTestCase):

    def setUp(self):
        super().setUp()
        self.user = AuthUserFactory()
        self.token = ApiOAuth2PersonalTokenFactory()
        self.detail_url = web_url_for('personal_access_token_detail', _id=self.token._id)

    def test_url_has_not_broken(self):
        assert self.token.url == self.detail_url


class TestUserAccount(OsfTestCase):

    def setUp(self):
        super().setUp()
        self.user = AuthUserFactory()
        self.user.set_password('password')
        self.user.auth = (self.user.username, 'password')
        self.user.save()

        self.mock_send_grid = start_mock_send_grid(self)

    def test_password_change_valid(self,
                                   old_password='password',
                                   new_password='Pa$$w0rd',
                                   confirm_password='Pa$$w0rd'):
        url = web_url_for('user_account_password')
        post_data = {
            'old_password': old_password,
            'new_password': new_password,
            'confirm_password': confirm_password,
        }
        res = self.app.post(url, data=post_data, auth=(self.user.username, old_password))
        assert res.status_code == 302
        res = self.app.post(url, data=post_data, auth=(self.user.username, new_password), follow_redirects=True)
        assert res.status_code == 200
        self.user.reload()
        assert self.user.check_password(new_password)

    @mock.patch('website.profile.views.push_status_message')
    def test_user_account_password_reset_query_params(self, mock_push_status_message):
        url = web_url_for('user_account') + '?password_reset=True'
        res = self.app.get(url, auth=self.user.auth)
        assert mock_push_status_message.called
        assert 'Password updated successfully' in mock_push_status_message.mock_calls[0][1][0]

    @mock.patch('website.profile.views.push_status_message')
    def test_password_change_invalid(self, mock_push_status_message, old_password='', new_password='',
                                     confirm_password='', error_message='Old password is invalid'):
        url = web_url_for('user_account_password')
        post_data = {
            'old_password': old_password,
            'new_password': new_password,
            'confirm_password': confirm_password,
        }
        res = self.app.post(url, data=post_data, auth=self.user.auth)
        assert res.status_code == 302
        res = self.app.post(url, data=post_data, auth=self.user.auth, follow_redirects=True)
        assert res.status_code == 200
        self.user.reload()
        assert not self.user.check_password(new_password)
        assert mock_push_status_message.called
        error_strings = [e[1][0] for e in mock_push_status_message.mock_calls]
        assert error_message in error_strings

    @mock.patch('website.profile.views.push_status_message')
    def test_password_change_rate_limiting(self, mock_push_status_message):
        assert self.user.change_password_last_attempt is None
        assert self.user.old_password_invalid_attempts == 0
        url = web_url_for('user_account_password')
        post_data = {
            'old_password': 'invalid old password',
            'new_password': 'this is a new password',
            'confirm_password': 'this is a new password',
        }
        res = self.app.post(url, data=post_data, auth=self.user.auth, follow_redirects=True)
        self.user.reload()
        assert self.user.change_password_last_attempt is not None
        assert self.user.old_password_invalid_attempts == 1
        assert res.status_code == 200
        # Make a second request
        res = self.app.post(url, data=post_data, auth=self.user.auth)
        assert len( mock_push_status_message.mock_calls) == 2
        assert 'Old password is invalid' == mock_push_status_message.mock_calls[1][1][0]
        self.user.reload()
        assert self.user.change_password_last_attempt is not None
        assert self.user.old_password_invalid_attempts == 2

        # Make a third request
        res = self.app.post(url, data=post_data, auth=self.user.auth)
        assert len(mock_push_status_message.mock_calls) == 3
        assert 'Old password is invalid' == mock_push_status_message.mock_calls[2][1][0]
        self.user.reload()
        assert self.user.change_password_last_attempt is not None
        assert self.user.old_password_invalid_attempts == 3

        # Make a fourth request
        res = self.app.post(url, data=post_data, auth=self.user.auth)
        assert mock_push_status_message.called
        error_strings = mock_push_status_message.mock_calls[3][2]
        assert 'Too many failed attempts' in error_strings['message']
        self.user.reload()
        # Too many failed requests within a short window.  Throttled.
        assert self.user.change_password_last_attempt is not None
        assert self.user.old_password_invalid_attempts == 3

    @mock.patch('website.profile.views.push_status_message')
    def test_password_change_rate_limiting_not_imposed_if_old_password_correct(self, mock_push_status_message):
        assert self.user.change_password_last_attempt is None
        assert self.user.old_password_invalid_attempts == 0
        url = web_url_for('user_account_password')
        post_data = {
            'old_password': 'password',
            'new_password': 'short',
            'confirm_password': 'short',
        }
        res = self.app.post(url, data=post_data, auth=self.user.auth, follow_redirects=True)
        self.user.reload()
        assert self.user.change_password_last_attempt is None
        assert self.user.old_password_invalid_attempts == 0
        assert res.status_code == 200
        # Make a second request
        res = self.app.post(url, data=post_data, auth=self.user.auth, follow_redirects=True)
        assert len(mock_push_status_message.mock_calls) == 2
        assert 'Password should be at least eight characters' == mock_push_status_message.mock_calls[1][1][0]
        self.user.reload()
        assert self.user.change_password_last_attempt is None
        assert self.user.old_password_invalid_attempts == 0

        # Make a third request
        res = self.app.post(url, data=post_data, auth=self.user.auth, follow_redirects=True)
        assert len(mock_push_status_message.mock_calls) == 3
        assert 'Password should be at least eight characters' == mock_push_status_message.mock_calls[2][1][0]
        self.user.reload()
        assert self.user.change_password_last_attempt is None
        assert self.user.old_password_invalid_attempts == 0

        # Make a fourth request
        res = self.app.post(url, data=post_data, auth=self.user.auth, follow_redirects=True)
        assert mock_push_status_message.called
        assert len(mock_push_status_message.mock_calls) == 4
        assert 'Password should be at least eight characters' == mock_push_status_message.mock_calls[3][1][0]
        self.user.reload()
        assert self.user.change_password_last_attempt is None
        assert self.user.old_password_invalid_attempts == 0

    @mock.patch('website.profile.views.push_status_message')
    def test_old_password_invalid_attempts_reset_if_password_successfully_reset(self, mock_push_status_message):
        assert self.user.change_password_last_attempt is None
        assert self.user.old_password_invalid_attempts == 0
        url = web_url_for('user_account_password')
        post_data = {
            'old_password': 'invalid old password',
            'new_password': 'this is a new password',
            'confirm_password': 'this is a new password',
        }
        correct_post_data = {
            'old_password': 'password',
            'new_password': 'thisisanewpassword',
            'confirm_password': 'thisisanewpassword',
        }
        res = self.app.post(url, data=post_data, auth=self.user.auth, follow_redirects=True)
        assert len(mock_push_status_message.mock_calls) == 1
        assert 'Old password is invalid' == mock_push_status_message.mock_calls[0][1][0]
        self.user.reload()
        assert self.user.change_password_last_attempt is not None
        assert self.user.old_password_invalid_attempts == 1
        assert res.status_code == 200

        # Make a second request that successfully changes password
        res = self.app.post(url, data=correct_post_data, auth=self.user.auth)
        self.user.reload()
        assert self.user.change_password_last_attempt is not None
        assert self.user.old_password_invalid_attempts == 0

    def test_password_change_invalid_old_password(self):
        self.test_password_change_invalid(
            old_password='invalid old password',
            new_password='new password',
            confirm_password='new password',
            error_message='Old password is invalid',
        )

    def test_password_change_invalid_confirm_password(self):
        self.test_password_change_invalid(
            old_password='password',
            new_password='new password',
            confirm_password='invalid confirm password',
            error_message='Password does not match the confirmation',
        )

    def test_password_change_invalid_new_password_length(self):
        self.test_password_change_invalid(
            old_password='password',
            new_password='1234567',
            confirm_password='1234567',
            error_message='Password should be at least eight characters',
        )

    def test_password_change_valid_new_password_length(self):
        self.test_password_change_valid(
            old_password='password',
            new_password='12345678',
            confirm_password='12345678',
        )

    def test_password_change_invalid_blank_password(self, old_password='', new_password='', confirm_password=''):
        self.test_password_change_invalid(
            old_password=old_password,
            new_password=new_password,
            confirm_password=confirm_password,
            error_message='Passwords cannot be blank',
        )

    def test_password_change_invalid_empty_string_new_password(self):
        self.test_password_change_invalid_blank_password('password', '', 'new password')

    def test_password_change_invalid_blank_new_password(self):
        self.test_password_change_invalid_blank_password('password', '      ', 'new password')

    def test_password_change_invalid_empty_string_confirm_password(self):
        self.test_password_change_invalid_blank_password('password', 'new password', '')

    def test_password_change_invalid_blank_confirm_password(self):
        self.test_password_change_invalid_blank_password('password', 'new password', '      ')

    @mock.patch('website.mails.settings.USE_EMAIL', True)
    @mock.patch('website.mails.settings.USE_CELERY', False)
    def test_user_cannot_request_account_export_before_throttle_expires(self):
        url = api_url_for('request_export')
        self.app.post(url, auth=self.user.auth)
        assert self.mock_send_grid.called
        res = self.app.post(url, auth=self.user.auth)
        assert res.status_code == 400
        assert self.mock_send_grid.call_count == 1

    def test_get_unconfirmed_emails_exclude_external_identity(self):
        external_identity = {
            'service': {
                'AFI': 'LINK'
            }
        }
        self.user.add_unconfirmed_email('james@steward.com')
        self.user.add_unconfirmed_email('steward@james.com', external_identity=external_identity)
        self.user.save()
        unconfirmed_emails = self.user.get_unconfirmed_emails_exclude_external_identity()
        assert 'james@steward.com' in unconfirmed_emails
        assert 'steward@james.com'not in unconfirmed_emails<|MERGE_RESOLUTION|>--- conflicted
+++ resolved
@@ -16,21 +16,6 @@
     ApiOAuth2ApplicationFactory,
     ApiOAuth2PersonalTokenFactory,
     AuthUserFactory,
-<<<<<<< HEAD
-    CollectionFactory,
-    CommentFactory,
-    NodeFactory,
-    PreprintFactory,
-    PreprintProviderFactory,
-    PrivateLinkFactory,
-    ProjectFactory,
-    ProjectWithAddonFactory,
-    RegistrationProviderFactory,
-    UserFactory,
-    UnconfirmedUserFactory,
-    UnregUserFactory,
-=======
->>>>>>> 61a072fa
     RegionFactory,
 )
 from tests.base import (
@@ -40,12 +25,6 @@
 from website import mailchimp_utils
 from website.settings import MAILCHIMP_GENERAL_LIST
 from website.util import api_url_for, web_url_for
-<<<<<<< HEAD
-from website.util import rubeus
-from website.util.metrics import OsfSourceTags, OsfClaimedTags, provider_source_tag, provider_claimed_tag
-from conftest import start_mock_send_grid
-=======
->>>>>>> 61a072fa
 
 
 @pytest.mark.enable_enqueue_task
