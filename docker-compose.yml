# Reference README-docker-compose.md for instructions.

version: '3.5'

volumes:
  redis_data_vol:
    external: false
  postgres_data_vol:
    external: false
  gv_requirements_vol:
    external: false
  mongo_data_vol:
    external: false
  elasticsearch_data_vol:
    external: false
  elasticsearch6_data_vol:
    external: false
  rabbitmq_vol:
    external: false
  ember_osf_web_dist_vol:
    external: false
  preprints_dist_vol:
    external: false
  reviews_dist_vol:
    external: false
  mfr_requirements_vol:
    external: false
  mfr_requirements_local_bin_vol:
    external: false
  wb_requirements_vol:
    external: false
  wb_requirements_local_bin_vol:
    external: false
  wb_tmp_vol:
    external: false
  osfstoragecache_vol:
    external: false
  osf_requirements_3_12_vol:
    external: false
  osf_node_modules_vol:
    external: false
  osf_bower_components_vol:
    external: false
  osf_admin_node_modules_vol:
    external: false
  osf_admin_bower_components_vol:
    external: false

services:

  ###################
  # Shared Services #
  ###################

  redis:
    image: redis:7.0.9
    restart: unless-stopped
    ports:
    - 6379:6379
    volumes:
      - redis_data_vol:/data

  elasticsearch:
    platform: linux/amd64
    image: elasticsearch:2
    ports:
      - 9200:9200
    volumes:
      - elasticsearch_data_vol:/usr/share/elasticsearch/data
    stdin_open: true

  # Temporary: Remove when we've upgraded to ES6
  elasticsearch6:
    image: docker.elastic.co/elasticsearch/elasticsearch:6.3.1
    ports:
      - 9201:9200
    volumes:
      - elasticsearch6_data_vol:/usr/share/elasticsearch/data
    stdin_open: true

  postgres:
<<<<<<< HEAD
    image: postgres:15.4
=======
    image: postgres:9.6
    command:
      - /bin/bash
      - -c
      - echo "$$POSTGRES_INITDB" > /docker-entrypoint-initdb.d/commands.sh &&
        echo "$$POSTGRES_INITDB_SQL" > /docker-entrypoint-initdb.d/commands.sql &&
        chmod +x /docker-entrypoint-initdb.d/commands.sh &&
        /docker-entrypoint.sh postgres
>>>>>>> 34d56414
    ports:
      - 5432:5432
    environment:
      POSTGRES_DB: osf
      POSTGRES_HOST_AUTH_METHOD: trust
      POSTGRES_INITDB_SQL: |
        SELECT 'CREATE DATABASE gravyvalet' WHERE NOT EXISTS (SELECT FROM pg_database WHERE datname = 'gravyvalet')\gexec
      POSTGRES_INITDB: |
        sed -i -e 's/max_connections.*/max_connections = 5000/' /var/lib/postgresql/data/postgresql.conf
        sed -i -e 's/#log_min_duration_statement = .*/log_min_duration_statement = 0/' /var/lib/postgresql/data/postgresql.conf
    volumes:
      - "${POSTGRES_DATA_VOL:-postgres_data_vol}:/var/lib/postgresql/data/"
    stdin_open: true

  mongo:
    image: mongo:3.4
    command:
      - /bin/bash
      - -c
      - openssl req -newkey rsa:2048 -new -x509 -days 9999 -nodes
          -subj "/C=US/ST=Virginia/L=Charlottesville/O=COS/OU=Test/CN=192.168.168.167"
          -out /etc/ssl/mongodb.crt -keyout /etc/ssl/mongodb.key &&
        cat /etc/ssl/mongodb.key /etc/ssl/mongodb.crt > /etc/ssl/mongodb.pem &&
        chown -R mongodb:mongodb /etc/ssl /data/db &&
        chmod -R 0600 /etc/ssl/* &&
        gosu mongodb mongod --sslMode requireSSL --sslDisabledProtocols=TLS1_0,TLS1_1 --sslPEMKeyFile /etc/ssl/mongodb.pem
    ports:
      - 27017:27017
    volumes:
      - mongo_data_vol:/data/db
    stdin_open: true

  rabbitmq:
    image: rabbitmq:3-management
    ports:
      - 5672:5672
      - 15672:15672
    volumes:
      - rabbitmq_vol:/var/lib/rabbitmq
    stdin_open: true

#  flower:
#    image: quay.io/centerforopenscience/osf:develop
#    command: python manage.py celery flower
#    depends_on:
#      - rabbitmq
#    ports:
#      - 5555:5555
#    environment:
#      BROKER_URL: amqp://guest:guest@rabbitmq:5672/

  #########################
  # Modular File Renderer #
  #########################

  mfr_requirements:
    image: quay.io/centerforopenscience/mfr:develop
    command:
      - /bin/bash
      - -c
      - invoke install --develop &&
        (python -m compileall /usr/local/lib/python3.5 || true) &&
        rm -Rf /python3.5/* &&
        cp -Rf -p /usr/local/lib/python3.5 /
    restart: 'no'
    volumes:
      - mfr_requirements_vol:/python3.5
      - mfr_requirements_local_bin_vol:/usr/local/bin

  mfr:
    image: quay.io/centerforopenscience/mfr:develop
    command: invoke server
    restart: unless-stopped
    ports:
      - 7778:7778
    env_file:
      - .docker-compose.mfr.env
    volumes:
      - mfr_requirements_vol:/usr/local/lib/python3.5
      - mfr_requirements_local_bin_vol:/usr/local/bin
      - wb_tmp_vol:/tmp
    stdin_open: true

  unoconv:
    image: centerforopenscience/unoconv
    environment:
      UNO_PATH: /usr/lib/libreoffice
    command:
      - /bin/bash
      - -c
      - /usr/bin/python3.7 /usr/local/bin/unoconv --listener --server=0.0.0.0 --port=2002 -vvv &&
        chmod -R 777 /tmp/mfrlocalcache
    restart: unless-stopped
    ports:
      - 2002:2002
    volumes:
      - wb_tmp_vol:/tmp
    stdin_open: true

  ###############
  # WaterButler #
  ###############

  wb_requirements:
    image: quay.io/centerforopenscience/wb:develop
    command:
      - /bin/bash
      - -c
      - invoke install --develop &&
        (python -m compileall /usr/local/lib/python3.6 || true) &&
        rm -Rf /python3.6/* &&
        cp -Rf -p /usr/local/lib/python3.6 /
    restart: 'no'
    volumes:
      - wb_requirements_vol:/python3.6
      - wb_requirements_local_bin_vol:/usr/local/bin

  wb:
    image: quay.io/centerforopenscience/wb:develop
    command: invoke server
    restart: unless-stopped
    ports:
      - 7777:7777
    env_file:
      - .docker-compose.wb.env
    volumes:
      - wb_requirements_vol:/usr/local/lib/python3.6
      - wb_requirements_local_bin_vol:/usr/local/bin
      - osfstoragecache_vol:/code/website/osfstoragecache
      - wb_tmp_vol:/tmp
    stdin_open: true

  wb_worker:
    image: quay.io/centerforopenscience/wb:develop
    command: invoke celery
    restart: unless-stopped
    depends_on:
      - wb
      - rabbitmq
    environment:
      C_FORCE_ROOT: 1
    env_file:
      - .docker-compose.wb.env
    volumes:
      - wb_requirements_vol:/usr/local/lib/python3.6
      - osfstoragecache_vol:/code/website/osfstoragecache
      - wb_tmp_vol:/tmp
    stdin_open: true

  # wb_flower:
  #   image: quay.io/centerforopenscience/wb:develop
  #   # Install flower here, instead of in WB repo, due to tornado version conflict
  #   command: [/bin/bash, -c, "pip install flower && celery flower -A waterbutler.tasks.app.app --port=5556 --broker=amqp://guest:guest@192.168.168.167:5672//"]
  #   depends_on:
  #     - rabbitmq
  #   # Use non-default port to avoid conflict with OSF flower
  #   ports:
  #     - 5556:5556

  ##################################
  # Central Authentication Service #
  ##################################

  fakecas:
    image: quay.io/centerforopenscience/fakecas:master
    command: fakecas -host=0.0.0.0:8080 -osfhost=localhost:5000 -dbaddress=postgres://postgres@postgres:5432/osf?sslmode=disable
    restart: unless-stopped
    ports:
      - 8080:8080
    depends_on:
      - postgres
    stdin_open: true


  #################
  # Ember OSF Web #
  #################

  ember_osf_web:
    image: quay.io/centerforopenscience/osf-web:develop-local
    command: yarn run start --path dist --host 0.0.0.0 --port 4200 --live-reload-port 41953
    restart: unless-stopped
    depends_on:
      - api
      - web
    environment:
      # Uncomment below to enable collections on ember
      # - COLLECTIONS_ENABLED=true
      - BACKEND=local
      - SHARE_BASE_URL=http://localhost:8003/
      - SHARE_API_URL=http://localhost:8003/api/v2
      - SHARE_SEARCH_URL=http://localhost:8003/api/v2/search/creativeworks/_search
    expose:
      - 4200
      - 41953
    ports:
      - 4200:4200
      - 41953:41953
    volumes:
      - ember_osf_web_dist_vol:/code/dist
    stdin_open: true

  #############
  # Preprints #
  #############

  preprints:
    image: quay.io/centerforopenscience/osf-preprints:develop-local
    command:
      - /bin/bash
      - -c
      - yarn --frozen-lockfile &&
       ./node_modules/.bin/bower install --allow-root --config.interactive=false &&
       yarn start --host 0.0.0.0 --port 4201 --live-reload-port 41954
    restart: unless-stopped
    depends_on:
      - api
      - web
    environment:
      - BACKEND=env
      - OSF_URL=http://localhost:5000/
      - OSF_API_URL=http://localhost:8000
      - OSF_MFR_URL=http://localhost:7778/
      - OSF_RENDER_URL=http://localhost:7778/render
      - OSF_FILE_URL=http://localhost:7777/
      - OSF_HELP_URL=http://localhost:5000/help
      - OSF_COOKIE_LOGIN_URL=http://localhost:8080/login
      - OSF_OAUTH_URL=http://localhost:8080/oauth2/profile
      - SHARE_BASE_URL=http://localhost:8003/
      - SHARE_API_URL=http://localhost:8003/api/v2/
      - SHARE_SEARCH_URL=http://localhost:8003/api/v2/search/creativeworks/_search
    expose:
      - 4201
      - 41954
    ports:
      - 4201:4201
      - 41954:41954
    volumes:
      - preprints_dist_vol:/code/dist
    stdin_open: true

  ###########
  # Reviews #
  ###########

  reviews:
    image: quay.io/centerforopenscience/osf-reviews:develop-local
    command:
      - /bin/bash
      - -c
      - yarn --frozen-lockfile &&
        yarn start --host 0.0.0.0 --port 4203 --live-reload-port 41956
    restart: unless-stopped
    depends_on:
      - api
      - web
    environment:
      - BACKEND=local
    expose:
      - 4203
      - 41956
    ports:
      - 4203:4203
      - 41956:41956
    volumes:
      - reviews_dist_vol:/code/dist
    stdin_open: true

  #######
  # OSF #
  #######

  requirements:
    image: quay.io/centerforopenscience/osf:develop
    # Need to allocate tty to be able to call invoke for requirements task
    tty: true
    command:
      - /bin/bash
      - -c
      - python -m venv /tmp/venv
        && /tmp/venv/bin/pip install poetry==1.8.0 &&
        /tmp/venv/bin/poetry install --no-root --without release --compile --sync &&
        rm -rf /python3.12/* &&
        cp -Rf -p /usr/local/lib/python3.12 /
    restart: 'no'
    environment:
      DJANGO_SETTINGS_MODULE: api.base.settings
    volumes:
      - ./:/code:cached
      - osf_requirements_3_12_vol:/python3.12

  assets:
    image: quay.io/centerforopenscience/osf:develop
    command: python3 -m invoke assets -dw
    restart: unless-stopped
    environment:
      DJANGO_SETTINGS_MODULE: api.base.settings
      LANG: en_US.UTF-8
    volumes:
      - ./:/code:cached
      - osf_requirements_3_12_vol:/usr/local/lib/python3.12
      - osf_bower_components_vol:/code/website/static/vendor/bower_components
      - osf_node_modules_vol:/code/node_modules
    stdin_open: true

  admin_assets:
    image: quay.io/centerforopenscience/osf:develop
    command: python3 -m invoke admin.assets -dw
    restart: unless-stopped
    environment:
      DJANGO_SETTINGS_MODULE: admin.base.settings
      LANG: en_US.UTF-8
    volumes:
      - ./:/code:cached
      - osf_requirements_3_12_vol:/usr/local/lib/python3.12
      - osf_node_modules_vol:/code/node_modules  # needed due to admin references of ../webpack.<...>.js configurations.
      - osf_bower_components_vol:/code/website/static/vendor/bower_components
      - osf_admin_bower_components_vol:/code/admin/static/vendor/bower_components
      - osf_admin_node_modules_vol:/code/admin/node_modules
    stdin_open: true

  sharejs:
    image: quay.io/centerforopenscience/sharejs:develop
    restart: unless-stopped
    ports:
      - 7007:7007
    depends_on:
      - mongo
      - web
    env_file:
      - .docker-compose.sharejs.env
    stdin_open: true

#  beat:
#    image: quay.io/centerforopenscience/osf:develop
#    command: invoke celery_beat
#    depends_on:
#      - postgres
#      - rabbitmq
#    environment:
#      C_FORCE_ROOT: 1
#      DJANGO_SETTINGS_MODULE: api.base.settings
#    env_file:
#      - .docker-compose.env
#    volumes:
#      - ./:/code
#      - osf_requirements_3_12_vol:/usr/local/lib/python3.12
#      - osf_bower_components_vol:/code/website/static/vendor/bower_components
#      - osf_node_modules_vol:/code/node_modules

  worker:
    image: quay.io/centerforopenscience/osf:develop
    command: python3 -m invoke celery-worker
    restart: unless-stopped
    depends_on:
      - postgres
      - rabbitmq
      - elasticsearch
    environment:
      C_FORCE_ROOT: 1
      DJANGO_SETTINGS_MODULE: api.base.settings
#      BROKER_URL: amqp://guest:guest@192.168.168.167:5671/
    env_file:
      - .docker-compose.env
    volumes:
      - ./:/code:cached
      - osf_requirements_3_12_vol:/usr/local/lib/python3.12/
      - osf_bower_components_vol:/code/website/static/vendor/bower_components
      - osf_node_modules_vol:/code/node_modules
#      - ./ssl/ca-chain.cert.pem:/etc/ssl/certs/ca-chain.cert.pem:ro
#      - ./ssl/celery-client.cert.pem:/etc/ssl/certs/worker.pem:ro
#      - ./ssl/celery-client.key.pem:/etc/ssl/private/worker.key:ro
    stdin_open: true

  admin:
    image: quay.io/centerforopenscience/osf:develop
    command: python3 -m invoke adminserver -h 0.0.0.0
    restart: unless-stopped
    environment:
      DJANGO_SETTINGS_MODULE: admin.base.settings
    ports:
      - 8001:8001
    depends_on:
      - postgres
      - rabbitmq
      - elasticsearch
    env_file:
      - .docker-compose.env
    stdin_open: true
    volumes:
      - ./:/code:cached
      - osf_requirements_3_12_vol:/usr/local/lib/python3.12/
      - osf_bower_components_vol:/code/website/static/vendor/bower_components
      - osf_node_modules_vol:/code/node_modules
      - osf_admin_bower_components_vol:/code/admin/static/vendor/bower_components
      - osf_admin_node_modules_vol:/code/admin/node_modules

  api:
    image: quay.io/centerforopenscience/osf:develop
    command: python3 -m invoke apiserver -h 0.0.0.0
    restart: unless-stopped
    ports:
      - 8000:8000
    depends_on:
      - postgres
      - rabbitmq
      - elasticsearch
      - redis
    environment:
      DJANGO_SETTINGS_MODULE: api.base.settings
    env_file:
      - .docker-compose.env
    volumes:
      - ./:/code:cached
      - osf_requirements_3_12_vol:/usr/local/lib/python3.12/
      - osf_bower_components_vol:/code/website/static/vendor/bower_components
      - osf_node_modules_vol:/code/node_modules
    stdin_open: true

  web:
    image: quay.io/centerforopenscience/osf:develop
    command: python3 -m invoke server -h 0.0.0.0
    restart: unless-stopped
    ports:
      - 5000:5000
    depends_on:
      - postgres
      - rabbitmq
      - elasticsearch
      - redis
    environment:
      DJANGO_SETTINGS_MODULE: api.base.settings
    env_file:
      - .docker-compose.env
      - .docker-compose.sharejs.env
    volumes:
      - ./:/code:cached
      - osf_requirements_3_12_vol:/usr/local/lib/python3.12/
      - osf_bower_components_vol:/code/website/static/vendor/bower_components
      - osf_node_modules_vol:/code/node_modules
      - ember_osf_web_dist_vol:/ember_osf_web
      - preprints_dist_vol:/preprints
      - reviews_dist_vol:/reviews
    stdin_open: true


  ######
  # GV #
  ######

  gv_requirements:
    image: quay.io/centerforopenscience/gravyvalet:develop
    command:
      - /bin/bash
      - -c
      - pip install -r requirements/dev-requirements.txt &&
        (python3 -m compileall /usr/local/lib/python3.12 || true) &&
        rm -Rf /python3.12/* &&
        cp -Rf -p /usr/local/lib/python3.12 /
    restart: 'no'
    volumes:
      - gv_requirements_vol:/python3.12

  gv:
    image: quay.io/centerforopenscience/gravyvalet:develop
    command: python manage.py runserver 0.0.0.0:8004
    restart: unless-stopped
    ports:
      - 8004:8004
    depends_on:
      - postgres
      - api
    env_file:
      - .docker-compose.gv.env
    environment:
      DJANGO_SETTINGS_MODULE: app.settings
    volumes:
      - gv_requirements_vol:/usr/local/lib/python3.12
    stdin_open: true

  pigeon:
    image: quay.io/centerforopenscience/osf-pigeon
    restart: unless-stopped
    environment:
      - .osf-pigeon.env
    ports:
      - 2020:2020
    env_file:
      - .osf-pigeon.env
    stdin_open: true
    volumes:
      - /srv<|MERGE_RESOLUTION|>--- conflicted
+++ resolved
@@ -79,28 +79,17 @@
     stdin_open: true
 
   postgres:
-<<<<<<< HEAD
     image: postgres:15.4
-=======
-    image: postgres:9.6
-    command:
-      - /bin/bash
-      - -c
-      - echo "$$POSTGRES_INITDB" > /docker-entrypoint-initdb.d/commands.sh &&
-        echo "$$POSTGRES_INITDB_SQL" > /docker-entrypoint-initdb.d/commands.sql &&
-        chmod +x /docker-entrypoint-initdb.d/commands.sh &&
-        /docker-entrypoint.sh postgres
->>>>>>> 34d56414
+    command:
+      - /bin/bash
+      - -c
+      - echo "$$POSTGRES_INITDB_SQL" > /docker-entrypoint-initdb.d/commands.sql &&
+        docker-entrypoint.sh postgres
     ports:
       - 5432:5432
     environment:
-      POSTGRES_DB: osf
-      POSTGRES_HOST_AUTH_METHOD: trust
       POSTGRES_INITDB_SQL: |
         SELECT 'CREATE DATABASE gravyvalet' WHERE NOT EXISTS (SELECT FROM pg_database WHERE datname = 'gravyvalet')\gexec
-      POSTGRES_INITDB: |
-        sed -i -e 's/max_connections.*/max_connections = 5000/' /var/lib/postgresql/data/postgresql.conf
-        sed -i -e 's/#log_min_duration_statement = .*/log_min_duration_statement = 0/' /var/lib/postgresql/data/postgresql.conf
     volumes:
       - "${POSTGRES_DATA_VOL:-postgres_data_vol}:/var/lib/postgresql/data/"
     stdin_open: true
