--- conflicted
+++ resolved
@@ -1,179 +1,3 @@
-<<<<<<< HEAD
-#######################
-# Docker and OS Setup #
-#######################
-
-# Install the Docker Client
-#
-# OSX: https://www.docker.com/products/docker#/mac
-# Windows: https://www.docker.com/products/docker#/windows
-#
-# - Grant the docker client additional memory and cpu (minimum of 4GB and 2 CPU)
-#   OSX: https://docs.docker.com/docker-for-mac/#/preferences
-#   Windows: https://docs.docker.com/docker-for-windows/#advanced
-
-# Setup the Operation System
-#
-# OSX
-# - Alias the loopback interface
-#   sudo ifconfig lo0 alias 192.168.168.167
-#
-# Windows
-# - Install Microsoft Loopback Adapter (Windows 10 follow community comments as the driver was renamed)
-#   https://technet.microsoft.com/en-us/library/cc708322(v=ws.10).aspx
-# - Rename the new Loopback Interface (typically called 'Ethernet 2')
-#   - List interfaces
-#     netsh interface show interface
-#   - Rename the interface
-#     netsh inteface set interface "Ethernet 2" newname="Loopback"
-# - Assign the Loopback interface an IP address
-#   netsh interface ip add address "Loopback" 192.168.168.167 255.255.255.255
-# - Allow Docker to access to Drive your project is stored on
-#   Open the Docker Client -> Settings -> Shared Drives -> e.g. C -> Apply
-
-
-#############################
-# Application Configuration #
-#############################
-
-# Application Settings
-#
-# e.g. OSF default local.py
-# cp ./website/settings/local-dist.py ./website/settings/local.py
-# cp ./api/base/settings/local-dist.py ./api/base/settings/local.py
-
-# Environment variables (incl. remote debugging)
-#
-# e.g. .docker-compose.env
-# WEB_REMOTE_DEBUG=192.168.168.167:11000
-# API_REMOTE_DEBUG=192.168.168.167:12000
-# WORKER_REMOTE_DEBUG=192.168.168.167:13000
-#
-# NOTE: Similar docker-compose.<name>.env environment configuration files exist for services.
-
-# Mounting Service Code
-#
-# By modifying the docker-compose.override.yml file you can specify the relative path to
-# your service code directory. e.g.
-#
-# services:
-#   wb:
-#     volumes:
-#       - ../waterbutler/:/code
-
-
-###############
-# Docker Sync #
-###############
-
-# Install Docker Sync
-#
-# Instructions: docker-sync.io.
-#
-# sudo pip install macfsevents
-
-# Running Docker Sync
-#
-# NOTE: Wait for Docker Sync to fully start before running any further docker-compose commands.
-#
-# docker-sync start
-
-
-#######################
-# Application Runtime #
-#######################
-
-# Logs can be viewed for any backgrounded container by running:
-#
-# docker-compose -f --tail 100 <container_name>
-
-# Application Environment
-#
-# NOTE: When the various requirements installations are complete these containers will exit.
-#
-# docker-compose up requirements mfr_requirements wb_requirements
-
-# Start Core Component Services
-#
-# docker-compose up -d elasticsearch tokumx
-
-# Start the Assets Watcher
-#
-# NOTE: The first time the assets container is run it will take Webpack/NPM up to 15 minutes to compile resources.
-#       When you see the BowerJS build occurring it is likely a safe time to move forward with starting the remaining
-#       containers.
-#
-# docker-compose up -d assets
-
-# Start the Services
-#
-# docker-compose up -d mfr wb fakecas
-
-# Start the OSF Web and API Servers
-#
-# docker-compose up -d web api
-
-
-#########################
-# Application Debugging #
-#########################
-
-# Console Debugging with IPDB
-#
-# NOTE: You can detach from a container and leave it running using the CTRL-p CTRL-q key sequence.
-#
-# docker attach [projectname]_web_1
-
-
-# Remote Debugging with PyCharm
-#
-# Add a Python Remote Debugger per container
-# - Name: Remote Debug (web)
-#   - Local host name: 192.168.168.167
-#   - Port: 11000
-#   - Path mappings:
-#     - /Users/<whoami>/Projects/cos/osf : /code
-#     - /Users/<whoami>/.virtualenvs/osf/lib/python2.7/site-packages : /usr/local/lib/python2.7/site-packages
-#   - Single Instance only
-# - Configure .docker-compose.env REMOTE_DEBUG environment variables to match settings.
-
-
-##########################
-# Cleanup & Docker Reset #
-##########################
-
-# Resetting the Environment
-#
-# WARNING: All volumes and containers are destroyed
-#
-# docker-compose down -v
-
-# Delete a persistent storage volume
-#
-# docker-compose stop -t 0 tokumx
-# docker-compose rm -v tokumx
-# docker volume rm [projectname]_tokumx_data_vol
-
-
-version: '2'
-
-volumes:
-  tokumx_data_vol:
-    external: false
-  elasticsearch_data_vol:
-    external: false
-  preprints_dist_vol:
-    external: false
-  mfr_requirements_vol:
-    external: false
-  wb_requirements_vol:
-    external: false
-  wb_osfstoragecache_vol:
-    external: false
-  osf_requirements_vol:
-    external: false
-  osf_node_modules_vol:
-=======
 # Reference README-docker-compose.md for instructions.
 
 version: '2.1'
@@ -208,7 +32,6 @@
   osf_admin_node_modules_vol:
     external: false
   osf_admin_bower_components_vol:
->>>>>>> d78cae85
     external: false
 
 
@@ -224,10 +47,7 @@
       - 9200:9200
     volumes:
       - elasticsearch_data_vol:/usr/share/elasticsearch/data
-<<<<<<< HEAD
-=======
-    stdin_open: true
->>>>>>> d78cae85
+    stdin_open: true
 
   postgres:
     image: postgres:9.6
@@ -257,8 +77,6 @@
       TOKU_HUGE_PAGES_OK: 1
     volumes:
       - tokumx_data_vol:/data/db
-<<<<<<< HEAD
-=======
     stdin_open: true
 
   rabbitmq:
@@ -279,7 +97,6 @@
 #      - 5555:5555
 #    environment:
 #      BROKER_URL: amqp://guest:guest@rabbitmq:5672/
->>>>>>> d78cae85
 
 
   #########################
@@ -297,11 +114,7 @@
       "
     restart: 'no'
     volumes:
-<<<<<<< HEAD
-      - mfr_requirements_vol:/site-packages
-=======
       - mfr_requirements_vol:/python3.5
->>>>>>> d78cae85
 
   mfr:
     image: quay.io/centerforopenscience/mfr:develop
@@ -312,13 +125,8 @@
     env_file:
       - .docker-compose.mfr.env
     volumes:
-<<<<<<< HEAD
-      - mfr_requirements_vol:/usr/local/lib/python3.5/site-packages
-
-=======
       - mfr_requirements_vol:/usr/local/lib/python3.5
     stdin_open: true
->>>>>>> d78cae85
 
   ###############
   # WaterButler #
@@ -335,11 +143,7 @@
       "
     restart: 'no'
     volumes:
-<<<<<<< HEAD
-      - wb_requirements_vol:/site-packages
-=======
       - wb_requirements_vol:/python3.5
->>>>>>> d78cae85
 
   wb:
     image: quay.io/centerforopenscience/waterbutler:develop
@@ -350,15 +154,10 @@
     env_file:
       - .docker-compose.wb.env
     volumes:
-<<<<<<< HEAD
-      - wb_requirements_vol:/usr/local/lib/python3.5/site-packages
-      - wb_osfstoragecache_vol:/code/website/osfstoragecache
-=======
       - wb_requirements_vol:/usr/local/lib/python3.5
       - osfstoragecache_vol:/code/website/osfstoragecache
       - wb_tmp_vol:/tmp
     stdin_open: true
->>>>>>> d78cae85
 
   wb_worker:
     image: quay.io/centerforopenscience/waterbutler:develop
@@ -395,27 +194,6 @@
   #############
   # Preprints #
   #############
-<<<<<<< HEAD
-
-  preprints:
-    image: quay.io/centerforopenscience/ember-preprints:develop
-    command: /bin/bash -c "npm install && ./node_modules/bower/bin/bower install --allow-root --config.intedractive=false && ./node_modules/ember-cli/bin/ember serve --host 0.0.0.0 --port 4200"
-    restart: unless-stopped
-    environment:
-      - BACKEND=local
-    expose:
-      - 4200
-    ports:
-      - 4200:4200
-    volumes:
-      - preprints_dist_vol:/code/dist
-
-
-  #######
-  # OSF #
-  #######
-=======
->>>>>>> d78cae85
 
   preprints:
     image: quay.io/centerforopenscience/ember-preprints:develop-development-local
@@ -440,39 +218,6 @@
   # Registries #
   ##############
 
-<<<<<<< HEAD
-#  beat:
-#    image: quay.io/centerforopenscience/osf:develop
-#    command: invoke celery_beat
-#    depends_on:
-#      - tokumx
-#      - rabbitmq
-#      - elasticsearch
-#    volumes:
-#      - osf_requirements_vol:/usr/local/lib/python2.7/site-packages
-#      - ./:/code
-#    environment:
-#      DB_HOST: tokumx
-#      ELASTIC_URI: elasticsearch:9200
-#      BROKER_URL: amqp://guest:guest@rabbitmq:5672/
-
-#  worker:
-#    image: quay.io/centerforopenscience/osf:develop
-#    command: invoke celery_worker
-#    restart: unless-stopped
-#    depends_on:
-#      - tokumx
-#      - rabbitmq
-#      - elasticsearch
-#    volumes:
-#      - osf_requirements_vol:/usr/local/lib/python2.7/site-packages
-#      - ./:/code
-#    environment:
-#      C_FORCE_ROOT: 1
-#      DB_HOST: tokumx
-#      ELASTIC_URI: elasticsearch:9200
-#      BROKER_URL: amqp://guest:guest@rabbitmq:5672/
-=======
   registries:
     image: quay.io/centerforopenscience/ember-osf-registries:develop-development-local
     command: /bin/bash -c "yarn --pure-lockfile --no-progress --no-emoji && ./node_modules/bower/bin/bower install --allow-root --config.interactive=false && ./node_modules/ember-cli/bin/ember serve --host 0.0.0.0 --port 4300"
@@ -493,7 +238,6 @@
   #######
   # OSF #
   #######
->>>>>>> d78cae85
 
   requirements:
     image: quay.io/centerforopenscience/osf:develop
@@ -508,11 +252,7 @@
     environment:
       DJANGO_SETTINGS_MODULE: api.base.settings
     volumes:
-<<<<<<< HEAD
-      - osf_requirements_vol:/site-packages
-=======
       - osf_requirements_vol:/python2.7
->>>>>>> d78cae85
 
   assets:
     image: quay.io/centerforopenscience/osf:develop
@@ -521,35 +261,6 @@
     environment:
       DJANGO_SETTINGS_MODULE: api.base.settings
     volumes:
-<<<<<<< HEAD
-      - osf_requirements_vol:/usr/local/lib/python2.7/site-packages
-      - osf_node_modules_vol:/code/node_modules
-
-#  admin:
-#    image: quay.io/centerforopenscience/osf:develop
-#    command: invoke adminserver -h 0.0.0.0
-#    restart: unless-stopped
-#    ports:
-#      - 8001:8001
-#    depends_on:
-#      - tokumx
-##      - rabbitmq
-#      - elasticsearch
-#    env_file:
-#      - .docker-compose.env
-#    stdin_open: true
-#    tty: true
-#    volumes:
-#      - osf_requirements_vol:/usr/local/lib/python2.7/site-packages
-#      - osf_node_modules_vol:/code/node_modules
-
-  api:
-    image: quay.io/centerforopenscience/osf:develop
-    command: invoke apiserver -h 0.0.0.0
-    restart: unless-stopped
-    ports:
-      - 8000:8000
-=======
       - osf_requirements_vol:/usr/local/lib/python2.7
       - osf_bower_components_vol:/code/website/static/vendor/bower_components
       - osf_node_modules_vol:/code/node_modules
@@ -575,7 +286,6 @@
     restart: unless-stopped
     ports:
       - 7007:7007
->>>>>>> d78cae85
     depends_on:
       - tokumx
     env_file:
@@ -636,16 +346,31 @@
       - .docker-compose.env
     stdin_open: true
     volumes:
-<<<<<<< HEAD
-      - osf_requirements_vol:/usr/local/lib/python2.7/site-packages
-      - osf_node_modules_vol:/code/node_modules
-=======
       - osf_requirements_vol:/usr/local/lib/python2.7
       - osf_bower_components_vol:/code/website/static/vendor/bower_components
       - osf_node_modules_vol:/code/node_modules
       - osf_admin_bower_components_vol:/code/admin/static/vendor/bower_components
       - osf_admin_node_modules_vol:/code/admin/node_modules
->>>>>>> d78cae85
+
+  api:
+    image: quay.io/centerforopenscience/osf:develop
+    command: invoke apiserver -h 0.0.0.0
+    restart: unless-stopped
+    ports:
+      - 8000:8000
+    depends_on:
+      - postgres
+      - rabbitmq
+      - elasticsearch
+    environment:
+      DJANGO_SETTINGS_MODULE: api.base.settings
+    env_file:
+      - .docker-compose.env
+    volumes:
+      - osf_requirements_vol:/usr/local/lib/python2.7
+      - osf_bower_components_vol:/code/website/static/vendor/bower_components
+      - osf_node_modules_vol:/code/node_modules
+    stdin_open: true
 
   web:
     image: quay.io/centerforopenscience/osf:develop
@@ -657,43 +382,14 @@
       - postgres
       - rabbitmq
       - elasticsearch
-<<<<<<< HEAD
-=======
-    environment:
-      DJANGO_SETTINGS_MODULE: api.base.settings
->>>>>>> d78cae85
+    environment:
+      DJANGO_SETTINGS_MODULE: api.base.settings
     env_file:
       - .docker-compose.env
     volumes:
-      - osf_requirements_vol:/usr/local/lib/python2.7
-      - osf_bower_components_vol:/code/website/static/vendor/bower_components
-      - osf_node_modules_vol:/code/node_modules
-    stdin_open: true
-
-  web:
-    image: quay.io/centerforopenscience/osf:develop
-    command: invoke server -h 0.0.0.0
-    restart: unless-stopped
-    ports:
-      - 5000:5000
-    depends_on:
-      - postgres
-      - rabbitmq
-      - elasticsearch
-    environment:
-      DJANGO_SETTINGS_MODULE: api.base.settings
-    env_file:
-      - .docker-compose.env
-    volumes:
-<<<<<<< HEAD
-      - osf_requirements_vol:/usr/local/lib/python2.7/site-packages
-      - osf_node_modules_vol:/code/node_modules
-      - preprints_dist_vol:/preprints
-=======
       - osf_requirements_vol:/usr/local/lib/python2.7
       - osf_bower_components_vol:/code/website/static/vendor/bower_components
       - osf_node_modules_vol:/code/node_modules
       - preprints_dist_vol:/preprints
       - registries_dist_vol:/registries
-    stdin_open: true
->>>>>>> d78cae85
+    stdin_open: true