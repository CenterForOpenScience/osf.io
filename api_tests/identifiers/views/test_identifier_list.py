--- conflicted
+++ resolved
@@ -1,11 +1,9 @@
 import mock
 import pytest
-<<<<<<< HEAD
+
 from future.moves.urllib.parse import urlparse
-=======
+
 import responses
-from urlparse import urlparse
->>>>>>> 74cf2205
 from django.utils import timezone
 from framework.auth.core import Auth
 
