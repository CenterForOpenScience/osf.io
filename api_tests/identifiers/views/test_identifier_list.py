--- conflicted
+++ resolved
@@ -481,11 +481,7 @@
         responses.add(
             responses.Response(
                 responses.POST,
-<<<<<<< HEAD
-                f'{settings.DATACITE_URL}/metadata',
-=======
                 client.base_url + f'/metadata/{client.build_doi(resource)}',
->>>>>>> 2d382d7e
                 body='OK (10.70102/FK2osf.io/dp438)',
                 status=201,
             )
