import mock
import pytest

from api.scopes.serializers import SCOPES_RELATIONSHIP_VERSION
from osf_tests.factories import (
    ApiOAuth2PersonalTokenFactory,
    ApiOAuth2ScopeFactory,
    AuthUserFactory,
)
from tests.base import assert_dict_contains_subset
from website.util import api_v2_url

@pytest.mark.django_db
def post_payload(
        type_payload='tokens',
<<<<<<< HEAD
        scopes='osf.full_write',
        name='A shiny updated token',
):
=======
        scopes=None,
        name='A shiny updated token'):
    if not scopes:
        scopes = ApiOAuth2ScopeFactory().name
>>>>>>> 064c48b4
    return {
        'data': {
            'type': type_payload,
            'attributes': {
                'name': name,
<<<<<<< HEAD
                'scopes': scopes,
            },
        },
=======
            },
            'relationships': {
                'scopes': {
                    'data': [
                        {
                            'type': 'scopes',
                            'id': scopes
                        }
                    ]

                }
            }
        }
>>>>>>> 064c48b4
    }


@pytest.mark.django_db
class TestTokenDetailScopesAsRelationships:

    @pytest.fixture()
    def user_one(self):
        return AuthUserFactory()

    @pytest.fixture()
    def user_two(self):
        return AuthUserFactory()

    @pytest.fixture()
    def token_user_one(self, user_one):
        return ApiOAuth2PersonalTokenFactory(owner=user_one)

    @pytest.fixture()
    def url_token_detail(self, user_one, token_user_one):
        path = 'tokens/{}/?version={}'.format(token_user_one._id, SCOPES_RELATIONSHIP_VERSION)
        return api_v2_url(path, base_route='/')

    @pytest.fixture()
    def url_token_list(self):
        return api_v2_url('tokens/?version={}'.format(SCOPES_RELATIONSHIP_VERSION), base_route='/')

    @pytest.fixture()
    def read_scope(self):
        return ApiOAuth2ScopeFactory()

    def test_token_detail_who_can_view(
            self, app, url_token_detail, user_one,
            user_two, token_user_one,
    ):

        # test_owner_can_view
        res = app.get(url_token_detail, auth=user_one.auth)
        assert res.status_code == 200
        assert res.json['data']['id'] == token_user_one._id

        # test_non_owner_cant_view
        res = app.get(url_token_detail, auth=user_two.auth, expect_errors=True)
        assert res.status_code == 403

        # test_returns_401_when_not_logged_in
        res = app.get(url_token_detail, expect_errors=True)
        assert res.status_code == 401

    @mock.patch('framework.auth.cas.CasClient.revoke_tokens')
    def test_owner_can_delete(
            self, mock_method, app, user_one, url_token_detail,
    ):
        mock_method.return_value(True)
        res = app.delete(url_token_detail, auth=user_one.auth)
        assert res.status_code == 204

    @mock.patch('framework.auth.cas.CasClient.revoke_tokens')
    def test_deleting_tokens_makes_api_view_inaccessible(
            self, mock_method, app, url_token_detail, user_one,
    ):
        mock_method.return_value(True)
        app.delete(url_token_detail, auth=user_one.auth)
        res = app.get(url_token_detail, auth=user_one.auth, expect_errors=True)
        assert res.status_code == 404

    @mock.patch('framework.auth.cas.CasClient.revoke_tokens')
    def test_updating_one_field_should_not_blank_others_on_patch_update(
<<<<<<< HEAD
            self, mock_revoke, app, token_user_one, url_token_detail, user_one,
    ):
=======
            self, mock_revoke, app, token_user_one, url_token_detail, user_one, read_scope):
>>>>>>> 064c48b4
        mock_revoke.return_value = True
        user_one_token = token_user_one
        new_name = 'The token formerly known as Prince'
        res = app.patch_json_api(
            url_token_detail,
            {
                'data': {
                    'attributes': {
                        'name': new_name,
<<<<<<< HEAD
                        'scopes': 'osf.full_write',
                    },
                    'id': token_user_one._id,
                    'type': 'tokens',
                },
=======
                    },
                    'id': token_user_one._id,
                    'type': 'tokens',
                    'relationships': {
                        'scopes': {
                            'data': [
                                {
                                    'type': 'scopes',
                                    'id': read_scope.name
                                }
                            ]

                        }
                    }
                }
>>>>>>> 064c48b4
            },
            auth=user_one.auth,
        )
        user_one_token.reload()
        assert res.status_code == 200

        assert_dict_contains_subset(
            {
                'name': new_name,
            },
            res.json['data']['attributes'],
        )
        assert res.json['data']['id'] == user_one_token._id
        assert res.json['data']['relationships']['owner']['data']['id'] == user_one_token.owner._id
        assert len(res.json['data']['embeds']['scopes']['data']) == 1
        assert res.json['data']['embeds']['scopes']['data'][0]['id'] == read_scope.name

    @mock.patch('framework.auth.cas.CasClient.revoke_tokens')
    def test_updating_an_instance_does_not_change_the_number_of_instances(
<<<<<<< HEAD
            self, mock_revoke, app, url_token_detail, url_token_list, token_user_one, user_one,
    ):
=======
            self, mock_revoke, app, url_token_detail, url_token_list, token_user_one, user_one, read_scope):
>>>>>>> 064c48b4
        mock_revoke.return_value = True
        new_name = 'The token formerly known as Prince'
        res = app.patch_json_api(
            url_token_detail,
            {'data': {
                'attributes': {
                    'name': new_name,
<<<<<<< HEAD
                    'scopes': 'osf.full_write',
=======
                },
                'relationships': {
                    'scopes': {
                        'data': [
                            {
                                'type': 'scopes',
                                'id': read_scope.name
                            }
                        ]

                    }
>>>>>>> 064c48b4
                },
                'id': token_user_one._id,
                'type': 'tokens',
            }},
            auth=user_one.auth,
        )
        assert res.status_code == 200

        res = app.get(url_token_list, auth=user_one.auth)
        assert res.status_code == 200
        assert (len(res.json['data']) == 1)

    @mock.patch('framework.auth.cas.CasClient.revoke_tokens')
    def test_deleting_token_flags_instance_inactive(
            self, mock_method, app, url_token_detail, user_one, token_user_one,
    ):
        mock_method.return_value(True)
        app.delete(url_token_detail, auth=user_one.auth)
        token_user_one.reload()
        assert not token_user_one.is_active

    def test_read_does_not_return_token_id(
            self, app, url_token_detail, user_one,
    ):
        res = app.get(url_token_detail, auth=user_one.auth)
        assert res.status_code == 200
        assert 'token_id' not in res.json['data']['attributes']

    @mock.patch('framework.auth.cas.CasClient.revoke_tokens')
    def test_update_token_does_not_return_token_id(
            self, mock_revoke, app, url_token_detail, user_one,
    ):
        mock_revoke.return_value = True
        correct = post_payload()
        res = app.put_json_api(
            url_token_detail,
            correct,
            auth=user_one.auth,
            expect_errors=True,
        )
        assert res.status_code == 200
        assert 'token_id' not in res.json['data']['attributes']

    @mock.patch('framework.auth.cas.CasClient.revoke_tokens')
    def test_update_token(self, mock_revoke, app, user_one, url_token_detail):
        mock_revoke.return_value = True
        correct = post_payload()
        res = app.put_json_api(
            url_token_detail,
            correct,
            auth=user_one.auth,
            expect_errors=True,
        )
        assert res.status_code == 200

    @mock.patch('framework.auth.cas.CasClient.revoke_tokens')
    def test_update_token_add_scope(self, mock_revoke, app, user_one, token_user_one, url_token_detail):
        mock_revoke.return_value = True
        original_scope = token_user_one.scopes.first()
        scope = ApiOAuth2ScopeFactory()
        correct = post_payload(scopes=scope.name)
        res = app.put_json_api(
            url_token_detail,
            correct,
            auth=user_one.auth,
            expect_errors=True)
        assert res.status_code == 200
        scopes_data = res.json['data']['embeds']['scopes']['data']
        assert len(scopes_data) == 1
        assert scopes_data[0]['id'] == scope.name
        assert scope.name != original_scope.name

    @pytest.mark.enable_implicit_clean
    @mock.patch('framework.auth.cas.CasClient.revoke_tokens')
    def test_token_detail_crud_with_wrong_payload(
            self, mock_revoke, app, url_token_list, url_token_detail,
            token_user_one, user_one, user_two,
    ):
        mock_revoke.return_value = True

        # test_non_owner_cant_delete
        res = app.delete(
            url_token_detail,
            auth=user_two.auth,
            expect_errors=True,
        )
        assert res.status_code == 403

        # test_create_with_nonexistant_scope_fails
        injected_scope = post_payload(
            name='A shiny invalid token',
            scopes='osf.admin',
        )
        res = app.post_json_api(
            url_token_list,
            injected_scope,
            auth=user_one.auth,
<<<<<<< HEAD
            expect_errors=True,
        )
        assert res.status_code == 400
=======
            expect_errors=True)
        assert res.status_code == 404
>>>>>>> 064c48b4

        # test_create_with_private_scope_fails
        fake_scope = ApiOAuth2ScopeFactory()
        fake_scope.is_public = False
        fake_scope.save()
        nonsense_scope = post_payload(
            name='A shiny invalid token',
<<<<<<< HEAD
            scopes='osf.nonsense',
        )
=======
            scopes=fake_scope.name)
>>>>>>> 064c48b4
        res = app.post_json_api(
            url_token_list,
            nonsense_scope,
            auth=user_one.auth,
            expect_errors=True,
        )
        assert res.status_code == 400

        # test_update_with_nonexistant_scope_fails
        injected_scope = post_payload(
            name='A shiny invalid token',
            scopes='osf.admin',
        )
        res = app.put_json_api(
            url_token_detail,
            injected_scope,
            auth=user_one.auth,
<<<<<<< HEAD
            expect_errors=True,
        )
        assert res.status_code == 400
=======
            expect_errors=True)
        assert res.status_code == 404
>>>>>>> 064c48b4

        # test_update_with_private_scope_fails
        nonsense_scope = post_payload(
            name='A shiny invalid token',
<<<<<<< HEAD
            scopes='osf.nonsense',
        )
=======
            scopes=fake_scope.name)
>>>>>>> 064c48b4
        res = app.put_json_api(
            url_token_detail,
            nonsense_scope,
            auth=user_one.auth,
            expect_errors=True,
        )
        assert res.status_code == 400

        # test_update_token_incorrect_type
        incorrect_type = post_payload(type_payload='Wrong type.')
        res = app.put_json_api(
            url_token_detail,
            incorrect_type,
            auth=user_one.auth,
            expect_errors=True,
        )
        assert res.status_code == 409

        # test_update_token_no_type
        missing_type = post_payload(type_payload='')
        res = app.put_json_api(
            url_token_detail,
            missing_type,
            auth=user_one.auth,
            expect_errors=True,
        )
        assert res.status_code == 400

        # test_update_token_no_attributes
        payload = {
            'id': token_user_one._id,
            'type': 'tokens',
            'name': 'The token formerly known as Prince',
        }
        res = app.put_json_api(
            url_token_detail,
            payload,
            auth=user_one.auth,
            expect_errors=True,
        )
        assert res.status_code == 400

        # test_partial_update_token_incorrect_type
        incorrect_type = post_payload(type_payload='Wrong type.')
        res = app.patch_json_api(
            url_token_detail,
            incorrect_type,
            auth=user_one.auth,
            expect_errors=True,
        )
        assert res.status_code == 409

        # test_partial_update_token_no_type
        missing_type = post_payload(type_payload='')
        res = app.patch_json_api(
            url_token_detail,
            missing_type,
            auth=user_one.auth,
            expect_errors=True,
        )
        assert res.status_code == 400

<<<<<<< HEAD
        # test_partial_update_token_no_attributes
        payload = {
            'data':
                {
                    'id': token_user_one._id,
                    'type': 'tokens',
                    'name': 'The token formerly known as Prince',
                },
=======

def post_attributes_payload(
        type_payload='tokens',
        scopes='osf.full_write',
        name='A shiny updated token'):
    return {
        'data': {
            'type': type_payload,
            'attributes': {
                'name': name,
                'scopes': scopes,
            }
>>>>>>> 064c48b4
        }
    }


@pytest.mark.django_db
class TestTokenDetailScopesAsAttributes:

    @pytest.fixture()
    def write_scope(self):
        return ApiOAuth2ScopeFactory(name='osf.full_write')

    @pytest.fixture()
    def user_one(self):
        return AuthUserFactory()

    @pytest.fixture()
    def user_two(self):
        return AuthUserFactory()

    @pytest.fixture()
    def token_user_one(self, user_one):
        return ApiOAuth2PersonalTokenFactory(owner=user_one)

    @pytest.fixture()
    def url_token_detail(self, user_one, token_user_one):
        path = 'tokens/{}/'.format(token_user_one._id)
        return api_v2_url(path, base_route='/')

    @pytest.fixture()
    def url_token_list(self):
        return api_v2_url('tokens/', base_route='/')

    def test_token_detail_who_can_view(
            self, app, url_token_detail, user_one,
            user_two, token_user_one):

        # test_owner_can_view
        res = app.get(url_token_detail, auth=user_one.auth)
        assert res.status_code == 200
        assert res.json['data']['id'] == token_user_one._id
        assert res.json['data']['attributes']['scopes'] == token_user_one.scopes.first().name

        # test_non_owner_cant_view
        res = app.get(url_token_detail, auth=user_two.auth, expect_errors=True)
        assert res.status_code == 403

        # test_returns_401_when_not_logged_in
        res = app.get(url_token_detail, expect_errors=True)
        assert res.status_code == 401

    @mock.patch('framework.auth.cas.CasClient.revoke_tokens')
    def test_owner_can_delete(
            self, mock_method, app, user_one, url_token_detail):
        mock_method.return_value(True)
        res = app.delete(url_token_detail, auth=user_one.auth)
        assert res.status_code == 204

    @mock.patch('framework.auth.cas.CasClient.revoke_tokens')
    def test_deleting_tokens_makes_api_view_inaccessible(
            self, mock_method, app, url_token_detail, user_one):
        mock_method.return_value(True)
        app.delete(url_token_detail, auth=user_one.auth)
        res = app.get(url_token_detail, auth=user_one.auth, expect_errors=True)
        assert res.status_code == 404

    @mock.patch('framework.auth.cas.CasClient.revoke_tokens')
    def test_updating_one_field_should_not_blank_others_on_patch_update(
            self, mock_revoke, app, token_user_one, url_token_detail, user_one, write_scope):
        mock_revoke.return_value = True
        user_one_token = token_user_one
        new_name = 'The token formerly known as Prince'
        res = app.patch_json_api(
            url_token_detail,
            {
                'data': {
                    'attributes': {
                        'name': new_name,
                        'scopes': 'osf.full_write'
                    },
                    'id': token_user_one._id,
                    'type': 'tokens'
                }
            },
            auth=user_one.auth)
        user_one_token.reload()
        assert res.status_code == 200
        assert_dict_contains_subset(
            {
                'owner': user_one_token.owner._id,
                'name': new_name,
                'scopes': '{}'.format(write_scope.name),
            },
            res.json['data']['attributes'])
        assert res.json['data']['id'] == user_one_token._id

    @mock.patch('framework.auth.cas.CasClient.revoke_tokens')
    def test_updating_an_instance_does_not_change_the_number_of_instances(
            self, mock_revoke, app, url_token_detail, url_token_list, token_user_one, user_one, write_scope):
        mock_revoke.return_value = True
        new_name = 'The token formerly known as Prince'
        res = app.patch_json_api(
            url_token_detail,
            {'data': {
                'attributes': {
                    'name': new_name,
                    'scopes': 'osf.full_write'
                },
                'id': token_user_one._id,
                'type': 'tokens'}},
            auth=user_one.auth)
        assert res.status_code == 200

        res = app.get(url_token_list, auth=user_one.auth)
        assert res.status_code == 200
        assert (len(res.json['data']) == 1)
        assert res.json['data'][0]['attributes']['scopes'] == write_scope.name

    @mock.patch('framework.auth.cas.CasClient.revoke_tokens')
    def test_deleting_token_flags_instance_inactive(
            self, mock_method, app, url_token_detail, user_one, token_user_one):
        mock_method.return_value(True)
        app.delete(url_token_detail, auth=user_one.auth)
        token_user_one.reload()
        assert not token_user_one.is_active

    def test_read_does_not_return_token_id(
            self, app, url_token_detail, user_one):
        res = app.get(url_token_detail, auth=user_one.auth)
        assert res.status_code == 200
        assert 'token_id' not in res.json['data']['attributes']
        assert 'scopes' in res.json['data']['attributes']

    @mock.patch('framework.auth.cas.CasClient.revoke_tokens')
    def test_update_token_does_not_return_token_id(
            self, mock_revoke, app, url_token_detail, user_one, write_scope):
        mock_revoke.return_value = True
        correct = post_attributes_payload(scopes='osf.full_write')
        res = app.put_json_api(
            url_token_detail,
            correct,
            auth=user_one.auth,
            expect_errors=True)
        assert res.status_code == 200
        assert 'token_id' not in res.json['data']['attributes']
        assert res.json['data']['attributes']['scopes'] == write_scope.name

    @mock.patch('framework.auth.cas.CasClient.revoke_tokens')
    def test_update_token(self, mock_revoke, app, user_one, url_token_detail, write_scope):
        mock_revoke.return_value = True
        correct = post_attributes_payload(scopes='osf.full_write')
        res = app.put_json_api(
            url_token_detail,
            correct,
            auth=user_one.auth,
            expect_errors=True)
        assert res.status_code == 200
        assert res.json['data']['attributes']['scopes'] == write_scope.name

    def test_token_detail_crud_with_wrong_payload(
            self, app, url_token_list, url_token_detail,
            token_user_one, user_one, user_two):

        # test_non_owner_cant_delete
        res = app.delete(
            url_token_detail,
            auth=user_two.auth,
            expect_errors=True)
        assert res.status_code == 403

        # test_create_with_admin_scope_fails
        admin_token = ApiOAuth2ScopeFactory(name='osf.admin')
        admin_token.is_public = False
        admin_token.save()

        injected_scope = post_attributes_payload(
            name='A shiny invalid token',
            scopes='osf.admin')
        res = app.post_json_api(
            url_token_list,
            injected_scope,
            auth=user_one.auth,
            expect_errors=True)
        assert res.status_code == 400

        # test_create_with_fake_scope_fails
        nonsense_scope = post_attributes_payload(
            name='A shiny invalid token',
            scopes='osf.nonsense')
        res = app.post_json_api(
            url_token_list,
            nonsense_scope,
            auth=user_one.auth,
            expect_errors=True)
        assert res.status_code == 404

        # test_update_with_admin_scope_fails
        injected_scope = post_attributes_payload(
            name='A shiny invalid token',
            scopes='osf.admin')
        res = app.put_json_api(
            url_token_detail,
            injected_scope,
            auth=user_one.auth,
            expect_errors=True)
        assert res.status_code == 400

        # test_update_with_fake_scope_fails
        nonsense_scope = post_attributes_payload(
            name='A shiny invalid token',
            scopes='osf.nonsense')
        res = app.put_json_api(
            url_token_detail,
            nonsense_scope,
            auth=user_one.auth,
            expect_errors=True)
        assert res.status_code == 404

        # test_update_token_incorrect_type
        incorrect_type = post_attributes_payload(type_payload='Wrong type.')
        res = app.put_json_api(
            url_token_detail,
            incorrect_type,
            auth=user_one.auth,
            expect_errors=True)
        assert res.status_code == 409

        # test_update_token_no_type
        missing_type = post_attributes_payload(type_payload='')
        res = app.put_json_api(
            url_token_detail,
            missing_type,
            auth=user_one.auth,
            expect_errors=True)
        assert res.status_code == 400

        # test_update_token_no_attributes
        payload = {
            'id': token_user_one._id,
            'type': 'tokens',
            'name': 'The token formerly known as Prince'
        }
        res = app.put_json_api(
            url_token_detail,
            payload,
            auth=user_one.auth,
            expect_errors=True,
        )
        assert res.status_code == 400

        # test_partial_update_token_incorrect_type
        incorrect_type = post_attributes_payload(type_payload='Wrong type.')
        res = app.patch_json_api(
            url_token_detail,
            incorrect_type,
            auth=user_one.auth,
            expect_errors=True)
        assert res.status_code == 409

        # test_partial_update_token_no_type
        missing_type = post_attributes_payload(type_payload='')
        res = app.patch_json_api(
            url_token_detail,
            missing_type,
            auth=user_one.auth,
            expect_errors=True)
        assert res.status_code == 400

        # test token too long
        payload = post_payload(name='A' * 101)
        res = app.put_json_api(
            url_token_detail,
            payload,
            auth=user_one.auth,
            expect_errors=True,
        )
        assert res.status_code == 400<|MERGE_RESOLUTION|>--- conflicted
+++ resolved
@@ -13,40 +13,29 @@
 @pytest.mark.django_db
 def post_payload(
         type_payload='tokens',
-<<<<<<< HEAD
-        scopes='osf.full_write',
+        scopes=None,
         name='A shiny updated token',
 ):
-=======
-        scopes=None,
-        name='A shiny updated token'):
     if not scopes:
         scopes = ApiOAuth2ScopeFactory().name
->>>>>>> 064c48b4
     return {
         'data': {
             'type': type_payload,
             'attributes': {
                 'name': name,
-<<<<<<< HEAD
-                'scopes': scopes,
-            },
-        },
-=======
             },
             'relationships': {
                 'scopes': {
                     'data': [
                         {
                             'type': 'scopes',
-                            'id': scopes
-                        }
-                    ]
-
-                }
-            }
-        }
->>>>>>> 064c48b4
+                            'id': scopes,
+                        },
+                    ],
+
+                },
+            },
+        },
     }
 
 
@@ -115,12 +104,8 @@
 
     @mock.patch('framework.auth.cas.CasClient.revoke_tokens')
     def test_updating_one_field_should_not_blank_others_on_patch_update(
-<<<<<<< HEAD
-            self, mock_revoke, app, token_user_one, url_token_detail, user_one,
-    ):
-=======
-            self, mock_revoke, app, token_user_one, url_token_detail, user_one, read_scope):
->>>>>>> 064c48b4
+            self, mock_revoke, app, token_user_one, url_token_detail, user_one, read_scope,
+    ):
         mock_revoke.return_value = True
         user_one_token = token_user_one
         new_name = 'The token formerly known as Prince'
@@ -130,13 +115,6 @@
                 'data': {
                     'attributes': {
                         'name': new_name,
-<<<<<<< HEAD
-                        'scopes': 'osf.full_write',
-                    },
-                    'id': token_user_one._id,
-                    'type': 'tokens',
-                },
-=======
                     },
                     'id': token_user_one._id,
                     'type': 'tokens',
@@ -145,14 +123,13 @@
                             'data': [
                                 {
                                     'type': 'scopes',
-                                    'id': read_scope.name
-                                }
-                            ]
-
-                        }
-                    }
-                }
->>>>>>> 064c48b4
+                                    'id': read_scope.name,
+                                },
+                            ],
+
+                        },
+                    },
+                },
             },
             auth=user_one.auth,
         )
@@ -172,12 +149,8 @@
 
     @mock.patch('framework.auth.cas.CasClient.revoke_tokens')
     def test_updating_an_instance_does_not_change_the_number_of_instances(
-<<<<<<< HEAD
-            self, mock_revoke, app, url_token_detail, url_token_list, token_user_one, user_one,
-    ):
-=======
-            self, mock_revoke, app, url_token_detail, url_token_list, token_user_one, user_one, read_scope):
->>>>>>> 064c48b4
+            self, mock_revoke, app, url_token_detail, url_token_list, token_user_one, user_one, read_scope,
+    ):
         mock_revoke.return_value = True
         new_name = 'The token formerly known as Prince'
         res = app.patch_json_api(
@@ -185,21 +158,17 @@
             {'data': {
                 'attributes': {
                     'name': new_name,
-<<<<<<< HEAD
-                    'scopes': 'osf.full_write',
-=======
                 },
                 'relationships': {
                     'scopes': {
                         'data': [
                             {
                                 'type': 'scopes',
-                                'id': read_scope.name
-                            }
-                        ]
-
-                    }
->>>>>>> 064c48b4
+                                'id': read_scope.name,
+                            },
+                        ],
+
+                    },
                 },
                 'id': token_user_one._id,
                 'type': 'tokens',
@@ -265,7 +234,8 @@
             url_token_detail,
             correct,
             auth=user_one.auth,
-            expect_errors=True)
+            expect_errors=True,
+        )
         assert res.status_code == 200
         scopes_data = res.json['data']['embeds']['scopes']['data']
         assert len(scopes_data) == 1
@@ -297,14 +267,9 @@
             url_token_list,
             injected_scope,
             auth=user_one.auth,
-<<<<<<< HEAD
-            expect_errors=True,
-        )
-        assert res.status_code == 400
-=======
-            expect_errors=True)
+            expect_errors=True,
+        )
         assert res.status_code == 404
->>>>>>> 064c48b4
 
         # test_create_with_private_scope_fails
         fake_scope = ApiOAuth2ScopeFactory()
@@ -312,12 +277,8 @@
         fake_scope.save()
         nonsense_scope = post_payload(
             name='A shiny invalid token',
-<<<<<<< HEAD
-            scopes='osf.nonsense',
-        )
-=======
-            scopes=fake_scope.name)
->>>>>>> 064c48b4
+            scopes=fake_scope.name,
+        )
         res = app.post_json_api(
             url_token_list,
             nonsense_scope,
@@ -335,24 +296,15 @@
             url_token_detail,
             injected_scope,
             auth=user_one.auth,
-<<<<<<< HEAD
-            expect_errors=True,
-        )
-        assert res.status_code == 400
-=======
-            expect_errors=True)
+            expect_errors=True,
+        )
         assert res.status_code == 404
->>>>>>> 064c48b4
 
         # test_update_with_private_scope_fails
         nonsense_scope = post_payload(
             name='A shiny invalid token',
-<<<<<<< HEAD
-            scopes='osf.nonsense',
-        )
-=======
-            scopes=fake_scope.name)
->>>>>>> 064c48b4
+            scopes=fake_scope.name,
+        )
         res = app.put_json_api(
             url_token_detail,
             nonsense_scope,
@@ -415,30 +367,19 @@
         )
         assert res.status_code == 400
 
-<<<<<<< HEAD
-        # test_partial_update_token_no_attributes
-        payload = {
-            'data':
-                {
-                    'id': token_user_one._id,
-                    'type': 'tokens',
-                    'name': 'The token formerly known as Prince',
-                },
-=======
-
 def post_attributes_payload(
         type_payload='tokens',
         scopes='osf.full_write',
-        name='A shiny updated token'):
+        name='A shiny updated token',
+):
     return {
         'data': {
             'type': type_payload,
             'attributes': {
                 'name': name,
                 'scopes': scopes,
-            }
->>>>>>> 064c48b4
-        }
+            },
+        },
     }
 
 
@@ -472,7 +413,8 @@
 
     def test_token_detail_who_can_view(
             self, app, url_token_detail, user_one,
-            user_two, token_user_one):
+            user_two, token_user_one,
+    ):
 
         # test_owner_can_view
         res = app.get(url_token_detail, auth=user_one.auth)
@@ -490,14 +432,16 @@
 
     @mock.patch('framework.auth.cas.CasClient.revoke_tokens')
     def test_owner_can_delete(
-            self, mock_method, app, user_one, url_token_detail):
+            self, mock_method, app, user_one, url_token_detail,
+    ):
         mock_method.return_value(True)
         res = app.delete(url_token_detail, auth=user_one.auth)
         assert res.status_code == 204
 
     @mock.patch('framework.auth.cas.CasClient.revoke_tokens')
     def test_deleting_tokens_makes_api_view_inaccessible(
-            self, mock_method, app, url_token_detail, user_one):
+            self, mock_method, app, url_token_detail, user_one,
+    ):
         mock_method.return_value(True)
         app.delete(url_token_detail, auth=user_one.auth)
         res = app.get(url_token_detail, auth=user_one.auth, expect_errors=True)
@@ -505,7 +449,8 @@
 
     @mock.patch('framework.auth.cas.CasClient.revoke_tokens')
     def test_updating_one_field_should_not_blank_others_on_patch_update(
-            self, mock_revoke, app, token_user_one, url_token_detail, user_one, write_scope):
+            self, mock_revoke, app, token_user_one, url_token_detail, user_one, write_scope,
+    ):
         mock_revoke.return_value = True
         user_one_token = token_user_one
         new_name = 'The token formerly known as Prince'
@@ -515,13 +460,14 @@
                 'data': {
                     'attributes': {
                         'name': new_name,
-                        'scopes': 'osf.full_write'
+                        'scopes': 'osf.full_write',
                     },
                     'id': token_user_one._id,
-                    'type': 'tokens'
-                }
+                    'type': 'tokens',
+                },
             },
-            auth=user_one.auth)
+            auth=user_one.auth,
+        )
         user_one_token.reload()
         assert res.status_code == 200
         assert_dict_contains_subset(
@@ -530,12 +476,14 @@
                 'name': new_name,
                 'scopes': '{}'.format(write_scope.name),
             },
-            res.json['data']['attributes'])
+            res.json['data']['attributes'],
+        )
         assert res.json['data']['id'] == user_one_token._id
 
     @mock.patch('framework.auth.cas.CasClient.revoke_tokens')
     def test_updating_an_instance_does_not_change_the_number_of_instances(
-            self, mock_revoke, app, url_token_detail, url_token_list, token_user_one, user_one, write_scope):
+            self, mock_revoke, app, url_token_detail, url_token_list, token_user_one, user_one, write_scope,
+    ):
         mock_revoke.return_value = True
         new_name = 'The token formerly known as Prince'
         res = app.patch_json_api(
@@ -543,11 +491,13 @@
             {'data': {
                 'attributes': {
                     'name': new_name,
-                    'scopes': 'osf.full_write'
+                    'scopes': 'osf.full_write',
                 },
                 'id': token_user_one._id,
-                'type': 'tokens'}},
-            auth=user_one.auth)
+                'type': 'tokens',
+            }},
+            auth=user_one.auth,
+        )
         assert res.status_code == 200
 
         res = app.get(url_token_list, auth=user_one.auth)
@@ -557,14 +507,16 @@
 
     @mock.patch('framework.auth.cas.CasClient.revoke_tokens')
     def test_deleting_token_flags_instance_inactive(
-            self, mock_method, app, url_token_detail, user_one, token_user_one):
+            self, mock_method, app, url_token_detail, user_one, token_user_one,
+    ):
         mock_method.return_value(True)
         app.delete(url_token_detail, auth=user_one.auth)
         token_user_one.reload()
         assert not token_user_one.is_active
 
     def test_read_does_not_return_token_id(
-            self, app, url_token_detail, user_one):
+            self, app, url_token_detail, user_one,
+    ):
         res = app.get(url_token_detail, auth=user_one.auth)
         assert res.status_code == 200
         assert 'token_id' not in res.json['data']['attributes']
@@ -572,14 +524,16 @@
 
     @mock.patch('framework.auth.cas.CasClient.revoke_tokens')
     def test_update_token_does_not_return_token_id(
-            self, mock_revoke, app, url_token_detail, user_one, write_scope):
+            self, mock_revoke, app, url_token_detail, user_one, write_scope,
+    ):
         mock_revoke.return_value = True
         correct = post_attributes_payload(scopes='osf.full_write')
         res = app.put_json_api(
             url_token_detail,
             correct,
             auth=user_one.auth,
-            expect_errors=True)
+            expect_errors=True,
+        )
         assert res.status_code == 200
         assert 'token_id' not in res.json['data']['attributes']
         assert res.json['data']['attributes']['scopes'] == write_scope.name
@@ -592,19 +546,22 @@
             url_token_detail,
             correct,
             auth=user_one.auth,
-            expect_errors=True)
+            expect_errors=True,
+        )
         assert res.status_code == 200
         assert res.json['data']['attributes']['scopes'] == write_scope.name
 
     def test_token_detail_crud_with_wrong_payload(
             self, app, url_token_list, url_token_detail,
-            token_user_one, user_one, user_two):
+            token_user_one, user_one, user_two,
+    ):
 
         # test_non_owner_cant_delete
         res = app.delete(
             url_token_detail,
             auth=user_two.auth,
-            expect_errors=True)
+            expect_errors=True,
+        )
         assert res.status_code == 403
 
         # test_create_with_admin_scope_fails
@@ -614,45 +571,53 @@
 
         injected_scope = post_attributes_payload(
             name='A shiny invalid token',
-            scopes='osf.admin')
+            scopes='osf.admin',
+        )
         res = app.post_json_api(
             url_token_list,
             injected_scope,
             auth=user_one.auth,
-            expect_errors=True)
+            expect_errors=True,
+        )
         assert res.status_code == 400
 
         # test_create_with_fake_scope_fails
         nonsense_scope = post_attributes_payload(
             name='A shiny invalid token',
-            scopes='osf.nonsense')
+            scopes='osf.nonsense',
+        )
         res = app.post_json_api(
             url_token_list,
             nonsense_scope,
             auth=user_one.auth,
-            expect_errors=True)
+            expect_errors=True,
+        )
         assert res.status_code == 404
 
         # test_update_with_admin_scope_fails
         injected_scope = post_attributes_payload(
             name='A shiny invalid token',
-            scopes='osf.admin')
+            scopes='osf.admin',
+        )
         res = app.put_json_api(
             url_token_detail,
             injected_scope,
             auth=user_one.auth,
-            expect_errors=True)
+            expect_errors=True,
+        )
         assert res.status_code == 400
 
         # test_update_with_fake_scope_fails
         nonsense_scope = post_attributes_payload(
             name='A shiny invalid token',
-            scopes='osf.nonsense')
+            scopes='osf.nonsense',
+        )
         res = app.put_json_api(
             url_token_detail,
             nonsense_scope,
             auth=user_one.auth,
-            expect_errors=True)
+            expect_errors=True,
+        )
         assert res.status_code == 404
 
         # test_update_token_incorrect_type
@@ -661,7 +626,8 @@
             url_token_detail,
             incorrect_type,
             auth=user_one.auth,
-            expect_errors=True)
+            expect_errors=True,
+        )
         assert res.status_code == 409
 
         # test_update_token_no_type
@@ -670,14 +636,15 @@
             url_token_detail,
             missing_type,
             auth=user_one.auth,
-            expect_errors=True)
+            expect_errors=True,
+        )
         assert res.status_code == 400
 
         # test_update_token_no_attributes
         payload = {
             'id': token_user_one._id,
             'type': 'tokens',
-            'name': 'The token formerly known as Prince'
+            'name': 'The token formerly known as Prince',
         }
         res = app.put_json_api(
             url_token_detail,
@@ -693,7 +660,8 @@
             url_token_detail,
             incorrect_type,
             auth=user_one.auth,
-            expect_errors=True)
+            expect_errors=True,
+        )
         assert res.status_code == 409
 
         # test_partial_update_token_no_type
@@ -702,7 +670,8 @@
             url_token_detail,
             missing_type,
             auth=user_one.auth,
-            expect_errors=True)
+            expect_errors=True,
+        )
         assert res.status_code == 400
 
         # test token too long
