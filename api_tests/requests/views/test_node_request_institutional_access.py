--- conflicted
+++ resolved
@@ -397,7 +397,6 @@
         assert res.status_code == 403
         assert f"{node_with_disabled_access_requests._id} does not have Access Requests enabled" in res.json['errors'][0]['detail']
 
-<<<<<<< HEAD
     @mock.patch('api.requests.serializers.send_mail')
     def test_placeholder_text_when_comment_is_empty(
             self,
@@ -433,7 +432,7 @@
                 'node': project,
             }
         )
-=======
+
     def test_requester_can_resubmit(self, app, project, institutional_admin, url, create_payload):
         """
         Test that a requester can submit another access request for the same node.
@@ -449,5 +448,4 @@
         res = app.post_json_api(url, create_payload, auth=institutional_admin.auth)
         assert res.status_code == 201
         node_request.refresh_from_db()
-        assert node_request.machine_state == 'pending'
->>>>>>> 60b29092
+        assert node_request.machine_state == 'pending'