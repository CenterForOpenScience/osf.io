--- conflicted
+++ resolved
@@ -32,11 +32,6 @@
                 'id': target_id,
                 'type': 'comments',
                 'attributes': {
-<<<<<<< HEAD
-                    'content': 'Updating this comment',
-                    'new_mentions': [],
-=======
->>>>>>> b97f2499
                     'deleted': False
                 }
             }
@@ -49,25 +44,7 @@
         raise NotImplementedError
 
     def _set_up_public_project_with_comment(self):
-<<<<<<< HEAD
-        self.public_project = ProjectFactory.build(is_public=True, creator=self.user)
-        self.public_project.add_contributor(self.contributor, save=True)
-        self.public_comment = CommentFactory(node=self.public_project, user=self.user)
-        self.public_url = '/{}comments/{}/'.format(API_BASE, self.public_comment._id)
-        self.public_comment_payload = {
-            'data': {
-                'id': self.public_comment._id,
-                'type': 'comments',
-                'attributes': {
-                    'content': 'Updating this comment',
-                    'new_mentions': [],
-                    'deleted': False
-                }
-            }
-        }
-=======
         raise NotImplementedError
->>>>>>> b97f2499
 
     def _set_up_registration_with_comment(self):
         raise NotImplementedError
@@ -221,69 +198,12 @@
         self._set_up_public_project_with_comment()
         res = self.app.put_json_api(self.public_url, self.public_comment_payload, expect_errors=True)
         assert_equal(res.status_code, 401)
-<<<<<<< HEAD
-
-    def test_public_node_non_contributor_commenter_can_update_comment(self):
-        project = ProjectFactory(is_public=True, comment_level='public')
-        comment = CommentFactory(node=project, user=self.non_contributor)
-        url = '/{}comments/{}/'.format(API_BASE, comment._id)
-        payload = {
-            'data': {
-                'id': comment._id,
-                'type': 'comments',
-                'attributes': {
-                    'content': 'Updating this comment',
-                    'new_mentions': [],
-                    'deleted': False
-                }
-            }
-        }
-        res = self.app.put_json_api(url, payload, auth=self.non_contributor.auth)
-        assert_equal(res.status_code, 200)
-        assert_equal(payload['data']['attributes']['content'], res.json['data']['attributes']['content'])
-
-    def test_public_node_non_contributor_commenter_cannot_update_own_comment_if_comment_level_private(self):
-        project = ProjectFactory(is_public=True, comment_level='public')
-        comment = CommentFactory(node=project, user=self.non_contributor)
-        project.comment_level = 'private'
-        project.save()
-        url = '/{}comments/{}/'.format(API_BASE, comment._id)
-        payload = {
-            'data': {
-                'id': comment._id,
-                'type': 'comments',
-                'attributes': {
-                    'content': 'Updating this comment',
-                    'new_mentions': [],
-                    'deleted': False
-                }
-            }
-        }
-        res = self.app.put_json_api(url, payload, auth=self.non_contributor.auth, expect_errors=True)
-        assert_equal(res.status_code, 403)
-        assert_equal(res.json['errors'][0]['detail'], 'You do not have permission to perform this action.')
-
-    def test_update_comment_cannot_exceed_max_length(self):
-        self._set_up_private_project_with_comment()
-        payload = {
-            'data': {
-                'id': self.comment._id,
-                'type': 'comments',
-                'attributes': {
-                    'content': ''.join(['c' for c in range(osf_settings.COMMENT_MAXLENGTH + 1)]),
-                    'new_mentions': [],
-                    'deleted': False
-                }
-            }
-        }
-=======
         assert_equal(res.json['errors'][0]['detail'], 'Authentication credentials were not provided.')
 
     def test_update_comment_cannot_exceed_max_length(self):
         self._set_up_private_project_with_comment()
         content = ''.join(['c' for c in range(osf_settings.COMMENT_MAXLENGTH + 1)])
         payload = self._set_up_payload(self.comment._id, content=content)
->>>>>>> b97f2499
         res = self.app.put_json_api(self.private_url, payload, auth=self.user.auth, expect_errors=True)
         assert_equal(res.status_code, 400)
         assert_equal(res.json['errors'][0]['detail'],
@@ -291,21 +211,7 @@
 
     def test_update_comment_cannot_be_empty(self):
         self._set_up_private_project_with_comment()
-<<<<<<< HEAD
-        payload = {
-            'data': {
-                'id': self.comment._id,
-                'type': 'comments',
-                'attributes': {
-                    'content': '',
-                    'new_mentions': [],
-                    'deleted': False
-                }
-            }
-        }
-=======
         payload = self._set_up_payload(self.comment._id, content='')
->>>>>>> b97f2499
         res = self.app.put_json_api(self.private_url, payload, auth=self.user.auth, expect_errors=True)
         assert_equal(res.status_code, 400)
         assert_equal(res.json['errors'][0]['detail'], 'This field may not be blank.')
@@ -514,32 +420,8 @@
 
 class TestCommentDetailView(CommentDetailMixin, ApiTestCase):
 
-<<<<<<< HEAD
-    def setUp(self):
-        super(TestFileCommentDetailView, self).setUp()
-        self.user = AuthUserFactory()
-        self.contributor = AuthUserFactory()
-        self.non_contributor = AuthUserFactory()
-
-    def _set_up_payload(self, target_id):
-        return {
-            'data': {
-                'id': target_id,
-                'type': 'comments',
-                'attributes': {
-                    'content': 'Updating this comment',
-                    'new_mentions': [],
-                    'deleted': False
-                }
-            }
-        }
-
-    def _set_up_private_project_with_file_comment(self):
-        self.private_project = ProjectFactory.build(is_public=False, creator=self.user, comment_level='private')
-=======
     def _set_up_private_project_with_comment(self):
         self.private_project = ProjectFactory.create(is_public=False, creator=self.user)
->>>>>>> b97f2499
         self.private_project.add_contributor(self.contributor, save=True)
         self.comment = CommentFactory(node=self.private_project, user=self.user)
         self.private_url = '/{}comments/{}/'.format(API_BASE, self.comment._id)
