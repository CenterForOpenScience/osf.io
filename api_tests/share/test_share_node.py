from unittest.mock import patch

import pytest
import responses
from pytest import mark
from osf.models import CollectionSubmission, SpamStatus, Outcome
from osf.utils.outcomes import ArtifactTypes

from osf_tests.factories import (
    AuthUserFactory,
    IdentifierFactory,
    NodeFactory,
    ProjectFactory,
    CollectionProviderFactory,
    CollectionFactory,
    RegistrationFactory,
)

from website import settings
from website.project.tasks import on_node_updated

from framework.auth.core import Auth
from api.share.utils import shtrove_ingest_url
from ._utils import expect_ingest_request


@pytest.mark.django_db
@pytest.mark.enable_enqueue_task
class TestNodeShare:

    @pytest.fixture(scope='class', autouse=True)
    def _patches(self):
        with patch('osf.models.identifiers.IdentifierMixin.request_identifier_update'):
            with patch.object(settings, 'USE_CELERY', False):
                yield

    @pytest.fixture()
    def user(self):
        return AuthUserFactory()

    @pytest.fixture()
    def project(self):
        return ProjectFactory()

    @pytest.fixture()
    def collection(self):
        collection_provider = CollectionProviderFactory()
        return CollectionFactory(provider=collection_provider)

    @pytest.fixture()
    def node_in_collection(self, collection):
        node = ProjectFactory(is_public=True)
        CollectionSubmission(
            guid=node.guids.first(),
            collection=collection,
            creator=node.creator,
        ).save()
        return node

    @pytest.fixture()
    def node(self):
        return ProjectFactory(is_public=True)

    @pytest.fixture()
    def registration(self, node):
        reg = RegistrationFactory(is_public=True, title='〠')
        IdentifierFactory(referent=reg, category='doi')
        reg.archive_jobs.clear()  # if reg.archiving is True it will skip updating SHARE
        return reg

    @pytest.fixture()
    def grandchild_registration(self):
        root_node = NodeFactory(
            title='Root',
        )
        child_node = NodeFactory(
            creator=root_node.creator,
            parent=root_node,
            title='Child',
        )
        NodeFactory(
            creator=root_node.creator,
            parent=child_node,
            title='Grandchild',
        )
        registration = RegistrationFactory(project=root_node)
        registration.refresh_from_db()
        return registration.get_nodes()[0].get_nodes()[0]

    @pytest.fixture()
    def registration_outcome(self, registration):
        o = Outcome.objects.for_registration(registration, create=True)
        o.artifact_metadata.create(
            identifier=IdentifierFactory(), artifact_type=ArtifactTypes.DATA, finalized=True
        )
        o.artifact_metadata.create(
            identifier=IdentifierFactory(), artifact_type=ArtifactTypes.PAPERS, finalized=True
        )
        return o

    def test_update_node_share(self, mock_share_responses, node, user):
        with expect_ingest_request(mock_share_responses, node):
            on_node_updated(node._id, user._id, False, {'is_public'})

    def test_update_registration_share(self, mock_share_responses, registration, user):
        with expect_ingest_request(mock_share_responses, registration):
            on_node_updated(registration._id, user._id, False, {'is_public'})

    def test_update_share_correctly_for_projects(self, mock_share_responses, node, user):
        cases = [{
            'is_deleted': False,
            'attrs': {'is_public': True, 'is_deleted': False, 'spam_status': SpamStatus.HAM}
        }, {
            'is_deleted': True,
            'attrs': {'is_public': False, 'is_deleted': False, 'spam_status': SpamStatus.HAM}
        }, {
            'is_deleted': True,
            'attrs': {'is_public': True, 'is_deleted': True, 'spam_status': SpamStatus.HAM}
        }, {
            'is_deleted': True,
            'attrs': {'is_public': True, 'is_deleted': False, 'spam_status': SpamStatus.SPAM}
        }]

        mock_share_responses._calls.reset()  # reset after factory calls
        for i, case in enumerate(cases):
            for attr, value in case['attrs'].items():
                setattr(node, attr, value)
            with expect_ingest_request(mock_share_responses, node, delete=case['is_deleted']):
                node.save()

    def test_update_share_correctly_for_registrations(self, mock_share_responses, registration, user):
        cases = [{
            'is_deleted': True,
            'attrs': {'is_public': False, 'is_deleted': False}
        }, {
            'is_deleted': True,
            'attrs': {'is_public': True, 'is_deleted': True}
        }, {
            'is_deleted': False,
            'attrs': {'is_public': True, 'is_deleted': False}
        }]

        mock_share_responses._calls.reset()  # reset after factory calls
        for i, case in enumerate(cases):
            for attr, value in case['attrs'].items():
                setattr(registration, attr, value)
            with expect_ingest_request(mock_share_responses, registration, delete=case['is_deleted']):
                registration.save()
            assert registration.is_registration

    def test_update_share_correctly_for_projects_with_qa_tags(self, mock_share_responses, node, user):
        with expect_ingest_request(mock_share_responses, node, delete=True):
            node.add_tag(settings.DO_NOT_INDEX_LIST['tags'][0], auth=Auth(user))
        with expect_ingest_request(mock_share_responses, node, delete=False):
            node.remove_tag(settings.DO_NOT_INDEX_LIST['tags'][0], auth=Auth(user), save=True)

    def test_update_share_correctly_for_registrations_with_qa_tags(self, mock_share_responses, registration, user):
        with expect_ingest_request(mock_share_responses, registration, delete=True):
            registration.add_tag(settings.DO_NOT_INDEX_LIST['tags'][0], auth=Auth(user))
        with expect_ingest_request(mock_share_responses, registration):
            registration.remove_tag(settings.DO_NOT_INDEX_LIST['tags'][0], auth=Auth(user), save=True)

    def test_update_share_correctly_for_projects_with_qa_titles(self, mock_share_responses, node, user):
        node.title = settings.DO_NOT_INDEX_LIST['titles'][0] + ' arbitary text for test title.'
        node.save()
        with expect_ingest_request(mock_share_responses, node, delete=True):
            on_node_updated(node._id, user._id, False, {'is_public'})
        node.title = 'Not a qa title'
        with expect_ingest_request(mock_share_responses, node):
            node.save()
        assert node.title not in settings.DO_NOT_INDEX_LIST['titles']

    def test_update_share_correctly_for_registrations_with_qa_titles(self, mock_share_responses, registration, user):
        registration.title = settings.DO_NOT_INDEX_LIST['titles'][0] + ' arbitary text for test title.'
        with expect_ingest_request(mock_share_responses, registration, delete=True):
            registration.save()
        registration.title = 'Not a qa title'
        with expect_ingest_request(mock_share_responses, registration):
            registration.save()
        assert registration.title not in settings.DO_NOT_INDEX_LIST['titles']

    @responses.activate
    def test_skips_no_settings(self, node, user):
        on_node_updated(node._id, user._id, False, {'is_public'})
        assert len(responses.calls) == 0

    @mark.skip('Synchronous retries not supported if celery >=5.0')
    def test_call_async_update_on_500_retry(self, mock_share_responses, node, user):
        """This is meant to simulate a temporary outage, so the retry mechanism should kick in and complete it."""
        mock_share_responses.replace(responses.POST, shtrove_ingest_url(), status=500)
        mock_share_responses.add(responses.POST, shtrove_ingest_url(), status=200)
<<<<<<< HEAD
        with expect_ingest_request(mock_share_responses, node._id, count=2):
=======
        mock_share_responses.replace(responses.POST, sharev2_push_url(), status=500)
        mock_share_responses.add(responses.POST, sharev2_push_url(), status=200)
        with expect_ingest_request(mock_share_responses, node, count=2):
>>>>>>> 20f702da
            on_node_updated(node._id, user._id, False, {'is_public'})

    @mark.skip('Synchronous retries not supported if celery >=5.0')
    def test_call_async_update_on_500_failure(self, mock_share_responses, node, user):
        """This is meant to simulate a total outage, so the retry mechanism should try X number of times and quit."""
        mock_share_responses.replace(responses.POST, shtrove_ingest_url(), status=500)
<<<<<<< HEAD
        with expect_ingest_request(mock_share_responses, node._id, count=5):  # tries five times
=======
        mock_share_responses.replace(responses.POST, sharev2_push_url(), status=500)
        with expect_ingest_request(mock_share_responses, node, count=5):  # tries five times
>>>>>>> 20f702da
            on_node_updated(node._id, user._id, False, {'is_public'})

    @mark.skip('Synchronous retries not supported if celery >=5.0')
    def test_no_call_async_update_on_400_failure(self, mock_share_responses, node, user):
        mock_share_responses.replace(responses.POST, shtrove_ingest_url(), status=400)
<<<<<<< HEAD
        with expect_ingest_request(mock_share_responses, node._id):
=======
        mock_share_responses.replace(responses.POST, sharev2_push_url(), status=400)
        with expect_ingest_request(mock_share_responses, node):
>>>>>>> 20f702da
            on_node_updated(node._id, user._id, False, {'is_public'})<|MERGE_RESOLUTION|>--- conflicted
+++ resolved
@@ -189,34 +189,18 @@
         """This is meant to simulate a temporary outage, so the retry mechanism should kick in and complete it."""
         mock_share_responses.replace(responses.POST, shtrove_ingest_url(), status=500)
         mock_share_responses.add(responses.POST, shtrove_ingest_url(), status=200)
-<<<<<<< HEAD
-        with expect_ingest_request(mock_share_responses, node._id, count=2):
-=======
-        mock_share_responses.replace(responses.POST, sharev2_push_url(), status=500)
-        mock_share_responses.add(responses.POST, sharev2_push_url(), status=200)
         with expect_ingest_request(mock_share_responses, node, count=2):
->>>>>>> 20f702da
             on_node_updated(node._id, user._id, False, {'is_public'})
 
     @mark.skip('Synchronous retries not supported if celery >=5.0')
     def test_call_async_update_on_500_failure(self, mock_share_responses, node, user):
         """This is meant to simulate a total outage, so the retry mechanism should try X number of times and quit."""
         mock_share_responses.replace(responses.POST, shtrove_ingest_url(), status=500)
-<<<<<<< HEAD
-        with expect_ingest_request(mock_share_responses, node._id, count=5):  # tries five times
-=======
-        mock_share_responses.replace(responses.POST, sharev2_push_url(), status=500)
         with expect_ingest_request(mock_share_responses, node, count=5):  # tries five times
->>>>>>> 20f702da
             on_node_updated(node._id, user._id, False, {'is_public'})
 
     @mark.skip('Synchronous retries not supported if celery >=5.0')
     def test_no_call_async_update_on_400_failure(self, mock_share_responses, node, user):
         mock_share_responses.replace(responses.POST, shtrove_ingest_url(), status=400)
-<<<<<<< HEAD
-        with expect_ingest_request(mock_share_responses, node._id):
-=======
-        mock_share_responses.replace(responses.POST, sharev2_push_url(), status=400)
         with expect_ingest_request(mock_share_responses, node):
->>>>>>> 20f702da
             on_node_updated(node._id, user._id, False, {'is_public'})