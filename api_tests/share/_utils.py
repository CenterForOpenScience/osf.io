--- conflicted
+++ resolved
@@ -11,14 +11,9 @@
     postcommit_celery_queue,
     postcommit_queue,
 )
-<<<<<<< HEAD
 from osf.models import Node, Preprint
 from website import settings as website_settings, settings
-from api.share.utils import shtrove_ingest_url, sharev2_push_url
-=======
-from website import settings as website_settings
 from api.share.utils import shtrove_ingest_url
->>>>>>> 2328dd60
 from osf.metadata.osf_gathering import OsfmapPartition
 
 
@@ -39,12 +34,7 @@
                     _ingest_url = shtrove_ingest_url()
                     _rsps.add(responses.POST, _ingest_url, status=200)
                     _rsps.add(responses.DELETE, _ingest_url, status=200)
-<<<<<<< HEAD
-                    # for legacy sharev2 support:
-                    _rsps.add(responses.POST, sharev2_push_url(), status=200)
                     _rsps.add(responses.GET, re.compile(gv_url()), status=200, body='{}')
-=======
->>>>>>> 2328dd60
                     yield _rsps
 
 
@@ -78,30 +68,18 @@
     )
     _trove_ingest_calls = []
     _trove_supp_ingest_calls = []
-<<<<<<< HEAD
-    _legacy_push_calls = []
     _gv_links_calls = []
-=======
->>>>>>> 2328dd60
     for _call in mock_share_responses.calls:
         if _call.request.url.startswith(shtrove_ingest_url()):
             if 'is_supplementary' in _call.request.url:
                 _trove_supp_ingest_calls.append(_call)
             else:
                 _trove_ingest_calls.append(_call)
-<<<<<<< HEAD
         elif _call.request.url.startswith(settings.GRAVYVALET_URL):
             _gv_links_calls.append(_call)
-        else:
-            _legacy_push_calls.append(_call)
     assert len(_trove_ingest_calls) == count
     assert len(_trove_supp_ingest_calls) == count * _trove_supplementary_count_per_item
-    assert len(_legacy_push_calls) == count
     assert len(_gv_links_calls) == (count if expect_gv_call else 0)
-=======
-    assert len(_trove_ingest_calls) == count
-    assert len(_trove_supp_ingest_calls) == count * _trove_supplementary_count_per_item
->>>>>>> 2328dd60
     for _call in _trove_ingest_calls:
         assert_ingest_request(_call.request, osfguid, token=token, delete=delete)
     for _call in _trove_supp_ingest_calls:
