import mock
import pytest

from framework.auth.core import Auth
from django.utils import timezone
from api_tests.nodes.views.test_node_draft_registration_list import AbstractDraftRegistrationTestCase
from api.base.settings.defaults import API_BASE

from osf.migrations import ensure_invisible_and_inactive_schema
<<<<<<< HEAD
from osf.models import (
    DraftRegistration,
    NodeLicense,
    RegistrationProvider,
    Institution,
    RegistrationSchema
)

=======
from osf.models import DraftRegistration, NodeLicense, RegistrationProvider
>>>>>>> 1ba5acc8
from osf_tests.factories import (
    RegistrationFactory,
    CollectionFactory,
    ProjectFactory,
    AuthUserFactory,
    InstitutionFactory,
    DraftRegistrationFactory,
)
from osf.utils.permissions import READ, WRITE, ADMIN

from website import mails, settings


@pytest.fixture(autouse=True)
def invisible_and_inactive_schema():
    return ensure_invisible_and_inactive_schema()


@pytest.mark.django_db
class TestDraftRegistrationListTopLevelEndpoint:

    @pytest.fixture()
    def url_draft_registrations(self):
        return f'/{API_BASE}draft_registrations/'

    @pytest.fixture()
    def user(self):
        return AuthUserFactory()

    @pytest.fixture()
    def user_admin_contrib(self):
        return AuthUserFactory()

    @pytest.fixture()
    def user_write_contrib(self):
        return AuthUserFactory()

    @pytest.fixture()
    def user_read_contrib(self):
        return AuthUserFactory()

    @pytest.fixture()
    def user_non_contrib(self):
        return AuthUserFactory()

    @pytest.fixture()
    def group_mem(self):
        return AuthUserFactory()

    @pytest.fixture()
    def project(self, user):
        return ProjectFactory(creator=user)

    @pytest.fixture()
    def schema(self):
        return RegistrationSchema.objects.get(name='Open-Ended Registration', schema_version=3)

    @pytest.fixture()
    def draft_registration(self, user, project, schema, user_write_contrib, user_read_contrib, user_admin_contrib):
        draft = DraftRegistrationFactory(
            initiator=user,
            registration_schema=schema,
            branched_from=project
        )
        draft.add_contributor(user_read_contrib, permissions=READ)
        draft.add_contributor(user_write_contrib, permissions=WRITE)
        draft.add_contributor(user_admin_contrib, permissions=ADMIN)
        return draft

    def test_read_only_contributor_can_view_draft_list(
            self, app, user_read_contrib, draft_registration, url_draft_registrations
    ):
        res = app.get(
            url_draft_registrations,
            auth=user_read_contrib.auth
        )
        assert res.status_code == 200
        assert len(res.json['data']) == 1

    def test_read_write_contributor_can_view_draft_list(
            self, app, user_write_contrib, draft_registration, url_draft_registrations
    ):
        res = app.get(url_draft_registrations, auth=user_write_contrib.auth)
        assert res.status_code == 200
        assert len(res.json['data']) == 1

    def test_admin_can_view_draft_list(
            self, app, user_admin_contrib, draft_registration, schema, url_draft_registrations
    ):
        res = app.get(url_draft_registrations, auth=user_admin_contrib.auth)

        assert res.status_code == 200
        data = res.json['data']
        assert len(data) == 1

        assert schema._id in data[0]['relationships']['registration_schema']['links']['related']['href']
        assert data[0]['id'] == draft_registration._id
        assert data[0]['attributes']['registration_metadata'] == {}

    def test_logged_in_non_contributor_has_empty_list(
            self, app, user_non_contrib, url_draft_registrations
    ):
        res = app.get(url_draft_registrations, auth=user_non_contrib.auth)
        assert res.status_code == 200
        assert len(res.json['data']) == 0

    def test_unauthenticated_user_cannot_view_draft_list(self, app, url_draft_registrations):
        res = app.get(url_draft_registrations, expect_errors=True)
        assert res.status_code == 401

    def test_logged_in_non_contributor_cannot_view_draft_list(self, app, user_non_contrib, url_draft_registrations):
        res = app.get(url_draft_registrations, auth=user_non_contrib.auth)
        assert res.status_code == 200

    def test_deleted_draft_registration_does_not_show_up_in_draft_list(self, app, user, draft_registration, url_draft_registrations):
        draft_registration.deleted = timezone.now()
        draft_registration.save()
        res = app.get(url_draft_registrations, auth=user.auth)
        assert res.status_code == 200
        assert not res.json['data']

    def test_draft_with_registered_node_does_not_show_up_in_draft_list(
            self, app, user, project, draft_registration, url_draft_registrations
    ):
        registration = RegistrationFactory(
            project=project,
            draft_registration=draft_registration
        )
        draft_registration.registered_node = registration
        draft_registration.save()
        res = app.get(url_draft_registrations, auth=user.auth)
        assert res.status_code == 200
        assert not res.json['data']

    def test_draft_with_deleted_registered_node_shows_up_in_draft_list(
            self, app, user, project, draft_registration, schema, url_draft_registrations
    ):
        registration = RegistrationFactory(project=project, draft_registration=draft_registration)
        draft_registration.registered_node = registration
        draft_registration.save()
        registration.deleted = timezone.now()
        registration.save()
        res = app.get(url_draft_registrations, auth=user.auth)
        assert res.status_code == 200
        data = res.json['data']
        assert len(data) == 1
        assert schema._id in data[0]['relationships']['registration_schema']['links']['related']['href']
        assert data[0]['id'] == draft_registration._id
        assert data[0]['attributes']['registration_metadata'] == {}


class TestDraftRegistrationCreateWithNode(AbstractDraftRegistrationTestCase):

    @pytest.fixture()
    def url_draft_registrations(self):
        return f'/{API_BASE}draft_registrations/'

    # Overrides `payload` in TestDraftRegistrationCreate`
    @pytest.fixture()
    def payload(self, metaschema_open_ended, provider, project_public):
        return {
            'data': {
                'type': 'draft_registrations',
                'attributes': {},
                'relationships': {
                    'registration_schema': {
                        'data': {
                            'type': 'registration_schema',
                            'id': metaschema_open_ended._id
                        }
                    },
                    'branched_from': {
                        'data': {
                            'type': 'nodes',
                            'id': project_public._id
                        }
                    },
                    'provider': {
                        'data': {
                            'type': 'registration-providers',
                            'id': provider._id,
                        }
                    }
                }
            }
        }

    # Temporary alternative provider that supports `metaschema_open_ended` in `TestDraftRegistrationCreate`
    # This provider is created to fix the first 3 tests in this test class due to test DB changes with the
    # Django 3 Upgrade. A long-term solution is to create and/or use dedicated schemas for testing.
    @pytest.fixture()
    def provider_alt(self, metaschema_open_ended):
        default_provider = RegistrationProvider.get_default()
        default_provider.schemas.add(metaschema_open_ended)
        default_provider.save()
        return default_provider

    # Similarly, this is a temporary alternative payload that uses the above `provider_alt`.
    @pytest.fixture()
    def payload_alt(self, payload, provider_alt):
        new_payload = payload.copy()
        new_payload['data']['relationships']['provider']['data']['id'] = provider_alt._id
        return new_payload

    def test_cannot_create_draft_from_a_registration(self, app, user, payload_alt, project_public, url_draft_registrations):
        registration = RegistrationFactory(
            project=project_public,
            creator=user
        )
        payload_alt['data']['relationships']['branched_from']['data']['id'] = registration._id
        res = app.post_json_api(
            url_draft_registrations,
            payload_alt,
            auth=user.auth,
            expect_errors=True
        )
        assert res.status_code == 404

    def test_cannot_create_draft_from_deleted_node(self, app, user, payload_alt, project_public, url_draft_registrations):
        project = ProjectFactory(is_public=True, creator=user)
        project.is_deleted = True
        project.save()
        payload_alt['data']['relationships']['branched_from']['data']['id'] = project._id
        res = app.post_json_api(
            url_draft_registrations,
            payload_alt,
            auth=user.auth,
            expect_errors=True
        )
        assert res.status_code == 410
        assert res.json['errors'][0]['detail'] == 'The requested node is no longer available.'

    def test_cannot_create_draft_from_collection(self, app, user, payload_alt, project_public, url_draft_registrations):
        collection = CollectionFactory(creator=user)
        payload_alt['data']['relationships']['branched_from']['data']['id'] = collection._id
        res = app.post_json_api(
            url_draft_registrations, payload_alt, auth=user.auth,
            expect_errors=True)
        assert res.status_code == 404

    def test_draft_registration_attributes_copied_from_node(
            self, app, project_public, url_draft_registrations, user, payload_alt
    ):

        write_contrib = AuthUserFactory()
        read_contrib = AuthUserFactory()

        GPL3 = NodeLicense.objects.get(license_id='GPL3')
        project_public.set_node_license(
            {
                'id': GPL3.license_id,
                'year': '1998',
                'copyrightHolders': ['Grapes McGee']
            },
            auth=Auth(user),
            save=True
        )

        project_public.add_contributor(write_contrib, WRITE)
        project_public.add_contributor(read_contrib, READ)

        # Only an admin can create a DraftRegistration
        res = app.post_json_api(url_draft_registrations, payload_alt, auth=write_contrib.auth, expect_errors=True)
        assert res.status_code == 403
        res = app.post_json_api(url_draft_registrations, payload_alt, auth=read_contrib.auth, expect_errors=True)
        assert res.status_code == 403

        res = app.post_json_api(url_draft_registrations, payload_alt, auth=user.auth)
        assert res.status_code == 201
        attributes = res.json['data']['attributes']
        assert attributes['title'] == project_public.title
        assert attributes['description'] == project_public.description
        assert attributes['category'] == project_public.category
        assert set(attributes['tags']) == set([tag.name for tag in project_public.tags.all()])
        assert attributes['node_license']['year'] == '1998'
        assert attributes['node_license']['copyright_holders'] == ['Grapes McGee']

        relationships = res.json['data']['relationships']

        assert 'affiliated_institutions' in relationships
        assert 'subjects' in relationships
        assert 'contributors' in relationships

    def test_write_only_contributor_cannot_create_draft(
            self, app, user_write_contrib, project_public, payload_alt, url_draft_registrations
    ):
        assert user_write_contrib in project_public.contributors.all()
        res = app.post_json_api(
            url_draft_registrations,
            payload_alt,
            auth=user_write_contrib.auth,
            expect_errors=True
        )
        assert res.status_code == 403

    def test_read_only_contributor_cannot_create_draft(
            self, app, user_write_contrib, user_read_contrib, project_public, payload_alt, url_draft_registrations
    ):
        assert user_read_contrib in project_public.contributors.all()
        res = app.post_json_api(
            url_draft_registrations,
            payload_alt,
            auth=user_read_contrib.auth,
            expect_errors=True
        )
        assert res.status_code == 403

    def test_non_authenticated_user_cannot_create_draft(
            self, app, user_write_contrib, payload_alt, group, url_draft_registrations
    ):
        res = app.post_json_api(
            url_draft_registrations,
            payload_alt,
            expect_errors=True
        )
        assert res.status_code == 401

    def test_logged_in_non_contributor_cannot_create_draft(
            self, app, user_non_contrib, payload_alt, url_draft_registrations
    ):

        res = app.post_json_api(
            url_draft_registrations,
            payload_alt,
            auth=user_non_contrib.auth,
            expect_errors=True
        )
        assert res.status_code == 403

    @pytest.mark.skip('Old OSF Groups code')
    def test_group_admin_cannot_create_draft(
            self, app, user_write_contrib, payload_alt, url_draft_registrations, group_mem
    ):

        res = app.post_json_api(
            url_draft_registrations,
            payload_alt,
            auth=group_mem.auth,
            expect_errors=True
        )
        assert res.status_code == 201

    @pytest.mark.skip('Old OSF Groups code')
    def test_group_write_contrib_cannot_create_draft(
            self, app, user_read_contrib, project_public, payload_alt, group, url_draft_registrations, group_mem
    ):

        project_public.remove_osf_group(group)
        project_public.add_osf_group(group, WRITE)
        res = app.post_json_api(
            url_draft_registrations,
            payload_alt,
            auth=group_mem.auth,
            expect_errors=True
        )
        assert res.status_code == 201

    def test_create_project_based_draft_does_not_email_initiator(self, app, user, url_draft_registrations, payload):
        with mock.patch.object(mails, 'send_mail') as mock_send_mail:
            app.post_json_api(f'{url_draft_registrations}?embed=branched_from&embed=initiator', payload, auth=user.auth)

        assert not mock_send_mail.called

    def test_affiliated_institutions_are_copied_from_node_no_institutions(self, app, user, url_draft_registrations, payload):
        """
        Draft registrations that are based on projects get those project's user institutional affiliation,
        those "no-project" registrations inherit the user's institutional affiliation.

        This tests a scenario where a user bases a registration on a node without affiliations, and so the
        draft registration has no institutional affiliation from the user or the node.
        """
        project = ProjectFactory(is_public=True, creator=user)
        payload['data']['relationships']['branched_from']['data']['id'] = project._id
        res = app.post_json_api(
            url_draft_registrations,
            payload,
            auth=user.auth,
        )
        assert res.status_code == 201
        draft_registration = DraftRegistration.load(res.json['data']['id'])
        assert not draft_registration.affiliated_institutions.exists()

    def test_affiliated_institutions_are_copied_from_node(self, app, user, url_draft_registrations, payload):
        """
        Draft registrations that are based on projects get those project's user institutional affiliation,
        those "no-project" registrations inherit the user's institutional affiliation.

        This tests a scenario where a user bases their registration on a project that has a current institutional
        affiliation which is copied over to the draft registrations.
        """
        institution = InstitutionFactory()

        project = ProjectFactory(is_public=True, creator=user)
        project.affiliated_institutions.add(institution)
        payload['data']['relationships']['branched_from']['data']['id'] = project._id
        res = app.post_json_api(
            url_draft_registrations,
            payload,
            auth=user.auth,
        )
        assert res.status_code == 201
        draft_registration = DraftRegistration.load(res.json['data']['id'])
        assert list(draft_registration.affiliated_institutions.all()) == list(project.affiliated_institutions.all())

    def test_affiliated_institutions_are_copied_from_user(self, app, user, url_draft_registrations, payload):
        """
        Draft registrations that are based on projects get those project's user institutional affiliation,
        those "no-project" registrations inherit the user's institutional affiliation.
        """
        institution = InstitutionFactory()
        user.add_or_update_affiliated_institution(institution)

        del payload['data']['relationships']['branched_from']
        res = app.post_json_api(
            url_draft_registrations,
            payload,
            auth=user.auth,
        )
        assert res.status_code == 201
        draft_registration = DraftRegistration.load(res.json['data']['id'])
        assert list(draft_registration.affiliated_institutions.all()) == list(user.get_affiliated_institutions())


class TestDraftRegistrationCreateWithoutNode(AbstractDraftRegistrationTestCase):
    @pytest.fixture()
    def url_draft_registrations(self):
        return f'/{API_BASE}draft_registrations/'

    def test_admin_can_create_draft(self, app, user, url_draft_registrations, payload, metaschema_open_ended):
        res = app.post_json_api(
            f'{url_draft_registrations}?embed=branched_from&embed=initiator',
            payload,
            auth=user.auth
        )

        assert res.status_code == 201
        data = res.json['data']
        assert metaschema_open_ended._id in data['relationships']['registration_schema']['links']['related']['href']
        assert data['attributes']['registration_metadata'] == {}
        assert data['relationships']['provider']['links']['related']['href'] == \
               f'{settings.API_DOMAIN}v2/providers/registrations/{RegistrationProvider.default__id}/'

        assert data['embeds']['branched_from']['data']['id'] == DraftRegistration.objects.get(_id=data['id']).branched_from._id
        assert data['embeds']['initiator']['data']['id'] == user._id

        draft = DraftRegistration.load(data['id'])
        assert draft.creator == user
        assert draft.has_permission(user, ADMIN) is True

    def test_create_no_project_draft_emails_initiator(self, app, user, url_draft_registrations, payload):
        # Intercepting the send_mail call from website.project.views.contributor.notify_added_contributor
        with mock.patch.object(mails, 'send_mail') as mock_send_mail:
            resp = app.post_json_api(
                f'{url_draft_registrations}?embed=branched_from&embed=initiator',
                payload,
                auth=user.auth
            )
        assert mock_send_mail.called

        # Python 3.6 does not support mock.call_args.args/kwargs
        # Instead, mock.call_args[0] is positional args, mock.call_args[1] is kwargs
        # (note, this is compatible with later versions)
        mock_send_kwargs = mock_send_mail.call_args[1]
        assert mock_send_kwargs['mail'] == mails.CONTRIBUTOR_ADDED_DRAFT_REGISTRATION
        assert mock_send_kwargs['user'] == user
        assert mock_send_kwargs['node'] == DraftRegistration.load(resp.json['data']['id'])

    def test_create_draft_with_provider(
            self, app, user, url_draft_registrations, non_default_provider, payload_with_non_default_provider
    ):
        res = app.post_json_api(url_draft_registrations, payload_with_non_default_provider, auth=user.auth)
        assert res.status_code == 201
        data = res.json['data']
        assert data['relationships']['provider']['links']['related']['href'] == \
               f'{settings.API_DOMAIN}v2/providers/registrations/{non_default_provider._id}/'

        draft = DraftRegistration.load(data['id'])
        assert draft.provider == non_default_provider

    def test_write_contrib(self, app, user, project_public, payload, url_draft_registrations, user_write_contrib):
        """(no node supplied, so any logged in user can create)
        """
        assert user_write_contrib in project_public.contributors.all()
        res = app.post_json_api(
            url_draft_registrations,
            payload,
            auth=user_write_contrib.auth)
        assert res.status_code == 201

    def test_read_only(self, app, user, url_draft_registrations, user_read_contrib, project_public, payload):
        '''(no node supplied, so any logged in user can create)
        '''
        assert user_read_contrib in project_public.contributors.all()
        res = app.post_json_api(
            url_draft_registrations,
            payload,
            auth=user_read_contrib.auth)
        assert res.status_code == 201

    def test_non_authenticated_user_cannot_create_draft(self, app, user, url_draft_registrations, payload):
        res = app.post_json_api(
            url_draft_registrations,
            payload,
            expect_errors=True
        )
        assert res.status_code == 401

    def test_logged_in_non_contributor(self, app, user, url_draft_registrations, user_non_contrib, payload):
        '''(no node supplied, so any logged in user can create)
        '''
        res = app.post_json_api(
            url_draft_registrations,
            payload,
            auth=user_non_contrib.auth
        )
        assert res.status_code == 201

    def test_draft_registration_attributes_not_copied_from_node(self, app, project_public,
            url_draft_registrations, user, payload):

        GPL3 = NodeLicense.objects.get(license_id='GPL3')
        project_public.set_node_license(
            {
                'id': GPL3.license_id,
                'year': '1998',
                'copyrightHolders': ['Grapes McGee']
            },
            auth=Auth(user),
            save=True
        )

        res = app.post_json_api(url_draft_registrations, payload, auth=user.auth)
        assert res.status_code == 201
        attributes = res.json['data']['attributes']
        assert attributes['title'] == ''
        assert attributes['description'] != project_public.description
        assert attributes['category'] != project_public.category
        assert set(attributes['tags']) != set([tag.name for tag in project_public.tags.all()])
        assert attributes['node_license'] is None

        relationships = res.json['data']['relationships']

        assert 'affiliated_institutions' in relationships
        assert 'subjects' in relationships
        assert 'contributors' in relationships<|MERGE_RESOLUTION|>--- conflicted
+++ resolved
@@ -7,18 +7,7 @@
 from api.base.settings.defaults import API_BASE
 
 from osf.migrations import ensure_invisible_and_inactive_schema
-<<<<<<< HEAD
-from osf.models import (
-    DraftRegistration,
-    NodeLicense,
-    RegistrationProvider,
-    Institution,
-    RegistrationSchema
-)
-
-=======
-from osf.models import DraftRegistration, NodeLicense, RegistrationProvider
->>>>>>> 1ba5acc8
+from osf.models import DraftRegistration, NodeLicense, RegistrationProvider, Institution
 from osf_tests.factories import (
     RegistrationFactory,
     CollectionFactory,
