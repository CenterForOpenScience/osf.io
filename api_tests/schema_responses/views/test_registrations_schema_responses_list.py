import pytest

from django.utils import timezone

from osf.models import SchemaResponse
from osf.utils.workflows import ApprovalStates

from osf_tests.factories import (
    # SchemaResponseFactory,
    RegistrationFactory,
    AuthUserFactory,
)

UNAPPROVED_RESPONSE_STATES = [
    state for state in ApprovalStates if state is not ApprovalStates.APPROVED
]

@pytest.fixture()
def admin_user():
    return AuthUserFactory()


@pytest.fixture()
def perms_user():
    return AuthUserFactory()


@pytest.fixture()
def registration(admin_user):
    return RegistrationFactory(creator=admin_user)


@pytest.fixture()
def approved_response(registration, admin_user):
    response = SchemaResponse.create_initial_response(
        parent=registration,
        initiator=admin_user
    )
    response.approvals_state_machine.set_state(ApprovalStates.APPROVED)
    response.save()
    return response


@pytest.fixture()
def non_approved_response(approved_response, admin_user):
    return SchemaResponse.create_from_previous_response(
        previous_response=approved_response,
        initiator=admin_user
    )


@pytest.fixture()
def url(registration):
    return f'/v2/registrations/{registration._id}/schema_responses/'

@pytest.mark.django_db
class TestRegistrationsSchemaResponseListGETPermissions:
    '''Checks the status code for the GET requests to the RegistrationSchemaResponseList Endpoint.

    All users should be able to GET the SchemaResponseList for public registrations, while only
    contributors should be able to GET the SchemaResponseList for private registrations.

    Deleted and withdrawn registrations should return 410 and 403, respectively, when
    trying to GET the SchemaResponseList,
    '''

    @pytest.mark.parametrize('role', ['read', 'write', 'admin'])
    def test_get_public_registration_responses_as_contributor(
            self, app, url, registration, perms_user, role):
        registration.add_contributor(perms_user, role)
        registration.is_public = True
        registration.save()
        resp = app.get(
            url,
            auth=perms_user.auth,
            expect_errors=True
        )

        assert resp.status_code == 200

    @pytest.mark.parametrize('use_auth', [True, False])
    def test_get_public_registration_responses_as_non_contributor(
            self, app, url, registration, perms_user, use_auth):
        registration.is_public = True
        registration.save()
        resp = app.get(
            url,
            auth=perms_user.auth if use_auth else None,
            expect_errors=True
        )

        assert resp.status_code == 200
<<<<<<< HEAD

    @pytest.mark.parametrize('role', ['read', 'write', 'admin'])
    def test_get_private_registration_responses_as_contributor(
            self, app, url, registration, perms_user, role):
        registration.add_contributor(perms_user, role)
        registration.is_public = False
        registration.save()
        resp = app.get(
            url,
            auth=perms_user.auth,
            expect_errors=True
        )

        assert resp.status_code == 200

    @pytest.mark.parametrize('use_auth', [True, False])
    def test_get_private_registration_responses_as_non_contributor(
            self, app, url, registration, perms_user, use_auth):
        registration.is_public = False
        registration.save()
        resp = app.get(
            url,
            auth=perms_user.auth if use_auth else None,
            expect_errors=True
        )

        assert resp.status_code == (403 if use_auth else 401)

    @pytest.mark.parametrize('role', ['read', 'write', 'admin'])
    def test_get_withdrawn_registration_responses_as_contributor(
            self, app, url, registration, perms_user, role):
        registration.add_contributor(perms_user, role)
        registration.moderation_state = 'withdrawn'
        registration.save()
        resp = app.get(
            url,
            auth=perms_user.auth,
            expect_errors=True
        )

        assert resp.status_code == 403

    @pytest.mark.parametrize('use_auth', [True, False])
    def test_get_withdrawn_registration_responses_as_non_contributor(
            self, app, url, registration, perms_user, use_auth):
        registration.moderation_state = 'withdrawn'
        registration.save()
        resp = app.get(
            url,
            auth=perms_user.auth if use_auth else None,
            expect_errors=True
        )

        assert resp.status_code == (403 if use_auth else 401)

    @pytest.mark.parametrize('role', ['read', 'write', 'admin'])
    def test_get_deleted_registration_responses_as_contributor(
            self, app, url, registration, perms_user, role):
        registration.add_contributor(perms_user, role)
        registration.deleted = timezone.now()
        registration.save()
        resp = app.get(
            url,
            auth=perms_user.auth,
            expect_errors=True
        )

        assert resp.status_code == 410

    @pytest.mark.parametrize('use_auth', [True, False])
    def test_get_deleted_registration_responses_as_non_contributor(
            self, app, url, registration, perms_user, use_auth):
        registration.deleted = timezone.now()
        registration.save()
        resp = app.get(
            url,
            auth=perms_user.auth if use_auth else None,
            expect_errors=True
        )

        assert resp.status_code == 410


@pytest.mark.django_db
class TestRegistrationSchemaResponseListGETBehavior:
    '''Test the results from GET requests against the RegistrationSchemaResponse endpoint.

    Contributors on the base Registration should be able to see all SchemaResponses
    on a registration, whether approved or not, whether the Registration is public
    or private.

    Non-contributors should only see APPROVED SchemaResponses on Public registrations
    (permissions tests verify 403/401 response for non-contributors on a private registration).
    '''

    @pytest.mark.parametrize('role', ['read', 'write', 'admin'])
    @pytest.mark.parametrize('response_state', UNAPPROVED_RESPONSE_STATES)
    def test_get_schema_responses_on_public_registration_as_contributor(
            self, app, url, registration, approved_response, non_approved_response, perms_user, role, response_state):
        registration.add_contributor(perms_user, role)
        registration.is_public = True
        registration.save()
        resp = app.get(url, auth=perms_user.auth)

        expected_ids = {approved_response._id, non_approved_response._id}
        encountered_ids = set(entry['id'] for entry in resp.json['data'])
        assert encountered_ids == expected_ids

    @pytest.mark.parametrize('use_auth', [True, False])
    @pytest.mark.parametrize('response_state', UNAPPROVED_RESPONSE_STATES)
    def test_get_schema_responses_on_public_registration_as_non_contributor(
            self, app, url, registration, approved_response, non_approved_response, perms_user, use_auth, response_state):
        registration.is_public = True
        registration.save()
        resp = app.get(url, auth=perms_user.auth if use_auth else None)

        expected_ids = {approved_response._id}
        encountered_ids = set(entry['id'] for entry in resp.json['data'])
        assert encountered_ids == expected_ids

    @pytest.mark.parametrize('role', ['read', 'write', 'admin'])
    @pytest.mark.parametrize('response_state', UNAPPROVED_RESPONSE_STATES)
    def test_get_schema_responses_on_private_registration_as_contributor(
            self, app, url, registration, approved_response, non_approved_response, perms_user, role, response_state):
        registration.add_contributor(perms_user, role)
        registration.is_public = False
        registration.save()
        resp = app.get(url, auth=perms_user.auth)

        expected_ids = {approved_response._id, non_approved_response._id}
        encountered_ids = set(entry['id'] for entry in resp.json['data'])
        assert encountered_ids == expected_ids


@pytest.mark.django_db
class TestRegistrationSchemaResponseListUnsupportedMethods:
    '''Make sure that RegistrationSchemaResponseList does not support POST, PUT, PATCH or DELETE.'''

    @pytest.mark.parametrize('role', ['read', 'write', 'admin'])
    def test_post_as_contributor(
            self, app, url, registration, perms_user, role):
        registration.add_contributor(perms_user, role)
        resp = app.post_json_api(
            url,
            auth=perms_user.auth,
            expect_errors=True
        )
        assert resp.status_code == 405

    @pytest.mark.parametrize('use_auth', [True, False])
    def test_post_as_non_contributor(
            self, app, url, registration, perms_user, use_auth):
        resp = app.post_json_api(
            url,
            auth=perms_user.auth if use_auth else None,
            expect_errors=True
        )
        assert resp.status_code == 405

    @pytest.mark.parametrize('role', ['read', 'write', 'admin'])
    def test_patch_as_contributor(
            self, app, url, registration, perms_user, role):
        registration.add_contributor(perms_user, role)
        resp = app.patch_json_api(
            url,
            auth=perms_user.auth,
            expect_errors=True
        )
        assert resp.status_code == 405

    @pytest.mark.parametrize('use_auth', [True, False])
    def test_patch_as_non_contributor(
            self, app, url, registration, perms_user, use_auth):
        resp = app.patch_json_api(
            url,
            auth=perms_user.auth if use_auth else None,
            expect_errors=True
        )
        assert resp.status_code == 405

    @pytest.mark.parametrize('role', ['read', 'write', 'admin'])
    def test_put_as_contributor(
            self, app, url, registration, perms_user, role):
        registration.add_contributor(perms_user, role)
        resp = app.put_json_api(
            url,
            auth=perms_user.auth,
            expect_errors=True
        )
        assert resp.status_code == 405

    @pytest.mark.parametrize('use_auth', [True, False])
    def test_put_as_non_contributor(
            self, app, url, registration, perms_user, use_auth):
        resp = app.put_json_api(
            url,
            auth=perms_user.auth if use_auth else None,
            expect_errors=True
        )
        assert resp.status_code == 405

    @pytest.mark.parametrize('role', ['read', 'write', 'admin'])
    def test_delete_as_contributor(
            self, app, url, registration, perms_user, role):
        registration.add_contributor(perms_user, role)
        resp = app.delete_json_api(
            url,
            auth=perms_user.auth,
            expect_errors=True
        )
        assert resp.status_code == 405

    @pytest.mark.parametrize('use_auth', [True, False])
    def test_delete_as_non_contributor(
            self, app, url, registration, perms_user, use_auth):
        resp = app.delete_json_api(
            url,
            auth=perms_user.auth if use_auth else None,
            expect_errors=True
        )
        assert resp.status_code == 405
=======
        data = resp.json['data']

        assert len(data) == 2  # one created on registration, one by the factory
        assert schema_response._id == data[0]['id']

    @pytest.mark.parametrize(
        'permission,expected_response',
        [
            (None, 403, ),
            ('read', 200, ),
            ('write', 200, ),
            ('admin', 200, ),
        ]
    )
    def test_schema_response_auth_get(self, app, registration, permission, user, expected_response, url):
        if permission:
            registration.add_contributor(user, permission)
        resp = app.get(url, auth=user.auth, expect_errors=True)
        assert resp.status_code == expected_response

    @pytest.mark.parametrize(
        'permission,expected_response',
        [
            (None, 405, ),
            ('read', 405, ),
            ('write', 405, ),
            ('admin', 405, ),
        ]
    )
    def test_schema_response_auth_post(self, app, registration, permission, user, expected_response, url):
        if permission:
            registration.add_contributor(user, permission)
        resp = app.post_json_api(url, auth=user.auth, expect_errors=True)
        assert resp.status_code == expected_response

    @pytest.mark.parametrize(
        'permission,expected_response',
        [
            (None, 405, ),
            ('read', 405, ),
            ('write', 405, ),
            ('admin', 405, ),
        ]
    )
    def test_schema_response_auth_patch(self, app, registration, permission, user, expected_response, url):
        if permission:
            registration.add_contributor(user, permission)
        resp = app.patch_json_api(url, auth=user.auth, expect_errors=True)
        assert resp.status_code == expected_response

    @pytest.mark.parametrize(
        'permission,expected_response',
        [
            (None, 405, ),
            ('read', 405, ),
            ('write', 405, ),
            ('admin', 405, ),
        ]
    )
    def test_schema_response_auth_delete(self, app, registration, permission, user, expected_response, url):
        if permission:
            registration.add_contributor(user, permission)
        resp = app.delete_json_api(url, auth=user.auth, expect_errors=True)
        assert resp.status_code == expected_response
>>>>>>> 3431d838
<|MERGE_RESOLUTION|>--- conflicted
+++ resolved
@@ -32,10 +32,7 @@
 
 @pytest.fixture()
 def approved_response(registration, admin_user):
-    response = SchemaResponse.create_initial_response(
-        parent=registration,
-        initiator=admin_user
-    )
+    response = registration.schema_responses.last()
     response.approvals_state_machine.set_state(ApprovalStates.APPROVED)
     response.save()
     return response
@@ -90,7 +87,6 @@
         )
 
         assert resp.status_code == 200
-<<<<<<< HEAD
 
     @pytest.mark.parametrize('role', ['read', 'write', 'admin'])
     def test_get_private_registration_responses_as_contributor(
@@ -311,70 +307,4 @@
             auth=perms_user.auth if use_auth else None,
             expect_errors=True
         )
-        assert resp.status_code == 405
-=======
-        data = resp.json['data']
-
-        assert len(data) == 2  # one created on registration, one by the factory
-        assert schema_response._id == data[0]['id']
-
-    @pytest.mark.parametrize(
-        'permission,expected_response',
-        [
-            (None, 403, ),
-            ('read', 200, ),
-            ('write', 200, ),
-            ('admin', 200, ),
-        ]
-    )
-    def test_schema_response_auth_get(self, app, registration, permission, user, expected_response, url):
-        if permission:
-            registration.add_contributor(user, permission)
-        resp = app.get(url, auth=user.auth, expect_errors=True)
-        assert resp.status_code == expected_response
-
-    @pytest.mark.parametrize(
-        'permission,expected_response',
-        [
-            (None, 405, ),
-            ('read', 405, ),
-            ('write', 405, ),
-            ('admin', 405, ),
-        ]
-    )
-    def test_schema_response_auth_post(self, app, registration, permission, user, expected_response, url):
-        if permission:
-            registration.add_contributor(user, permission)
-        resp = app.post_json_api(url, auth=user.auth, expect_errors=True)
-        assert resp.status_code == expected_response
-
-    @pytest.mark.parametrize(
-        'permission,expected_response',
-        [
-            (None, 405, ),
-            ('read', 405, ),
-            ('write', 405, ),
-            ('admin', 405, ),
-        ]
-    )
-    def test_schema_response_auth_patch(self, app, registration, permission, user, expected_response, url):
-        if permission:
-            registration.add_contributor(user, permission)
-        resp = app.patch_json_api(url, auth=user.auth, expect_errors=True)
-        assert resp.status_code == expected_response
-
-    @pytest.mark.parametrize(
-        'permission,expected_response',
-        [
-            (None, 405, ),
-            ('read', 405, ),
-            ('write', 405, ),
-            ('admin', 405, ),
-        ]
-    )
-    def test_schema_response_auth_delete(self, app, registration, permission, user, expected_response, url):
-        if permission:
-            registration.add_contributor(user, permission)
-        resp = app.delete_json_api(url, auth=user.auth, expect_errors=True)
-        assert resp.status_code == expected_response
->>>>>>> 3431d838
+        assert resp.status_code == 405