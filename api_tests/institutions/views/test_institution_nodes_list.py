--- conflicted
+++ resolved
@@ -138,10 +138,6 @@
         return '/{}institutions/{}/nodes/?version=2.2&'.format(API_BASE, institution._id)
 
     @pytest.fixture()
-<<<<<<< HEAD
-    def project(self, user, institution):
-        project = ProjectFactory(creator=user, title='Lait Cafe et Sucre', is_public=True)
-=======
     def parent_project_one(self, user, institution):
         parent_project_one = ProjectFactory(creator=user, is_public=True)
         parent_project_one.title = parent_project_one._id
@@ -159,7 +155,6 @@
     @pytest.fixture()
     def project(self, user, parent_project_one, institution):
         project = ProjectFactory(creator=user, title='Neighbor of {}'.format(parent_project_one._id), is_public=True)
->>>>>>> 64b37933
         project.affiliated_institutions.add(institution)
         project.save()
         return project
