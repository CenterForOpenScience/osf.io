import csv
import pytest

from osf_tests.factories import (
    InstitutionFactory,
    AuthUserFactory,
    ProjectFactory,
    RegistrationFactory,
    PreprintFactory
)
from django.shortcuts import reverse


@pytest.mark.django_db
class TestInstitutionUsersList:
    """
        These are attrturbutes the users must be sortable for on the institutional dashboard:
            'name',
            '_id',
            'email',
            'department',
            'number_of_public_projects',
            'number_of_private_projects',
            'number_of_public_registrations',
            'number_of_private_registrations',
            'number_of_preprints',
            'number_of_files',
            'last_login',
            'last_log',
            'account_created_date',
            'has_orcid'
    """

    @pytest.fixture()
    def institution(self):
        return InstitutionFactory()

    @pytest.fixture()
    def users(self, institution):
        """
        User_one has two public projects and one registrations. User_two has 1 public registrations. User_three has
        1 Public Registristion and 2 Preprints. So 2 public Projects, 3 registrations and 2 Preprints.
        """
        from osf_tests.test_elastic_search import create_file_version

        user_one = AuthUserFactory(
            fullname='Alice Example',
            username='alice@example.com'
        )
        user_two = AuthUserFactory(
            fullname='Bob Example',
            username='bob@example.com'
        )
        user_three = AuthUserFactory(
            fullname='Carol Example',
            username='carol@example.com'
        )
        user_one.add_or_update_affiliated_institution(
            institution,
            sso_department='Science Department'
        )
        user_two.add_or_update_affiliated_institution(institution)
        user_three.add_or_update_affiliated_institution(institution)

        project = ProjectFactory(
            creator=user_one,
            is_public=True
        )
        file_ = project.get_addon('osfstorage').get_root().append_file('New Test file.mp3')
        create_file_version(file_, user_one)
        file_.save()

        ProjectFactory(
            creator=user_one,
            is_public=True
        )
        registration = RegistrationFactory(
            creator=user_one,
        )
        file_ = registration.get_addon('osfstorage').get_root().append_file('New Test file 2.5.mp3')
        create_file_version(file_, user_one)
        file_.save()

        RegistrationFactory(
            creator=user_two,
        )

        RegistrationFactory(
            creator=user_three,
        )
        PreprintFactory(
            creator=user_three,
        )
        PreprintFactory(
            creator=user_three,
        )
        project = ProjectFactory(
            creator=user_three,
            is_public=True
        )
        file_ = project.get_addon('osfstorage').get_root().append_file('New Test file 2.mp3')
        create_file_version(file_, user_three)
        file_.save()

        return [user_one, user_two, user_three]

    def test_return_all_users(self, app, institution, users):

        url = reverse(
            'institutions:institution-users-list-dashboard',
            kwargs={
                'version': 'v2',
                'institution_id': institution._id
            }
        )
        res = app.get(url)
        assert res.status_code == 200
        assert len(res.json['data']) == 3

    @pytest.mark.parametrize('attribute,value,expected_count', [
        ('[full_name]', 'Alice Example', 1),
        ('[full_name]', 'Example', 3),  # Multiple users should be returned here
        ('[email_address]', 'bob@example.com', 1),
        ('[department]', 'Science Department', 1),
        ('[public_projects][lte]', '1', 2),
        ('[private_projects][lte]', '1', 3),
        ('[private_projects][gte]', '1', 3),
        ('[public_registrations][lte]', '1', 3),
        ('[embargoed_registrations][lte]', '1', 3),
        ('[published_preprints][lte]', '1', 2),
        ('[public_files][lt]', '1', 1),
        ('[public_files][lte]', '1', 2),
        ('[last_login][lte]', '2-11-2018', 0),
        ('[account_created]', '2-11-2018', 0),
        ('[has_orcid]', 'True', 0),
    ])
    def test_filter_users(self, app, institution, users, attribute, value, expected_count):
        url = reverse(
            'institutions:institution-users-list-dashboard',
            kwargs={
                'version': 'v2',
                'institution_id': institution._id
            }
        ) + f'?filter{attribute}={value}'

        res = app.get(url)
        assert res.status_code == 200
        assert len(res.json['data']) == expected_count

    @pytest.mark.parametrize('attribute', [
        'full_name',
        'email_address',
    ])
    def test_sort_users(self, app, institution, users, attribute):
        url = reverse(
            'institutions:institution-users-list-dashboard',
            kwargs={
                'version': 'v2',
                'institution_id': institution._id
            }
        ) + f'?sort={attribute}'
        res = app.get(url)
        assert res.status_code == 200
        # Extracting sorted attribute values from response
        sorted_values = [user['attributes'][attribute] for user in res.json['data']]
<<<<<<< HEAD
        assert sorted_values == sorted(sorted_values), 'Values are not sorted correctly'
=======
        assert sorted_values == sorted(sorted_values), "Values are not sorted correctly"


@pytest.mark.django_db
class TestInstitutionUsersListCSVRenderer:
    # Existing setup and tests...

    def test_csv_output(self, app, institution, users):
        """
        Test to ensure the CSV renderer returns data in the expected CSV format with correct headers.
        """
        url = reverse(
            'institutions:institution-users-list-dashboard',
            kwargs={
                'version': 'v2',
                'institution_id': institution._id
            }
        ) + '?format=csv'
        response = app.get(url)
        assert response.status_code == 200
        assert response['Content-Type'] == 'text/csv'

        # Read the content of the response as CSV
        content = response.content.decode('utf-8')
        csv_reader = csv.reader(io.StringIO(content))
        headers = next(csv_reader)  # First line contains headers

        # Define expected headers based on the serializer used
        expected_headers = ['ID', 'Email', 'Department', 'Public Projects', 'Private Projects', 'Public Registrations',
                            'Private Registrations', 'Preprints']
        assert headers == expected_headers, "CSV headers do not match expected headers"

        # Optionally, check a few lines of actual data if necessary
        for row in csv_reader:
            assert len(row) == len(expected_headers), "Number of data fields in CSV does not match headers"
>>>>>>> 05f0e6ed
<|MERGE_RESOLUTION|>--- conflicted
+++ resolved
@@ -163,10 +163,7 @@
         assert res.status_code == 200
         # Extracting sorted attribute values from response
         sorted_values = [user['attributes'][attribute] for user in res.json['data']]
-<<<<<<< HEAD
         assert sorted_values == sorted(sorted_values), 'Values are not sorted correctly'
-=======
-        assert sorted_values == sorted(sorted_values), "Values are not sorted correctly"
 
 
 @pytest.mark.django_db
@@ -200,5 +197,4 @@
 
         # Optionally, check a few lines of actual data if necessary
         for row in csv_reader:
-            assert len(row) == len(expected_headers), "Number of data fields in CSV does not match headers"
->>>>>>> 05f0e6ed
+            assert len(row) == len(expected_headers), "Number of data fields in CSV does not match headers"