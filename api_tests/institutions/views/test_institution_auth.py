import json

import jwe
import jwt
import pytest
from django.utils import timezone

from api.base import settings
from api.base.settings.defaults import API_BASE

from framework.auth import signals, Auth
from framework.auth.views import send_confirm_email

from osf.models import OSFUser
from osf_tests.factories import InstitutionFactory, ProjectFactory, UserFactory

from tests.base import capture_signals


def make_user(username, fullname):
    return UserFactory(username=username, fullname=fullname)


<<<<<<< HEAD
def make_payload(
        institution, username, fullname='Fake User',
        given_name='', family_name='',
):
=======
def make_payload(institution, username, fullname='Fake User', given_name='', family_name=''):

>>>>>>> 78ccfa95
    data = {
        'provider': {
            'id': institution._id,
            'user': {
                'middleNames': '',
                'familyName': family_name,
                'givenName': given_name,
                'fullname': fullname,
                'suffix': '',
                'username': username,
            },
        },
    }
<<<<<<< HEAD
=======

>>>>>>> 78ccfa95
    return jwe.encrypt(
        jwt.encode(
            {
                'sub': username,
<<<<<<< HEAD
                'data': json.dumps(data),
            }, settings.JWT_SECRET, algorithm='HS256',
        ), settings.JWE_SECRET,
=======
                'data': json.dumps(data)
            },
            settings.JWT_SECRET,
            algorithm='HS256'
        ),
        settings.JWE_SECRET
>>>>>>> 78ccfa95
    )


@pytest.mark.django_db
class TestInstitutionAuth:

    @pytest.fixture()
    def institution(self):
        return InstitutionFactory()

    @pytest.fixture()
    def url_auth_institution(self):
        return '/{0}institutions/auth/'.format(API_BASE)

    def test_invalid_payload(self, app, url_auth_institution):
        res = app.post(url_auth_institution, 'INVALID_PAYLOAD', expect_errors=True)
        assert res.status_code == 403

    def test_new_user_created(self, app, url_auth_institution, institution):

        username = 'user_created@osf.edu'
        assert OSFUser.objects.filter(username=username).count() == 0

        with capture_signals() as mock_signals:
<<<<<<< HEAD
            res = app.post(
                url_auth_institution,
                make_payload(institution, username),
            )

=======
            res = app.post(url_auth_institution, make_payload(institution, username))
>>>>>>> 78ccfa95
        assert res.status_code == 204
        assert mock_signals.signals_sent() == set([signals.user_confirmed])

        user = OSFUser.objects.filter(username=username).first()
        assert user
        assert user.fullname == 'Fake User'
        assert user.accepted_terms_of_service is not None
        assert institution in user.affiliated_institutions.all()

    def test_existing_user_found_but_not_affiliated(self, app, institution, url_auth_institution):

        username = 'user_not_affiliated@osf.edu'
        user = make_user(username, 'Foo Bar')
        user.save()

        with capture_signals() as mock_signals:
<<<<<<< HEAD
            res = app.post(
                url_auth_institution,
                make_payload(institution, username),
            )

=======
            res = app.post(url_auth_institution, make_payload(institution, username))
>>>>>>> 78ccfa95
        assert res.status_code == 204
        assert not mock_signals.signals_sent()

        user.reload()
        assert user.fullname == 'Foo Bar'
        assert institution in user.affiliated_institutions.all()

    def test_user_found_and_affiliated(self, app, institution, url_auth_institution):

        username = 'user_affiliated@osf.edu'
        user = make_user(username, 'Foo Bar')
        user.affiliated_institutions.add(institution)
        user.save()

<<<<<<< HEAD
        res = app.post(
            url_auth_institution,
            make_payload(institution, username),
        )
=======
        with capture_signals() as mock_signals:
            res = app.post(url_auth_institution, make_payload(institution, username))
>>>>>>> 78ccfa95
        assert res.status_code == 204
        assert not mock_signals.signals_sent()

        user.reload()
        assert user.fullname == 'Foo Bar'
        assert user.affiliated_institutions.count() == 1

    def test_new_user_names_not_provided(self, app, institution, url_auth_institution):

        username = 'user_created_without_names@osf.edu'
        res = app.post(
            url_auth_institution,
<<<<<<< HEAD
            'al;kjasdfljadf',
            expect_errors=True,
        )
        assert res.status_code == 403

    def test_user_names_guessed_if_not_provided(
            self, app, institution, url_auth_institution,
    ):
        # Regression for https://openscience.atlassian.net/browse/OSF-7212
        username = 'fake@user.edu'
        res = app.post(
            url_auth_institution,
            make_payload(institution, username),
        )
=======
            make_payload(institution, username, fullname=''),
            expect_errors=True
        )
        assert res.status_code == 403

        user = OSFUser.objects.filter(username=username).first()
        assert not user

    def test_new_user_names_guessed_if_not_provided(self, app, institution, url_auth_institution):
>>>>>>> 78ccfa95

        username = 'user_created_with_fullname_only@osf.edu'
        res = app.post(url_auth_institution, make_payload(institution, username))
        assert res.status_code == 204

        user = OSFUser.objects.filter(username=username).first()
        assert user
        assert user.fullname == 'Fake User'
        # Given name and family name are guessed from full name
        assert user.given_name == 'Fake'
        assert user.family_name == 'User'

<<<<<<< HEAD
    def test_user_names_used_when_provided(
            self, app, institution, url_auth_institution,
    ):
        # Regression for https://openscience.atlassian.net/browse/OSF-7212
        username = 'fake@user.edu'
        res = app.post(
            url_auth_institution,
            make_payload(
                institution,
                username,
                family_name='West',
                given_name='Kanye',
            ),
=======
    def test_new_user_names_used_when_provided(self, app, institution, url_auth_institution):

        username = 'user_created_with_names@osf.edu'
        res = app.post(
            url_auth_institution,
            make_payload(institution, username, given_name='Foo', family_name='Bar')
        )
        assert res.status_code == 204

        user = OSFUser.objects.filter(username=username).first()
        assert user
        assert user.fullname == 'Fake User'
        # Given name and family name are set instead of guessed
        assert user.given_name == 'Foo'
        assert user.family_name == 'Bar'

    def test_user_active(self, app, institution, url_auth_institution):

        username, fullname, password = 'user_active@user.edu', 'Foo Bar', 'FuAsKeEr'
        user = make_user(username, fullname)
        user.set_password(password)
        user.save()

        with capture_signals() as mock_signals:
            res = app.post(
                url_auth_institution,
                make_payload(
                    institution,
                    username,
                    family_name='User',
                    given_name='Fake',
                    fullname='Fake User'
                )
            )
        assert res.status_code == 204
        assert not mock_signals.signals_sent()

        user = OSFUser.objects.filter(username=username).first()
        assert user
        # User names remains untouched
        assert user.fullname == fullname
        assert user.family_name == 'Bar'
        assert user.given_name == 'Foo'
        # Existing active user keeps their password
        assert user.has_usable_password()
        assert user.check_password(password)
        # Confirm affiliation
        assert institution in user.affiliated_institutions.all()

    def test_user_unclaimed(self, app, institution, url_auth_institution):

        username, fullname = 'user_nclaimed@user.edu', 'Foo Bar'
        project = ProjectFactory()
        user = project.add_unregistered_contributor(
            fullname=fullname,
            email=username,
            auth=Auth(project.creator)
>>>>>>> 78ccfa95
        )
        user.save()
        # Unclaimed user is given an unusable password when being added as a contributor
        assert not user.has_usable_password()

        with capture_signals() as mock_signals:
            res = app.post(
                url_auth_institution,
                make_payload(
                    institution,
                    username,
                    family_name='User',
                    given_name='Fake',
                    fullname='Fake User'
                )
            )
        assert res.status_code == 204
        assert mock_signals.signals_sent() == set([signals.user_confirmed])

        user = OSFUser.objects.filter(username=username).first()
        assert user
        # User becomes active and all names are updated
        assert user.is_active
        assert user.fullname == 'Fake User'
        assert user.family_name == 'User'
        assert user.given_name == 'Fake'
        # Unclaimed records must have been cleared
        assert not user.unclaimed_records
        # Previously unclaimed user must be assigned a usable password during institution auth
        assert user.has_usable_password()
        # User remains to be a contributor of the project
        assert project.is_contributor(user)
        # Confirm affiliation
        assert institution in user.affiliated_institutions.all()

    def test_user_unconfirmed(self, app, institution, url_auth_institution):

        username, fullname, password = 'user_unconfirmed@osf.edu', 'Foo Bar', 'FuAsKeEr'
        user = OSFUser.create_unconfirmed(username, password, fullname)
        user.save()
        # Unconfirmed user has a usable password created during sign-up
        assert user.has_usable_password()

        with capture_signals() as mock_signals:
            res = app.post(
                url_auth_institution,
                make_payload(
                    institution,
                    username,
                    family_name='User',
                    given_name='Fake',
                    fullname='Fake User'
                )
            )
        assert res.status_code == 204
        assert mock_signals.signals_sent() == set([signals.user_confirmed])

        user = OSFUser.objects.filter(username=username).first()
        assert user
        # User becomes active and all names are updated
        assert user.is_active
        assert user.fullname == 'Fake User'
        assert user.family_name == 'User'
        assert user.given_name == 'Fake'
        # Pending email verifications must be cleared
        assert not user.email_verifications
        # Previously unconfirmed user must be given a new password during institution auth
        assert user.has_usable_password()
        assert not user.check_password(password)
        # Confirm affiliation
        assert institution in user.affiliated_institutions.all()

    def test_user_inactive(self, app, institution, url_auth_institution):

        username, fullname, password = 'user_inactive@osf.edu', 'Foo Bar', 'FuAsKeEr'
        user = make_user(username, fullname)
        user.set_password(password)
        # User must be saved before deactivation
        user.save()
        user.disable_account()
        user.save()
        # Disabled user still has the original usable password
        assert user.has_usable_password()
        assert user.check_password(password)

        with capture_signals() as mock_signals:
            res = app.post(
                url_auth_institution,
                make_payload(
                    institution,
                    username,
                    family_name='User',
                    given_name='Fake',
                    fullname='Fake User'
                ),
                expect_errors=True
            )
        assert res.status_code == 403
        assert not mock_signals.signals_sent()

        user = OSFUser.objects.filter(username=username).first()
        assert user
        # Inactive user remains untouched, including affiliation
        assert user.is_disabled
        assert user.fullname == fullname
        assert user.given_name == 'Foo'
        assert user.family_name == 'Bar'
        assert institution not in user.affiliated_institutions.all()

    def test_user_external_unconfirmed(self, app, institution, url_auth_institution):

        # Create an unconfirmed user with pending external identity
        username, fullname = 'user_external_unconfirmed@osf.edu', 'Foo Bar'
        external_id_provider, external_id, status = 'ORCID', '1234-1234-1234-1234', 'CREATE'
        external_identity = {external_id_provider: {external_id: status}}
        accepted_terms_of_service = timezone.now()
        user = OSFUser.create_unconfirmed(
            username=username,
            password=None,
            fullname=fullname,
            external_identity=external_identity,
            campaign=None,
            accepted_terms_of_service=accepted_terms_of_service
        )
        user.save()
        assert not user.has_usable_password()
        assert user.external_identity

        # Send confirm email in order to add new email verifications
        send_confirm_email(
            user,
            user.username,
            external_id_provider=external_id_provider,
            external_id=external_id
        )
        user.save()
        assert user.email_verifications
        email_verifications = user.email_verifications

        with capture_signals() as mock_signals:
            res = app.post(
                url_auth_institution,
                make_payload(
                    institution,
                    username,
                    family_name='User',
                    given_name='Fake',
                    fullname='Fake User'
                ),
                expect_errors=True
            )
        assert res.status_code == 403
        assert not mock_signals.signals_sent()

        user = OSFUser.objects.filter(username=username).first()
        assert user
        # User remains untouched, including affiliation, external identity email verifcaitons
        assert user.fullname == fullname
        assert user.given_name == 'Foo'
        assert user.family_name == 'Bar'
        assert institution not in user.affiliated_institutions.all()
        assert external_identity == user.external_identity
        assert email_verifications == user.email_verifications
        assert accepted_terms_of_service == user.accepted_terms_of_service
        assert not user.has_usable_password()<|MERGE_RESOLUTION|>--- conflicted
+++ resolved
@@ -21,15 +21,10 @@
     return UserFactory(username=username, fullname=fullname)
 
 
-<<<<<<< HEAD
 def make_payload(
         institution, username, fullname='Fake User',
         given_name='', family_name='',
 ):
-=======
-def make_payload(institution, username, fullname='Fake User', given_name='', family_name=''):
-
->>>>>>> 78ccfa95
     data = {
         'provider': {
             'id': institution._id,
@@ -43,26 +38,13 @@
             },
         },
     }
-<<<<<<< HEAD
-=======
-
->>>>>>> 78ccfa95
     return jwe.encrypt(
         jwt.encode(
             {
                 'sub': username,
-<<<<<<< HEAD
                 'data': json.dumps(data),
             }, settings.JWT_SECRET, algorithm='HS256',
         ), settings.JWE_SECRET,
-=======
-                'data': json.dumps(data)
-            },
-            settings.JWT_SECRET,
-            algorithm='HS256'
-        ),
-        settings.JWE_SECRET
->>>>>>> 78ccfa95
     )
 
 
@@ -87,15 +69,11 @@
         assert OSFUser.objects.filter(username=username).count() == 0
 
         with capture_signals() as mock_signals:
-<<<<<<< HEAD
             res = app.post(
                 url_auth_institution,
                 make_payload(institution, username),
             )
 
-=======
-            res = app.post(url_auth_institution, make_payload(institution, username))
->>>>>>> 78ccfa95
         assert res.status_code == 204
         assert mock_signals.signals_sent() == set([signals.user_confirmed])
 
@@ -112,15 +90,11 @@
         user.save()
 
         with capture_signals() as mock_signals:
-<<<<<<< HEAD
             res = app.post(
                 url_auth_institution,
                 make_payload(institution, username),
             )
 
-=======
-            res = app.post(url_auth_institution, make_payload(institution, username))
->>>>>>> 78ccfa95
         assert res.status_code == 204
         assert not mock_signals.signals_sent()
 
@@ -135,15 +109,10 @@
         user.affiliated_institutions.add(institution)
         user.save()
 
-<<<<<<< HEAD
         res = app.post(
             url_auth_institution,
             make_payload(institution, username),
         )
-=======
-        with capture_signals() as mock_signals:
-            res = app.post(url_auth_institution, make_payload(institution, username))
->>>>>>> 78ccfa95
         assert res.status_code == 204
         assert not mock_signals.signals_sent()
 
@@ -156,7 +125,6 @@
         username = 'user_created_without_names@osf.edu'
         res = app.post(
             url_auth_institution,
-<<<<<<< HEAD
             'al;kjasdfljadf',
             expect_errors=True,
         )
@@ -171,17 +139,6 @@
             url_auth_institution,
             make_payload(institution, username),
         )
-=======
-            make_payload(institution, username, fullname=''),
-            expect_errors=True
-        )
-        assert res.status_code == 403
-
-        user = OSFUser.objects.filter(username=username).first()
-        assert not user
-
-    def test_new_user_names_guessed_if_not_provided(self, app, institution, url_auth_institution):
->>>>>>> 78ccfa95
 
         username = 'user_created_with_fullname_only@osf.edu'
         res = app.post(url_auth_institution, make_payload(institution, username))
@@ -194,7 +151,6 @@
         assert user.given_name == 'Fake'
         assert user.family_name == 'User'
 
-<<<<<<< HEAD
     def test_user_names_used_when_provided(
             self, app, institution, url_auth_institution,
     ):
@@ -208,65 +164,6 @@
                 family_name='West',
                 given_name='Kanye',
             ),
-=======
-    def test_new_user_names_used_when_provided(self, app, institution, url_auth_institution):
-
-        username = 'user_created_with_names@osf.edu'
-        res = app.post(
-            url_auth_institution,
-            make_payload(institution, username, given_name='Foo', family_name='Bar')
-        )
-        assert res.status_code == 204
-
-        user = OSFUser.objects.filter(username=username).first()
-        assert user
-        assert user.fullname == 'Fake User'
-        # Given name and family name are set instead of guessed
-        assert user.given_name == 'Foo'
-        assert user.family_name == 'Bar'
-
-    def test_user_active(self, app, institution, url_auth_institution):
-
-        username, fullname, password = 'user_active@user.edu', 'Foo Bar', 'FuAsKeEr'
-        user = make_user(username, fullname)
-        user.set_password(password)
-        user.save()
-
-        with capture_signals() as mock_signals:
-            res = app.post(
-                url_auth_institution,
-                make_payload(
-                    institution,
-                    username,
-                    family_name='User',
-                    given_name='Fake',
-                    fullname='Fake User'
-                )
-            )
-        assert res.status_code == 204
-        assert not mock_signals.signals_sent()
-
-        user = OSFUser.objects.filter(username=username).first()
-        assert user
-        # User names remains untouched
-        assert user.fullname == fullname
-        assert user.family_name == 'Bar'
-        assert user.given_name == 'Foo'
-        # Existing active user keeps their password
-        assert user.has_usable_password()
-        assert user.check_password(password)
-        # Confirm affiliation
-        assert institution in user.affiliated_institutions.all()
-
-    def test_user_unclaimed(self, app, institution, url_auth_institution):
-
-        username, fullname = 'user_nclaimed@user.edu', 'Foo Bar'
-        project = ProjectFactory()
-        user = project.add_unregistered_contributor(
-            fullname=fullname,
-            email=username,
-            auth=Auth(project.creator)
->>>>>>> 78ccfa95
         )
         user.save()
         # Unclaimed user is given an unusable password when being added as a contributor
