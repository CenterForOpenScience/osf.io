--- conflicted
+++ resolved
@@ -12,11 +12,7 @@
 from website.project.signals import contributor_added
 from api_tests.utils import disconnected_from_listeners
 from api.registrations.serializers import RegistrationSerializer, RegistrationDetailSerializer
-<<<<<<< HEAD
-from addons.wiki.tests.factories import WikiFactory
-=======
 from addons.wiki.tests.factories import WikiFactory, WikiVersionFactory
->>>>>>> c26bc028
 from osf_tests.factories import (
     ProjectFactory,
     NodeFactory,
@@ -25,13 +21,9 @@
     AuthUserFactory,
     UnregUserFactory,
     WithdrawnRegistrationFactory,
-<<<<<<< HEAD
-    CommentFactory,
-=======
     OSFGroupFactory,
     CommentFactory,
     InstitutionFactory,
->>>>>>> c26bc028
 )
 
 from api_tests.nodes.views.test_node_detail import TestNodeUpdateLicense
@@ -101,22 +93,9 @@
 
     @pytest.fixture()
     def registration_wiki_comment(self, user, private_registration):
-<<<<<<< HEAD
-        with mock.patch('osf.models.AbstractNode.update_search'):
-            wiki = WikiFactory(
-                user=user,
-                node=private_registration,
-                page_name='Baby Pokemon',
-            )
-
-        return CommentFactory(
-            node=private_registration,
-            target=wiki.guids.first(),
-=======
         return CommentFactory(
             node=private_registration,
             target=private_registration.wikis.first().guids.first(),
->>>>>>> c26bc028
             user=user,
             page='wiki',
         )
@@ -132,11 +111,7 @@
 
     def test_registration_detail(
             self, app, user, public_project, private_project,
-<<<<<<< HEAD
-            public_registration, private_registration,
-=======
             public_registration, private_registration, private_wiki,
->>>>>>> c26bc028
             public_url, private_url, registration_comment, registration_comment_reply,
             registration_wiki_comment):
 
@@ -217,14 +192,6 @@
         assert res.status_code == 200
         assert res.json['data']['relationships']['children']['links']['related']['meta']['count'] == 0
         assert res.json['data']['relationships']['contributors']['links']['related']['meta']['count'] == 1
-<<<<<<< HEAD
-        assert res.json['data']['relationships']['wikis']['links']['related']['meta']['count'] == 1
-        assert res.json['data']['relationships']['comments']['links']['related']['meta']['total']['node'] == 1
-        registration_comment.is_deleted = True
-        registration_comment.save()
-        res = app.get(url, auth=user.auth)
-        assert res.json['data']['relationships']['comments']['links']['related']['meta']['total']['node'] == 0
-=======
         assert res.json['data']['relationships']['comments']['links']['related']['meta']['count'] == 2
         assert res.json['data']['relationships']['wikis']['links']['related']['meta']['count'] == 1
         assert res.json['data']['relationships']['files']['links']['related']['meta']['count'] == 2
@@ -233,7 +200,6 @@
         registration_comment_reply.save()
         res = app.get(url, auth=user.auth)
         assert res.json['data']['relationships']['comments']['links']['related']['meta']['count'] == 1
->>>>>>> c26bc028
 
     #   test_registration_shows_specific_related_counts
         url = '/{}registrations/{}/?related_counts=children,wikis'.format(
