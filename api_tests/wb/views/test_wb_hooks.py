import pytest

from framework.auth import signing

from osf_tests.factories import (
    AuthUserFactory,
    ProjectFactory,
    PreprintFactory
)
from api_tests.utils import create_test_file, create_test_preprint_file


@pytest.fixture()
def user():
    return AuthUserFactory()

@pytest.fixture()
def node(user):
    return ProjectFactory(creator=user)

@pytest.fixture()
def node_two(user):
    return ProjectFactory(creator=user)

@pytest.fixture()
def osfstorage(node):
    return node.get_addon('osfstorage')

@pytest.fixture()
def root_node(osfstorage):
    return osfstorage.get_root()

@pytest.fixture()
def node_two_root_node(node_two):
    node_two_settings = node_two.get_addon('osfstorage')
    return node_two_settings.get_root()

@pytest.fixture()
def file(node, user):
    return create_test_file(node, user, 'test_file')

@pytest.fixture()
def folder(root_node, user):
    return root_node.append_folder('Nina Simone')

@pytest.fixture()
def folder_two(root_node, user):
    return root_node.append_folder('Second Folder')

def sign_payload(payload):
    return signing.sign_data(signing.default_signer, payload)

@pytest.mark.django_db
@pytest.mark.enable_implicit_clean
class TestMove():
    @pytest.fixture()
    def move_url(self, node):
        return f'/_/wb/hooks/{node._id}/move/'

    @pytest.fixture()
<<<<<<< HEAD
=======
    def quickfiles_move_url(self, quickfiles_node):
        return f'/_/wb/hooks/{quickfiles_node._id}/move/'

    @pytest.fixture()
>>>>>>> a24ec143
    def payload(self, file, folder, root_node, user):
        return {
            'source': file._id,
            'target': root_node._id,
            'user': user._id,
            'destination': {
                'parent': folder._id,
                'target': folder.target._id,
                'name': folder.name,
            }
        }

    @pytest.fixture()
    def signed_payload(self, payload):
        return sign_payload(payload)

    def test_move_hook(self, app, move_url, signed_payload, folder, file):
        res = app.post_json(move_url, signed_payload, expect_errors=False)
        assert res.status_code == 200

    def test_move_checkedout_file(self, app, file, user, move_url, signed_payload):
        file.checkout = user
        file.save()
        res = app.post_json(move_url, signed_payload, expect_errors=True)
        assert res.status_code == 400
        assert b'Cannot move file as it is checked out.' in res._app_iter[0]

    def test_move_checked_out_file_in_folder(self, app, root_node, user, folder, folder_two, move_url):
        file = folder.append_file('No I don\'t wanna go')
        file.checkout = user
        file.save()
        signed_payload = sign_payload({
            'source': folder._id,
            'target': root_node._id,
            'user': user._id,
            'destination': {
                'parent': folder_two._id,
                'target': folder_two.target._id,
                'name': folder_two.name,
            }
        })
        res = app.post_json(move_url, signed_payload, expect_errors=True)
        assert res.status_code == 400
        assert 'Cannot move file as it is checked out.' in res.json['errors'][0]['detail']

    def test_move_checkedout_file_two_deep_in_folder(self, app, root_node, user, folder, folder_two, move_url):
        folder_nested = folder.append_folder('Nested')
        file = folder_nested.append_file('No I don\'t wanna go')
        file.checkout = user
        file.save()

        signed_payload = sign_payload({
            'source': folder._id,
            'target': root_node._id,
            'user': user._id,
            'destination': {
                'parent': folder_two._id,
                'target': folder_two.target._id,
                'name': folder_two.name,
            }
        })
        res = app.post_json(move_url, signed_payload, expect_errors=True)
        assert res.status_code == 400
        assert 'Cannot move file as it is checked out.' in res.json['errors'][0]['detail']

    def test_move_file_out_of_node(self, app, user, move_url, root_node, node, node_two, node_two_root_node, folder):
        # project having a preprint should not block other moves
        node.preprint_file = root_node.append_file('far')
        node.save()

        folder_two = node_two_root_node.append_folder('To There')
        signed_payload = sign_payload({
            'source': folder._id,
            'target': root_node._id,
            'user': user._id,
            'destination': {
                'parent': folder_two._id,
                'target': folder_two.target._id,
                'name': folder_two.name,
            }
        })
        res = app.post_json(move_url, signed_payload, expect_errors=False)
        assert res.status_code == 200

    def test_blank_destination_file_name(self, app, move_url, user, root_node, folder, file):
        signed_payload = sign_payload(
            {
                'source': file._id,
                'target': root_node._id,
                'user': user._id,
                'destination': {
                    'parent': folder._id,
                    'target': folder.target._id,
                    'name': '',
                }
            }
        )
        res = app.post_json(move_url, signed_payload, expect_errors=False)
        assert res.status_code == 200
        file.reload()
        assert file.name == 'test_file'

    def test_blank_source(self, app, move_url, user, root_node, folder, file):
        signed_payload = sign_payload(
            {
                'source': '',
                'target': root_node._id,
                'user': user._id,
                'destination': {
                    'parent': folder._id,
                    'target': folder.target._id,
                    'name': 'hello.txt',
                }
            }
        )
        res = app.post_json(move_url, signed_payload, expect_errors=True)
        assert res.status_code == 400
        assert res.json['source'][0] == 'This field may not be blank.'

    def test_no_parent(self, app, move_url, user, root_node, folder, file):
        signed_payload = sign_payload(
            {
                'source': file._id,
                'target': root_node._id,
                'user': user._id,
                'destination': {
                    'target': folder.target._id,
                    'name': 'hello.txt',
                }
            }
        )
        res = app.post_json(move_url, signed_payload, expect_errors=True)
        assert res.status_code == 400
        assert res.json['destination']['parent'][0] == 'This field is required.'

    def test_rename_file(self, app, move_url, user, root_node, folder, file):
        signed_payload = sign_payload(
            {
                'source': file._id,
                'target': root_node._id,
                'user': user._id,
                'destination': {
                    'parent': folder._id,
                    'target': folder.target._id,
                    'name': 'new_file_name',
                }
            }
        )
        res = app.post_json(move_url, signed_payload, expect_errors=False)
        assert res.status_code == 200
        file.reload()
        assert file.name == 'new_file_name'

    def test_invalid_payload(self, app, move_url):
        signed_payload = {
            'key': 'incorrectly_formed_payload'
        }

        res = app.post_json(move_url, signed_payload, expect_errors=True)
        assert res.status_code == 400
        assert res.json['errors'][0]['detail'] == 'Invalid Payload'

    def test_source_does_not_exist(self, app, move_url, root_node, user, folder):
        signed_payload = sign_payload(
            {
                'source': '12345',
                'target': root_node._id,
                'user': user._id,
                'destination': {
                    'parent': folder._id,
                    'target': folder.target._id,
                    'name': 'test_file',
                }
            }
        )
        res = app.post_json(move_url, signed_payload, expect_errors=True)
        assert res.status_code == 404

    def test_parent_does_not_exist(self, app, file, move_url, root_node, user, folder):
        signed_payload = sign_payload(
            {
                'source': file._id,
                'target': root_node._id,
                'user': user._id,
                'destination': {
                    'parent': '12345',
                    'target': folder.target._id,
                    'name': 'test_file',
                }
            }
        )
        res = app.post_json(move_url, signed_payload, expect_errors=True)
        assert res.status_code == 404

    def test_node_in_params_does_not_exist(self, app, file, root_node, user, folder):
        move_url = '/_/wb/hooks/{}/move/'.format('12345')
        signed_payload = sign_payload(
            {
                'source': file._id,
                'target': root_node._id,
                'user': user._id,
                'destination': {
                    'parent': folder._id,
                    'target': folder.target._id,
                    'name': 'test_file',
                }
            }
        )
        res = app.post_json(move_url, signed_payload, expect_errors=True)
        assert res.status_code == 404


@pytest.mark.django_db
class TestMovePreprint():

    @pytest.fixture()
    def preprint(self, user):
        return PreprintFactory(creator=user)

    @pytest.fixture()
    def root_node(self, preprint):
        return preprint.root_folder

    @pytest.fixture()
    def file(self, preprint, user):
        return create_test_preprint_file(preprint, user, 'test_file')

    @pytest.fixture()
    def folder(self, root_node, user):
        return root_node.append_folder('Nina Simone')

    @pytest.fixture()
    def move_url(self, preprint):
        return f'/_/wb/hooks/{preprint._id}/move/'

    @pytest.fixture()
    def payload(self, file, folder, root_node, user):
        return {
            'source': file._id,
            'target': root_node._id,
            'user': user._id,
            'destination': {
                'parent': folder._id,
                'target': folder.target._id,
                'name': folder.name,
            }
        }

    @pytest.fixture()
    def signed_payload(self, payload):
        return sign_payload(payload)

    def test_move_hook(self, app, move_url, signed_payload, folder, file):
        res = app.post_json(move_url, signed_payload, expect_errors=False)
        assert res.status_code == 200

    def test_move_checkedout_file(self, app, file, user, move_url, signed_payload):
        file.checkout = user
        file.save()
        res = app.post_json(move_url, signed_payload, expect_errors=True)
        assert res.status_code == 400
        assert b'Cannot move file as it is checked out.' in res._app_iter[0]

    def test_move_checked_out_file_in_folder(self, app, root_node, user, folder, folder_two, move_url):
        file = folder.append_file('No I don\'t wanna go')
        file.checkout = user
        file.save()
        signed_payload = sign_payload({
            'source': folder._id,
            'target': root_node._id,
            'user': user._id,
            'destination': {
                'parent': folder_two._id,
                'target': folder_two.target._id,
                'name': folder_two.name,
            }
        })
        res = app.post_json(move_url, signed_payload, expect_errors=True)
        assert res.status_code == 400
        assert 'Cannot move file as it is checked out.' in res.json['errors'][0]['detail']

    def test_move_checkedout_file_two_deep_in_folder(self, app, root_node, user, folder, folder_two, move_url):
        folder_nested = folder.append_folder('Nested')
        file = folder_nested.append_file('No I don\'t wanna go')
        file.checkout = user
        file.save()

        signed_payload = sign_payload({
            'source': folder._id,
            'target': root_node._id,
            'user': user._id,
            'destination': {
                'parent': folder_two._id,
                'target': folder_two.target._id,
                'name': folder_two.name,
            }
        })
        res = app.post_json(move_url, signed_payload, expect_errors=True)
        assert res.status_code == 400
        assert 'Cannot move file as it is checked out.' in res.json['errors'][0]['detail']

    def test_move_primary_file_out_of_node(self, app, user, move_url, root_node, preprint, node_two, node_two_root_node, folder):
        file = folder.append_file('No I don\'t wanna go')
        preprint.primary_file = file
        preprint.save()

        folder_two = node_two_root_node.append_folder('To There')
        signed_payload = sign_payload({
            'source': folder._id,
            'target': root_node._id,
            'user': user._id,
            'destination': {
                'parent': folder_two._id,
                'target': folder_two.target._id,
                'name': folder_two.name,
            }
        })
        res = app.post_json(move_url, signed_payload, expect_errors=True)
        assert res.status_code == 400
        assert res.json['errors'][0]['detail'] == 'Cannot move file as it is the primary file of preprint.'
    #
    def test_move_file_out_of_node(self, app, user, move_url, root_node, node, node_two, node_two_root_node, folder):
        # project having a preprint should not block other moves
        node.preprint_file = root_node.append_file('far')
        node.save()

        folder_two = node_two_root_node.append_folder('To There')
        signed_payload = sign_payload({
            'source': folder._id,
            'target': root_node._id,
            'user': user._id,
            'destination': {
                'parent': folder_two._id,
                'target': folder_two.target._id,
                'name': folder_two.name,
            }
        })
        res = app.post_json(move_url, signed_payload, expect_errors=False)
        assert res.status_code == 200

    def test_within_preprint_move(self, app, user, move_url, file, preprint, folder, root_node):
        preprint.primary_file = file
        preprint.save()
        signed_payload = sign_payload({
            'source': file._id,
            'target': root_node._id,
            'user': user._id,
            'destination': {
                'parent': folder._id,
                'target': folder.target._id,
                'name': folder.name,
            }
        })
        res = app.post_json(move_url, signed_payload, expect_errors=False)
        assert res.status_code == 200

    def test_blank_destination_file_name(self, app, move_url, user, root_node, folder, file):
        signed_payload = sign_payload(
            {
                'source': file._id,
                'target': root_node._id,
                'user': user._id,
                'destination': {
                    'parent': folder._id,
                    'target': folder.target._id,
                    'name': '',
                }
            }
        )
        res = app.post_json(move_url, signed_payload, expect_errors=False)
        assert res.status_code == 200
        file.reload()
        assert file.name == 'test_file'

    def test_blank_source(self, app, move_url, user, root_node, folder, file):
        signed_payload = sign_payload(
            {
                'source': '',
                'target': root_node._id,
                'user': user._id,
                'destination': {
                    'parent': folder._id,
                    'target': folder.target._id,
                    'name': 'hello.txt',
                }
            }
        )
        res = app.post_json(move_url, signed_payload, expect_errors=True)
        assert res.status_code == 400
        assert res.json['source'][0] == 'This field may not be blank.'

    def test_no_parent(self, app, move_url, user, root_node, folder, file):
        signed_payload = sign_payload(
            {
                'source': file._id,
                'target': root_node._id,
                'user': user._id,
                'destination': {
                    'target': folder.target._id,
                    'name': 'hello.txt',
                }
            }
        )
        res = app.post_json(move_url, signed_payload, expect_errors=True)
        assert res.status_code == 400
        assert res.json['destination']['parent'][0] == 'This field is required.'

    def test_rename_file(self, app, move_url, user, root_node, folder, file):
        signed_payload = sign_payload(
            {
                'source': file._id,
                'target': root_node._id,
                'user': user._id,
                'destination': {
                    'parent': folder._id,
                    'target': folder.target._id,
                    'name': 'new_file_name',
                }
            }
        )
        res = app.post_json(move_url, signed_payload, expect_errors=False)
        assert res.status_code == 200
        file.reload()
        assert file.name == 'new_file_name'

    def test_invalid_payload(self, app, move_url):
        signed_payload = {
            'key': 'incorrectly_formed_payload'
        }

        res = app.post_json(move_url, signed_payload, expect_errors=True)
        assert res.status_code == 400
        assert res.json['errors'][0]['detail'] == 'Invalid Payload'

    def test_source_does_not_exist(self, app, move_url, root_node, user, folder):
        signed_payload = sign_payload(
            {
                'source': '12345',
                'target': root_node._id,
                'user': user._id,
                'destination': {
                    'parent': folder._id,
                    'target': folder.target._id,
                    'name': 'test_file',
                }
            }
        )
        res = app.post_json(move_url, signed_payload, expect_errors=True)
        assert res.status_code == 404

    def test_parent_does_not_exist(self, app, file, move_url, root_node, user, folder):
        signed_payload = sign_payload(
            {
                'source': file._id,
                'target': root_node._id,
                'user': user._id,
                'destination': {
                    'parent': '12345',
                    'target': folder.target._id,
                    'name': 'test_file',
                }
            }
        )
        res = app.post_json(move_url, signed_payload, expect_errors=True)
        assert res.status_code == 404

    def test_preprint_in_params_does_not_exist(self, app, file, root_node, user, folder):
        move_url = '/_/wb/hooks/{}/move/'.format('12345')
        signed_payload = sign_payload(
            {
                'source': file._id,
                'target': root_node._id,
                'user': user._id,
                'destination': {
                    'parent': folder._id,
                    'target': folder.target._id,
                    'name': 'test_file',
                }
            }
        )
        res = app.post_json(move_url, signed_payload, expect_errors=True)
        assert res.status_code == 404


@pytest.mark.django_db
@pytest.mark.enable_implicit_clean
class TestCopy():
    @pytest.fixture()
    def copy_url(self, node):
        return f'/_/wb/hooks/{node._id}/copy/'

    @pytest.fixture()
<<<<<<< HEAD
=======
    def quickfiles_copy_url(self, quickfiles_node):
        return f'/_/wb/hooks/{quickfiles_node._id}/copy/'

    @pytest.fixture()
>>>>>>> a24ec143
    def payload(self, file, folder, root_node, user):
        return {
            'source': file._id,
            'target': root_node._id,
            'user': user._id,
            'destination': {
                'parent': folder._id,
                'target': folder.target._id,
                'name': folder.name,
            }
        }

    @pytest.fixture()
    def signed_payload(self, payload):
        return sign_payload(payload)

    def test_copy_hook(self, app, copy_url, signed_payload, folder, file):
        res = app.post_json(copy_url, signed_payload, expect_errors=False)
        assert res.status_code == 201

    def test_copy_checkedout_file(self, app, file, user, copy_url, signed_payload):
        file.checkout = user
        file.save()
        res = app.post_json(copy_url, signed_payload, expect_errors=True)
        assert res.status_code == 201

    def test_copy_checked_out_file_in_folder(self, app, root_node, user, folder, folder_two, copy_url):
        file = folder.append_file('No I don\'t wanna go')
        file.checkout = user
        file.save()
        signed_payload = sign_payload({
            'source': folder._id,
            'target': root_node._id,
            'user': user._id,
            'destination': {
                'parent': folder_two._id,
                'target': folder_two.target._id,
                'name': folder_two.name,
            }
        })
        res = app.post_json(copy_url, signed_payload, expect_errors=True)
        assert res.status_code == 201

    def test_copy_checkedout_file_two_deep_in_folder(self, app, root_node, user, folder, folder_two, copy_url):
        folder_nested = folder.append_folder('Nested')
        file = folder_nested.append_file('No I don\'t wanna go')
        file.checkout = user
        file.save()

        signed_payload = sign_payload({
            'source': folder._id,
            'target': root_node._id,
            'user': user._id,
            'destination': {
                'parent': folder_two._id,
                'target': folder_two.target._id,
                'name': folder_two.name,
            }
        })
        res = app.post_json(copy_url, signed_payload, expect_errors=True)
        assert res.status_code == 201

    def test_copy_preprint_file_out_of_node(self, app, user, copy_url, root_node, node, node_two, node_two_root_node, folder):
        file = folder.append_file('No I don\'t wanna go')
        node.preprint_file = file
        node.save()

        folder_two = node_two_root_node.append_folder('To There')
        signed_payload = sign_payload({
            'source': folder._id,
            'target': root_node._id,
            'user': user._id,
            'destination': {
                'parent': folder_two._id,
                'target': folder_two.target._id,
                'name': folder_two.name,
            }
        })
        res = app.post_json(copy_url, signed_payload, expect_errors=True)
        assert res.status_code == 201

    def test_copy_file_out_of_node(self, app, user, copy_url, root_node, node, node_two, node_two_root_node, folder):
        node.preprint_file = root_node.append_file('far')
        node.save()

        folder_two = node_two_root_node.append_folder('To There')
        signed_payload = sign_payload({
            'source': folder._id,
            'target': root_node._id,
            'user': user._id,
            'destination': {
                'parent': folder_two._id,
                'target': folder_two.target._id,
                'name': folder_two.name,
            }
        })
        res = app.post_json(copy_url, signed_payload, expect_errors=False)
        assert res.status_code == 201

    def test_within_node_copy_while_preprint(self, app, user, copy_url, file, node, folder, root_node):
        node.preprint_file = file
        node.save()
        signed_payload = sign_payload({
            'source': file._id,
            'target': root_node._id,
            'user': user._id,
            'destination': {
                'parent': folder._id,
                'target': folder.target._id,
                'name': folder.name,
            }
        })
        res = app.post_json(copy_url, signed_payload, expect_errors=False)
        assert res.status_code == 201

    def test_blank_destination_file_name(self, app, copy_url, user, root_node, folder, file):
        signed_payload = sign_payload(
            {
                'source': file._id,
                'target': root_node._id,
                'user': user._id,
                'destination': {
                    'parent': folder._id,
                    'target': folder.target._id,
                    'name': '',
                }
            }
        )
        res = app.post_json(copy_url, signed_payload, expect_errors=False)
        assert res.status_code == 201
        file.reload()
        assert file.name == 'test_file'

    def test_blank_source(self, app, copy_url, user, root_node, folder, file):
        signed_payload = sign_payload(
            {
                'source': '',
                'target': root_node._id,
                'user': user._id,
                'destination': {
                    'parent': folder._id,
                    'target': folder.target._id,
                    'name': 'hello.txt',
                }
            }
        )
        res = app.post_json(copy_url, signed_payload, expect_errors=True)
        assert res.status_code == 400
        assert res.json['source'][0] == 'This field may not be blank.'

    def test_no_parent(self, app, copy_url, user, root_node, folder, file):
        signed_payload = sign_payload(
            {
                'source': file._id,
                'target': root_node._id,
                'user': user._id,
                'destination': {
                    'target': folder.target._id,
                    'name': 'hello.txt',
                }
            }
        )
        res = app.post_json(copy_url, signed_payload, expect_errors=True)
        assert res.status_code == 400
        assert res.json['destination']['parent'][0] == 'This field is required.'

    def test_invalid_payload(self, app, copy_url):
        signed_payload = {
            'key': 'incorrectly_formed_payload'
        }

        res = app.post_json(copy_url, signed_payload, expect_errors=True)
        assert res.status_code == 400
        assert res.json['errors'][0]['detail'] == 'Invalid Payload'


@pytest.mark.django_db
@pytest.mark.enable_implicit_clean
class TestCopyPreprint():
    @pytest.fixture()
    def preprint(self, user):
        return PreprintFactory(creator=user)

    @pytest.fixture()
    def root_node(self, preprint):
        return preprint.root_folder

    @pytest.fixture()
    def file(self, preprint, user):
        return create_test_preprint_file(preprint, user, 'test_file')

    @pytest.fixture()
    def folder(self, root_node, user):
        return root_node.append_folder('Nina Simone')

    @pytest.fixture()
    def copy_url(self, preprint):
        return f'/_/wb/hooks/{preprint._id}/copy/'

    @pytest.fixture()
    def payload(self, file, folder, root_node, user):
        return {
            'source': file._id,
            'target': root_node._id,
            'user': user._id,
            'destination': {
                'parent': folder._id,
                'target': folder.target._id,
                'name': folder.name,
            }
        }

    @pytest.fixture()
    def signed_payload(self, payload):
        return sign_payload(payload)

    def test_copy_hook(self, app, copy_url, signed_payload, folder, file):
        res = app.post_json(copy_url, signed_payload, expect_errors=False)
        assert res.status_code == 201

    def test_copy_checkedout_file(self, app, file, user, copy_url, signed_payload):
        file.checkout = user
        file.save()
        res = app.post_json(copy_url, signed_payload, expect_errors=True)
        assert res.status_code == 201

    def test_copy_checked_out_file_in_folder(self, app, root_node, user, folder, folder_two, copy_url):
        file = folder.append_file('No I don\'t wanna go')
        file.checkout = user
        file.save()
        signed_payload = sign_payload({
            'source': folder._id,
            'target': root_node._id,
            'user': user._id,
            'destination': {
                'parent': folder_two._id,
                'target': folder_two.target._id,
                'name': folder_two.name,
            }
        })
        res = app.post_json(copy_url, signed_payload, expect_errors=True)
        assert res.status_code == 201

    def test_copy_checkedout_file_two_deep_in_folder(self, app, root_node, user, folder, folder_two, copy_url):
        folder_nested = folder.append_folder('Nested')
        file = folder_nested.append_file('No I don\'t wanna go')
        file.checkout = user
        file.save()

        signed_payload = sign_payload({
            'source': folder._id,
            'target': root_node._id,
            'user': user._id,
            'destination': {
                'parent': folder_two._id,
                'target': folder_two.target._id,
                'name': folder_two.name,
            }
        })
        res = app.post_json(copy_url, signed_payload, expect_errors=True)
        assert res.status_code == 201

    def test_copy_preprint_file_out_of_preprint(self, app, user, copy_url, root_node, preprint, node_two, node_two_root_node, folder):
        file = folder.append_file('No I don\'t wanna go')
        preprint.primary_file = file
        preprint.save()

        folder_two = node_two_root_node.append_folder('To There')
        signed_payload = sign_payload({
            'source': folder._id,
            'target': root_node._id,
            'user': user._id,
            'destination': {
                'parent': folder_two._id,
                'target': folder_two.target._id,
                'name': folder_two.name,
            }
        })
        res = app.post_json(copy_url, signed_payload, expect_errors=True)
        assert res.status_code == 201

    def test_copy_file_out_of_preprint(self, app, user, copy_url, root_node, preprint, node_two, node_two_root_node, folder):
        preprint.primary_file = root_node.append_file('far')
        preprint.save()

        folder_two = node_two_root_node.append_folder('To There')
        signed_payload = sign_payload({
            'source': folder._id,
            'target': root_node._id,
            'user': user._id,
            'destination': {
                'parent': folder_two._id,
                'target': folder_two.target._id,
                'name': folder_two.name,
            }
        })
        res = app.post_json(copy_url, signed_payload, expect_errors=False)
        assert res.status_code == 201

    def test_within_preprint_copy_while_preprint(self, app, user, copy_url, file, preprint, folder, root_node):
        preprint.primary_file = file
        preprint.save()
        signed_payload = sign_payload({
            'source': file._id,
            'target': root_node._id,
            'user': user._id,
            'destination': {
                'parent': folder._id,
                'target': folder.target._id,
                'name': folder.name,
            }
        })
        res = app.post_json(copy_url, signed_payload, expect_errors=False)
        assert res.status_code == 201

    def test_blank_destination_file_name(self, app, copy_url, user, root_node, folder, file):
        signed_payload = sign_payload(
            {
                'source': file._id,
                'target': root_node._id,
                'user': user._id,
                'destination': {
                    'parent': folder._id,
                    'target': folder.target._id,
                    'name': '',
                }
            }
        )
        res = app.post_json(copy_url, signed_payload, expect_errors=False)
        assert res.status_code == 201
        file.reload()
        assert file.name == 'test_file'

    def test_blank_source(self, app, copy_url, user, root_node, folder, file):
        signed_payload = sign_payload(
            {
                'source': '',
                'target': root_node._id,
                'user': user._id,
                'destination': {
                    'parent': folder._id,
                    'target': folder.target._id,
                    'name': 'hello.txt',
                }
            }
        )
        res = app.post_json(copy_url, signed_payload, expect_errors=True)
        assert res.status_code == 400
        assert res.json['source'][0] == 'This field may not be blank.'

    def test_no_parent(self, app, copy_url, user, root_node, folder, file):
        signed_payload = sign_payload(
            {
                'source': file._id,
                'target': root_node._id,
                'user': user._id,
                'destination': {
                    'target': folder.target._id,
                    'name': 'hello.txt',
                }
            }
        )
        res = app.post_json(copy_url, signed_payload, expect_errors=True)
        assert res.status_code == 400
        assert res.json['destination']['parent'][0] == 'This field is required.'

    def test_invalid_payload(self, app, copy_url):
        signed_payload = {
            'key': 'incorrectly_formed_payload'
        }

        res = app.post_json(copy_url, signed_payload, expect_errors=True)
        assert res.status_code == 400
        assert res.json['errors'][0]['detail'] == 'Invalid Payload'<|MERGE_RESOLUTION|>--- conflicted
+++ resolved
@@ -58,13 +58,6 @@
         return f'/_/wb/hooks/{node._id}/move/'
 
     @pytest.fixture()
-<<<<<<< HEAD
-=======
-    def quickfiles_move_url(self, quickfiles_node):
-        return f'/_/wb/hooks/{quickfiles_node._id}/move/'
-
-    @pytest.fixture()
->>>>>>> a24ec143
     def payload(self, file, folder, root_node, user):
         return {
             'source': file._id,
@@ -557,13 +550,6 @@
         return f'/_/wb/hooks/{node._id}/copy/'
 
     @pytest.fixture()
-<<<<<<< HEAD
-=======
-    def quickfiles_copy_url(self, quickfiles_node):
-        return f'/_/wb/hooks/{quickfiles_node._id}/copy/'
-
-    @pytest.fixture()
->>>>>>> a24ec143
     def payload(self, file, folder, root_node, user):
         return {
             'source': file._id,
