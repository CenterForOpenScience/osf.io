import pytest

from osf_tests.factories import (
    AuthUserFactory,
    NodeFactory,
    NodeRelationFactory,
    ProjectFactory,
)
from framework.auth.core import Auth


class NodesListFilteringMixin(object):

    @pytest.fixture()
    def url(self):
        raise NotImplementedError

    @pytest.fixture()
    def user(self):
        return AuthUserFactory()

    @pytest.fixture()
    def contrib(self):
        return AuthUserFactory()

    @pytest.fixture()
<<<<<<< HEAD
    def project(self, user):
        return ProjectFactory(creator=user, title='Lait Cafe et Sucre', is_public=True)
=======
    def parent_project_one(self, user):
        parent_project_one = ProjectFactory(creator=user)
        parent_project_one.title = parent_project_one._id
        parent_project_one.save()
        return parent_project_one

    @pytest.fixture()
    def child_project_one(self, user, parent_project_one):
        return ProjectFactory(parent=parent_project_one, title="Child of {}".format(parent_project_one._id), creator=user)

    @pytest.fixture()
    def project(self, user, parent_project_one):
        return ProjectFactory(creator=user, title='Neighbor of {}'.format(parent_project_one._id))
>>>>>>> 64b37933

    @pytest.fixture()
    def parent_project(self, user, contrib):
        parent_project = ProjectFactory(creator=user)
        parent_project.add_contributor(contrib, save=True)
        return parent_project

    @pytest.fixture()
<<<<<<< HEAD
    def child_node_one(self, user, parent_project):
        return NodeFactory(parent=parent_project, title='Lait Cafe et Sucre', creator=user)
=======
    def child_node_one(self, user, parent_project, parent_project_one):
        return NodeFactory(parent=parent_project, title='Friend of {}'.format(parent_project_one._id), creator=user)
>>>>>>> 64b37933

    @pytest.fixture()
    def child_node_two(self, user, parent_project):
        return NodeFactory(parent=parent_project, title='Lait Cafe au Choco', creator=user)

    @pytest.fixture()
    def grandchild_node_one(self, user, child_node_one):
        return NodeFactory(parent=child_node_one, creator=user)

    @pytest.fixture()
    def grandchild_node_two(self, user, child_node_two):
        return NodeFactory(parent=child_node_two, creator=user)

    @pytest.fixture()
    def great_grandchild_node_two(self, user, grandchild_node_two):
        return NodeFactory(parent=grandchild_node_two, creator=user)

    @pytest.fixture()
    def parent_url(self, url):
        return '{}filter[parent]='.format(url)

    @pytest.fixture()
    def root_url(self, url):
        return '{}filter[root]='.format(url)

    @pytest.fixture()
    def root_ne_url(self, url):
        return '{}filter[root][ne]='.format(url)

    @pytest.fixture()
    def tags_url(self, url):
        return '{}filter[tags]='.format(url)

    @pytest.fixture()
    def contributors_url(self, url):
        return '{}filter[contributors]='.format(url)

    def test_non_mutating_list_filtering_tests(
        self, app, user, contrib, project, parent_project, child_node_one, child_node_two,
        grandchild_node_one, grandchild_node_two, great_grandchild_node_two,
<<<<<<< HEAD
        root_ne_url, parent_url, root_url, contributors_url):

    #   test_parent_filter_null
        expected = [parent_project._id, project._id]
=======
        root_ne_url, parent_url, root_url, contributors_url, parent_project_one, child_project_one):

    #   test_parent_filter_null
        expected = [parent_project._id, project._id, parent_project_one._id]
>>>>>>> 64b37933
        res = app.get('{}null'.format(parent_url), auth=user.auth)
        actual = [node['id'] for node in res.json['data']]
        assert expected == actual

    #   test_parent_filter_equals_returns_one
        expected = [grandchild_node_two._id]
        res = app.get('{}{}'.format(parent_url, child_node_two._id), auth=user.auth)
        actual = [node['id'] for node in res.json['data']]
        assert expected == actual

    #   test_parent_filter_equals_returns_multiple
        expected = [child_node_one._id, child_node_two._id]
        res = app.get('{}{}'.format(parent_url, parent_project._id), auth=user.auth)
        actual = [node['id'] for node in res.json['data']]
        assert set(expected) == set(actual)

    #   test_root_filter_null
        res = app.get('{}null'.format(root_url), auth=user.auth, expect_errors=True)
        assert res.status_code == 400
        assert res.json['errors'][0]['source']['parameter'] == 'filter'

    #   test_root_filter_equals_returns_branch
        expected = []
        res = app.get('{}{}'.format(root_url, child_node_two._id), auth=user.auth)
        actual = [node['id'] for node in res.json['data']]
        assert expected == actual

    #   test_root_filter_equals_returns_tree
        expected = [parent_project._id, child_node_one._id, child_node_two._id, grandchild_node_one._id, grandchild_node_two._id, great_grandchild_node_two._id]
        res = app.get('{}{}'.format(root_url, parent_project._id), auth=user.auth)
        actual = [node['id'] for node in res.json['data']]
        assert set(expected) == set(actual)

    #   test_contributor_filter
        expected = [parent_project._id]
        res = app.get('{}{}'.format(contributors_url, contrib._id), auth=user.auth)
        actual = [node['id'] for node in res.json['data']]
        assert expected == actual

    #   test_root_ne_excludes_nodes_with_root
        url = '{}{}'.format(root_ne_url, parent_project._id)
        res = app.get(url, auth=user.auth)
        assert res.status_code == 200

        ids = [node_['id'] for node_ in res.json['data']]

        assert parent_project._id not in ids
        assert child_node_one._id not in ids
        assert child_node_two._id not in ids
        assert project._id in ids

    #   test_root_ne_with_title_excludes_children_with_query_in_title
<<<<<<< HEAD
        url = '{}{}&{}'.format(root_ne_url, parent_project._id, 'filter[title]=Lait')
        res = app.get(url, auth=user.auth)
        assert res.status_code == 200
        assert len(res.json['data']) == 1
=======
        url = '{}{}&{}'.format(root_ne_url, parent_project._id, 'filter[title]={}'.format(parent_project_one.title))
        res = app.get(url, auth=user.auth)
        assert res.status_code == 200
        assert len(res.json['data']) == 3
>>>>>>> 64b37933
        ids = [node_['id'] for node_ in res.json['data']]
        assert parent_project._id not in ids
        assert child_node_one._id not in ids
        assert child_node_two._id not in ids
        assert project._id in ids

<<<<<<< HEAD
=======
    #   test_root_ne_with_title_id_excludes_children_with_query_in_title_or_id
        id_or_title = 'filter[title,id]={}'.format(parent_project_one._id)
        url = '{}{}&{}'.format(root_ne_url, parent_project._id, id_or_title)
        res = app.get(url, auth=user.auth)
        assert res.status_code == 200
        assert len(res.json['data']) == 3
        ids = [node_['id'] for node_ in res.json['data']]
        assert parent_project_one._id in ids
        assert child_project_one._id in ids
        assert project._id in ids
        assert child_node_one._id not in ids
        assert parent_project._id not in ids

>>>>>>> 64b37933
    def test_parent_filter_excludes_linked_nodes(self, app, user, parent_project, child_node_one, child_node_two, parent_url):
        linked_node = NodeFactory()
        parent_project.add_node_link(linked_node, auth=Auth(user))
        expected = [child_node_one._id, child_node_two._id]
        res = app.get('{}{}'.format(parent_url, parent_project._id), auth=user.auth)
        actual = [node['id'] for node in res.json['data']]
        assert linked_node._id not in actual
        assert set(expected) == set(actual)

    def test_tag_filter(self, app, user, parent_project, tags_url):
        parent_project.add_tag('reason', auth=Auth(parent_project.creator), save=True)
        expected = [parent_project._id]
        res = app.get('{}reason'.format(tags_url), auth=user.auth)
        actual = [node['id'] for node in res.json['data']]
        assert expected == actual

        res = app.get('{}bird'.format(tags_url), auth=user.auth)
        actual = [node['id'] for node in res.json['data']]
        assert [] == actual


@pytest.mark.django_db
class NodesListDateFilteringMixin(object):

    @pytest.fixture()
    def url(self):
        raise NotImplementedError

    @pytest.fixture()
    def user(self):
        return AuthUserFactory()

    @pytest.fixture()
    def node_may(self, user):
        node_may = ProjectFactory(creator=user)
        node_may.created = '2016-05-01 00:00:00.000000+00:00'
        node_may.save()
        return node_may

    @pytest.fixture()
    def node_june(self, user):
        node_june = ProjectFactory(creator=user)
        node_june.created = '2016-06-01 00:00:00.000000+00:00'
        node_june.save()
        return node_june

    @pytest.fixture()
    def node_july(self, user):
        node_july = ProjectFactory(creator=user)
        node_july.created = '2016-07-01 00:00:00.000000+00:00'
        node_july.save()
        return node_july

    @pytest.fixture()
    def created_url(self, url):
        return '{}filter[date_created]='.format(url)

    def test_node_list_date_filter(self, app, user, node_may, node_june, node_july, url, created_url):

        # test_date_filter_equals
        expected = []
        res = app.get('{}{}'.format(created_url, '2016-04-01'), auth=user.auth)
        actual = [node['id'] for node in res.json['data']]
        assert expected == actual

        expected = [node_may._id]
        res = app.get('{}{}'.format(created_url, node_may.created), auth=user.auth)
        actual = [node['id'] for node in res.json['data']]
        assert expected == actual

    #   test_date_filter_gt
        res_url = '{}filter[date_created][gt]='.format(url)

        expected = []
        res = app.get('{}{}'.format(res_url, '2016-08-01'), auth=user.auth)
        actual = [node['id'] for node in res.json['data']]
        assert expected == actual

        expected = [node_june._id, node_july._id]
        res = app.get('{}{}'.format(res_url, '2016-05-01'), auth=user.auth)
        actual = [node['id'] for node in res.json['data']]
        assert set(expected) == set(actual)

    #   test_date_filter_gte
        res_url = '{}filter[date_created][gte]='.format(url)

        expected = []
        res = app.get('{}{}'.format(res_url, '2016-08-01'), auth=user.auth)
        actual = [node['id'] for node in res.json['data']]
        assert expected == actual

        expected = [node_may._id, node_june._id, node_july._id]
        res = app.get('{}{}'.format(res_url, '2016-05-01'), auth=user.auth)
        actual = [node['id'] for node in res.json['data']]
        assert set(expected) == set(actual)

    #   test_date_fitler_lt
        res_url = '{}filter[date_created][lt]='.format(url)

        expected = []
        res = app.get('{}{}'.format(res_url, '2016-05-01'), auth=user.auth)
        actual = [node['id'] for node in res.json['data']]
        assert expected == actual

        expected = [node_may._id, node_june._id]
        res = app.get('{}{}'.format(res_url, '2016-07-01'), auth=user.auth)
        actual = [node['id'] for node in res.json['data']]
        assert set(expected) == set(actual)

    #   test_date_filter_lte
        res_url = '{}filter[date_created][lte]='.format(url)

        expected = []
        res = app.get('{}{}'.format(res_url, '2016-04-01'), auth=user.auth)
        actual = [node['id'] for node in res.json['data']]
        assert expected == actual

        expected = [node_may._id, node_june._id, node_july._id]
        res = app.get('{}{}'.format(res_url, '2016-07-01'), auth=user.auth)
        actual = [node['id'] for node in res.json['data']]
        assert set(expected) == set(actual)

    #   test_date_filter_eq
        res_url = '{}filter[date_created][eq]='.format(url)

        expected = []
        res = app.get('{}{}'.format(res_url, '2016-04-01'), auth=user.auth)
        actual = [node['id'] for node in res.json['data']]
        assert expected == actual

        expected = [node_may._id]
        res = app.get('{}{}'.format(res_url, node_may.created), auth=user.auth)
        actual = [node['id'] for node in res.json['data']]
        assert expected == actual<|MERGE_RESOLUTION|>--- conflicted
+++ resolved
@@ -24,10 +24,6 @@
         return AuthUserFactory()
 
     @pytest.fixture()
-<<<<<<< HEAD
-    def project(self, user):
-        return ProjectFactory(creator=user, title='Lait Cafe et Sucre', is_public=True)
-=======
     def parent_project_one(self, user):
         parent_project_one = ProjectFactory(creator=user)
         parent_project_one.title = parent_project_one._id
@@ -41,7 +37,6 @@
     @pytest.fixture()
     def project(self, user, parent_project_one):
         return ProjectFactory(creator=user, title='Neighbor of {}'.format(parent_project_one._id))
->>>>>>> 64b37933
 
     @pytest.fixture()
     def parent_project(self, user, contrib):
@@ -50,13 +45,8 @@
         return parent_project
 
     @pytest.fixture()
-<<<<<<< HEAD
-    def child_node_one(self, user, parent_project):
-        return NodeFactory(parent=parent_project, title='Lait Cafe et Sucre', creator=user)
-=======
     def child_node_one(self, user, parent_project, parent_project_one):
         return NodeFactory(parent=parent_project, title='Friend of {}'.format(parent_project_one._id), creator=user)
->>>>>>> 64b37933
 
     @pytest.fixture()
     def child_node_two(self, user, parent_project):
@@ -97,17 +87,10 @@
     def test_non_mutating_list_filtering_tests(
         self, app, user, contrib, project, parent_project, child_node_one, child_node_two,
         grandchild_node_one, grandchild_node_two, great_grandchild_node_two,
-<<<<<<< HEAD
-        root_ne_url, parent_url, root_url, contributors_url):
-
-    #   test_parent_filter_null
-        expected = [parent_project._id, project._id]
-=======
         root_ne_url, parent_url, root_url, contributors_url, parent_project_one, child_project_one):
 
     #   test_parent_filter_null
         expected = [parent_project._id, project._id, parent_project_one._id]
->>>>>>> 64b37933
         res = app.get('{}null'.format(parent_url), auth=user.auth)
         actual = [node['id'] for node in res.json['data']]
         assert expected == actual
@@ -160,25 +143,16 @@
         assert project._id in ids
 
     #   test_root_ne_with_title_excludes_children_with_query_in_title
-<<<<<<< HEAD
-        url = '{}{}&{}'.format(root_ne_url, parent_project._id, 'filter[title]=Lait')
-        res = app.get(url, auth=user.auth)
-        assert res.status_code == 200
-        assert len(res.json['data']) == 1
-=======
         url = '{}{}&{}'.format(root_ne_url, parent_project._id, 'filter[title]={}'.format(parent_project_one.title))
         res = app.get(url, auth=user.auth)
         assert res.status_code == 200
         assert len(res.json['data']) == 3
->>>>>>> 64b37933
         ids = [node_['id'] for node_ in res.json['data']]
         assert parent_project._id not in ids
         assert child_node_one._id not in ids
         assert child_node_two._id not in ids
         assert project._id in ids
 
-<<<<<<< HEAD
-=======
     #   test_root_ne_with_title_id_excludes_children_with_query_in_title_or_id
         id_or_title = 'filter[title,id]={}'.format(parent_project_one._id)
         url = '{}{}&{}'.format(root_ne_url, parent_project._id, id_or_title)
@@ -192,7 +166,6 @@
         assert child_node_one._id not in ids
         assert parent_project._id not in ids
 
->>>>>>> 64b37933
     def test_parent_filter_excludes_linked_nodes(self, app, user, parent_project, child_node_one, child_node_two, parent_url):
         linked_node = NodeFactory()
         parent_project.add_node_link(linked_node, auth=Auth(user))
