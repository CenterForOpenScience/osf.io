# -*- coding: utf-8 -*-
import mock
import pytest
from urlparse import urlparse


from addons.wiki.tests.factories import WikiFactory, WikiVersionFactory
from api.base.settings.defaults import API_BASE
from api.taxonomies.serializers import subjects_as_relationships_version
from api_tests.subjects.mixins import UpdateSubjectsMixin
from framework.auth.core import Auth
from osf.models import NodeLog
from osf.models.licenses import NodeLicense
from osf.utils.sanitize import strip_html
from osf.utils import permissions
from osf_tests.factories import (
    NodeFactory,
    ProjectFactory,
    RegistrationFactory,
    AuthUserFactory,
    CollectionFactory,
    CommentFactory,
    NodeLicenseRecordFactory,
    PrivateLinkFactory,
    PreprintFactory,
    IdentifierFactory,
    InstitutionFactory,
    ForkFactory,
    OSFGroupFactory,
    WithdrawnRegistrationFactory,
)
from rest_framework import exceptions
from tests.base import fake
from tests.utils import assert_items_equal, assert_latest_log, assert_latest_log_not
from website.views import find_bookmark_collection


@pytest.fixture()
def user():
    return AuthUserFactory()


@pytest.mark.django_db
class TestNodeDetail:

    @pytest.fixture()
    def user_two(self):
        return AuthUserFactory()

    @pytest.fixture()
    def project_public(self, user):
        return ProjectFactory(
            title='Project One',
            is_public=True,
            creator=user,
        )

    @pytest.fixture()
    def project_private(self, user):
        return ProjectFactory(
            title='Project Two',
            is_public=False,
            creator=user,
        )

    @pytest.fixture()
    def component_public(self, user, project_public):
        return NodeFactory(parent=project_public, creator=user, is_public=True)

    @pytest.fixture()
    def url_public(self, project_public):
        return '/{}nodes/{}/'.format(API_BASE, project_public._id)

    @pytest.fixture()
    def url_private(self, project_private):
        return '/{}nodes/{}/'.format(API_BASE, project_private._id)

    @pytest.fixture()
    def url_component_public(self, component_public):
        return '/{}nodes/{}/'.format(API_BASE, component_public._id)

    @pytest.fixture()
    def permissions_read(self):
        return [permissions.READ]

    @pytest.fixture()
    def permissions_write(self):
        return [permissions.WRITE, permissions.READ]

    @pytest.fixture()
    def permissions_admin(self):
        return [permissions.READ, permissions.ADMIN, permissions.WRITE]

    def test_return_project_details(
            self, app, user, user_two, project_public,
            project_private, url_public, url_private,
            permissions_read, permissions_admin,
    ):

        #   test_return_public_project_details_logged_out
        res = app.get(url_public)
        assert res.status_code == 200
        assert res.content_type == 'application/vnd.api+json'
        assert res.json['data']['attributes']['title'] == project_public.title
        assert res.json['data']['attributes']['description'] == project_public.description
        assert res.json['data']['attributes']['category'] == project_public.category
        assert res.json['data']['attributes']['current_user_is_contributor'] is False
        assert res.json['data']['attributes']['current_user_permissions'] == [permissions.READ]

    #   test_return_public_project_details_contributor_logged_in
        res = app.get(url_public, auth=user.auth)
        assert res.status_code == 200
        assert res.content_type == 'application/vnd.api+json'
        assert res.json['data']['attributes']['title'] == project_public.title
        assert res.json['data']['attributes']['description'] == project_public.description
        assert res.json['data']['attributes']['category'] == project_public.category
        assert res.json['data']['attributes']['current_user_is_contributor'] is True
        assert res.json['data']['attributes']['current_user_permissions'] == [permissions.ADMIN, permissions.WRITE, permissions.READ]

    #   test_return_public_project_details_non_contributor_logged_in
        res = app.get(url_public, auth=user_two.auth)
        assert res.status_code == 200
        assert res.content_type == 'application/vnd.api+json'
        assert res.json['data']['attributes']['title'] == project_public.title
        assert res.json['data']['attributes']['description'] == project_public.description
        assert res.json['data']['attributes']['category'] == project_public.category
        assert res.json['data']['attributes']['current_user_is_contributor'] is False
        assert res.json['data']['attributes']['current_user_permissions'] == [permissions.READ]

    #   test_return_private_project_details_logged_in_admin_contributor
        res = app.get(url_private, auth=user.auth)
        assert res.status_code == 200
        assert res.content_type == 'application/vnd.api+json'
        assert res.json['data']['attributes']['title'] == project_private.title
        assert res.json['data']['attributes']['description'] == project_private.description
        assert res.json['data']['attributes']['category'] == project_private.category
        assert res.json['data']['attributes']['current_user_is_contributor'] is True
        assert res.json['data']['attributes']['current_user_permissions'] == [permissions.ADMIN, permissions.WRITE, permissions.READ]
        assert res.json['data']['relationships']['region']['data']['id'] == project_private.osfstorage_region._id

    #   test_return_private_project_details_logged_out
        res = app.get(url_private, expect_errors=True)
        assert res.status_code == 401
        assert 'detail' in res.json['errors'][0]

    #   test_return_private_project_details_logged_in_non_contributor
        res = app.get(url_private, auth=user_two.auth, expect_errors=True)
        assert res.status_code == 403
        assert 'detail' in res.json['errors'][0]

    #   test_return_project_where_you_have_osf_group_membership
        osf_group = OSFGroupFactory(creator=user_two)
        project_private.add_osf_group(osf_group, permissions.WRITE)
        res = app.get(url_private, auth=user_two.auth)
        assert res.status_code == 200
        assert project_private.has_permission(user_two, permissions.WRITE) is True

    def test_return_private_project_details_logged_in_write_contributor(
            self, app, user, user_two, project_private, url_private, permissions_write,
    ):
        project_private.add_contributor(
            contributor=user_two, auth=Auth(user), save=True,
        )
        res = app.get(url_private, auth=user_two.auth)
        assert res.status_code == 200
        assert res.content_type == 'application/vnd.api+json'
        assert res.json['data']['attributes']['title'] == project_private.title
        assert res.json['data']['attributes']['description'] == project_private.description
        assert res.json['data']['attributes']['category'] == project_private.category
        assert res.json['data']['attributes']['current_user_is_contributor'] is True
        assert_items_equal(
            res.json['data']['attributes']['current_user_permissions'],
            permissions_write,
        )

    def test_top_level_project_has_no_parent(self, app, url_public):
        res = app.get(url_public)
        assert res.status_code == 200
        assert 'parent' not in res.json['data']['relationships']
        assert 'id' in res.json['data']
        assert res.content_type == 'application/vnd.api+json'

    def test_child_project_has_parent(
            self, app, user, project_public, url_public,
    ):
        public_component = NodeFactory(
            parent=project_public, creator=user, is_public=True,
        )
        public_component_url = '/{}nodes/{}/'.format(
            API_BASE, public_component._id,
        )
        res = app.get(public_component_url)
        assert res.status_code == 200
        url = res.json['data']['relationships']['parent']['links']['related']['href']
        assert urlparse(url).path == url_public

    def test_node_has(self, app, url_public, project_public):

        #   test_node_has_children_link
        res = app.get(url_public)
        url = res.json['data']['relationships']['children']['links']['related']['href']
        expected_url = '{}children/'.format(url_public)
        assert urlparse(url).path == expected_url

    #   test_node_has_contributors_link
        url = res.json['data']['relationships']['contributors']['links']['related']['href']
        expected_url = '{}contributors/'.format(url_public)
        assert urlparse(url).path == expected_url

    #   test_node_has_node_links_link
        url = res.json['data']['relationships']['node_links']['links']['related']['href']
        expected_url = '{}node_links/'.format(url_public)
        assert urlparse(url).path == expected_url

    #   test_node_has_registrations_link
        url = res.json['data']['relationships']['registrations']['links']['related']['href']
        expected_url = '{}registrations/'.format(url_public)
        assert urlparse(url).path == expected_url

    #   test_node_has_files_link
        url = res.json['data']['relationships']['files']['links']['related']['href']
        expected_url = '{}files/'.format(url_public)
        assert urlparse(url).path == expected_url

    #   test_node_has_affiliated_institutions_link_and_it_doesn't_serialize_to_none
        assert project_public.affiliated_institutions.count() == 0
        related_url = res.json['data']['relationships']['affiliated_institutions']['links']['related']['href']
        expected_url = '{}institutions/'.format(url_public)
        assert urlparse(related_url).path == expected_url
        self_url = res.json['data']['relationships']['affiliated_institutions']['links']['self']['href']
        expected_url = '{}relationships/institutions/'.format(url_public)
        assert urlparse(self_url).path == expected_url

    #   test_node_has_subjects_links_for_later_versions
        res = app.get(url_public + '?version={}'.format(subjects_as_relationships_version))
        related_url = res.json['data']['relationships']['subjects']['links']['related']['href']
        expected_url = '{}subjects/'.format(url_public)
        assert urlparse(related_url).path == expected_url
        self_url = res.json['data']['relationships']['subjects']['links']['self']['href']
        expected_url = '{}relationships/subjects/'.format(url_public)
        assert urlparse(self_url).path == expected_url

    def test_node_has_comments_link(
            self, app, user, project_public, url_public,
    ):
        CommentFactory(node=project_public, user=user)
        res = app.get(url_public)
        assert res.status_code == 200
        assert 'comments' in res.json['data']['relationships'].keys()
        url = res.json['data']['relationships']['comments']['links']['related']['href']
        res = app.get(url)
        assert res.status_code == 200
        assert res.json['data'][0]['type'] == 'comments'

    def test_node_comments_link_query_params_formatted(
            self, app, user, project_public, project_private, url_private,
    ):
        CommentFactory(node=project_public, user=user)
        project_private_link = PrivateLinkFactory(anonymous=False)
        project_private_link.nodes.add(project_private)
        project_private_link.save()

        res = app.get(url_private, auth=user.auth)
        url = res.json['data']['relationships']['comments']['links']['related']['href']
        assert project_private_link.key not in url

        res = app.get(
            '{}?view_only={}'.format(
                url_private,
                project_private_link.key,
            ),
        )
        url = res.json['data']['relationships']['comments']['links']['related']['href']
        assert project_private_link.key in url

    def test_node_has_correct_unread_comments_count(
            self, app, user, project_public, url_public,
    ):
        contributor = AuthUserFactory()
        project_public.add_contributor(
            contributor=contributor, auth=Auth(user), save=True,
        )
        CommentFactory(
            node=project_public,
            user=contributor,
            page='node',
        )
        res = app.get(
            '{}?related_counts=True'.format(url_public),
            auth=user.auth,
        )
        unread = res.json['data']['relationships']['comments']['links']['related']['meta']['unread']
        unread_comments_node = unread['node']
        assert unread_comments_node == 1

    def test_node_has_correct_wiki_page_count(self, user, app, url_private, project_private):
        res = app.get('{}?related_counts=True'.format(url_private), auth=user.auth)
        assert res.json['data']['relationships']['wikis']['links']['related']['meta']['count'] == 0

        with mock.patch('osf.models.AbstractNode.update_search'):
            wiki_page = WikiFactory(node=project_private, user=user)
            WikiVersionFactory(wiki_page=wiki_page)

        res = app.get('{}?related_counts=True'.format(url_private), auth=user.auth)
        assert res.json['data']['relationships']['wikis']['links']['related']['meta']['count'] == 1

    def test_node_properties(self, app, url_public):
        res = app.get(url_public)
        assert res.json['data']['attributes']['public'] is True
        assert res.json['data']['attributes']['registration'] is False
        assert res.json['data']['attributes']['collection'] is False
        assert res.json['data']['attributes']['tags'] == []

    def test_requesting_folder_returns_error(self, app, user):
        folder = CollectionFactory(creator=user)
        res = app.get(
            '/{}nodes/{}/'.format(API_BASE, folder._id),
            auth=user.auth,
            expect_errors=True,
        )
        assert res.status_code == 404

    def test_cannot_return_registrations_at_node_detail_endpoint(
            self, app, user, project_public,
    ):
        registration = RegistrationFactory(
            project=project_public, creator=user,
        )
        res = app.get(
            '/{}nodes/{}/'.format(
                API_BASE,
                registration._id,
            ),
            auth=user.auth,
            expect_errors=True,
        )
        assert res.status_code == 404

    def test_cannot_return_folder_at_node_detail_endpoint(self, app, user):
        folder = CollectionFactory(creator=user)
        res = app.get(
            '/{}nodes/{}/'.format(API_BASE, folder._id),
            auth=user.auth,
            expect_errors=True,
        )
        assert res.status_code == 404

    def test_node_list_embed_identifier_link(self, app, user, project_public, url_public):
        url = url_public + '?embed=identifiers'
        res = app.get(url)
        assert res.status_code == 200
        link = res.json['data']['relationships']['identifiers']['links']['related']['href']
        assert '{}identifiers/'.format(url_public) in link

    def test_node_shows_wiki_relationship_based_on_disabled_status_and_version(self, app, user, project_public, url_public):
        url = url_public + '?version=latest'
        res = app.get(url, auth=user.auth)
        assert 'wikis' in res.json['data']['relationships']
        project_public.delete_addon('wiki', auth=Auth(user))
        project_public.save()
        res = app.get(url, auth=user.auth)
        assert 'wikis' not in res.json['data']['relationships']
        url = url_public + '?version=2.7'
        res = app.get(url, auth=user.auth)
        assert 'wikis' in res.json['data']['relationships']

    def test_preprint_field(self, app, user, user_two, project_public, url_public):
        # Returns true if project holds supplemental material for a preprint a user can view
        # Published preprint, admin_contrib
        preprint = PreprintFactory(project=project_public, creator=user)
        res = app.get(url_public, auth=user.auth)
        assert res.status_code == 200
        assert res.json['data']['attributes']['preprint'] is True

        # Published preprint, non_contrib
        res = app.get(url_public, auth=user_two.auth)
        assert res.status_code == 200
        assert res.json['data']['attributes']['preprint'] is True

        # Unpublished preprint, admin contrib
        preprint.is_published = False
        preprint.save()
        res = app.get(url_public, auth=user.auth)
        assert res.status_code == 200
        assert res.json['data']['attributes']['preprint'] is True

        # Unpublished preprint, non_contrib
        res = app.get(url_public, auth=user_two.auth)
        assert res.status_code == 200
        assert res.json['data']['attributes']['preprint'] is False

    def test_shows_access_requests_enabled_field_based_on_version(self, app, user, project_public, url_public):
        url = url_public + '?version=latest'
        res = app.get(url, auth=user.auth)
        assert 'access_requests_enabled' not in res.json['data']['attributes']
        res = app.get(url_public + '?version=2.8', auth=user.auth)
        assert 'access_requests_enabled' in res.json['data']['attributes']

    def test_node_shows_correct_templated_from_count(self, app, user, project_public, url_public):
        url = url_public
        res = app.get(url)
        assert res.json['meta'].get('templated_by_count', False) is False
        url = url + '?related_counts=true'
        res = app.get(url)
        assert res.json['meta']['templated_by_count'] == 0
        ProjectFactory(title='template copy', template_node=project_public, creator=user)
        project_public.reload()
        res = app.get(url)
        assert res.json['meta']['templated_by_count'] == 1

    def test_node_show_correct_children_count(self, app, user, user_two, project_public, url_public):
        node_children_url = url_public + 'children/'
        url = url_public + '?related_counts=true'
        child = NodeFactory(parent=project_public, creator=user)
        res = app.get(url, auth=user.auth)
        # Child admin can view child
        assert res.json['data']['relationships']['children']['links']['related']['meta']['count'] == 1
        res = app.get(node_children_url, auth=user.auth)
        assert len(res.json['data']) == 1

        # Implicit admin on parent can view child count
        res = app.get(url, auth=user_two.auth)
        assert res.json['data']['relationships']['children']['links']['related']['meta']['count'] == 0
        project_public.add_contributor(user_two, permissions.ADMIN)
        project_public.save()
        res = app.get(url, auth=user_two.auth)
        assert res.json['data']['relationships']['children']['links']['related']['meta']['count'] == 1
        res = app.get(node_children_url, auth=user_two.auth)
        assert len(res.json['data']) == 1

        # Explicit Member of OSFGroup can view child count
        user_three = AuthUserFactory()
        group = OSFGroupFactory(creator=user_three)
        res = app.get(url, auth=user_three.auth)
        assert res.json['data']['relationships']['children']['links']['related']['meta']['count'] == 0
        child.add_osf_group(group, permissions.READ)
        res = app.get(url, auth=user_three.auth)
        assert res.json['data']['relationships']['children']['links']['related']['meta']['count'] == 1
        res = app.get(node_children_url, auth=user_three.auth)
        assert len(res.json['data']) == 1

        # Implicit admin group member can view child count
        child.remove_osf_group(group)
        res = app.get(url, auth=user_three.auth)
        assert res.json['data']['relationships']['children']['links']['related']['meta']['count'] == 0

        project_public.add_osf_group(group, permissions.ADMIN)
        res = app.get(url, auth=user_three.auth)
        assert res.json['data']['relationships']['children']['links']['related']['meta']['count'] == 1
        res = app.get(node_children_url, auth=user_three.auth)
        assert len(res.json['data']) == 1

        # Grandchildren not shown. Children show one level.
        grandparent = AuthUserFactory()
        NodeFactory(parent=child, creator=user)
        project_public.add_contributor(grandparent, permissions.ADMIN)
        project_public.save()
        res = app.get(node_children_url, auth=grandparent.auth)
        assert len(res.json['data']) == 1
        res = app.get(url, auth=grandparent.auth)
        assert res.json['data']['relationships']['children']['links']['related']['meta']['count'] == 1

        NodeFactory(parent=project_public, creator=user)
        res = app.get(node_children_url, auth=grandparent.auth)
        assert len(res.json['data']) == 2
        res = app.get(url, auth=grandparent.auth)
        assert res.json['data']['relationships']['children']['links']['related']['meta']['count'] == 2

    def test_node_shows_related_count_for_linked_by_relationships(self, app, user, project_public, url_public, project_private):
        url = url_public + '?related_counts=true'
        res = app.get(url)
        assert 'count' in res.json['data']['relationships']['linked_by_nodes']['links']['related']['meta']
        assert 'count' in res.json['data']['relationships']['linked_by_registrations']['links']['related']['meta']
        assert res.json['data']['relationships']['linked_by_nodes']['links']['related']['meta']['count'] == 0
        assert res.json['data']['relationships']['linked_by_registrations']['links']['related']['meta']['count'] == 0

        project_private.add_pointer(project_public, auth=Auth(user), save=True)
        project_public.reload()

        res = app.get(url)
        assert 'count' in res.json['data']['relationships']['linked_by_nodes']['links']['related']['meta']
        assert 'count' in res.json['data']['relationships']['linked_by_registrations']['links']['related']['meta']
        assert res.json['data']['relationships']['linked_by_nodes']['links']['related']['meta']['count'] == 1
        assert res.json['data']['relationships']['linked_by_registrations']['links']['related']['meta']['count'] == 0

        registration = RegistrationFactory(project=project_private, creator=user)
        project_public.reload()

        res = app.get(url)
        assert 'count' in res.json['data']['relationships']['linked_by_nodes']['links']['related']['meta']
        assert 'count' in res.json['data']['relationships']['linked_by_registrations']['links']['related']['meta']
        assert res.json['data']['relationships']['linked_by_nodes']['links']['related']['meta']['count'] == 1
        assert res.json['data']['relationships']['linked_by_registrations']['links']['related']['meta']['count'] == 1

        project_private.is_deleted = True
        project_private.save()
        project_public.reload()

        res = app.get(url)
        assert 'count' in res.json['data']['relationships']['linked_by_nodes']['links']['related']['meta']
        assert 'count' in res.json['data']['relationships']['linked_by_registrations']['links']['related']['meta']
        assert res.json['data']['relationships']['linked_by_nodes']['links']['related']['meta']['count'] == 0
        assert res.json['data']['relationships']['linked_by_registrations']['links']['related']['meta']['count'] == 1

        WithdrawnRegistrationFactory(registration=registration, user=user)
        project_public.reload()

        res = app.get(url)
        assert 'count' in res.json['data']['relationships']['linked_by_nodes']['links']['related']['meta']
        assert 'count' in res.json['data']['relationships']['linked_by_registrations']['links']['related']['meta']
        assert res.json['data']['relationships']['linked_by_nodes']['links']['related']['meta']['count'] == 0
        assert res.json['data']['relationships']['linked_by_registrations']['links']['related']['meta']['count'] == 0

    def test_node_shows_correct_forks_count_including_private_forks(self, app, user, project_private, url_private, user_two):
        project_private.add_contributor(
            user_two,
            permissions=permissions.ADMIN,
            auth=Auth(user),
        )
        url = url_private + '?related_counts=true'
        forks_url = url_private + 'forks/'
        res = app.get(url, auth=user.auth)
        assert 'count' in res.json['data']['relationships']['forks']['links']['related']['meta']
        assert res.json['data']['relationships']['forks']['links']['related']['meta']['count'] == 0
        res = app.get(forks_url, auth=user.auth)
        assert len(res.json['data']) == 0

        ForkFactory(project=project_private, user=user_two)
        project_private.reload()

        res = app.get(url, auth=user.auth)
        assert 'count' in res.json['data']['relationships']['forks']['links']['related']['meta']
        assert res.json['data']['relationships']['forks']['links']['related']['meta']['count'] == 1
        res = app.get(forks_url, auth=user.auth)
        assert len(res.json['data']) == 0

        ForkFactory(project=project_private, user=user)
        project_private.reload()

        res = app.get(url, auth=user.auth)
        assert 'count' in res.json['data']['relationships']['forks']['links']['related']['meta']
        assert res.json['data']['relationships']['forks']['links']['related']['meta']['count'] == 2
        res = app.get(forks_url, auth=user.auth)
        assert len(res.json['data']) == 1

    def test_current_user_permissions(self, app, user, url_public, project_public, user_two):
        # in most recent API version, read isn't implicit for public nodes
        url = url_public + '?version=2.11'
        res = app.get(url, auth=user_two.auth)
        assert not project_public.has_permission(user_two, permissions.READ)
        assert permissions.READ not in res.json['data']['attributes']['current_user_permissions']
        assert res.json['data']['attributes']['current_user_is_contributor_or_group_member'] is False

        # ensure read is not included for an anonymous user
        res = app.get(url)
        assert permissions.READ not in res.json['data']['attributes']['current_user_permissions']
        assert res.json['data']['attributes']['current_user_is_contributor_or_group_member'] is False

        # ensure both read and write included for a write contributor
        new_user = AuthUserFactory()
        project_public.add_contributor(
            new_user,
            permissions=permissions.WRITE,
            auth=Auth(project_public.creator),
        )
        res = app.get(url, auth=new_user.auth)
        assert res.json['data']['attributes']['current_user_permissions'] == [permissions.WRITE, permissions.READ]
        assert res.json['data']['attributes']['current_user_is_contributor_or_group_member'] is True

        # make sure 'read' is there for implicit read contributors
        comp = NodeFactory(parent=project_public, is_public=True)
        comp_url = '/{}nodes/{}/?version=2.11'.format(API_BASE, comp._id)
        res = app.get(comp_url, auth=user.auth)
        assert project_public.has_permission(user, permissions.ADMIN)
        assert permissions.READ in res.json['data']['attributes']['current_user_permissions']
        assert res.json['data']['attributes']['current_user_is_contributor_or_group_member'] is False

        # ensure 'read' is still included with older versions
        res = app.get(url_public, auth=user_two.auth)
        assert not project_public.has_permission(user_two, permissions.READ)
        assert permissions.READ in res.json['data']['attributes']['current_user_permissions']
        assert res.json['data']['attributes']['current_user_is_contributor_or_group_member'] is False

        # check read permission is included with older versions for anon user
        res = app.get(url_public)
        assert permissions.READ in res.json['data']['attributes']['current_user_permissions']
        assert res.json['data']['attributes']['current_user_is_contributor_or_group_member'] is False

        # Read group member has "read" permissions
        group_member = AuthUserFactory()
        osf_group = OSFGroupFactory(creator=group_member)
        project_public.add_osf_group(osf_group, permissions.READ)
        res = app.get(url, auth=group_member.auth)
        assert project_public.has_permission(group_member, permissions.READ)
        assert permissions.READ in res.json['data']['attributes']['current_user_permissions']
        assert res.json['data']['attributes']['current_user_is_contributor_or_group_member'] is True

        # Write group member has "read" and "write" permissions
        group_member = AuthUserFactory()
        osf_group = OSFGroupFactory(creator=group_member)
        project_public.add_osf_group(osf_group, permissions.WRITE)
        res = app.get(url, auth=group_member.auth)
        assert res.json['data']['attributes']['current_user_permissions'] == [permissions.WRITE, permissions.READ]
        assert res.json['data']['attributes']['current_user_is_contributor_or_group_member'] is True

        # Admin group member has "read" and "write" and "admin" permissions
        group_member = AuthUserFactory()
        osf_group = OSFGroupFactory(creator=group_member)
        project_public.add_osf_group(osf_group, permissions.ADMIN)
        res = app.get(url, auth=group_member.auth)
        assert res.json['data']['attributes']['current_user_permissions'] == [permissions.ADMIN, permissions.WRITE, permissions.READ]
        assert res.json['data']['attributes']['current_user_is_contributor_or_group_member'] is True

        # make sure 'read' is there for implicit read group members
        comp = NodeFactory(parent=project_public, is_public=True)
        comp_url = '/{}nodes/{}/?version=2.11'.format(API_BASE, comp._id)
        res = app.get(comp_url, auth=group_member.auth)
        assert project_public.has_permission(user, permissions.ADMIN)
        assert permissions.READ in res.json['data']['attributes']['current_user_permissions']
        assert res.json['data']['attributes']['current_user_is_contributor_or_group_member'] is False

        # ensure 'read' is still included with older versions
        project_public.remove_osf_group(osf_group)
        res = app.get(url_public, auth=group_member.auth)
        assert not project_public.has_permission(group_member, permissions.READ)
        assert permissions.READ in res.json['data']['attributes']['current_user_permissions']
        assert res.json['data']['attributes']['current_user_is_contributor_or_group_member'] is False

        # superusers current permissions are None
        superuser = AuthUserFactory()
        superuser.is_superuser = True
        superuser.save()

        res = app.get(url, auth=superuser.auth)
        assert not project_public.has_permission(superuser, permissions.READ)
        assert permissions.READ not in res.json['data']['attributes']['current_user_permissions']
        assert res.json['data']['attributes']['current_user_is_contributor_or_group_member'] is False
        assert res.json['data']['attributes']['current_user_is_contributor'] is False

        res = app.get(url_public, auth=superuser.auth)
        assert not project_public.has_permission(superuser, permissions.READ)
        assert permissions.READ in res.json['data']['attributes']['current_user_permissions']
        assert res.json['data']['attributes']['current_user_is_contributor_or_group_member'] is False
        assert res.json['data']['attributes']['current_user_is_contributor'] is False


@pytest.mark.django_db
class NodeCRUDTestCase:

    @pytest.fixture()
    def institution_one(self):
        return InstitutionFactory()

    @pytest.fixture()
    def institution_two(self):
        return InstitutionFactory()

    @pytest.fixture()
    def user_two(self, institution_one, institution_two):
        auth_user = AuthUserFactory()
        auth_user.affiliated_institutions.add(institution_one)
        auth_user.affiliated_institutions.add(institution_two)
        return auth_user

    @pytest.fixture()
    def title(self):
        return 'Cool Project'

    @pytest.fixture()
    def title_new(self):
        return 'Super Cool Project'

    @pytest.fixture()
    def description(self):
        return 'A Properly Cool Project'

    @pytest.fixture()
    def description_new(self):
        return 'An even cooler project'

    @pytest.fixture()
    def category(self):
        return 'data'

    @pytest.fixture()
    def category_new(self):
        return 'project'

    @pytest.fixture()
    def project_public(self, user, title, description, category):
        return ProjectFactory(
            title=title,
            description=description,
            category=category,
            is_public=True,
            creator=user,
        )

    @pytest.fixture()
    def project_private(self, user, title, description, category):
        return ProjectFactory(
            title=title,
            description=description,
            category=category,
            is_public=False,
            creator=user,
        )

    @pytest.fixture()
    def url_public(self, project_public):
        return '/{}nodes/{}/'.format(API_BASE, project_public._id)

    @pytest.fixture()
    def url_private(self, project_private):
        return '/{}nodes/{}/'.format(API_BASE, project_private._id)

    @pytest.fixture()
    def url_fake(self):
        return '/{}nodes/{}/'.format(API_BASE, '12345')

    @pytest.fixture()
    def make_node_payload(self):
        def payload(node, attributes, relationships=None):

            payload_data = {
                'data': {
                    'id': node._id,
                    'type': 'nodes',
                    'attributes': attributes,
                },
            }

            if relationships:
                payload_data['data']['relationships'] = relationships

            return payload_data
        return payload


@pytest.mark.django_db
class TestNodeUpdate(NodeCRUDTestCase):

    def test_node_institution_update(
        self, app, user_two, project_private, url_private, make_node_payload,
        institution_one, institution_two,
    ):
        project_private.add_contributor(
            user_two,
            permissions=permissions.ADMIN,
            auth=Auth(project_private.creator),
        )
        affiliated_institutions = {
            'affiliated_institutions':
                {
                    'data': [
                        {
                            'type': 'institutions',
                            'id': institution_one._id,
                        },
                        {
                            'type': 'institutions',
                            'id': institution_two._id,
                        },
                    ],
                },
        }
        payload = make_node_payload(project_private, {'public': False}, relationships=affiliated_institutions)
        res = app.patch_json_api(url_private, payload, auth=user_two.auth, expect_errors=False)
        assert res.status_code == 200
        institutions = project_private.affiliated_institutions.all()
        assert institution_one in institutions
        assert institution_two in institutions

    def test_node_update_invalid_data(self, app, user, url_public):
        res = app.put_json_api(
            url_public, 'Incorrect data',
            auth=user.auth, expect_errors=True,
        )
        assert res.status_code == 400
        assert res.json['errors'][0]['detail'] == exceptions.ParseError.default_detail

        res = app.put_json_api(
            url_public, ['Incorrect data'],
            auth=user.auth, expect_errors=True,
        )
        assert res.status_code == 400
        assert res.json['errors'][0]['detail'] == exceptions.ParseError.default_detail

    def test_cannot_make_project_public_if_non_contributor(
            self, app, project_private, url_private, make_node_payload,
    ):
        with assert_latest_log_not(NodeLog.MADE_PUBLIC, project_private):
            non_contrib = AuthUserFactory()
            res = app.patch_json(
                url_private,
                make_node_payload(project_private, {'public': True}),
                auth=non_contrib.auth, expect_errors=True,
            )
            assert res.status_code == 403

    def test_cannot_make_project_public_if_non_admin_contributor(
            self, app, project_private, url_private, make_node_payload,
    ):
        non_admin = AuthUserFactory()
        project_private.add_contributor(
            non_admin,
            permissions=permissions.WRITE,
            auth=Auth(project_private.creator),
        )
        project_private.save()
        res = app.patch_json(
            url_private,
            make_node_payload(project_private, {'public': True}),
            auth=non_admin.auth, expect_errors=True,
        )
        assert res.status_code == 403

        project_private.reload()
        assert not project_private.is_public

    def test_can_make_project_public_if_admin_contributor(
            self, app, project_private, url_private, make_node_payload,
    ):
        with assert_latest_log(NodeLog.MADE_PUBLIC, project_private):
            admin_user = AuthUserFactory()
            project_private.add_contributor(
                admin_user,
                permissions=permissions.ADMIN,
                auth=Auth(project_private.creator),
            )
            project_private.save()
            res = app.patch_json_api(
                url_private,
                make_node_payload(project_private, {'public': True}),
                auth=admin_user.auth,  # self.user is creator/admin
            )
            assert res.status_code == 200
            project_private.reload()
            assert project_private.is_public

    def test_update_errors(
            self, app, user, user_two, title_new, description_new,
            category_new, project_public, project_private,
            url_public, url_private,
    ):

        #   test_update_project_properties_not_nested
        res = app.put_json_api(
            url_public, {
                'id': project_public._id,
                'type': 'nodes',
                'title': title_new,
                'description': description_new,
                'category': category_new,
                'public': True,
            }, auth=user.auth, expect_errors=True,
        )
        assert res.status_code == 400
        assert res.json['errors'][0]['detail'] == 'Request must include /data.'
        assert res.json['errors'][0]['source']['pointer'] == '/data'

    #   test_update_invalid_id
        res = app.put_json_api(
            url_public, {
                'data': {
                    'id': '12345',
                    'type': 'nodes',
                    'attributes': {
                        'title': title_new,
                        'description': description_new,
                        'category': category_new,
                        'public': True,
                    },
                },
            }, auth=user.auth, expect_errors=True,
        )
        assert res.status_code == 409

    #   test_update_invalid_type
        res = app.put_json_api(
            url_public, {
                'data': {
                    'id': project_public._id,
                    'type': 'node',
                    'attributes': {
                        'title': title_new,
                        'description': description_new,
                        'category': category_new,
                        'public': True,
                    },
                },
            }, auth=user.auth, expect_errors=True,
        )
        assert res.status_code == 409

    #   test_update_no_id
        res = app.put_json_api(
            url_public, {
                'data': {
                    'type': 'nodes',
                    'attributes': {
                        'title': title_new,
                        'description': description_new,
                        'category': category_new,
                        'public': True,
                    },
                },
            }, auth=user.auth, expect_errors=True,
        )
        assert res.status_code == 400
        assert res.json['errors'][0]['detail'] == 'This field may not be null.'
        assert res.json['errors'][0]['source']['pointer'] == '/data/id'

    #   test_update_no_type
        res = app.put_json_api(
            url_public, {
                'data': {
                    'id': project_public._id,
                    'attributes': {
                        'title': title_new,
                        'description': description_new,
                        'category': category_new,
                        'public': True,
                    },
                },
            }, auth=user.auth, expect_errors=True,
        )
        assert res.status_code == 400
        assert res.json['errors'][0]['detail'] == 'This field may not be null.'
        assert res.json['errors'][0]['source']['pointer'] == '/data/type'

    #   test_update_public_project_logged_out
        res = app.put_json_api(
            url_public, {
                'data': {
                    'id': project_public._id,
                    'type': 'nodes',
                    'attributes': {
                        'title': title_new,
                        'description': description_new,
                        'category': category_new,
                        'public': True,
                    },
                },
            }, expect_errors=True,
        )
        assert res.status_code == 401
        assert 'detail' in res.json['errors'][0]

    #   test_update_project_invalid_title
        project = {
            'data': {
                'type': 'nodes',
                'id': project_public._id,
                'attributes': {
                    'title': 'A' * 513,
                    'category': 'project',
                },
            },
        }
        res = app.put_json_api(
            url_public, project,
            auth=user.auth, expect_errors=True,
        )
        assert res.status_code == 400
        assert res.json['errors'][0]['detail'] == 'Title cannot exceed 512 characters.'

    #   test_update_public_project_logged_in_but_unauthorized
        res = app.put_json_api(
            url_public, {
                'data': {
                    'id': project_private._id,
                    'type': 'nodes',
                    'attributes': {
                        'title': title_new,
                        'description': description_new,
                        'category': category_new,
                        'public': True,
                    },
                },
            }, auth=user_two.auth, expect_errors=True,
        )
        assert res.status_code == 403
        assert 'detail' in res.json['errors'][0]

    #   test_update_private_project_logged_out
        res = app.put_json_api(
            url_private, {
                'data': {
                    'id': project_private._id,
                    'type': 'nodes',
                    'attributes': {
                        'title': title_new,
                        'description': description_new,
                        'category': category_new,
                        'public': False,
                    },
                },
            }, expect_errors=True,
        )
        assert res.status_code == 401
        assert 'detail' in res.json['errors'][0]

    #   test_update_private_project_logged_in_non_contributor
        res = app.put_json_api(
            url_private, {
                'data': {
                    'id': project_private._id,
                    'type': 'nodes',
                    'attributes': {
                        'title': title_new,
                        'description': description_new,
                        'category': category_new,
                        'public': False,
                    },
                },
            }, auth=user_two.auth, expect_errors=True,
        )
        assert res.status_code == 403
        assert 'detail' in res.json['errors'][0]

    # test_update_private_project_group_has_read_perms
        osf_group = OSFGroupFactory(creator=user_two)
        project_private.add_osf_group(osf_group, permissions.READ)
        res = app.put_json_api(
            url_private, {
                'data': {
                    'id': project_private._id,
                    'type': 'nodes',
                    'attributes': {
                        'title': title_new,
                        'description': description_new,
                        'category': category_new,
                        'public': False,
                    },
                },
            }, auth=user_two.auth, expect_errors=True,
        )
        assert project_private.has_permission(user_two, permissions.READ) is True
        assert res.status_code == 403
        assert 'detail' in res.json['errors'][0]

    def test_update_public_project_logged_in(
            self, app, user, title_new, description_new,
            category_new, project_public, url_public,
    ):
        res = app.put_json_api(
            url_public, {
                'data': {
                    'id': project_public._id,
                    'type': 'nodes',
                    'attributes': {
                        'title': title_new,
                        'description': description_new,
                        'category': category_new,
                        'public': True,
                    },
                },
            }, auth=user.auth,
        )
        assert res.status_code == 200
        assert res.content_type == 'application/vnd.api+json'
        assert res.json['data']['attributes']['title'] == title_new
        assert res.json['data']['attributes']['description'] == description_new
        assert res.json['data']['attributes']['category'] == category_new
        log_actions = project_public.logs.values_list('action', flat=True)
        assert NodeLog.EDITED_TITLE in log_actions
        assert NodeLog.EDITED_DESCRIPTION in log_actions
        assert NodeLog.CATEGORY_UPDATED in log_actions

    def test_update_public_project_osf_group_member(
        self, app, user_two, title_new, description_new,
            category_new, project_public, url_public,
    ):
        osf_group = OSFGroupFactory(creator=user_two)
        project_public.add_osf_group(osf_group, permissions.WRITE)
        res = app.put_json_api(
            url_public, {
                'data': {
                    'id': project_public._id,
                    'type': 'nodes',
                    'attributes': {
                        'title': title_new,
                        'description': description_new,
                        'category': category_new,
                    },
                },
            }, auth=user_two.auth,
        )
        assert res.status_code == 200
        assert res.content_type == 'application/vnd.api+json'
        assert res.json['data']['attributes']['title'] == title_new
        assert res.json['data']['attributes']['description'] == description_new
        assert res.json['data']['attributes']['category'] == category_new
        log_actions = project_public.logs.values_list('action', flat=True)
        assert NodeLog.CATEGORY_UPDATED in log_actions
        assert NodeLog.EDITED_TITLE in log_actions
        assert NodeLog.EDITED_DESCRIPTION in log_actions

    def test_cannot_update_a_registration(self, app, user, project_public):
        registration = RegistrationFactory(
            project=project_public, creator=user,
        )
        original_title = registration.title
        original_description = registration.description
        url = '/{}nodes/{}/'.format(API_BASE, registration._id)
        res = app.put_json_api(
            url, {
                'data': {
                    'id': registration._id,
                    'type': 'nodes',
                    'attributes': {
                        'title': fake.catch_phrase(),
                        'description': fake.bs(),
                        'category': 'hypothesis',
                        'public': True,
                    },
                },
            }, auth=user.auth, expect_errors=True,
        )
        registration.reload()
        assert res.status_code == 404
        assert registration.title == original_title
        assert registration.description == original_description

    def test_update_private_project_logged_in_contributor(
            self, app, user, title_new, description_new,
            category_new, project_private, url_private,
    ):
        res = app.put_json_api(
            url_private, {
                'data': {
                    'id': project_private._id,
                    'type': 'nodes',
                    'attributes': {
                        'title': title_new,
                        'description': description_new,
                        'category': category_new,
                        'public': False,
                    },
                },
            }, auth=user.auth,
        )
        assert res.status_code == 200
        assert res.content_type == 'application/vnd.api+json'
        assert res.json['data']['attributes']['title'] == title_new
        assert res.json['data']['attributes']['description'] == description_new
        assert res.json['data']['attributes']['category'] == category_new
        log_actions = [log.action for log in project_private.logs.all()]
        assert NodeLog.EDITED_TITLE in log_actions
        assert NodeLog.EDITED_DESCRIPTION in log_actions
        assert NodeLog.CATEGORY_UPDATED in log_actions

    def test_update_project_sanitizes_html_properly(
            self, app, user, category_new, project_public, url_public,
    ):
        """Post request should update resource, and any HTML in fields should be stripped"""
        new_title = '<strong>Super</strong> Cool Project'
        new_description = 'An <script>alert("even cooler")</script> project'
        res = app.put_json_api(
            url_public, {
                'data': {
                    'id': project_public._id,
                    'type': 'nodes',
                    'attributes': {
                        'title': new_title,
                        'description': new_description,
                        'category': category_new,
                        'public': True,
                    },
                },
            }, auth=user.auth,
        )
        assert res.status_code == 200
        assert res.content_type == 'application/vnd.api+json'
        assert res.json['data']['attributes']['title'] == strip_html(
            new_title,
        )
        assert res.json['data']['attributes']['description'] == strip_html(
            new_description,
        )
        log_actions = [log.action for log in project_public.logs.all()]
        assert NodeLog.EDITED_TITLE in log_actions
        assert NodeLog.EDITED_DESCRIPTION in log_actions
        assert NodeLog.CATEGORY_UPDATED in log_actions

    def test_partial_update_project_updates_project_correctly_and_sanitizes_html(
            self, app, user, description, category, project_public, url_public,
    ):
        with assert_latest_log(NodeLog.EDITED_TITLE, project_public):
            new_title = 'An <script>alert("even cooler")</script> project'
            res = app.patch_json_api(
                url_public, {
                    'data': {
                        'id': project_public._id,
                        'type': 'nodes',
                        'attributes': {
                            'title': new_title,
                        },
                    },
                }, auth=user.auth,
            )
            assert res.status_code == 200
            assert res.content_type == 'application/vnd.api+json'

            res = app.get(url_public)
            assert res.status_code == 200
            assert res.content_type == 'application/vnd.api+json'
            assert res.json['data']['attributes']['title'] == strip_html(
                new_title,
            )
            assert res.json['data']['attributes']['description'] == description
            assert res.json['data']['attributes']['category'] == category

    def test_partial_update_public_project_logged_in(
            self, app, user, title_new, description,
            category, project_public, url_public,
    ):
        with assert_latest_log(NodeLog.EDITED_TITLE, project_public):
            res = app.patch_json_api(
                url_public, {
                    'data': {
                        'id': project_public._id,
                        'type': 'nodes',
                        'attributes': {
                            'title': title_new,
                        },
                    },
                }, auth=user.auth,
            )
            assert res.status_code == 200
            assert res.content_type == 'application/vnd.api+json'
            assert res.json['data']['attributes']['title'] == title_new
            assert res.json['data']['attributes']['description'] == description
            assert res.json['data']['attributes']['category'] == category

    def test_write_to_public_field_non_contrib_forbidden(
            self, app, user_two, project_public, url_public,
    ):
        # Test non-contrib writing to public field
        res = app.patch_json_api(
            url_public, {
                'data': {
                    'attributes': {
                        'public': False,
                    },
                    'id': project_public._id,
                    'type': 'nodes',
                },
            }, auth=user_two.auth, expect_errors=True,
        )
        assert res.status_code == 403
        assert 'detail' in res.json['errors'][0]

    def test_partial_update_errors(
            self, app, user, user_two, title_new,
            project_public, project_private,
            url_public, url_private,
    ):

        #   test_partial_update_public_project_logged_out
        res = app.patch_json_api(
            url_public, {
                'data': {
                    'id': project_public._id,
                    'type': 'nodes',
                    'attributes': {
                        'title': title_new,
                    },
                },
            }, expect_errors=True,
        )
        assert res.status_code == 401
        assert 'detail' in res.json['errors'][0]

    #   test_partial_update_public_project_logged_in_but_unauthorized
        # Public resource, logged in, unauthorized
        res = app.patch_json_api(
            url_public, {
                'data': {
                    'attributes': {
                        'title': title_new,
                    },
                    'id': project_public._id,
                    'type': 'nodes',
                },
            }, auth=user_two.auth, expect_errors=True,
        )
        assert res.status_code == 403
        assert 'detail' in res.json['errors'][0]

    #   test_partial_update_private_project_logged_out
        res = app.patch_json_api(
            url_private, {
                'data': {
                    'id': project_private._id,
                    'type': 'nodes',
                    'attributes': {
                        'title': title_new,
                    },
                },
            }, expect_errors=True,
        )
        assert res.status_code == 401
        assert 'detail' in res.json['errors'][0]

    #   test_partial_update_private_project_logged_in_non_contributor
        res = app.patch_json_api(
            url_private, {
                'data': {
                    'attributes': {
                        'title': title_new,
                    },
                    'id': project_private._id,
                    'type': 'nodes',
                },
            }, auth=user_two.auth, expect_errors=True,
        )
        assert res.status_code == 403
        assert 'detail' in res.json['errors'][0]

    #   test_partial_update_invalid_id
        res = app.patch_json_api(
            url_public, {
                'data': {
                    'id': '12345',
                    'type': 'nodes',
                    'attributes': {
                            'title': title_new,
                    },
                },
            }, auth=user.auth, expect_errors=True,
        )
        assert res.status_code == 409

    #   test_partial_update_invalid_type
        res = app.patch_json_api(
            url_public, {
                'data': {
                    'id': project_public._id,
                    'type': 'node',
                    'attributes': {
                        'title': title_new,
                    },
                },
            }, auth=user.auth, expect_errors=True,
        )
        assert res.status_code == 409

    #   test_partial_update_no_id
        res = app.patch_json_api(
            url_public, {
                'data': {
                    'type': 'nodes',
                    'attributes': {
                        'title': title_new,
                    },
                },
            }, auth=user.auth, expect_errors=True,
        )
        assert res.status_code == 400
        assert res.json['errors'][0]['detail'] == 'This field may not be null.'
        assert res.json['errors'][0]['source']['pointer'] == '/data/id'

    #   test_partial_update_no_type
        res = app.patch_json_api(
            url_public, {
                'data': {
                    'id': project_public._id,
                    'attributes': {
                        'title': title_new,
                    },
                },
            }, auth=user.auth, expect_errors=True,
        )
        assert res.status_code == 400
        assert res.json['errors'][0]['detail'] == 'This field may not be null.'
        assert res.json['errors'][0]['source']['pointer'] == '/data/type'

    #   Nothing will be updated here
    #   test_partial_update_project_properties_not_nested
        res = app.patch_json_api(
            url_public, {
                'data': {
                    'id': project_public._id,
                    'type': 'nodes',
                    'title': title_new,
                },
            }, auth=user.auth, expect_errors=True,
        )
        assert res.status_code == 200

    def test_partial_update_private_project_logged_in_contributor(
            self, app, user, title_new, description, category, project_private, url_private,
    ):
        with assert_latest_log(NodeLog.EDITED_TITLE, project_private):
            res = app.patch_json_api(
                url_private, {
                    'data': {
                        'attributes': {
                            'title': title_new,
                        },
                        'id': project_private._id,
                        'type': 'nodes',
                    },
                }, auth=user.auth,
            )
            assert res.status_code == 200
            assert res.content_type == 'application/vnd.api+json'
            assert res.json['data']['attributes']['title'] == title_new
            assert res.json['data']['attributes']['description'] == description
            assert res.json['data']['attributes']['category'] == category

    def test_multiple_patch_requests_with_same_category_generates_one_log(
            self, app, user, project_private, url_private, make_node_payload,
    ):
        project_private.category = 'project'
        project_private.save()
        new_category = 'data'
        payload = make_node_payload(
            project_private,
            attributes={'category': new_category},
        )
        original_n_logs = project_private.logs.count()

        res = app.patch_json_api(url_private, payload, auth=user.auth)
        assert res.status_code == 200
        project_private.reload()
        assert project_private.category == new_category
        assert project_private.logs.count() == original_n_logs + 1  # sanity check

        app.patch_json_api(url_private, payload, auth=user.auth)
        project_private.reload()
        assert project_private.category == new_category
        assert project_private.logs.count() == original_n_logs + 1

    def test_public_project_with_publicly_editable_wiki_turns_private(
            self, app, user, project_public, url_public, make_node_payload,
    ):
        wiki = project_public.get_addon('wiki')
        wiki.set_editing(permissions=True, auth=Auth(user=user), log=True)
        res = app.patch_json_api(
            url_public,
            make_node_payload(project_public, {'public': False}),
            auth=user.auth,  # self.user is creator/admin
        )
        assert res.status_code == 200

    @mock.patch('website.identifiers.tasks.update_doi_metadata_on_change.s')
    def test_set_node_private_updates_doi(
            self, mock_update_doi_metadata, app, user, project_public,
            url_public, make_node_payload,
    ):

        IdentifierFactory(referent=project_public, category='doi')
        res = app.patch_json_api(
            url_public,
            make_node_payload(
                project_public,
                {'public': False},
            ),
            auth=user.auth,
        )
        assert res.status_code == 200
        project_public.reload()
        assert not project_public.is_public
<<<<<<< HEAD
        mock_update_doi_metadata.assert_called_with(
            project_public._id, status='unavailable',
        )
=======
        mock_update_doi_metadata.assert_called_with(project_public._id)
>>>>>>> 064c48b4

    @pytest.mark.enable_enqueue_task
    @mock.patch('website.preprints.tasks.update_or_enqueue_on_preprint_updated')
    def test_set_node_with_preprint_private_updates_doi(
            self, mock_update_doi_metadata, app, user,
            project_public, url_public, make_node_payload,
    ):
        target_object = PreprintFactory(project=project_public)

        res = app.patch_json_api(
            url_public,
            make_node_payload(
                project_public,
                {'public': False},
            ),
            auth=user.auth,
        )
        assert res.status_code == 200
        project_public.reload()
        assert not project_public.is_public
        # Turning supplemental_project private no longer turns preprint private
        assert target_object.is_public
        assert not mock_update_doi_metadata.called


@pytest.mark.django_db
@pytest.mark.enable_bookmark_creation
class TestNodeDelete(NodeCRUDTestCase):

    def test_deletes_node_errors(
            self, app, user, user_two, project_public,
            project_private, url_public, url_private,
            url_fake,
    ):

        #   test_deletes_public_node_logged_out
        res = app.delete(url_public, expect_errors=True)
        assert res.status_code == 401
        assert 'detail' in res.json['errors'][0]

    #   test_deletes_public_node_fails_if_unauthorized
        res = app.delete_json_api(
            url_public,
            auth=user_two.auth,
            expect_errors=True,
        )
        project_public.reload()
        assert res.status_code == 403
        assert project_public.is_deleted is False
        assert 'detail' in res.json['errors'][0]

    #   test_deletes_private_node_logged_out
        res = app.delete(url_private, expect_errors=True)
        assert res.status_code == 401
        assert 'detail' in res.json['errors'][0]

    #   test_deletes_private_node_logged_in_non_contributor
        res = app.delete(url_private, auth=user_two.auth, expect_errors=True)
        project_private.reload()
        assert res.status_code == 403
        assert project_private.is_deleted is False
        assert 'detail' in res.json['errors'][0]

    #   test_deletes_invalid_node
        res = app.delete(url_fake, auth=user.auth, expect_errors=True)
        assert res.status_code == 404
        assert 'detail' in res.json['errors'][0]

    #   test_delete_osf_group_improper_permissions
        osf_group = OSFGroupFactory(creator=user_two)
        project_private.add_osf_group(osf_group, permissions.READ)
        res = app.delete(url_private, auth=user_two.auth, expect_errors=True)
        project_private.reload()
        assert res.status_code == 403
        assert project_private.is_deleted is False
        assert 'detail' in res.json['errors'][0]

    def test_deletes_private_node_logged_in_read_only_contributor(
            self, app, user_two, project_private, url_private,
    ):
        project_private.add_contributor(
            user_two, permissions=permissions.READ,
        )
        project_private.save()
        res = app.delete(url_private, auth=user_two.auth, expect_errors=True)
        project_private.reload()
        assert res.status_code == 403
        assert project_private.is_deleted is False
        assert 'detail' in res.json['errors'][0]

    def test_deletes_private_node_logged_in_write_contributor(
            self, app, user_two, project_private, url_private,
    ):
        project_private.add_contributor(
            user_two, permissions=permissions.WRITE,
        )
        project_private.save()
        res = app.delete(url_private, auth=user_two.auth, expect_errors=True)
        project_private.reload()
        assert res.status_code == 403
        assert project_private.is_deleted is False
        assert 'detail' in res.json['errors'][0]

    def test_delete_project_with_component_returns_errors_pre_2_12(self, app, user):
        project = ProjectFactory(creator=user)
        NodeFactory(parent=project, creator=user)
        # Return a 400 because component must be deleted before deleting the
        # parent
        res = app.delete_json_api(
            '/{}nodes/{}/'.format(API_BASE, project._id),
            auth=user.auth,
            expect_errors=True,
        )
        assert res.status_code == 400
        errors = res.json['errors']
        assert len(errors) == 1
        assert (
            errors[0]['detail'] ==
            'Any child components must be deleted prior to deleting this project.'
        )

    def test_delete_project_with_component_allowed_with_2_12(self, app, user):
        project = ProjectFactory(creator=user)
        child = NodeFactory(parent=project, creator=user)
        grandchild = NodeFactory(parent=child, creator=user)
        # Versions 2.12 and greater delete all the nodes in the hierarchy
        res = app.delete_json_api(
            '/{}nodes/{}/?version=2.12'.format(API_BASE, project._id),
            auth=user.auth,
            expect_errors=True,
        )
        assert res.status_code == 204
        project.reload()
        child.reload()
        grandchild.reload()
        assert project.is_deleted is True
        assert child.is_deleted is True
        assert grandchild.is_deleted is True

    def test_delete_project_with_private_component_2_12(self, app, user):
        user_two = AuthUserFactory()
        project = ProjectFactory(creator=user)
        child = NodeFactory(parent=project, creator=user_two)
        # Versions 2.12 and greater delete all the nodes in the hierarchy
        res = app.delete_json_api(
            '/{}nodes/{}/?version=2.12'.format(API_BASE, project._id),
            auth=user.auth,
            expect_errors=True,
        )

        assert res.status_code == 403
        project.reload()
        child.reload()
        assert project.is_deleted is False
        assert child.is_deleted is False

    def test_delete_bookmark_collection_returns_error(self, app, user):
        bookmark_collection = find_bookmark_collection(user)
        res = app.delete_json_api(
            '/{}nodes/{}/'.format(API_BASE, bookmark_collection._id),
            auth=user.auth,
            expect_errors=True,
        )
        # Bookmark collections are collections, so a 404 is returned
        assert res.status_code == 404

    @mock.patch('website.identifiers.tasks.update_doi_metadata_on_change.s')
    def test_delete_node_with_preprint_calls_preprint_update_status(
            self, mock_update_doi_metadata_on_change, app, user,
            project_public, url_public,
    ):
        PreprintFactory(project=project_public)
        app.delete_json_api(url_public, auth=user.auth, expect_errors=True)
        project_public.reload()

        assert not mock_update_doi_metadata_on_change.called

    @mock.patch('website.identifiers.tasks.update_doi_metadata_on_change.s')
    def test_delete_node_with_identifier_calls_preprint_update_status(
            self, mock_update_doi_metadata_on_change, app, user,
            project_public, url_public,
    ):
        IdentifierFactory(referent=project_public, category='doi')
        app.delete_json_api(url_public, auth=user.auth, expect_errors=True)
        project_public.reload()

        assert mock_update_doi_metadata_on_change.called

    def test_deletes_public_node_succeeds_as_owner(
            self, app, user, project_public, url_public,
    ):
        with assert_latest_log(NodeLog.PROJECT_DELETED, project_public):
            res = app.delete_json_api(
                url_public, auth=user.auth, expect_errors=True,
            )
            project_public.reload()
            assert res.status_code == 204
            assert project_public.is_deleted is True

    def test_requesting_deleted_returns_410(
            self, app, project_public, url_public,
    ):
        project_public.is_deleted = True
        project_public.save()
        res = app.get(url_public, expect_errors=True)
        assert res.status_code == 410
        assert 'detail' in res.json['errors'][0]

    def test_deletes_private_node_logged_in_contributor(
            self, app, user, project_private, url_private,
    ):
        with assert_latest_log(NodeLog.PROJECT_DELETED, project_private):
            res = app.delete(url_private, auth=user.auth, expect_errors=True)
            project_private.reload()
            assert res.status_code == 204
            assert project_private.is_deleted is True


@pytest.mark.django_db
class TestReturnDeletedNode:

    @pytest.fixture()
    def project_public_deleted(self, user):
        return ProjectFactory(
            is_deleted=True,
            creator=user,
            title='This public project has been deleted',
            category='project',
            is_public=True,
        )

    @pytest.fixture()
    def project_private_deleted(self, user):
        return ProjectFactory(
            is_deleted=True,
            creator=user,
            title='This private project has been deleted',
            category='project',
            is_public=False,
        )

    @pytest.fixture()
    def title_new(self):
        return 'This deleted node has been edited'

    @pytest.fixture()
    def url_project_public_deleted(self, project_public_deleted):
        return '/{}nodes/{}/'.format(API_BASE, project_public_deleted._id)

    @pytest.fixture()
    def url_project_private_deleted(self, project_private_deleted):
        return '/{}nodes/{}/'.format(API_BASE, project_private_deleted._id)

    def test_return_deleted_node(
            self, app, user, title_new, project_public_deleted,
            project_private_deleted, url_project_public_deleted,
            url_project_private_deleted,
    ):

        #   test_return_deleted_public_node
        res = app.get(url_project_public_deleted, expect_errors=True)
        assert res.status_code == 410

    #   test_return_deleted_private_node
        res = app.get(
            url_project_private_deleted,
            auth=user.auth,
            expect_errors=True,
        )
        assert res.status_code == 410

    #   test_edit_deleted_public_node
        res = app.put_json_api(
            url_project_public_deleted,
            params={
                'title': title_new,
                'node_id': project_public_deleted._id,
                'category': project_public_deleted.category,
            },
            auth=user.auth, expect_errors=True,
        )
        assert res.status_code == 410

    #   test_edit_deleted_private_node
        res = app.put_json_api(
            url_project_private_deleted,
            params={
                'title': title_new,
                'node_id': project_private_deleted._id,
                'category': project_private_deleted.category,
            },
            auth=user.auth, expect_errors=True,
        )
        assert res.status_code == 410

    #   test_delete_deleted_public_node
        res = app.delete(
            url_project_public_deleted,
            auth=user.auth,
            expect_errors=True,
        )
        assert res.status_code == 410

    #   test_delete_deleted_private_node
        res = app.delete(
            url_project_private_deleted,
            auth=user.auth,
            expect_errors=True,
        )
        assert res.status_code == 410


@pytest.mark.django_db
class TestUpdateNodeSubjects(UpdateSubjectsMixin):

    @pytest.fixture()
    def resource(self, user_admin_contrib, user_write_contrib, user_read_contrib):
        project = ProjectFactory(is_public=True, creator=user_admin_contrib)
        project.add_contributor(user_write_contrib, permissions=permissions.WRITE)
        project.add_contributor(user_read_contrib, permissions=permissions.READ)
        project.save()
        return project


@pytest.mark.django_db
class TestNodeTags:

    @pytest.fixture()
    def user_admin(self):
        return AuthUserFactory()

    @pytest.fixture()
    def user_non_contrib(self):
        return AuthUserFactory()

    @pytest.fixture()
    def user_read_contrib(self):
        return AuthUserFactory()

    @pytest.fixture()
    def project_public(self, user, user_admin):
        project_public = ProjectFactory(
            title='Project One', is_public=True, creator=user,
        )
        project_public.add_contributor(
            user_admin,
            permissions=permissions.CREATOR_PERMISSIONS,
            save=True,
        )
        project_public.add_contributor(
            user, permissions=permissions.DEFAULT_CONTRIBUTOR_PERMISSIONS, save=True,
        )
        return project_public

    @pytest.fixture()
    def project_private(self, user, user_admin):
        project_private = ProjectFactory(
            title='Project Two', is_public=False, creator=user,
        )
        project_private.add_contributor(
            user_admin, permissions=permissions.CREATOR_PERMISSIONS, save=True,
        )
        project_private.add_contributor(
            user, permissions=permissions.DEFAULT_CONTRIBUTOR_PERMISSIONS, save=True,
        )
        return project_private

    @pytest.fixture()
    def url_public(self, project_public):
        return '/{}nodes/{}/'.format(API_BASE, project_public._id)

    @pytest.fixture()
    def url_private(self, project_private):
        return '/{}nodes/{}/'.format(API_BASE, project_private._id)

    @pytest.fixture()
    def payload_public(self, project_public):
        return {
            'data': {
                'id': project_public._id,
                'type': 'nodes',
                'attributes': {
                    'tags': ['new-tag'],
                },
            },
        }

    @pytest.fixture()
    def payload_private(self, project_private):
        return {
            'data': {
                'id': project_private._id,
                'type': 'nodes',
                'attributes': {
                    'tags': ['new-tag'],
                },
            },
        }

    def test_public_project_starts_with_no_tags(self, app, url_public):
        res = app.get(url_public)
        assert res.status_code == 200
        assert len(res.json['data']['attributes']['tags']) == 0

    def test_node_detail_does_not_expose_system_tags(
            self, app, project_public, url_public,
    ):
        project_public.add_system_tag('systag', save=True)
        res = app.get(url_public)
        assert res.status_code == 200
        assert len(res.json['data']['attributes']['tags']) == 0

    def test_contributor_can_add_tag_to_public_project(
            self, app, user, project_public, payload_public, url_public,
    ):
        with assert_latest_log(NodeLog.TAG_ADDED, project_public):
            res = app.patch_json_api(
                url_public,
                payload_public,
                auth=user.auth,
                expect_errors=True,
            )
            assert res.status_code == 200
            # Ensure data is correct from the PATCH response
            assert len(res.json['data']['attributes']['tags']) == 1
            assert res.json['data']['attributes']['tags'][0] == 'new-tag'
            # Ensure data is correct in the database
            project_public.reload()
            assert project_public.tags.count() == 1
            assert project_public.tags.first()._id == 'new-tag'
            # Ensure data is correct when GETting the resource again
            reload_res = app.get(url_public)
            assert len(reload_res.json['data']['attributes']['tags']) == 1
            assert reload_res.json['data']['attributes']['tags'][0] == 'new-tag'

    def test_contributor_can_add_tag_to_private_project(
            self, app, user, project_private, payload_private, url_private,
    ):
        with assert_latest_log(NodeLog.TAG_ADDED, project_private):
            res = app.patch_json_api(
                url_private, payload_private, auth=user.auth,
            )
            assert res.status_code == 200
            # Ensure data is correct from the PATCH response
            assert len(res.json['data']['attributes']['tags']) == 1
            assert res.json['data']['attributes']['tags'][0] == 'new-tag'
            # Ensure data is correct in the database
            project_private.reload()
            assert project_private.tags.count() == 1
            assert project_private.tags.first()._id == 'new-tag'
            # Ensure data is correct when GETting the resource again
            reload_res = app.get(url_private, auth=user.auth)
            assert len(reload_res.json['data']['attributes']['tags']) == 1
            assert reload_res.json['data']['attributes']['tags'][0] == 'new-tag'

    def test_partial_update_project_does_not_clear_tags(
            self, app, user_admin, project_private, payload_private, url_private,
    ):
        res = app.patch_json_api(
            url_private,
            payload_private,
            auth=user_admin.auth,
        )
        assert res.status_code == 200
        assert len(res.json['data']['attributes']['tags']) == 1
        new_payload = {
            'data': {
                'id': project_private._id,
                'type': 'nodes',
                'attributes': {
                    'public': True,
                },
            },
        }
        res = app.patch_json_api(
            url_private,
            new_payload,
            auth=user_admin.auth,
        )
        assert res.status_code == 200
        assert len(res.json['data']['attributes']['tags']) == 1
        new_payload['data']['attributes']['public'] = False
        res = app.patch_json_api(
            url_private,
            new_payload,
            auth=user_admin.auth,
        )
        assert res.status_code == 200
        assert len(res.json['data']['attributes']['tags']) == 1

    def test_add_tag_to_project_errors(
            self, app, user_non_contrib, user_read_contrib,
            payload_public, payload_private,
            url_public, url_private,
    ):

        #   test_non_authenticated_user_cannot_add_tag_to_public_project
        res = app.patch_json_api(
            url_public, payload_public,
            expect_errors=True, auth=None,
        )
        assert res.status_code == 401

    #   test_non_authenticated_user_cannot_add_tag_to_private_project
        res = app.patch_json_api(
            url_private, payload_private,
            expect_errors=True, auth=None,
        )
        assert res.status_code == 401

    #   test_non_contributor_cannot_add_tag_to_public_project
        res = app.patch_json_api(
            url_public, payload_public,
            expect_errors=True, auth=user_non_contrib.auth,
        )
        assert res.status_code == 403

    #   test_non_contributor_cannot_add_tag_to_private_project
        res = app.patch_json_api(
            url_private, payload_private,
            expect_errors=True, auth=user_non_contrib.auth,
        )
        assert res.status_code == 403

    #   test_read_only_contributor_cannot_add_tag_to_public_project
        res = app.patch_json_api(
            url_public, payload_public,
            expect_errors=True,
            auth=user_read_contrib.auth,
        )
        assert res.status_code == 403

    #   test_read_only_contributor_cannot_add_tag_to_private_project
        res = app.patch_json_api(
            url_private, payload_private,
            expect_errors=True,
            auth=user_read_contrib.auth,
        )
        assert res.status_code == 403

    def test_tags_add_and_remove_properly(
            self, app, user, project_private,
            payload_private, url_private,
    ):
        with assert_latest_log(NodeLog.TAG_ADDED, project_private):
            res = app.patch_json_api(
                url_private, payload_private, auth=user.auth,
            )
            assert res.status_code == 200
            # Ensure adding tag data is correct from the PATCH response
            assert len(res.json['data']['attributes']['tags']) == 1
            assert res.json['data']['attributes']['tags'][0] == 'new-tag'
        with assert_latest_log(NodeLog.TAG_REMOVED, project_private), assert_latest_log(NodeLog.TAG_ADDED, project_private, 1):
            # Ensure removing and adding tag data is correct from the PATCH
            # response
            res = app.patch_json_api(
                url_private,
                {
                    'data': {
                        'id': project_private._id,
                        'type': 'nodes',
                        'attributes': {'tags': ['newer-tag']},
                    },
                }, auth=user.auth,
            )
            assert res.status_code == 200
            assert len(res.json['data']['attributes']['tags']) == 1
            assert res.json['data']['attributes']['tags'][0] == 'newer-tag'
        with assert_latest_log(NodeLog.TAG_REMOVED, project_private):
            # Ensure removing tag data is correct from the PATCH response
            res = app.patch_json_api(
                url_private,
                {
                    'data': {
                        'id': project_private._id,
                        'type': 'nodes',
                        'attributes': {'tags': []},
                    },
                }, auth=user.auth,
            )
            assert res.status_code == 200
            assert len(res.json['data']['attributes']['tags']) == 0

    def test_tags_post_object_instead_of_list(self, user, app):
        url = '/{}nodes/'.format(API_BASE)
        payload = {'data': {
            'type': 'nodes',
            'attributes': {
                'title': 'new title',
                'category': 'project',
                'tags': {'foo': 'bar'},
            },
        }}
        res = app.post_json_api(
            url, payload, auth=user.auth,
            expect_errors=True,
        )
        assert res.status_code == 400
        assert res.json['errors'][0]['detail'] == 'Expected a list of items but got type "dict".'

    def test_tags_patch_object_instead_of_list(
            self, app, user, payload_public, url_public,
    ):
        payload_public['data']['attributes']['tags'] = {'foo': 'bar'}
        res = app.patch_json_api(
            url_public, payload_public,
            auth=user.auth, expect_errors=True,
        )
        assert res.status_code == 400
        assert res.json['errors'][0]['detail'] == 'Expected a list of items but got type "dict".'


@pytest.mark.django_db
class TestNodeLicense:

    @pytest.fixture()
    def user_admin(self):
        return AuthUserFactory()

    @pytest.fixture()
    def user_two(self):
        return AuthUserFactory()

    @pytest.fixture()
    def user_read_contrib(self):
        return AuthUserFactory()

    @pytest.fixture()
    def license_name(self):
        return 'MIT License'

    @pytest.fixture()
    def node_license(self, license_name):
        return NodeLicense.objects.filter(name=license_name).first()

    @pytest.fixture()
    def year(self):
        return '2105'

    @pytest.fixture()
    def copyright_holders(self):
        return ['Foo', 'Bar']

    @pytest.fixture()
    def project_public(
            self, user, user_admin, node_license,
            year, copyright_holders,
    ):
        project_public = ProjectFactory(
            title='Project One', is_public=True, creator=user,
        )
        project_public.add_contributor(
            user_admin,
            permissions=permissions.CREATOR_PERMISSIONS,
            save=True,
        )
        project_public.add_contributor(
            user, permissions=permissions.DEFAULT_CONTRIBUTOR_PERMISSIONS, save=True,
        )
        project_public.node_license = NodeLicenseRecordFactory(
            node_license=node_license,
            year=year,
            copyright_holders=copyright_holders,
        )
        project_public.save()
        return project_public

    @pytest.fixture()
    def project_private(
            self, user, user_admin, node_license,
            year, copyright_holders,
    ):
        project_private = ProjectFactory(
            title='Project Two', is_public=False, creator=user,
        )
        project_private.add_contributor(
            user_admin, permissions=permissions.CREATOR_PERMISSIONS, save=True,
        )
        project_private.add_contributor(
            user, permissions=permissions.DEFAULT_CONTRIBUTOR_PERMISSIONS, save=True,
        )
        project_private.node_license = NodeLicenseRecordFactory(
            node_license=node_license,
            year=year,
            copyright_holders=copyright_holders,
        )
        project_private.save()
        return project_private

    @pytest.fixture()
    def url_public(self, project_public):
        return '/{}nodes/{}/'.format(API_BASE, project_public._id)

    @pytest.fixture()
    def url_private(self, project_private):
        return '/{}nodes/{}/'.format(API_BASE, project_private._id)

    def test_node_has(
            self, app, user, node_license, project_public,
            project_private, url_private, url_public,
    ):

        #   test_public_node_has_node_license
        res = app.get(url_public)
        assert project_public.node_license.year == res.json[
            'data'
        ]['attributes']['node_license']['year']

    #   test_public_node_has_license_relationship
        res = app.get(url_public)
        expected_license_url = '/{}licenses/{}'.format(
            API_BASE, node_license._id,
        )
        actual_license_url = res.json['data']['relationships']['license']['links']['related']['href']
        assert expected_license_url in actual_license_url

    #   test_private_node_has_node_license
        res = app.get(url_private, auth=user.auth)
        assert project_private.node_license.year == res.json[
            'data'
        ]['attributes']['node_license']['year']

    #   test_private_node_has_license_relationship
        res = app.get(url_private, auth=user.auth)
        expected_license_url = '/{}licenses/{}'.format(
            API_BASE, node_license._id,
        )
        actual_license_url = res.json['data']['relationships']['license']['links']['related']['href']
        assert expected_license_url in actual_license_url

    def test_component_return_parent_license_if_no_license(
            self, app, user, node_license, project_public,
    ):
        node = NodeFactory(parent=project_public, creator=user)
        node.save()
        node_url = '/{}nodes/{}/'.format(API_BASE, node._id)
        res = app.get(node_url, auth=user.auth)
        assert not node.node_license
        assert project_public.node_license.year == \
               res.json['data']['attributes']['node_license']['year']
        actual_license_url = res.json['data']['relationships']['license']['links']['related']['href']
        expected_license_url = '/{}licenses/{}'.format(
            API_BASE, node_license._id,
        )
        assert expected_license_url in actual_license_url


@pytest.mark.django_db
class TestNodeUpdateLicense:

    @pytest.fixture()
    def user_admin_contrib(self):
        return AuthUserFactory()

    @pytest.fixture()
    def user_write_contrib(self):
        return AuthUserFactory()

    @pytest.fixture()
    def user_read_contrib(self):
        return AuthUserFactory()

    @pytest.fixture()
    def user_non_contrib(self):
        return AuthUserFactory()

    @pytest.fixture()
    def node(self, user_admin_contrib, user_write_contrib, user_read_contrib):
        node = NodeFactory(creator=user_admin_contrib)
        node.add_contributor(user_write_contrib, auth=Auth(user_admin_contrib))
        node.add_contributor(
            user_read_contrib,
            auth=Auth(user_admin_contrib),
            permissions=permissions.READ,
        )
        node.save()
        return node

    @pytest.fixture()
    def license_cc0(self):
        return NodeLicense.objects.filter(name='CC0 1.0 Universal').first()

    @pytest.fixture()
    def license_mit(self):
        return NodeLicense.objects.filter(name='MIT License').first()

    @pytest.fixture()
    def license_no(self):
        return NodeLicense.objects.get(name='No license')

    @pytest.fixture()
    def url_node(self, node):
        return '/{}nodes/{}/'.format(API_BASE, node._id)

    @pytest.fixture()
    def make_payload(self):
        def payload(
                node_id, license_id=None, license_year=None,
                copyright_holders=None,
        ):
            attributes = {}

            if license_year and copyright_holders:
                attributes = {
                    'node_license': {
                        'year': license_year,
                        'copyright_holders': copyright_holders,
                    },
                }
            elif license_year:
                attributes = {
                    'node_license': {
                        'year': license_year,
                    },
                }
            elif copyright_holders:
                attributes = {
                    'node_license': {
                        'copyright_holders': copyright_holders,
                    },
                }

            return {
                'data': {
                    'type': 'nodes',
                    'id': node_id,
                    'attributes': attributes,
                    'relationships': {
                        'license': {
                            'data': {
                                'type': 'licenses',
                                'id': license_id,
                            },
                        },
                    },
                },
            } if license_id else {
                'data': {
                    'type': 'nodes',
                    'id': node_id,
                    'attributes': attributes,
                },
            }
        return payload

    @pytest.fixture()
    def make_request(self, app):
        def request(url, data, auth=None, expect_errors=False):
            return app.patch_json_api(
                url, data, auth=auth, expect_errors=expect_errors,
            )
        return request

    def test_admin_update_license_with_invalid_id(
            self, user_admin_contrib, node, make_payload,
            make_request, url_node,
    ):
        data = make_payload(
            node_id=node._id,
            license_id='thisisafakelicenseid',
        )

        assert node.node_license is None

        res = make_request(
            url_node, data,
            auth=user_admin_contrib.auth,
            expect_errors=True,
        )
        assert res.status_code == 404
        assert res.json['errors'][0]['detail'] == 'Unable to find specified license.'

        node.reload()
        assert node.node_license is None

    def test_admin_can_update_license(
            self, user_admin_contrib, node,
            make_payload, make_request,
            license_cc0, url_node,
    ):
        data = make_payload(
            node_id=node._id,
            license_id=license_cc0._id,
        )

        assert node.node_license is None

        res = make_request(url_node, data, auth=user_admin_contrib.auth)
        assert res.status_code == 200
        node.reload()

        assert node.node_license.node_license == license_cc0
        assert node.node_license.year is None
        assert node.node_license.copyright_holders == []

    def test_admin_can_update_license_record(
            self, user_admin_contrib, node,
            make_payload, make_request,
            license_no, url_node,
    ):
        data = make_payload(
            node_id=node._id,
            license_id=license_no._id,
            license_year='2015',
            copyright_holders=['Mr. Monument', 'Princess OSF'],
        )

        assert node.node_license is None

        res = make_request(url_node, data, auth=user_admin_contrib.auth)
        assert res.status_code == 200
        node.reload()

        assert node.node_license.node_license == license_no
        assert node.node_license.year == '2015'
        assert node.node_license.copyright_holders == [
            'Mr. Monument', 'Princess OSF',
        ]

    def test_cannot_update(
            self, user_write_contrib, user_read_contrib,
            user_non_contrib, node, make_payload,
            make_request, license_cc0, url_node,
    ):

        # def test_rw_contributor_cannot_update_license(self):
        data = make_payload(
            node_id=node._id,
            license_id=license_cc0._id,
        )

        res = make_request(
            url_node, data,
            auth=user_write_contrib.auth,
            expect_errors=True,
        )
        assert res.status_code == 403
        assert res.json['errors'][0]['detail'] == exceptions.PermissionDenied.default_detail

    # def test_read_contributor_cannot_update_license(self):
        data = make_payload(
            node_id=node._id,
            license_id=license_cc0._id,
        )

        res = make_request(
            url_node, data,
            auth=user_read_contrib.auth,
            expect_errors=True,
        )
        assert res.status_code == 403
        assert res.json['errors'][0]['detail'] == exceptions.PermissionDenied.default_detail

    # def test_non_contributor_cannot_update_license(self):
        data = make_payload(
            node_id=node._id,
            license_id=license_cc0._id,
        )

        res = make_request(
            url_node, data,
            auth=user_non_contrib.auth,
            expect_errors=True,
        )
        assert res.status_code == 403
        assert res.json['errors'][0]['detail'] == exceptions.PermissionDenied.default_detail

    # def test_unauthenticated_user_cannot_update_license(self):
        data = make_payload(
            node_id=node._id,
            license_id=license_cc0._id,
        )

        res = make_request(url_node, data, expect_errors=True)
        assert res.status_code == 401
        assert res.json['errors'][0]['detail'] == exceptions.NotAuthenticated.default_detail

    def test_update_node_with_existing_license_year_attribute_only(
            self, user_admin_contrib, node, make_payload,
            make_request, license_no, url_node,
    ):
        node.set_node_license(
            {
                'id': license_no.license_id,
                'year': '2014',
                'copyrightHolders': ['Reason', 'Mr. E'],
            },
            Auth(user_admin_contrib),
        )
        node.save()

        assert node.node_license.node_license == license_no
        assert node.node_license.year == '2014'
        assert node.node_license.copyright_holders == ['Reason', 'Mr. E']

        data = make_payload(
            node_id=node._id,
            license_year='2015',
        )

        res = make_request(url_node, data, auth=user_admin_contrib.auth)
        assert res.status_code == 200
        node.node_license.reload()

        assert node.node_license.node_license == license_no
        assert node.node_license.year == '2015'
        assert node.node_license.copyright_holders == ['Reason', 'Mr. E']

    def test_update_node_with_existing_license_copyright_holders_attribute_only(
            self, user_admin_contrib, node, make_payload, make_request, license_no, url_node,
    ):
        node.set_node_license(
            {
                'id': license_no.license_id,
                'year': '2014',
                'copyrightHolders': ['Reason', 'Mr. E'],
            },
            Auth(user_admin_contrib),
        )
        node.save()

        assert node.node_license.node_license == license_no
        assert node.node_license.year == '2014'
        assert node.node_license.copyright_holders == ['Reason', 'Mr. E']

        data = make_payload(
            node_id=node._id,
            copyright_holders=['Mr. Monument', 'Princess OSF'],
        )

        res = make_request(url_node, data, auth=user_admin_contrib.auth)
        assert res.status_code == 200
        node.node_license.reload()

        assert node.node_license.node_license == license_no
        assert node.node_license.year == '2014'
        assert node.node_license.copyright_holders == [
            'Mr. Monument', 'Princess OSF',
        ]

    def test_update_node_with_existing_license_relationship_only(
            self, user_admin_contrib, node, make_payload,
            make_request, license_cc0, license_no, url_node,
    ):
        node.set_node_license(
            {
                'id': license_no.license_id,
                'year': '2014',
                'copyrightHolders': ['Reason', 'Mr. E'],
            },
            Auth(user_admin_contrib),
        )
        node.save()

        assert node.node_license.node_license == license_no
        assert node.node_license.year == '2014'
        assert node.node_license.copyright_holders == ['Reason', 'Mr. E']

        data = make_payload(
            node_id=node._id,
            license_id=license_cc0._id,
        )

        res = make_request(url_node, data, auth=user_admin_contrib.auth)
        assert res.status_code == 200
        node.node_license.reload()

        assert node.node_license.node_license == license_cc0
        assert node.node_license.year == '2014'
        assert node.node_license.copyright_holders == ['Reason', 'Mr. E']

    def test_update_node_with_existing_license_relationship_and_attributes(
            self, user_admin_contrib, node, make_payload, make_request,
            license_no, license_cc0, url_node,
    ):
        node.set_node_license(
            {
                'id': license_no.license_id,
                'year': '2014',
                'copyrightHolders': ['Reason', 'Mr. E'],
            },
            Auth(user_admin_contrib),
            save=True,
        )

        assert node.node_license.node_license == license_no
        assert node.node_license.year == '2014'
        assert node.node_license.copyright_holders == ['Reason', 'Mr. E']

        data = make_payload(
            node_id=node._id,
            license_id=license_cc0._id,
            license_year='2015',
            copyright_holders=['Mr. Monument', 'Princess OSF'],
        )

        res = make_request(url_node, data, auth=user_admin_contrib.auth)
        assert res.status_code == 200
        node.node_license.reload()

        assert node.node_license.node_license == license_cc0
        assert node.node_license.year == '2015'
        assert node.node_license.copyright_holders == [
            'Mr. Monument', 'Princess OSF',
        ]

    def test_update_node_license_without_required_year_in_payload(
            self, user_admin_contrib, node, make_payload,
            make_request, license_no, url_node,
    ):
        data = make_payload(
            node_id=node._id,
            license_id=license_no._id,
            copyright_holders=['Rick', 'Morty'],
        )

        res = make_request(
            url_node, data,
            auth=user_admin_contrib.auth,
            expect_errors=True,
        )
        assert res.status_code == 400
        assert res.json['errors'][0]['detail'] == 'year must be specified for this license'

    def test_update_node_license_without_license_id(
            self, node, make_payload, make_request, url_node, user_admin_contrib):
        data = make_payload(
            node_id=node._id,
            license_year='2015',
            copyright_holders=['Ben, Jerry']
        )

        res = make_request(
            url_node, data,
            auth=user_admin_contrib.auth,
            expect_errors=True)
        assert res.status_code == 400
        assert res.json['errors'][0]['detail'] == 'License ID must be provided for a Node License.'

    def test_update_node_license_without_required_copyright_holders_in_payload_(
            self, user_admin_contrib, node, make_payload, make_request, license_no, url_node,
    ):
        data = make_payload(
            node_id=node._id,
            license_id=license_no._id,
            license_year='1994',
        )

        res = make_request(
            url_node, data,
            auth=user_admin_contrib.auth,
            expect_errors=True,
        )
        assert res.status_code == 400
        assert res.json['errors'][0]['detail'] == 'copyrightHolders must be specified for this license'

    def test_update_node_license_adds_log(
            self, user_admin_contrib, node, make_payload,
            make_request, license_cc0, url_node,
    ):
        data = make_payload(
            node_id=node._id,
            license_id=license_cc0._id,
        )
        logs_before_update = node.logs.count()

        res = make_request(url_node, data, auth=user_admin_contrib.auth)
        assert res.status_code == 200
        node.reload()
        logs_after_update = node.logs.count()

        assert logs_before_update != logs_after_update
        assert node.logs.latest().action == 'license_changed'

    def test_update_node_license_without_change_does_not_add_log(
            self, user_admin_contrib, node, make_payload,
            make_request, license_no, url_node,
    ):
        node.set_node_license(
            {
                'id': license_no.license_id,
                'year': '2015',
                'copyrightHolders': ['Kim', 'Kanye'],
            },
            auth=Auth(user_admin_contrib),
            save=True,
        )

        before_num_logs = node.logs.count()
        before_update_log = node.logs.latest()

        data = make_payload(
            node_id=node._id,
            license_id=license_no._id,
            license_year='2015',
            copyright_holders=['Kanye', 'Kim'],
        )
        res = make_request(url_node, data, auth=user_admin_contrib.auth)
        node.reload()

        after_num_logs = node.logs.count()
        after_update_log = node.logs.latest()

        assert res.status_code == 200
        assert before_num_logs == after_num_logs
        assert before_update_log._id == after_update_log._id<|MERGE_RESOLUTION|>--- conflicted
+++ resolved
@@ -1464,13 +1464,7 @@
         assert res.status_code == 200
         project_public.reload()
         assert not project_public.is_public
-<<<<<<< HEAD
-        mock_update_doi_metadata.assert_called_with(
-            project_public._id, status='unavailable',
-        )
-=======
         mock_update_doi_metadata.assert_called_with(project_public._id)
->>>>>>> 064c48b4
 
     @pytest.mark.enable_enqueue_task
     @mock.patch('website.preprints.tasks.update_or_enqueue_on_preprint_updated')
@@ -2596,17 +2590,19 @@
         assert res.json['errors'][0]['detail'] == 'year must be specified for this license'
 
     def test_update_node_license_without_license_id(
-            self, node, make_payload, make_request, url_node, user_admin_contrib):
+            self, node, make_payload, make_request, url_node, user_admin_contrib,
+    ):
         data = make_payload(
             node_id=node._id,
             license_year='2015',
-            copyright_holders=['Ben, Jerry']
+            copyright_holders=['Ben, Jerry'],
         )
 
         res = make_request(
             url_node, data,
             auth=user_admin_contrib.auth,
-            expect_errors=True)
+            expect_errors=True,
+        )
         assert res.status_code == 400
         assert res.json['errors'][0]['detail'] == 'License ID must be provided for a Node License.'
 
