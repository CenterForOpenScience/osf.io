--- conflicted
+++ resolved
@@ -564,1868 +564,4 @@
         private_link.nodes.add(project_public)
         private_link.save()
         res = app.get(f'{url_public}?view_only={private_link.key}', auth=user.auth)
-<<<<<<< HEAD
-        assert [permissions.READ] == res.json['data']['attributes']['current_user_permissions']
-=======
-        assert [permissions.READ] == res.json['data']['attributes']['current_user_permissions']
-
-
-@pytest.mark.django_db
-class NodeCRUDTestCase:
-
-    @pytest.fixture()
-    def institution_one(self):
-        return InstitutionFactory()
-
-    @pytest.fixture()
-    def institution_two(self):
-        return InstitutionFactory()
-
-    @pytest.fixture()
-    def user_two(self, institution_one, institution_two):
-        auth_user = AuthUserFactory()
-        auth_user.add_or_update_affiliated_institution(institution_one)
-        auth_user.add_or_update_affiliated_institution(institution_two)
-        return auth_user
-
-    @pytest.fixture()
-    def title(self):
-        return 'Cool Project'
-
-    @pytest.fixture()
-    def title_new(self):
-        return 'Super Cool Project'
-
-    @pytest.fixture()
-    def description(self):
-        return 'A Properly Cool Project'
-
-    @pytest.fixture()
-    def description_new(self):
-        return 'An even cooler project'
-
-    @pytest.fixture()
-    def category(self):
-        return 'data'
-
-    @pytest.fixture()
-    def category_new(self):
-        return 'project'
-
-    @pytest.fixture()
-    def project_public(self, user, title, description, category):
-        project = ProjectFactory(
-            title=title,
-            description=description,
-            category=category,
-            is_public=True,
-            creator=user
-        )
-        # Sets public project storage cache to avoid need for retries in tests
-        key = cache_settings.STORAGE_USAGE_KEY.format(target_id=project._id)
-        storage_usage_cache.set(key, 0, settings.STORAGE_USAGE_CACHE_TIMEOUT)
-        return project
-
-    @pytest.fixture()
-    def project_private(self, user, title, description, category):
-        return ProjectFactory(
-            title=title,
-            description=description,
-            category=category,
-            is_public=False,
-            creator=user
-        )
-
-    @pytest.fixture()
-    def wiki_private(self, user, project_private):
-        with mock.patch('osf.models.AbstractNode.update_search'):
-            wiki_page = WikiFactory(page_name='foo', node=project_private, user=user)
-            WikiVersionFactory(wiki_page=wiki_page)
-        return wiki_page
-
-    @pytest.fixture()
-    def url_public(self, project_public):
-        return f'/{API_BASE}nodes/{project_public._id}/'
-
-    @pytest.fixture()
-    def url_private(self, project_private):
-        return f'/{API_BASE}nodes/{project_private._id}/'
-
-    @pytest.fixture()
-    def url_fake(self):
-        return '/{}nodes/{}/'.format(API_BASE, '12345')
-
-    @pytest.fixture()
-    def make_node_payload(self):
-        def payload(node, attributes, relationships=None):
-
-            payload_data = {
-                'data': {
-                    'id': node._id,
-                    'type': 'nodes',
-                    'attributes': attributes,
-                }
-            }
-
-            if relationships:
-                payload_data['data']['relationships'] = relationships
-
-            return payload_data
-        return payload
-
-
-@pytest.mark.django_db
-class TestNodeUpdate(NodeCRUDTestCase):
-
-    def test_node_institution_update(self, app, user_two, project_private, url_private, make_node_payload,
-                                     institution_one, institution_two):
-        project_private.add_contributor(
-            user_two,
-            permissions=permissions.ADMIN,
-            auth=Auth(project_private.creator)
-        )
-        affiliated_institutions = {
-            'affiliated_institutions':
-                {'data': [
-                    {
-                        'type': 'institutions',
-                        'id': institution_one._id
-                    },
-                    {
-                        'type': 'institutions',
-                        'id': institution_two._id
-                    },
-                ]
-                }
-        }
-        payload = make_node_payload(project_private, {'public': False}, relationships=affiliated_institutions)
-        res = app.patch_json_api(url_private, payload, auth=user_two.auth, expect_errors=False)
-        assert res.status_code == 200
-        institutions = project_private.affiliated_institutions.all()
-        assert institution_one in institutions
-        assert institution_two in institutions
-
-    def test_node_update_invalid_data(self, app, user, url_public):
-        res = app.put_json_api(
-            url_public, 'Incorrect data',
-            auth=user.auth, expect_errors=True)
-        assert res.status_code == 400
-        assert res.json['errors'][0]['detail'] == exceptions.ParseError.default_detail
-
-        res = app.put_json_api(
-            url_public, ['Incorrect data'],
-            auth=user.auth, expect_errors=True)
-        assert res.status_code == 400
-        assert res.json['errors'][0]['detail'] == exceptions.ParseError.default_detail
-
-    def test_cannot_make_project_public_if_non_contributor(
-            self, app, project_private, url_private, make_node_payload):
-        with assert_latest_log_not(NodeLog.MADE_PUBLIC, project_private):
-            non_contrib = AuthUserFactory()
-            res = app.patch_json(
-                url_private,
-                make_node_payload(project_private, {'public': True}),
-                auth=non_contrib.auth, expect_errors=True
-            )
-            assert res.status_code == 403
-
-    def test_cannot_make_project_public_if_non_admin_contributor(
-            self, app, project_private, url_private, make_node_payload):
-        non_admin = AuthUserFactory()
-        project_private.add_contributor(
-            non_admin,
-            permissions=permissions.WRITE,
-            auth=Auth(project_private.creator)
-        )
-        project_private.save()
-        res = app.patch_json(
-            url_private,
-            make_node_payload(project_private, {'public': True}),
-            auth=non_admin.auth, expect_errors=True
-        )
-        assert res.status_code == 403
-
-        project_private.reload()
-        assert not project_private.is_public
-
-    def test_can_make_project_public_if_admin_contributor(
-            self, app, project_private, url_private, make_node_payload):
-        with assert_latest_log(NodeLog.MADE_PUBLIC, project_private):
-            admin_user = AuthUserFactory()
-            project_private.add_contributor(
-                admin_user,
-                permissions=permissions.ADMIN,
-                auth=Auth(project_private.creator))
-            project_private.save()
-            res = app.patch_json_api(
-                url_private,
-                make_node_payload(project_private, {'public': True}),
-                auth=admin_user.auth  # self.user is creator/admin
-            )
-            assert res.status_code == 200
-            project_private.reload()
-            assert project_private.is_public
-
-    def test_make_project_private_uncalculated_storage_limit(
-        self, app, url_public, project_public, user
-    ):
-        key = cache_settings.STORAGE_USAGE_KEY.format(target_id=project_public._id)
-        storage_usage_cache.delete(key)
-        res = app.patch_json_api(url_public, {
-            'data': {
-                'type': 'nodes',
-                'id': project_public._id,
-                'attributes': {
-                    'public': False
-                }
-            }
-        }, auth=user.auth, expect_errors=True)
-        assert res.status_code == 400
-        assert res.json['errors'][0]['detail'] == 'This project\'s node storage usage could not be calculated. Please try again.'
-
-    def test_make_project_private_over_storage_limit(
-        self, app, url_public, project_public, user
-    ):
-        # If the public node exceeds the the private storage limit
-        key = cache_settings.STORAGE_USAGE_KEY.format(target_id=project_public._id)
-        storage_usage_cache.set(key, (settings.STORAGE_LIMIT_PRIVATE + 1) * settings.GBs, settings.STORAGE_USAGE_CACHE_TIMEOUT)
-        res = app.patch_json_api(url_public, {
-            'data': {
-                'type': 'nodes',
-                'id': project_public._id,
-                'attributes': {
-                    'public': False
-                }
-            }
-        }, auth=user.auth, expect_errors=True)
-        assert res.status_code == 400
-        assert res.json['errors'][0]['detail'] == 'This project exceeds private project storage limits and thus cannot be converted into a private project.'
-
-    def test_make_project_private_under_storage_limit(
-        self, app, url_public, project_public, user
-    ):
-        # If the public node does not exceed the private storage limit
-        key = cache_settings.STORAGE_USAGE_KEY.format(target_id=project_public._id)
-        storage_usage_cache.set(key, (settings.STORAGE_LIMIT_PRIVATE - 1) * settings.GBs, settings.STORAGE_USAGE_CACHE_TIMEOUT)
-        res = app.patch_json_api(url_public, {
-            'data': {
-                'type': 'nodes',
-                'id': project_public._id,
-                'attributes': {
-                    'public': False
-                }
-            }
-        }, auth=user.auth, expect_errors=True)
-        assert res.status_code == 200
-        assert res.json['data']['attributes']['public'] is False
-
-    def test_update_errors(
-            self, app, user, user_two, title_new, description_new,
-            category_new, project_public, project_private,
-            url_public, url_private):
-
-        #   test_update_project_properties_not_nested
-        res = app.put_json_api(url_public, {
-            'id': project_public._id,
-            'type': 'nodes',
-            'title': title_new,
-            'description': description_new,
-            'category': category_new,
-            'public': True,
-        }, auth=user.auth, expect_errors=True)
-        assert res.status_code == 400
-        assert res.json['errors'][0]['detail'] == 'Request must include /data.'
-        assert res.json['errors'][0]['source']['pointer'] == '/data'
-
-        #   test_update_invalid_id
-        res = app.put_json_api(url_public, {
-            'data': {
-                'id': '12345',
-                'type': 'nodes',
-                'attributes': {
-                    'title': title_new,
-                    'description': description_new,
-                    'category': category_new,
-                    'public': True
-                }
-            }
-        }, auth=user.auth, expect_errors=True)
-        assert res.status_code == 409
-
-    #   test_update_invalid_type
-        res = app.put_json_api(url_public, {
-            'data': {
-                'id': project_public._id,
-                'type': 'node',
-                'attributes': {
-                    'title': title_new,
-                    'description': description_new,
-                    'category': category_new,
-                    'public': True
-                }
-            }
-        }, auth=user.auth, expect_errors=True)
-        assert res.status_code == 409
-
-    #   test_update_no_id
-        res = app.put_json_api(url_public, {
-            'data': {
-                'type': 'nodes',
-                'attributes': {
-                    'title': title_new,
-                    'description': description_new,
-                    'category': category_new,
-                    'public': True
-                }
-            }
-        }, auth=user.auth, expect_errors=True)
-        assert res.status_code == 400
-        assert res.json['errors'][0]['detail'] == 'This field may not be null.'
-        assert res.json['errors'][0]['source']['pointer'] == '/data/id'
-
-    #   test_update_no_type
-        res = app.put_json_api(url_public, {
-            'data': {
-                'id': project_public._id,
-                'attributes': {
-                    'title': title_new,
-                    'description': description_new,
-                    'category': category_new,
-                    'public': True
-                }
-            }
-        }, auth=user.auth, expect_errors=True)
-        assert res.status_code == 400
-        assert res.json['errors'][0]['detail'] == 'This field may not be null.'
-        assert res.json['errors'][0]['source']['pointer'] == '/data/type'
-
-    #   test_update_public_project_logged_out
-        res = app.put_json_api(url_public, {
-            'data': {
-                'id': project_public._id,
-                'type': 'nodes',
-                'attributes': {
-                    'title': title_new,
-                    'description': description_new,
-                    'category': category_new,
-                    'public': True
-                }
-            }
-        }, expect_errors=True)
-        assert res.status_code == 401
-        assert 'detail' in res.json['errors'][0]
-
-    #   test_update_project_invalid_title
-        project = {
-            'data': {
-                'type': 'nodes',
-                'id': project_public._id,
-                'attributes': {
-                    'title': 'A' * 513,
-                    'category': 'project',
-                }
-            }
-        }
-        res = app.put_json_api(
-            url_public, project,
-            auth=user.auth, expect_errors=True)
-        assert res.status_code == 400
-        assert res.json['errors'][0]['detail'] == 'Title cannot exceed 512 characters.'
-
-    #   test_update_public_project_logged_in_but_unauthorized
-        res = app.put_json_api(url_public, {
-            'data': {
-                'id': project_private._id,
-                'type': 'nodes',
-                'attributes': {
-                    'title': title_new,
-                    'description': description_new,
-                    'category': category_new,
-                    'public': True
-                }
-            }
-        }, auth=user_two.auth, expect_errors=True)
-        assert res.status_code == 403
-        assert 'detail' in res.json['errors'][0]
-
-    #   test_update_private_project_logged_out
-        res = app.put_json_api(url_private, {
-            'data': {
-                'id': project_private._id,
-                'type': 'nodes',
-                'attributes': {
-                    'title': title_new,
-                    'description': description_new,
-                    'category': category_new,
-                    'public': False
-                }
-            }
-        }, expect_errors=True)
-        assert res.status_code == 401
-        assert 'detail' in res.json['errors'][0]
-
-    #   test_update_private_project_logged_in_non_contributor
-        res = app.put_json_api(url_private, {
-            'data': {
-                'id': project_private._id,
-                'type': 'nodes',
-                'attributes': {
-                    'title': title_new,
-                    'description': description_new,
-                    'category': category_new,
-                    'public': False
-                }
-            }
-        }, auth=user_two.auth, expect_errors=True)
-        assert res.status_code == 403
-        assert 'detail' in res.json['errors'][0]
-
-    def test_update_public_project_logged_in(
-            self, app, user, title_new, description_new,
-            category_new, project_public, url_public):
-        res = app.put_json_api(url_public, {
-            'data': {
-                'id': project_public._id,
-                'type': 'nodes',
-                'attributes': {
-                    'title': title_new,
-                    'description': description_new,
-                    'category': category_new,
-                    'public': True
-                }
-            }
-        }, auth=user.auth)
-        assert res.status_code == 200
-        assert res.content_type == 'application/vnd.api+json'
-        assert res.json['data']['attributes']['title'] == title_new
-        assert res.json['data']['attributes']['description'] == description_new
-        assert res.json['data']['attributes']['category'] == category_new
-        log_actions = project_public.logs.values_list('action', flat=True)
-        assert NodeLog.EDITED_TITLE in log_actions
-        assert NodeLog.EDITED_DESCRIPTION in log_actions
-        assert NodeLog.CATEGORY_UPDATED in log_actions
-
-    def test_cannot_update_a_registration(self, app, user, project_public):
-        registration = RegistrationFactory(
-            project=project_public, creator=user)
-        original_title = registration.title
-        original_description = registration.description
-        url = f'/{API_BASE}nodes/{registration._id}/'
-        res = app.put_json_api(url, {
-            'data': {
-                'id': registration._id,
-                'type': 'nodes',
-                'attributes': {
-                    'title': fake.catch_phrase(),
-                    'description': fake.bs(),
-                    'category': 'hypothesis',
-                    'public': True
-                }
-            }
-        }, auth=user.auth, expect_errors=True)
-        registration.reload()
-        assert res.status_code == 404
-        assert registration.title == original_title
-        assert registration.description == original_description
-
-    def test_update_private_project_logged_in_contributor(
-            self, app, user, title_new, description_new,
-            category_new, project_private, url_private):
-        res = app.put_json_api(url_private, {
-            'data': {
-                'id': project_private._id,
-                'type': 'nodes',
-                'attributes': {
-                    'title': title_new,
-                    'description': description_new,
-                    'category': category_new,
-                    'public': False
-                }
-            }
-        }, auth=user.auth)
-        assert res.status_code == 200
-        assert res.content_type == 'application/vnd.api+json'
-        assert res.json['data']['attributes']['title'] == title_new
-        assert res.json['data']['attributes']['description'] == description_new
-        assert res.json['data']['attributes']['category'] == category_new
-        log_actions = [log.action for log in project_private.logs.all()]
-        assert NodeLog.EDITED_TITLE in log_actions
-        assert NodeLog.EDITED_DESCRIPTION in log_actions
-        assert NodeLog.CATEGORY_UPDATED in log_actions
-
-    def test_update_project_sanitizes_html_properly(
-            self, app, user, category_new, project_public, url_public):
-        """Post request should update resource, and any HTML in fields should be stripped"""
-        new_title = '<strong>Super</strong> Cool Project'
-        new_description = 'An <script>alert("even cooler")</script> project'
-        res = app.put_json_api(url_public, {
-            'data': {
-                'id': project_public._id,
-                'type': 'nodes',
-                'attributes': {
-                    'title': new_title,
-                    'description': new_description,
-                    'category': category_new,
-                    'public': True,
-                }
-            }
-        }, auth=user.auth)
-        assert res.status_code == 200
-        assert res.content_type == 'application/vnd.api+json'
-        assert res.json['data']['attributes']['title'] == strip_html(
-            new_title)
-        assert res.json['data']['attributes']['description'] == strip_html(
-            new_description)
-        log_actions = [log.action for log in project_public.logs.all()]
-        assert NodeLog.EDITED_TITLE in log_actions
-        assert NodeLog.EDITED_DESCRIPTION in log_actions
-        assert NodeLog.CATEGORY_UPDATED in log_actions
-
-    def test_partial_update_project_updates_project_correctly_and_sanitizes_html(
-            self, app, user, description, category, project_public, url_public):
-        with assert_latest_log(NodeLog.EDITED_TITLE, project_public):
-            new_title = 'An <script>alert("even cooler")</script> project'
-            res = app.patch_json_api(url_public, {
-                'data': {
-                    'id': project_public._id,
-                    'type': 'nodes',
-                    'attributes': {
-                        'title': new_title
-                    }
-                }
-            }, auth=user.auth)
-            assert res.status_code == 200
-            assert res.content_type == 'application/vnd.api+json'
-
-            res = app.get(url_public)
-            assert res.status_code == 200
-            assert res.content_type == 'application/vnd.api+json'
-            assert res.json['data']['attributes']['title'] == strip_html(
-                new_title)
-            assert res.json['data']['attributes']['description'] == description
-            assert res.json['data']['attributes']['category'] == category
-
-    def test_partial_update_public_project_logged_in(
-            self, app, user, title_new, description,
-            category, project_public, url_public):
-        with assert_latest_log(NodeLog.EDITED_TITLE, project_public):
-            res = app.patch_json_api(url_public, {
-                'data': {
-                    'id': project_public._id,
-                    'type': 'nodes',
-                    'attributes': {
-                        'title': title_new,
-                    }
-                }
-            }, auth=user.auth)
-            assert res.status_code == 200
-            assert res.content_type == 'application/vnd.api+json'
-            assert res.json['data']['attributes']['title'] == title_new
-            assert res.json['data']['attributes']['description'] == description
-            assert res.json['data']['attributes']['category'] == category
-
-    def test_write_to_public_field_non_contrib_forbidden(
-            self, app, user_two, project_public, url_public):
-        # Test non-contrib writing to public field
-        res = app.patch_json_api(url_public, {
-            'data': {
-                'attributes': {
-                    'public': False},
-                'id': project_public._id,
-                'type': 'nodes'
-            }
-        }, auth=user_two.auth, expect_errors=True)
-        assert res.status_code == 403
-        assert 'detail' in res.json['errors'][0]
-
-    def test_partial_update_errors(
-            self, app, user, user_two, title_new,
-            project_public, project_private,
-            url_public, url_private):
-
-        #   test_partial_update_public_project_logged_out
-        res = app.patch_json_api(url_public, {
-            'data': {
-                'id': project_public._id,
-                'type': 'nodes',
-                'attributes': {
-                    'title': title_new
-                }
-            }
-        }, expect_errors=True)
-        assert res.status_code == 401
-        assert 'detail' in res.json['errors'][0]
-
-    #   test_partial_update_public_project_logged_in_but_unauthorized
-        # Public resource, logged in, unauthorized
-        res = app.patch_json_api(url_public, {
-            'data': {
-                'attributes': {
-                    'title': title_new},
-                'id': project_public._id,
-                'type': 'nodes',
-            }
-        }, auth=user_two.auth, expect_errors=True)
-        assert res.status_code == 403
-        assert 'detail' in res.json['errors'][0]
-
-    #   test_partial_update_private_project_logged_out
-        res = app.patch_json_api(url_private, {
-            'data': {
-                'id': project_private._id,
-                'type': 'nodes',
-                'attributes': {
-                    'title': title_new
-                }
-            }
-        }, expect_errors=True)
-        assert res.status_code == 401
-        assert 'detail' in res.json['errors'][0]
-
-    #   test_partial_update_private_project_logged_in_non_contributor
-        res = app.patch_json_api(url_private, {
-            'data': {
-                'attributes': {
-                    'title': title_new},
-                'id': project_private._id,
-                'type': 'nodes',
-            }
-        }, auth=user_two.auth, expect_errors=True)
-        assert res.status_code == 403
-        assert 'detail' in res.json['errors'][0]
-
-    #   test_partial_update_invalid_id
-        res = app.patch_json_api(url_public, {
-            'data': {
-                'id': '12345',
-                'type': 'nodes',
-                'attributes': {
-                        'title': title_new,
-                }
-            }
-        }, auth=user.auth, expect_errors=True)
-        assert res.status_code == 409
-
-    #   test_partial_update_invalid_type
-        res = app.patch_json_api(url_public, {
-            'data': {
-                'id': project_public._id,
-                'type': 'node',
-                'attributes': {
-                    'title': title_new,
-                }
-            }
-        }, auth=user.auth, expect_errors=True)
-        assert res.status_code == 409
-
-    #   test_partial_update_no_id
-        res = app.patch_json_api(url_public, {
-            'data': {
-                'type': 'nodes',
-                'attributes': {
-                    'title': title_new,
-                }
-            }
-        }, auth=user.auth, expect_errors=True)
-        assert res.status_code == 400
-        assert res.json['errors'][0]['detail'] == 'This field may not be null.'
-        assert res.json['errors'][0]['source']['pointer'] == '/data/id'
-
-    #   test_partial_update_no_type
-        res = app.patch_json_api(url_public, {
-            'data': {
-                'id': project_public._id,
-                'attributes': {
-                    'title': title_new,
-                }
-            }
-        }, auth=user.auth, expect_errors=True)
-        assert res.status_code == 400
-        assert res.json['errors'][0]['detail'] == 'This field may not be null.'
-        assert res.json['errors'][0]['source']['pointer'] == '/data/type'
-
-    #   Nothing will be updated here
-    #   test_partial_update_project_properties_not_nested
-        res = app.patch_json_api(url_public, {
-            'data': {
-                'id': project_public._id,
-                'type': 'nodes',
-                'title': title_new,
-            }
-        }, auth=user.auth, expect_errors=True)
-        assert res.status_code == 200
-
-    def test_partial_update_private_project_logged_in_contributor(
-            self, app, user, title_new, description, category, project_private, url_private):
-        with assert_latest_log(NodeLog.EDITED_TITLE, project_private):
-            res = app.patch_json_api(url_private, {
-                'data': {
-                    'attributes': {
-                        'title': title_new},
-                    'id': project_private._id,
-                    'type': 'nodes',
-                }
-            }, auth=user.auth)
-            assert res.status_code == 200
-            assert res.content_type == 'application/vnd.api+json'
-            assert res.json['data']['attributes']['title'] == title_new
-            assert res.json['data']['attributes']['description'] == description
-            assert res.json['data']['attributes']['category'] == category
-
-    def test_multiple_patch_requests_with_same_category_generates_one_log(
-            self, app, user, project_private, url_private, make_node_payload):
-        project_private.category = 'project'
-        project_private.save()
-        new_category = 'data'
-        payload = make_node_payload(
-            project_private,
-            attributes={'category': new_category})
-        original_n_logs = project_private.logs.count()
-
-        res = app.patch_json_api(url_private, payload, auth=user.auth)
-        assert res.status_code == 200
-        project_private.reload()
-        assert project_private.category == new_category
-        assert project_private.logs.count() == original_n_logs + 1  # sanity check
-
-        app.patch_json_api(url_private, payload, auth=user.auth)
-        project_private.reload()
-        assert project_private.category == new_category
-        assert project_private.logs.count() == original_n_logs + 1
-
-    def test_public_project_with_publicly_editable_wiki_turns_private(
-            self, app, user, project_public, url_public, make_node_payload):
-        wiki = project_public.get_addon('wiki')
-        wiki.set_editing(permissions=True, auth=Auth(user=user), log=True)
-        res = app.patch_json_api(
-            url_public,
-            make_node_payload(project_public, {'public': False}),
-            auth=user.auth  # self.user is creator/admin
-        )
-        assert res.status_code == 200
-
-    @mock.patch('osf.models.node.update_doi_metadata_on_change')
-    def test_set_node_private_updates_doi(
-            self, mock_update_doi_metadata, app, user, project_public,
-            url_public, make_node_payload):
-
-        IdentifierFactory(referent=project_public, category='doi')
-        res = app.patch_json_api(
-            url_public,
-            make_node_payload(
-                project_public,
-                {'public': False}),
-            auth=user.auth)
-        assert res.status_code == 200
-        project_public.reload()
-        assert not project_public.is_public
-        mock_update_doi_metadata.assert_called_with(project_public._id)
-
-    @pytest.mark.enable_enqueue_task
-    @mock.patch('website.preprints.tasks.update_or_enqueue_on_preprint_updated')
-    def test_set_node_with_preprint_private_updates_doi(
-            self, mock_update_doi_metadata, app, user,
-            project_public, url_public, make_node_payload):
-        target_object = PreprintFactory(project=project_public)
-
-        res = app.patch_json_api(
-            url_public,
-            make_node_payload(
-                project_public,
-                {'public': False}),
-            auth=user.auth)
-        assert res.status_code == 200
-        project_public.reload()
-        assert not project_public.is_public
-        # Turning supplemental_project private no longer turns preprint private
-        assert target_object.is_public
-        assert not mock_update_doi_metadata.called
-
-
-@pytest.mark.django_db
-@pytest.mark.enable_bookmark_creation
-class TestNodeDelete(NodeCRUDTestCase):
-
-    def test_deletes_node_errors(
-            self, app, user, user_two, project_public,
-            project_private, url_public, url_private,
-            url_fake):
-
-        #   test_deletes_public_node_logged_out
-        res = app.delete(url_public, expect_errors=True)
-        assert res.status_code == 401
-        assert 'detail' in res.json['errors'][0]
-
-    #   test_deletes_public_node_fails_if_unauthorized
-        res = app.delete_json_api(
-            url_public,
-            auth=user_two.auth,
-            expect_errors=True)
-        project_public.reload()
-        assert res.status_code == 403
-        assert project_public.is_deleted is False
-        assert 'detail' in res.json['errors'][0]
-
-    #   test_deletes_private_node_logged_out
-        res = app.delete(url_private, expect_errors=True)
-        assert res.status_code == 401
-        assert 'detail' in res.json['errors'][0]
-
-    #   test_deletes_private_node_logged_in_non_contributor
-        res = app.delete(url_private, auth=user_two.auth, expect_errors=True)
-        project_private.reload()
-        assert res.status_code == 403
-        assert project_private.is_deleted is False
-        assert 'detail' in res.json['errors'][0]
-
-    #   test_deletes_invalid_node
-        res = app.delete(url_fake, auth=user.auth, expect_errors=True)
-        assert res.status_code == 404
-        assert 'detail' in res.json['errors'][0]
-
-    def test_deletes_private_node_logged_in_read_only_contributor(
-            self, app, user_two, project_private, url_private):
-        project_private.add_contributor(
-            user_two, permissions=permissions.READ)
-        project_private.save()
-        res = app.delete(url_private, auth=user_two.auth, expect_errors=True)
-        project_private.reload()
-        assert res.status_code == 403
-        assert project_private.is_deleted is False
-        assert 'detail' in res.json['errors'][0]
-
-    def test_deletes_private_node_logged_in_write_contributor(
-            self, app, user_two, project_private, url_private):
-        project_private.add_contributor(
-            user_two, permissions=permissions.WRITE)
-        project_private.save()
-        res = app.delete(url_private, auth=user_two.auth, expect_errors=True)
-        project_private.reload()
-        assert res.status_code == 403
-        assert project_private.is_deleted is False
-        assert 'detail' in res.json['errors'][0]
-
-    def test_delete_project_with_component_returns_errors_pre_2_12(self, app, user):
-        project = ProjectFactory(creator=user)
-        NodeFactory(parent=project, creator=user)
-        # Return a 400 because component must be deleted before deleting the
-        # parent
-        res = app.delete_json_api(
-            f'/{API_BASE}nodes/{project._id}/',
-            auth=user.auth,
-            expect_errors=True
-        )
-        assert res.status_code == 400
-        errors = res.json['errors']
-        assert len(errors) == 1
-        assert (
-            errors[0]['detail'] ==
-            'Any child components must be deleted prior to deleting this project.')
-
-    def test_delete_project_with_component_allowed_with_2_12(self, app, user):
-        project = ProjectFactory(creator=user)
-        child = NodeFactory(parent=project, creator=user)
-        grandchild = NodeFactory(parent=child, creator=user)
-        # Versions 2.12 and greater delete all the nodes in the hierarchy
-        res = app.delete_json_api(
-            f'/{API_BASE}nodes/{project._id}/?version=2.12',
-            auth=user.auth,
-            expect_errors=True
-        )
-        assert res.status_code == 204
-        project.reload()
-        child.reload()
-        grandchild.reload()
-        assert project.is_deleted is True
-        assert child.is_deleted is True
-        assert grandchild.is_deleted is True
-
-    def test_delete_project_with_private_component_2_12(self, app, user):
-        user_two = AuthUserFactory()
-        project = ProjectFactory(creator=user)
-        child = NodeFactory(parent=project, creator=user_two)
-        # Versions 2.12 and greater delete all the nodes in the hierarchy
-        res = app.delete_json_api(
-            f'/{API_BASE}nodes/{project._id}/?version=2.12',
-            auth=user.auth,
-            expect_errors=True
-        )
-
-        assert res.status_code == 403
-        project.reload()
-        child.reload()
-        assert project.is_deleted is False
-        assert child.is_deleted is False
-
-    def test_delete_bookmark_collection_returns_error(self, app, user):
-        bookmark_collection = find_bookmark_collection(user)
-        res = app.delete_json_api(
-            f'/{API_BASE}nodes/{bookmark_collection._id}/',
-            auth=user.auth,
-            expect_errors=True
-        )
-        # Bookmark collections are collections, so a 404 is returned
-        assert res.status_code == 404
-
-    @mock.patch('website.identifiers.tasks.update_doi_metadata_on_change')
-    def test_delete_node_with_preprint_calls_preprint_update_status(
-            self, mock_update_doi_metadata_on_change, app, user,
-            project_public, url_public):
-        PreprintFactory(project=project_public)
-        app.delete_json_api(url_public, auth=user.auth, expect_errors=True)
-        project_public.reload()
-
-        assert not mock_update_doi_metadata_on_change.called
-
-    @mock.patch('website.identifiers.tasks.update_doi_metadata_on_change')
-    def test_delete_node_with_identifier_calls_preprint_update_status(
-            self, mock_update_doi_metadata_on_change, app, user,
-            project_public, url_public):
-        IdentifierFactory(referent=project_public, category='doi')
-        app.delete_json_api(url_public, auth=user.auth, expect_errors=True)
-        project_public.reload()
-
-        assert mock_update_doi_metadata_on_change.called
-
-    def test_deletes_public_node_succeeds_as_owner(
-            self, app, user, project_public, url_public):
-        with assert_latest_log(NodeLog.PROJECT_DELETED, project_public):
-            res = app.delete_json_api(
-                url_public, auth=user.auth, expect_errors=True)
-            project_public.reload()
-            assert res.status_code == 204
-            assert project_public.is_deleted is True
-
-    def test_requesting_deleted_returns_410(
-            self, app, project_public, url_public):
-        project_public.is_deleted = True
-        project_public.save()
-        res = app.get(url_public, expect_errors=True)
-        assert res.status_code == 410
-        assert 'detail' in res.json['errors'][0]
-
-    def test_deletes_private_node_logged_in_contributor(
-            self, app, user, project_private, url_private):
-        with assert_latest_log(NodeLog.PROJECT_DELETED, project_private):
-            res = app.delete(url_private, auth=user.auth, expect_errors=True)
-            project_private.reload()
-            assert res.status_code == 204
-            assert project_private.is_deleted is True
-
-
-@pytest.mark.django_db
-class TestReturnDeletedNode:
-
-    @pytest.fixture()
-    def project_public_deleted(self, user):
-        return ProjectFactory(
-            is_deleted=True,
-            creator=user,
-            title='This public project has been deleted',
-            category='project',
-            is_public=True
-        )
-
-    @pytest.fixture()
-    def project_private_deleted(self, user):
-        return ProjectFactory(
-            is_deleted=True,
-            creator=user,
-            title='This private project has been deleted',
-            category='project',
-            is_public=False
-        )
-
-    @pytest.fixture()
-    def title_new(self):
-        return 'This deleted node has been edited'
-
-    @pytest.fixture()
-    def url_project_public_deleted(self, project_public_deleted):
-        return f'/{API_BASE}nodes/{project_public_deleted._id}/'
-
-    @pytest.fixture()
-    def url_project_private_deleted(self, project_private_deleted):
-        return f'/{API_BASE}nodes/{project_private_deleted._id}/'
-
-    def test_return_deleted_node(
-            self, app, user, title_new, project_public_deleted,
-            project_private_deleted, url_project_public_deleted,
-            url_project_private_deleted):
-
-        #   test_return_deleted_public_node
-        res = app.get(url_project_public_deleted, expect_errors=True)
-        assert res.status_code == 410
-
-    #   test_return_deleted_private_node
-        res = app.get(
-            url_project_private_deleted,
-            auth=user.auth,
-            expect_errors=True)
-        assert res.status_code == 410
-
-    #   test_edit_deleted_public_node
-        res = app.put_json_api(
-            url_project_public_deleted,
-            params={
-                'title': title_new,
-                'node_id': project_public_deleted._id,
-                'category': project_public_deleted.category
-            },
-            auth=user.auth, expect_errors=True)
-        assert res.status_code == 410
-
-    #   test_edit_deleted_private_node
-        res = app.put_json_api(
-            url_project_private_deleted,
-            params={
-                'title': title_new,
-                'node_id': project_private_deleted._id,
-                'category': project_private_deleted.category
-            },
-            auth=user.auth, expect_errors=True)
-        assert res.status_code == 410
-
-    #   test_delete_deleted_public_node
-        res = app.delete(
-            url_project_public_deleted,
-            auth=user.auth,
-            expect_errors=True)
-        assert res.status_code == 410
-
-    #   test_delete_deleted_private_node
-        res = app.delete(
-            url_project_private_deleted,
-            auth=user.auth,
-            expect_errors=True)
-        assert res.status_code == 410
-
-
-@pytest.mark.django_db
-class TestUpdateNodeSubjects(UpdateSubjectsMixin):
-
-    @pytest.fixture()
-    def resource(self, user_admin_contrib, user_write_contrib, user_read_contrib):
-        project = ProjectFactory(is_public=True, creator=user_admin_contrib)
-        project.add_contributor(user_write_contrib, permissions=permissions.WRITE)
-        project.add_contributor(user_read_contrib, permissions=permissions.READ)
-        project.save()
-        return project
-
-
-@pytest.mark.django_db
-class TestNodeTags:
-
-    @pytest.fixture()
-    def user_admin(self):
-        return AuthUserFactory()
-
-    @pytest.fixture()
-    def user_non_contrib(self):
-        return AuthUserFactory()
-
-    @pytest.fixture()
-    def user_read_contrib(self):
-        return AuthUserFactory()
-
-    @pytest.fixture()
-    def project_public(self, user, user_admin):
-        project_public = ProjectFactory(
-            title='Project One', is_public=True, creator=user)
-        project_public.add_contributor(
-            user_admin,
-            permissions=permissions.CREATOR_PERMISSIONS,
-            save=True)
-        project_public.add_contributor(
-            user, permissions=permissions.DEFAULT_CONTRIBUTOR_PERMISSIONS, save=True)
-        return project_public
-
-    @pytest.fixture()
-    def project_private(self, user, user_admin):
-        project_private = ProjectFactory(
-            title='Project Two', is_public=False, creator=user)
-        project_private.add_contributor(
-            user_admin, permissions=permissions.CREATOR_PERMISSIONS, save=True)
-        project_private.add_contributor(
-            user, permissions=permissions.DEFAULT_CONTRIBUTOR_PERMISSIONS, save=True)
-        # Sets private project storage cache to avoid need for retries in tests updating public status
-        key = cache_settings.STORAGE_USAGE_KEY.format(target_id=project_private._id)
-        storage_usage_cache.set(key, 0, settings.STORAGE_USAGE_CACHE_TIMEOUT)
-        return project_private
-
-    @pytest.fixture()
-    def url_public(self, project_public):
-        return f'/{API_BASE}nodes/{project_public._id}/'
-
-    @pytest.fixture()
-    def url_private(self, project_private):
-        return f'/{API_BASE}nodes/{project_private._id}/'
-
-    @pytest.fixture()
-    def payload_public(self, project_public):
-        return {
-            'data': {
-                'id': project_public._id,
-                'type': 'nodes',
-                'attributes': {
-                    'tags': ['new-tag']
-                }
-            }
-        }
-
-    @pytest.fixture()
-    def payload_private(self, project_private):
-        return {
-            'data': {
-                'id': project_private._id,
-                'type': 'nodes',
-                'attributes': {
-                    'tags': ['new-tag']
-                }
-            }
-        }
-
-    def test_public_project_starts_with_no_tags(self, app, url_public):
-        res = app.get(url_public)
-        assert res.status_code == 200
-        assert len(res.json['data']['attributes']['tags']) == 0
-
-    def test_node_detail_does_not_expose_system_tags(
-            self, app, project_public, url_public):
-        project_public.add_system_tag('systag', save=True)
-        res = app.get(url_public)
-        assert res.status_code == 200
-        assert len(res.json['data']['attributes']['tags']) == 0
-
-    def test_contributor_can_add_tag_to_public_project(
-            self, app, user, project_public, payload_public, url_public):
-        with assert_latest_log(NodeLog.TAG_ADDED, project_public):
-            res = app.patch_json_api(
-                url_public,
-                payload_public,
-                auth=user.auth,
-                expect_errors=True)
-            assert res.status_code == 200
-            # Ensure data is correct from the PATCH response
-            assert len(res.json['data']['attributes']['tags']) == 1
-            assert res.json['data']['attributes']['tags'][0] == 'new-tag'
-            # Ensure data is correct in the database
-            project_public.reload()
-            assert project_public.tags.count() == 1
-            assert project_public.tags.first()._id == 'new-tag'
-            # Ensure data is correct when GETting the resource again
-            reload_res = app.get(url_public)
-            assert len(reload_res.json['data']['attributes']['tags']) == 1
-            assert reload_res.json['data']['attributes']['tags'][0] == 'new-tag'
-
-    def test_contributor_can_add_tag_to_private_project(
-            self, app, user, project_private, payload_private, url_private):
-        with assert_latest_log(NodeLog.TAG_ADDED, project_private):
-            res = app.patch_json_api(
-                url_private, payload_private, auth=user.auth)
-            assert res.status_code == 200
-            # Ensure data is correct from the PATCH response
-            assert len(res.json['data']['attributes']['tags']) == 1
-            assert res.json['data']['attributes']['tags'][0] == 'new-tag'
-            # Ensure data is correct in the database
-            project_private.reload()
-            assert project_private.tags.count() == 1
-            assert project_private.tags.first()._id == 'new-tag'
-            # Ensure data is correct when GETting the resource again
-            reload_res = app.get(url_private, auth=user.auth)
-            assert len(reload_res.json['data']['attributes']['tags']) == 1
-            assert reload_res.json['data']['attributes']['tags'][0] == 'new-tag'
-
-    def test_partial_update_project_does_not_clear_tags(
-            self, app, user_admin, project_private, payload_private, url_private):
-        res = app.patch_json_api(
-            url_private,
-            payload_private,
-            auth=user_admin.auth)
-        assert res.status_code == 200
-        assert len(res.json['data']['attributes']['tags']) == 1
-        new_payload = {
-            'data': {
-                'id': project_private._id,
-                'type': 'nodes',
-                'attributes': {
-                    'public': True
-                }
-            }
-        }
-        res = app.patch_json_api(
-            url_private,
-            new_payload,
-            auth=user_admin.auth)
-        assert res.status_code == 200
-        assert len(res.json['data']['attributes']['tags']) == 1
-        new_payload['data']['attributes']['public'] = False
-        res = app.patch_json_api(
-            url_private,
-            new_payload,
-            auth=user_admin.auth)
-        assert res.status_code == 200
-        assert len(res.json['data']['attributes']['tags']) == 1
-
-    def test_add_tag_to_project_errors(
-            self, app, user_non_contrib, user_read_contrib,
-            payload_public, payload_private,
-            url_public, url_private):
-
-        #   test_non_authenticated_user_cannot_add_tag_to_public_project
-        res = app.patch_json_api(
-            url_public, payload_public,
-            expect_errors=True, auth=None)
-        assert res.status_code == 401
-
-    #   test_non_authenticated_user_cannot_add_tag_to_private_project
-        res = app.patch_json_api(
-            url_private, payload_private,
-            expect_errors=True, auth=None)
-        assert res.status_code == 401
-
-    #   test_non_contributor_cannot_add_tag_to_public_project
-        res = app.patch_json_api(
-            url_public, payload_public,
-            expect_errors=True, auth=user_non_contrib.auth)
-        assert res.status_code == 403
-
-    #   test_non_contributor_cannot_add_tag_to_private_project
-        res = app.patch_json_api(
-            url_private, payload_private,
-            expect_errors=True, auth=user_non_contrib.auth)
-        assert res.status_code == 403
-
-    #   test_read_only_contributor_cannot_add_tag_to_public_project
-        res = app.patch_json_api(
-            url_public, payload_public,
-            expect_errors=True,
-            auth=user_read_contrib.auth)
-        assert res.status_code == 403
-
-    #   test_read_only_contributor_cannot_add_tag_to_private_project
-        res = app.patch_json_api(
-            url_private, payload_private,
-            expect_errors=True,
-            auth=user_read_contrib.auth)
-        assert res.status_code == 403
-
-    def test_tags_add_and_remove_properly(
-            self, app, user, project_private,
-            payload_private, url_private):
-        with assert_latest_log(NodeLog.TAG_ADDED, project_private):
-            res = app.patch_json_api(
-                url_private, payload_private, auth=user.auth)
-            assert res.status_code == 200
-            # Ensure adding tag data is correct from the PATCH response
-            assert len(res.json['data']['attributes']['tags']) == 1
-            assert res.json['data']['attributes']['tags'][0] == 'new-tag'
-        with assert_latest_log(NodeLog.TAG_REMOVED, project_private), assert_latest_log(NodeLog.TAG_ADDED, project_private, 1):
-            # Ensure removing and adding tag data is correct from the PATCH
-            # response
-            res = app.patch_json_api(
-                url_private,
-                {
-                    'data': {
-                        'id': project_private._id,
-                        'type': 'nodes',
-                        'attributes': {'tags': ['newer-tag']}
-                    }
-                }, auth=user.auth)
-            assert res.status_code == 200
-            assert len(res.json['data']['attributes']['tags']) == 1
-            assert res.json['data']['attributes']['tags'][0] == 'newer-tag'
-        with assert_latest_log(NodeLog.TAG_REMOVED, project_private):
-            # Ensure removing tag data is correct from the PATCH response
-            res = app.patch_json_api(
-                url_private,
-                {
-                    'data': {
-                        'id': project_private._id,
-                        'type': 'nodes',
-                        'attributes': {'tags': []}
-                    }
-                }, auth=user.auth)
-            assert res.status_code == 200
-            assert len(res.json['data']['attributes']['tags']) == 0
-
-    def test_tags_post_object_instead_of_list(self, user, app):
-        url = f'/{API_BASE}nodes/'
-        payload = {'data': {
-            'type': 'nodes',
-            'attributes': {
-                'title': 'new title',
-                'category': 'project',
-                'tags': {'foo': 'bar'}
-            }
-        }}
-        res = app.post_json_api(
-            url, payload, auth=user.auth,
-            expect_errors=True)
-        assert res.status_code == 400
-        assert res.json['errors'][0]['detail'] == 'Expected a list of items but got type "dict".'
-
-    def test_tags_patch_object_instead_of_list(
-            self, app, user, payload_public, url_public):
-        payload_public['data']['attributes']['tags'] = {'foo': 'bar'}
-        res = app.patch_json_api(
-            url_public, payload_public,
-            auth=user.auth, expect_errors=True)
-        assert res.status_code == 400
-        assert res.json['errors'][0]['detail'] == 'Expected a list of items but got type "dict".'
-
-
-@pytest.mark.django_db
-class TestNodeLicense:
-
-    @pytest.fixture()
-    def user_admin(self):
-        return AuthUserFactory()
-
-    @pytest.fixture()
-    def user_two(self):
-        return AuthUserFactory()
-
-    @pytest.fixture()
-    def user_read_contrib(self):
-        return AuthUserFactory()
-
-    @pytest.fixture()
-    def license_name(self):
-        return 'MIT License'
-
-    @pytest.fixture()
-    def node_license(self, license_name):
-        return NodeLicense.objects.filter(name=license_name).first()
-
-    @pytest.fixture()
-    def year(self):
-        return '2105'
-
-    @pytest.fixture()
-    def copyright_holders(self):
-        return ['Foo', 'Bar']
-
-    @pytest.fixture()
-    def project_public(
-            self, user, user_admin, node_license,
-            year, copyright_holders):
-        project_public = ProjectFactory(
-            title='Project One', is_public=True, creator=user)
-        project_public.add_contributor(
-            user_admin,
-            permissions=permissions.CREATOR_PERMISSIONS,
-            save=True)
-        project_public.add_contributor(
-            user, permissions=permissions.DEFAULT_CONTRIBUTOR_PERMISSIONS, save=True)
-        project_public.node_license = NodeLicenseRecordFactory(
-            node_license=node_license,
-            year=year,
-            copyright_holders=copyright_holders
-        )
-        project_public.save()
-        return project_public
-
-    @pytest.fixture()
-    def project_private(
-            self, user, user_admin, node_license,
-            year, copyright_holders):
-        project_private = ProjectFactory(
-            title='Project Two', is_public=False, creator=user)
-        project_private.add_contributor(
-            user_admin, permissions=permissions.CREATOR_PERMISSIONS, save=True)
-        project_private.add_contributor(
-            user, permissions=permissions.DEFAULT_CONTRIBUTOR_PERMISSIONS, save=True)
-        project_private.node_license = NodeLicenseRecordFactory(
-            node_license=node_license,
-            year=year,
-            copyright_holders=copyright_holders
-        )
-        project_private.save()
-        return project_private
-
-    @pytest.fixture()
-    def url_public(self, project_public):
-        return f'/{API_BASE}nodes/{project_public._id}/'
-
-    @pytest.fixture()
-    def url_private(self, project_private):
-        return f'/{API_BASE}nodes/{project_private._id}/'
-
-    def test_node_has(
-            self, app, user, node_license, project_public,
-            project_private, url_private, url_public):
-
-        #   test_public_node_has_node_license
-        res = app.get(url_public)
-        assert project_public.node_license.year == res.json[
-            'data']['attributes']['node_license']['year']
-
-    #   test_public_node_has_license_relationship
-        res = app.get(url_public)
-        expected_license_url = '/{}licenses/{}'.format(
-            API_BASE, node_license._id)
-        actual_license_url = res.json['data']['relationships']['license']['links']['related']['href']
-        assert expected_license_url in actual_license_url
-
-    #   test_private_node_has_node_license
-        res = app.get(url_private, auth=user.auth)
-        assert project_private.node_license.year == res.json[
-            'data']['attributes']['node_license']['year']
-
-    #   test_private_node_has_license_relationship
-        res = app.get(url_private, auth=user.auth)
-        expected_license_url = '/{}licenses/{}'.format(
-            API_BASE, node_license._id)
-        actual_license_url = res.json['data']['relationships']['license']['links']['related']['href']
-        assert expected_license_url in actual_license_url
-
-    def test_component_return_parent_license_if_no_license(
-            self, app, user, node_license, project_public):
-        node = NodeFactory(parent=project_public, creator=user)
-        node.save()
-        node_url = f'/{API_BASE}nodes/{node._id}/'
-        res = app.get(node_url, auth=user.auth)
-        assert not node.node_license
-        assert project_public.node_license.year == \
-               res.json['data']['attributes']['node_license']['year']
-        actual_license_url = res.json['data']['relationships']['license']['links']['related']['href']
-        expected_license_url = '/{}licenses/{}'.format(
-            API_BASE, node_license._id)
-        assert expected_license_url in actual_license_url
-
-
-@pytest.mark.django_db
-class TestNodeUpdateLicense:
-
-    @pytest.fixture()
-    def user_admin_contrib(self):
-        return AuthUserFactory()
-
-    @pytest.fixture()
-    def user_write_contrib(self):
-        return AuthUserFactory()
-
-    @pytest.fixture()
-    def user_read_contrib(self):
-        return AuthUserFactory()
-
-    @pytest.fixture()
-    def user_non_contrib(self):
-        return AuthUserFactory()
-
-    @pytest.fixture()
-    def node(self, user_admin_contrib, user_write_contrib, user_read_contrib):
-        node = NodeFactory(creator=user_admin_contrib)
-        node.add_contributor(user_write_contrib, auth=Auth(user_admin_contrib))
-        node.add_contributor(
-            user_read_contrib,
-            auth=Auth(user_admin_contrib),
-            permissions=permissions.READ)
-        node.save()
-        return node
-
-    @pytest.fixture()
-    def license_cc0(self):
-        return NodeLicense.objects.filter(name='CC0 1.0 Universal').first()
-
-    @pytest.fixture()
-    def license_mit(self):
-        return NodeLicense.objects.filter(name='MIT License').first()
-
-    @pytest.fixture()
-    def license_no(self):
-        return NodeLicense.objects.get(name='No license')
-
-    @pytest.fixture()
-    def url_node(self, node):
-        return f'/{API_BASE}nodes/{node._id}/'
-
-    @pytest.fixture()
-    def make_payload(self):
-        def payload(
-                node_id, license_id=None, license_year=None,
-                copyright_holders=None):
-            attributes = {}
-
-            if license_year and copyright_holders:
-                attributes = {
-                    'node_license': {
-                        'year': license_year,
-                        'copyright_holders': copyright_holders
-                    }
-                }
-            elif license_year:
-                attributes = {
-                    'node_license': {
-                        'year': license_year
-                    }
-                }
-            elif copyright_holders:
-                attributes = {
-                    'node_license': {
-                        'copyright_holders': copyright_holders
-                    }
-                }
-
-            return {
-                'data': {
-                    'type': 'nodes',
-                    'id': node_id,
-                    'attributes': attributes,
-                    'relationships': {
-                        'license': {
-                            'data': {
-                                'type': 'licenses',
-                                'id': license_id
-                            }
-                        }
-                    }
-                }
-            } if license_id else {
-                'data': {
-                    'type': 'nodes',
-                    'id': node_id,
-                    'attributes': attributes
-                }
-            }
-        return payload
-
-    @pytest.fixture()
-    def make_request(self, app):
-        def request(url, data, auth=None, expect_errors=False):
-            return app.patch_json_api(
-                url, data, auth=auth, expect_errors=expect_errors)
-        return request
-
-    def test_admin_update_license_with_invalid_id(
-            self, user_admin_contrib, node, make_payload,
-            make_request, url_node):
-        data = make_payload(
-            node_id=node._id,
-            license_id='thisisafakelicenseid'
-        )
-
-        assert node.node_license is None
-
-        res = make_request(
-            url_node, data,
-            auth=user_admin_contrib.auth,
-            expect_errors=True)
-        assert res.status_code == 404
-        assert res.json['errors'][0]['detail'] == 'Unable to find specified license.'
-
-        node.reload()
-        assert node.node_license is None
-
-    def test_admin_can_update_license(
-            self, user_admin_contrib, node,
-            make_payload, make_request,
-            license_cc0, url_node):
-        data = make_payload(
-            node_id=node._id,
-            license_id=license_cc0._id
-        )
-
-        assert node.node_license is None
-
-        res = make_request(url_node, data, auth=user_admin_contrib.auth)
-        assert res.status_code == 200
-        node.reload()
-
-        assert node.node_license.node_license == license_cc0
-        assert node.node_license.year is None
-        assert node.node_license.copyright_holders == []
-
-    def test_admin_can_update_license_record(
-            self, user_admin_contrib, node,
-            make_payload, make_request,
-            license_no, url_node):
-        data = make_payload(
-            node_id=node._id,
-            license_id=license_no._id,
-            license_year='2015',
-            copyright_holders=['Mr. Monument', 'Princess OSF']
-        )
-
-        assert node.node_license is None
-
-        res = make_request(url_node, data, auth=user_admin_contrib.auth)
-        assert res.status_code == 200
-        node.reload()
-
-        assert node.node_license.node_license == license_no
-        assert node.node_license.year == '2015'
-        assert node.node_license.copyright_holders == [
-            'Mr. Monument', 'Princess OSF']
-
-    def test_update(
-            self, user_write_contrib, user_read_contrib,
-            user_non_contrib, node, make_payload,
-            make_request, license_cc0, url_node):
-        data = make_payload(
-            node_id=node._id,
-            license_id=license_cc0._id
-        )
-
-        res = make_request(
-            url_node, data,
-            auth=user_write_contrib.auth,
-            expect_errors=True)
-        assert res.status_code == 200
-        assert res.json['data']['id'] == node._id
-
-    # def test_read_contributor_cannot_update_license(self):
-        data = make_payload(
-            node_id=node._id,
-            license_id=license_cc0._id
-        )
-
-        res = make_request(
-            url_node, data,
-            auth=user_read_contrib.auth,
-            expect_errors=True)
-        assert res.status_code == 403
-        assert res.json['errors'][0]['detail'] == exceptions.PermissionDenied.default_detail
-
-    # def test_non_contributor_cannot_update_license(self):
-        data = make_payload(
-            node_id=node._id,
-            license_id=license_cc0._id
-        )
-
-        res = make_request(
-            url_node, data,
-            auth=user_non_contrib.auth,
-            expect_errors=True)
-        assert res.status_code == 403
-        assert res.json['errors'][0]['detail'] == exceptions.PermissionDenied.default_detail
-
-    # def test_unauthenticated_user_cannot_update_license(self):
-        data = make_payload(
-            node_id=node._id,
-            license_id=license_cc0._id
-        )
-
-        res = make_request(url_node, data, expect_errors=True)
-        assert res.status_code == 401
-        assert res.json['errors'][0]['detail'] == exceptions.NotAuthenticated.default_detail
-
-    def test_update_node_with_existing_license_year_attribute_only(
-            self, user_admin_contrib, node, make_payload,
-            make_request, license_no, url_node):
-        node.set_node_license(
-            {
-                'id': license_no.license_id,
-                'year': '2014',
-                'copyrightHolders': ['Reason', 'Mr. E']
-            },
-            Auth(user_admin_contrib),
-        )
-        node.save()
-
-        assert node.node_license.node_license == license_no
-        assert node.node_license.year == '2014'
-        assert node.node_license.copyright_holders == ['Reason', 'Mr. E']
-
-        data = make_payload(
-            node_id=node._id,
-            license_year='2015'
-        )
-
-        res = make_request(url_node, data, auth=user_admin_contrib.auth)
-        assert res.status_code == 200
-        node.node_license.reload()
-
-        assert node.node_license.node_license == license_no
-        assert node.node_license.year == '2015'
-        assert node.node_license.copyright_holders == ['Reason', 'Mr. E']
-
-    def test_update_node_with_existing_license_copyright_holders_attribute_only(
-            self, user_admin_contrib, node, make_payload, make_request, license_no, url_node):
-        node.set_node_license(
-            {
-                'id': license_no.license_id,
-                'year': '2014',
-                'copyrightHolders': ['Reason', 'Mr. E']
-            },
-            Auth(user_admin_contrib),
-        )
-        node.save()
-
-        assert node.node_license.node_license == license_no
-        assert node.node_license.year == '2014'
-        assert node.node_license.copyright_holders == ['Reason', 'Mr. E']
-
-        data = make_payload(
-            node_id=node._id,
-            copyright_holders=['Mr. Monument', 'Princess OSF']
-        )
-
-        res = make_request(url_node, data, auth=user_admin_contrib.auth)
-        assert res.status_code == 200
-        node.node_license.reload()
-
-        assert node.node_license.node_license == license_no
-        assert node.node_license.year == '2014'
-        assert node.node_license.copyright_holders == [
-            'Mr. Monument', 'Princess OSF']
-
-    def test_update_node_with_existing_license_relationship_only(
-            self, user_admin_contrib, node, make_payload,
-            make_request, license_cc0, license_no, url_node):
-        node.set_node_license(
-            {
-                'id': license_no.license_id,
-                'year': '2014',
-                'copyrightHolders': ['Reason', 'Mr. E']
-            },
-            Auth(user_admin_contrib),
-        )
-        node.save()
-
-        assert node.node_license.node_license == license_no
-        assert node.node_license.year == '2014'
-        assert node.node_license.copyright_holders == ['Reason', 'Mr. E']
-
-        data = make_payload(
-            node_id=node._id,
-            license_id=license_cc0._id
-        )
-
-        res = make_request(url_node, data, auth=user_admin_contrib.auth)
-        assert res.status_code == 200
-        node.node_license.reload()
-
-        assert node.node_license.node_license == license_cc0
-        assert node.node_license.year == '2014'
-        assert node.node_license.copyright_holders == ['Reason', 'Mr. E']
-
-    def test_update_node_with_existing_license_relationship_and_attributes(
-            self, user_admin_contrib, node, make_payload, make_request,
-            license_no, license_cc0, url_node):
-        node.set_node_license(
-            {
-                'id': license_no.license_id,
-                'year': '2014',
-                'copyrightHolders': ['Reason', 'Mr. E']
-            },
-            Auth(user_admin_contrib),
-            save=True
-        )
-
-        assert node.node_license.node_license == license_no
-        assert node.node_license.year == '2014'
-        assert node.node_license.copyright_holders == ['Reason', 'Mr. E']
-
-        data = make_payload(
-            node_id=node._id,
-            license_id=license_cc0._id,
-            license_year='2015',
-            copyright_holders=['Mr. Monument', 'Princess OSF']
-        )
-
-        res = make_request(url_node, data, auth=user_admin_contrib.auth)
-        assert res.status_code == 200
-        node.node_license.reload()
-
-        assert node.node_license.node_license == license_cc0
-        assert node.node_license.year == '2015'
-        assert node.node_license.copyright_holders == [
-            'Mr. Monument', 'Princess OSF']
-
-    def test_update_node_license_without_required_year_in_payload(
-            self, user_admin_contrib, node, make_payload,
-            make_request, license_no, url_node):
-        data = make_payload(
-            node_id=node._id,
-            license_id=license_no._id,
-            copyright_holders=['Rick', 'Morty']
-        )
-
-        res = make_request(
-            url_node, data,
-            auth=user_admin_contrib.auth,
-            expect_errors=True)
-        assert res.status_code == 400
-        assert res.json['errors'][0]['detail'] == 'year must be specified for this license'
-
-    def test_update_node_license_without_license_id(
-            self, node, make_payload, make_request, url_node, user_admin_contrib):
-        data = make_payload(
-            node_id=node._id,
-            license_year='2015',
-            copyright_holders=['Ben, Jerry']
-        )
-
-        res = make_request(
-            url_node, data,
-            auth=user_admin_contrib.auth,
-            expect_errors=True)
-        assert res.status_code == 400
-        assert res.json['errors'][0]['detail'] == 'License ID must be provided for a Node License.'
-
-    def test_update_node_license_without_required_copyright_holders_in_payload_(
-            self, user_admin_contrib, node, make_payload, make_request, license_no, url_node):
-        data = make_payload(
-            node_id=node._id,
-            license_id=license_no._id,
-            license_year='1994'
-        )
-
-        res = make_request(
-            url_node, data,
-            auth=user_admin_contrib.auth,
-            expect_errors=True)
-        assert res.status_code == 400
-        assert res.json['errors'][0]['detail'] == 'copyrightHolders must be specified for this license'
-
-    def test_update_node_license_adds_log(
-            self, user_admin_contrib, node, make_payload,
-            make_request, license_cc0, url_node):
-        data = make_payload(
-            node_id=node._id,
-            license_id=license_cc0._id
-        )
-        logs_before_update = node.logs.count()
-
-        res = make_request(url_node, data, auth=user_admin_contrib.auth)
-        assert res.status_code == 200
-        node.reload()
-        logs_after_update = node.logs.count()
-
-        assert logs_before_update != logs_after_update
-        assert node.logs.latest().action == 'license_changed'
-
-    def test_update_node_license_without_change_does_not_add_log(
-            self, user_admin_contrib, node, make_payload,
-            make_request, license_no, url_node):
-        node.set_node_license(
-            {
-                'id': license_no.license_id,
-                'year': '2015',
-                'copyrightHolders': ['Kim', 'Kanye']
-            },
-            auth=Auth(user_admin_contrib),
-            save=True
-        )
-
-        before_num_logs = node.logs.count()
-        before_update_log = node.logs.latest()
-
-        data = make_payload(
-            node_id=node._id,
-            license_id=license_no._id,
-            license_year='2015',
-            copyright_holders=['Kanye', 'Kim']
-        )
-        res = make_request(url_node, data, auth=user_admin_contrib.auth)
-        node.reload()
-
-        after_num_logs = node.logs.count()
-        after_update_log = node.logs.latest()
-
-        assert res.status_code == 200
-        assert before_num_logs == after_num_logs
-        assert before_update_log._id == after_update_log._id
->>>>>>> 2d3d1c0e
+        assert [permissions.READ] == res.json['data']['attributes']['current_user_permissions']