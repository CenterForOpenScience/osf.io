--- conflicted
+++ resolved
@@ -17,11 +17,8 @@
     ProjectFactory,
     RegistrationFactory,
     AuthUserFactory,
-<<<<<<< HEAD
+    FolderFactory,
     CommentFactory
-=======
-    FolderFactory
->>>>>>> 75694e2b
 )
 
 from tests.utils import assert_logs, assert_not_logs
