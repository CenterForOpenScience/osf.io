# -*- coding: utf-8 -*-
import mock
import pytest
from future.moves.urllib.parse import urlparse


from addons.wiki.tests.factories import WikiFactory, WikiVersionFactory
from api.base.settings.defaults import API_BASE
from framework.auth.core import Auth
from osf.models import NodeLog
from osf.models.licenses import NodeLicense
from osf.utils.sanitize import strip_html
from osf.utils import permissions
from osf_tests.factories import (
    NodeFactory,
    ProjectFactory,
    RegistrationFactory,
    AuthUserFactory,
    CollectionFactory,
    CommentFactory,
    NodeLicenseRecordFactory,
    PrivateLinkFactory,
    PreprintFactory,
    IdentifierFactory,
    InstitutionFactory,
    SubjectFactory,
    ForkFactory,
    OSFGroupFactory,
    WithdrawnRegistrationFactory,
)
from rest_framework import exceptions
from tests.base import fake
from tests.utils import assert_equals, assert_latest_log, assert_latest_log_not
from website.views import find_bookmark_collection
from flask import Flask


@pytest.fixture()
def user():
    return AuthUserFactory()


@pytest.mark.django_db
class TestNodeDetail:

    @pytest.fixture()
    def user_two(self):
        return AuthUserFactory()

    @pytest.fixture()
    def project_public(self, user):
        return ProjectFactory(
            title='Project One',
            is_public=True,
            creator=user)

    @pytest.fixture()
    def project_private(self, user):
        return ProjectFactory(
            title='Project Two',
            is_public=False,
            creator=user)

    @pytest.fixture()
    def component_public(self, user, project_public):
        return NodeFactory(parent=project_public, creator=user, is_public=True)

    @pytest.fixture()
    def url_public(self, project_public):
        return '/{}nodes/{}/'.format(API_BASE, project_public._id)

    @pytest.fixture()
    def url_private(self, project_private):
        return '/{}nodes/{}/'.format(API_BASE, project_private._id)

    @pytest.fixture()
    def url_component_public(self, component_public):
        return '/{}nodes/{}/'.format(API_BASE, component_public._id)

    @pytest.fixture()
    def permissions_read(self):
        return [permissions.READ]

    @pytest.fixture()
    def permissions_write(self):
        return [permissions.WRITE, permissions.READ]

    @pytest.fixture()
    def permissions_admin(self):
        return [permissions.READ, permissions.ADMIN, permissions.WRITE]

    def test_return_project_details(
            self, app, user, user_two, project_public,
            project_private, url_public, url_private,
            permissions_read, permissions_admin):

        #   test_return_public_project_details_logged_out
        res = app.get(url_public)
        assert res.status_code == 200
        assert res.content_type == 'application/vnd.api+json'
        assert res.json['data']['attributes']['title'] == project_public.title
        assert res.json['data']['attributes']['description'] == project_public.description
        assert res.json['data']['attributes']['category'] == project_public.category
        assert res.json['data']['attributes']['current_user_is_contributor'] is False
<<<<<<< HEAD
        assert_equals(
            res.json['data']['attributes']['current_user_permissions'],
            permissions_read)
=======
        assert res.json['data']['attributes']['current_user_permissions'] == [permissions.READ]
>>>>>>> aa1f2714

    #   test_return_public_project_details_contributor_logged_in
        res = app.get(url_public, auth=user.auth)
        assert res.status_code == 200
        assert res.content_type == 'application/vnd.api+json'
        assert res.json['data']['attributes']['title'] == project_public.title
        assert res.json['data']['attributes']['description'] == project_public.description
        assert res.json['data']['attributes']['category'] == project_public.category
        assert res.json['data']['attributes']['current_user_is_contributor'] is True
<<<<<<< HEAD
        assert_equals(
            res.json['data']['attributes']['current_user_permissions'],
            permissions_admin)
=======
        assert res.json['data']['attributes']['current_user_permissions'] == [permissions.ADMIN, permissions.WRITE, permissions.READ]
>>>>>>> aa1f2714

    #   test_return_public_project_details_non_contributor_logged_in
        res = app.get(url_public, auth=user_two.auth)
        assert res.status_code == 200
        assert res.content_type == 'application/vnd.api+json'
        assert res.json['data']['attributes']['title'] == project_public.title
        assert res.json['data']['attributes']['description'] == project_public.description
        assert res.json['data']['attributes']['category'] == project_public.category
        assert res.json['data']['attributes']['current_user_is_contributor'] is False
<<<<<<< HEAD
        assert_equals(
            res.json['data']['attributes']['current_user_permissions'],
            permissions_read)
=======
        assert res.json['data']['attributes']['current_user_permissions'] == [permissions.READ]
>>>>>>> aa1f2714

    #   test_return_private_project_details_logged_in_admin_contributor
        res = app.get(url_private, auth=user.auth)
        assert res.status_code == 200
        assert res.content_type == 'application/vnd.api+json'
        assert res.json['data']['attributes']['title'] == project_private.title
        assert res.json['data']['attributes']['description'] == project_private.description
        assert res.json['data']['attributes']['category'] == project_private.category
        assert res.json['data']['attributes']['current_user_is_contributor'] is True
<<<<<<< HEAD
        assert_equals(
            res.json['data']['attributes']['current_user_permissions'],
            permissions_admin)
=======
        assert res.json['data']['attributes']['current_user_permissions'] == [permissions.ADMIN, permissions.WRITE, permissions.READ]
        assert res.json['data']['relationships']['region']['data']['id'] == project_private.osfstorage_region._id
>>>>>>> aa1f2714

    #   test_return_private_project_details_logged_out
        res = app.get(url_private, expect_errors=True)
        assert res.status_code == 401
        assert 'detail' in res.json['errors'][0]

    #   test_return_private_project_details_logged_in_non_contributor
        res = app.get(url_private, auth=user_two.auth, expect_errors=True)
        assert res.status_code == 403
        assert 'detail' in res.json['errors'][0]

    #   test_return_project_where_you_have_osf_group_membership
        osf_group = OSFGroupFactory(creator=user_two)
        project_private.add_osf_group(osf_group, permissions.WRITE)
        res = app.get(url_private, auth=user_two.auth)
        assert res.status_code == 200
        assert project_private.has_permission(user_two, permissions.WRITE) is True

    def test_return_private_project_details_logged_in_write_contributor(
            self, app, user, user_two, project_private, url_private, permissions_write):
        project_private.add_contributor(
            contributor=user_two, auth=Auth(user), save=True)
        res = app.get(url_private, auth=user_two.auth)
        assert res.status_code == 200
        assert res.content_type == 'application/vnd.api+json'
        assert res.json['data']['attributes']['title'] == project_private.title
        assert res.json['data']['attributes']['description'] == project_private.description
        assert res.json['data']['attributes']['category'] == project_private.category
        assert res.json['data']['attributes']['current_user_is_contributor'] is True
        assert_equals(
            res.json['data']['attributes']['current_user_permissions'],
            permissions_write)

    def test_top_level_project_has_no_parent(self, app, url_public):
        res = app.get(url_public)
        assert res.status_code == 200
        assert 'parent' not in res.json['data']['relationships']
        assert 'id' in res.json['data']
        assert res.content_type == 'application/vnd.api+json'

    def test_child_project_has_parent(
            self, app, user, project_public, url_public):
        public_component = NodeFactory(
            parent=project_public, creator=user, is_public=True)
        public_component_url = '/{}nodes/{}/'.format(
            API_BASE, public_component._id)
        res = app.get(public_component_url)
        assert res.status_code == 200
        url = res.json['data']['relationships']['parent']['links']['related']['href']
        assert urlparse(url).path == url_public

    def test_node_has(self, app, url_public, project_public):

        #   test_node_has_children_link
        res = app.get(url_public)
        url = res.json['data']['relationships']['children']['links']['related']['href']
        expected_url = '{}children/'.format(url_public)
        assert urlparse(url).path == expected_url

    #   test_node_has_contributors_link
        url = res.json['data']['relationships']['contributors']['links']['related']['href']
        expected_url = '{}contributors/'.format(url_public)
        assert urlparse(url).path == expected_url

    #   test_node_has_node_links_link
        url = res.json['data']['relationships']['node_links']['links']['related']['href']
        expected_url = '{}node_links/'.format(url_public)
        assert urlparse(url).path == expected_url

    #   test_node_has_registrations_link
        url = res.json['data']['relationships']['registrations']['links']['related']['href']
        expected_url = '{}registrations/'.format(url_public)
        assert urlparse(url).path == expected_url

    #   test_node_has_files_link
        url = res.json['data']['relationships']['files']['links']['related']['href']
        expected_url = '{}files/'.format(url_public)
        assert urlparse(url).path == expected_url

    #   test_node_has_affiliated_institutions_link_and_it_doesn't_serialize_to_none
        assert project_public.affiliated_institutions.count() == 0
        related_url = res.json['data']['relationships']['affiliated_institutions']['links']['related']['href']
        expected_url = '{}institutions/'.format(url_public)
        assert urlparse(related_url).path == expected_url
        self_url = res.json['data']['relationships']['affiliated_institutions']['links']['self']['href']
        expected_url = '{}relationships/institutions/'.format(url_public)
        assert urlparse(self_url).path == expected_url

    def test_node_has_comments_link(
            self, app, user, project_public, url_public):
        CommentFactory(node=project_public, user=user)
        res = app.get(url_public)
        assert res.status_code == 200
        assert 'comments' in res.json['data']['relationships'].keys()
        url = res.json['data']['relationships']['comments']['links']['related']['href']
        res = app.get(url)
        assert res.status_code == 200
        assert res.json['data'][0]['type'] == 'comments'

    def test_node_comments_link_query_params_formatted(
            self, app, user, project_public, project_private, url_private):
        CommentFactory(node=project_public, user=user)
        project_private_link = PrivateLinkFactory(anonymous=False)
        project_private_link.nodes.add(project_private)
        project_private_link.save()

        res = app.get(url_private, auth=user.auth)
        url = res.json['data']['relationships']['comments']['links']['related']['href']
        assert project_private_link.key not in url

        res = app.get(
            '{}?view_only={}'.format(
                url_private,
                project_private_link.key))
        url = res.json['data']['relationships']['comments']['links']['related']['href']
        assert project_private_link.key in url

    def test_node_has_correct_unread_comments_count(
            self, app, user, project_public, url_public):
        contributor = AuthUserFactory()
        project_public.add_contributor(
            contributor=contributor, auth=Auth(user), save=True)
        CommentFactory(
            node=project_public,
            user=contributor,
            page='node')
        res = app.get(
            '{}?related_counts=True'.format(url_public),
            auth=user.auth)
        unread = res.json['data']['relationships']['comments']['links']['related']['meta']['unread']
        unread_comments_node = unread['node']
        assert unread_comments_node == 1

    def test_node_has_correct_wiki_page_count(self, user, app, url_private, project_private):
        res = app.get('{}?related_counts=True'.format(url_private), auth=user.auth)
        assert res.json['data']['relationships']['wikis']['links']['related']['meta']['count'] == 0

        with mock.patch('osf.models.AbstractNode.update_search'):
            wiki_page = WikiFactory(node=project_private, user=user)
            WikiVersionFactory(wiki_page=wiki_page)

        res = app.get('{}?related_counts=True'.format(url_private), auth=user.auth)
        assert res.json['data']['relationships']['wikis']['links']['related']['meta']['count'] == 1

    def test_node_properties(self, app, url_public):
        res = app.get(url_public)
        assert res.json['data']['attributes']['public'] is True
        assert res.json['data']['attributes']['registration'] is False
        assert res.json['data']['attributes']['collection'] is False
        assert res.json['data']['attributes']['tags'] == []

    def test_requesting_folder_returns_error(self, app, user):
        folder = CollectionFactory(creator=user)
        res = app.get(
            '/{}nodes/{}/'.format(API_BASE, folder._id),
            auth=user.auth,
            expect_errors=True
        )
        assert res.status_code == 404

    def test_cannot_return_registrations_at_node_detail_endpoint(
            self, app, user, project_public):
        registration = RegistrationFactory(
            project=project_public, creator=user)
        res = app.get('/{}nodes/{}/'.format(
            API_BASE, registration._id),
            auth=user.auth, expect_errors=True)
        assert res.status_code == 404

    def test_cannot_return_folder_at_node_detail_endpoint(self, app, user):
        folder = CollectionFactory(creator=user)
        res = app.get(
            '/{}nodes/{}/'.format(API_BASE, folder._id),
            auth=user.auth, expect_errors=True)
        assert res.status_code == 404

    def test_node_list_embed_identifier_link(self, app, user, project_public, url_public):
        url = url_public + '?embed=identifiers'
        res = app.get(url)
        assert res.status_code == 200
        link = res.json['data']['relationships']['identifiers']['links']['related']['href']
        assert '{}identifiers/'.format(url_public) in link

    def test_node_shows_wiki_relationship_based_on_disabled_status_and_version(self, app, user, project_public, url_public):
        url = url_public + '?version=latest'
        res = app.get(url, auth=user.auth)
        assert 'wikis' in res.json['data']['relationships']
        project_public.delete_addon('wiki', auth=Auth(user))
        project_public.save()
        res = app.get(url, auth=user.auth)
        assert 'wikis' not in res.json['data']['relationships']
        url = url_public + '?version=2.7'
        res = app.get(url, auth=user.auth)
        assert 'wikis' in res.json['data']['relationships']

    def test_preprint_field(self, app, user, user_two, project_public, url_public):
        # Returns true if project holds supplemental material for a preprint a user can view
        # Published preprint, admin_contrib
        preprint = PreprintFactory(project=project_public, creator=user)
        res = app.get(url_public, auth=user.auth)
        assert res.status_code == 200
        assert res.json['data']['attributes']['preprint'] is True

        # Published preprint, non_contrib
        res = app.get(url_public, auth=user_two.auth)
        assert res.status_code == 200
        assert res.json['data']['attributes']['preprint'] is True

        # Unpublished preprint, admin contrib
        preprint.is_published = False
        preprint.save()
        res = app.get(url_public, auth=user.auth)
        assert res.status_code == 200
        assert res.json['data']['attributes']['preprint'] is True

        # Unpublished preprint, non_contrib
        res = app.get(url_public, auth=user_two.auth)
        assert res.status_code == 200
        assert res.json['data']['attributes']['preprint'] is False

    def test_shows_access_requests_enabled_field_based_on_version(self, app, user, project_public, url_public):
        url = url_public + '?version=latest'
        res = app.get(url, auth=user.auth)
        assert 'access_requests_enabled' not in res.json['data']['attributes']
        res = app.get(url_public + '?version=2.8', auth=user.auth)
        assert 'access_requests_enabled' in res.json['data']['attributes']

    def test_node_shows_correct_templated_from_count(self, app, user, project_public, url_public):
        url = url_public
        res = app.get(url)
        assert res.json['meta'].get('templated_by_count', False) is False
        url = url + '?related_counts=true'
        res = app.get(url)
        assert res.json['meta']['templated_by_count'] == 0
        ProjectFactory(title='template copy', template_node=project_public, creator=user)
        project_public.reload()
        res = app.get(url)
        assert res.json['meta']['templated_by_count'] == 1

    def test_node_show_correct_children_count(self, app, user, user_two, project_public, url_public):
        node_children_url = url_public + 'children/'
        url = url_public + '?related_counts=true'
        child = NodeFactory(parent=project_public, creator=user)
        res = app.get(url, auth=user.auth)
        # Child admin can view child
        assert res.json['data']['relationships']['children']['links']['related']['meta']['count'] == 1
        res = app.get(node_children_url, auth=user.auth)
        assert len(res.json['data']) == 1

        # Implicit admin on parent can view child count
        res = app.get(url, auth=user_two.auth)
        assert res.json['data']['relationships']['children']['links']['related']['meta']['count'] == 0
        project_public.add_contributor(user_two, permissions.ADMIN)
        project_public.save()
        res = app.get(url, auth=user_two.auth)
        assert res.json['data']['relationships']['children']['links']['related']['meta']['count'] == 1
        res = app.get(node_children_url, auth=user_two.auth)
        assert len(res.json['data']) == 1

        # Explicit Member of OSFGroup can view child count
        user_three = AuthUserFactory()
        group = OSFGroupFactory(creator=user_three)
        res = app.get(url, auth=user_three.auth)
        assert res.json['data']['relationships']['children']['links']['related']['meta']['count'] == 0
        child.add_osf_group(group, permissions.READ)
        res = app.get(url, auth=user_three.auth)
        assert res.json['data']['relationships']['children']['links']['related']['meta']['count'] == 1
        res = app.get(node_children_url, auth=user_three.auth)
        assert len(res.json['data']) == 1

        # Implicit admin group member can view child count
        child.remove_osf_group(group)
        res = app.get(url, auth=user_three.auth)
        assert res.json['data']['relationships']['children']['links']['related']['meta']['count'] == 0

        project_public.add_osf_group(group, permissions.ADMIN)
        res = app.get(url, auth=user_three.auth)
        assert res.json['data']['relationships']['children']['links']['related']['meta']['count'] == 1
        res = app.get(node_children_url, auth=user_three.auth)
        assert len(res.json['data']) == 1

        # Grandchildren not shown. Children show one level.
        grandparent = AuthUserFactory()
        NodeFactory(parent=child, creator=user)
        project_public.add_contributor(grandparent, permissions.ADMIN)
        project_public.save()
        res = app.get(node_children_url, auth=grandparent.auth)
        assert len(res.json['data']) == 1
        res = app.get(url, auth=grandparent.auth)
        assert res.json['data']['relationships']['children']['links']['related']['meta']['count'] == 1

        NodeFactory(parent=project_public, creator=user)
        res = app.get(node_children_url, auth=grandparent.auth)
        assert len(res.json['data']) == 2
        res = app.get(url, auth=grandparent.auth)
        assert res.json['data']['relationships']['children']['links']['related']['meta']['count'] == 2

    def test_node_shows_related_count_for_linked_by_relationships(self, app, user, project_public, url_public, project_private):
        url = url_public + '?related_counts=true'
        res = app.get(url)
        assert 'count' in res.json['data']['relationships']['linked_by_nodes']['links']['related']['meta']
        assert 'count' in res.json['data']['relationships']['linked_by_registrations']['links']['related']['meta']
        assert res.json['data']['relationships']['linked_by_nodes']['links']['related']['meta']['count'] == 0
        assert res.json['data']['relationships']['linked_by_registrations']['links']['related']['meta']['count'] == 0

        project_private.add_pointer(project_public, auth=Auth(user), save=True)
        project_public.reload()

        res = app.get(url)
        assert 'count' in res.json['data']['relationships']['linked_by_nodes']['links']['related']['meta']
        assert 'count' in res.json['data']['relationships']['linked_by_registrations']['links']['related']['meta']
        assert res.json['data']['relationships']['linked_by_nodes']['links']['related']['meta']['count'] == 1
        assert res.json['data']['relationships']['linked_by_registrations']['links']['related']['meta']['count'] == 0

        registration = RegistrationFactory(project=project_private, creator=user)
        project_public.reload()

        res = app.get(url)
        assert 'count' in res.json['data']['relationships']['linked_by_nodes']['links']['related']['meta']
        assert 'count' in res.json['data']['relationships']['linked_by_registrations']['links']['related']['meta']
        assert res.json['data']['relationships']['linked_by_nodes']['links']['related']['meta']['count'] == 1
        assert res.json['data']['relationships']['linked_by_registrations']['links']['related']['meta']['count'] == 1

        project_private.is_deleted = True
        project_private.save()
        project_public.reload()

        res = app.get(url)
        assert 'count' in res.json['data']['relationships']['linked_by_nodes']['links']['related']['meta']
        assert 'count' in res.json['data']['relationships']['linked_by_registrations']['links']['related']['meta']
        assert res.json['data']['relationships']['linked_by_nodes']['links']['related']['meta']['count'] == 0
        assert res.json['data']['relationships']['linked_by_registrations']['links']['related']['meta']['count'] == 1

        WithdrawnRegistrationFactory(registration=registration, user=user)
        project_public.reload()

        res = app.get(url)
        assert 'count' in res.json['data']['relationships']['linked_by_nodes']['links']['related']['meta']
        assert 'count' in res.json['data']['relationships']['linked_by_registrations']['links']['related']['meta']
        assert res.json['data']['relationships']['linked_by_nodes']['links']['related']['meta']['count'] == 0
        assert res.json['data']['relationships']['linked_by_registrations']['links']['related']['meta']['count'] == 0

    def test_node_shows_correct_forks_count_including_private_forks(self, app, user, project_private, url_private, user_two):
        project_private.add_contributor(
            user_two,
            permissions=permissions.ADMIN,
            auth=Auth(user)
        )
        url = url_private + '?related_counts=true'
        forks_url = url_private + 'forks/'
        res = app.get(url, auth=user.auth)
        assert 'count' in res.json['data']['relationships']['forks']['links']['related']['meta']
        assert res.json['data']['relationships']['forks']['links']['related']['meta']['count'] == 0
        res = app.get(forks_url, auth=user.auth)
        assert len(res.json['data']) == 0

        ForkFactory(project=project_private, user=user_two)
        project_private.reload()

        res = app.get(url, auth=user.auth)
        assert 'count' in res.json['data']['relationships']['forks']['links']['related']['meta']
        assert res.json['data']['relationships']['forks']['links']['related']['meta']['count'] == 1
        res = app.get(forks_url, auth=user.auth)
        assert len(res.json['data']) == 0

        ForkFactory(project=project_private, user=user)
        project_private.reload()

        res = app.get(url, auth=user.auth)
        assert 'count' in res.json['data']['relationships']['forks']['links']['related']['meta']
        assert res.json['data']['relationships']['forks']['links']['related']['meta']['count'] == 2
        res = app.get(forks_url, auth=user.auth)
        assert len(res.json['data']) == 1

    def test_current_user_permissions(self, app, user, url_public, project_public, user_two):
        # in most recent API version, read isn't implicit for public nodes
        url = url_public + '?version=2.11'
        res = app.get(url, auth=user_two.auth)
        assert not project_public.has_permission(user_two, permissions.READ)
        assert permissions.READ not in res.json['data']['attributes']['current_user_permissions']
        assert res.json['data']['attributes']['current_user_is_contributor_or_group_member'] is False

        # ensure read is not included for an anonymous user
        res = app.get(url)
        assert permissions.READ not in res.json['data']['attributes']['current_user_permissions']
        assert res.json['data']['attributes']['current_user_is_contributor_or_group_member'] is False

        # ensure both read and write included for a write contributor
        new_user = AuthUserFactory()
        project_public.add_contributor(
            new_user,
            permissions=permissions.WRITE,
            auth=Auth(project_public.creator)
        )
        res = app.get(url, auth=new_user.auth)
        assert res.json['data']['attributes']['current_user_permissions'] == [permissions.WRITE, permissions.READ]
        assert res.json['data']['attributes']['current_user_is_contributor_or_group_member'] is True

        # make sure 'read' is there for implicit read contributors
        comp = NodeFactory(parent=project_public, is_public=True)
        comp_url = '/{}nodes/{}/?version=2.11'.format(API_BASE, comp._id)
        res = app.get(comp_url, auth=user.auth)
        assert project_public.has_permission(user, permissions.ADMIN)
        assert permissions.READ in res.json['data']['attributes']['current_user_permissions']
        assert res.json['data']['attributes']['current_user_is_contributor_or_group_member'] is False

        # ensure 'read' is still included with older versions
        res = app.get(url_public, auth=user_two.auth)
        assert not project_public.has_permission(user_two, permissions.READ)
        assert permissions.READ in res.json['data']['attributes']['current_user_permissions']
        assert res.json['data']['attributes']['current_user_is_contributor_or_group_member'] is False

        # check read permission is included with older versions for anon user
        res = app.get(url_public)
        assert permissions.READ in res.json['data']['attributes']['current_user_permissions']
        assert res.json['data']['attributes']['current_user_is_contributor_or_group_member'] is False

        # Read group member has "read" permissions
        group_member = AuthUserFactory()
        osf_group = OSFGroupFactory(creator=group_member)
        project_public.add_osf_group(osf_group, permissions.READ)
        res = app.get(url, auth=group_member.auth)
        assert project_public.has_permission(group_member, permissions.READ)
        assert permissions.READ in res.json['data']['attributes']['current_user_permissions']
        assert res.json['data']['attributes']['current_user_is_contributor_or_group_member'] is True

        # Write group member has "read" and "write" permissions
        group_member = AuthUserFactory()
        osf_group = OSFGroupFactory(creator=group_member)
        project_public.add_osf_group(osf_group, permissions.WRITE)
        res = app.get(url, auth=group_member.auth)
        assert res.json['data']['attributes']['current_user_permissions'] == [permissions.WRITE, permissions.READ]
        assert res.json['data']['attributes']['current_user_is_contributor_or_group_member'] is True

        # Admin group member has "read" and "write" and "admin" permissions
        group_member = AuthUserFactory()
        osf_group = OSFGroupFactory(creator=group_member)
        project_public.add_osf_group(osf_group, permissions.ADMIN)
        res = app.get(url, auth=group_member.auth)
        assert res.json['data']['attributes']['current_user_permissions'] == [permissions.ADMIN, permissions.WRITE, permissions.READ]
        assert res.json['data']['attributes']['current_user_is_contributor_or_group_member'] is True

        # make sure 'read' is there for implicit read group members
        comp = NodeFactory(parent=project_public, is_public=True)
        comp_url = '/{}nodes/{}/?version=2.11'.format(API_BASE, comp._id)
        res = app.get(comp_url, auth=group_member.auth)
        assert project_public.has_permission(user, permissions.ADMIN)
        assert permissions.READ in res.json['data']['attributes']['current_user_permissions']
        assert res.json['data']['attributes']['current_user_is_contributor_or_group_member'] is False

        # ensure 'read' is still included with older versions
        project_public.remove_osf_group(osf_group)
        res = app.get(url_public, auth=group_member.auth)
        assert not project_public.has_permission(group_member, permissions.READ)
        assert permissions.READ in res.json['data']['attributes']['current_user_permissions']
        assert res.json['data']['attributes']['current_user_is_contributor_or_group_member'] is False

        # superusers current permissions are None
        superuser = AuthUserFactory()
        superuser.is_superuser = True
        superuser.save()

        res = app.get(url, auth=superuser.auth)
        assert not project_public.has_permission(superuser, permissions.READ)
        assert permissions.READ not in res.json['data']['attributes']['current_user_permissions']
        assert res.json['data']['attributes']['current_user_is_contributor_or_group_member'] is False
        assert res.json['data']['attributes']['current_user_is_contributor'] is False

        res = app.get(url_public, auth=superuser.auth)
        assert not project_public.has_permission(superuser, permissions.READ)
        assert permissions.READ in res.json['data']['attributes']['current_user_permissions']
        assert res.json['data']['attributes']['current_user_is_contributor_or_group_member'] is False
        assert res.json['data']['attributes']['current_user_is_contributor'] is False


@pytest.mark.django_db
class NodeCRUDTestCase:

    @pytest.fixture()
    def institution_one(self):
        return InstitutionFactory()

    @pytest.fixture()
    def institution_two(self):
        return InstitutionFactory()

    @pytest.fixture()
    def user_two(self, institution_one, institution_two):
        auth_user = AuthUserFactory()
        auth_user.affiliated_institutions.add(institution_one)
        auth_user.affiliated_institutions.add(institution_two)
        return auth_user

    @pytest.fixture()
    def title(self):
        return 'Cool Project'

    @pytest.fixture()
    def title_new(self):
        return 'Super Cool Project'

    @pytest.fixture()
    def description(self):
        return 'A Properly Cool Project'

    @pytest.fixture()
    def description_new(self):
        return 'An even cooler project'

    @pytest.fixture()
    def category(self):
        return 'data'

    @pytest.fixture()
    def category_new(self):
        return 'project'

    @pytest.fixture()
    def project_public(self, user, title, description, category):
        return ProjectFactory(
            title=title,
            description=description,
            category=category,
            is_public=True,
            creator=user
        )

    @pytest.fixture()
    def project_private(self, user, title, description, category):
        return ProjectFactory(
            title=title,
            description=description,
            category=category,
            is_public=False,
            creator=user
        )

    @pytest.fixture()
    def url_public(self, project_public):
        return '/{}nodes/{}/'.format(API_BASE, project_public._id)

    @pytest.fixture()
    def url_private(self, project_private):
        return '/{}nodes/{}/'.format(API_BASE, project_private._id)

    @pytest.fixture()
    def url_fake(self):
        return '/{}nodes/{}/'.format(API_BASE, '12345')

    @pytest.fixture()
    def make_node_payload(self):
        def payload(node, attributes, relationships=None):

            payload_data = {
                'data': {
                    'id': node._id,
                    'type': 'nodes',
                    'attributes': attributes,
                }
            }

            if relationships:
                payload_data['data']['relationships'] = relationships

            return payload_data
        return payload


@pytest.mark.django_db
class TestNodeUpdate(NodeCRUDTestCase):

    @pytest.fixture()
    def subject(self):
        return SubjectFactory()

    def test_node_institution_update(self, app, user_two, project_private, url_private, make_node_payload,
                                     institution_one, institution_two):
        project_private.add_contributor(
            user_two,
            permissions=permissions.ADMIN,
            auth=Auth(project_private.creator)
        )
        affiliated_institutions = {
            'affiliated_institutions':
                {'data': [
                    {
                        'type': 'institutions',
                        'id': institution_one._id
                    },
                    {
                        'type': 'institutions',
                        'id': institution_two._id
                    },
                ]
                }
        }
        payload = make_node_payload(project_private, {'public': False}, relationships=affiliated_institutions)
        res = app.patch_json_api(url_private, payload, auth=user_two.auth, expect_errors=False)
        assert res.status_code == 200
        institutions = project_private.affiliated_institutions.all()
        assert institution_one in institutions
        assert institution_two in institutions

    def test_node_update_invalid_data(self, app, user, url_public):
        res = app.put_json_api(
            url_public, 'Incorrect data',
            auth=user.auth, expect_errors=True)
        assert res.status_code == 400
        assert res.json['errors'][0]['detail'] == exceptions.ParseError.default_detail

        res = app.put_json_api(
            url_public, ['Incorrect data'],
            auth=user.auth, expect_errors=True)
        assert res.status_code == 400
        assert res.json['errors'][0]['detail'] == exceptions.ParseError.default_detail

    def test_cannot_make_project_public_if_non_contributor(
            self, app, project_private, url_private, make_node_payload):
        with assert_latest_log_not(NodeLog.MADE_PUBLIC, project_private):
            non_contrib = AuthUserFactory()
            res = app.patch_json(
                url_private,
                make_node_payload(project_private, {'public': True}),
                auth=non_contrib.auth, expect_errors=True
            )
            assert res.status_code == 403

    def test_cannot_make_project_public_if_non_admin_contributor(
            self, app, project_private, url_private, make_node_payload):
        non_admin = AuthUserFactory()
        project_private.add_contributor(
            non_admin,
            permissions=permissions.WRITE,
            auth=Auth(project_private.creator)
        )
        project_private.save()
        res = app.patch_json(
            url_private,
            make_node_payload(project_private, {'public': True}),
            auth=non_admin.auth, expect_errors=True
        )
        assert res.status_code == 403

        project_private.reload()
        assert not project_private.is_public

    def test_can_make_project_public_if_admin_contributor(
            self, app, project_private, url_private, make_node_payload):
        with assert_latest_log(NodeLog.MADE_PUBLIC, project_private):
            admin_user = AuthUserFactory()
            project_private.add_contributor(
                admin_user,
                permissions=permissions.ADMIN,
                auth=Auth(project_private.creator))
            project_private.save()
            res = app.patch_json_api(
                url_private,
                make_node_payload(project_private, {'public': True}),
                auth=admin_user.auth  # self.user is creator/admin
            )
            assert res.status_code == 200
            project_private.reload()
            assert project_private.is_public

    def test_update_errors(
            self, app, user, user_two, title_new, description_new,
            category_new, project_public, project_private,
            url_public, url_private):

        #   test_update_project_properties_not_nested
        res = app.put_json_api(url_public, {
            'id': project_public._id,
            'type': 'nodes',
            'title': title_new,
            'description': description_new,
            'category': category_new,
            'public': True,
        }, auth=user.auth, expect_errors=True)
        assert res.status_code == 400
        assert res.json['errors'][0]['detail'] == 'Request must include /data.'
        assert res.json['errors'][0]['source']['pointer'] == '/data'

    #   test_update_invalid_id
        res = app.put_json_api(url_public, {
            'data': {
                'id': '12345',
                'type': 'nodes',
                'attributes': {
                    'title': title_new,
                    'description': description_new,
                    'category': category_new,
                    'public': True
                }
            }
        }, auth=user.auth, expect_errors=True)
        assert res.status_code == 409

    #   test_update_invalid_type
        res = app.put_json_api(url_public, {
            'data': {
                'id': project_public._id,
                'type': 'node',
                'attributes': {
                    'title': title_new,
                    'description': description_new,
                    'category': category_new,
                    'public': True
                }
            }
        }, auth=user.auth, expect_errors=True)
        assert res.status_code == 409

    #   test_update_no_id
        res = app.put_json_api(url_public, {
            'data': {
                'type': 'nodes',
                'attributes': {
                    'title': title_new,
                    'description': description_new,
                    'category': category_new,
                    'public': True
                }
            }
        }, auth=user.auth, expect_errors=True)
        assert res.status_code == 400
        assert res.json['errors'][0]['detail'] == 'This field may not be null.'
        assert res.json['errors'][0]['source']['pointer'] == '/data/id'

    #   test_update_no_type
        res = app.put_json_api(url_public, {
            'data': {
                'id': project_public._id,
                'attributes': {
                    'title': title_new,
                    'description': description_new,
                    'category': category_new,
                    'public': True
                }
            }
        }, auth=user.auth, expect_errors=True)
        assert res.status_code == 400
        assert res.json['errors'][0]['detail'] == 'This field may not be null.'
        assert res.json['errors'][0]['source']['pointer'] == '/data/type'

    #   test_update_public_project_logged_out
        res = app.put_json_api(url_public, {
            'data': {
                'id': project_public._id,
                'type': 'nodes',
                'attributes': {
                    'title': title_new,
                    'description': description_new,
                    'category': category_new,
                    'public': True
                }
            }
        }, expect_errors=True)
        assert res.status_code == 401
        assert 'detail' in res.json['errors'][0]

    #   test_update_project_invalid_title
        project = {
            'data': {
                'type': 'nodes',
                'id': project_public._id,
                'attributes': {
                    'title': 'A' * 513,
                    'category': 'project',
                }
            }
        }
        res = app.put_json_api(
            url_public, project,
            auth=user.auth, expect_errors=True)
        assert res.status_code == 400
        assert res.json['errors'][0]['detail'] == 'Title cannot exceed 512 characters.'

    #   test_update_public_project_logged_in_but_unauthorized
        res = app.put_json_api(url_public, {
            'data': {
                'id': project_private._id,
                'type': 'nodes',
                'attributes': {
                    'title': title_new,
                    'description': description_new,
                    'category': category_new,
                    'public': True
                }
            }
        }, auth=user_two.auth, expect_errors=True)
        assert res.status_code == 403
        assert 'detail' in res.json['errors'][0]

    #   test_update_private_project_logged_out
        res = app.put_json_api(url_private, {
            'data': {
                'id': project_private._id,
                'type': 'nodes',
                'attributes': {
                    'title': title_new,
                    'description': description_new,
                    'category': category_new,
                    'public': False
                }
            }
        }, expect_errors=True)
        assert res.status_code == 401
        assert 'detail' in res.json['errors'][0]

    #   test_update_private_project_logged_in_non_contributor
        res = app.put_json_api(url_private, {
            'data': {
                'id': project_private._id,
                'type': 'nodes',
                'attributes': {
                    'title': title_new,
                    'description': description_new,
                    'category': category_new,
                    'public': False
                }
            }
        }, auth=user_two.auth, expect_errors=True)
        assert res.status_code == 403
        assert 'detail' in res.json['errors'][0]

    # test_update_private_project_group_has_read_perms
        osf_group = OSFGroupFactory(creator=user_two)
        project_private.add_osf_group(osf_group, permissions.READ)
        res = app.put_json_api(url_private, {
            'data': {
                'id': project_private._id,
                'type': 'nodes',
                'attributes': {
                    'title': title_new,
                    'description': description_new,
                    'category': category_new,
                    'public': False
                }
            }
        }, auth=user_two.auth, expect_errors=True)
        assert project_private.has_permission(user_two, permissions.READ) is True
        assert res.status_code == 403
        assert 'detail' in res.json['errors'][0]

    def test_update_public_project_logged_in(
            self, app, user, title_new, description_new,
            category_new, project_public, url_public):
        with assert_latest_log(NodeLog.UPDATED_FIELDS, project_public):
            res = app.put_json_api(url_public, {
                'data': {
                    'id': project_public._id,
                    'type': 'nodes',
                    'attributes': {
                        'title': title_new,
                        'description': description_new,
                        'category': category_new,
                        'public': True
                    }
                }
            }, auth=user.auth)
            assert res.status_code == 200
            assert res.content_type == 'application/vnd.api+json'
            assert res.json['data']['attributes']['title'] == title_new
            assert res.json['data']['attributes']['description'] == description_new
            assert res.json['data']['attributes']['category'] == category_new

    def test_update_public_project_osf_group_member(
        self, app, user_two, title_new, description_new,
            category_new, project_public, url_public):
        osf_group = OSFGroupFactory(creator=user_two)
        project_public.add_osf_group(osf_group, permissions.WRITE)
        with assert_latest_log(NodeLog.UPDATED_FIELDS, project_public):
            res = app.put_json_api(url_public, {
                'data': {
                    'id': project_public._id,
                    'type': 'nodes',
                    'attributes': {
                        'title': title_new,
                        'description': description_new,
                        'category': category_new,
                    }
                }
            }, auth=user_two.auth)
            assert res.status_code == 200
            assert res.content_type == 'application/vnd.api+json'
            assert res.json['data']['attributes']['title'] == title_new
            assert res.json['data']['attributes']['description'] == description_new
            assert res.json['data']['attributes']['category'] == category_new

    def test_cannot_update_a_registration(self, app, user, project_public):
        registration = RegistrationFactory(
            project=project_public, creator=user)
        original_title = registration.title
        original_description = registration.description
        url = '/{}nodes/{}/'.format(API_BASE, registration._id)
        res = app.put_json_api(url, {
            'data': {
                'id': registration._id,
                'type': 'nodes',
                'attributes': {
                    'title': fake.catch_phrase(),
                    'description': fake.bs(),
                    'category': 'hypothesis',
                    'public': True
                }
            }
        }, auth=user.auth, expect_errors=True)
        registration.reload()
        assert res.status_code == 404
        assert registration.title == original_title
        assert registration.description == original_description

    def test_update_private_project_logged_in_contributor(
            self, app, user, title_new, description_new,
            category_new, project_private, url_private):
        with assert_latest_log(NodeLog.UPDATED_FIELDS, project_private):
            res = app.put_json_api(url_private, {
                'data': {
                    'id': project_private._id,
                    'type': 'nodes',
                    'attributes': {
                        'title': title_new,
                        'description': description_new,
                        'category': category_new,
                        'public': False
                    }
                }
            }, auth=user.auth)
            assert res.status_code == 200
            assert res.content_type == 'application/vnd.api+json'
            assert res.json['data']['attributes']['title'] == title_new
            assert res.json['data']['attributes']['description'] == description_new
            assert res.json['data']['attributes']['category'] == category_new

    def test_update_project_sanitizes_html_properly(
            self, app, user, category_new, project_public, url_public):
        with assert_latest_log(NodeLog.UPDATED_FIELDS, project_public):
            """Post request should update resource, and any HTML in fields should be stripped"""
            new_title = '<strong>Super</strong> Cool Project'
            new_description = 'An <script>alert("even cooler")</script> project'
            res = app.put_json_api(url_public, {
                'data': {
                    'id': project_public._id,
                    'type': 'nodes',
                    'attributes': {
                        'title': new_title,
                        'description': new_description,
                        'category': category_new,
                        'public': True,
                    }
                }
            }, auth=user.auth)
            assert res.status_code == 200
            assert res.content_type == 'application/vnd.api+json'
            assert res.json['data']['attributes']['title'] == strip_html(
                new_title)
            assert res.json['data']['attributes']['description'] == strip_html(
                new_description)

    def test_partial_update_project_updates_project_correctly_and_sanitizes_html(
            self, app, user, description, category, project_public, url_public):
        with assert_latest_log(NodeLog.EDITED_TITLE, project_public):
            new_title = 'An <script>alert("even cooler")</script> project'
            res = app.patch_json_api(url_public, {
                'data': {
                    'id': project_public._id,
                    'type': 'nodes',
                    'attributes': {
                        'title': new_title
                    }
                }
            }, auth=user.auth)
            assert res.status_code == 200
            assert res.content_type == 'application/vnd.api+json'

            res = app.get(url_public)
            assert res.status_code == 200
            assert res.content_type == 'application/vnd.api+json'
            assert res.json['data']['attributes']['title'] == strip_html(
                new_title)
            assert res.json['data']['attributes']['description'] == description
            assert res.json['data']['attributes']['category'] == category

    def test_partial_update_public_project_logged_in(
            self, app, user, title_new, description,
            category, project_public, url_public):
        with assert_latest_log(NodeLog.EDITED_TITLE, project_public):
            res = app.patch_json_api(url_public, {
                'data': {
                    'id': project_public._id,
                    'type': 'nodes',
                    'attributes': {
                        'title': title_new,
                    }
                }
            }, auth=user.auth)
            assert res.status_code == 200
            assert res.content_type == 'application/vnd.api+json'
            assert res.json['data']['attributes']['title'] == title_new
            assert res.json['data']['attributes']['description'] == description
            assert res.json['data']['attributes']['category'] == category

    def test_write_to_public_field_non_contrib_forbidden(
            self, app, user_two, project_public, url_public):
        # Test non-contrib writing to public field
        res = app.patch_json_api(url_public, {
            'data': {
                'attributes': {
                    'public': False},
                'id': project_public._id,
                'type': 'nodes'
            }
        }, auth=user_two.auth, expect_errors=True)
        assert res.status_code == 403
        assert 'detail' in res.json['errors'][0]

    def test_partial_update_errors(
            self, app, user, user_two, title_new,
            project_public, project_private,
            url_public, url_private):

        #   test_partial_update_public_project_logged_out
        res = app.patch_json_api(url_public, {
            'data': {
                'id': project_public._id,
                'type': 'nodes',
                'attributes': {
                    'title': title_new
                }
            }
        }, expect_errors=True)
        assert res.status_code == 401
        assert 'detail' in res.json['errors'][0]

    #   test_partial_update_public_project_logged_in_but_unauthorized
        # Public resource, logged in, unauthorized
        res = app.patch_json_api(url_public, {
            'data': {
                'attributes': {
                    'title': title_new},
                'id': project_public._id,
                'type': 'nodes',
            }
        }, auth=user_two.auth, expect_errors=True)
        assert res.status_code == 403
        assert 'detail' in res.json['errors'][0]

    #   test_partial_update_private_project_logged_out
        res = app.patch_json_api(url_private, {
            'data': {
                'id': project_private._id,
                'type': 'nodes',
                'attributes': {
                    'title': title_new
                }
            }
        }, expect_errors=True)
        assert res.status_code == 401
        assert 'detail' in res.json['errors'][0]

    #   test_partial_update_private_project_logged_in_non_contributor
        res = app.patch_json_api(url_private, {
            'data': {
                'attributes': {
                    'title': title_new},
                'id': project_private._id,
                'type': 'nodes',
            }
        }, auth=user_two.auth, expect_errors=True)
        assert res.status_code == 403
        assert 'detail' in res.json['errors'][0]

    #   test_partial_update_invalid_id
        res = app.patch_json_api(url_public, {
            'data': {
                'id': '12345',
                'type': 'nodes',
                'attributes': {
                        'title': title_new,
                }
            }
        }, auth=user.auth, expect_errors=True)
        assert res.status_code == 409

    #   test_partial_update_invalid_type
        res = app.patch_json_api(url_public, {
            'data': {
                'id': project_public._id,
                'type': 'node',
                'attributes': {
                    'title': title_new,
                }
            }
        }, auth=user.auth, expect_errors=True)
        assert res.status_code == 409

    #   test_partial_update_no_id
        res = app.patch_json_api(url_public, {
            'data': {
                'type': 'nodes',
                'attributes': {
                    'title': title_new,
                }
            }
        }, auth=user.auth, expect_errors=True)
        assert res.status_code == 400
        assert res.json['errors'][0]['detail'] == 'This field may not be null.'
        assert res.json['errors'][0]['source']['pointer'] == '/data/id'

    #   test_partial_update_no_type
        res = app.patch_json_api(url_public, {
            'data': {
                'id': project_public._id,
                'attributes': {
                    'title': title_new,
                }
            }
        }, auth=user.auth, expect_errors=True)
        assert res.status_code == 400
        assert res.json['errors'][0]['detail'] == 'This field may not be null.'
        assert res.json['errors'][0]['source']['pointer'] == '/data/type'

    #   Nothing will be updated here
    #   test_partial_update_project_properties_not_nested
        res = app.patch_json_api(url_public, {
            'data': {
                'id': project_public._id,
                'type': 'nodes',
                'title': title_new,
            }
        }, auth=user.auth, expect_errors=True)
        assert res.status_code == 200

    def test_partial_update_private_project_logged_in_contributor(
            self, app, user, title_new, description, category, project_private, url_private):
        with assert_latest_log(NodeLog.EDITED_TITLE, project_private):
            res = app.patch_json_api(url_private, {
                'data': {
                    'attributes': {
                        'title': title_new},
                    'id': project_private._id,
                    'type': 'nodes',
                }
            }, auth=user.auth)
            assert res.status_code == 200
            assert res.content_type == 'application/vnd.api+json'
            assert res.json['data']['attributes']['title'] == title_new
            assert res.json['data']['attributes']['description'] == description
            assert res.json['data']['attributes']['category'] == category

    def test_multiple_patch_requests_with_same_category_generates_one_log(
            self, app, user, project_private, url_private, make_node_payload):
        project_private.category = 'project'
        project_private.save()
        new_category = 'data'
        payload = make_node_payload(
            project_private,
            attributes={'category': new_category})
        original_n_logs = project_private.logs.count()

        res = app.patch_json_api(url_private, payload, auth=user.auth)
        assert res.status_code == 200
        project_private.reload()
        assert project_private.category == new_category
        assert project_private.logs.count() == original_n_logs + 1  # sanity check

        app.patch_json_api(url_private, payload, auth=user.auth)
        project_private.reload()
        assert project_private.category == new_category
        assert project_private.logs.count() == original_n_logs + 1

    def test_public_project_with_publicly_editable_wiki_turns_private(
            self, app, user, project_public, url_public, make_node_payload):
        flask_context = Flask(__name__).test_request_context  # needed for pushing status message
        wiki = project_public.get_addon('wiki')
        wiki.set_editing(permissions=True, auth=Auth(user=user), log=True)
        with flask_context():
            res = app.patch_json_api(
                url_public,
                make_node_payload(project_public, {'public': False}),
                auth=user.auth  # self.user is creator/admind
            )

        assert res.status_code == 200

    @mock.patch('website.identifiers.tasks.update_doi_metadata_on_change.s')
    def test_set_node_private_updates_doi(
            self, mock_update_doi_metadata, app, user, project_public,
            url_public, make_node_payload):

        IdentifierFactory(referent=project_public, category='doi')
        res = app.patch_json_api(
            url_public,
            make_node_payload(
                project_public,
                {'public': False}),
            auth=user.auth)
        assert res.status_code == 200
        project_public.reload()
        assert not project_public.is_public
        mock_update_doi_metadata.assert_called_with(
            project_public._id, status='unavailable')

    @pytest.mark.enable_enqueue_task
    @mock.patch('website.preprints.tasks.update_or_enqueue_on_preprint_updated')
    def test_set_node_with_preprint_private_updates_doi(
            self, mock_update_doi_metadata, app, user,
            project_public, url_public, make_node_payload):
        target_object = PreprintFactory(project=project_public)

        res = app.patch_json_api(
            url_public,
            make_node_payload(
                project_public,
                {'public': False}),
            auth=user.auth)
        assert res.status_code == 200
        project_public.reload()
        assert not project_public.is_public
        # Turning supplemental_project private no longer turns preprint private
        assert target_object.is_public
        assert not mock_update_doi_metadata.called

    def test_permissions_to_set_subjects(self, app, user, project_public, subject, url_public, make_node_payload):
        # test_write_contrib_cannot_set_subjects
        write_contrib = AuthUserFactory()
        project_public.add_contributor(write_contrib, permissions=permissions.WRITE, auth=Auth(user), save=True)

        assert not project_public.subjects.filter(_id=subject._id).exists()
        update_subjects_payload = make_node_payload(project_public, attributes={'subjects': [[subject._id]]})

        res = app.patch_json_api(url_public, update_subjects_payload, auth=write_contrib.auth, expect_errors=True)
        assert res.status_code == 403

        assert not project_public.subjects.filter(_id=subject._id).exists()

        # test_non_contrib_cannot_set_subjects
        non_contrib = AuthUserFactory()

        assert not project_public.subjects.filter(_id=subject._id).exists()

        update_subjects_payload = make_node_payload(project_public, attributes={'subjects': [[subject._id]]})

        res = app.patch_json_api(url_public, update_subjects_payload, auth=non_contrib.auth, expect_errors=True)
        assert res.status_code == 403

        assert not project_public.subjects.filter(_id=subject._id).exists()

        # test_admin_can_set_subjects
        admin_contrib = AuthUserFactory()
        project_public.add_contributor(admin_contrib, permissions=permissions.ADMIN, auth=Auth(user), save=True)

        assert not project_public.subjects.filter(_id=subject._id).exists()
        update_subjects_payload = make_node_payload(project_public, attributes={'subjects': [[subject._id]]})

        res = app.patch_json_api(url_public, update_subjects_payload, auth=admin_contrib.auth, expect_errors=True)
        assert res.status_code == 200

        assert project_public.subjects.filter(_id=subject._id).exists()


@pytest.mark.django_db
@pytest.mark.enable_bookmark_creation
class TestNodeDelete(NodeCRUDTestCase):

    def test_deletes_node_errors(
            self, app, user, user_two, project_public,
            project_private, url_public, url_private,
            url_fake):

        #   test_deletes_public_node_logged_out
        res = app.delete(url_public, expect_errors=True)
        assert res.status_code == 401
        assert 'detail' in res.json['errors'][0]

    #   test_deletes_public_node_fails_if_unauthorized
        res = app.delete_json_api(
            url_public,
            auth=user_two.auth,
            expect_errors=True)
        project_public.reload()
        assert res.status_code == 403
        assert project_public.is_deleted is False
        assert 'detail' in res.json['errors'][0]

    #   test_deletes_private_node_logged_out
        res = app.delete(url_private, expect_errors=True)
        assert res.status_code == 401
        assert 'detail' in res.json['errors'][0]

    #   test_deletes_private_node_logged_in_non_contributor
        res = app.delete(url_private, auth=user_two.auth, expect_errors=True)
        project_private.reload()
        assert res.status_code == 403
        assert project_private.is_deleted is False
        assert 'detail' in res.json['errors'][0]

    #   test_deletes_invalid_node
        res = app.delete(url_fake, auth=user.auth, expect_errors=True)
        assert res.status_code == 404
        assert 'detail' in res.json['errors'][0]

    #   test_delete_osf_group_improper_permissions
        osf_group = OSFGroupFactory(creator=user_two)
        project_private.add_osf_group(osf_group, permissions.READ)
        res = app.delete(url_private, auth=user_two.auth, expect_errors=True)
        project_private.reload()
        assert res.status_code == 403
        assert project_private.is_deleted is False
        assert 'detail' in res.json['errors'][0]

    def test_deletes_private_node_logged_in_read_only_contributor(
            self, app, user_two, project_private, url_private):
        project_private.add_contributor(
            user_two, permissions=permissions.READ)
        project_private.save()
        res = app.delete(url_private, auth=user_two.auth, expect_errors=True)
        project_private.reload()
        assert res.status_code == 403
        assert project_private.is_deleted is False
        assert 'detail' in res.json['errors'][0]

    def test_deletes_private_node_logged_in_write_contributor(
            self, app, user_two, project_private, url_private):
        project_private.add_contributor(
            user_two, permissions=permissions.WRITE)
        project_private.save()
        res = app.delete(url_private, auth=user_two.auth, expect_errors=True)
        project_private.reload()
        assert res.status_code == 403
        assert project_private.is_deleted is False
        assert 'detail' in res.json['errors'][0]

    def test_delete_project_with_component_returns_errors_pre_2_12(self, app, user):
        project = ProjectFactory(creator=user)
        NodeFactory(parent=project, creator=user)
        # Return a 400 because component must be deleted before deleting the
        # parent
        res = app.delete_json_api(
            '/{}nodes/{}/'.format(API_BASE, project._id),
            auth=user.auth,
            expect_errors=True
        )
        assert res.status_code == 400
        errors = res.json['errors']
        assert len(errors) == 1
        assert (
            errors[0]['detail'] ==
            'Any child components must be deleted prior to deleting this project.')

    def test_delete_project_with_component_allowed_with_2_12(self, app, user):
        project = ProjectFactory(creator=user)
        child = NodeFactory(parent=project, creator=user)
        grandchild = NodeFactory(parent=child, creator=user)
        # Versions 2.12 and greater delete all the nodes in the hierarchy
        res = app.delete_json_api(
            '/{}nodes/{}/?version=2.12'.format(API_BASE, project._id),
            auth=user.auth,
            expect_errors=True
        )
        assert res.status_code == 204
        project.reload()
        child.reload()
        grandchild.reload()
        assert project.is_deleted is True
        assert child.is_deleted is True
        assert grandchild.is_deleted is True

    def test_delete_project_with_private_component_2_12(self, app, user):
        user_two = AuthUserFactory()
        project = ProjectFactory(creator=user)
        child = NodeFactory(parent=project, creator=user_two)
        # Versions 2.12 and greater delete all the nodes in the hierarchy
        res = app.delete_json_api(
            '/{}nodes/{}/?version=2.12'.format(API_BASE, project._id),
            auth=user.auth,
            expect_errors=True
        )

        assert res.status_code == 403
        project.reload()
        child.reload()
        assert project.is_deleted is False
        assert child.is_deleted is False

    def test_delete_bookmark_collection_returns_error(self, app, user):
        bookmark_collection = find_bookmark_collection(user)
        res = app.delete_json_api(
            '/{}nodes/{}/'.format(API_BASE, bookmark_collection._id),
            auth=user.auth,
            expect_errors=True
        )
        # Bookmark collections are collections, so a 404 is returned
        assert res.status_code == 404

    @mock.patch('website.identifiers.tasks.update_doi_metadata_on_change.s')
    def test_delete_node_with_preprint_calls_preprint_update_status(
            self, mock_update_doi_metadata_on_change, app, user,
            project_public, url_public):
        PreprintFactory(project=project_public)
        app.delete_json_api(url_public, auth=user.auth, expect_errors=True)
        project_public.reload()

        assert not mock_update_doi_metadata_on_change.called

    @mock.patch('website.identifiers.tasks.update_doi_metadata_on_change.s')
    def test_delete_node_with_identifier_calls_preprint_update_status(
            self, mock_update_doi_metadata_on_change, app, user,
            project_public, url_public):
        IdentifierFactory(referent=project_public, category='doi')
        app.delete_json_api(url_public, auth=user.auth, expect_errors=True)
        project_public.reload()

        assert mock_update_doi_metadata_on_change.called

    def test_deletes_public_node_succeeds_as_owner(
            self, app, user, project_public, url_public):
        with assert_latest_log(NodeLog.PROJECT_DELETED, project_public):
            res = app.delete_json_api(
                url_public, auth=user.auth, expect_errors=True)
            project_public.reload()
            assert res.status_code == 204
            assert project_public.is_deleted is True

    def test_requesting_deleted_returns_410(
            self, app, project_public, url_public):
        project_public.is_deleted = True
        project_public.save()
        res = app.get(url_public, expect_errors=True)
        assert res.status_code == 410
        assert 'detail' in res.json['errors'][0]

    def test_deletes_private_node_logged_in_contributor(
            self, app, user, project_private, url_private):
        with assert_latest_log(NodeLog.PROJECT_DELETED, project_private):
            res = app.delete(url_private, auth=user.auth, expect_errors=True)
            project_private.reload()
            assert res.status_code == 204
            assert project_private.is_deleted is True


@pytest.mark.django_db
class TestReturnDeletedNode:

    @pytest.fixture()
    def project_public_deleted(self, user):
        return ProjectFactory(
            is_deleted=True,
            creator=user,
            title='This public project has been deleted',
            category='project',
            is_public=True
        )

    @pytest.fixture()
    def project_private_deleted(self, user):
        return ProjectFactory(
            is_deleted=True,
            creator=user,
            title='This private project has been deleted',
            category='project',
            is_public=False
        )

    @pytest.fixture()
    def title_new(self):
        return 'This deleted node has been edited'

    @pytest.fixture()
    def url_project_public_deleted(self, project_public_deleted):
        return '/{}nodes/{}/'.format(API_BASE, project_public_deleted._id)

    @pytest.fixture()
    def url_project_private_deleted(self, project_private_deleted):
        return '/{}nodes/{}/'.format(API_BASE, project_private_deleted._id)

    def test_return_deleted_node(
            self, app, user, title_new, project_public_deleted,
            project_private_deleted, url_project_public_deleted,
            url_project_private_deleted):

        #   test_return_deleted_public_node
        res = app.get(url_project_public_deleted, expect_errors=True)
        assert res.status_code == 410

    #   test_return_deleted_private_node
        res = app.get(
            url_project_private_deleted,
            auth=user.auth,
            expect_errors=True)
        assert res.status_code == 410

    #   test_edit_deleted_public_node
        res = app.put_json_api(
            url_project_public_deleted,
            params={
                'title': title_new,
                'node_id': project_public_deleted._id,
                'category': project_public_deleted.category
            },
            auth=user.auth, expect_errors=True)
        assert res.status_code == 410

    #   test_edit_deleted_private_node
        res = app.put_json_api(
            url_project_private_deleted,
            params={
                'title': title_new,
                'node_id': project_private_deleted._id,
                'category': project_private_deleted.category
            },
            auth=user.auth, expect_errors=True)
        assert res.status_code == 410

    #   test_delete_deleted_public_node
        res = app.delete(
            url_project_public_deleted,
            auth=user.auth,
            expect_errors=True)
        assert res.status_code == 410

    #   test_delete_deleted_private_node
        res = app.delete(
            url_project_private_deleted,
            auth=user.auth,
            expect_errors=True)
        assert res.status_code == 410


@pytest.mark.django_db
class TestNodeTags:

    @pytest.fixture()
    def user_admin(self):
        return AuthUserFactory()

    @pytest.fixture()
    def user_non_contrib(self):
        return AuthUserFactory()

    @pytest.fixture()
    def user_read_contrib(self):
        return AuthUserFactory()

    @pytest.fixture()
    def project_public(self, user, user_admin):
        project_public = ProjectFactory(
            title='Project One', is_public=True, creator=user)
        project_public.add_contributor(
            user_admin,
            permissions=permissions.CREATOR_PERMISSIONS,
            save=True)
        project_public.add_contributor(
            user, permissions=permissions.DEFAULT_CONTRIBUTOR_PERMISSIONS, save=True)
        return project_public

    @pytest.fixture()
    def project_private(self, user, user_admin):
        project_private = ProjectFactory(
            title='Project Two', is_public=False, creator=user)
        project_private.add_contributor(
            user_admin, permissions=permissions.CREATOR_PERMISSIONS, save=True)
        project_private.add_contributor(
            user, permissions=permissions.DEFAULT_CONTRIBUTOR_PERMISSIONS, save=True)
        return project_private

    @pytest.fixture()
    def url_public(self, project_public):
        return '/{}nodes/{}/'.format(API_BASE, project_public._id)

    @pytest.fixture()
    def url_private(self, project_private):
        return '/{}nodes/{}/'.format(API_BASE, project_private._id)

    @pytest.fixture()
    def payload_public(self, project_public):
        return {
            'data': {
                'id': project_public._id,
                'type': 'nodes',
                'attributes': {
                    'tags': ['new-tag']
                }
            }
        }

    @pytest.fixture()
    def payload_private(self, project_private):
        return {
            'data': {
                'id': project_private._id,
                'type': 'nodes',
                'attributes': {
                    'tags': ['new-tag']
                }
            }
        }

    def test_public_project_starts_with_no_tags(self, app, url_public):
        res = app.get(url_public)
        assert res.status_code == 200
        assert len(res.json['data']['attributes']['tags']) == 0

    def test_node_detail_does_not_expose_system_tags(
            self, app, project_public, url_public):
        project_public.add_system_tag('systag', save=True)
        res = app.get(url_public)
        assert res.status_code == 200
        assert len(res.json['data']['attributes']['tags']) == 0

    def test_contributor_can_add_tag_to_public_project(
            self, app, user, project_public, payload_public, url_public):
        with assert_latest_log(NodeLog.TAG_ADDED, project_public):
            res = app.patch_json_api(
                url_public,
                payload_public,
                auth=user.auth,
                expect_errors=True)
            assert res.status_code == 200
            # Ensure data is correct from the PATCH response
            assert len(res.json['data']['attributes']['tags']) == 1
            assert res.json['data']['attributes']['tags'][0] == 'new-tag'
            # Ensure data is correct in the database
            project_public.reload()
            assert project_public.tags.count() == 1
            assert project_public.tags.first()._id == 'new-tag'
            # Ensure data is correct when GETting the resource again
            reload_res = app.get(url_public)
            assert len(reload_res.json['data']['attributes']['tags']) == 1
            assert reload_res.json['data']['attributes']['tags'][0] == 'new-tag'

    def test_contributor_can_add_tag_to_private_project(
            self, app, user, project_private, payload_private, url_private):
        with assert_latest_log(NodeLog.TAG_ADDED, project_private):
            res = app.patch_json_api(
                url_private, payload_private, auth=user.auth)
            assert res.status_code == 200
            # Ensure data is correct from the PATCH response
            assert len(res.json['data']['attributes']['tags']) == 1
            assert res.json['data']['attributes']['tags'][0] == 'new-tag'
            # Ensure data is correct in the database
            project_private.reload()
            assert project_private.tags.count() == 1
            assert project_private.tags.first()._id == 'new-tag'
            # Ensure data is correct when GETting the resource again
            reload_res = app.get(url_private, auth=user.auth)
            assert len(reload_res.json['data']['attributes']['tags']) == 1
            assert reload_res.json['data']['attributes']['tags'][0] == 'new-tag'

    def test_partial_update_project_does_not_clear_tags(
            self, app, user_admin, project_private, payload_private, url_private):
        res = app.patch_json_api(
            url_private,
            payload_private,
            auth=user_admin.auth)
        assert res.status_code == 200
        assert len(res.json['data']['attributes']['tags']) == 1
        new_payload = {
            'data': {
                'id': project_private._id,
                'type': 'nodes',
                'attributes': {
                    'public': True
                }
            }
        }
        res = app.patch_json_api(
            url_private,
            new_payload,
            auth=user_admin.auth)
        assert res.status_code == 200
        assert len(res.json['data']['attributes']['tags']) == 1
        new_payload['data']['attributes']['public'] = False
        res = app.patch_json_api(
            url_private,
            new_payload,
            auth=user_admin.auth)
        assert res.status_code == 200
        assert len(res.json['data']['attributes']['tags']) == 1

    def test_add_tag_to_project_errors(
            self, app, user_non_contrib, user_read_contrib,
            payload_public, payload_private,
            url_public, url_private):

        #   test_non_authenticated_user_cannot_add_tag_to_public_project
        res = app.patch_json_api(
            url_public, payload_public,
            expect_errors=True, auth=None)
        assert res.status_code == 401

    #   test_non_authenticated_user_cannot_add_tag_to_private_project
        res = app.patch_json_api(
            url_private, payload_private,
            expect_errors=True, auth=None)
        assert res.status_code == 401

    #   test_non_contributor_cannot_add_tag_to_public_project
        res = app.patch_json_api(
            url_public, payload_public,
            expect_errors=True, auth=user_non_contrib.auth)
        assert res.status_code == 403

    #   test_non_contributor_cannot_add_tag_to_private_project
        res = app.patch_json_api(
            url_private, payload_private,
            expect_errors=True, auth=user_non_contrib.auth)
        assert res.status_code == 403

    #   test_read_only_contributor_cannot_add_tag_to_public_project
        res = app.patch_json_api(
            url_public, payload_public,
            expect_errors=True,
            auth=user_read_contrib.auth)
        assert res.status_code == 403

    #   test_read_only_contributor_cannot_add_tag_to_private_project
        res = app.patch_json_api(
            url_private, payload_private,
            expect_errors=True,
            auth=user_read_contrib.auth)
        assert res.status_code == 403

    def test_tags_add_and_remove_properly(
            self, app, user, project_private,
            payload_private, url_private):
        with assert_latest_log(NodeLog.TAG_ADDED, project_private):
            res = app.patch_json_api(
                url_private, payload_private, auth=user.auth)
            assert res.status_code == 200
            # Ensure adding tag data is correct from the PATCH response
            assert len(res.json['data']['attributes']['tags']) == 1
            assert res.json['data']['attributes']['tags'][0] == 'new-tag'
        with assert_latest_log(NodeLog.TAG_REMOVED, project_private), assert_latest_log(NodeLog.TAG_ADDED, project_private, 1):
            # Ensure removing and adding tag data is correct from the PATCH
            # response
            res = app.patch_json_api(
                url_private,
                {
                    'data': {
                        'id': project_private._id,
                        'type': 'nodes',
                        'attributes': {'tags': ['newer-tag']}
                    }
                }, auth=user.auth)
            assert res.status_code == 200
            assert len(res.json['data']['attributes']['tags']) == 1
            assert res.json['data']['attributes']['tags'][0] == 'newer-tag'
        with assert_latest_log(NodeLog.TAG_REMOVED, project_private):
            # Ensure removing tag data is correct from the PATCH response
            res = app.patch_json_api(
                url_private,
                {
                    'data': {
                        'id': project_private._id,
                        'type': 'nodes',
                        'attributes': {'tags': []}
                    }
                }, auth=user.auth)
            assert res.status_code == 200
            assert len(res.json['data']['attributes']['tags']) == 0

    def test_tags_post_object_instead_of_list(self, user, app):
        url = '/{}nodes/'.format(API_BASE)
        payload = {'data': {
            'type': 'nodes',
            'attributes': {
                'title': 'new title',
                'category': 'project',
                'tags': {'foo': 'bar'}
            }
        }}
        res = app.post_json_api(
            url, payload, auth=user.auth,
            expect_errors=True)
        assert res.status_code == 400
        assert res.json['errors'][0]['detail'] == 'Expected a list of items but got type "dict".'

    def test_tags_patch_object_instead_of_list(
            self, app, user, payload_public, url_public):
        payload_public['data']['attributes']['tags'] = {'foo': 'bar'}
        res = app.patch_json_api(
            url_public, payload_public,
            auth=user.auth, expect_errors=True)
        assert res.status_code == 400
        assert res.json['errors'][0]['detail'] == 'Expected a list of items but got type "dict".'


@pytest.mark.django_db
class TestNodeLicense:

    @pytest.fixture()
    def user_admin(self):
        return AuthUserFactory()

    @pytest.fixture()
    def user_two(self):
        return AuthUserFactory()

    @pytest.fixture()
    def user_read_contrib(self):
        return AuthUserFactory()

    @pytest.fixture()
    def license_name(self):
        return 'MIT License'

    @pytest.fixture()
    def node_license(self, license_name):
        return NodeLicense.objects.filter(name=license_name).first()

    @pytest.fixture()
    def year(self):
        return '2105'

    @pytest.fixture()
    def copyright_holders(self):
        return ['Foo', 'Bar']

    @pytest.fixture()
    def project_public(
            self, user, user_admin, node_license,
            year, copyright_holders):
        project_public = ProjectFactory(
            title='Project One', is_public=True, creator=user)
        project_public.add_contributor(
            user_admin,
            permissions=permissions.CREATOR_PERMISSIONS,
            save=True)
        project_public.add_contributor(
            user, permissions=permissions.DEFAULT_CONTRIBUTOR_PERMISSIONS, save=True)
        project_public.node_license = NodeLicenseRecordFactory(
            node_license=node_license,
            year=year,
            copyright_holders=copyright_holders
        )
        project_public.save()
        return project_public

    @pytest.fixture()
    def project_private(
            self, user, user_admin, node_license,
            year, copyright_holders):
        project_private = ProjectFactory(
            title='Project Two', is_public=False, creator=user)
        project_private.add_contributor(
            user_admin, permissions=permissions.CREATOR_PERMISSIONS, save=True)
        project_private.add_contributor(
            user, permissions=permissions.DEFAULT_CONTRIBUTOR_PERMISSIONS, save=True)
        project_private.node_license = NodeLicenseRecordFactory(
            node_license=node_license,
            year=year,
            copyright_holders=copyright_holders
        )
        project_private.save()
        return project_private

    @pytest.fixture()
    def url_public(self, project_public):
        return '/{}nodes/{}/'.format(API_BASE, project_public._id)

    @pytest.fixture()
    def url_private(self, project_private):
        return '/{}nodes/{}/'.format(API_BASE, project_private._id)

    def test_node_has(
            self, app, user, node_license, project_public,
            project_private, url_private, url_public):

        #   test_public_node_has_node_license
        res = app.get(url_public)
        assert project_public.node_license.year == res.json[
            'data']['attributes']['node_license']['year']

    #   test_public_node_has_license_relationship
        res = app.get(url_public)
        expected_license_url = '/{}licenses/{}'.format(
            API_BASE, node_license._id)
        actual_license_url = res.json['data']['relationships']['license']['links']['related']['href']
        assert expected_license_url in actual_license_url

    #   test_private_node_has_node_license
        res = app.get(url_private, auth=user.auth)
        assert project_private.node_license.year == res.json[
            'data']['attributes']['node_license']['year']

    #   test_private_node_has_license_relationship
        res = app.get(url_private, auth=user.auth)
        expected_license_url = '/{}licenses/{}'.format(
            API_BASE, node_license._id)
        actual_license_url = res.json['data']['relationships']['license']['links']['related']['href']
        assert expected_license_url in actual_license_url

    def test_component_return_parent_license_if_no_license(
            self, app, user, node_license, project_public):
        node = NodeFactory(parent=project_public, creator=user)
        node.save()
        node_url = '/{}nodes/{}/'.format(API_BASE, node._id)
        res = app.get(node_url, auth=user.auth)
        assert not node.node_license
        assert project_public.node_license.year == \
               res.json['data']['attributes']['node_license']['year']
        actual_license_url = res.json['data']['relationships']['license']['links']['related']['href']
        expected_license_url = '/{}licenses/{}'.format(
            API_BASE, node_license._id)
        assert expected_license_url in actual_license_url


@pytest.mark.django_db
class TestNodeUpdateLicense:

    @pytest.fixture()
    def user_admin_contrib(self):
        return AuthUserFactory()

    @pytest.fixture()
    def user_write_contrib(self):
        return AuthUserFactory()

    @pytest.fixture()
    def user_read_contrib(self):
        return AuthUserFactory()

    @pytest.fixture()
    def user_non_contrib(self):
        return AuthUserFactory()

    @pytest.fixture()
    def node(self, user_admin_contrib, user_write_contrib, user_read_contrib):
        node = NodeFactory(creator=user_admin_contrib)
        node.add_contributor(user_write_contrib, auth=Auth(user_admin_contrib))
        node.add_contributor(
            user_read_contrib,
            auth=Auth(user_admin_contrib),
            permissions=permissions.READ)
        node.save()
        return node

    @pytest.fixture()
    def license_cc0(self):
        return NodeLicense.objects.filter(name='CC0 1.0 Universal').first()

    @pytest.fixture()
    def license_mit(self):
        return NodeLicense.objects.filter(name='MIT License').first()

    @pytest.fixture()
    def license_no(self):
        return NodeLicense.objects.get(name='No license')

    @pytest.fixture()
    def url_node(self, node):
        return '/{}nodes/{}/'.format(API_BASE, node._id)

    @pytest.fixture()
    def make_payload(self):
        def payload(
                node_id, license_id=None, license_year=None,
                copyright_holders=None):
            attributes = {}

            if license_year and copyright_holders:
                attributes = {
                    'node_license': {
                        'year': license_year,
                        'copyright_holders': copyright_holders
                    }
                }
            elif license_year:
                attributes = {
                    'node_license': {
                        'year': license_year
                    }
                }
            elif copyright_holders:
                attributes = {
                    'node_license': {
                        'copyright_holders': copyright_holders
                    }
                }

            return {
                'data': {
                    'type': 'nodes',
                    'id': node_id,
                    'attributes': attributes,
                    'relationships': {
                        'license': {
                            'data': {
                                'type': 'licenses',
                                'id': license_id
                            }
                        }
                    }
                }
            } if license_id else {
                'data': {
                    'type': 'nodes',
                    'id': node_id,
                    'attributes': attributes
                }
            }
        return payload

    @pytest.fixture()
    def make_request(self, app):
        def request(url, data, auth=None, expect_errors=False):
            return app.patch_json_api(
                url, data, auth=auth, expect_errors=expect_errors)
        return request

    def test_admin_update_license_with_invalid_id(
            self, user_admin_contrib, node, make_payload,
            make_request, url_node):
        data = make_payload(
            node_id=node._id,
            license_id='thisisafakelicenseid'
        )

        assert node.node_license is None

        res = make_request(
            url_node, data,
            auth=user_admin_contrib.auth,
            expect_errors=True)
        assert res.status_code == 404
        assert res.json['errors'][0]['detail'] == 'Unable to find specified license.'

        node.reload()
        assert node.node_license is None

    def test_admin_can_update_license(
            self, user_admin_contrib, node,
            make_payload, make_request,
            license_cc0, url_node):
        data = make_payload(
            node_id=node._id,
            license_id=license_cc0._id
        )

        assert node.node_license is None

        res = make_request(url_node, data, auth=user_admin_contrib.auth)
        assert res.status_code == 200
        node.reload()

        assert node.node_license.node_license == license_cc0
        assert node.node_license.year is None
        assert node.node_license.copyright_holders == []

    def test_admin_can_update_license_record(
            self, user_admin_contrib, node,
            make_payload, make_request,
            license_no, url_node):
        data = make_payload(
            node_id=node._id,
            license_id=license_no._id,
            license_year='2015',
            copyright_holders=['Mr. Monument', 'Princess OSF']
        )

        assert node.node_license is None

        res = make_request(url_node, data, auth=user_admin_contrib.auth)
        assert res.status_code == 200
        node.reload()

        assert node.node_license.node_license == license_no
        assert node.node_license.year == '2015'
        assert node.node_license.copyright_holders == [
            'Mr. Monument', 'Princess OSF']

    def test_cannot_update(
            self, user_write_contrib, user_read_contrib,
            user_non_contrib, node, make_payload,
            make_request, license_cc0, url_node):

        # def test_rw_contributor_cannot_update_license(self):
        data = make_payload(
            node_id=node._id,
            license_id=license_cc0._id
        )

        res = make_request(
            url_node, data,
            auth=user_write_contrib.auth,
            expect_errors=True)
        assert res.status_code == 403
        assert res.json['errors'][0]['detail'] == exceptions.PermissionDenied.default_detail

    # def test_read_contributor_cannot_update_license(self):
        data = make_payload(
            node_id=node._id,
            license_id=license_cc0._id
        )

        res = make_request(
            url_node, data,
            auth=user_read_contrib.auth,
            expect_errors=True)
        assert res.status_code == 403
        assert res.json['errors'][0]['detail'] == exceptions.PermissionDenied.default_detail

    # def test_non_contributor_cannot_update_license(self):
        data = make_payload(
            node_id=node._id,
            license_id=license_cc0._id
        )

        res = make_request(
            url_node, data,
            auth=user_non_contrib.auth,
            expect_errors=True)
        assert res.status_code == 403
        assert res.json['errors'][0]['detail'] == exceptions.PermissionDenied.default_detail

    # def test_unauthenticated_user_cannot_update_license(self):
        data = make_payload(
            node_id=node._id,
            license_id=license_cc0._id
        )

        res = make_request(url_node, data, expect_errors=True)
        assert res.status_code == 401
        assert res.json['errors'][0]['detail'] == exceptions.NotAuthenticated.default_detail

    def test_update_node_with_existing_license_year_attribute_only(
            self, user_admin_contrib, node, make_payload,
            make_request, license_no, url_node):
        node.set_node_license(
            {
                'id': license_no.license_id,
                'year': '2014',
                'copyrightHolders': ['Reason', 'Mr. E']
            },
            Auth(user_admin_contrib),
        )
        node.save()

        assert node.node_license.node_license == license_no
        assert node.node_license.year == '2014'
        assert node.node_license.copyright_holders == ['Reason', 'Mr. E']

        data = make_payload(
            node_id=node._id,
            license_year='2015'
        )

        res = make_request(url_node, data, auth=user_admin_contrib.auth)
        assert res.status_code == 200
        node.node_license.reload()

        assert node.node_license.node_license == license_no
        assert node.node_license.year == '2015'
        assert node.node_license.copyright_holders == ['Reason', 'Mr. E']

    def test_update_node_with_existing_license_copyright_holders_attribute_only(
            self, user_admin_contrib, node, make_payload, make_request, license_no, url_node):
        node.set_node_license(
            {
                'id': license_no.license_id,
                'year': '2014',
                'copyrightHolders': ['Reason', 'Mr. E']
            },
            Auth(user_admin_contrib),
        )
        node.save()

        assert node.node_license.node_license == license_no
        assert node.node_license.year == '2014'
        assert node.node_license.copyright_holders == ['Reason', 'Mr. E']

        data = make_payload(
            node_id=node._id,
            copyright_holders=['Mr. Monument', 'Princess OSF']
        )

        res = make_request(url_node, data, auth=user_admin_contrib.auth)
        assert res.status_code == 200
        node.node_license.reload()

        assert node.node_license.node_license == license_no
        assert node.node_license.year == '2014'
        assert node.node_license.copyright_holders == [
            'Mr. Monument', 'Princess OSF']

    def test_update_node_with_existing_license_relationship_only(
            self, user_admin_contrib, node, make_payload,
            make_request, license_cc0, license_no, url_node):
        node.set_node_license(
            {
                'id': license_no.license_id,
                'year': '2014',
                'copyrightHolders': ['Reason', 'Mr. E']
            },
            Auth(user_admin_contrib),
        )
        node.save()

        assert node.node_license.node_license == license_no
        assert node.node_license.year == '2014'
        assert node.node_license.copyright_holders == ['Reason', 'Mr. E']

        data = make_payload(
            node_id=node._id,
            license_id=license_cc0._id
        )

        res = make_request(url_node, data, auth=user_admin_contrib.auth)
        assert res.status_code == 200
        node.node_license.reload()

        assert node.node_license.node_license == license_cc0
        assert node.node_license.year == '2014'
        assert node.node_license.copyright_holders == ['Reason', 'Mr. E']

    def test_update_node_with_existing_license_relationship_and_attributes(
            self, user_admin_contrib, node, make_payload, make_request,
            license_no, license_cc0, url_node):
        node.set_node_license(
            {
                'id': license_no.license_id,
                'year': '2014',
                'copyrightHolders': ['Reason', 'Mr. E']
            },
            Auth(user_admin_contrib),
            save=True
        )

        assert node.node_license.node_license == license_no
        assert node.node_license.year == '2014'
        assert node.node_license.copyright_holders == ['Reason', 'Mr. E']

        data = make_payload(
            node_id=node._id,
            license_id=license_cc0._id,
            license_year='2015',
            copyright_holders=['Mr. Monument', 'Princess OSF']
        )

        res = make_request(url_node, data, auth=user_admin_contrib.auth)
        assert res.status_code == 200
        node.node_license.reload()

        assert node.node_license.node_license == license_cc0
        assert node.node_license.year == '2015'
        assert node.node_license.copyright_holders == [
            'Mr. Monument', 'Princess OSF']

    def test_update_node_license_without_required_year_in_payload(
            self, user_admin_contrib, node, make_payload,
            make_request, license_no, url_node):
        data = make_payload(
            node_id=node._id,
            license_id=license_no._id,
            copyright_holders=['Rick', 'Morty']
        )

        res = make_request(
            url_node, data,
            auth=user_admin_contrib.auth,
            expect_errors=True)
        assert res.status_code == 400
        assert res.json['errors'][0]['detail'] == 'year must be specified for this license'

    def test_update_node_license_without_required_copyright_holders_in_payload_(
            self, user_admin_contrib, node, make_payload, make_request, license_no, url_node):
        data = make_payload(
            node_id=node._id,
            license_id=license_no._id,
            license_year='1994'
        )

        res = make_request(
            url_node, data,
            auth=user_admin_contrib.auth,
            expect_errors=True)
        assert res.status_code == 400
        assert res.json['errors'][0]['detail'] == 'copyrightHolders must be specified for this license'

    def test_update_node_license_adds_log(
            self, user_admin_contrib, node, make_payload,
            make_request, license_cc0, url_node):
        data = make_payload(
            node_id=node._id,
            license_id=license_cc0._id
        )
        logs_before_update = node.logs.count()

        res = make_request(url_node, data, auth=user_admin_contrib.auth)
        assert res.status_code == 200
        node.reload()
        logs_after_update = node.logs.count()

        assert logs_before_update != logs_after_update
        assert node.logs.latest().action == 'license_changed'

    def test_update_node_license_without_change_does_not_add_log(
            self, user_admin_contrib, node, make_payload,
            make_request, license_no, url_node):
        node.set_node_license(
            {
                'id': license_no.license_id,
                'year': '2015',
                'copyrightHolders': ['Kim', 'Kanye']
            },
            auth=Auth(user_admin_contrib),
            save=True
        )

        before_num_logs = node.logs.count()
        before_update_log = node.logs.latest()

        data = make_payload(
            node_id=node._id,
            license_id=license_no._id,
            license_year='2015',
            copyright_holders=['Kanye', 'Kim']
        )
        res = make_request(url_node, data, auth=user_admin_contrib.auth)
        node.reload()

        after_num_logs = node.logs.count()
        after_update_log = node.logs.latest()

        assert res.status_code == 200
        assert before_num_logs == after_num_logs
        assert before_update_log._id == after_update_log._id<|MERGE_RESOLUTION|>--- conflicted
+++ resolved
@@ -102,13 +102,7 @@
         assert res.json['data']['attributes']['description'] == project_public.description
         assert res.json['data']['attributes']['category'] == project_public.category
         assert res.json['data']['attributes']['current_user_is_contributor'] is False
-<<<<<<< HEAD
-        assert_equals(
-            res.json['data']['attributes']['current_user_permissions'],
-            permissions_read)
-=======
         assert res.json['data']['attributes']['current_user_permissions'] == [permissions.READ]
->>>>>>> aa1f2714
 
     #   test_return_public_project_details_contributor_logged_in
         res = app.get(url_public, auth=user.auth)
@@ -118,13 +112,7 @@
         assert res.json['data']['attributes']['description'] == project_public.description
         assert res.json['data']['attributes']['category'] == project_public.category
         assert res.json['data']['attributes']['current_user_is_contributor'] is True
-<<<<<<< HEAD
-        assert_equals(
-            res.json['data']['attributes']['current_user_permissions'],
-            permissions_admin)
-=======
         assert res.json['data']['attributes']['current_user_permissions'] == [permissions.ADMIN, permissions.WRITE, permissions.READ]
->>>>>>> aa1f2714
 
     #   test_return_public_project_details_non_contributor_logged_in
         res = app.get(url_public, auth=user_two.auth)
@@ -134,13 +122,7 @@
         assert res.json['data']['attributes']['description'] == project_public.description
         assert res.json['data']['attributes']['category'] == project_public.category
         assert res.json['data']['attributes']['current_user_is_contributor'] is False
-<<<<<<< HEAD
-        assert_equals(
-            res.json['data']['attributes']['current_user_permissions'],
-            permissions_read)
-=======
         assert res.json['data']['attributes']['current_user_permissions'] == [permissions.READ]
->>>>>>> aa1f2714
 
     #   test_return_private_project_details_logged_in_admin_contributor
         res = app.get(url_private, auth=user.auth)
@@ -150,14 +132,8 @@
         assert res.json['data']['attributes']['description'] == project_private.description
         assert res.json['data']['attributes']['category'] == project_private.category
         assert res.json['data']['attributes']['current_user_is_contributor'] is True
-<<<<<<< HEAD
-        assert_equals(
-            res.json['data']['attributes']['current_user_permissions'],
-            permissions_admin)
-=======
         assert res.json['data']['attributes']['current_user_permissions'] == [permissions.ADMIN, permissions.WRITE, permissions.READ]
         assert res.json['data']['relationships']['region']['data']['id'] == project_private.osfstorage_region._id
->>>>>>> aa1f2714
 
     #   test_return_private_project_details_logged_out
         res = app.get(url_private, expect_errors=True)
