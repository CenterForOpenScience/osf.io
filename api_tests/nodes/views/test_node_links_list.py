--- conflicted
+++ resolved
@@ -545,32 +545,14 @@
         assert res.status_code == 404
         assert 'detail' in res.json['errors'][0]
 
-    def test_create_node_pointer_to_itself(
-            self, app, user, public_project,
-<<<<<<< HEAD
-            public_url, make_payload,
-    ):
-        with assert_latest_log(NodeLog.POINTER_CREATED, public_project):
-            point_to_itself_payload = make_payload(id=public_project._id)
-            res = app.post_json_api(
-                public_url,
-                point_to_itself_payload,
-                auth=user.auth,
-            )
-            res_json = res.json['data']
-            assert res.status_code == 201
-            assert res.content_type == 'application/vnd.api+json'
-            embedded = res_json['embeds']['target_node']['data']['id']
-            assert embedded == public_project._id
-=======
-            public_url, make_payload):
+    def test_create_node_pointer_to_itself(self, app, user, public_project, public_url, make_payload):
         point_to_itself_payload = make_payload(id=public_project._id)
         res = app.post_json_api(
             public_url,
             point_to_itself_payload,
-            auth=user.auth, expect_errors=True)
-        assert res.status_code == 400
->>>>>>> 064c48b4
+            auth=user.auth, expect_errors=True,
+        )
+        assert res.status_code == 400
 
     def test_create_node_pointer_errors(
             self, app, user, user_two, public_project,
@@ -1070,36 +1052,7 @@
             embedded = res_json[0]['embeds']['target_node']['data']['id']
             assert embedded == user_two_project._id
 
-    def test_bulk_creates_node_pointer_to_itself(
-<<<<<<< HEAD
-            self, app, user, public_project, public_url,
-    ):
-        with assert_latest_log(NodeLog.POINTER_CREATED, public_project):
-            point_to_itself_payload = {
-                'data': [{
-                    'type': 'node_links',
-                    'relationships': {
-                        'nodes': {
-                            'data': {
-                                'type': 'nodes',
-                                'id': public_project._id,
-                            },
-                        },
-                    },
-                }],
-            }
-
-            res = app.post_json_api(
-                public_url, point_to_itself_payload,
-                auth=user.auth, bulk=True,
-            )
-            assert res.status_code == 201
-            assert res.content_type == 'application/vnd.api+json'
-            res_json = res.json['data']
-            embedded = res_json[0]['embeds']['target_node']['data']['id']
-            assert embedded == public_project._id
-=======
-            self, app, user, public_project, public_url):
+    def test_bulk_creates_node_pointer_to_itself(self, app, user, public_project, public_url):
         point_to_itself_payload = {
             'data': [{
                 'type': 'node_links',
@@ -1107,18 +1060,18 @@
                     'nodes': {
                         'data': {
                             'type': 'nodes',
-                            'id': public_project._id
-                        }
-                    }
-                }
-            }]
+                            'id': public_project._id,
+                        },
+                    },
+                },
+            }],
         }
 
         res = app.post_json_api(
             public_url, point_to_itself_payload,
-            auth=user.auth, bulk=True, expect_errors=True)
-        assert res.status_code == 400
->>>>>>> 064c48b4
+            auth=user.auth, bulk=True, expect_errors=True,
+        )
+        assert res.status_code == 400
 
     def test_bulk_creates_node_pointer_already_connected(
             self, app, user, public_project,
