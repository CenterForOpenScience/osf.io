# -*- coding: utf-8 -*-
from nose.tools import *  # flake8: noqa

from modularodm import Q
from framework.auth.core import Auth

from website.models import Node, NodeLog
from website.util import permissions
from website.util.sanitize import strip_html

from api.base.settings.defaults import API_BASE

from tests.base import ApiTestCase
from tests.factories import (
    DashboardFactory,
    FolderFactory,
    ProjectFactory,
    RegistrationFactory,
    AuthUserFactory,
    RetractedRegistrationFactory
)


class TestNodeList(ApiTestCase):
    def setUp(self):
        super(TestNodeList, self).setUp()
        self.user = AuthUserFactory()

        self.non_contrib = AuthUserFactory()

        self.deleted = ProjectFactory(is_deleted=True)
        self.private = ProjectFactory(is_public=False, creator=self.user)
        self.public = ProjectFactory(is_public=True, creator=self.user)

        self.url = '/{}nodes/'.format(API_BASE)

    def tearDown(self):
        super(TestNodeList, self).tearDown()
        Node.remove()

    def test_only_returns_non_deleted_public_projects(self):
        res = self.app.get(self.url)
        node_json = res.json['data']

        ids = [each['id'] for each in node_json]
        assert_in(self.public._id, ids)
        assert_not_in(self.deleted._id, ids)
        assert_not_in(self.private._id, ids)

    def test_return_public_node_list_logged_out_user(self):
        res = self.app.get(self.url, expect_errors=True)
        assert_equal(res.status_code, 200)
        assert_equal(res.content_type, 'application/vnd.api+json')
        ids = [each['id'] for each in res.json['data']]
        assert_in(self.public._id, ids)
        assert_not_in(self.private._id, ids)

    def test_return_public_node_list_logged_in_user(self):
        res = self.app.get(self.url, auth=self.non_contrib)
        assert_equal(res.status_code, 200)
        assert_equal(res.content_type, 'application/vnd.api+json')
        ids = [each['id'] for each in res.json['data']]
        assert_in(self.public._id, ids)
        assert_not_in(self.private._id, ids)

    def test_return_private_node_list_logged_out_user(self):
        res = self.app.get(self.url)
        ids = [each['id'] for each in res.json['data']]
        assert_in(self.public._id, ids)
        assert_not_in(self.private._id, ids)

    def test_return_private_node_list_logged_in_contributor(self):
        res = self.app.get(self.url, auth=self.user.auth)
        assert_equal(res.status_code, 200)
        assert_equal(res.content_type, 'application/vnd.api+json')
        ids = [each['id'] for each in res.json['data']]
        assert_in(self.public._id, ids)
        assert_in(self.private._id, ids)

    def test_return_private_node_list_logged_in_non_contributor(self):
        res = self.app.get(self.url, auth=self.non_contrib.auth)
        ids = [each['id'] for each in res.json['data']]
        assert_in(self.public._id, ids)
        assert_not_in(self.private._id, ids)

    def test_node_list_does_not_returns_registrations(self):
        registration = RegistrationFactory(project=self.public, creator=self.user)
        res = self.app.get(self.url, auth=self.user.auth)
        ids = [each['id'] for each in res.json['data']]
        assert_not_in(registration._id, ids)

    def test_omit_retracted_registration(self):
        registration = RegistrationFactory(creator=self.user, project=self.public)
        res = self.app.get(self.url, auth=self.user.auth)
        assert_equal(len(res.json['data']), 2)
        retraction = RetractedRegistrationFactory(registration=registration, user=registration.creator)
        res = self.app.get(self.url, auth=self.user.auth)
        assert_equal(len(res.json['data']), 2)

    def test_node_list_has_root(self):
        res = self.app.get(self.url, auth=self.user.auth)
        projects_with_root = 0
        for project in res.json['data']:
            if project['relationships'].get('root', None):
                projects_with_root += 1
        assert_not_equal(projects_with_root, 0)
        assert_true(
            all([each['relationships'].get(
                'root'
            ) is not None for each in res.json['data']])
        )


    def test_node_list_has_proper_root(self):
        project_one = ProjectFactory(title="Project One", is_public=True)
        ProjectFactory(parent=project_one, is_public=True)

        res = self.app.get(self.url+'?embed=root&embed=parent', auth=self.user.auth)

        for project_json in res.json['data']:
            project = Node.load(project_json['id'])
            assert_equal(project_json['embeds']['root']['data']['id'], project.root._id)



class TestNodeFiltering(ApiTestCase):

    def setUp(self):
        super(TestNodeFiltering, self).setUp()
        self.user_one = AuthUserFactory()
        self.user_two = AuthUserFactory()
        self.project_one = ProjectFactory(title="Project One", is_public=True)
        self.project_two = ProjectFactory(title="Project Two", description="One Three", is_public=True)
        self.project_three = ProjectFactory(title="Three", is_public=True)
        self.private_project_user_one = ProjectFactory(title="Private Project User One",
                                                       is_public=False,
                                                       creator=self.user_one)
        self.private_project_user_two = ProjectFactory(title="Private Project User Two",
                                                       is_public=False,
                                                       creator=self.user_two)
        self.folder = FolderFactory()
        self.dashboard = DashboardFactory()

        self.url = "/{}nodes/".format(API_BASE)

        self.tag1, self.tag2 = 'tag1', 'tag2'
        self.project_one.add_tag(self.tag1, Auth(self.project_one.creator), save=False)
        self.project_one.add_tag(self.tag2, Auth(self.project_one.creator), save=False)
        self.project_one.save()

        self.project_two.add_tag(self.tag1, Auth(self.project_two.creator), save=True)

    def tearDown(self):
        super(TestNodeFiltering, self).tearDown()
        Node.remove()

    def test_filtering_by_id(self):
        url = '/{}nodes/?filter[id]={}'.format(API_BASE, self.project_one._id)
        res = self.app.get(url, auth=self.user_one.auth)
        assert_equal(res.status_code, 200)
        ids = [each['id'] for each in res.json['data']]

        assert_in(self.project_one._id, ids)
        assert_equal(len(ids), 1)

    def test_filtering_by_multiple_ids(self):
        url = '/{}nodes/?filter[id]={},{}'.format(API_BASE, self.project_one._id, self.project_two._id)
        res = self.app.get(url, auth=self.user_one.auth)
        assert_equal(res.status_code, 200)
        ids = [each['id'] for each in res.json['data']]

        assert_in(self.project_one._id, ids)
        assert_in(self.project_two._id, ids)
        assert_equal(len(ids), 2)

    def test_filtering_by_multiple_ids_one_private(self):
        url = '/{}nodes/?filter[id]={},{}'.format(API_BASE, self.project_one._id, self.private_project_user_two._id)
        res = self.app.get(url, auth=self.user_one.auth)
        assert_equal(res.status_code, 200)
        ids = [each['id'] for each in res.json['data']]

        assert_in(self.project_one._id, ids)
        assert_not_in(self.private_project_user_two._id, ids)
        assert_equal(len(ids), 1)

    def test_filtering_by_multiple_ids_brackets_in_query_params(self):
        url = '/{}nodes/?filter[id]=[{},   {}]'.format(API_BASE, self.project_one._id, self.project_two._id)
        res = self.app.get(url, auth=self.user_one.auth)
        assert_equal(res.status_code, 200)
        ids = [each['id'] for each in res.json['data']]

        assert_in(self.project_one._id, ids)
        assert_in(self.project_two._id, ids)
        assert_equal(len(ids), 2)

    def test_filtering_by_category(self):
        project = ProjectFactory(creator=self.user_one, category='hypothesis')
        project2 = ProjectFactory(creator=self.user_one, category='procedure')
        url = '/{}nodes/?filter[category]=hypothesis'.format(API_BASE)
        res = self.app.get(url, auth=self.user_one.auth)

        node_json = res.json['data']
        ids = [each['id'] for each in node_json]

        assert_in(project._id, ids)
        assert_not_in(project2._id, ids)

    def test_filtering_by_public(self):
        project = ProjectFactory(creator=self.user_one, is_public=True)
        project2 = ProjectFactory(creator=self.user_one, is_public=False)

        url = '/{}nodes/?filter[public]=false'.format(API_BASE)
        res = self.app.get(url, auth=self.user_one.auth)
        node_json = res.json['data']

        # No public projects returned
        assert_false(
            any([each['attributes']['public'] for each in node_json])
        )

        ids = [each['id'] for each in node_json]
        assert_not_in(project._id, ids)
        assert_in(project2._id, ids)

        url = '/{}nodes/?filter[public]=true'.format(API_BASE)
        res = self.app.get(url, auth=self.user_one.auth)
        node_json = res.json['data']

        # No private projects returned
        assert_true(
            all([each['attributes']['public'] for each in node_json])
        )

        ids = [each['id'] for each in node_json]
        assert_not_in(project2._id, ids)
        assert_in(project._id, ids)

    def test_filtering_tags(self):
        # both project_one and project_two have tag1
        url = '/{}nodes/?filter[tags]={}'.format(API_BASE, self.tag1)

        res = self.app.get(url, auth=self.project_one.creator.auth)
        node_json = res.json['data']

        ids = [each['id'] for each in node_json]
        assert_in(self.project_one._id, ids)
        assert_in(self.project_two._id, ids)

        # filtering two tags
        # project_one has both tags; project_two only has one
        url = '/{}nodes/?filter[tags]={}&filter[tags]={}'.format(API_BASE, self.tag1, self.tag2)

        res = self.app.get(url, auth=self.project_one.creator.auth)
        node_json = res.json['data']

        ids = [each['id'] for each in node_json]
        assert_in(self.project_one._id, ids)
        assert_not_in(self.project_two._id, ids)

    def test_get_all_projects_with_no_filter_logged_in(self):
        res = self.app.get(self.url, auth=self.user_one.auth)
        node_json = res.json['data']

        ids = [each['id'] for each in node_json]
        assert_in(self.project_one._id, ids)
        assert_in(self.project_two._id, ids)
        assert_in(self.project_three._id, ids)
        assert_in(self.private_project_user_one._id, ids)
        assert_not_in(self.private_project_user_two._id, ids)
        assert_not_in(self.folder._id, ids)
        assert_not_in(self.dashboard._id, ids)

    def test_get_all_projects_with_no_filter_not_logged_in(self):
        res = self.app.get(self.url)
        node_json = res.json['data']
        ids = [each['id'] for each in node_json]
        assert_in(self.project_one._id, ids)
        assert_in(self.project_two._id, ids)
        assert_in(self.project_three._id, ids)
        assert_not_in(self.private_project_user_one._id, ids)
        assert_not_in(self.private_project_user_two._id, ids)
        assert_not_in(self.folder._id, ids)
        assert_not_in(self.dashboard._id, ids)

    def test_get_one_project_with_exact_filter_logged_in(self):
        url = "/{}nodes/?filter[title]=Project%20One".format(API_BASE)

        res = self.app.get(url, auth=self.user_one.auth)
        node_json = res.json['data']

        ids = [each['id'] for each in node_json]
        assert_in(self.project_one._id, ids)
        assert_not_in(self.project_two._id, ids)
        assert_not_in(self.project_three._id, ids)
        assert_not_in(self.private_project_user_one._id, ids)
        assert_not_in(self.private_project_user_two._id, ids)
        assert_not_in(self.folder._id, ids)
        assert_not_in(self.dashboard._id, ids)

    def test_get_one_project_with_exact_filter_not_logged_in(self):
        url = "/{}nodes/?filter[title]=Project%20One".format(API_BASE)

        res = self.app.get(url)
        node_json = res.json['data']

        ids = [each['id'] for each in node_json]
        assert_in(self.project_one._id, ids)
        assert_not_in(self.project_two._id, ids)
        assert_not_in(self.project_three._id, ids)
        assert_not_in(self.private_project_user_one._id, ids)
        assert_not_in(self.private_project_user_two._id, ids)
        assert_not_in(self.folder._id, ids)
        assert_not_in(self.dashboard._id, ids)

    def test_get_some_projects_with_substring_logged_in(self):
        url = "/{}nodes/?filter[title]=Two".format(API_BASE)

        res = self.app.get(url, auth=self.user_one.auth)
        node_json = res.json['data']

        ids = [each['id'] for each in node_json]
        assert_not_in(self.project_one._id, ids)
        assert_in(self.project_two._id, ids)
        assert_not_in(self.project_three._id, ids)
        assert_not_in(self.private_project_user_one._id, ids)
        assert_not_in(self.private_project_user_two._id, ids)
        assert_not_in(self.folder._id, ids)
        assert_not_in(self.dashboard._id, ids)

    def test_get_some_projects_with_substring_not_logged_in(self):
        url = "/{}nodes/?filter[title]=Two".format(API_BASE)

        res = self.app.get(url, auth=self.user_one.auth)
        node_json = res.json['data']

        ids = [each['id'] for each in node_json]
        assert_not_in(self.project_one._id, ids)
        assert_in(self.project_two._id, ids)
        assert_not_in(self.project_three._id, ids)
        assert_not_in(self.private_project_user_one._id, ids)
        assert_not_in(self.private_project_user_two._id, ids)
        assert_not_in(self.folder._id, ids)
        assert_not_in(self.dashboard._id, ids)

    def test_get_only_public_or_my_projects_with_filter_logged_in(self):
        url = "/{}nodes/?filter[title]=Project".format(API_BASE)

        res = self.app.get(url, auth=self.user_one.auth)
        node_json = res.json['data']

        ids = [each['id'] for each in node_json]
        assert_in(self.project_one._id, ids)
        assert_in(self.project_two._id, ids)
        assert_not_in(self.project_three._id, ids)
        assert_in(self.private_project_user_one._id, ids)
        assert_not_in(self.private_project_user_two._id, ids)
        assert_not_in(self.folder._id, ids)
        assert_not_in(self.dashboard._id, ids)

    def test_get_only_public_projects_with_filter_not_logged_in(self):
        url = "/{}nodes/?filter[title]=Project".format(API_BASE)

        res = self.app.get(url)
        node_json = res.json['data']

        ids = [each['id'] for each in node_json]
        assert_in(self.project_one._id, ids)
        assert_in(self.project_two._id, ids)
        assert_not_in(self.project_three._id, ids)
        assert_not_in(self.private_project_user_one._id, ids)
        assert_not_in(self.private_project_user_two._id, ids)
        assert_not_in(self.folder._id, ids)
        assert_not_in(self.dashboard._id, ids)

    def test_alternate_filtering_field_logged_in(self):
        url = "/{}nodes/?filter[description]=Three".format(API_BASE)

        res = self.app.get(url, auth=self.user_one.auth)
        node_json = res.json['data']

        ids = [each['id'] for each in node_json]
        assert_not_in(self.project_one._id, ids)
        assert_in(self.project_two._id, ids)
        assert_not_in(self.project_three._id, ids)
        assert_not_in(self.private_project_user_one._id, ids)
        assert_not_in(self.private_project_user_two._id, ids)
        assert_not_in(self.folder._id, ids)
        assert_not_in(self.dashboard._id, ids)

    def test_alternate_filtering_field_not_logged_in(self):
        url = "/{}nodes/?filter[description]=Three".format(API_BASE)

        res = self.app.get(url)
        node_json = res.json['data']

        ids = [each['id'] for each in node_json]
        assert_not_in(self.project_one._id, ids)
        assert_in(self.project_two._id, ids)
        assert_not_in(self.project_three._id, ids)
        assert_not_in(self.private_project_user_one._id, ids)
        assert_not_in(self.private_project_user_two._id, ids)
        assert_not_in(self.folder._id, ids)
        assert_not_in(self.dashboard._id, ids)

    def test_incorrect_filtering_field_not_logged_in(self):
        url = '/{}nodes/?filter[notafield]=bogus'.format(API_BASE)

        res = self.app.get(url, expect_errors=True)
        assert_equal(res.status_code, 400)
        errors = res.json['errors']
        assert_equal(len(errors), 1)
        assert_equal(errors[0]['detail'], "'notafield' is not a valid field for this endpoint.")

    def test_filtering_on_root(self):
        root = ProjectFactory(is_public=True)
        child = ProjectFactory(parent=root, is_public=True)
        ProjectFactory(parent=root, is_public=True)
        ProjectFactory(parent=child, is_public=True)
        # create some unrelated projects
        ProjectFactory(title="Road Dogg Jesse James", is_public=True)
        ProjectFactory(title="Badd *** Billy Gunn", is_public=True)

        url = '/{}nodes/?filter[root]={}'.format(API_BASE, root._id)

        res = self.app.get(url, auth=self.user_one.auth)
        assert_equal(res.status_code, 200)

        root_nodes = Node.find(Q('is_public', 'eq', True) & Q('root', 'eq', root._id))
        assert_equal(len(res.json['data']), root_nodes.count())

    def test_filtering_on_null_parent(self):
        # add some nodes TO be included
        new_user = AuthUserFactory()
        root = ProjectFactory(is_public=True)
        ProjectFactory(is_public=True)
        # Build up a some of nodes not to be included
        child = ProjectFactory(parent=root, is_public=True)
        ProjectFactory(parent=root, is_public=True)
        ProjectFactory(parent=child, is_public=True)

        url = '/{}nodes/?filter[parent]=null'.format(API_BASE)

        res = self.app.get(url, auth=new_user.auth)
        assert_equal(res.status_code, 200)

        public_root_nodes = Node.find(Q('is_public', 'eq', True) & Q('parent_node', 'eq', None))
        assert_equal(len(res.json['data']), public_root_nodes.count())

    def test_filtering_on_title_not_equal(self):
        url = '/{}nodes/?filter[title][ne]=Project%20One'.format(API_BASE)
        res = self.app.get(url, auth=self.user_one.auth)
        assert_equal(res.status_code, 200)
        data = res.json['data']
        assert_equal(len(data), 3)

        titles = [each['attributes']['title'] for each in data]

        assert_not_in(self.project_one.title, titles)
        assert_in(self.project_two.title, titles)
        assert_in(self.project_three.title, titles)
        assert_in(self.private_project_user_one.title, titles)

    def test_filtering_on_description_not_equal(self):
        url = '/{}nodes/?filter[description][ne]=One%20Three'.format(API_BASE)
        res = self.app.get(url, auth=self.user_one.auth)
        assert_equal(res.status_code, 200)
        data = res.json['data']
        assert_equal(len(data), 3)

        descriptions = [each['attributes']['description'] for each in data]

        assert_not_in(self.project_two.description, descriptions)
        assert_in(self.project_one.description, descriptions)
        assert_in(self.project_three.description, descriptions)
        assert_in(self.private_project_user_one.description, descriptions)


class TestNodeCreate(ApiTestCase):

    def setUp(self):
        super(TestNodeCreate, self).setUp()
        self.user_one = AuthUserFactory()
        self.url = '/{}nodes/'.format(API_BASE)

        self.title = 'Cool Project'
        self.description = 'A Properly Cool Project'
        self.category = 'data'

        self.user_two = AuthUserFactory()

        self.public_project = {
            'data': {
                'type': 'nodes',
                'attributes':
                    {
                        'title': self.title,
                        'description': self.description,
                        'category': self.category,
                        'public': True,
                    }
            }
        }
        self.private_project = {
            'data': {
                'type': 'nodes',
                'attributes': {
                    'title': self.title,
                    'description': self.description,
                    'category': self.category,
                    'public': False
                }
            }
        }
    def test_node_create_invalid_data(self):
        res = self.app.post_json_api(self.url, "Incorrect data", auth=self.user_one.auth, expect_errors=True)
        assert_equal(res.status_code, 400)
        assert_equal(res.json['errors'][0]['detail'], "Malformed request.")

        res = self.app.post_json_api(self.url, ["Incorrect data"], auth=self.user_one.auth, expect_errors=True)
        assert_equal(res.status_code, 400)
        assert_equal(res.json['errors'][0]['detail'], "Malformed request.")

    def test_creates_public_project_logged_out(self):
        res = self.app.post_json_api(self.url, self.public_project, expect_errors=True)
        assert_equal(res.status_code, 401)
        assert_in('detail', res.json['errors'][0])

    def test_creates_public_project_logged_in(self):
        res = self.app.post_json_api(self.url, self.public_project, expect_errors=True, auth=self.user_one.auth)
        assert_equal(res.status_code, 201)
        assert_equal(res.json['data']['attributes']['title'], self.public_project['data']['attributes']['title'])
        assert_equal(res.json['data']['attributes']['description'], self.public_project['data']['attributes']['description'])
        assert_equal(res.json['data']['attributes']['category'], self.public_project['data']['attributes']['category'])
        assert_equal(res.content_type, 'application/vnd.api+json')
        pid = res.json['data']['id']
        project = Node.load(pid)
        assert_equal(project.logs[-1].action, NodeLog.PROJECT_CREATED)

    def test_creates_private_project_logged_out(self):
        res = self.app.post_json_api(self.url, self.private_project, expect_errors=True)
        assert_equal(res.status_code, 401)
        assert_in('detail', res.json['errors'][0])

    def test_creates_private_project_logged_in_contributor(self):
        res = self.app.post_json_api(self.url, self.private_project, auth=self.user_one.auth)
        assert_equal(res.status_code, 201)
        assert_equal(res.content_type, 'application/vnd.api+json')
        assert_equal(res.json['data']['attributes']['title'], self.private_project['data']['attributes']['title'])
        assert_equal(res.json['data']['attributes']['description'], self.private_project['data']['attributes']['description'])
        assert_equal(res.json['data']['attributes']['category'], self.private_project['data']['attributes']['category'])
        pid = res.json['data']['id']
        project = Node.load(pid)
        assert_equal(project.logs[-1].action, NodeLog.PROJECT_CREATED)

    def test_creates_project_from_template(self):
        template_from = ProjectFactory(creator=self.user_one, is_public=True)
        template_component = ProjectFactory(creator=self.user_one, is_public=True, parent=template_from)
        templated_project_title = 'Templated Project'
        templated_project_data = {
            'data': {
                'type': 'nodes',
                'attributes':
                    {
                        'title': templated_project_title,
                        'category': self.category,
                        'template_from': template_from._id,
                    }
            }
        }

        res = self.app.post_json_api(self.url, templated_project_data, auth=self.user_one.auth)
        assert_equal(res.status_code, 201)
        json_data = res.json['data']

        new_project_id = json_data['id']
        new_project = Node.load(new_project_id)
        assert_equal(new_project.title, templated_project_title)
        assert_equal(new_project.description, None)
        assert_false(new_project.is_public)
        assert_equal(len(new_project.nodes), len(template_from.nodes))
        assert_equal(new_project.nodes[0].title, template_component.title)

<<<<<<< HEAD
=======
    def test_404_on_create_from_template_of_nonexistent_project(self):
        template_from_id = 'thisisnotavalidguid'
        templated_project_data = {
            'data': {
                'type': 'nodes',
                'attributes':
                    {
                        'title': 'No title',
                        'category': 'project',
                        'template_from': template_from_id,
                    }
            }
        }
        res = self.app.post_json_api(self.url, templated_project_data, auth=self.user_one.auth, expect_errors=True)
        assert_equal(res.status_code, 404)

    def test_403_on_create_from_template_of_unauthorized_project(self):
        template_from = ProjectFactory(creator=self.user_two, is_public=True)
        templated_project_data = {
            'data': {
                'type': 'nodes',
                'attributes':
                    {
                        'title': 'No permission',
                        'category': 'project',
                        'template_from': template_from._id,
                    }
            }
        }
        res = self.app.post_json_api(self.url, templated_project_data, auth=self.user_one.auth, expect_errors=True)
        assert_equal(res.status_code, 403)
>>>>>>> 751690d3

    def test_creates_project_creates_project_and_sanitizes_html(self):
        title = '<em>Cool</em> <strong>Project</strong>'
        description = 'An <script>alert("even cooler")</script> project'

        res = self.app.post_json_api(self.url, {
            'data': {
                'attributes': {
                    'title': title,
                    'description': description,
                    'category': self.category,
                    'public': True
                },
                'type': 'nodes'
            }
        }, auth=self.user_one.auth)
        project_id = res.json['data']['id']
        assert_equal(res.status_code, 201)
        assert_equal(res.content_type, 'application/vnd.api+json')
        url = '/{}nodes/{}/'.format(API_BASE, project_id)

        project = Node.load(project_id)
        assert_equal(project.logs[-1].action, NodeLog.PROJECT_CREATED)

        res = self.app.get(url, auth=self.user_one.auth)
        assert_equal(res.json['data']['attributes']['title'], strip_html(title))
        assert_equal(res.json['data']['attributes']['description'], strip_html(description))
        assert_equal(res.json['data']['attributes']['category'], self.category)

    def test_creates_project_no_type(self):
        project = {
            'data': {
                'attributes': {
                    'title': self.title,
                    'description': self.description,
                    'category': self.category,
                    'public': False
                }
            }
        }
        res = self.app.post_json_api(self.url, project, auth=self.user_one.auth, expect_errors=True)
        assert_equal(res.status_code, 400)
        assert_equal(res.json['errors'][0]['detail'], 'This field may not be null.')
        assert_equal(res.json['errors'][0]['source']['pointer'], '/data/type')

    def test_creates_project_incorrect_type(self):
        project = {
            'data': {
                'attributes': {
                    'title': self.title,
                    'description': self.description,
                    'category': self.category,
                    'public': False
                },
                'type': 'Wrong type.'
            }
        }
        res = self.app.post_json_api(self.url, project, auth=self.user_one.auth, expect_errors=True)
        assert_equal(res.status_code, 409)
        assert_equal(res.json['errors'][0]['detail'], 'Resource identifier does not match server endpoint.')

    def test_creates_project_properties_not_nested(self):
        project = {
            'data': {
                'title': self.title,
                'description': self.description,
                'category': self.category,
                'public': False,
                'type': 'nodes'
            }
        }
        res = self.app.post_json_api(self.url, project, auth=self.user_one.auth, expect_errors=True)
        assert_equal(res.status_code, 400)
        assert_equal(res.json['errors'][0]['detail'], 'Request must include /data/attributes.')
        assert_equal(res.json['errors'][0]['source']['pointer'], '/data/attributes')

    def test_create_project_invalid_title(self):
        project = {
            'data': {
                'type': 'nodes',
                'attributes': {
                    'title': 'A' * 201,
                    'description': self.description,
                    'category': self.category,
                    'public': False,
                }
            }
        }
        res = self.app.post_json_api(self.url, project, auth=self.user_one.auth, expect_errors=True)
        assert_equal(res.status_code, 400)
        assert_equal(res.json['errors'][0]['detail'], 'Title cannot exceed 200 characters.')


class TestNodeBulkCreate(ApiTestCase):

    def setUp(self):
        super(TestNodeBulkCreate, self).setUp()
        self.user_one = AuthUserFactory()
        self.url = '/{}nodes/'.format(API_BASE)

        self.title = 'Cool Project'
        self.description = 'A Properly Cool Project'
        self.category = 'data'

        self.user_two = AuthUserFactory()

        self.public_project = {
                'type': 'nodes',
                'attributes': {
                    'title': self.title,
                    'description': self.description,
                    'category': self.category,
                    'public': True
                }
        }

        self.private_project = {
                'type': 'nodes',
                'attributes': {
                    'title': self.title,
                    'description': self.description,
                    'category': self.category,
                    'public': False
                }
        }

        self.empty_project = {'type': 'nodes', 'attributes': {'title': "", 'description': "", "category": ""}}

    def test_bulk_create_nodes_blank_request(self):
        res = self.app.post_json_api(self.url, auth=self.user_one.auth, expect_errors=True, bulk=True)
        assert_equal(res.status_code, 400)

    def test_bulk_create_all_or_nothing(self):
        res = self.app.post_json_api(self.url, {'data': [self.public_project, self.empty_project]}, bulk=True, auth=self.user_one.auth, expect_errors=True)
        assert_equal(res.status_code, 400)

        res = self.app.get(self.url, auth=self.user_one.auth)
        assert_equal(len(res.json['data']), 0)

    def test_bulk_create_logged_out(self):
        res = self.app.post_json_api(self.url, {'data': [self.public_project, self.private_project]}, bulk=True, expect_errors=True)
        assert_equal(res.status_code, 401)

        res = self.app.get(self.url, auth=self.user_one.auth)
        assert_equal(len(res.json['data']), 0)

    def test_bulk_create_error_formatting(self):
        res = self.app.post_json_api(self.url, {'data': [self.empty_project, self.empty_project]}, bulk=True, auth=self.user_one.auth, expect_errors=True)
        assert_equal(res.status_code, 400)
        assert_equal(len(res.json['errors']), 2)
        errors = res.json['errors']
        assert_items_equal([errors[0]['source'], errors[1]['source']],
                           [{'pointer': '/data/0/attributes/title'}, {'pointer': '/data/1/attributes/title'}])
        assert_items_equal([errors[0]['detail'], errors[1]['detail']],
                           ["This field may not be blank.", "This field may not be blank."])

    def test_bulk_create_limits(self):
        node_create_list = {'data': [self.public_project] * 101}
        res = self.app.post_json_api(self.url, node_create_list, auth=self.user_one.auth, expect_errors=True, bulk=True)
        assert_equal(res.json['errors'][0]['detail'], 'Bulk operation limit is 100, got 101.')
        assert_equal(res.json['errors'][0]['source']['pointer'], '/data')

        res = self.app.get(self.url, auth=self.user_one.auth)
        assert_equal(len(res.json['data']), 0)

    def test_bulk_create_no_type(self):
        payload = {'data': [{"attributes": {'category': self.category, 'title': self.title}}]}
        res = self.app.post_json_api(self.url, payload, auth=self.user_one.auth, expect_errors=True, bulk=True)
        assert_equal(res.status_code, 400)
        assert_equal(res.json['errors'][0]['source']['pointer'], '/data/0/type')

        res = self.app.get(self.url, auth=self.user_one.auth)
        assert_equal(len(res.json['data']), 0)

    def test_bulk_create_incorrect_type(self):
        payload = {'data': [self.public_project, {'type': 'Incorrect type.', "attributes": {'category': self.category, 'title': self.title}}]}
        res = self.app.post_json_api(self.url, payload, auth=self.user_one.auth, expect_errors=True, bulk=True)
        assert_equal(res.status_code, 409)

        res = self.app.get(self.url, auth=self.user_one.auth)
        assert_equal(len(res.json['data']), 0)

    def test_bulk_create_no_attributes(self):
        payload = {'data': [self.public_project, {'type': 'nodes', }]}
        res = self.app.post_json_api(self.url, payload, auth=self.user_one.auth, expect_errors=True, bulk=True)

        assert_equal(res.status_code, 400)
        assert_equal(res.json['errors'][0]['source']['pointer'], '/data/attributes')

        res = self.app.get(self.url, auth=self.user_one.auth)
        assert_equal(len(res.json['data']), 0)

    def test_bulk_create_no_title(self):
        payload = {'data': [self.public_project, {'type': 'nodes', "attributes": {'category': self.category}}]}
        res = self.app.post_json_api(self.url, payload, auth=self.user_one.auth, expect_errors=True, bulk=True)

        assert_equal(res.status_code, 400)
        assert_equal(res.json['errors'][0]['source']['pointer'], '/data/1/attributes/title')

        res = self.app.get(self.url, auth=self.user_one.auth)
        assert_equal(len(res.json['data']), 0)

    def test_ugly_payload(self):
        payload = 'sdf;jlasfd'
        res = self.app.post_json_api(self.url, payload, auth=self.user_one.auth, expect_errors=True, bulk=True)
        assert_equal(res.status_code, 400)

        res = self.app.get(self.url, auth=self.user_one.auth)
        assert_equal(len(res.json['data']), 0)

    def test_bulk_create_logged_in(self):
        res = self.app.post_json_api(self.url, {'data': [self.public_project, self.private_project]}, auth=self.user_one.auth, expect_errors=True, bulk=True)
        assert_equal(res.status_code, 201)
        assert_equal(len(res.json['data']), 2)
        assert_equal(res.json['data'][0]['attributes']['title'], self.public_project['attributes']['title'])
        assert_equal(res.json['data'][0]['attributes']['category'], self.public_project['attributes']['category'])
        assert_equal(res.json['data'][0]['attributes']['description'], self.public_project['attributes']['description'])
        assert_equal(res.json['data'][1]['attributes']['title'], self.private_project['attributes']['title'])
        assert_equal(res.json['data'][1]['attributes']['category'], self.public_project['attributes']['category'])
        assert_equal(res.json['data'][1]['attributes']['description'], self.public_project['attributes']['description'])
        assert_equal(res.content_type, 'application/vnd.api+json')

        res = self.app.get(self.url, auth=self.user_one.auth)
        assert_equal(len(res.json['data']), 2)
        id_one = res.json['data'][0]['id']
        id_two = res.json['data'][1]['id']

        res = self.app.delete_json_api(self.url, {'data': [{'id': id_one, 'type': 'nodes'},
                                                           {'id': id_two, 'type': 'nodes'}]},
                                       auth=self.user_one.auth, expect_errors=True, bulk=True)
        assert_equal(res.status_code, 204)


class TestNodeBulkUpdate(ApiTestCase):

    def setUp(self):
        super(TestNodeBulkUpdate, self).setUp()
        self.user = AuthUserFactory()

        self.title = 'Cool Project'
        self.new_title = 'Super Cool Project'
        self.description = 'A Properly Cool Project'
        self.new_description = 'An even cooler project'
        self.category = 'data'

        self.new_category = 'project'

        self.user_two = AuthUserFactory()

        self.public_project = ProjectFactory(title=self.title,
                                             description=self.description,
                                             category=self.category,
                                             is_public=True,
                                             creator=self.user)

        self.public_project_two = ProjectFactory(title=self.title,
                                                description=self.description,
                                                category=self.category,
                                                is_public=True,
                                                creator=self.user)

        self.public_payload = {
            'data': [
                {
                    'id': self.public_project._id,
                    'type': 'nodes',
                    'attributes': {
                        'title': self.new_title,
                        'description': self.new_description,
                        'category': self.new_category,
                        'public': True
                    }
                },
                {
                    'id': self.public_project_two._id,
                    'type': 'nodes',
                    'attributes': {
                        'title': self.new_title,
                        'description': self.new_description,
                        'category': self.new_category,
                        'public': True
                    }
                }
            ]
        }

        self.url = '/{}nodes/'.format(API_BASE)

        self.private_project = ProjectFactory(title=self.title,
                                              description=self.description,
                                              category=self.category,
                                              is_public=False,
                                              creator=self.user)

        self.private_project_two = ProjectFactory(title=self.title,
                                              description=self.description,
                                              category=self.category,
                                              is_public=False,
                                              creator=self.user)

        self.private_payload = {'data': [
                {
                    'id': self.private_project._id,
                    'type': 'nodes',
                    'attributes': {
                        'title': self.new_title,
                        'description': self.new_description,
                        'category': self.new_category,
                        'public': False
                    }
                },
                {
                    'id': self.private_project_two._id,
                    'type': 'nodes',
                    'attributes': {
                        'title': self.new_title,
                        'description': self.new_description,
                        'category': self.new_category,
                        'public': False
                    }
                }
            ]
        }


        self.empty_payload = {'data': [
            {'id': self.public_project._id, 'type': 'nodes', 'attributes': {'title': "", 'description': "", "category": ""}},
            {'id': self.public_project_two._id, 'type': 'nodes', 'attributes': {'title': "", 'description': "", "category": ""}}
        ]}

    def test_bulk_update_nodes_blank_request(self):
        res = self.app.put_json_api(self.url, auth=self.user.auth, expect_errors=True, bulk=True)
        assert_equal(res.status_code, 400)

    def test_bulk_update_blank_but_not_empty_title(self):
        payload = {
            "data": [
                {
                  "id": self.public_project._id,
                  "type": "nodes",
                  "attributes": {
                    "title": "This shouldn't update.",
                    "category": "instrumentation"
                  }
                },
                {
                  "id": self.public_project_two._id,
                  "type": "nodes",
                  "attributes": {
                    "title": " ",
                    "category": "hypothesis"
                  }
                }
              ]
            }
        url = '/{}nodes/{}/'.format(API_BASE, self.public_project._id)
        res = self.app.put_json_api(self.url, payload, auth=self.user.auth, expect_errors=True, bulk=True)
        assert_equal(res.status_code, 400)

        res = self.app.get(url)
        assert_equal(res.json['data']['attributes']['title'], self.title)

    def test_bulk_update_with_tags(self):
        new_payload = {'data': [{'id': self.public_project._id, 'type': 'nodes', 'attributes': {'title': 'New title', 'category': 'project', 'tags': ['new tag']}}]}

        res = self.app.put_json_api(self.url, new_payload, auth=self.user.auth, expect_errors=True, bulk=True)
        assert_equal(res.status_code, 200)
        assert_equal(res.json['data'][0]['attributes']['tags'], ['new tag'])

    def test_bulk_update_public_projects_one_not_found(self):
        empty_payload = {'data': [
            {
                'id': 12345,
                'type': 'nodes',
                'attributes': {
                    'title': self.new_title,
                    'category': self.new_category
                }
            }, self.public_payload['data'][0]
        ]}

        res = self.app.put_json_api(self.url, empty_payload, auth=self.user.auth, expect_errors=True, bulk=True)
        assert_equal(res.status_code, 400)
        assert_equal(res.json['errors'][0]['detail'], 'Could not find all objects to update.')


        url = '/{}nodes/{}/'.format(API_BASE, self.public_project._id)
        res = self.app.get(url)
        assert_equal(res.json['data']['attributes']['title'], self.title)


    def test_bulk_update_public_projects_logged_out(self):
        res = self.app.put_json_api(self.url, self.public_payload, expect_errors=True, bulk=True)
        assert_equal(res.status_code, 401)
        assert_equal(res.json['errors'][0]['detail'], "Authentication credentials were not provided.")

        url = '/{}nodes/{}/'.format(API_BASE, self.public_project._id)
        url_two = '/{}nodes/{}/'.format(API_BASE, self.public_project_two._id)

        res = self.app.get(url)
        assert_equal(res.json['data']['attributes']['title'], self.title)

        res = self.app.get(url_two)
        assert_equal(res.json['data']['attributes']['title'], self.title)

    def test_bulk_update_public_projects_logged_in(self):
        res = self.app.put_json_api(self.url, self.public_payload, auth=self.user.auth, bulk=True)
        assert_equal(res.status_code, 200)
        assert_equal({self.public_project._id, self.public_project_two._id},
                     {res.json['data'][0]['id'], res.json['data'][1]['id']})
        assert_equal(res.json['data'][0]['attributes']['title'], self.new_title)
        assert_equal(res.json['data'][1]['attributes']['title'], self.new_title)

    def test_bulk_update_private_projects_logged_out(self):
        res = self.app.put_json_api(self.url, self.private_payload, expect_errors=True, bulk=True)
        assert_equal(res.status_code, 401)
        assert_equal(res.json['errors'][0]['detail'], 'Authentication credentials were not provided.')


        url = '/{}nodes/{}/'.format(API_BASE, self.private_project._id)
        url_two = '/{}nodes/{}/'.format(API_BASE, self.private_project_two._id)

        res = self.app.get(url, auth=self.user.auth)
        assert_equal(res.json['data']['attributes']['title'], self.title)

        res = self.app.get(url_two, auth=self.user.auth)
        assert_equal(res.json['data']['attributes']['title'], self.title)

    def test_bulk_update_private_projects_logged_in_contrib(self):
        res = self.app.put_json_api(self.url, self.private_payload, auth=self.user.auth, bulk=True)
        assert_equal(res.status_code, 200)
        assert_equal({self.private_project._id, self.private_project_two._id},
                     {res.json['data'][0]['id'], res.json['data'][1]['id']})
        assert_equal(res.json['data'][0]['attributes']['title'], self.new_title)
        assert_equal(res.json['data'][1]['attributes']['title'], self.new_title)

    def test_bulk_update_private_projects_logged_in_non_contrib(self):
        res = self.app.put_json_api(self.url, self.private_payload, auth=self.user_two.auth, expect_errors=True, bulk=True)
        assert_equal(res.status_code, 403)
        assert_equal(res.json['errors'][0]['detail'], 'You do not have permission to perform this action.')

        url = '/{}nodes/{}/'.format(API_BASE, self.private_project._id)
        url_two = '/{}nodes/{}/'.format(API_BASE, self.private_project_two._id)

        res = self.app.get(url, auth=self.user.auth)
        assert_equal(res.json['data']['attributes']['title'], self.title)

        res = self.app.get(url_two, auth=self.user.auth)
        assert_equal(res.json['data']['attributes']['title'], self.title)

    def test_bulk_update_private_projects_logged_in_read_only_contrib(self):
        self.private_project.add_contributor(self.user_two, permissions=[permissions.READ], save=True)
        self.private_project_two.add_contributor(self.user_two, permissions=[permissions.READ], save=True)
        res = self.app.put_json_api(self.url, self.private_payload, auth=self.user_two.auth, expect_errors=True, bulk=True)
        assert_equal(res.status_code, 403)
        assert_equal(res.json['errors'][0]['detail'], 'You do not have permission to perform this action.')

        url = '/{}nodes/{}/'.format(API_BASE, self.private_project._id)
        url_two = '/{}nodes/{}/'.format(API_BASE, self.private_project_two._id)

        res = self.app.get(url, auth=self.user.auth)
        assert_equal(res.json['data']['attributes']['title'], self.title)

        res = self.app.get(url_two, auth=self.user.auth)
        assert_equal(res.json['data']['attributes']['title'], self.title)

    def test_bulk_update_projects_send_dictionary_not_list(self):
        res = self.app.put_json_api(self.url, {'data': {'id': self.public_project._id, 'type': 'nodes',
                                                        'attributes': {'title': self.new_title, 'category': "project"}}},
                                    auth=self.user.auth, expect_errors=True, bulk=True)
        assert_equal(res.status_code, 400)
        assert_equal(res.json['errors'][0]['detail'], 'Expected a list of items but got type "dict".')

    def test_bulk_update_error_formatting(self):
        res = self.app.put_json_api(self.url, self.empty_payload, auth=self.user.auth, expect_errors=True, bulk=True)
        assert_equal(res.status_code, 400)
        assert_equal(len(res.json['errors']), 2)
        errors = res.json['errors']
        assert_items_equal([errors[0]['source'], errors[1]['source']],
                           [{'pointer': '/data/0/attributes/title'}, {'pointer': '/data/1/attributes/title'}])
        assert_items_equal([errors[0]['detail'], errors[1]['detail']],
                           ['This field may not be blank.'] * 2)

    def test_bulk_update_id_not_supplied(self):
        res = self.app.put_json_api(self.url, {'data': [self.public_payload['data'][1], {'type': 'nodes', 'attributes':
            {'title': self.new_title, 'category': self.new_category}}]}, auth=self.user.auth, expect_errors=True, bulk=True)
        assert_equal(res.status_code, 400)
        assert_equal(len(res.json['errors']), 1)
        assert_equal(res.json['errors'][0]['source']['pointer'], '/data/1/id')
        assert_equal(res.json['errors'][0]['detail'], "This field may not be null.")

        url = '/{}nodes/{}/'.format(API_BASE, self.public_project_two._id)

        res = self.app.get(url, auth=self.user.auth)
        assert_equal(res.json['data']['attributes']['title'], self.title)

    def test_bulk_update_type_not_supplied(self):
        res = self.app.put_json_api(self.url, {'data': [self.public_payload['data'][1], {'id': self.public_project._id, 'attributes':
            {'title': self.new_title, 'category': self.new_category}}]}, auth=self.user.auth, expect_errors=True, bulk=True)
        assert_equal(res.status_code, 400)
        assert_equal(len(res.json['errors']), 1)
        assert_equal(res.json['errors'][0]['source']['pointer'], '/data/1/type')
        assert_equal(res.json['errors'][0]['detail'], "This field may not be null.")

        url = '/{}nodes/{}/'.format(API_BASE, self.public_project_two._id)

        res = self.app.get(url, auth=self.user.auth)
        assert_equal(res.json['data']['attributes']['title'], self.title)

    def test_bulk_update_incorrect_type(self):
        res = self.app.put_json_api(self.url, {'data': [self.public_payload['data'][1], {'id': self.public_project._id, 'type': 'Incorrect', 'attributes':
            {'title': self.new_title, 'category': self.new_category}}]}, auth=self.user.auth, expect_errors=True, bulk=True)
        assert_equal(res.status_code, 409)

        url = '/{}nodes/{}/'.format(API_BASE, self.public_project_two._id)

        res = self.app.get(url, auth=self.user.auth)
        assert_equal(res.json['data']['attributes']['title'], self.title)

    def test_bulk_update_limits(self):
        node_update_list = {'data': [self.public_payload['data'][0]] * 101}
        res = self.app.put_json_api(self.url, node_update_list, auth=self.user.auth, expect_errors=True, bulk=True)
        assert_equal(res.json['errors'][0]['detail'], 'Bulk operation limit is 100, got 101.')
        assert_equal(res.json['errors'][0]['source']['pointer'], '/data')

    def test_bulk_update_no_title_or_category(self):
        new_payload = {'id': self.public_project._id, 'type': 'nodes', 'attributes': {}}
        res = self.app.put_json_api(self.url, {'data': [self.public_payload['data'][1], new_payload]}, auth=self.user.auth, expect_errors=True, bulk=True)
        assert_equal(res.status_code, 400)

        url = '/{}nodes/{}/'.format(API_BASE, self.public_project_two._id)

        res = self.app.get(url, auth=self.user.auth)
        assert_equal(res.json['data']['attributes']['title'], self.title)


class TestNodeBulkPartialUpdate(ApiTestCase):

    def setUp(self):
        super(TestNodeBulkPartialUpdate, self).setUp()
        self.user = AuthUserFactory()

        self.title = 'Cool Project'
        self.new_title = 'Super Cool Project'
        self.description = 'A Properly Cool Project'
        self.new_description = 'An even cooler project'
        self.category = 'data'

        self.new_category = 'project'

        self.user_two = AuthUserFactory()

        self.public_project = ProjectFactory(title=self.title,
                                             description=self.description,
                                             category=self.category,
                                             is_public=True,
                                             creator=self.user)

        self.public_project_two = ProjectFactory(title=self.title,
                                                description=self.description,
                                                category=self.category,
                                                is_public=True,
                                                creator=self.user)

        self.public_payload = {'data': [
            {
                'id': self.public_project._id,
                'type': 'nodes',
                'attributes': {
                    'title': self.new_title
                }
            },
            {
                'id': self.public_project_two._id,
                'type': 'nodes',
                'attributes': {
                    'title': self.new_title
                }
            }
        ]}

        self.url = '/{}nodes/'.format(API_BASE)

        self.private_project = ProjectFactory(title=self.title,
                                              description=self.description,
                                              category=self.category,
                                              is_public=False,
                                              creator=self.user)

        self.private_project_two = ProjectFactory(title=self.title,
                                              description=self.description,
                                              category=self.category,
                                              is_public=False,
                                              creator=self.user)

        self.private_payload = {'data': [
            {
                'id': self.private_project._id,
                'type': 'nodes',
                'attributes': {
                    'title': self.new_title
                }
            },
            {
                'id': self.private_project_two._id,
                'type': 'nodes',
                'attributes': {
                    'title': self.new_title
                }
            }
        ]}

        self.empty_payload = {'data': [
            {'id': self.public_project._id, 'type': 'nodes', 'attributes': {'title': ""}},
            {'id': self.public_project_two._id, 'type': 'nodes', 'attributes': {'title': ""}}
        ]
        }

    def test_bulk_patch_nodes_blank_request(self):
        res = self.app.patch_json_api(self.url, auth=self.user.auth, expect_errors=True, bulk=True)
        assert_equal(res.status_code, 400)

    def test_bulk_partial_update_public_projects_one_not_found(self):
        empty_payload = {'data': [
            {
                'id': 12345,
                'type': 'nodes',
                'attributes': {
                    'title': self.new_title
                }
            },
            self.public_payload['data'][0]
        ]}
        res = self.app.patch_json_api(self.url, empty_payload, auth=self.user.auth, expect_errors=True, bulk=True)
        assert_equal(res.status_code, 400)
        assert_equal(res.json['errors'][0]['detail'], 'Could not find all objects to update.')

        url = '/{}nodes/{}/'.format(API_BASE, self.public_project._id)
        res = self.app.get(url)
        assert_equal(res.json['data']['attributes']['title'], self.title)

    def test_bulk_partial_update_public_projects_logged_out(self):
        res = self.app.patch_json_api(self.url, self.public_payload, expect_errors=True, bulk=True)
        assert_equal(res.status_code, 401)
        assert_equal(res.json['errors'][0]['detail'], "Authentication credentials were not provided.")

        url = '/{}nodes/{}/'.format(API_BASE, self.public_project._id)
        url_two = '/{}nodes/{}/'.format(API_BASE, self.public_project_two._id)

        res = self.app.get(url)
        assert_equal(res.json['data']['attributes']['title'], self.title)

        res = self.app.get(url_two)
        assert_equal(res.json['data']['attributes']['title'], self.title)

    def test_bulk_partial_update_public_projects_logged_in(self):
        res = self.app.patch_json_api(self.url, self.public_payload, auth=self.user.auth, expect_errors=True, bulk=True)
        assert_equal(res.status_code, 200)
        assert_equal({self.public_project._id, self.public_project_two._id},
                     {res.json['data'][0]['id'], res.json['data'][1]['id']})
        assert_equal(res.json['data'][0]['attributes']['title'], self.new_title)
        assert_equal(res.json['data'][1]['attributes']['title'], self.new_title)

    def test_bulk_partial_update_private_projects_logged_out(self):
        res = self.app.patch_json_api(self.url, self.private_payload, expect_errors=True, bulk=True)
        assert_equal(res.status_code, 401)
        assert_equal(res.json['errors'][0]['detail'], 'Authentication credentials were not provided.')


        url = '/{}nodes/{}/'.format(API_BASE, self.private_project._id)
        url_two = '/{}nodes/{}/'.format(API_BASE, self.private_project_two._id)

        res = self.app.get(url, auth=self.user.auth)
        assert_equal(res.json['data']['attributes']['title'], self.title)

        res = self.app.get(url_two, auth=self.user.auth)
        assert_equal(res.json['data']['attributes']['title'], self.title)

    def test_bulk_partial_update_private_projects_logged_in_contrib(self):
        res = self.app.patch_json_api(self.url, self.private_payload, auth=self.user.auth, bulk=True)
        assert_equal(res.status_code, 200)
        assert_equal({self.private_project._id, self.private_project_two._id},
                     {res.json['data'][0]['id'], res.json['data'][1]['id']})
        assert_equal(res.json['data'][0]['attributes']['title'], self.new_title)
        assert_equal(res.json['data'][1]['attributes']['title'], self.new_title)

    def test_bulk_partial_update_private_projects_logged_in_non_contrib(self):
        res = self.app.patch_json_api(self.url, self.private_payload, auth=self.user_two.auth, expect_errors=True, bulk=True)
        assert_equal(res.status_code, 403)
        assert_equal(res.json['errors'][0]['detail'], 'You do not have permission to perform this action.')

        url = '/{}nodes/{}/'.format(API_BASE, self.private_project._id)
        url_two = '/{}nodes/{}/'.format(API_BASE, self.private_project_two._id)

        res = self.app.get(url, auth=self.user.auth)
        assert_equal(res.json['data']['attributes']['title'], self.title)

        res = self.app.get(url_two, auth=self.user.auth)
        assert_equal(res.json['data']['attributes']['title'], self.title)

    def test_bulk_partial_update_private_projects_logged_in_read_only_contrib(self):
        self.private_project.add_contributor(self.user_two, permissions=[permissions.READ], save=True)
        self.private_project_two.add_contributor(self.user_two, permissions=[permissions.READ], save=True)
        res = self.app.patch_json_api(self.url, self.private_payload, auth=self.user_two.auth, expect_errors=True, bulk=True)
        assert_equal(res.status_code, 403)
        assert_equal(res.json['errors'][0]['detail'], 'You do not have permission to perform this action.')

        url = '/{}nodes/{}/'.format(API_BASE, self.private_project._id)
        url_two = '/{}nodes/{}/'.format(API_BASE, self.private_project_two._id)

        res = self.app.get(url, auth=self.user.auth)
        assert_equal(res.json['data']['attributes']['title'], self.title)

        res = self.app.get(url_two, auth=self.user.auth)
        assert_equal(res.json['data']['attributes']['title'], self.title)

    def test_bulk_partial_update_projects_send_dictionary_not_list(self):
        res = self.app.patch_json_api(self.url, {'data': {'id': self.public_project._id, 'attributes': {'title': self.new_title, 'category': "project"}}},
                                    auth=self.user.auth, expect_errors=True, bulk=True)
        assert_equal(res.status_code, 400)
        assert_equal(res.json['errors'][0]['detail'], 'Expected a list of items but got type "dict".')

    def test_bulk_partial_update_error_formatting(self):
        res = self.app.patch_json_api(self.url, self.empty_payload, auth=self.user.auth, expect_errors=True, bulk=True)
        assert_equal(res.status_code, 400)
        assert_equal(len(res.json['errors']), 2)
        errors = res.json['errors']
        assert_items_equal([errors[0]['source'], errors[1]['source']],
                           [{'pointer': '/data/0/attributes/title'}, {'pointer': '/data/1/attributes/title'}])
        assert_items_equal([errors[0]['detail'], errors[1]['detail']],
                           ['This field may not be blank.']*2)

    def test_bulk_partial_update_id_not_supplied(self):
        res = self.app.patch_json_api(self.url, {'data': [{'type': 'nodes', 'attributes': {'title': self.new_title}}]},
                                      auth=self.user.auth, expect_errors=True, bulk=True)
        assert_equal(res.status_code, 400)
        assert_equal(len(res.json['errors']), 1)
        assert_equal(res.json['errors'][0]['detail'], 'This field may not be null.')

    def test_bulk_partial_update_limits(self):
        node_update_list = {'data': [self.public_payload['data'][0]] * 101 }
        res = self.app.patch_json_api(self.url, node_update_list, auth=self.user.auth, expect_errors=True, bulk=True)
        assert_equal(res.json['errors'][0]['detail'], 'Bulk operation limit is 100, got 101.')
        assert_equal(res.json['errors'][0]['source']['pointer'], '/data')

    def test_bulk_partial_update_privacy_has_no_effect_on_tags(self):
        self.public_project.add_tag('tag1', Auth(self.public_project.creator), save=True)
        payload = {'id': self.public_project._id, 'type': 'nodes', 'attributes': {'public': False}}
        res = self.app.patch_json_api(self.url, {'data': [payload]}, auth=self.user.auth, bulk=True)
        assert_equal(res.status_code, 200)
        self.public_project.reload()
        assert_equal(self.public_project.tags, ['tag1'])
        assert_equal(self.public_project.is_public, False)


class TestNodeBulkUpdateSkipUneditable(ApiTestCase):

    def setUp(self):
        super(TestNodeBulkUpdateSkipUneditable, self).setUp()
        self.user = AuthUserFactory()
        self.user_two = AuthUserFactory()

        self.title = 'Cool Project'
        self.new_title = 'Super Cool Project'
        self.description = 'A Properly Cool Project'
        self.new_description = 'An even cooler project'
        self.category = 'data'
        self.new_category = 'project'

        self.public_project = ProjectFactory(title=self.title,
                                             description=self.description,
                                             category=self.category,
                                             is_public=True,
                                             creator=self.user)

        self.public_project_two = ProjectFactory(title=self.title,
                                                description=self.description,
                                                category=self.category,
                                                is_public=True,
                                                creator=self.user)

        self.public_project_three = ProjectFactory(title=self.title,
                                                description=self.description,
                                                category=self.category,
                                                is_public=True,
                                                creator=self.user_two)

        self.public_project_four = ProjectFactory(title=self.title,
                                                description=self.description,
                                                category=self.category,
                                                is_public=True,
                                                creator=self.user_two)

        self.public_payload = {
            'data': [
                {
                    'id': self.public_project._id,
                    'type': 'nodes',
                    'attributes': {
                        'title': self.new_title,
                        'description': self.new_description,
                        'category': self.new_category,
                        'public': True
                    }
                },
                {
                    'id': self.public_project_two._id,
                    'type': 'nodes',
                    'attributes': {
                        'title': self.new_title,
                        'description': self.new_description,
                        'category': self.new_category,
                        'public': True
                    }
                },
                 {
                    'id': self.public_project_three._id,
                    'type': 'nodes',
                    'attributes': {
                        'title': self.new_title,
                        'description': self.new_description,
                        'category': self.new_category,
                        'public': True
                    }
                },
                 {
                    'id': self.public_project_four._id,
                    'type': 'nodes',
                    'attributes': {
                        'title': self.new_title,
                        'description': self.new_description,
                        'category': self.new_category,
                        'public': True
                    }
                }
            ]
        }

        self.url = '/{}nodes/?skip_uneditable=True'.format(API_BASE)

    def test_skip_uneditable_bulk_update(self):
        res = self.app.put_json_api(self.url, self.public_payload, auth=self.user.auth, expect_errors=True, bulk=True)
        assert_equal(res.status_code, 200)
        edited = res.json['data']
        skipped = res.json['errors']
        assert_items_equal([edited[0]['id'], edited[1]['id']],
                           [self.public_project._id, self.public_project_two._id])
        assert_items_equal([skipped[0]['_id'], skipped[1]['_id']],
                           [self.public_project_three._id, self.public_project_four._id])
        self.public_project.reload()
        self.public_project_two.reload()
        self.public_project_three.reload()
        self.public_project_four.reload()

        assert_equal(self.public_project.title, self.new_title)
        assert_equal(self.public_project_two.title, self.new_title)
        assert_equal(self.public_project_three.title, self.title)
        assert_equal(self.public_project_four.title, self.title)


    def test_skip_uneditable_bulk_update_query_param_required(self):
        url = '/{}nodes/'.format(API_BASE)
        res = self.app.put_json_api(url, self.public_payload, auth=self.user.auth, expect_errors=True, bulk=True)
        assert_equal(res.status_code, 403)
        self.public_project.reload()
        self.public_project_two.reload()
        self.public_project_three.reload()
        self.public_project_four.reload()

        assert_equal(self.public_project.title, self.title)
        assert_equal(self.public_project_two.title, self.title)
        assert_equal(self.public_project_three.title, self.title)
        assert_equal(self.public_project_four.title, self.title)

    def test_skip_uneditable_equals_false_bulk_update(self):
        url = '/{}nodes/?skip_uneditable=False'.format(API_BASE)
        res = self.app.put_json_api(url, self.public_payload, auth=self.user.auth, expect_errors=True, bulk=True)
        assert_equal(res.status_code, 403)
        self.public_project.reload()
        self.public_project_two.reload()
        self.public_project_three.reload()
        self.public_project_four.reload()

        assert_equal(self.public_project.title, self.title)
        assert_equal(self.public_project_two.title, self.title)
        assert_equal(self.public_project_three.title, self.title)
        assert_equal(self.public_project_four.title, self.title)

    def test_skip_uneditable_bulk_partial_update(self):
        res = self.app.patch_json_api(self.url, self.public_payload, auth=self.user.auth, expect_errors=True, bulk=True)
        assert_equal(res.status_code, 200)
        edited = res.json['data']
        skipped = res.json['errors']
        assert_items_equal([edited[0]['id'], edited[1]['id']],
                           [self.public_project._id, self.public_project_two._id])
        assert_items_equal([skipped[0]['_id'], skipped[1]['_id']],
                           [self.public_project_three._id, self.public_project_four._id])
        self.public_project.reload()
        self.public_project_two.reload()
        self.public_project_three.reload()
        self.public_project_four.reload()

        assert_equal(self.public_project.title, self.new_title)
        assert_equal(self.public_project_two.title, self.new_title)
        assert_equal(self.public_project_three.title, self.title)
        assert_equal(self.public_project_four.title, self.title)


    def test_skip_uneditable_bulk_partial_update_query_param_required(self):
        url = '/{}nodes/'.format(API_BASE)
        res = self.app.patch_json_api(url, self.public_payload, auth=self.user.auth, expect_errors=True, bulk=True)
        assert_equal(res.status_code, 403)
        self.public_project.reload()
        self.public_project_two.reload()
        self.public_project_three.reload()
        self.public_project_four.reload()

        assert_equal(self.public_project.title, self.title)
        assert_equal(self.public_project_two.title, self.title)
        assert_equal(self.public_project_three.title, self.title)
        assert_equal(self.public_project_four.title, self.title)


class TestNodeBulkDelete(ApiTestCase):

    def setUp(self):
        super(TestNodeBulkDelete, self).setUp()
        self.user_one = AuthUserFactory()
        self.user_two = AuthUserFactory()
        self.project_one = ProjectFactory(title="Project One", is_public=True, creator=self.user_one, category="project")
        self.project_two = ProjectFactory(title="Project Two", description="One Three", is_public=True, creator=self.user_one)
        self.private_project_user_one = ProjectFactory(title="Private Project User One",
                                                       is_public=False,
                                                       creator=self.user_one)
        self.private_project_user_two = ProjectFactory(title="Private Project User Two",
                                                       is_public=False,
                                                       creator=self.user_two)

        self.url = "/{}nodes/".format(API_BASE)
        self.project_one_url = '/{}nodes/{}/'.format(API_BASE, self.project_one._id)
        self.project_two_url = '/{}nodes/{}/'.format(API_BASE, self.project_two._id)
        self.private_project_url = "/{}nodes/{}/".format(API_BASE, self.private_project_user_one._id)

        self.public_payload = {'data': [{'id': self.project_one._id, 'type': 'nodes'}, {'id': self.project_two._id, 'type': 'nodes'}]}
        self.private_payload = {'data': [{'id': self.private_project_user_one._id, 'type': 'nodes'}]}

    def test_bulk_delete_nodes_blank_request(self):
        res = self.app.delete_json_api(self.url, auth=self.user_one.auth, expect_errors=True, bulk=True)
        assert_equal(res.status_code, 400)

    def test_bulk_delete_no_type(self):
        payload = {'data': [
            {'id': self.project_one._id},
            {'id': self.project_two._id}
        ]}
        res = self.app.delete_json_api(self.url, payload, auth=self.user_one.auth, expect_errors=True, bulk=True)
        assert_equal(res.status_code, 400)
        assert_equal(res.json['errors'][0]['detail'], 'Request must include /type.')

    def test_bulk_delete_no_id(self):
        payload = {'data': [
            {'type': 'nodes'},
            {'id': 'nodes'}
        ]}
        res = self.app.delete_json_api(self.url, payload, auth=self.user_one.auth, expect_errors=True, bulk=True)
        assert_equal(res.status_code, 400)
        assert_equal(res.json['errors'][0]['detail'], 'Request must include /data/id.')

    def test_bulk_delete_dict_inside_data(self):
        res = self.app.delete_json_api(self.url, {'data': {'id': self.project_one._id, 'type': 'nodes'}},
                                       auth=self.user_one.auth, expect_errors=True, bulk=True)
        assert_equal(res.status_code, 400)
        assert_equal(res.json['errors'][0]['detail'], 'Expected a list of items but got type "dict".')

    def test_bulk_delete_invalid_type(self):
        res = self.app.delete_json_api(self.url, {'data': [{'type': 'Wrong type', 'id': self.project_one._id}]},
                                       auth=self.user_one.auth, expect_errors=True, bulk=True)
        assert_equal(res.status_code, 409)

    def test_bulk_delete_public_projects_logged_in(self):
        res = self.app.delete_json_api(self.url, self.public_payload, auth=self.user_one.auth, bulk=True)
        assert_equal(res.status_code, 204)

        res = self.app.get(self.project_one_url, auth=self.user_one.auth, expect_errors=True)
        assert_equal(res.status_code, 410)
        self.project_one.reload()
        self.project_two.reload()

    def test_bulk_delete_public_projects_logged_out(self):
        res = self.app.delete_json_api(self.url, self.public_payload, expect_errors=True, bulk=True)
        assert_equal(res.status_code, 401)
        assert_equal(res.json['errors'][0]['detail'], 'Authentication credentials were not provided.')

        res = self.app.get(self.project_one_url, auth=self.user_one.auth, expect_errors=True)
        assert_equal(res.status_code, 200)

        res = self.app.get(self.project_two_url, auth=self.user_one.auth, expect_errors=True)
        assert_equal(res.status_code, 200)

    def test_bulk_delete_private_projects_logged_out(self):
        res = self.app.delete_json_api(self.url, self.private_payload, expect_errors=True, bulk=True)
        assert_equal(res.status_code, 401)
        assert_equal(res.json['errors'][0]['detail'], 'Authentication credentials were not provided.')

    def test_bulk_delete_private_projects_logged_in_contributor(self):
        res = self.app.delete_json_api(self.url, self.private_payload,
                                       auth=self.user_one.auth, expect_errors=True, bulk=True)
        assert_equal(res.status_code, 204)

        res = self.app.get(self.private_project_url, auth=self.user_one.auth, expect_errors=True)
        assert_equal(res.status_code, 410)
        self.private_project_user_one.reload()

    def test_bulk_delete_private_projects_logged_in_non_contributor(self):
        res = self.app.delete_json_api(self.url, self.private_payload,
                                       auth=self.user_two.auth, expect_errors=True, bulk=True)
        assert_equal(res.status_code, 403)
        assert_equal(res.json['errors'][0]['detail'], 'You do not have permission to perform this action.')

        res = self.app.get(self.private_project_url, auth=self.user_one.auth)
        assert_equal(res.status_code, 200)

    def test_bulk_delete_private_projects_logged_in_read_only_contributor(self):
        self.private_project_user_one.add_contributor(self.user_two, permissions=[permissions.READ], save=True)
        res = self.app.delete_json_api(self.url, self.private_payload,
                                       auth=self.user_two.auth, expect_errors=True, bulk=True)
        assert_equal(res.status_code, 403)
        assert_equal(res.json['errors'][0]['detail'], 'You do not have permission to perform this action.')

        res = self.app.get(self.private_project_url, auth=self.user_one.auth)
        assert_equal(res.status_code, 200)

    def test_bulk_delete_all_or_nothing(self):
        new_payload = {'data': [{'id': self.private_project_user_one._id, 'type': 'nodes'}, {'id': self.private_project_user_two._id, 'type': 'nodes'}]}
        res = self.app.delete_json_api(self.url, new_payload,
                                       auth=self.user_one.auth, expect_errors=True, bulk=True)
        assert_equal(res.status_code, 403)
        assert_equal(res.json['errors'][0]['detail'], 'You do not have permission to perform this action.')

        res = self.app.get(self.private_project_url, auth=self.user_one.auth)
        assert_equal(res.status_code, 200)

        url = "/{}nodes/{}/".format(API_BASE, self.private_project_user_two._id)
        res = self.app.get(url, auth=self.user_two.auth)
        assert_equal(res.status_code, 200)

    def test_bulk_delete_limits(self):
        new_payload = {'data': [{'id': self.private_project_user_one._id, 'type':'nodes'}] * 101 }
        res = self.app.delete_json_api(self.url, new_payload,
                                       auth=self.user_one.auth, expect_errors=True, bulk=True)
        assert_equal(res.status_code, 400)
        assert_equal(res.json['errors'][0]['detail'], 'Bulk operation limit is 100, got 101.')
        assert_equal(res.json['errors'][0]['source']['pointer'], '/data')

    def test_bulk_delete_invalid_payload_one_not_found(self):
        new_payload = {'data': [self.public_payload['data'][0], {'id': '12345', 'type': 'nodes'}]}
        res = self.app.delete_json_api(self.url, new_payload, auth=self.user_one.auth, expect_errors=True, bulk=True)
        assert_equal(res.status_code, 400)
        assert_equal(res.json['errors'][0]['detail'], 'Could not find all objects to delete.')

        res = self.app.get(self.project_one_url, auth=self.user_one.auth)
        assert_equal(res.status_code, 200)

    def test_bulk_delete_no_payload(self):
        res = self.app.delete_json_api(self.url, auth=self.user_one.auth, expect_errors=True, bulk=True)
        assert_equal(res.status_code, 400)


class TestNodeBulkDeleteSkipUneditable(ApiTestCase):

    def setUp(self):
        super(TestNodeBulkDeleteSkipUneditable, self).setUp()
        self.user_one = AuthUserFactory()
        self.user_two = AuthUserFactory()
        self.project_one = ProjectFactory(title="Project One", is_public=True, creator=self.user_one)
        self.project_two = ProjectFactory(title="Project Two",  is_public=True, creator=self.user_one)
        self.project_three = ProjectFactory(title="Project Three", is_public=True, creator=self.user_two)
        self.project_four = ProjectFactory(title="Project Four", is_public=True, creator=self.user_two)

        self.payload = {
            'data': [
                {
                    'id': self.project_one._id,
                    'type': 'nodes',
                },
                {
                    'id': self.project_two._id,
                    'type': 'nodes',
                },
                 {
                    'id': self.project_three._id,
                    'type': 'nodes',
                },
                 {
                    'id': self.project_four._id,
                    'type': 'nodes',
                }
            ]
        }



        self.url = "/{}nodes/?skip_uneditable=True".format(API_BASE)

    def tearDown(self):
        super(TestNodeBulkDeleteSkipUneditable, self).tearDown()
        Node.remove()

    def test_skip_uneditable_bulk_delete(self):
        res = self.app.delete_json_api(self.url, self.payload, auth=self.user_one.auth, bulk=True)
        assert_equal(res.status_code, 200)
        skipped = res.json['errors']
        assert_items_equal([skipped[0]['id'], skipped[1]['id']],
                           [self.project_three._id, self.project_four._id])

        res = self.app.get('/{}nodes/'.format(API_BASE), auth=self.user_one.auth)
        assert_items_equal([res.json['data'][0]['id'], res.json['data'][1]['id']],
                           [self.project_three._id, self.project_four._id])

    def test_skip_uneditable_bulk_delete_query_param_required(self):
        url = '/{}nodes/'.format(API_BASE)
        res = self.app.delete_json_api(url, self.payload, auth=self.user_one.auth, expect_errors=True, bulk=True)
        assert_equal(res.status_code, 403)

        res = self.app.get('/{}nodes/'.format(API_BASE), auth=self.user_one.auth)
        assert_equal(res.status_code, 200)
        assert_equal(len(res.json['data']), 4)

    def test_skip_uneditable_has_admin_permission_for_all_nodes(self):
        payload = {
            'data': [
                {
                    'id': self.project_one._id,
                    'type': 'nodes',
                },
                {
                    'id': self.project_two._id,
                    'type': 'nodes',
                }
            ]
        }

        res = self.app.delete_json_api(self.url, payload, auth=self.user_one.auth, bulk=True)
        assert_equal(res.status_code, 204)
        self.project_one.reload()
        self.project_two.reload()

        assert_equal(self.project_one.is_deleted, True)
        assert_equal(self.project_two.is_deleted, True)

    def test_skip_uneditable_does_not_have_admin_permission_for_any_nodes(self):
        payload = {
            'data': [
                {
                    'id': self.project_three._id,
                    'type': 'nodes',
                },
                {
                    'id': self.project_four._id,
                    'type': 'nodes',
                }
            ]
        }

        res = self.app.delete_json_api(self.url, payload, auth=self.user_one.auth, expect_errors=True, bulk=True)
        assert_equal(res.status_code, 403)


<|MERGE_RESOLUTION|>--- conflicted
+++ resolved
@@ -580,8 +580,6 @@
         assert_equal(len(new_project.nodes), len(template_from.nodes))
         assert_equal(new_project.nodes[0].title, template_component.title)
 
-<<<<<<< HEAD
-=======
     def test_404_on_create_from_template_of_nonexistent_project(self):
         template_from_id = 'thisisnotavalidguid'
         templated_project_data = {
@@ -613,7 +611,6 @@
         }
         res = self.app.post_json_api(self.url, templated_project_data, auth=self.user_one.auth, expect_errors=True)
         assert_equal(res.status_code, 403)
->>>>>>> 751690d3
 
     def test_creates_project_creates_project_and_sanitizes_html(self):
         title = '<em>Cool</em> <strong>Project</strong>'
