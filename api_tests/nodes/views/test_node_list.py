--- conflicted
+++ resolved
@@ -732,7 +732,6 @@
 @pytest.mark.django_db
 class TestNodeCreate:
 
-<<<<<<< HEAD
     def test_nodes_list_filter_multiple_field(self):
         url = "/{}nodes/?filter[title,description]=One".format(API_BASE)
 
@@ -747,11 +746,9 @@
         assert_in('One', self.project_two.description)
         assert_not_in(self.project_three._id, ids)
 
-=======
     @pytest.fixture()
     def user_one(self):
         return AuthUserFactory()
->>>>>>> c9de7a27
 
     @pytest.fixture()
     def user_two(self):
