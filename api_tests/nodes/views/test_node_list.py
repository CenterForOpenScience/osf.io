import pytest

from django.utils import timezone
from api.base.settings.defaults import API_BASE, MAX_PAGE_SIZE
from api.base.utils import default_node_permission_queryset
from api_tests.nodes.filters.test_filters import NodesListFilteringMixin, NodesListDateFilteringMixin
from api_tests.subjects.mixins import SubjectsFilterMixin
from framework.auth.core import Auth
from osf.models import AbstractNode, Node, NodeLog
from osf.models.licenses import NodeLicense
from osf.utils.sanitize import strip_html
from osf.utils import permissions
from osf_tests.factories import (
    CollectionFactory,
    ProjectFactory,
    NodeFactory,
    RegistrationFactory,
    AuthUserFactory,
    UserFactory,
    PreprintFactory,
    InstitutionFactory,
    RegionFactory,
    OSFGroupFactory,
)
from addons.osfstorage.settings import DEFAULT_REGION_ID
from rest_framework import exceptions
from tests.utils import assert_items_equal
from website.views import find_bookmark_collection
from osf.utils.workflows import DefaultStates


@pytest.fixture()
def user():
    return AuthUserFactory()


@pytest.fixture()
def non_contrib():
    return AuthUserFactory()


@pytest.mark.django_db
class TestNodeList:

    @pytest.fixture()
    def deleted_project(self):
        return ProjectFactory(is_deleted=True)

    @pytest.fixture()
    def private_project(self, user):
        return ProjectFactory(is_public=False, creator=user)

    @pytest.fixture()
    def public_project(self, user):
        return ProjectFactory(is_public=True, creator=user)

    @pytest.fixture()
    def sparse_url(self, user):
        return '/{}sparse/nodes/'.format(API_BASE)

    @pytest.fixture()
    def url(self, user):
        return '/{}nodes/'.format(API_BASE)

    @pytest.fixture()
    def preprint(self, public_project, user):
        preprint = PreprintFactory(creator=user, finish=True)
        preprint.node = public_project
        preprint.save()
        return preprint

    @pytest.mark.parametrize('is_sparse', [True, False])
    def test_return(
            self, app, user, non_contrib, deleted_project,
<<<<<<< HEAD
            private_project, public_project, url,
    ):
=======
            private_project, public_project, url, sparse_url, is_sparse):
>>>>>>> d77d8f5b

        #   test_only_returns_non_deleted_public_projects
        url = sparse_url if is_sparse else url
        res = app.get(url)
        node_json = res.json['data']

        ids = [each['id'] for each in node_json]
        assert public_project._id in ids
        assert deleted_project._id not in ids
        assert private_project._id not in ids

    #   test_return_public_node_list_logged_out_user
        res = app.get(url)
        assert res.status_code == 200
        assert res.content_type == 'application/vnd.api+json'
        ids = [each['id'] for each in res.json['data']]
        assert public_project._id in ids
        assert private_project._id not in ids

    #   test_return_public_node_list_logged_in_user
        res = app.get(url, auth=non_contrib)
        assert res.status_code == 200
        assert res.content_type == 'application/vnd.api+json'
        ids = [each['id'] for each in res.json['data']]
        assert public_project._id in ids
        assert private_project._id not in ids

    #   test_return_private_node_list_logged_out_user
        res = app.get(url)
        ids = [each['id'] for each in res.json['data']]
        assert public_project._id in ids
        assert private_project._id not in ids

    #   test_return_private_node_list_logged_in_contributor
        res = app.get(url, auth=user.auth)
        assert res.status_code == 200
        assert res.content_type == 'application/vnd.api+json'
        ids = [each['id'] for each in res.json['data']]
        assert public_project._id in ids
        assert private_project._id in ids

    #   test_return_private_node_list_logged_in_non_contributor
        res = app.get(url, auth=non_contrib.auth)
        ids = [each['id'] for each in res.json['data']]
        assert public_project._id in ids
        assert private_project._id not in ids

    #   test_returns_nodes_through_which_you_have_perms_through_osf_groups
        group = OSFGroupFactory(creator=user)
        another_project = ProjectFactory()
        another_project.add_osf_group(group, permissions.READ)
        res = app.get(url, auth=user.auth)
        ids = [each['id'] for each in res.json['data']]
        assert another_project._id in ids

    def test_node_list_does_not_returns_registrations(
            self, app, user, public_project, url,
    ):
        registration = RegistrationFactory(
            project=public_project, creator=user,
        )
        res = app.get(url, auth=user.auth)
        ids = [each['id'] for each in res.json['data']]
        assert registration._id not in ids

    def test_node_list_has_root(
            self, app, user, url, public_project, private_project,
            deleted_project,
    ):
        res = app.get(url, auth=user.auth)
        projects_with_root = 0
        for project in res.json['data']:
            if project['relationships'].get('root', None):
                projects_with_root += 1
        assert projects_with_root != 0
        assert all(
            [each['relationships'].get(
                'root',
            ) is not None for each in res.json['data']],
        )

    @pytest.mark.parametrize('is_sparse', [True, False])
    def test_node_list_has_proper_root(self, app, user, url, sparse_url, is_sparse):
        url = sparse_url if is_sparse else url
        project_one = ProjectFactory(title='Project One', is_public=True)
        ProjectFactory(parent=project_one, is_public=True)

        res = app.get(url + '?embed=root&embed=parent', auth=user.auth)

        for project_json in res.json['data']:
            project = AbstractNode.load(project_json['id'])
            assert project_json['embeds']['root']['data']['id'] == project.root._id

    @pytest.mark.parametrize('is_sparse', [True, False])
    def test_node_list_sorting(self, app, url, sparse_url, is_sparse):
        url = sparse_url if is_sparse else url
        res = app.get('{}?sort=-created'.format(url))
        assert res.status_code == 200

        res = app.get('{}?sort=title'.format(url))
        assert res.status_code == 200

    def test_node_list_embed_region(self, app, url, public_project):
        res = app.get('{}?embed=region'.format(url))
        assert res.status_code == 200
        assert res.json['data'][0]['embeds']['region']['data']['id'] == DEFAULT_REGION_ID

    def test_node_list_region_relationship(self, app, url, public_project):
        # For asserting region properly returned when queryset is annotated with region property
        res = app.get(url)
        assert res.status_code == 200
        assert res.json['data'][0]['relationships']['region']['data']['id'] == public_project.osfstorage_region._id

    def test_preprint_attribute(self, app, url, public_project, preprint, user):
        # For asserting region properly returned when queryset is annotated with has_viewable_preprints property
        res = app.get(url)
        # Node is supplemental project for a published preprint
        assert res.json['data'][0]['attributes']['preprint'] is True

        preprint.is_public = False
        preprint.save()
        res = app.get(url)
        # Node is supplemental project for the preprint, but it's private, so its presence is not surfaced
        assert res.json['data'][0]['attributes']['preprint'] is False

        res = app.get(url, auth=user.auth)
        # Preprint author can see that the node is a supplemental node for a private preprint
        assert res.json['data'][0]['attributes']['preprint'] is True

    @pytest.mark.parametrize('is_sparse', [True, False])
    def test_default_node_permission_queryset(self, app, url, private_project, user, sparse_url, is_sparse):
        url = sparse_url if is_sparse else url
        # Node admin contributor
        qs = default_node_permission_queryset(user, Node)
        assert qs.count() == 1

        user_2 = AuthUserFactory()
        assert default_node_permission_queryset(user_2, Node).count() == 0

        # Node write contributor
        private_project.add_contributor(user_2, permissions.READ)
        private_project.save()
        assert default_node_permission_queryset(user_2, Node).count() == 1

        # Public nodes
        ProjectFactory(is_public=True)
        assert default_node_permission_queryset(user_2, Node).count() == 2

        # Node read group member
        project_3 = ProjectFactory(is_public=False)
        assert default_node_permission_queryset(user_2, Node).count() == 2
        group = OSFGroupFactory(creator=user_2)
        project_3.add_osf_group(group, permissions.READ)
        assert default_node_permission_queryset(user_2, Node).count() == 3

    def test_current_user_permissions(self, app, user, url, public_project, non_contrib):
        # in most recent API version, read isn't implicit for public nodes
        url_public = url + '?version=2.11'
        res = app.get(url_public, auth=non_contrib.auth)
        assert not public_project.has_permission(non_contrib, permissions.READ)
        assert permissions.READ not in res.json['data'][0]['attributes']['current_user_permissions']
        assert res.json['data'][0]['attributes']['current_user_is_contributor'] is False

        # ensure read is not included for an anonymous user
        res = app.get(url_public)
        assert permissions.READ not in res.json['data'][0]['attributes']['current_user_permissions']
        assert res.json['data'][0]['attributes']['current_user_is_contributor'] is False

        # ensure both read and write included for a write contributor
        new_user = AuthUserFactory()
        public_project.add_contributor(
            new_user,
            permissions=permissions.WRITE,
            auth=Auth(public_project.creator),
        )
        res = app.get(url_public, auth=new_user.auth)
        assert res.json['data'][0]['attributes']['current_user_permissions'] == [permissions.WRITE, permissions.READ]
        assert res.json['data'][0]['attributes']['current_user_is_contributor'] is True

        # make sure 'read' is there for implicit read contributors
        NodeFactory(parent=public_project, is_public=True)
        res = app.get(url_public, auth=user.auth)
        assert public_project.has_permission(user, permissions.ADMIN)
        assert permissions.READ in res.json['data'][0]['attributes']['current_user_permissions']
        assert res.json['data'][0]['attributes']['current_user_is_contributor'] is False

        # ensure 'read' is still included with older versions
        res = app.get(url, auth=non_contrib.auth)
        assert not public_project.has_permission(non_contrib, permissions.READ)
        assert permissions.READ in res.json['data'][0]['attributes']['current_user_permissions']
        assert res.json['data'][0]['attributes']['current_user_is_contributor'] is False

        # check read permission is included with older versions for anon user
        res = app.get(url)
        assert permissions.READ in res.json['data'][0]['attributes']['current_user_permissions']
        assert res.json['data'][0]['attributes']['current_user_is_contributor'] is False

        superuser = AuthUserFactory()
        superuser.is_superuser = True
        superuser.save()
        res = app.get(url_public, auth=superuser.auth)
        assert permissions.READ not in res.json['data'][0]['attributes']['current_user_permissions']

    def test_current_user_permissions_group_member(self, app, user, url, public_project):
        # in most recent API version, read isn't implicit for public nodes
        url_public = url + '?version=2.11'

        # Read group member has "read" permissions
        group_member = AuthUserFactory()
        osf_group = OSFGroupFactory(creator=group_member)
        public_project.add_osf_group(osf_group, permissions.READ)
        res = app.get(url_public, auth=group_member.auth)
        assert public_project.has_permission(group_member, permissions.READ)
        assert permissions.READ in res.json['data'][0]['attributes']['current_user_permissions']
        assert res.json['data'][0]['attributes']['current_user_is_contributor_or_group_member'] is True

        # Write group member has "read" and "write" permissions
        group_member = AuthUserFactory()
        osf_group = OSFGroupFactory(creator=group_member)
        public_project.add_osf_group(osf_group, permissions.WRITE)
        res = app.get(url_public, auth=group_member.auth)
        assert res.json['data'][0]['attributes']['current_user_permissions'] == [permissions.WRITE, permissions.READ]
        assert res.json['data'][0]['attributes']['current_user_is_contributor'] is False
        assert res.json['data'][0]['attributes']['current_user_is_contributor_or_group_member'] is True

        # Admin group member has "read" and "write" and "admin" permissions
        group_member = AuthUserFactory()
        osf_group = OSFGroupFactory(creator=group_member)
        public_project.add_osf_group(osf_group, permissions.ADMIN)
        res = app.get(url_public, auth=group_member.auth)
        assert res.json['data'][0]['attributes']['current_user_permissions'] == [permissions.ADMIN, permissions.WRITE, permissions.READ]
        assert res.json['data'][0]['attributes']['current_user_is_contributor'] is False
        assert res.json['data'][0]['attributes']['current_user_is_contributor_or_group_member'] is True

        # make sure 'read' is there for implicit read group members
        NodeFactory(parent=public_project, is_public=True)
        res = app.get(url_public, auth=group_member.auth)
        assert public_project.has_permission(user, permissions.ADMIN)
        assert permissions.READ in res.json['data'][0]['attributes']['current_user_permissions']
        assert res.json['data'][0]['attributes']['current_user_is_contributor'] is False
        assert res.json['data'][0]['attributes']['current_user_is_contributor_or_group_member'] is False

        # ensure 'read' is still included with older versions
        public_project.remove_osf_group(osf_group)
        res = app.get(url, auth=group_member.auth)
        assert not public_project.has_permission(group_member, permissions.READ)
        assert permissions.READ in res.json['data'][0]['attributes']['current_user_permissions']
        assert res.json['data'][0]['attributes']['current_user_is_contributor'] is False
        assert res.json['data'][0]['attributes']['current_user_is_contributor_or_group_member'] is False


@pytest.mark.django_db
@pytest.mark.enable_quickfiles_creation
@pytest.mark.enable_bookmark_creation
class TestNodeFiltering:

    @pytest.fixture()
    def user_one(self):
        return AuthUserFactory()

    @pytest.fixture()
    def user_two(self):
        return AuthUserFactory()

    @pytest.fixture()
    def tag_one(self):
        return 'tag_one'

    @pytest.fixture()
    def tag_two(self):
        return 'tag_two'

    @pytest.fixture()
    def public_project_one(self, tag_one, tag_two):
        public_project_one = ProjectFactory(
            title='Public Project One',
            description='One',
            is_public=True,
        )
        public_project_one.add_tag(
            tag_one,
            Auth(public_project_one.creator),
            save=False,
        )
        public_project_one.add_tag(
            tag_two,
            Auth(public_project_one.creator),
            save=False,
        )
        public_project_one.save()
        return public_project_one

    @pytest.fixture()
    def public_project_two(self, tag_one):
        public_project_two = ProjectFactory(
            title='Public Project Two',
            description='One or Two',
            is_public=True,
        )
        public_project_two.add_tag(
            tag_one,
            Auth(public_project_two.creator),
            save=True,
        )
        return public_project_two

    @pytest.fixture()
    def public_project_three(self):
        return ProjectFactory(title='Unique Test Title', description='three', is_public=True)

    @pytest.fixture()
    def user_one_private_project(self, user_one):
        return ProjectFactory(
            title='User One Private Project',
            is_public=False,
            creator=user_one,
        )

    @pytest.fixture()
    def user_two_private_project(self, user_two):
        return ProjectFactory(
            title='User Two Private Project',
            is_public=False,
            creator=user_two,
        )

    @pytest.fixture()
    def preprint(self, user_one):
        return PreprintFactory(project=ProjectFactory(creator=user_one), creator=user_one)

    @pytest.fixture()
    def folder(self):
        return CollectionFactory()

    @pytest.fixture()
    def bookmark_collection(self, user_one):
        return find_bookmark_collection(user_one)

    @pytest.fixture()
    def sparse_url(self, user):
        return '/{}sparse/nodes/'.format(API_BASE)

    @pytest.fixture()
    def url(self, user):
        return '/{}nodes/'.format(API_BASE)

    @pytest.mark.parametrize('is_sparse', [True, False])
    def test_filtering(
            self, app, user_one, public_project_one,
            public_project_two, public_project_three,
            user_one_private_project, user_two_private_project,
<<<<<<< HEAD
            preprint,
    ):

        #   test_filtering_by_id
        url = '/{}nodes/?filter[id]={}'.format(
            API_BASE, public_project_one._id,
        )
        res = app.get(url, auth=user_one.auth)
=======
            preprint, url, sparse_url, is_sparse):
        url = sparse_url if is_sparse else url

        #   test_filtering_by_id
        filter_url = '{}?filter[id]={}'.format(
            url, public_project_one._id)
        res = app.get(filter_url, auth=user_one.auth)
>>>>>>> d77d8f5b
        assert res.status_code == 200
        ids = [each['id'] for each in res.json['data']]

        assert public_project_one._id in ids
        assert len(ids) == 1

    #   test_filtering_by_multiple_ids
<<<<<<< HEAD
        url = '/{}nodes/?filter[id]={},{}'.format(
            API_BASE, public_project_one._id, public_project_two._id,
        )
        res = app.get(url, auth=user_one.auth)
=======
        filter_url = '{}?filter[id]={},{}'.format(
            url, public_project_one._id, public_project_two._id)
        res = app.get(filter_url, auth=user_one.auth)
>>>>>>> d77d8f5b
        assert res.status_code == 200
        ids = [each['id'] for each in res.json['data']]

        assert public_project_one._id in ids
        assert public_project_two._id in ids
        assert len(ids) == 2

    #   test_filtering_by_multiple_ids_one_private
<<<<<<< HEAD
        url = '/{}nodes/?filter[id]={},{}'.format(
            API_BASE, public_project_one._id, user_two_private_project._id,
        )
        res = app.get(url, auth=user_one.auth)
=======
        filter_url = '{}?filter[id]={},{}'.format(
            url, public_project_one._id, user_two_private_project._id)
        res = app.get(filter_url, auth=user_one.auth)
>>>>>>> d77d8f5b
        assert res.status_code == 200
        ids = [each['id'] for each in res.json['data']]

        assert public_project_one._id in ids
        assert user_two_private_project._id not in ids
        assert len(ids) == 1

    #   test_filtering_by_multiple_ids_brackets_in_query_params
<<<<<<< HEAD
        url = '/{}nodes/?filter[id]=[{},   {}]'.format(
            API_BASE, public_project_one._id, public_project_two._id,
        )
        res = app.get(url, auth=user_one.auth)
=======
        filter_url = '{}?filter[id]=[{},   {}]'.format(
            url, public_project_one._id, public_project_two._id)
        res = app.get(filter_url, auth=user_one.auth)
>>>>>>> d77d8f5b
        assert res.status_code == 200
        ids = [each['id'] for each in res.json['data']]

        assert public_project_one._id in ids
        assert public_project_two._id in ids
        assert len(ids) == 2

    #   test_filtering_on_title_not_equal
<<<<<<< HEAD
        url = '/{}nodes/?filter[title][ne]=Public%20Project%20One'.format(
            API_BASE,
        )
        res = app.get(url, auth=user_one.auth)
=======
        filter_url = '{}?filter[title][ne]=Public%20Project%20One'.format(
            url)
        res = app.get(filter_url, auth=user_one.auth)
>>>>>>> d77d8f5b
        assert res.status_code == 200
        data = res.json['data']
        assert len(data) == 4

        titles = [each['attributes']['title'] for each in data]

        assert public_project_one.title not in titles
        assert public_project_two.title in titles
        assert public_project_three.title in titles
        assert user_one_private_project.title in titles

    #   test_filtering_on_description_not_equal
<<<<<<< HEAD
        url = '/{}nodes/?filter[description][ne]=reason%20is%20shook'.format(
            API_BASE,
        )
        res = app.get(url, auth=user_one.auth)
=======
        filter_url = '{}?filter[description][ne]=reason%20is%20shook'.format(
            url)
        res = app.get(filter_url, auth=user_one.auth)
>>>>>>> d77d8f5b
        assert res.status_code == 200
        data = res.json['data']
        assert len(data) == 5

        descriptions = [each['attributes']['description'] for each in data]

        assert public_project_one.description in descriptions
        assert public_project_three.description in descriptions
        assert user_one_private_project.description in descriptions

        if not is_sparse:
            #   test_filtering_on_preprint
            filter_url = '{}?filter[preprint]=true'.format(url)
            res = app.get(filter_url, auth=user_one.auth)
            assert res.status_code == 200
            data = res.json['data']
            ids = [each['id'] for each in data]

            assert len(data) == 1
            assert preprint.node._id in ids
            assert public_project_one._id not in ids
            assert public_project_two._id not in ids
            assert public_project_three._id not in ids

            #   test_filtering_out_preprint
            filter_url = '{}?filter[preprint]=false'.format(url)
            res = app.get(filter_url, auth=user_one.auth)
            assert res.status_code == 200
            data = res.json['data']

            ids = [each['id'] for each in data]

            assert preprint.node._id not in ids
            assert public_project_one._id in ids
            assert public_project_two._id in ids
            assert public_project_three._id in ids

    def test_filtering_by_category(self, app, user_one):
        project_one = ProjectFactory(creator=user_one, category='hypothesis')
        project_two = ProjectFactory(creator=user_one, category='procedure')
        url = '/{}nodes/?filter[category]=hypothesis'.format(API_BASE)
        res = app.get(url, auth=user_one.auth)

        node_json = res.json['data']
        ids = [each['id'] for each in node_json]

        assert project_one._id in ids
        assert project_two._id not in ids

    def test_filtering_by_public(self, app, user_one):
        public_project = ProjectFactory(creator=user_one, is_public=True)
        private_project = ProjectFactory(creator=user_one, is_public=False)

        url = '/{}nodes/?filter[public]=false'.format(API_BASE)
        res = app.get(url, auth=user_one.auth)
        node_json = res.json['data']

        # No public projects returned
        assert not any([each['attributes']['public'] for each in node_json])

        ids = [each['id'] for each in node_json]
        assert public_project._id not in ids
        assert private_project._id in ids

        url = '/{}nodes/?filter[public]=true'.format(API_BASE)
        res = app.get(url, auth=user_one.auth)
        node_json = res.json['data']

        # No private projects returned
        assert all([each['attributes']['public'] for each in node_json])

        ids = [each['id'] for each in node_json]
        assert private_project._id not in ids
        assert public_project._id in ids

    def test_filtering_by_public_toplevel(self, app, user_one):
        public_project = ProjectFactory(creator=user_one, is_public=True)
        private_project = ProjectFactory(creator=user_one, is_public=False)

        url = '/{}nodes/?filter[public]=false&filter[parent]=null'.format(
            API_BASE,
        )
        res = app.get(url, auth=user_one.auth)
        node_json = res.json['data']

        # No public projects returned
        assert not any([each['attributes']['public'] for each in node_json])

        ids = [each['id'] for each in node_json]
        assert public_project._id not in ids
        assert private_project._id in ids

        url = '/{}nodes/?filter[public]=true&filter[parent]=null'.format(
            API_BASE,
        )
        res = app.get(url, auth=user_one.auth)
        node_json = res.json['data']

        # No private projects returned
        assert all([each['attributes']['public'] for each in node_json])

        ids = [each['id'] for each in node_json]
        assert private_project._id not in ids
        assert public_project._id in ids

    def test_filtering_tags(
            self, app, public_project_one, public_project_two,
            tag_one, tag_two,
    ):
        url = '/{}nodes/?filter[tags]={}'.format(API_BASE, tag_one)

        res = app.get(url, auth=public_project_one.creator.auth)
        node_json = res.json['data']

        ids = [each['id'] for each in node_json]
        assert public_project_one._id in ids
        assert public_project_two._id in ids

    #   test_filter_two_tags
        url = '/{}nodes/?filter[tags]={}&filter[tags]={}'.format(
            API_BASE, tag_one, tag_two,
        )

        res = app.get(url, auth=public_project_one.creator.auth)
        node_json = res.json['data']

        ids = [each['id'] for each in node_json]
        assert public_project_one._id in ids
        assert public_project_two._id not in ids

    #   test_filter_no_tags
        project_no_tag = ProjectFactory(
            title='Project No Tags', is_public=True,
        )

        url = '/{}nodes/?filter[tags]=null'.format(API_BASE)

        res = app.get(url, auth=project_no_tag.creator.auth)
        node_json = res.json['data']

        ids = [each['id'] for each in node_json]
        assert public_project_one._id not in ids
        assert public_project_two._id not in ids
        assert project_no_tag._id in ids

    def test_filtering_multiple_fields(self, app, user_one):
        project_public_one = ProjectFactory(
            is_public=True, title='test', creator=user_one,
        )
        project_private_one = ProjectFactory(
            is_public=False, title='test', creator=user_one,
        )
        project_public_two = ProjectFactory(
            is_public=True,
            title='kitten',
            creator=user_one,
            description='test',
        )
        project_private_two = ProjectFactory(
            is_public=False, title='kitten', creator=user_one,
        )
        project_public_three = ProjectFactory(
            is_public=True, title='test', creator=user_one,
        )
        project_public_four = ProjectFactory(
            is_public=True,
            title='test',
            creator=user_one,
            description='test',
        )

        for project in [
                project_public_one, project_public_two,
                project_public_three, project_private_one,
                project_private_two,
        ]:
            project.created = '2016-10-25 00:00:00.000000+00:00'
            project.save()

        project_public_four.created = '2016-10-28 00:00:00.000000+00:00'
        project_public_four.save()

        expected = [
            project_public_one._id,
            project_public_two._id,
            project_public_three._id,
        ]
        url = '/{}nodes/?filter[public]=true&filter[title,description]=test&filter[date_created]=2016-10-25'.format(
            API_BASE,
        )
        res = app.get(url, auth=user_one.auth)
        actual = [node['id'] for node in res.json['data']]

        assert len(expected) == len(actual)
        assert set(expected) == set(actual)

    def test_filtering_tags_exact(
            self, app, user_one,
            public_project_one,
            public_project_two,
    ):
        public_project_one.add_tag('logic', Auth(user_one))
        public_project_two.add_tag('logic', Auth(user_one))
        public_project_one.add_tag('reason', Auth(user_one))
        res = app.get(
            '/{}nodes/?filter[tags]=reason'.format(
                API_BASE,
            ),
            auth=user_one.auth,
        )
        assert len(res.json.get('data')) == 1

    def test_filtering_tags_capitalized_query(
            self, app, user_one, public_project_one,
    ):
        public_project_one.add_tag('covfefe', Auth(user_one))
        res = app.get(
            '/{}nodes/?filter[tags]=COVFEFE'.format(
                API_BASE,
            ),
            auth=user_one.auth,
        )
        assert len(res.json.get('data')) == 1

    def test_filtering_tags_capitalized_tag(
            self, app, user_one, public_project_one,
    ):
        public_project_one.add_tag('COVFEFE', Auth(user_one))
        res = app.get(
            '/{}nodes/?filter[tags]=covfefe'.format(
                API_BASE,
            ),
            auth=user_one.auth,
        )
        assert len(res.json.get('data')) == 1

    def test_filtering_on_multiple_tags(
            self, app, user_one, public_project_one,
    ):
        public_project_one.add_tag('lovechild', Auth(user_one))
        public_project_one.add_tag('flowerchild', Auth(user_one))
        res = app.get(
            '/{}nodes/?filter[tags]=lovechild&filter[tags]=flowerchild'.format(
                API_BASE,
            ),
            auth=user_one.auth,
        )
        assert len(res.json.get('data')) == 1

    def test_filtering_on_multiple_tags_must_match_both(
            self, app, user_one, public_project_one,
    ):
        public_project_one.add_tag('lovechild', Auth(user_one))
        res = app.get(
            '/{}nodes/?filter[tags]=lovechild&filter[tags]=flowerchild'.format(
                API_BASE,
            ),
            auth=user_one.auth,
        )
        assert len(res.json.get('data')) == 0

    def test_filtering_tags_returns_distinct(
            self, app, user_one, public_project_one,
    ):
        # regression test for returning multiple of the same file
        public_project_one.add_tag('cat', Auth(user_one))
        public_project_one.add_tag('cAt', Auth(user_one))
        public_project_one.add_tag('caT', Auth(user_one))
        public_project_one.add_tag('CAT', Auth(user_one))
        res = app.get(
            '/{}nodes/?filter[tags]=cat'.format(
                API_BASE,
            ),
            auth=user_one.auth,
        )
        assert len(res.json.get('data')) == 1

    def test_filtering_contributors(
            self, app, user_one, user_one_private_project,
            preprint,
    ):
        res = app.get(
            '/{}nodes/?filter[contributors]={}'.format(
                API_BASE, user_one._id,
            ),
            auth=user_one.auth,
        )
        assert len(res.json.get('data')) == 2

    def test_filtering_contributors_bad_id(self, app, user_one):
        res = app.get(
            '/{}nodes/?filter[contributors]=alovechilddresseduplikeaflowerchild'.format(
                API_BASE,
            ),
            auth=user_one.auth,
        )
        assert len(res.json.get('data')) == 0

    def test_get_projects(
            self, app, user_one, public_project_one,
            public_project_two, public_project_three,
            user_one_private_project, user_two_private_project,
            folder, bookmark_collection, url,
    ):

        #   test_get_all_projects_with_no_filter_logged_in
        res = app.get(url, auth=user_one.auth)
        node_json = res.json['data']

        ids = [each['id'] for each in node_json]
        assert public_project_one._id in ids
        assert public_project_two._id in ids
        assert public_project_three._id in ids
        assert user_one_private_project._id in ids
        assert user_two_private_project._id not in ids
        assert folder._id not in ids
        assert bookmark_collection._id not in ids

    #   test_get_all_projects_with_no_filter_not_logged_in
        res = app.get(url)
        node_json = res.json['data']
        ids = [each['id'] for each in node_json]
        assert public_project_one._id in ids
        assert public_project_two._id in ids
        assert public_project_three._id in ids
        assert user_one_private_project._id not in ids
        assert user_two_private_project._id not in ids
        assert folder._id not in ids
        assert bookmark_collection._id not in ids

    #   test_get_one_project_with_exact_filter_logged_in
        url = '/{}nodes/?filter[title]=Project%20One'.format(API_BASE)

        res = app.get(url, auth=user_one.auth)
        node_json = res.json['data']

        ids = [each['id'] for each in node_json]
        assert public_project_one._id in ids
        assert public_project_two._id not in ids
        assert public_project_three._id not in ids
        assert user_one_private_project._id not in ids
        assert user_two_private_project._id not in ids
        assert folder._id not in ids
        assert bookmark_collection._id not in ids

    #   test_get_one_project_with_exact_filter_not_logged_in
        url = '/{}nodes/?filter[title]=Project%20One'.format(API_BASE)

        res = app.get(url)
        node_json = res.json['data']

        ids = [each['id'] for each in node_json]
        assert public_project_one._id in ids
        assert public_project_two._id not in ids
        assert public_project_three._id not in ids
        assert user_one_private_project._id not in ids
        assert user_two_private_project._id not in ids
        assert folder._id not in ids
        assert bookmark_collection._id not in ids

    #   test_get_some_projects_with_substring_logged_in
        url = '/{}nodes/?filter[title]=Two'.format(API_BASE)

        res = app.get(url, auth=user_one.auth)
        node_json = res.json['data']

        ids = [each['id'] for each in node_json]
        assert public_project_one._id not in ids
        assert public_project_two._id in ids
        assert public_project_three._id not in ids
        assert user_one_private_project._id not in ids
        assert user_two_private_project._id not in ids
        assert folder._id not in ids
        assert bookmark_collection._id not in ids

    #   test_get_some_projects_with_substring_not_logged_in
        url = '/{}nodes/?filter[title]=Two'.format(API_BASE)

        res = app.get(url, auth=user_one.auth)
        node_json = res.json['data']

        ids = [each['id'] for each in node_json]
        assert public_project_one._id not in ids
        assert public_project_two._id in ids
        assert public_project_three._id not in ids
        assert user_one_private_project._id not in ids
        assert user_two_private_project._id not in ids
        assert folder._id not in ids
        assert bookmark_collection._id not in ids

    #   test_get_only_public_or_my_projects_with_filter_logged_in
        url = '/{}nodes/?filter[title]=Project'.format(API_BASE)

        res = app.get(url, auth=user_one.auth)
        node_json = res.json['data']

        ids = [each['id'] for each in node_json]
        assert public_project_one._id in ids
        assert public_project_two._id in ids
        assert public_project_three._id not in ids
        assert user_one_private_project._id in ids
        assert user_two_private_project._id not in ids
        assert folder._id not in ids
        assert bookmark_collection._id not in ids

    #   test_get_only_public_projects_with_filter_not_logged_in
        url = '/{}nodes/?filter[title]=Project'.format(API_BASE)

        res = app.get(url)
        node_json = res.json['data']

        ids = [each['id'] for each in node_json]
        assert public_project_one._id in ids
        assert public_project_two._id in ids
        assert public_project_three._id not in ids
        assert user_one_private_project._id not in ids
        assert user_two_private_project._id not in ids
        assert folder._id not in ids
        assert bookmark_collection._id not in ids

    #   test_alternate_filtering_field_logged_in
        url = '/{}nodes/?filter[description]=One%20or%20Two'.format(API_BASE)

        res = app.get(url, auth=user_one.auth)
        node_json = res.json['data']

        ids = [each['id'] for each in node_json]
        assert public_project_one._id not in ids
        assert public_project_two._id in ids
        assert public_project_three._id not in ids
        assert user_one_private_project._id not in ids
        assert user_two_private_project._id not in ids
        assert folder._id not in ids
        assert bookmark_collection._id not in ids

    #   test_alternate_filtering_field_not_logged_in
        url = '/{}nodes/?filter[description]=reason'.format(API_BASE)

        res = app.get(url)
        node_json = res.json['data']

        ids = [each['id'] for each in node_json]
        assert public_project_one._id not in ids
        assert public_project_three._id not in ids
        assert user_one_private_project._id not in ids
        assert user_two_private_project._id not in ids
        assert folder._id not in ids
        assert bookmark_collection._id not in ids

    def test_incorrect_filtering_field_not_logged_in(self, app):
        url = '/{}nodes/?filter[notafield]=bogus'.format(API_BASE)

        res = app.get(url, expect_errors=True)
        assert res.status_code == 400
        errors = res.json['errors']
        assert len(errors) == 1
        assert errors[0]['detail'] == '\'notafield\' is not a valid field for this endpoint.'

    def test_filtering_on_root(self, app, user_one):
        root = ProjectFactory(is_public=True)
        child = ProjectFactory(parent=root, is_public=True)
        ProjectFactory(parent=root, is_public=True)
        ProjectFactory(parent=child, is_public=True)
        # create some unrelated projects
        ProjectFactory(
            title='A theory on why reason has a ridiculously large project',
            is_public=True,
        )
        ProjectFactory(
            title='How one intern changed thousands of lines within a codebase',
            is_public=True,
        )

        url = '/{}nodes/?filter[root]={}'.format(API_BASE, root._id)

        res = app.get(url, auth=user_one.auth)
        assert res.status_code == 200

        root_nodes = AbstractNode.objects.filter(root__guids___id=root._id)

        assert len(res.json['data']) == root_nodes.count()

    def test_filtering_on_parent(self, app):
        root = ProjectFactory(is_public=True)
        parent_one = NodeFactory(parent=root, is_public=True)
        parent_two = NodeFactory(is_public=True, parent=root)
        child_one = NodeFactory(parent=parent_one, is_public=True)
        child_two = NodeFactory(parent=parent_one, is_public=True)

        url = '/{}nodes/?filter[parent]={}'.format(API_BASE, parent_one._id)
        res = app.get(url)
        assert res.status_code == 200

        guids = [each['id'] for each in res.json['data']]
        assert child_one._id in guids
        assert child_two._id in guids
        assert parent_one._id not in guids
        assert parent_two._id not in guids

    def test_filtering_on_null_parent(self, app):
        # add some nodes TO be included
        new_user = AuthUserFactory()
        root = ProjectFactory(is_public=True)
        root_two = ProjectFactory(is_public=True)
        # Build up a some of nodes not to be included
        child_one = ProjectFactory(parent=root, is_public=True)
        child_two = ProjectFactory(parent=root, is_public=True)
        grandchild = ProjectFactory(parent=child_one, is_public=True)

        url = '/{}nodes/?filter[parent]=null'.format(API_BASE)

        res = app.get(url, auth=new_user.auth)
        assert res.status_code == 200

        public_root_nodes = Node.objects.filter(is_public=True).get_roots()
        assert len(res.json['data']) == public_root_nodes.count()

        guids = [each['id'] for each in res.json['data']]
        assert root._id in guids
        assert root_two._id in guids
        assert child_one._id not in guids
        assert child_two._id not in guids
        assert grandchild._id not in guids

    def test_unpublished_preprint_in_preprint_true_filter_results(
            self, app, user_one, user_two,
    ):
        unpublished = PreprintFactory(
            creator=user_one,
            project=ProjectFactory(creator=user_one),
        )
        unpublished.node.add_contributor(user_two, save=True)
        unpublished.is_published = False
        unpublished.save()
        assert not unpublished.is_published

        url = '/{}nodes/?filter[preprint]=true'.format(API_BASE)
        # Unauthenticated
        res = app.get(url, expect_errors=True)
        assert res.status_code == 200
        assert unpublished.node._id not in [each['id'] for each in res.json['data']]

        # non contrib
        res = app.get(url, auth=user_two.auth, expect_errors=True)
        assert res.status_code == 200
        assert unpublished.node._id not in [each['id'] for each in res.json['data']]

        # write contrib
        unpublished.add_contributor(user_two, permissions.WRITE, save=True)
        res = app.get(url, auth=user_two.auth)
        assert res.status_code == 200
        assert unpublished.node._id in [each['id'] for each in res.json['data']]

        # admin
        res = app.get(url, auth=user_one.auth)
        assert res.status_code == 200
        assert unpublished.node._id in [each['id'] for each in res.json['data']]

    def test_unpublished_preprint_in_preprint_false_filter_results(
            self, app, user_one, user_two,
    ):
        unpublished = PreprintFactory(
            creator=user_one,
            project=ProjectFactory(creator=user_one),
        )
        unpublished.node.add_contributor(user_two, save=True)
        unpublished.is_published = False
        unpublished.save()
        assert not unpublished.is_published

        url = '/{}nodes/?filter[preprint]=false'.format(API_BASE)
        # Unauthenticated
        res = app.get(url, expect_errors=True)
        assert res.status_code == 200
        assert unpublished.node._id not in [each['id'] for each in res.json['data']]

        # non contrib (preprint)
        res = app.get(url, auth=user_two.auth, expect_errors=True)
        assert res.status_code == 200
        assert unpublished.node._id in [each['id'] for each in res.json['data']]

        # write contrib (preprint)
        unpublished.add_contributor(user_two, permissions.WRITE, save=True)
        res = app.get(url, auth=user_two.auth)
        assert res.status_code == 200
        assert unpublished.node._id not in [each['id'] for each in res.json['data']]

        # admin (preprint)
        res = app.get(url, auth=user_one.auth)
        assert res.status_code == 200
        assert unpublished.node._id not in [each['id'] for each in res.json['data']]

    def test_private_preprint_in_preprint_true_filter_results(
            self, app, user_one, user_two,
    ):
        private = PreprintFactory(
            creator=user_one,
            project=ProjectFactory(creator=user_one),
        )
        private.node.add_contributor(user_two, save=True)
        private.is_public = False
        private.save()

        url = '/{}nodes/?filter[preprint]=true'.format(API_BASE)
        # Unauthenticated
        res = app.get(url, expect_errors=True)
        assert res.status_code == 200
        assert private.node._id not in [each['id'] for each in res.json['data']]

        # non contrib (preprint)
        res = app.get(url, auth=user_two.auth, expect_errors=True)
        assert res.status_code == 200
        assert private.node._id not in [each['id'] for each in res.json['data']]

        # write contrib (preprint)
        private.add_contributor(user_two, permissions.WRITE, save=True)
        res = app.get(url, auth=user_two.auth)
        assert res.status_code == 200
        assert private.node._id in [each['id'] for each in res.json['data']]

        # admin (preprint)
        res = app.get(url, auth=user_one.auth)
        assert res.status_code == 200
        assert private.node._id in [each['id'] for each in res.json['data']]

    def test_private_preprint_in_preprint_false_filter_results(
            self, app, user_one, user_two,
    ):
        private = PreprintFactory(
            creator=user_one,
            project=ProjectFactory(creator=user_one),
        )
        private.node.add_contributor(user_two, save=True)
        private.is_public = False
        private.save()

        url = '/{}nodes/?filter[preprint]=false'.format(API_BASE)
        # Unauthenticated
        res = app.get(url, expect_errors=True)
        assert res.status_code == 200
        assert private.node._id not in [each['id'] for each in res.json['data']]

        # non contrib (preprint)
        res = app.get(url, auth=user_two.auth, expect_errors=True)
        assert res.status_code == 200
        assert private.node._id in [each['id'] for each in res.json['data']]

        # write contrib (preprint)
        private.add_contributor(user_two, permissions.WRITE, save=True)
        res = app.get(url, auth=user_two.auth)
        assert res.status_code == 200
        assert private.node._id not in [each['id'] for each in res.json['data']]

        # admin (preprint)
        res = app.get(url, auth=user_one.auth)
        assert res.status_code == 200
        assert private.node._id not in [each['id'] for each in res.json['data']]

    def test_orphaned_preprint_in_preprint_true_filter_results(
            self, app, user_one, user_two,
    ):
        orphan = PreprintFactory(
            creator=user_one,
            project=ProjectFactory(creator=user_one),
        )
        orphan.node.add_contributor(user_two, save=True)
        orphan.primary_file = None
        orphan.save()

        url = '/{}nodes/?filter[preprint]=true'.format(API_BASE)
        # Unauthenticated
        res = app.get(url, expect_errors=True)
        assert res.status_code == 200
        assert orphan.node._id not in [each['id'] for each in res.json['data']]

        # non contrib (preprint)
        res = app.get(url, auth=user_two.auth, expect_errors=True)
        assert res.status_code == 200
        assert orphan.node._id not in [each['id'] for each in res.json['data']]

        # write contrib (preprint)
        orphan.add_contributor(user_two, permissions.WRITE, save=True)
        res = app.get(url, auth=user_two.auth)
        assert res.status_code == 200
        assert orphan.node._id in [each['id'] for each in res.json['data']]

        # admin (preprint)
        res = app.get(url, auth=user_one.auth)
        assert res.status_code == 200
        assert orphan.node._id in [each['id'] for each in res.json['data']]

    def test_orphaned_preprint_in_preprint_false_filter_results(
            self, app, user_one, user_two,
    ):
        orphan = PreprintFactory(
            creator=user_one,
            project=ProjectFactory(creator=user_one),
        )
        orphan.node.add_contributor(user_two, save=True)
        orphan.primary_file = None
        orphan.save()

        url = '/{}nodes/?filter[preprint]=false'.format(API_BASE)
        # Unauthenticated
        res = app.get(url, expect_errors=True)
        assert res.status_code == 200
        assert orphan.node._id not in [each['id'] for each in res.json['data']]

        # non contrib (preprint)
        res = app.get(url, auth=user_two.auth, expect_errors=True)
        assert res.status_code == 200
        assert orphan.node._id in [each['id'] for each in res.json['data']]

        # write contrib (preprint)
        orphan.add_contributor(user_two, permissions.WRITE, save=True)
        res = app.get(url, auth=user_two.auth)
        assert res.status_code == 200
        assert orphan.node._id not in [each['id'] for each in res.json['data']]

        # admin (preprint)
        res = app.get(url, auth=user_one.auth)
        assert res.status_code == 200
        assert orphan.node._id not in [each['id'] for each in res.json['data']]

    def test_abandonded_preprint_in_preprint_true_filter_results(
            self, app, user_one, user_two,
    ):
        abandoned = PreprintFactory(
            creator=user_one,
            project=ProjectFactory(creator=user_one),
        )
        abandoned.node.add_contributor(user_two, save=True)
        abandoned.machine_state = DefaultStates.INITIAL.value
        abandoned.save()

        url = '/{}nodes/?filter[preprint]=true'.format(API_BASE)
        # Unauthenticated
        res = app.get(url, expect_errors=True)
        assert res.status_code == 200
        assert abandoned.node._id not in [each['id'] for each in res.json['data']]

        # non contrib (preprint)
        res = app.get(url, auth=user_two.auth, expect_errors=True)
        assert res.status_code == 200
        assert abandoned.node._id not in [each['id'] for each in res.json['data']]

        # write contrib (preprint)
        abandoned.add_contributor(user_two, permissions.WRITE, save=True)
        res = app.get(url, auth=user_two.auth)
        assert res.status_code == 200
        assert abandoned.node._id not in [each['id'] for each in res.json['data']]

        # admin (preprint)
        res = app.get(url, auth=user_one.auth)
        assert res.status_code == 200
        assert abandoned.node._id in [each['id'] for each in res.json['data']]

    def test_abandonded_preprint_in_preprint_false_filter_results(
            self, app, user_one, user_two,
    ):
        abandoned = PreprintFactory(
            creator=user_one,
            project=ProjectFactory(creator=user_one),
        )
        abandoned.node.add_contributor(user_two, save=True)
        abandoned.machine_state = DefaultStates.INITIAL.value
        abandoned.save()

        url = '/{}nodes/?filter[preprint]=false'.format(API_BASE)
        # Unauthenticated
        res = app.get(url, expect_errors=True)
        assert res.status_code == 200
        assert abandoned.node._id not in [each['id'] for each in res.json['data']]

        # non contrib (preprint)
        res = app.get(url, auth=user_two.auth, expect_errors=True)
        assert res.status_code == 200
        assert abandoned.node._id in [each['id'] for each in res.json['data']]

        # write contrib (preprint)
        abandoned.add_contributor(user_two, permissions.WRITE, save=True)
        res = app.get(url, auth=user_two.auth)
        assert res.status_code == 200
        assert abandoned.node._id in [each['id'] for each in res.json['data']]

        # admin (preprint)
        res = app.get(url, auth=user_one.auth)
        assert res.status_code == 200
        assert abandoned.node._id not in [each['id'] for each in res.json['data']]

    def test_deleted_preprint_in_preprint_true_filter_results(
            self, app, user_one, user_two,
    ):
        deleted = PreprintFactory(
            creator=user_one,
            project=ProjectFactory(creator=user_one),
        )
        deleted.node.add_contributor(user_two, save=True)
        deleted.deleted = timezone.now()
        deleted.save()

        url = '/{}nodes/?filter[preprint]=true'.format(API_BASE)
        # Unauthenticated
        res = app.get(url, expect_errors=True)
        assert res.status_code == 200
        assert deleted.node._id not in [each['id'] for each in res.json['data']]

        # non contrib (preprint)
        res = app.get(url, auth=user_two.auth, expect_errors=True)
        assert res.status_code == 200
        assert deleted.node._id not in [each['id'] for each in res.json['data']]

        # write contrib (preprint)
        deleted.add_contributor(user_two, permissions.WRITE, save=True)
        res = app.get(url, auth=user_two.auth)
        assert res.status_code == 200
        assert deleted.node._id not in [each['id'] for each in res.json['data']]

        # admin (preprint)
        res = app.get(url, auth=user_one.auth)
        assert res.status_code == 200
        assert deleted.node._id not in [each['id'] for each in res.json['data']]

    def test_deleted_preprint_in_preprint_false_filter_results(
            self, app, user_one, user_two,
    ):
        deleted = PreprintFactory(
            creator=user_one,
            project=ProjectFactory(creator=user_one),
        )
        deleted.node.add_contributor(user_two, save=True)
        deleted.deleted = timezone.now()
        deleted.save()

        url = '/{}nodes/?filter[preprint]=false'.format(API_BASE)
        # Unauthenticated
        res = app.get(url, expect_errors=True)
        assert res.status_code == 200
        assert deleted.node._id not in [each['id'] for each in res.json['data']]

        # non contrib (preprint)
        res = app.get(url, auth=user_two.auth, expect_errors=True)
        assert res.status_code == 200
        assert deleted.node._id in [each['id'] for each in res.json['data']]

        # write contrib (preprint)
        deleted.add_contributor(user_two, permissions.WRITE, save=True)
        res = app.get(url, auth=user_two.auth)
        assert res.status_code == 200
        assert deleted.node._id in [each['id'] for each in res.json['data']]

        # admin (preprint)
        res = app.get(url, auth=user_one.auth)
        assert res.status_code == 200
        assert deleted.node._id in [each['id'] for each in res.json['data']]

    def test_nodes_list_filter_multiple_field(
            self, app, public_project_one, public_project_two,
            public_project_three, user_one,
    ):

        url = '/{}nodes/?filter[title,description]=One'.format(API_BASE)

        res = app.get(url, auth=user_one.auth)
        node_json = res.json['data']

        ids = [each['id'] for each in node_json]
        assert public_project_one._id in ids
        assert 'One' in public_project_one.title

        assert public_project_two._id in ids
        assert 'One' in public_project_two.description
        assert public_project_three._id not in ids

    def test_withdrawn_preprint_in_preprint_true_filter_results(
            self, app, user_one, user_two,
    ):
        project_one = ProjectFactory(creator=user_one, is_public=True)
        preprint_one = PreprintFactory(is_published=False, creator=user_one, project=project_one)
        project_one.add_contributor(user_two, permissions.WRITE, save=True)
        preprint_one.date_withdrawn = timezone.now()
        preprint_one.is_public = True
        preprint_one.is_published = True
        preprint_one.machine_state = 'accepted'
        preprint_one.date_published = timezone.now()
        assert preprint_one.ever_public is False
        # Putting this preprint in a weird state, is verified_publishable, but has been
        # withdrawn and ever_public is False.  This is to isolate withdrawal portion of query
        preprint_one.save()

        project_two = ProjectFactory(creator=user_one, is_public=True)
        project_two.add_contributor(user_two, permissions.WRITE, save=True)
        preprint_two = PreprintFactory(creator=user_one, project=project_two)
        preprint_two.date_withdrawn = timezone.now()
        preprint_two.ever_public = True
        preprint_two.save()

        url = '/{}nodes/?filter[preprint]=true'.format(API_BASE)
        # Unauthenticated can only see withdrawn preprints that have been public
        expected = [project_two._id]
        res = app.get(url)
        actual = [preprint['id'] for preprint in res.json['data']]
        assert set(expected) == set(actual)

        # Noncontribs can only see withdrawn preprints that have been public
        user2 = AuthUserFactory()
        expected = [project_two._id]
        res = app.get(url, auth=user2.auth)
        actual = [preprint['id'] for preprint in res.json['data']]
        assert set(expected) == set(actual)

        # Read contribs can only see withdrawn preprints that have been public
        user2 = AuthUserFactory()
        preprint_one.add_contributor(user2, permissions.READ)
        preprint_two.add_contributor(user2, permissions.READ)
        expected = [project_two._id]
        res = app.get(url, auth=user2.auth)
        actual = [preprint['id'] for preprint in res.json['data']]
        assert set(expected) == set(actual)

        expected = [project_two._id]
        # Admin contribs can only see withdrawn preprints that have been public
        res = app.get(url, auth=user_one.auth)
        actual = [preprint['id'] for preprint in res.json['data']]
        assert set(expected) == set(actual)

    def test_withdrawn_preprint_in_preprint_false_filter_results(
            self, app, user_one, user_two,
    ):
        project_one = ProjectFactory(creator=user_one, is_public=True)
        preprint_one = PreprintFactory(is_published=False, creator=user_one, project=project_one)
        project_one.add_contributor(user_two, permissions.WRITE, save=True)
        preprint_one.date_withdrawn = timezone.now()
        preprint_one.is_public = True
        preprint_one.is_published = True
        preprint_one.date_published = timezone.now()
        preprint_one.machine_state = 'accepted'
        assert preprint_one.ever_public is False
        # Putting this preprint in a weird state, is verified_publishable, but has been
        # withdrawn and ever_public is False.  This is to isolate withdrawal portion of query
        preprint_one.save()

        project_two = ProjectFactory(creator=user_one, is_public=True)
        project_two.add_contributor(user_two, permissions.WRITE, save=True)
        preprint_two = PreprintFactory(creator=user_one, project=project_two)
        preprint_two.date_withdrawn = timezone.now()
        preprint_two.ever_public = True
        preprint_two.save()

        url = '/{}nodes/?filter[preprint]=false'.format(API_BASE)
        # Unauthenticated can only see withdrawn preprints that have been public
        expected = [project_one._id]
        res = app.get(url)
        actual = [preprint['id'] for preprint in res.json['data']]
        assert set(expected) == set(actual)

        # Noncontribs can only see withdrawn preprints that have been public
        user2 = AuthUserFactory()
        expected = [project_one._id]
        res = app.get(url, auth=user2.auth)
        actual = [preprint['id'] for preprint in res.json['data']]
        assert set(expected) == set(actual)

        # Read contribs can only see withdrawn preprints that have been public
        user2 = AuthUserFactory()
        preprint_one.add_contributor(user2, permissions.READ)
        preprint_two.add_contributor(user2, permissions.READ)
        expected = [project_one._id]
        res = app.get(url, auth=user2.auth)
        actual = [preprint['id'] for preprint in res.json['data']]
        assert set(expected) == set(actual)

        expected = [project_one._id]
        # Admin contribs can only see withdrawn preprints that have been public
        res = app.get(url, auth=user_one.auth)
        actual = [preprint['id'] for preprint in res.json['data']]
        assert set(expected) == set(actual)


class TestNodeSubjectFiltering(SubjectsFilterMixin):
    @pytest.fixture()
    def resource(self, user):
        return ProjectFactory(creator=user)

    @pytest.fixture()
    def resource_two(self, user):
        return ProjectFactory(creator=user)

    @pytest.fixture()
    def url(self):
        return '/{}nodes/'.format(API_BASE)


@pytest.mark.django_db
@pytest.mark.enable_quickfiles_creation
@pytest.mark.enable_implicit_clean
class TestNodeCreate:

    @pytest.fixture()
    def institution_one(self):
        return InstitutionFactory()

    @pytest.fixture()
    def user_one(self, institution_one):
        auth_user = AuthUserFactory()
        auth_user.affiliated_institutions.add(institution_one)
        return auth_user

    @pytest.fixture()
    def user_two(self):
        return AuthUserFactory()

    @pytest.fixture()
    def url(self):
        return '/{}nodes/'.format(API_BASE)

    @pytest.fixture()
    def sparse_url(self):
        return '/{}sparse/nodes/'.format(API_BASE)

    @pytest.fixture()
    def title(self):
        return 'Rheisen is bored'

    @pytest.fixture()
    def description(self):
        return 'Pytest conversions are tedious'

    @pytest.fixture()
    def category(self):
        return 'data'

    @pytest.fixture()
    def region(self):
        return RegionFactory(name='Frankfort', _id='eu-central-1')

    @pytest.fixture()
    def url_with_region_query_param(self, region, url):
        return url + '?region={}'.format(region._id)

    @pytest.fixture()
    def public_project(self, title, description, category, institution_one):
        return {
            'data': {
                'type': 'nodes',
                'attributes': {
                    'title': title,
                    'description': description,
                    'category': category,
                    'public': True,
                },
                'relationships': {
                    'affiliated_institutions': {
                        'data': [
                            {
                                'type': 'institutions',
                                'id': institution_one._id,
                            },
                        ],
                    },
                },
            },
        }

    @pytest.fixture()
    def private_project(self, title, description, category):
        return {
            'data': {
                'type': 'nodes',
                'attributes': {
                    'title': title,
                    'description': description,
                    'category': category,
                    'public': False,
                },
            },
        }

    def test_create_node_errors(
            self, app, user_one, public_project,
<<<<<<< HEAD
            private_project, url,
    ):
=======
            private_project, url, sparse_url):
>>>>>>> d77d8f5b

        #   test_node_create_invalid_data
        res = app.post_json_api(
            url, 'Incorrect data',
            auth=user_one.auth,
            expect_errors=True,
        )
        assert res.status_code == 400
        assert res.json['errors'][0]['detail'] == exceptions.ParseError.default_detail

        res = app.post_json_api(
            url, ['Incorrect data'],
            auth=user_one.auth,
            expect_errors=True,
        )
        assert res.status_code == 400
        assert res.json['errors'][0]['detail'] == exceptions.ParseError.default_detail

    #   test_creates_public_project_logged_out
        res = app.post_json_api(url, public_project, expect_errors=True)
        assert res.status_code == 401
        assert 'detail' in res.json['errors'][0]

    #   test_creates_private_project_logged_out
        res = app.post_json_api(url, private_project, expect_errors=True)
        assert res.status_code == 401
        assert 'detail' in res.json['errors'][0]

    #   test_does_not_create_project_on_sparse_endpoint
        public_project['data']['type'] = 'sparse-nodes'
        res = app.post_json_api(
            sparse_url, public_project,
            expect_errors=True,
            auth=user_one.auth)
        assert res.status_code == 405

    def test_creates_public_project_logged_in(
            self, app, user_one, public_project, url, institution_one,
    ):
        res = app.post_json_api(
            url, public_project,
<<<<<<< HEAD
            expect_errors=True,
            auth=user_one.auth,
        )
=======
            auth=user_one.auth)
>>>>>>> d77d8f5b
        assert res.status_code == 201
        self_link = res.json['data']['links']['self']
        assert res.json['data']['attributes']['title'] == public_project['data']['attributes']['title']
        assert res.json['data']['attributes']['description'] == public_project['data']['attributes']['description']
        assert res.json['data']['attributes']['category'] == public_project['data']['attributes']['category']
        assert res.json['data']['relationships']['affiliated_institutions']['links']['self']['href'] == \
            '{}relationships/institutions/'.format(self_link)
        assert res.content_type == 'application/vnd.api+json'
        pid = res.json['data']['id']
        project = AbstractNode.load(pid)
        assert project.logs.latest().action == NodeLog.AFFILIATED_INSTITUTION_ADDED
        assert institution_one in project.affiliated_institutions.all()

    def test_creates_private_project_logged_in_contributor(
            self, app, user_one, private_project, url,
    ):
        res = app.post_json_api(url, private_project, auth=user_one.auth)
        assert res.status_code == 201
        assert res.content_type == 'application/vnd.api+json'
        assert res.json['data']['attributes']['title'] == private_project['data']['attributes']['title']
        assert res.json['data']['attributes']['description'] == private_project['data']['attributes']['description']
        assert res.json['data']['attributes']['category'] == private_project['data']['attributes']['category']
        pid = res.json['data']['id']
        project = AbstractNode.load(pid)
        assert project.logs.latest().action == NodeLog.PROJECT_CREATED

    def test_create_from_template_errors(self, app, user_one, user_two, url):

        #   test_404_on_create_from_template_of_nonexistent_project
        template_from_id = 'thisisnotavalidguid'
        templated_project_data = {
            'data': {
                'type': 'nodes',
                'attributes':
                    {
                        'title': 'No title',
                        'category': 'project',
                        'template_from': template_from_id,
                    },
            },
        }
        res = app.post_json_api(
            url, templated_project_data,
            auth=user_one.auth,
            expect_errors=True,
        )
        assert res.status_code == 404

    #   test_403_on_create_from_template_of_unauthorized_project
        template_from = ProjectFactory(creator=user_two, is_public=True)
        templated_project_data = {
            'data': {
                'type': 'nodes',
                'attributes':
                    {
                        'title': 'No permission',
                        'category': 'project',
                        'template_from': template_from._id,
                    },
            },
        }
        res = app.post_json_api(
            url, templated_project_data,
            auth=user_one.auth,
            expect_errors=True,
        )
        assert res.status_code == 403

    def test_creates_project_from_template(self, app, user_one, category, url):
        template_from = ProjectFactory(creator=user_one, is_public=True)
        template_component = ProjectFactory(
            creator=user_one, is_public=True, parent=template_from,
        )
        templated_project_title = 'Templated Project'
        templated_project_data = {
            'data': {
                'type': 'nodes',
                'attributes':
                    {
                        'title': templated_project_title,
                        'category': category,
                        'template_from': template_from._id,
                    },
            },
        }

        res = app.post_json_api(
            url, templated_project_data,
            auth=user_one.auth,
        )
        assert res.status_code == 201
        json_data = res.json['data']

        new_project_id = json_data['id']
        new_project = AbstractNode.load(new_project_id)
        assert new_project.title == templated_project_title
        assert new_project.description == ''
        assert not new_project.is_public
        assert len(new_project.nodes) == len(template_from.nodes)
        assert new_project.nodes[0].title == template_component.title

    def test_creates_project_creates_project_and_sanitizes_html(
            self, app, user_one, category, url,
    ):
        title = '<em>Cool</em> <strong>Project</strong>'
        description = 'An <script>alert("even cooler")</script> project'

        res = app.post_json_api(
            url, {
                'data': {
                    'attributes': {
                        'title': title,
                        'description': description,
                        'category': category,
                        'public': True,
                    },
                    'type': 'nodes',
                },
            }, auth=user_one.auth,
        )
        project_id = res.json['data']['id']
        assert res.status_code == 201
        assert res.content_type == 'application/vnd.api+json'
        url = '/{}nodes/{}/'.format(API_BASE, project_id)

        project = AbstractNode.load(project_id)
        assert project.logs.latest().action == NodeLog.PROJECT_CREATED

        res = app.get(url, auth=user_one.auth)
        assert res.json['data']['attributes']['title'] == strip_html(title)
        assert res.json['data']['attributes']['description'] == strip_html(
            description,
        )
        assert res.json['data']['attributes']['category'] == category

    def test_create_component_inherit_contributors(
            self, app, user_one, user_two, title, category,
    ):
        parent_project = ProjectFactory(creator=user_one)
        parent_project.add_contributor(
            user_two, permissions=permissions.READ, save=True,
        )
        url = '/{}nodes/{}/children/?inherit_contributors=true'.format(
            API_BASE, parent_project._id,
        )
        component_data = {
            'data': {
                'type': 'nodes',
                'attributes': {
                    'title': title,
                    'category': category,
                },
            },
        }
        res = app.post_json_api(url, component_data, auth=user_one.auth)
        assert res.status_code == 201
        json_data = res.json['data']

        new_component_id = json_data['id']
        new_component = AbstractNode.load(new_component_id)
        assert len(new_component.contributors) == 2
        assert len(
            new_component.contributors,
        ) == len(parent_project.contributors)

    def test_create_component_inherit_groups(
            self, app, user_one, user_two, title, category,
    ):
        parent_project = ProjectFactory(creator=user_one)
        group = OSFGroupFactory(creator=user_one)
        second_group = OSFGroupFactory()
        third_group = OSFGroupFactory(creator=user_two)
        third_group.make_member(user_one)
        parent_project.add_osf_group(group, permissions.WRITE)
        parent_project.add_osf_group(second_group, permissions.WRITE)
        url = '/{}nodes/{}/children/?inherit_contributors=true'.format(
            API_BASE, parent_project._id,
        )
        component_data = {
            'data': {
                'type': 'nodes',
                'attributes': {
                    'title': title,
                    'category': category,
                },
            },
        }
        res = app.post_json_api(url, component_data, auth=user_one.auth)
        assert res.status_code == 201
        json_data = res.json['data']
        new_component_id = json_data['id']
        new_component = AbstractNode.load(new_component_id)
        assert group in new_component.osf_groups
        assert second_group not in new_component.osf_groups
        assert third_group not in new_component.osf_groups

    def test_create_component_with_tags(self, app, user_one, title, category):
        parent_project = ProjectFactory(creator=user_one)
        url = '/{}nodes/{}/children/'.format(API_BASE, parent_project._id)
        component_data = {
            'data': {
                'type': 'nodes',
                'attributes': {
                    'title': title,
                    'category': category,
                    'tags': ['test tag 1', 'test tag 2'],
                },
            },
        }
        res = app.post_json_api(url, component_data, auth=user_one.auth)
        assert res.status_code == 201
        json_data = res.json['data']

        new_component_id = json_data['id']
        new_component = AbstractNode.load(new_component_id)

        assert len(new_component.tags.all()) == 2
        tag1, tag2 = new_component.tags.all()
        assert tag1.name == 'test tag 1'
        assert tag2.name == 'test tag 2'

    def test_create_component_inherit_contributors_with_unregistered_contributor(
            self, app, user_one, title, category,
    ):
        parent_project = ProjectFactory(creator=user_one)
        parent_project.add_unregistered_contributor(
            fullname='far', email='foo@bar.baz',
            permissions=permissions.READ,
            auth=Auth(user=user_one), save=True,
        )
        osf_group = OSFGroupFactory(creator=user_one)
        osf_group.add_unregistered_member(fullname='far', email='foo@bar.baz', auth=Auth(user_one))
        osf_group.save()
        parent_project.add_osf_group(osf_group, permissions.ADMIN)
        url = '/{}nodes/{}/children/?inherit_contributors=true'.format(
            API_BASE, parent_project._id,
        )
        component_data = {
            'data': {
                'type': 'nodes',
                'attributes': {
                    'title': title,
                    'category': category,
                },
            },
        }
        res = app.post_json_api(url, component_data, auth=user_one.auth)
        assert res.status_code == 201
        json_data = res.json['data']

        new_component_id = json_data['id']
        new_component = AbstractNode.load(new_component_id)
        assert len(new_component.contributors) == 2
        assert len(
            new_component.contributors,
        ) == len(parent_project.contributors)
        expected_perms = set([permissions.READ, permissions.ADMIN])
        actual_perms = set([contributor.permission for contributor in new_component.contributor_set.all()])
        assert actual_perms == expected_perms

    def test_create_component_inherit_contributors_with_blacklisted_email(
            self, app, user_one, title, category,
    ):
        parent_project = ProjectFactory(creator=user_one)
        parent_project.add_unregistered_contributor(
            fullname='far', email='foo@bar.baz',
            permissions=permissions.READ,
            auth=Auth(user=user_one), save=True,
        )
        contributor = parent_project.contributors.filter(fullname='far').first()
        contributor.username = 'foo@example.com'
        contributor.save()
        url = '/{}nodes/{}/children/?inherit_contributors=true'.format(
            API_BASE, parent_project._id,
        )
        component_data = {
            'data': {
                'type': 'nodes',
                'attributes': {
                    'title': title,
                    'category': category,
                },
            },
        }
        res = app.post_json_api(
            url, component_data, auth=user_one.auth,
            expect_errors=True,
        )
        assert res.status_code == 400
        assert res.json['errors'][0]['detail'] == 'Unregistered contributor email address domain is blacklisted.'

    def test_create_project_with_region_relationship(
            self, app, user_one, region, institution_one, private_project, url,
    ):
        private_project['data']['relationships'] = {
            'region': {
                'data': {
                    'type': 'region',
                    'id': region._id,
                },
            },
        }
        res = app.post_json_api(
            url, private_project, auth=user_one.auth,
        )
        assert res.status_code == 201
        region_id = res.json['data']['relationships']['region']['data']['id']
        assert region_id == region._id

        institution_two = InstitutionFactory()
        user_one.affiliated_institutions.add(institution_two)

        private_project['data']['relationships'] = {
            'affiliated_institutions': {
                'data': [
                    {
                        'type': 'institutions',
                        'id': institution_one._id,
                    },
                    {
                        'type': 'institutions',
                        'id': institution_two._id,
                    },
                ],
            },
            'region': {
                'data': {
                    'type': 'region',
                    'id': region._id,
                },
            },
        }
        res = app.post_json_api(
            url, private_project, auth=user_one.auth,
        )
        assert res.status_code == 201
        region_id = res.json['data']['relationships']['region']['data']['id']
        assert region_id == region._id

        node_id = res.json['data']['id']
        node = AbstractNode.load(node_id)
        assert institution_one in node.affiliated_institutions.all()
        assert institution_two in node.affiliated_institutions.all()

    def test_create_project_with_region_query_param(
            self, app, user_one, region, private_project, url_with_region_query_param,
    ):
        res = app.post_json_api(
            url_with_region_query_param, private_project, auth=user_one.auth,
        )
        assert res.status_code == 201
        pid = res.json['data']['id']
        project = AbstractNode.load(pid)

        node_settings = project.get_addon('osfstorage')
        assert node_settings.region_id == region.id

    def test_create_project_with_no_region_specified(self, app, user_one, private_project, url):
        res = app.post_json_api(
            url, private_project, auth=user_one.auth,
        )
        assert res.status_code == 201
        project = AbstractNode.load(res.json['data']['id'])

        node_settings = project.get_addon('osfstorage')
        # NodeSettings just left at default region on creation
        assert node_settings.region_id == 1

    def test_create_project_with_bad_region_query_param(
            self, app, user_one, region, private_project, url,
    ):
        bad_region_id = 'bad-region-1'
        res = app.post_json_api(
            url + '?region={}'.format(bad_region_id), private_project,
            auth=user_one.auth, expect_errors=True,
        )
        assert res.status_code == 400
        assert res.json['errors'][0]['detail'] == 'Region {} is invalid.'.format(bad_region_id)

    def test_create_project_errors(
            self, app, user_one, title, description, category, url,
    ):

        #   test_creates_project_no_type
        project = {
            'data': {
                'attributes': {
                    'title': title,
                    'description': description,
                    'category': category,
                    'public': False,
                },
            },
        }
        res = app.post_json_api(
            url, project, auth=user_one.auth,
            expect_errors=True,
        )
        assert res.status_code == 400
        assert res.json['errors'][0]['detail'] == 'This field may not be null.'
        assert res.json['errors'][0]['source']['pointer'] == '/data/type'

    #   test_creates_project_incorrect_type
        project = {
            'data': {
                'attributes': {
                    'title': title,
                    'description': description,
                    'category': category,
                    'public': False,
                },
                'type': 'Wrong type.',
            },
        }
        res = app.post_json_api(
            url, project, auth=user_one.auth,
            expect_errors=True,
        )
        assert res.status_code == 409
        assert res.json['errors'][0]['detail'] == 'This resource has a type of "nodes", but you set the json body\'s type field to "Wrong type.". You probably need to change the type field to match the resource\'s type.'

    #   test_creates_project_properties_not_nested
        project = {
            'data': {
                'title': title,
                'description': description,
                'category': category,
                'public': False,
                'type': 'nodes',
            },
        }
        res = app.post_json_api(
            url, project, auth=user_one.auth,
            expect_errors=True,
        )
        assert res.status_code == 400
        assert res.json['errors'][0]['detail'] == 'This field is required.'
        assert res.json['errors'][0]['source']['pointer'] == '/data/attributes/category'

    #   test_create_project_invalid_title
        project = {
            'data': {
                'type': 'nodes',
                'attributes': {
                    'title': 'A' * 513,
                    'description': description,
                    'category': category,
                    'public': False,
                },
            },
        }
        res = app.post_json_api(
            url, project, auth=user_one.auth,
            expect_errors=True,
        )
        assert res.status_code == 400
        assert res.json['errors'][0]['detail'] == 'Title cannot exceed 512 characters.'

@pytest.mark.django_db
class TestNodeLicenseOnCreate:

    @pytest.fixture()
    def user(self):
        return AuthUserFactory()

    @pytest.fixture()
    def url(self):
        return '/{}nodes/'.format(API_BASE)

    @pytest.fixture()
    def license_name(self):
        return 'MIT License'

    @pytest.fixture()
    def node_license(self, license_name):
        return NodeLicense.objects.filter(name=license_name).first()

    @pytest.fixture()
    def make_payload(self):
        def payload(
                license_id=None, license_year=None, copyright_holders=None,
        ):
            attributes = {}

            if license_year and copyright_holders:
                attributes = {
                    'title': 'new title',
                    'category': 'project',
                    'tags': ['foo', 'bar'],
                    'node_license': {
                        'copyright_holders': copyright_holders,
                        'year': license_year,
                    },
                }
            elif license_year:
                attributes = {
                    'title': 'new title',
                    'category': 'project',
                    'tags': ['foo', 'bar'],
                    'node_license': {
                        'year': license_year,
                    },
                }
            elif copyright_holders:
                attributes = {
                    'title': 'new title',
                    'category': 'project',
                    'tags': ['foo', 'bar'],
                    'node_license': {
                        'copyright_holders': copyright_holders,
                    },
                }

            return {
                'data': {
                    'type': 'nodes',
                    'attributes': attributes,
                    'relationships': {
                        'license': {
                            'data': {
                                'type': 'licenses',
                                'id': license_id,
                            },
                        },
                    },
                },
            } if license_id else {
                'data': {
                    'type': 'nodes',
                    'attributes': attributes,
                },
            }
        return payload

    def test_node_license_on_create(
            self, app, user, url, node_license, make_payload,
    ):
        data = make_payload(
            copyright_holders=['Haagen', 'Dazs'],
            license_year='2200',
            license_id=node_license._id,
        )
        res = app.post_json_api(
            url, data, auth=user.auth,
        )
        assert res.json['data']['attributes']['node_license']['year'] == '2200'
        assert res.json['data']['attributes']['node_license']['copyright_holders'] == ['Haagen', 'Dazs']
        assert res.json['data']['relationships']['license']['data']['id'] == node_license._id

    def test_create_node_license_errors(
            self, app, url, user, node_license, make_payload,
    ):

        # test_creating_a_node_license_without_a_license_id
        data = make_payload(
            license_year='2200',
            copyright_holders=['Ben', 'Jerry'],
        )
        res = app.post_json_api(
            url, data, auth=user.auth, expect_errors=True,
        )
        assert res.status_code == 400
        assert res.json['errors'][0]['detail'] == 'License ID must be provided for a Node License.'

    # test_creating_a_node_license_without_a_copyright_holder
        data = make_payload(
            license_year='2200',
            license_id=node_license._id,
        )
        res = app.post_json_api(
            url, data,
            auth=user.auth, expect_errors=True,
        )
        assert res.status_code == 400
        assert res.json['errors'][0]['detail'] == 'copyrightHolders must be specified for this license'

    # test_creating_a_node_license_without_a_year
        data = make_payload(
            copyright_holders=['Baskin', 'Robbins'],
            license_id=node_license._id,
        )
        res = app.post_json_api(
            url, data,
            auth=user.auth, expect_errors=True,
        )
        assert res.status_code == 400
        assert res.json['errors'][0]['detail'] == 'year must be specified for this license'

    # test_creating_a_node_license_with_an_invalid_ID
        data = make_payload(
            license_year='2200',
            license_id='invalid id',
            copyright_holders=['Ben', 'Jerry'],
        )
        res = app.post_json_api(
            url, data,
            auth=user.auth, expect_errors=True,
        )
        assert res.status_code == 404
        assert res.json['errors'][0]['detail'] == 'Unable to find specified license.'

@pytest.mark.django_db
class TestNodeBulkCreate:

    @pytest.fixture()
    def user_one(self):
        return AuthUserFactory()

    @pytest.fixture()
    def user_two(self):
        return AuthUserFactory()

    @pytest.fixture()
    def url(self):
        return '/{}nodes/'.format(API_BASE)

    @pytest.fixture()
    def title(self):
        return 'Rheisen is bored'

    @pytest.fixture()
    def description(self):
        return 'Pytest conversions are tedious'

    @pytest.fixture()
    def category(self):
        return 'data'

    @pytest.fixture()
    def public_project(self, title, description, category):
        return {
            'type': 'nodes',
            'attributes': {
                'title': title,
                'description': description,
                'category': category,
                'public': True,
            },
        }

    @pytest.fixture()
    def private_project(self, title, description, category):
        return {
            'type': 'nodes',
            'attributes': {
                'title': title,
                'description': description,
                'category': category,
                'public': False,
            },
        }

    @pytest.fixture()
    def empty_project(self):
        return {
            'type': 'nodes',
            'attributes': {
                'title': '',
                'description': '',
                'category': '',
            },
        }

    def test_bulk_create(
            self, app, user_one, public_project, private_project,
            empty_project, title, category, url,
    ):

        #   test_bulk_create_nodes_blank_request
        res = app.post_json_api(
            url, auth=user_one.auth,
            expect_errors=True, bulk=True,
        )
        assert res.status_code == 400

    #   test_bulk_create_all_or_nothing
        res = app.post_json_api(
            url,
            {'data': [public_project, empty_project]},
            bulk=True, auth=user_one.auth,
            expect_errors=True,
        )
        assert res.status_code == 400

        res = app.get(url, auth=user_one.auth)
        assert len(res.json['data']) == 0

    #   test_bulk_create_logged_out
        res = app.post_json_api(
            url,
            {'data': [public_project, private_project]},
            bulk=True, expect_errors=True,
        )
        assert res.status_code == 401

        res = app.get(url, auth=user_one.auth)
        assert len(res.json['data']) == 0

    #   test_bulk_create_error_formatting
        res = app.post_json_api(
            url,
            {'data': [empty_project, empty_project]},
            bulk=True, auth=user_one.auth,
            expect_errors=True,
        )
        assert res.status_code == 400
        assert len(res.json['errors']) == 2
        errors = res.json['errors']
        assert errors[0]['source'] == {'pointer': '/data/0/attributes/title'}
        assert errors[1]['source'] == {'pointer': '/data/1/attributes/title'}
        assert errors[0]['detail'] == 'This field may not be blank.'
        assert errors[1]['detail'] == 'This field may not be blank.'

    #   test_bulk_create_limits
        node_create_list = {'data': [public_project] * 101}
        res = app.post_json_api(
            url, node_create_list,
            auth=user_one.auth,
            expect_errors=True, bulk=True,
        )
        assert res.json['errors'][0]['detail'] == 'Bulk operation limit is 100, got 101.'
        assert res.json['errors'][0]['source']['pointer'] == '/data'

        res = app.get(url, auth=user_one.auth)
        assert len(res.json['data']) == 0

    #   test_bulk_create_no_type
        payload = {
            'data': [{
                'attributes': {
                    'category': category,
                    'title': title,
                },
            }],
        }
        res = app.post_json_api(
            url, payload, auth=user_one.auth,
            expect_errors=True, bulk=True,
        )
        assert res.status_code == 400
        assert res.json['errors'][0]['source']['pointer'] == '/data/0/type'

        res = app.get(url, auth=user_one.auth)
        assert len(res.json['data']) == 0

    #   test_bulk_create_incorrect_type
        payload = {
            'data': [
                public_project, {
                    'type': 'Incorrect type.',
                    'attributes': {
                        'category': category,
                        'title': title,
                    },
                },
            ],
        }
        res = app.post_json_api(
            url, payload, auth=user_one.auth,
            expect_errors=True, bulk=True,
        )
        assert res.status_code == 409

        res = app.get(url, auth=user_one.auth)
        assert len(res.json['data']) == 0

    #   test_bulk_create_no_attributes
        payload = {'data': [public_project, {'type': 'nodes', }]}
        res = app.post_json_api(
            url, payload, auth=user_one.auth,
            expect_errors=True, bulk=True,
        )

        assert res.status_code == 400
        assert res.json['errors'][0]['source']['pointer'] == '/data/1/attributes/category'

        res = app.get(url, auth=user_one.auth)
        assert len(res.json['data']) == 0

    #   test_bulk_create_no_title
        payload = {
            'data': [
                public_project, {
                    'type': 'nodes',
                    'attributes': {
                        'category': category,
                    },
                },
            ],
        }
        res = app.post_json_api(
            url, payload, auth=user_one.auth,
            expect_errors=True, bulk=True,
        )

        assert res.status_code == 400
        assert res.json['errors'][0]['source']['pointer'] == '/data/1/attributes/title'

        res = app.get(url, auth=user_one.auth)
        assert len(res.json['data']) == 0

    #   test_ugly_payload
        payload = 'sdf;jlasfd'
        res = app.post_json_api(
            url, payload, auth=user_one.auth,
            expect_errors=True, bulk=True,
        )
        assert res.status_code == 400

        res = app.get(url, auth=user_one.auth)
        assert len(res.json['data']) == 0

    def test_bulk_create_logged_in(
            self, app, user_one, public_project,
            private_project, url,
    ):
        res = app.post_json_api(
            url,
            {'data': [public_project, private_project]},
            auth=user_one.auth,
            expect_errors=True, bulk=True,
        )
        assert res.status_code == 201
        assert len(res.json['data']) == 2
        assert res.json['data'][0]['attributes']['title'] == public_project['attributes']['title']
        assert res.json['data'][0]['attributes']['category'] == public_project['attributes']['category']
        assert res.json['data'][0]['attributes']['description'] == public_project['attributes']['description']
        assert res.json['data'][1]['attributes']['title'] == private_project['attributes']['title']
        assert res.json['data'][1]['attributes']['category'] == public_project['attributes']['category']
        assert res.json['data'][1]['attributes']['description'] == public_project['attributes']['description']
        assert res.content_type == 'application/vnd.api+json'

        res = app.get(url, auth=user_one.auth)
        assert len(res.json['data']) == 2
        id_one = res.json['data'][0]['id']
        id_two = res.json['data'][1]['id']

        res = app.delete_json_api(
            url,
            {
                'data': [
                    {'id': id_one, 'type': 'nodes'},
                    {'id': id_two, 'type': 'nodes'},
                ],
            },
            auth=user_one.auth,
            expect_errors=True, bulk=True,
        )
        assert res.status_code == 204


@pytest.mark.django_db
class TestNodeBulkUpdate:

    @pytest.fixture()
    def title(self):
        return 'Rheisen is bored'

    @pytest.fixture()
    def new_title(self):
        return 'Rheisen is very bored'

    @pytest.fixture()
    def description(self):
        return 'Pytest conversions are tedious'

    @pytest.fixture()
    def new_description(self):
        return 'Pytest conversions are death'

    @pytest.fixture()
    def category(self):
        return 'data'

    @pytest.fixture()
    def new_category(self):
        return 'project'

    @pytest.fixture()
    def public_project_one(self, user, title, description, category):
        return ProjectFactory(
            title=title,
            description=description,
            category=category,
            is_public=True,
            creator=user,
        )

    @pytest.fixture()
    def public_project_two(self, user, title, description, category):
        return ProjectFactory(
            title=title,
            description=description,
            category=category,
            is_public=True,
            creator=user,
        )

    @pytest.fixture()
    def public_payload(
            self, public_project_one, public_project_two,
            new_title, new_description, new_category,
    ):
        return {
            'data': [
                {
                    'id': public_project_one._id,
                    'type': 'nodes',
                    'attributes': {
                        'title': new_title,
                        'description': new_description,
                        'category': new_category,
                        'public': True,
                    },
                },
                {
                    'id': public_project_two._id,
                    'type': 'nodes',
                    'attributes': {
                        'title': new_title,
                        'description': new_description,
                        'category': new_category,
                        'public': True,
                    },
                },
            ],
        }

    @pytest.fixture()
    def url(self):
        return '/{}nodes/'.format(API_BASE)

    @pytest.fixture()
    def private_project_one(self, user, title, description, category):
        return ProjectFactory(
            title=title,
            description=description,
            category=category,
            is_public=False,
            creator=user,
        )

    @pytest.fixture()
    def private_project_two(self, user, title, description, category):
        return ProjectFactory(
            title=title,
            description=description,
            category=category,
            is_public=False,
            creator=user,
        )

    @pytest.fixture()
    def private_payload(
            self, private_project_one, private_project_two,
            new_title, new_description, new_category,
    ):
        return {
            'data': [
                {
                    'id': private_project_one._id,
                    'type': 'nodes',
                    'attributes': {
                        'title': new_title,
                        'description': new_description,
                        'category': new_category,
                        'public': False,
                    },
                },
                {
                    'id': private_project_two._id,
                    'type': 'nodes',
                    'attributes': {
                        'title': new_title,
                        'description': new_description,
                        'category': new_category,
                        'public': False,
                    },
                },
            ],
        }

    @pytest.fixture()
    def empty_payload(self, public_project_one, public_project_two):
        return {
            'data': [
                {
                    'id': public_project_one._id,
                    'type': 'nodes',
                    'attributes': {
                        'title': '',
                        'description': '',
                        'category': '',
                    },
                },
                {
                    'id': public_project_two._id,
                    'type': 'nodes',
                    'attributes': {
                        'title': '',
                        'description': '',
                        'category': '',
                    },
                },
            ],
        }

    def test_bulk_update_errors(
            self, app, user, public_project_one,
            public_project_two, private_project_one,
            private_project_two, public_payload,
            private_payload, empty_payload, title,
            new_title, new_category, url,
    ):

        #   test_bulk_update_nodes_blank_request
        res = app.put_json_api(
            url, auth=user.auth,
            expect_errors=True, bulk=True,
        )
        assert res.status_code == 400

    #   test_bulk_update_blank_but_not_empty_title
        payload = {
            'data': [
                {
                    'id': public_project_one._id,
                    'type': 'nodes',
                    'attributes': {
                        'title': 'This shouldn\'t update.',
                        'category': 'instrumentation',
                    },
                },
                {
                    'id': public_project_two._id,
                    'type': 'nodes',
                    'attributes': {
                        'title': '',
                        'category': 'hypothesis',
                    },
                },
            ],
        }
        public_project_one_url = '/{}nodes/{}/'.format(
            API_BASE, public_project_one._id,
        )
        res = app.put_json_api(
            url, payload, auth=user.auth,
            expect_errors=True, bulk=True,
        )
        assert res.status_code == 400

        res = app.get(public_project_one_url)
        assert res.json['data']['attributes']['title'] == title

    #   test_bulk_update_public_projects_one_not_found
        payload = {'data': [
            {
                'id': '12345',
                'type': 'nodes',
                'attributes': {
                    'title': new_title,
                    'category': new_category,
                },
            }, public_payload['data'][0],
        ]}

        res = app.put_json_api(
            url, payload, auth=user.auth,
            expect_errors=True, bulk=True,
        )
        assert res.status_code == 400
        assert res.json['errors'][0]['detail'] == 'Could not find all objects to update.'

        public_project_one_url = '/{}nodes/{}/'.format(
            API_BASE, public_project_one._id,
        )
        res = app.get(public_project_one_url)
        assert res.json['data']['attributes']['title'] == title

    #   test_bulk_update_public_projects_logged_out
        res = app.put_json_api(
            url, public_payload,
            expect_errors=True, bulk=True,
        )
        assert res.status_code == 401
        assert res.json['errors'][0]['detail'] == exceptions.NotAuthenticated.default_detail

        public_project_one_url = '/{}nodes/{}/'.format(
            API_BASE, public_project_one._id,
        )
        public_project_two_url = '/{}nodes/{}/'.format(
            API_BASE, public_project_two._id,
        )

        res = app.get(public_project_one_url)
        assert res.json['data']['attributes']['title'] == title

        res = app.get(public_project_two_url)
        assert res.json['data']['attributes']['title'] == title

    #   test_bulk_update_private_projects_logged_out
        res = app.put_json_api(
            url, private_payload,
            expect_errors=True, bulk=True,
        )
        assert res.status_code == 401
        assert res.json['errors'][0]['detail'] == exceptions.NotAuthenticated.default_detail

        private_project_one_url = '/{}nodes/{}/'.format(
            API_BASE, private_project_one._id,
        )
        private_project_two_url = '/{}nodes/{}/'.format(
            API_BASE, private_project_two._id,
        )

        res = app.get(private_project_one_url, auth=user.auth)
        assert res.json['data']['attributes']['title'] == title

        res = app.get(private_project_two_url, auth=user.auth)
        assert res.json['data']['attributes']['title'] == title

    #   test_bulk_update_private_projects_logged_in_non_contrib
        non_contrib = AuthUserFactory()
        res = app.put_json_api(
            url, private_payload,
            auth=non_contrib.auth,
            expect_errors=True, bulk=True,
        )
        assert res.status_code == 403
        assert res.json['errors'][0]['detail'] == exceptions.PermissionDenied.default_detail

        private_project_one_url = '/{}nodes/{}/'.format(
            API_BASE, private_project_one._id,
        )
        private_project_two_url = '/{}nodes/{}/'.format(
            API_BASE, private_project_two._id,
        )

        res = app.get(private_project_one_url, auth=user.auth)
        assert res.json['data']['attributes']['title'] == title

        res = app.get(private_project_two_url, auth=user.auth)
        assert res.json['data']['attributes']['title'] == title

    #   test_bulk_update_projects_send_dictionary_not_list
        res = app.put_json_api(
            url,
            {'data': {
                'id': public_project_one._id,
                'type': 'nodes',
                'attributes': {
                    'title': new_title,
                    'category': 'project',
                },
            }},
            auth=user.auth,
            expect_errors=True, bulk=True,
        )
        assert res.status_code == 400
        assert res.json['errors'][0]['detail'] == 'Expected a list of items but got type "dict".'

    #   test_bulk_update_error_formatting
        res = app.put_json_api(
            url, empty_payload, auth=user.auth,
            expect_errors=True, bulk=True,
        )
        assert res.status_code == 400
        assert len(res.json['errors']) == 2
        errors = res.json['errors']
        assert errors[0]['source'] == {'pointer': '/data/0/attributes/title'}
        assert errors[1]['source'] == {'pointer': '/data/1/attributes/title'}
        assert errors[0]['detail'] == 'This field may not be blank.'
        assert errors[1]['detail'] == 'This field may not be blank.'

    #   test_bulk_update_id_not_supplied
        res = app.put_json_api(
            url,
            {'data': [
                public_payload['data'][1],
                {
                    'type': 'nodes',
                    'attributes': {
                        'title': new_title,
                        'category': new_category,
                    },
                },
            ]},
            auth=user.auth,
            expect_errors=True, bulk=True,
        )
        assert res.status_code == 400
        assert len(res.json['errors']) == 1
        assert res.json['errors'][0]['source']['pointer'] == '/data/1/id'
        assert res.json['errors'][0]['detail'] == 'This field may not be null.'

        public_project_two_url = '/{}nodes/{}/'.format(
            API_BASE, public_project_two._id,
        )

        res = app.get(public_project_two_url, auth=user.auth)
        assert res.json['data']['attributes']['title'] == title

    #   test_bulk_update_type_not_supplied
        res = app.put_json_api(
            url,
            {'data': [
                public_payload['data'][1],
                {
                    'id': public_project_one._id,
                    'attributes': {
                        'title': new_title,
                        'category': new_category,
                    },
                },
            ]},
            auth=user.auth,
            expect_errors=True, bulk=True,
        )
        assert res.status_code == 400
        assert len(res.json['errors']) == 1
        assert res.json['errors'][0]['source']['pointer'] == '/data/1/type'
        assert res.json['errors'][0]['detail'] == 'This field may not be null.'

        public_project_two_url = '/{}nodes/{}/'.format(
            API_BASE, public_project_two._id,
        )

        res = app.get(public_project_two_url, auth=user.auth)
        assert res.json['data']['attributes']['title'] == title

    #   test_bulk_update_incorrect_type
        res = app.put_json_api(
            url,
            {
                'data': [
                    public_payload['data'][1],
                    {
                        'id': public_project_one._id,
                        'type': 'Incorrect',
                        'attributes': {
                            'title': new_title,
                            'category': new_category,
                        },
                    },
                ],
            },
            auth=user.auth,
            expect_errors=True, bulk=True,
        )
        assert res.status_code == 409

        public_project_two_url = '/{}nodes/{}/'.format(
            API_BASE, public_project_two._id,
        )

        res = app.get(public_project_two_url, auth=user.auth)
        assert res.json['data']['attributes']['title'] == title

    #   test_bulk_update_limits
        node_update_list = {'data': [public_payload['data'][0]] * 101}
        res = app.put_json_api(
            url, node_update_list, auth=user.auth,
            expect_errors=True, bulk=True,
        )
        assert res.json['errors'][0]['detail'] == 'Bulk operation limit is 100, got 101.'
        assert res.json['errors'][0]['source']['pointer'] == '/data'

    #   test_bulk_update_no_title_or_category
        new_payload = {
            'id': public_project_one._id,
            'type': 'nodes',
            'attributes': {},
        }
        res = app.put_json_api(
            url,
            {'data': [
                public_payload['data'][1],
                new_payload,
            ]},
            auth=user.auth,
            expect_errors=True, bulk=True,
        )
        assert res.status_code == 400

        public_project_two_url = '/{}nodes/{}/'.format(
            API_BASE, public_project_two._id,
        )

        res = app.get(public_project_two_url, auth=user.auth)
        assert res.json['data']['attributes']['title'] == title

    def test_bulk_update_private_projects_logged_in_read_only_contrib(
            self, app, user, private_project_one, private_project_two,
            title, private_payload, url,
    ):
        read_contrib = AuthUserFactory()
        private_project_one.add_contributor(
            read_contrib, permissions=permissions.READ, save=True,
        )
        private_project_two.add_contributor(
            read_contrib, permissions=permissions.READ, save=True,
        )
        res = app.put_json_api(
            url, private_payload,
            auth=read_contrib.auth,
            expect_errors=True, bulk=True,
        )
        assert res.status_code == 403
        assert res.json['errors'][0]['detail'] == exceptions.PermissionDenied.default_detail

        private_project_one_url = '/{}nodes/{}/'.format(
            API_BASE, private_project_one._id,
        )
        private_project_two_url = '/{}nodes/{}/'.format(
            API_BASE, private_project_two._id,
        )

        res = app.get(private_project_one_url, auth=user.auth)
        assert res.json['data']['attributes']['title'] == title

        res = app.get(private_project_two_url, auth=user.auth)
        assert res.json['data']['attributes']['title'] == title

    def test_bulk_update_public_projects_logged_in(
            self, app, user, public_project_one,
            public_project_two, public_payload,
            new_title, url,
    ):
        res = app.put_json_api(url, public_payload, auth=user.auth, bulk=True)
        assert res.status_code == 200
        assert ({public_project_one._id, public_project_two._id} ==
                {res.json['data'][0]['id'], res.json['data'][1]['id']})
        assert res.json['data'][0]['attributes']['title'] == new_title
        assert res.json['data'][1]['attributes']['title'] == new_title

    def test_bulk_update_with_tags(self, app, user, public_project_one, url):
        new_payload = {
            'data': [{
                'id': public_project_one._id,
                'type': 'nodes',
                'attributes': {
                    'title': 'New title',
                    'category': 'project',
                    'tags': ['new tag'],
                },
            }],
        }

        res = app.put_json_api(
            url, new_payload,
            auth=user.auth,
            expect_errors=True, bulk=True,
        )
        assert res.status_code == 200
        assert res.json['data'][0]['attributes']['tags'] == ['new tag']

    def test_bulk_update_private_projects_logged_in_contrib(
            self, app, user, private_project_one,
            private_project_two, private_payload,
            new_title, url,
    ):
        res = app.put_json_api(url, private_payload, auth=user.auth, bulk=True)
        assert res.status_code == 200

        expected = {private_project_one._id, private_project_two._id}
        assert expected == {res.json['data'][0]['id'], res.json['data'][1]['id']}
        assert res.json['data'][0]['attributes']['title'] == new_title
        assert res.json['data'][1]['attributes']['title'] == new_title


@pytest.mark.django_db
class TestNodeBulkPartialUpdate:

    @pytest.fixture()
    def title(self):
        return 'Rachel is great'

    @pytest.fixture()
    def new_title(self):
        return 'Rachel is awesome'

    @pytest.fixture()
    def description(self):
        return 'Such a cool person'

    @pytest.fixture()
    def new_description(self):
        return 'Such an amazing person'

    @pytest.fixture()
    def category(self):
        return 'data'

    @pytest.fixture()
    def new_category(self):
        return 'project'

    @pytest.fixture()
    def public_project_one(self, user, title, description, category):
        return ProjectFactory(
            title=title,
            description=description,
            category=category,
            is_public=True,
            creator=user,
        )

    @pytest.fixture()
    def public_project_two(self, user, title, description, category):
        return ProjectFactory(
            title=title,
            description=description,
            category=category,
            is_public=True,
            creator=user,
        )

    @pytest.fixture()
    def public_payload(
            self, public_project_one, public_project_two, new_title,
    ):
        return {
            'data': [
                {
                    'id': public_project_one._id,
                    'type': 'nodes',
                    'attributes': {
                        'title': new_title,
                    },
                },
                {
                    'id': public_project_two._id,
                    'type': 'nodes',
                    'attributes': {
                        'title': new_title,
                    },
                },
            ],
        }

    @pytest.fixture()
    def url(self):
        return '/{}nodes/'.format(API_BASE)

    @pytest.fixture()
    def private_project_one(self, user, title, description, category):
        return ProjectFactory(
            title=title,
            description=description,
            category=category,
            is_public=False,
            creator=user,
        )

    @pytest.fixture()
    def private_project_two(self, user, title, description, category):
        return ProjectFactory(
            title=title,
            description=description,
            category=category,
            is_public=False,
            creator=user,
        )

    @pytest.fixture()
    def private_payload(
            self, private_project_one, private_project_two, new_title,
    ):
        return {
            'data': [
                {
                    'id': private_project_one._id,
                    'type': 'nodes',
                    'attributes': {
                        'title': new_title,
                    },
                },
                {
                    'id': private_project_two._id,
                    'type': 'nodes',
                    'attributes': {
                        'title': new_title,
                    },
                },
            ],
        }

    @pytest.fixture()
    def empty_payload(self, public_project_one, public_project_two):
        return {
            'data': [
                {
                    'id': public_project_one._id,
                    'type': 'nodes',
                    'attributes': {
                        'title': '',
                    },
                },
                {
                    'id': public_project_two._id,
                    'type': 'nodes',
                    'attributes': {
                        'title': '',
                    },
                },
            ],
        }

    def test_bulk_partial_update_errors(
            self, app, user, public_project_one,
            public_project_two, private_project_one,
            private_project_two, title, new_title,
            public_payload, private_payload,
            empty_payload, url,
    ):

        #   test_bulk_patch_nodes_blank_request
        res = app.patch_json_api(
            url, auth=user.auth,
            expect_errors=True, bulk=True,
        )
        assert res.status_code == 400

    #   test_bulk_partial_update_public_projects_one_not_found
        payload = {'data': [
            {
                'id': '12345',
                'type': 'nodes',
                'attributes': {
                    'title': new_title,
                },
            },
            public_payload['data'][0],
        ]}
        res = app.patch_json_api(
            url, payload, auth=user.auth,
            expect_errors=True, bulk=True,
        )
        assert res.status_code == 400
        assert res.json['errors'][0]['detail'] == 'Could not find all objects to update.'

        public_project_one_url = '/{}nodes/{}/'.format(
            API_BASE, public_project_one._id,
        )
        res = app.get(public_project_one_url)
        assert res.json['data']['attributes']['title'] == title

    #   test_bulk_partial_update_public_projects_logged_out
        res = app.patch_json_api(
            url, public_payload,
            expect_errors=True, bulk=True,
        )
        assert res.status_code == 401
        assert res.json['errors'][0]['detail'] == exceptions.NotAuthenticated.default_detail

        public_project_one_url = '/{}nodes/{}/'.format(
            API_BASE, public_project_one._id,
        )
        public_project_two_url = '/{}nodes/{}/'.format(
            API_BASE, public_project_two._id,
        )

        res = app.get(public_project_one_url)
        assert res.json['data']['attributes']['title'] == title

        res = app.get(public_project_two_url)
        assert res.json['data']['attributes']['title'] == title

    #   test_bulk_partial_update_private_projects_logged_out
        res = app.patch_json_api(
            url, private_payload,
            expect_errors=True, bulk=True,
        )
        assert res.status_code == 401
        assert res.json['errors'][0]['detail'] == exceptions.NotAuthenticated.default_detail

        private_project_one_url = '/{}nodes/{}/'.format(
            API_BASE, private_project_one._id,
        )
        private_project_two_url = '/{}nodes/{}/'.format(
            API_BASE, private_project_two._id,
        )

        res = app.get(private_project_one_url, auth=user.auth)
        assert res.json['data']['attributes']['title'] == title

        res = app.get(private_project_two_url, auth=user.auth)
        assert res.json['data']['attributes']['title'] == title

    #   test_bulk_partial_update_private_projects_logged_in_non_contrib
        non_contrib = AuthUserFactory()
        res = app.patch_json_api(
            url, private_payload,
            auth=non_contrib.auth,
            expect_errors=True, bulk=True,
        )
        assert res.status_code == 403
        assert res.json['errors'][0]['detail'] == exceptions.PermissionDenied.default_detail

        private_project_one_url = '/{}nodes/{}/'.format(
            API_BASE, private_project_one._id,
        )
        private_project_two_url = '/{}nodes/{}/'.format(
            API_BASE, private_project_two._id,
        )

        res = app.get(private_project_one_url, auth=user.auth)
        assert res.json['data']['attributes']['title'] == title

        res = app.get(private_project_two_url, auth=user.auth)
        assert res.json['data']['attributes']['title'] == title

    #   test_bulk_partial_update_projects_send_dictionary_not_list
        res = app.patch_json_api(
            url,
            {'data': {
                'id': public_project_one._id,
                'attributes': {
                    'title': new_title,
                    'category': 'project',
                },
            }},
            auth=user.auth,
            expect_errors=True, bulk=True,
        )
        assert res.status_code == 400
        assert res.json['errors'][0]['detail'] == 'Expected a list of items but got type "dict".'

    #   test_bulk_partial_update_error_formatting
        res = app.patch_json_api(
            url, empty_payload, auth=user.auth,
            expect_errors=True, bulk=True,
        )
        assert res.status_code == 400
        assert len(res.json['errors']) == 2
        errors = res.json['errors']
        assert errors[0]['source'] == {'pointer': '/data/0/attributes/title'}
        assert errors[1]['source'] == {'pointer': '/data/1/attributes/title'}
        assert errors[0]['detail'] == 'This field may not be blank.'
        assert errors[1]['detail'] == 'This field may not be blank.'

    #   test_bulk_partial_update_id_not_supplied
        res = app.patch_json_api(
            url,
            {
                'data': [{
                    'type': 'nodes',
                    'attributes': {'title': new_title},
                }],
            }, auth=user.auth,
            expect_errors=True, bulk=True,
        )
        assert res.status_code == 400
        assert len(res.json['errors']) == 1
        assert res.json['errors'][0]['detail'] == 'This field may not be null.'

    #   test_bulk_partial_update_limits
        node_update_list = {'data': [public_payload['data'][0]] * 101}
        res = app.patch_json_api(
            url, node_update_list, auth=user.auth,
            expect_errors=True, bulk=True,
        )
        assert res.json['errors'][0]['detail'] == 'Bulk operation limit is 100, got 101.'
        assert res.json['errors'][0]['source']['pointer'] == '/data'

    def test_bulk_partial_update_public_projects_logged_in(
            self, app, user, public_project_one, public_project_two,
            new_title, public_payload, url,
    ):
        res = app.patch_json_api(
            url, public_payload, auth=user.auth,
            expect_errors=True, bulk=True,
        )
        assert res.status_code == 200
        assert ({public_project_one._id, public_project_two._id} ==
                {res.json['data'][0]['id'], res.json['data'][1]['id']})
        assert res.json['data'][0]['attributes']['title'] == new_title
        assert res.json['data'][1]['attributes']['title'] == new_title

    def test_bulk_partial_update_private_projects_logged_in_contrib(
            self, app, user, private_project_one, private_project_two,
            new_title, private_payload, url,
    ):
        res = app.patch_json_api(
            url, private_payload, auth=user.auth, bulk=True,
        )
        assert res.status_code == 200
        assert ({private_project_one._id, private_project_two._id} ==
                {res.json['data'][0]['id'], res.json['data'][1]['id']})
        assert res.json['data'][0]['attributes']['title'] == new_title
        assert res.json['data'][1]['attributes']['title'] == new_title

    def test_bulk_partial_update_private_projects_logged_in_read_only_contrib(
            self, app, user, private_project_one, private_project_two,
            title, private_payload, url,
    ):
        read_contrib = AuthUserFactory()
        private_project_one.add_contributor(
            read_contrib, permissions=permissions.READ, save=True,
        )
        private_project_two.add_contributor(
            read_contrib, permissions=permissions.READ, save=True,
        )
        res = app.patch_json_api(
            url, private_payload, auth=read_contrib.auth,
            expect_errors=True, bulk=True,
        )
        assert res.status_code == 403
        assert res.json['errors'][0]['detail'] == exceptions.PermissionDenied.default_detail

        private_project_one_url = '/{}nodes/{}/'.format(
            API_BASE, private_project_one._id,
        )
        private_project_two_url = '/{}nodes/{}/'.format(
            API_BASE, private_project_two._id,
        )

        res = app.get(private_project_one_url, auth=user.auth)
        assert res.json['data']['attributes']['title'] == title

        res = app.get(private_project_two_url, auth=user.auth)
        assert res.json['data']['attributes']['title'] == title

    def test_bulk_partial_update_privacy_has_no_effect_on_tags(
            self, app, user, public_project_one, url,
    ):
        public_project_one.add_tag(
            'tag1',
            Auth(public_project_one.creator),
            save=True,
        )
        payload = {
            'id': public_project_one._id,
            'type': 'nodes',
            'attributes': {
                'public': False,
            },
        }
        res = app.patch_json_api(
            url,
            {'data': [payload]},
            auth=user.auth,
            bulk=True,
        )
        assert res.status_code == 200
        public_project_one.reload()
        assert list(
            public_project_one.tags.values_list('name', flat=True),
        ) == ['tag1']
        assert public_project_one.is_public is False


@pytest.mark.django_db
class TestNodeBulkUpdateSkipUneditable:

    @pytest.fixture()
    def user_one(self):
        return AuthUserFactory()

    @pytest.fixture()
    def user_two(self):
        return AuthUserFactory()

    @pytest.fixture()
    def title(self):
        return 'A painting of reason'

    @pytest.fixture()
    def new_title(self):
        return 'A reason for painting'

    @pytest.fixture()
    def description(self):
        return 'Truly a masterful work of reasoning'

    @pytest.fixture()
    def new_description(self):
        return 'An insight into the reason for art'

    @pytest.fixture()
    def category(self):
        return 'data'

    @pytest.fixture()
    def new_category(self):
        return 'project'

    @pytest.fixture()
    def user_one_public_project_one(
            self, user_one, title,
            description, category,
    ):
        return ProjectFactory(
            title=title,
            description=description,
            category=category,
            is_public=True,
            creator=user_one,
        )

    @pytest.fixture()
    def user_one_public_project_two(
            self, user_one, title,
            description, category,
    ):
        return ProjectFactory(
            title=title,
            description=description,
            category=category,
            is_public=True,
            creator=user_one,
        )

    @pytest.fixture()
    def user_two_public_project_one(
            self, user_two, title,
            description, category,
    ):
        return ProjectFactory(
            title=title,
            description=description,
            category=category,
            is_public=True,
            creator=user_two,
        )

    @pytest.fixture()
    def user_two_public_project_two(
            self, user_two, title,
            description, category,
    ):
        return ProjectFactory(
            title=title,
            description=description,
            category=category,
            is_public=True,
            creator=user_two,
        )

    @pytest.fixture()
    def public_payload(
            self, user_one_public_project_one,
            user_one_public_project_two,
            user_two_public_project_one,
            user_two_public_project_two,
            new_title, new_description,
            new_category,
    ):
        return {
            'data': [
                {
                    'id': user_one_public_project_one._id,
                    'type': 'nodes',
                    'attributes': {
                        'title': new_title,
                        'description': new_description,
                        'category': new_category,
                        'public': True,
                    },
                },
                {
                    'id': user_one_public_project_two._id,
                    'type': 'nodes',
                    'attributes': {
                        'title': new_title,
                        'description': new_description,
                        'category': new_category,
                        'public': True,
                    },
                },
                {
                    'id': user_two_public_project_one._id,
                    'type': 'nodes',
                    'attributes': {
                        'title': new_title,
                        'description': new_description,
                        'category': new_category,
                        'public': True,
                    },
                },
                {
                    'id': user_two_public_project_two._id,
                    'type': 'nodes',
                    'attributes': {
                        'title': new_title,
                        'description': new_description,
                        'category': new_category,
                        'public': True,
                    },
                },
            ],
        }

    @pytest.fixture()
    def url(self):
        return '/{}nodes/?skip_uneditable=True'.format(API_BASE)

    def test_bulk_update_skips(
            self, app, user_one,
            user_one_public_project_one,
            user_one_public_project_two,
            user_two_public_project_one,
            user_two_public_project_two,
            title, public_payload,
    ):

        #   test_skip_uneditable_bulk_update_query_param_required
        nodes_url = '/{}nodes/'.format(API_BASE)
        res = app.put_json_api(
            nodes_url, public_payload,
            auth=user_one.auth,
            expect_errors=True, bulk=True,
        )
        assert res.status_code == 403
        user_one_public_project_one.reload()
        user_one_public_project_two.reload()
        user_two_public_project_one.reload()
        user_two_public_project_two.reload()

        assert user_one_public_project_one.title == title
        assert user_one_public_project_two.title == title
        assert user_two_public_project_one.title == title
        assert user_two_public_project_two.title == title

    #   test_skip_uneditable_equals_false_bulk_update
        skip_uneditable_url = '/{}nodes/?skip_uneditable=False'.format(
            API_BASE,
        )
        res = app.put_json_api(
            skip_uneditable_url,
            public_payload,
            auth=user_one.auth,
            expect_errors=True, bulk=True,
        )
        assert res.status_code == 403
        user_one_public_project_one.reload()
        user_one_public_project_two.reload()
        user_two_public_project_one.reload()
        user_two_public_project_two.reload()

        assert user_one_public_project_one.title == title
        assert user_one_public_project_two.title == title
        assert user_two_public_project_one.title == title
        assert user_two_public_project_two.title == title

    #   test_skip_uneditable_bulk_partial_update_query_param_required
        url = '/{}nodes/'.format(API_BASE)
        res = app.patch_json_api(
            url, public_payload,
            auth=user_one.auth,
            expect_errors=True, bulk=True,
        )
        assert res.status_code == 403
        user_one_public_project_one.reload()
        user_one_public_project_two.reload()
        user_two_public_project_one.reload()
        user_two_public_project_two.reload()

        assert user_one_public_project_one.title == title
        assert user_one_public_project_two.title == title
        assert user_two_public_project_one.title == title
        assert user_two_public_project_two.title == title

    def test_skip_uneditable_bulk_update(
            self, app, user_one,
            user_one_public_project_one,
            user_one_public_project_two,
            user_two_public_project_one,
            user_two_public_project_two,
            title, new_title, public_payload, url,
    ):
        res = app.put_json_api(
            url, public_payload,
            auth=user_one.auth,
            expect_errors=True, bulk=True,
        )
        assert res.status_code == 200
        edited = res.json['data']
        skipped = res.json['errors']
        assert_items_equal(
            [edited[0]['id'], edited[1]['id']],
            [
                user_one_public_project_one._id,
                user_one_public_project_two._id,
            ],
        )
        assert_items_equal(
            [skipped[0]['_id'], skipped[1]['_id']],
            [
                user_two_public_project_one._id,
                user_two_public_project_two._id,
            ],
        )
        user_one_public_project_one.reload()
        user_one_public_project_two.reload()
        user_two_public_project_one.reload()
        user_two_public_project_two.reload()

        assert user_one_public_project_one.title == new_title
        assert user_one_public_project_two.title == new_title
        assert user_two_public_project_one.title == title
        assert user_two_public_project_two.title == title

    def test_skip_uneditable_bulk_partial_update(
            self, app, user_one,
            user_one_public_project_one,
            user_one_public_project_two,
            user_two_public_project_one,
            user_two_public_project_two,
            title, new_title, public_payload, url,
    ):
        res = app.patch_json_api(
            url, public_payload,
            auth=user_one.auth,
            expect_errors=True, bulk=True,
        )
        assert res.status_code == 200
        edited = res.json['data']
        skipped = res.json['errors']
        assert_items_equal(
            [edited[0]['id'], edited[1]['id']],
            [
                user_one_public_project_one._id,
                user_one_public_project_two._id,
            ],
        )
        assert_items_equal(
            [skipped[0]['_id'], skipped[1]['_id']],
            [
                user_two_public_project_one._id,
                user_two_public_project_two._id,
            ],
        )
        user_one_public_project_one.reload()
        user_one_public_project_two.reload()
        user_two_public_project_one.reload()
        user_two_public_project_two.reload()

        assert user_one_public_project_one.title == new_title
        assert user_one_public_project_two.title == new_title
        assert user_two_public_project_one.title == title
        assert user_two_public_project_two.title == title


@pytest.mark.django_db
class TestNodeBulkDelete:

    @pytest.fixture()
    def user_one(self):
        return AuthUserFactory()

    @pytest.fixture()
    def user_two(self):
        return AuthUserFactory()

    @pytest.fixture()
    def public_project_one(self, user_one):
        return ProjectFactory(
            title='Project One',
            is_public=True,
            creator=user_one,
            category='project',
        )

    @pytest.fixture()
    def public_project_two(self, user_one):
        return ProjectFactory(
            title='Project Two',
            description='One Three',
            is_public=True,
            creator=user_one,
        )

    @pytest.fixture()
    def public_project_parent(self, user_one):
        return ProjectFactory(
            title='Project with Component',
            description='Project with component',
            is_public=True,
            creator=user_one,
        )

    @pytest.fixture()
    def public_component(self, user_one, public_project_parent):
        return NodeFactory(parent=public_project_parent, creator=user_one)

    @pytest.fixture()
    def user_one_private_project(self, user_one):
        return ProjectFactory(
            title='User One Private Project',
            is_public=False,
            creator=user_one,
        )

    @pytest.fixture()
    def user_two_private_project(self, user_two):
        return ProjectFactory(
            title='User Two Private Project',
            is_public=False,
            creator=user_two,
        )

    @pytest.fixture()
    def url(self):
        return '/{}nodes/'.format(API_BASE)

    @pytest.fixture()
    def public_project_one_url(self, public_project_one):
        return '/{}nodes/{}/'.format(API_BASE, public_project_one._id)

    @pytest.fixture()
    def public_project_two_url(self, public_project_two):
        return '/{}nodes/{}/'.format(API_BASE, public_project_two._id)

    @pytest.fixture()
    def user_one_private_project_url(self, user_one_private_project):
        return '/{}nodes/{}/'.format(API_BASE, user_one_private_project._id)

    @pytest.fixture()
    def public_payload(self, public_project_one, public_project_two):
        return {
            'data': [
                {
                    'id': public_project_one._id,
                    'type': 'nodes',
                },
                {
                    'id': public_project_two._id,
                    'type': 'nodes',
                },
            ],
        }

    @pytest.fixture()
    def public_query_params(self, public_project_one, public_project_two):
        return 'id={},{}'.format(
            public_project_one._id,
            public_project_two._id,
        )

    @pytest.fixture()
    def type_query_param(self):
        return 'type=nodes'

    @pytest.fixture()
    def private_payload(self, user_one_private_project):
        return {
            'data': [
                {
                    'id': user_one_private_project._id,
                    'type': 'nodes',
                },
            ],
        }

    @pytest.fixture()
    def private_query_params(self, user_one_private_project):
        return 'id={}'.format(user_one_private_project._id)

    def test_bulk_delete_errors(
            self, app, user_one, public_project_one,
            public_project_two, user_one_private_project,
            public_payload, private_payload,
            type_query_param, public_query_params, url,
    ):

        #   test_bulk_delete_with_query_params_and_payload
        res_url = '{}?{}&{}'.format(url, type_query_param, public_query_params)
        res = app.delete_json_api(
            res_url, public_payload,
            auth=user_one.auth,
            expect_errors=True, bulk=True,
        )
        assert res.status_code == 409
        assert res.json['errors'][0]['detail'] == u'A bulk DELETE can only have a body or query parameters, not both.'

    #   test_bulk_delete_with_query_params_no_type
        res_url = '{}?{}'.format(url, public_query_params)
        res = app.delete_json_api(
            res_url, auth=user_one.auth,
            expect_errors=True, bulk=True,
        )
        assert res.status_code == 400
        assert res.json['errors'][0]['detail'] == u'Type query parameter is also required for a bulk DELETE using query parameters.'

    #   test_bulk_delete_with_query_params_wrong_type
        res_url = '{}?{}&{}'.format(
            url, public_query_params, 'type=node_not_nodes',
        )
        res = app.delete_json_api(
            res_url, auth=user_one.auth,
            expect_errors=True, bulk=True,
        )
        assert res.status_code == 409
        assert res.json['errors'][0]['detail'] == u'Type needs to match type expected at this endpoint.'

    #   test_bulk_delete_nodes_blank_request
        res = app.delete_json_api(
            url, auth=user_one.auth,
            expect_errors=True, bulk=True,
        )
        assert res.status_code == 400

    #   test_bulk_delete_no_type
        payload = {'data': [
            {'id': public_project_one._id},
            {'id': public_project_two._id},
        ]}
        res = app.delete_json_api(
            url, payload, auth=user_one.auth,
            expect_errors=True, bulk=True,
        )
        assert res.status_code == 400
        assert res.json['errors'][0]['detail'] == 'Request must include /type.'

    #   test_bulk_delete_no_id
        payload = {'data': [
            {'type': 'nodes'},
            {'id': 'nodes'},
        ]}
        res = app.delete_json_api(
            url, payload, auth=user_one.auth,
            expect_errors=True, bulk=True,
        )
        assert res.status_code == 400
        assert res.json['errors'][0]['detail'] == 'Request must include /data/id.'

    #   test_bulk_delete_dict_inside_data
        res = app.delete_json_api(
            url,
            {'data': {
                'id': public_project_one._id,
                'type': 'nodes',
            }},
            auth=user_one.auth,
            expect_errors=True, bulk=True,
        )
        assert res.status_code == 400
        assert res.json['errors'][0]['detail'] == 'Expected a list of items but got type "dict".'

    #   test_bulk_delete_invalid_type
        res = app.delete_json_api(
            url,
            {'data': [{
                'type': 'Wrong type',
                'id': public_project_one._id,
            }]},
            auth=user_one.auth,
            expect_errors=True, bulk=True,
        )
        assert res.status_code == 409

    #   test_bulk_delete_private_projects_logged_out
        res = app.delete_json_api(
            url, private_payload,
            expect_errors=True, bulk=True,
        )
        assert res.status_code == 401
        assert res.json['errors'][0]['detail'] == exceptions.NotAuthenticated.default_detail

    #   test_bulk_delete_limits
        new_payload = {
            'data': [{
                'id': user_one_private_project._id,
                'type': 'nodes',
            }] * 101,
        }
        res = app.delete_json_api(
            url, new_payload, auth=user_one.auth,
            expect_errors=True, bulk=True,
        )
        assert res.status_code == 400
        assert res.json['errors'][0]['detail'] == 'Bulk operation limit is 100, got 101.'
        assert res.json['errors'][0]['source']['pointer'] == '/data'

    #   test_bulk_delete_no_payload
        res = app.delete_json_api(
            url, auth=user_one.auth,
            expect_errors=True, bulk=True,
        )
        assert res.status_code == 400

    def test_bulk_delete_with_query_params(
            self, app, user_one, url,
            type_query_param, public_query_params,
    ):
        url = '{}?{}&{}'.format(url, type_query_param, public_query_params)
        res = app.delete_json_api(url, auth=user_one.auth, bulk=True)
        assert res.status_code == 204

    def test_bulk_delete_public_projects_logged_in(
            self, app, user_one,
            public_project_one,
            public_project_two,
            public_payload,
            url, public_project_one_url,
    ):
        res = app.delete_json_api(
            url, public_payload,
            auth=user_one.auth, bulk=True,
        )
        assert res.status_code == 204

        res = app.get(
            public_project_one_url,
            auth=user_one.auth,
            expect_errors=True,
        )
        assert res.status_code == 410
        public_project_one.reload()
        public_project_two.reload()

    def test_bulk_delete_public_projects_logged_out(
            self, app, user_one, public_payload,
            url, public_project_one_url,
            public_project_two_url,
    ):
        res = app.delete_json_api(
            url, public_payload,
            expect_errors=True, bulk=True,
        )
        assert res.status_code == 401
        assert res.json['errors'][0]['detail'] == exceptions.NotAuthenticated.default_detail

        res = app.get(
            public_project_one_url,
            auth=user_one.auth,
            expect_errors=True,
        )
        assert res.status_code == 200

        res = app.get(
            public_project_two_url,
            auth=user_one.auth,
            expect_errors=True,
        )
        assert res.status_code == 200

    def test_bulk_delete_private_projects_logged_in_contributor(
            self, app, user_one,
            user_one_private_project,
            private_payload, url,
            user_one_private_project_url,
    ):
        res = app.delete_json_api(
            url, private_payload,
            auth=user_one.auth,
            expect_errors=True, bulk=True,
        )
        assert res.status_code == 204

        res = app.get(
            user_one_private_project_url,
            auth=user_one.auth,
            expect_errors=True,
        )
        assert res.status_code == 410
        user_one_private_project.reload()

    def test_bulk_delete_private_projects_logged_in_non_contributor(
            self, app, user_one, user_two,
            private_payload,
            url, user_one_private_project_url,
    ):
        res = app.delete_json_api(
            url, private_payload,
            auth=user_two.auth,
            expect_errors=True, bulk=True,
        )
        assert res.status_code == 403
        assert res.json['errors'][0]['detail'] == exceptions.PermissionDenied.default_detail

        res = app.get(user_one_private_project_url, auth=user_one.auth)
        assert res.status_code == 200

    def test_bulk_delete_private_projects_logged_in_read_only_contributor(
            self, app, user_one, user_two,
            user_one_private_project,
            private_payload, url,
            user_one_private_project_url,
    ):
        user_one_private_project.add_contributor(
            user_two, permissions=permissions.READ, save=True,
        )
        res = app.delete_json_api(
            url, private_payload,
            auth=user_two.auth,
            expect_errors=True, bulk=True,
        )
        assert res.status_code == 403
        assert res.json['errors'][0]['detail'] == exceptions.PermissionDenied.default_detail

        res = app.get(user_one_private_project_url, auth=user_one.auth)
        assert res.status_code == 200

    def test_bulk_delete_private_projects_logged_in_write_contributor(
            self, app, user_one, user_two,
            user_one_private_project,
            private_payload, url,
            user_one_private_project_url,
    ):
        user_one_private_project.add_contributor(
            user_two, permissions=permissions.WRITE, save=True,
        )
        res = app.delete_json_api(
            url, private_payload,
            auth=user_two.auth,
            expect_errors=True, bulk=True,
        )
        assert res.status_code == 403
        assert res.json['errors'][0]['detail'] == exceptions.PermissionDenied.default_detail

        res = app.get(user_one_private_project_url, auth=user_one.auth)
        assert res.status_code == 200

    def test_bulk_delete_all_or_nothing(
            self, app, user_one, user_two,
            user_one_private_project,
            user_two_private_project, url,
            user_one_private_project_url,
    ):
        new_payload = {'data': [
            {'id': user_one_private_project._id, 'type': 'nodes'},
            {'id': user_two_private_project._id, 'type': 'nodes'},
        ]}
        res = app.delete_json_api(
            url, new_payload, auth=user_one.auth,
            expect_errors=True, bulk=True,
        )
        assert res.status_code == 403
        assert res.json['errors'][0]['detail'] == exceptions.PermissionDenied.default_detail

        res = app.get(user_one_private_project_url, auth=user_one.auth)
        assert res.status_code == 200

        url = '/{}nodes/{}/'.format(API_BASE, user_two_private_project._id)
        res = app.get(url, auth=user_two.auth)
        assert res.status_code == 200

    def test_bulk_delete_invalid_payload_one_not_found(
            self, app, user_one, public_payload, public_project_one_url, url,
    ):
        new_payload = {
            'data': [
                public_payload['data'][0], {
                    'id': '12345', 'type': 'nodes',
                },
            ],
        }
        res = app.delete_json_api(
            url, new_payload, auth=user_one.auth,
            expect_errors=True, bulk=True,
        )
        assert res.status_code == 400
        assert res.json['errors'][0]['detail'] == 'Could not find all objects to delete.'

        res = app.get(public_project_one_url, auth=user_one.auth)
        assert res.status_code == 200

    def test_bulk_delete_project_with_component(
            self, app, user_one,
            public_project_parent,
            public_project_one,
            public_component, url,
    ):

        new_payload = {'data': [
            {'id': public_project_parent._id, 'type': 'nodes'},
            {'id': public_project_one._id, 'type': 'nodes'},
        ]}
        res = app.delete_json_api(
            url, new_payload, auth=user_one.auth,
            expect_errors=True, bulk=True,
        )
        assert res.status_code == 400

        new_payload = {'data': [
            {'id': public_project_parent._id, 'type': 'nodes'},
            {'id': public_component._id, 'type': 'nodes'},
        ]}
        res = app.delete_json_api(
            url, new_payload, auth=user_one.auth, bulk=True,
        )
        assert res.status_code == 204

    def test_bulk_delete_project_with_component_version_2_12(
            self, app, user_one,
            public_project_parent,
            public_project_one,
            public_component, url,
    ):

        new_payload = {'data': [
            {'id': public_project_parent._id, 'type': 'nodes'},
            {'id': public_project_one._id, 'type': 'nodes'},
        ]}
        res = app.delete_json_api(
            url + '?version=2.12', new_payload, auth=user_one.auth,
            expect_errors=True, bulk=True,
        )
        assert res.status_code == 204

        public_project_parent.reload()
        public_project_one.reload()
        public_component.reload()

        assert public_project_parent.is_deleted
        assert public_project_one.is_deleted
        assert public_component.is_deleted

    def test_bulk_delete_project_with_component_version_2_12_no_permissions(
            self, app, user_one,
            public_project_parent,
            public_project_one,
            public_component, url,
    ):

        NodeFactory(parent=public_project_parent)
        new_payload = {'data': [
            {'id': public_project_parent._id, 'type': 'nodes'},
            {'id': public_project_one._id, 'type': 'nodes'},
        ]}
        res = app.delete_json_api(
            url + '?version=2.12', new_payload, auth=user_one.auth,
            expect_errors=True, bulk=True,
        )
        assert res.status_code == 403

        public_project_parent.reload()
        public_project_one.reload()
        public_component.reload()

        assert not public_project_parent.is_deleted
        assert not public_project_one.is_deleted
        assert not public_component.is_deleted

    # Regression test for PLAT-859
    def test_bulk_delete_project_with_already_deleted_component(
            self, app, user_one,
            public_project_parent,
            public_project_one,
            public_component, url,
    ):

        public_component.is_deleted = True
        public_component.save()

        new_payload = {'data': [
            {'id': public_project_parent._id, 'type': 'nodes'},
            {'id': public_project_one._id, 'type': 'nodes'},
        ]}

        res = app.delete_json_api(
            url, new_payload, auth=user_one.auth, bulk=True,
        )
        assert res.status_code == 204

    # Regression test for PLAT-889
    def test_bulk_delete_project_with_linked_node(
            self, app, user_one,
            public_project_parent,
            public_component, url,
    ):

        node_link = NodeFactory(is_public=True, creator=user_one)
        public_project_parent.add_pointer(node_link, auth=Auth(user_one))

        new_payload = {'data': [
            {'id': public_project_parent._id, 'type': 'nodes'},
            {'id': public_component._id, 'type': 'nodes'},
        ]}

        res = app.delete_json_api(
            url, new_payload, auth=user_one.auth, bulk=True,
        )
        assert res.status_code == 204


@pytest.mark.django_db
class TestNodeBulkDeleteSkipUneditable:

    @pytest.fixture()
    def user_one(self):
        return AuthUserFactory()

    @pytest.fixture()
    def user_two(self):
        return AuthUserFactory()

    @pytest.fixture()
    def public_project_one(self, user_one):
        return ProjectFactory(
            title='Project One',
            is_public=True,
            creator=user_one,
        )

    @pytest.fixture()
    def public_project_two(self, user_one):
        return ProjectFactory(
            title='Project Two',
            is_public=True,
            creator=user_one,
        )

    @pytest.fixture()
    def public_project_three(self, user_two):
        return ProjectFactory(
            title='Project Three',
            is_public=True,
            creator=user_two,
        )

    @pytest.fixture()
    def public_project_four(self, user_two):
        return ProjectFactory(
            title='Project Four',
            is_public=True,
            creator=user_two,
        )

    @pytest.fixture()
    def payload(
            self, public_project_one,
            public_project_two,
            public_project_three,
            public_project_four,
    ):
        return {
            'data': [
                {
                    'id': public_project_one._id,
                    'type': 'nodes',
                },
                {
                    'id': public_project_two._id,
                    'type': 'nodes',
                },
                {
                    'id': public_project_three._id,
                    'type': 'nodes',
                },
                {
                    'id': public_project_four._id,
                    'type': 'nodes',
                },
            ],
        }

    @pytest.fixture()
    def url(self):
        return '/{}nodes/?skip_uneditable=True'.format(API_BASE)

    def test_skip_uneditable_bulk_delete(
            self, app, user_one,
            public_project_three,
            public_project_four,
            payload, url,
    ):
        res = app.delete_json_api(url, payload, auth=user_one.auth, bulk=True)
        assert res.status_code == 200
        skipped = res.json['errors']
        assert_items_equal(
            [skipped[0]['id'], skipped[1]['id']],
            [public_project_three._id, public_project_four._id],
        )

        res = app.get('/{}nodes/'.format(API_BASE), auth=user_one.auth)
        assert_items_equal(
            [res.json['data'][0]['id'], res.json['data'][1]['id']],
            [public_project_three._id, public_project_four._id],
        )

    def test_skip_uneditable_bulk_delete_query_param_required(
            self, app, user_one, payload,
    ):
        url = '/{}nodes/'.format(API_BASE)
        res = app.delete_json_api(
            url, payload, auth=user_one.auth,
            expect_errors=True, bulk=True,
        )
        assert res.status_code == 403

        res = app.get('/{}nodes/'.format(API_BASE), auth=user_one.auth)
        assert res.status_code == 200
        assert len(res.json['data']) == 4

    def test_skip_uneditable_has_admin_permission_for_all_nodes(
            self, app, user_one, public_project_one, public_project_two, url,
    ):
        payload = {
            'data': [
                {
                    'id': public_project_one._id,
                    'type': 'nodes',
                },
                {
                    'id': public_project_two._id,
                    'type': 'nodes',
                },
            ],
        }

        res = app.delete_json_api(url, payload, auth=user_one.auth, bulk=True)
        assert res.status_code == 204
        public_project_one.reload()
        public_project_two.reload()

        assert public_project_one.is_deleted is True
        assert public_project_two.is_deleted is True

    def test_skip_uneditable_has_admin_permission_for_one_node(
            self, app, user_one, public_project_one, public_project_three, url,
    ):
        payload = {
            'data': [
                {
                    'id': public_project_one._id,
                    'type': 'nodes',
                },
                {
                    'id': public_project_three._id,
                    'type': 'nodes',
                },
            ],
        }

        res = app.delete_json_api(url, payload, auth=user_one.auth, bulk=True)
        assert res.status_code == 200
        assert res.json['errors'][0]['id'] == public_project_three._id
        public_project_one.reload()
        public_project_three.reload()

        assert public_project_one.is_deleted is True
        assert public_project_three.is_deleted is False

    def test_skip_uneditable_has_admin_permission_for_one_node_group_members(
            self, app, public_project_one, public_project_three, url,
    ):
        group_member = AuthUserFactory()
        group = OSFGroupFactory(creator=group_member)
        public_project_one.add_osf_group(group, permissions.ADMIN)
        public_project_one.save()
        public_project_three.add_osf_group(group, permissions.WRITE)
        public_project_three.save()
        payload = {
            'data': [
                {
                    'id': public_project_one._id,
                    'type': 'nodes',
                },
                {
                    'id': public_project_three._id,
                    'type': 'nodes',
                },
            ],
        }

        res = app.delete_json_api(url, payload, auth=group_member.auth, bulk=True)
        assert res.status_code == 200
        assert res.json['errors'][0]['id'] == public_project_three._id
        public_project_one.reload()
        public_project_three.reload()

        assert public_project_one.is_deleted is True
        assert public_project_three.is_deleted is False

    def test_skip_uneditable_does_not_have_admin_permission_for_any_nodes(
            self, app, user_one, public_project_three, public_project_four, url,
    ):
        payload = {
            'data': [
                {
                    'id': public_project_three._id,
                    'type': 'nodes',
                },
                {
                    'id': public_project_four._id,
                    'type': 'nodes',
                },
            ],
        }

        res = app.delete_json_api(
            url, payload, auth=user_one.auth,
            expect_errors=True, bulk=True,
        )
        assert res.status_code == 403


@pytest.mark.django_db
@pytest.mark.enable_quickfiles_creation
class TestNodeListPagination:

    @pytest.fixture()
    def users(self):
        return [UserFactory() for _ in range(11)]

    @pytest.fixture()
    def projects(self, users):
        return [
            ProjectFactory(
                is_public=True, creator=users[0],
            ) for _ in range(11)
        ]

    @pytest.fixture()
    def url(self, users):
        return '/{}nodes/'.format(API_BASE)

    def test_default_pagination_size(self, app, users, projects, url):
        res = app.get(url, auth=Auth(users[0]))
        pids = [e['id'] for e in res.json['data']]
        for project in projects[1:]:
            assert project._id in pids
        assert projects[0]._id not in pids
        assert res.json['links']['meta']['per_page'] == 10

    def test_max_page_size_enforced(self, app, users, projects, url):
        res_url = '{}?page[size]={}'.format(url, MAX_PAGE_SIZE + 1)
        res = app.get(res_url, auth=Auth(users[0]))
        pids = [e['id'] for e in res.json['data']]
        for project in projects:
            assert project._id in pids
        assert res.json['links']['meta']['per_page'] == MAX_PAGE_SIZE

    def test_embed_page_size_not_affected(self, app, users, projects, url):
        for user in users[1:]:
            projects[-1].add_contributor(user, auth=Auth(users[0]), save=True)

        res_url = '{}?page[size]={}&embed=contributors'.format(
            url, MAX_PAGE_SIZE + 1,
        )
        res = app.get(res_url, auth=Auth(users[0]))
        pids = [e['id'] for e in res.json['data']]
        for project in projects:
            assert project._id in pids
        assert res.json['links']['meta']['per_page'] == MAX_PAGE_SIZE

        uids = [
            e['id'] for e in res.json['data'][0]['embeds']['contributors']['data']
        ]
        for user in users[:9]:
            contrib_id = '{}-{}'.format(res.json['data'][0]['id'], user._id)
            assert contrib_id in uids

        assert '{}-{}'.format(
            res.json['data'][0]['id'], users[10]._id,
        ) not in uids
        assert res.json['data'][0]['embeds']['contributors']['links']['meta']['per_page'] == 10


@pytest.mark.django_db
class TestNodeListFiltering(NodesListFilteringMixin):

    @pytest.fixture()
    def url(self):
        return '/{}nodes/?'.format(API_BASE)


@pytest.mark.django_db
class TestNodeListDateFiltering(NodesListDateFilteringMixin):

    @pytest.fixture()
    def url(self):
        return '/{}nodes/?'.format(API_BASE)<|MERGE_RESOLUTION|>--- conflicted
+++ resolved
@@ -72,12 +72,7 @@
     @pytest.mark.parametrize('is_sparse', [True, False])
     def test_return(
             self, app, user, non_contrib, deleted_project,
-<<<<<<< HEAD
-            private_project, public_project, url,
-    ):
-=======
             private_project, public_project, url, sparse_url, is_sparse):
->>>>>>> d77d8f5b
 
         #   test_only_returns_non_deleted_public_projects
         url = sparse_url if is_sparse else url
@@ -429,16 +424,6 @@
             self, app, user_one, public_project_one,
             public_project_two, public_project_three,
             user_one_private_project, user_two_private_project,
-<<<<<<< HEAD
-            preprint,
-    ):
-
-        #   test_filtering_by_id
-        url = '/{}nodes/?filter[id]={}'.format(
-            API_BASE, public_project_one._id,
-        )
-        res = app.get(url, auth=user_one.auth)
-=======
             preprint, url, sparse_url, is_sparse):
         url = sparse_url if is_sparse else url
 
@@ -446,7 +431,6 @@
         filter_url = '{}?filter[id]={}'.format(
             url, public_project_one._id)
         res = app.get(filter_url, auth=user_one.auth)
->>>>>>> d77d8f5b
         assert res.status_code == 200
         ids = [each['id'] for each in res.json['data']]
 
@@ -454,16 +438,9 @@
         assert len(ids) == 1
 
     #   test_filtering_by_multiple_ids
-<<<<<<< HEAD
-        url = '/{}nodes/?filter[id]={},{}'.format(
-            API_BASE, public_project_one._id, public_project_two._id,
-        )
-        res = app.get(url, auth=user_one.auth)
-=======
         filter_url = '{}?filter[id]={},{}'.format(
             url, public_project_one._id, public_project_two._id)
         res = app.get(filter_url, auth=user_one.auth)
->>>>>>> d77d8f5b
         assert res.status_code == 200
         ids = [each['id'] for each in res.json['data']]
 
@@ -472,16 +449,9 @@
         assert len(ids) == 2
 
     #   test_filtering_by_multiple_ids_one_private
-<<<<<<< HEAD
-        url = '/{}nodes/?filter[id]={},{}'.format(
-            API_BASE, public_project_one._id, user_two_private_project._id,
-        )
-        res = app.get(url, auth=user_one.auth)
-=======
         filter_url = '{}?filter[id]={},{}'.format(
             url, public_project_one._id, user_two_private_project._id)
         res = app.get(filter_url, auth=user_one.auth)
->>>>>>> d77d8f5b
         assert res.status_code == 200
         ids = [each['id'] for each in res.json['data']]
 
@@ -490,16 +460,9 @@
         assert len(ids) == 1
 
     #   test_filtering_by_multiple_ids_brackets_in_query_params
-<<<<<<< HEAD
-        url = '/{}nodes/?filter[id]=[{},   {}]'.format(
-            API_BASE, public_project_one._id, public_project_two._id,
-        )
-        res = app.get(url, auth=user_one.auth)
-=======
         filter_url = '{}?filter[id]=[{},   {}]'.format(
             url, public_project_one._id, public_project_two._id)
         res = app.get(filter_url, auth=user_one.auth)
->>>>>>> d77d8f5b
         assert res.status_code == 200
         ids = [each['id'] for each in res.json['data']]
 
@@ -508,16 +471,9 @@
         assert len(ids) == 2
 
     #   test_filtering_on_title_not_equal
-<<<<<<< HEAD
-        url = '/{}nodes/?filter[title][ne]=Public%20Project%20One'.format(
-            API_BASE,
-        )
-        res = app.get(url, auth=user_one.auth)
-=======
         filter_url = '{}?filter[title][ne]=Public%20Project%20One'.format(
             url)
         res = app.get(filter_url, auth=user_one.auth)
->>>>>>> d77d8f5b
         assert res.status_code == 200
         data = res.json['data']
         assert len(data) == 4
@@ -530,16 +486,9 @@
         assert user_one_private_project.title in titles
 
     #   test_filtering_on_description_not_equal
-<<<<<<< HEAD
-        url = '/{}nodes/?filter[description][ne]=reason%20is%20shook'.format(
-            API_BASE,
-        )
-        res = app.get(url, auth=user_one.auth)
-=======
         filter_url = '{}?filter[description][ne]=reason%20is%20shook'.format(
             url)
         res = app.get(filter_url, auth=user_one.auth)
->>>>>>> d77d8f5b
         assert res.status_code == 200
         data = res.json['data']
         assert len(data) == 5
@@ -1620,12 +1569,7 @@
 
     def test_create_node_errors(
             self, app, user_one, public_project,
-<<<<<<< HEAD
-            private_project, url,
-    ):
-=======
             private_project, url, sparse_url):
->>>>>>> d77d8f5b
 
         #   test_node_create_invalid_data
         res = app.post_json_api(
@@ -1667,13 +1611,7 @@
     ):
         res = app.post_json_api(
             url, public_project,
-<<<<<<< HEAD
-            expect_errors=True,
-            auth=user_one.auth,
-        )
-=======
             auth=user_one.auth)
->>>>>>> d77d8f5b
         assert res.status_code == 201
         self_link = res.json['data']['links']['self']
         assert res.json['data']['attributes']['title'] == public_project['data']['attributes']['title']
