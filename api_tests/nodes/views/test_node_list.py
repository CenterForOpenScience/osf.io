import pytest

from api.base.settings.defaults import API_BASE, MAX_PAGE_SIZE
from api_tests.nodes.filters.test_filters import NodesListFilteringMixin, NodesListDateFilteringMixin
from framework.auth.core import Auth
from osf.models import AbstractNode, NodeLog
from osf_tests.factories import (
    CollectionFactory,
    ProjectFactory,
    NodeFactory,
    RegistrationFactory,
    AuthUserFactory,
    UserFactory,
    PreprintFactory,
)
from rest_framework import exceptions
from tests.utils import assert_items_equal
from website.util import permissions
from website.util.sanitize import strip_html
from website.views import find_bookmark_collection


@pytest.fixture()
def user():
    return AuthUserFactory()

@pytest.fixture()
def non_contrib():
    return AuthUserFactory()

@pytest.mark.django_db
class TestNodeList:

    @pytest.fixture()
    def deleted_project(self):
        return ProjectFactory(is_deleted=True)

    @pytest.fixture()
    def private_project(self, user):
        return ProjectFactory(is_public=False, creator=user)

    @pytest.fixture()
    def public_project(self, user):
        return ProjectFactory(is_public=True, creator=user)

    @pytest.fixture()
    def url(self, user):
        return '/{}nodes/'.format(API_BASE)

    def test_return(self, app, user, non_contrib, deleted_project, private_project, public_project, url):

        #   test_only_returns_non_deleted_public_projects
        res = app.get(url)
        node_json = res.json['data']

        ids = [each['id'] for each in node_json]
        assert public_project._id in ids
        assert deleted_project._id not in ids
        assert private_project._id not in ids

    #   test_return_public_node_list_logged_out_user
        res = app.get(url, expect_errors=True)
        assert res.status_code == 200
        assert res.content_type == 'application/vnd.api+json'
        ids = [each['id'] for each in res.json['data']]
        assert public_project._id in ids
        assert private_project._id not in ids

    #   test_return_public_node_list_logged_in_user
        res = app.get(url, auth=non_contrib)
        assert res.status_code == 200
        assert res.content_type == 'application/vnd.api+json'
        ids = [each['id'] for each in res.json['data']]
        assert public_project._id in ids
        assert private_project._id not in ids

    #   test_return_private_node_list_logged_out_user
        res = app.get(url)
        ids = [each['id'] for each in res.json['data']]
        assert public_project._id in ids
        assert private_project._id not in ids

    #   test_return_private_node_list_logged_in_contributor
        res = app.get(url, auth=user.auth)
        assert res.status_code == 200
        assert res.content_type == 'application/vnd.api+json'
        ids = [each['id'] for each in res.json['data']]
        assert public_project._id in ids
        assert private_project._id in ids

    #   test_return_private_node_list_logged_in_non_contributor
        res = app.get(url, auth=non_contrib.auth)
        ids = [each['id'] for each in res.json['data']]
        assert public_project._id in ids
        assert private_project._id not in ids

    def test_node_list_does_not_returns_registrations(self, app, user, public_project, url):
        registration = RegistrationFactory(project=public_project, creator=user)
        res = app.get(url, auth=user.auth)
        ids = [each['id'] for each in res.json['data']]
        assert registration._id not in ids

    def test_node_list_has_root(self, app, user, url, public_project, private_project, deleted_project):
        res = app.get(url, auth=user.auth)
        projects_with_root = 0
        for project in res.json['data']:
            if project['relationships'].get('root', None):
                projects_with_root += 1
        assert projects_with_root != 0
        assert all([each['relationships'].get('root') is not None for each in res.json['data']])

    def test_node_list_has_proper_root(self, app, user, url):
        project_one = ProjectFactory(title='Project One', is_public=True)
        ProjectFactory(parent=project_one, is_public=True)

        res = app.get(url + '?embed=root&embed=parent', auth=user.auth)

        for project_json in res.json['data']:
            project = AbstractNode.load(project_json['id'])
            assert project_json['embeds']['root']['data']['id'] == project.root._id


@pytest.mark.django_db
class TestNodeFiltering:

    @pytest.fixture()
    def user_one(self):
        return AuthUserFactory()

    @pytest.fixture()
    def user_two(self):
        return AuthUserFactory()

    @pytest.fixture()
    def tag_one(self):
        return 'tag_one'

    @pytest.fixture()
    def tag_two(self):
        return 'tag_two'

    @pytest.fixture()
    def public_project_one(self, tag_one, tag_two):
        public_project_one = ProjectFactory(title='Public Project One', is_public=True)
        public_project_one.add_tag(tag_one, Auth(public_project_one.creator), save=False)
        public_project_one.add_tag(tag_two, Auth(public_project_one.creator), save=False)
        public_project_one.save()
        return public_project_one

    @pytest.fixture()
    def public_project_two(self, tag_one):
        public_project_two = ProjectFactory(title='Public Project Two', description='reason is shook', is_public=True)
        public_project_two.add_tag(tag_one, Auth(public_project_two.creator), save=True)
        return public_project_two

    @pytest.fixture()
    def public_project_three(self):
        return ProjectFactory(title='Unique Test Title', is_public=True)

    @pytest.fixture()
    def user_one_private_project(self, user_one):
        return ProjectFactory(title='User One Private Project', is_public=False, creator=user_one)

    @pytest.fixture()
    def user_two_private_project(self, user_two):
        return ProjectFactory(title='User Two Private Project', is_public=False, creator=user_two)

    @pytest.fixture()
    def preprint(self, user_one):
        return PreprintFactory(creator=user_one)

    @pytest.fixture()
    def folder(self):
        return CollectionFactory()

    @pytest.fixture()
    def bookmark_collection(self, user_one):
        return find_bookmark_collection(user_one)

    @pytest.fixture()
    def url(self):
        return '/{}nodes/'.format(API_BASE)

    def test_filtering(self, app, user_one, public_project_one, public_project_two, public_project_three, user_one_private_project, user_two_private_project, preprint):

        #   test_filtering_by_id
        url = '/{}nodes/?filter[id]={}'.format(API_BASE, public_project_one._id)
        res = app.get(url, auth=user_one.auth)
        assert res.status_code == 200
        ids = [each['id'] for each in res.json['data']]

        assert public_project_one._id in ids
        assert len(ids) == 1

    #   test_filtering_by_multiple_ids
        url = '/{}nodes/?filter[id]={},{}'.format(API_BASE, public_project_one._id, public_project_two._id)
        res = app.get(url, auth=user_one.auth)
        assert res.status_code == 200
        ids = [each['id'] for each in res.json['data']]

        assert public_project_one._id in ids
        assert public_project_two._id in ids
        assert len(ids) == 2

    #   test_filtering_by_multiple_ids_one_private
        url = '/{}nodes/?filter[id]={},{}'.format(API_BASE, public_project_one._id, user_two_private_project._id)
        res = app.get(url, auth=user_one.auth)
        assert res.status_code == 200
        ids = [each['id'] for each in res.json['data']]

        assert public_project_one._id in ids
        assert user_two_private_project._id not in ids
        assert len(ids) == 1

    #   test_filtering_by_multiple_ids_brackets_in_query_params
        url = '/{}nodes/?filter[id]=[{},   {}]'.format(API_BASE, public_project_one._id, public_project_two._id)
        res = app.get(url, auth=user_one.auth)
        assert res.status_code == 200
        ids = [each['id'] for each in res.json['data']]

        assert public_project_one._id in ids
        assert public_project_two._id in ids
        assert len(ids) == 2

    #   test_filtering_on_title_not_equal
        url = '/{}nodes/?filter[title][ne]=Public%20Project%20One'.format(API_BASE)
        res = app.get(url, auth=user_one.auth)
        assert res.status_code == 200
        data = res.json['data']
        assert len(data) == 4

        titles = [each['attributes']['title'] for each in data]

        assert public_project_one.title not in titles
        assert public_project_two.title in titles
        assert public_project_three.title in titles
        assert user_one_private_project.title in titles

    #   test_filtering_on_description_not_equal
        url = '/{}nodes/?filter[description][ne]=reason%20is%20shook'.format(API_BASE)
        res = app.get(url, auth=user_one.auth)
        assert res.status_code == 200
        data = res.json['data']
        assert len(data) == 4

        descriptions = [each['attributes']['description'] for each in data]

        assert public_project_two.description not in descriptions
        assert public_project_one.description in descriptions
        assert public_project_three.description in descriptions
        assert user_one_private_project.description in descriptions

    #   test_filtering_on_preprint
        url = '/{}nodes/?filter[preprint]=true'.format(API_BASE)
        res = app.get(url, auth=user_one.auth)
        assert res.status_code == 200
        data = res.json['data']
        ids = [each['id'] for each in data]

<<<<<<< HEAD
        preprints = Node.objects.filter(preprint_file__isnull=False).exclude(_is_preprint_orphan=True)
=======
        preprints = AbstractNode.find(Q('preprint_file', 'ne', None) & Q('_is_preprint_orphan', 'ne', True))
>>>>>>> 0afaba66
        assert len(data) == len(preprints)
        assert preprint.node._id in ids
        assert public_project_one._id not in ids
        assert public_project_two._id not in ids
        assert public_project_three._id not in ids

    #   test_filtering_out_preprint
        url = '/{}nodes/?filter[preprint]=false'.format(API_BASE)
        res = app.get(url, auth=user_one.auth)
        assert res.status_code == 200
        data = res.json['data']

        ids = [each['id'] for each in data]

        assert preprint.node._id not in ids
        assert public_project_one._id in ids
        assert public_project_two._id in ids
        assert public_project_three._id in ids

    def test_filtering_by_category(self, app, user_one):
        project_one = ProjectFactory(creator=user_one, category='hypothesis')
        project_two = ProjectFactory(creator=user_one, category='procedure')
        url = '/{}nodes/?filter[category]=hypothesis'.format(API_BASE)
        res = app.get(url, auth=user_one.auth)

        node_json = res.json['data']
        ids = [each['id'] for each in node_json]

        assert project_one._id in ids
        assert project_two._id not in ids

    def test_filtering_by_public(self, app, user_one):
        public_project = ProjectFactory(creator=user_one, is_public=True)
        private_project = ProjectFactory(creator=user_one, is_public=False)

        url = '/{}nodes/?filter[public]=false'.format(API_BASE)
        res = app.get(url, auth=user_one.auth)
        node_json = res.json['data']

        # No public projects returned
        assert not any([each['attributes']['public'] for each in node_json])

        ids = [each['id'] for each in node_json]
        assert public_project._id not in ids
        assert private_project._id in ids

        url = '/{}nodes/?filter[public]=true'.format(API_BASE)
        res = app.get(url, auth=user_one.auth)
        node_json = res.json['data']

        # No private projects returned
        assert all([each['attributes']['public'] for each in node_json])

        ids = [each['id'] for each in node_json]
        assert private_project._id not in ids
        assert public_project._id in ids

    def test_filtering_tags(self, app, public_project_one, public_project_two, tag_one, tag_two):
        url = '/{}nodes/?filter[tags]={}'.format(API_BASE, tag_one)

        res = app.get(url, auth=public_project_one.creator.auth)
        node_json = res.json['data']

        ids = [each['id'] for each in node_json]
        assert public_project_one._id in ids
        assert public_project_two._id in ids

    #   test_filter_two_tags
        url = '/{}nodes/?filter[tags]={}&filter[tags]={}'.format(API_BASE, tag_one, tag_two)

        res = app.get(url, auth=public_project_one.creator.auth)
        node_json = res.json['data']

        ids = [each['id'] for each in node_json]
        assert public_project_one._id in ids
        assert public_project_two._id not in ids

    #   test_filter_no_tags
        project_no_tag = ProjectFactory(title='Project No Tags', is_public=True)

        url = '/{}nodes/?filter[tags]=null'.format(API_BASE)

        res = app.get(url, auth=project_no_tag.creator.auth)
        node_json = res.json['data']

        ids = [each['id'] for each in node_json]
        assert public_project_one._id not in ids
        assert public_project_two._id not in ids
        assert project_no_tag._id in ids

    def test_filtering_tags_exact(self, app, user_one, public_project_one, public_project_two):
        public_project_one.add_tag('logic', Auth(user_one))
        public_project_two.add_tag('logic', Auth(user_one))
        public_project_one.add_tag('reason', Auth(user_one))
        res = app.get(
            '/{}nodes/?filter[tags]=reason'.format(
                API_BASE
            ),
            auth=user_one.auth
        )
        assert len(res.json.get('data')) == 1

    def test_filtering_tags_capitalized_query(self, app, user_one, public_project_one):
        public_project_one.add_tag('covfefe', Auth(user_one))
        res = app.get(
            '/{}nodes/?filter[tags]=COVFEFE'.format(
                API_BASE
            ),
            auth=user_one.auth
        )
        assert len(res.json.get('data')) == 1

    def test_filtering_tags_capitalized_tag(self, app, user_one, public_project_one):
        public_project_one.add_tag('COVFEFE', Auth(user_one))
        res = app.get(
            '/{}nodes/?filter[tags]=covfefe'.format(
                API_BASE
            ),
            auth=user_one.auth
        )
        assert len(res.json.get('data')) == 1

    def test_filtering_on_multiple_tags(self, app, user_one, public_project_one):
        public_project_one.add_tag('lovechild', Auth(user_one))
        public_project_one.add_tag('flowerchild', Auth(user_one))
        res = app.get(
            '/{}nodes/?filter[tags]=lovechild&filter[tags]=flowerchild'.format(
                API_BASE
            ),
            auth=user_one.auth
        )
        assert len(res.json.get('data')) == 1

    def test_filtering_on_multiple_tags_must_match_both(self, app, user_one, public_project_one):
        public_project_one.add_tag('lovechild', Auth(user_one))
        res = app.get(
            '/{}nodes/?filter[tags]=lovechild&filter[tags]=flowerchild'.format(
                API_BASE
            ),
            auth=user_one.auth
        )
        assert len(res.json.get('data')) == 0

    def test_filtering_tags_returns_distinct(self, app, user_one, public_project_one):
        # regression test for returning multiple of the same file
        public_project_one.add_tag('cat', Auth(user_one))
        public_project_one.add_tag('cAt', Auth(user_one))
        public_project_one.add_tag('caT', Auth(user_one))
        public_project_one.add_tag('CAT', Auth(user_one))
        res = app.get(
            '/{}nodes/?filter[tags]=cat'.format(
                API_BASE
            ),
            auth=user_one.auth
        )
        assert len(res.json.get('data')) == 1

    def test_filtering_contributors(self, app, user_one, user_one_private_project, preprint):
        res = app.get(
            '/{}nodes/?filter[contributors]={}'.format(
                API_BASE, user_one._id
            ),
            auth=user_one.auth
        )
        assert len(res.json.get('data')) == 2

    def test_filtering_contributors_bad_id(self, app, user_one):
        res = app.get(
            '/{}nodes/?filter[contributors]=alovechilddresseduplikeaflowerchild'.format(
                API_BASE
            ),
            auth=user_one.auth
        )
        assert len(res.json.get('data')) == 0

    def test_get_projects(self, app, user_one, public_project_one, public_project_two, public_project_three, user_one_private_project, user_two_private_project, folder, bookmark_collection, url):

        #   test_get_all_projects_with_no_filter_logged_in
        res = app.get(url, auth=user_one.auth)
        node_json = res.json['data']

        ids = [each['id'] for each in node_json]
        assert public_project_one._id in ids
        assert public_project_two._id in ids
        assert public_project_three._id in ids
        assert user_one_private_project._id in ids
        assert user_two_private_project._id not in ids
        assert folder._id not in ids
        assert bookmark_collection._id not in ids

    #   test_get_all_projects_with_no_filter_not_logged_in
        res = app.get(url)
        node_json = res.json['data']
        ids = [each['id'] for each in node_json]
        assert public_project_one._id in ids
        assert public_project_two._id in ids
        assert public_project_three._id in ids
        assert user_one_private_project._id not in ids
        assert user_two_private_project._id not in ids
        assert folder._id not in ids
        assert bookmark_collection._id not in ids

    #   test_get_one_project_with_exact_filter_logged_in
        url = '/{}nodes/?filter[title]=Project%20One'.format(API_BASE)

        res = app.get(url, auth=user_one.auth)
        node_json = res.json['data']

        ids = [each['id'] for each in node_json]
        assert public_project_one._id in ids
        assert public_project_two._id not in ids
        assert public_project_three._id not in ids
        assert user_one_private_project._id not in ids
        assert user_two_private_project._id not in ids
        assert folder._id not in ids
        assert bookmark_collection._id not in ids

    #   test_get_one_project_with_exact_filter_not_logged_in
        url = '/{}nodes/?filter[title]=Project%20One'.format(API_BASE)

        res = app.get(url)
        node_json = res.json['data']

        ids = [each['id'] for each in node_json]
        assert public_project_one._id in ids
        assert public_project_two._id not in ids
        assert public_project_three._id not in ids
        assert user_one_private_project._id not in ids
        assert user_two_private_project._id not in ids
        assert folder._id not in ids
        assert bookmark_collection._id not in ids

    #   test_get_some_projects_with_substring_logged_in
        url = '/{}nodes/?filter[title]=Two'.format(API_BASE)

        res = app.get(url, auth=user_one.auth)
        node_json = res.json['data']

        ids = [each['id'] for each in node_json]
        assert public_project_one._id not in ids
        assert public_project_two._id in ids
        assert public_project_three._id not in ids
        assert user_one_private_project._id not in ids
        assert user_two_private_project._id not in ids
        assert folder._id not in ids
        assert bookmark_collection._id not in ids

    #   test_get_some_projects_with_substring_not_logged_in
        url = '/{}nodes/?filter[title]=Two'.format(API_BASE)

        res = app.get(url, auth=user_one.auth)
        node_json = res.json['data']

        ids = [each['id'] for each in node_json]
        assert public_project_one._id not in ids
        assert public_project_two._id in ids
        assert public_project_three._id not in ids
        assert user_one_private_project._id not in ids
        assert user_two_private_project._id not in ids
        assert folder._id not in ids
        assert bookmark_collection._id not in ids

    #   test_get_only_public_or_my_projects_with_filter_logged_in
        url = '/{}nodes/?filter[title]=Project'.format(API_BASE)

        res = app.get(url, auth=user_one.auth)
        node_json = res.json['data']

        ids = [each['id'] for each in node_json]
        assert public_project_one._id in ids
        assert public_project_two._id in ids
        assert public_project_three._id not in ids
        assert user_one_private_project._id in ids
        assert user_two_private_project._id not in ids
        assert folder._id not in ids
        assert bookmark_collection._id not in ids

    #   test_get_only_public_projects_with_filter_not_logged_in
        url = '/{}nodes/?filter[title]=Project'.format(API_BASE)

        res = app.get(url)
        node_json = res.json['data']

        ids = [each['id'] for each in node_json]
        assert public_project_one._id in ids
        assert public_project_two._id in ids
        assert public_project_three._id not in ids
        assert user_one_private_project._id not in ids
        assert user_two_private_project._id not in ids
        assert folder._id not in ids
        assert bookmark_collection._id not in ids

    #   test_alternate_filtering_field_logged_in
        url = '/{}nodes/?filter[description]=shook'.format(API_BASE)

        res = app.get(url, auth=user_one.auth)
        node_json = res.json['data']

        ids = [each['id'] for each in node_json]
        assert public_project_one._id not in ids
        assert public_project_two._id in ids
        assert public_project_three._id not in ids
        assert user_one_private_project._id not in ids
        assert user_two_private_project._id not in ids
        assert folder._id not in ids
        assert bookmark_collection._id not in ids

    #   test_alternate_filtering_field_not_logged_in
        url = '/{}nodes/?filter[description]=reason'.format(API_BASE)

        res = app.get(url)
        node_json = res.json['data']

        ids = [each['id'] for each in node_json]
        assert public_project_one._id not in ids
        assert public_project_two._id in ids
        assert public_project_three._id not in ids
        assert user_one_private_project._id not in ids
        assert user_two_private_project._id not in ids
        assert folder._id not in ids
        assert bookmark_collection._id not in ids

    def test_incorrect_filtering_field_not_logged_in(self, app):
        url = '/{}nodes/?filter[notafield]=bogus'.format(API_BASE)

        res = app.get(url, expect_errors=True)
        assert res.status_code == 400
        errors = res.json['errors']
        assert len(errors) == 1
        assert errors[0]['detail'] == '\'notafield\' is not a valid field for this endpoint.'

    def test_filtering_on_root(self, app, user_one):
        root = ProjectFactory(is_public=True)
        child = ProjectFactory(parent=root, is_public=True)
        ProjectFactory(parent=root, is_public=True)
        ProjectFactory(parent=child, is_public=True)
        # create some unrelated projects
        ProjectFactory(title='A theory on why reason has a ridiculously large project', is_public=True)
        ProjectFactory(title='How one intern changed thousands of lines within a codebase', is_public=True)

        url = '/{}nodes/?filter[root]={}'.format(API_BASE, root._id)

        res = app.get(url, auth=user_one.auth)
        assert res.status_code == 200

        root_nodes = AbstractNode.objects.filter(root__guids___id=root._id)

        assert len(res.json['data']) == root_nodes.count()

    def test_filtering_on_parent(self, app):
        root = ProjectFactory(is_public=True)
        parent_one = NodeFactory(parent=root, is_public=True)
        parent_two = NodeFactory(is_public=True, parent=root)
        child_one = NodeFactory(parent=parent_one, is_public=True)
        child_two = NodeFactory(parent=parent_one, is_public=True)

        url = '/{}nodes/?filter[parent]={}'.format(API_BASE, parent_one._id)
        res = app.get(url)
        assert res.status_code == 200

        guids = [each['id'] for each in res.json['data']]
        assert child_one._id in guids
        assert child_two._id in guids
        assert parent_one._id not in guids
        assert parent_two._id not in guids

    def test_filtering_on_null_parent(self, app):
        # add some nodes TO be included
        new_user = AuthUserFactory()
        root = ProjectFactory(is_public=True)
        root_two = ProjectFactory(is_public=True)
        # Build up a some of nodes not to be included
        child_one = ProjectFactory(parent=root, is_public=True)
        child_two = ProjectFactory(parent=root, is_public=True)
        grandchild = ProjectFactory(parent=child_one, is_public=True)

        url = '/{}nodes/?filter[parent]=null'.format(API_BASE)

        res = app.get(url, auth=new_user.auth)
        assert res.status_code == 200

<<<<<<< HEAD
        public_root_nodes = Node.objects.filter(is_public=True).get_roots()
=======
        public_root_nodes = AbstractNode.find(Q('is_public', 'eq', True)).get_roots()
>>>>>>> 0afaba66
        assert len(res.json['data']) == public_root_nodes.count()

        guids = [each['id'] for each in res.json['data']]
        assert root._id in guids
        assert root_two._id in guids
        assert child_one._id not in guids
        assert child_two._id not in guids
        assert grandchild._id not in guids

    def test_preprint_filter_excludes_orphans(self, app, user_one, preprint, public_project_one, public_project_two, public_project_three):
        orphan = PreprintFactory(creator=preprint.node.creator)
        orphan._is_preprint_orphan = True
        orphan.save()

        url = '/{}nodes/?filter[preprint]=true'.format(API_BASE)
        res = app.get(url, auth=user_one.auth)
        assert res.status_code == 200
        data = res.json['data']

        ids = [each['id'] for each in data]

        assert preprint.node._id in ids
        assert orphan._id not in ids
        assert public_project_one._id not in ids
        assert public_project_two._id not in ids
        assert public_project_three._id not in ids

    def test_deleted_preprint_file_not_in_filtered_results(self, app, user_one, preprint):
        orphan = PreprintFactory(creator=preprint.node.creator)

        # orphan the preprint by deleting the file
        orphan.node.preprint_file = None
        orphan.node.save()
        url = '/{}nodes/?filter[preprint]=true'.format(API_BASE)
        res = app.get(url, auth=user_one.auth)
        assert res.status_code == 200
        data = res.json['data']

        ids = [each['id'] for each in data]

        assert preprint.node._id in ids
        assert orphan.node._id not in ids

    def test_deleted_preprint_file_in_preprint_false_filtered_results(self, app, user_one, preprint):
        orphan = PreprintFactory(creator=preprint.node.creator)

        # orphan the preprint by deleting the file
        orphan.node.preprint_file = None
        orphan.node.save()
        orphan.refresh_from_db()

        url = '/{}nodes/?filter[preprint]=false'.format(API_BASE)
        res = app.get(url, auth=user_one.auth)
        assert res.status_code == 200
        data = res.json['data']

        ids = [each['id'] for each in data]

        assert preprint.node._id not in ids
        assert orphan.node._id in ids

    def test_unpublished_preprint_not_in_preprint_true_filter_results(self, app, user_one, preprint):
        unpublished = PreprintFactory(creator=preprint.node.creator, is_published=False)
        assert not unpublished.is_published

        url = '/{}nodes/?filter[preprint]=true'.format(API_BASE)
        res = app.get(url, auth=user_one.auth)
        assert res.status_code == 200
        data = res.json['data']
        ids = [each['id'] for each in data]

        assert preprint.node._id in ids
        assert unpublished.node._id not in ids

    def test_unpublished_preprint_in_preprint_false_filter_results(self, app, user_one, preprint):
        unpublished = PreprintFactory(creator=preprint.node.creator, is_published=False)
        assert not unpublished.is_published

        url = '/{}nodes/?filter[preprint]=false'.format(API_BASE)
        res = app.get(url, auth=user_one.auth)
        assert res.status_code == 200
        data = res.json['data']
        ids = [each['id'] for each in data]

        assert preprint.node._id not in ids
        assert unpublished.node._id in ids


@pytest.mark.django_db
class TestNodeCreate:

    @pytest.fixture()
    def user_one(self):
        return AuthUserFactory()

    @pytest.fixture()
    def user_two(self):
        return AuthUserFactory()

    @pytest.fixture()
    def url(self):
        return '/{}nodes/'.format(API_BASE)

    @pytest.fixture()
    def title(self):
        return 'Rheisen is bored'

    @pytest.fixture()
    def description(self):
        return 'Pytest conversions are tedious'

    @pytest.fixture()
    def category(self):
        return 'data'

    @pytest.fixture()
    def public_project(self, title, description, category):
        return {
            'data': {
                'type': 'nodes',
                'attributes': {
                    'title': title,
                    'description': description,
                    'category': category,
                    'public': True,
                }
            }
        }

    @pytest.fixture()
    def private_project(self, title, description, category):
        return {
            'data': {
                'type': 'nodes',
                'attributes': {
                    'title': title,
                    'description': description,
                    'category': category,
                    'public': False
                }
            }
        }

    def test_create_node_errors(self, app, user_one, public_project, private_project, url):

        #   test_node_create_invalid_data
        res = app.post_json_api(url, 'Incorrect data', auth=user_one.auth, expect_errors=True)
        assert res.status_code == 400
        assert res.json['errors'][0]['detail'] == exceptions.ParseError.default_detail

        res = app.post_json_api(url, ['Incorrect data'], auth=user_one.auth, expect_errors=True)
        assert res.status_code == 400
        assert res.json['errors'][0]['detail'] == exceptions.ParseError.default_detail

    #   test_creates_public_project_logged_out
        res = app.post_json_api(url, public_project, expect_errors=True)
        assert res.status_code == 401
        assert 'detail' in res.json['errors'][0]

    #   test_creates_private_project_logged_out
        res = app.post_json_api(url, private_project, expect_errors=True)
        assert res.status_code == 401
        assert 'detail' in res.json['errors'][0]

    def test_creates_public_project_logged_in(self, app, user_one, public_project, url):
        res = app.post_json_api(url, public_project, expect_errors=True, auth=user_one.auth)
        assert res.status_code == 201
        assert res.json['data']['attributes']['title'] == public_project['data']['attributes']['title']
        assert res.json['data']['attributes']['description'] == public_project['data']['attributes']['description']
        assert res.json['data']['attributes']['category'] == public_project['data']['attributes']['category']
        assert res.content_type == 'application/vnd.api+json'
        pid = res.json['data']['id']
        project = AbstractNode.load(pid)
        assert project.logs.latest().action == NodeLog.PROJECT_CREATED

    def test_creates_private_project_logged_in_contributor(self, app, user_one, private_project, url):
        res = app.post_json_api(url, private_project, auth=user_one.auth)
        assert res.status_code == 201
        assert res.content_type == 'application/vnd.api+json'
        assert res.json['data']['attributes']['title'] == private_project['data']['attributes']['title']
        assert res.json['data']['attributes']['description'] == private_project['data']['attributes']['description']
        assert res.json['data']['attributes']['category'] == private_project['data']['attributes']['category']
        pid = res.json['data']['id']
        project = AbstractNode.load(pid)
        assert project.logs.latest().action == NodeLog.PROJECT_CREATED

    def test_create_from_template_errors(self, app, user_one, user_two, url):

        #   test_404_on_create_from_template_of_nonexistent_project
        template_from_id = 'thisisnotavalidguid'
        templated_project_data = {
            'data': {
                'type': 'nodes',
                'attributes':
                    {
                        'title': 'No title',
                        'category': 'project',
                        'template_from': template_from_id,
                    }
            }
        }
        res = app.post_json_api(url, templated_project_data, auth=user_one.auth, expect_errors=True)
        assert res.status_code == 404

    #   test_403_on_create_from_template_of_unauthorized_project
        template_from = ProjectFactory(creator=user_two, is_public=True)
        templated_project_data = {
            'data': {
                'type': 'nodes',
                'attributes':
                    {
                        'title': 'No permission',
                        'category': 'project',
                        'template_from': template_from._id,
                    }
            }
        }
        res = app.post_json_api(url, templated_project_data, auth=user_one.auth, expect_errors=True)
        assert res.status_code == 403

    def test_creates_project_from_template(self, app, user_one, category, url):
        template_from = ProjectFactory(creator=user_one, is_public=True)
        template_component = ProjectFactory(creator=user_one, is_public=True, parent=template_from)
        templated_project_title = 'Templated Project'
        templated_project_data = {
            'data': {
                'type': 'nodes',
                'attributes':
                    {
                        'title': templated_project_title,
                        'category': category,
                        'template_from': template_from._id,
                    }
            }
        }

        res = app.post_json_api(url, templated_project_data, auth=user_one.auth)
        assert res.status_code == 201
        json_data = res.json['data']

        new_project_id = json_data['id']
        new_project = AbstractNode.load(new_project_id)
        assert new_project.title == templated_project_title
        assert new_project.description == ''
        assert not new_project.is_public
        assert len(new_project.nodes) == len(template_from.nodes)
        assert new_project.nodes[0].title == template_component.title

    def test_creates_project_creates_project_and_sanitizes_html(self, app, user_one, category, url):
        title = '<em>Cool</em> <strong>Project</strong>'
        description = 'An <script>alert("even cooler")</script> project'

        res = app.post_json_api(url, {
            'data': {
                'attributes': {
                    'title': title,
                    'description': description,
                    'category': category,
                    'public': True
                },
                'type': 'nodes'
            }
        }, auth=user_one.auth)
        project_id = res.json['data']['id']
        assert res.status_code == 201
        assert res.content_type == 'application/vnd.api+json'
        url = '/{}nodes/{}/'.format(API_BASE, project_id)

        project = AbstractNode.load(project_id)
        assert project.logs.latest().action == NodeLog.PROJECT_CREATED

        res = app.get(url, auth=user_one.auth)
        assert res.json['data']['attributes']['title'] == strip_html(title)
        assert res.json['data']['attributes']['description'] == strip_html(description)
        assert res.json['data']['attributes']['category'] == category

    def test_create_component_inherit_contributors(self, app, user_one, user_two, title, category):
        parent_project = ProjectFactory(creator=user_one)
        parent_project.add_contributor(user_two, permissions=[permissions.READ], save=True)
        url = '/{}nodes/{}/children/?inherit_contributors=true'.format(API_BASE, parent_project._id)
        component_data = {
            'data': {
                'type': 'nodes',
                'attributes': {
                    'title': title,
                    'category': category,
                }
            }
        }
        res = app.post_json_api(url, component_data, auth=user_one.auth)
        assert res.status_code == 201
        json_data = res.json['data']

        new_component_id = json_data['id']
        new_component = AbstractNode.load(new_component_id)
        assert len(new_component.contributors) == 2
        assert len(new_component.contributors) == len(parent_project.contributors)

    def test_create_component_with_tags(self, app, user_one, title, category):
        parent_project = ProjectFactory(creator=user_one)
        url = '/{}nodes/{}/children/'.format(API_BASE, parent_project._id)
        component_data = {
            'data': {
                'type': 'nodes',
                'attributes': {
                    'title': title,
                    'category': category,
                    'tags': ['test tag 1', 'test tag 2']
                }
            }
        }
        res = app.post_json_api(url, component_data, auth=user_one.auth)
        assert res.status_code == 201
        json_data = res.json['data']

        new_component_id = json_data['id']
        new_component = AbstractNode.load(new_component_id)

        assert len(new_component.tags.all()) == 2
        tag1, tag2 = new_component.tags.all()
        assert tag1.name == 'test tag 1'
        assert tag2.name == 'test tag 2'

    def test_create_component_inherit_contributors_with_unregistered_contributor(self, app, user_one, title, category):
        parent_project = ProjectFactory(creator=user_one)
        parent_project.add_unregistered_contributor(
            fullname='far', email='foo@bar.baz', permissions=[permissions.READ],
            auth=Auth(user=user_one), save=True
        )
        url = '/{}nodes/{}/children/?inherit_contributors=true'.format(API_BASE, parent_project._id)
        component_data = {
            'data': {
                'type': 'nodes',
                'attributes': {
                    'title': title,
                    'category': category,
                }
            }
        }
        res = app.post_json_api(url, component_data, auth=user_one.auth)
        assert res.status_code == 201
        json_data = res.json['data']

        new_component_id = json_data['id']
        new_component = AbstractNode.load(new_component_id)
        assert len(new_component.contributors) == 2
        assert len(new_component.contributors) == len(parent_project.contributors)

    def test_create_project_errors(self, app, user_one, title, description, category, url):

        #   test_creates_project_no_type
        project = {
            'data': {
                'attributes': {
                    'title': title,
                    'description': description,
                    'category': category,
                    'public': False
                }
            }
        }
        res = app.post_json_api(url, project, auth=user_one.auth, expect_errors=True)
        assert res.status_code == 400
        assert res.json['errors'][0]['detail'] == 'This field may not be null.'
        assert res.json['errors'][0]['source']['pointer'] == '/data/type'

    #   test_creates_project_incorrect_type
        project = {
            'data': {
                'attributes': {
                    'title': title,
                    'description': description,
                    'category': category,
                    'public': False
                },
                'type': 'Wrong type.'
            }
        }
        res = app.post_json_api(url, project, auth=user_one.auth, expect_errors=True)
        assert res.status_code == 409
        assert res.json['errors'][0]['detail'] == 'This resource has a type of "nodes", but you set the json body\'s type field to "Wrong type.". You probably need to change the type field to match the resource\'s type.'

    #   test_creates_project_properties_not_nested
        project = {
            'data': {
                'title': title,
                'description': description,
                'category': category,
                'public': False,
                'type': 'nodes'
            }
        }
        res = app.post_json_api(url, project, auth=user_one.auth, expect_errors=True)
        assert res.status_code == 400
        assert res.json['errors'][0]['detail'] == 'Request must include /data/attributes.'
        assert res.json['errors'][0]['source']['pointer'] == '/data/attributes'

    #   test_create_project_invalid_title
        project = {
            'data': {
                'type': 'nodes',
                'attributes': {
                    'title': 'A' * 201,
                    'description': description,
                    'category': category,
                    'public': False,
                }
            }
        }
        res = app.post_json_api(url, project, auth=user_one.auth, expect_errors=True)
        assert res.status_code == 400
        assert res.json['errors'][0]['detail'] == 'Title cannot exceed 200 characters.'


@pytest.mark.django_db
class TestNodeBulkCreate:

    @pytest.fixture()
    def user_one(self):
        return AuthUserFactory()

    @pytest.fixture()
    def user_two(self):
        return AuthUserFactory()

    @pytest.fixture()
    def url(self):
        return '/{}nodes/'.format(API_BASE)

    @pytest.fixture()
    def title(self):
        return 'Rheisen is bored'

    @pytest.fixture()
    def description(self):
        return 'Pytest conversions are tedious'

    @pytest.fixture()
    def category(self):
        return 'data'

    @pytest.fixture()
    def public_project(self, title, description, category):
        return {
            'type': 'nodes',
            'attributes': {
                'title': title,
                'description': description,
                'category': category,
                'public': True
            }
        }

    @pytest.fixture()
    def private_project(self, title, description, category):
        return {
            'type': 'nodes',
            'attributes': {
                'title': title,
                'description': description,
                'category': category,
                'public': False
            }
        }

    @pytest.fixture()
    def empty_project(self):
        return {
            'type': 'nodes',
            'attributes': {
                'title': '',
                'description': '',
                'category': ''
            }
        }

    def test_bulk_create(self, app, user_one, public_project, private_project, empty_project, title, category, url):

        #   test_bulk_create_nodes_blank_request
        res = app.post_json_api(url, auth=user_one.auth, expect_errors=True, bulk=True)
        assert res.status_code == 400

    #   test_bulk_create_all_or_nothing
        res = app.post_json_api(url, {'data': [public_project, empty_project]}, bulk=True, auth=user_one.auth, expect_errors=True)
        assert res.status_code == 400

        res = app.get(url, auth=user_one.auth)
        assert len(res.json['data']) == 0

    #   test_bulk_create_logged_out
        res = app.post_json_api(url, {'data': [public_project, private_project]}, bulk=True, expect_errors=True)
        assert res.status_code == 401

        res = app.get(url, auth=user_one.auth)
        assert len(res.json['data']) == 0

    #   test_bulk_create_error_formatting
        res = app.post_json_api(url, {'data': [empty_project, empty_project]}, bulk=True, auth=user_one.auth, expect_errors=True)
        assert res.status_code == 400
        assert len(res.json['errors']) == 2
        errors = res.json['errors']
        assert errors[0]['source'] == {'pointer': '/data/0/attributes/title'}
        assert errors[1]['source'] == {'pointer': '/data/1/attributes/title'}
        assert errors[0]['detail'] == 'This field may not be blank.'
        assert errors[1]['detail'] == 'This field may not be blank.'

    #   test_bulk_create_limits
        node_create_list = {'data': [public_project] * 101}
        res = app.post_json_api(url, node_create_list, auth=user_one.auth, expect_errors=True, bulk=True)
        assert res.json['errors'][0]['detail'] == 'Bulk operation limit is 100, got 101.'
        assert res.json['errors'][0]['source']['pointer'] == '/data'

        res = app.get(url, auth=user_one.auth)
        assert len(res.json['data']) == 0

    #   test_bulk_create_no_type
        payload = {'data': [{"attributes": {'category': category, 'title': title}}]}
        res = app.post_json_api(url, payload, auth=user_one.auth, expect_errors=True, bulk=True)
        assert res.status_code == 400
        assert res.json['errors'][0]['source']['pointer'] == '/data/0/type'

        res = app.get(url, auth=user_one.auth)
        assert len(res.json['data']) == 0

    #   test_bulk_create_incorrect_type
        payload = {'data': [public_project, {'type': 'Incorrect type.', "attributes": {'category': category, 'title': title}}]}
        res = app.post_json_api(url, payload, auth=user_one.auth, expect_errors=True, bulk=True)
        assert res.status_code == 409

        res = app.get(url, auth=user_one.auth)
        assert len(res.json['data']) == 0

    #   test_bulk_create_no_attributes
        payload = {'data': [public_project, {'type': 'nodes', }]}
        res = app.post_json_api(url, payload, auth=user_one.auth, expect_errors=True, bulk=True)

        assert res.status_code == 400
        assert res.json['errors'][0]['source']['pointer'] == '/data/attributes'

        res = app.get(url, auth=user_one.auth)
        assert len(res.json['data']) == 0

    #   test_bulk_create_no_title
        payload = {'data': [public_project, {'type': 'nodes', 'attributes': {'category': category}}]}
        res = app.post_json_api(url, payload, auth=user_one.auth, expect_errors=True, bulk=True)

        assert res.status_code == 400
        assert res.json['errors'][0]['source']['pointer'] == '/data/1/attributes/title'

        res = app.get(url, auth=user_one.auth)
        assert len(res.json['data']) == 0

    #   test_ugly_payload
        payload = 'sdf;jlasfd'
        res = app.post_json_api(url, payload, auth=user_one.auth, expect_errors=True, bulk=True)
        assert res.status_code == 400

        res = app.get(url, auth=user_one.auth)
        assert len(res.json['data']) == 0

    def test_bulk_create_logged_in(self, app, user_one, public_project, private_project, url):
        res = app.post_json_api(url, {'data': [public_project, private_project]}, auth=user_one.auth, expect_errors=True, bulk=True)
        assert res.status_code == 201
        assert len(res.json['data']) == 2
        assert res.json['data'][0]['attributes']['title'] == public_project['attributes']['title']
        assert res.json['data'][0]['attributes']['category'] == public_project['attributes']['category']
        assert res.json['data'][0]['attributes']['description'] == public_project['attributes']['description']
        assert res.json['data'][1]['attributes']['title'] == private_project['attributes']['title']
        assert res.json['data'][1]['attributes']['category'] == public_project['attributes']['category']
        assert res.json['data'][1]['attributes']['description'] == public_project['attributes']['description']
        assert res.content_type == 'application/vnd.api+json'

        res = app.get(url, auth=user_one.auth)
        assert len(res.json['data']) == 2
        id_one = res.json['data'][0]['id']
        id_two = res.json['data'][1]['id']

        res = app.delete_json_api(url, {'data': [{'id': id_one, 'type': 'nodes'},
                                                           {'id': id_two, 'type': 'nodes'}]},
                                       auth=user_one.auth, expect_errors=True, bulk=True)
        assert res.status_code == 204


@pytest.mark.django_db
class TestNodeBulkUpdate:

    @pytest.fixture()
    def title(self):
        return 'Rheisen is bored'

    @pytest.fixture()
    def new_title(self):
        return 'Rheisen is very bored'

    @pytest.fixture()
    def description(self):
        return 'Pytest conversions are tedious'

    @pytest.fixture()
    def new_description(self):
        return 'Pytest conversions are death'

    @pytest.fixture()
    def category(self):
        return 'data'

    @pytest.fixture()
    def new_category(self):
        return 'project'

    @pytest.fixture()
    def public_project_one(self, user, title, description, category):
        return ProjectFactory(title=title, description=description, category=category, is_public=True, creator=user)

    @pytest.fixture()
    def public_project_two(self, user, title, description, category):
        return ProjectFactory(title=title, description=description, category=category, is_public=True, creator=user)

    @pytest.fixture()
    def public_payload(self, public_project_one, public_project_two, new_title, new_description, new_category):
        return {
            'data': [
                {
                    'id': public_project_one._id,
                    'type': 'nodes',
                    'attributes': {
                        'title': new_title,
                        'description': new_description,
                        'category': new_category,
                        'public': True
                    }
                },
                {
                    'id': public_project_two._id,
                    'type': 'nodes',
                    'attributes': {
                        'title': new_title,
                        'description': new_description,
                        'category': new_category,
                        'public': True
                    }
                }
            ]
        }

    @pytest.fixture()
    def url(self):
        return '/{}nodes/'.format(API_BASE)

    @pytest.fixture()
    def private_project_one(self, user, title, description, category):
        return ProjectFactory(title=title, description=description, category=category, is_public=False, creator=user)

    @pytest.fixture()
    def private_project_two(self, user, title, description, category):
        return ProjectFactory(title=title, description=description, category=category, is_public=False, creator=user)

    @pytest.fixture()
    def private_payload(self, private_project_one, private_project_two, new_title, new_description, new_category):
        return {
            'data': [
                {
                    'id': private_project_one._id,
                    'type': 'nodes',
                    'attributes': {
                        'title': new_title,
                        'description': new_description,
                        'category': new_category,
                        'public': False
                    }
                },
                {
                    'id': private_project_two._id,
                    'type': 'nodes',
                    'attributes': {
                        'title': new_title,
                        'description': new_description,
                        'category': new_category,
                        'public': False
                    }
                }
            ]
        }

    @pytest.fixture()
    def empty_payload(self, public_project_one, public_project_two):
        return {
            'data': [
                {
                    'id': public_project_one._id,
                    'type': 'nodes',
                    'attributes': {
                        'title': '',
                        'description': '',
                        'category': ''
                    }
                },
                {
                    'id': public_project_two._id,
                    'type': 'nodes',
                    'attributes': {
                        'title': '',
                        'description': '',
                        'category': ''
                    }
                }
            ]
        }

    def test_bulk_update_errors(self, app, user, public_project_one, public_project_two, private_project_one, private_project_two, public_payload, private_payload, empty_payload, title, new_title, new_category, url):

        #   test_bulk_update_nodes_blank_request
        res = app.put_json_api(url, auth=user.auth, expect_errors=True, bulk=True)
        assert res.status_code == 400

    #   test_bulk_update_blank_but_not_empty_title
        payload = {
            "data": [
                {
                    "id": public_project_one._id,
                    "type": "nodes",
                    "attributes": {
                        "title": "This shouldn't update.",
                        "category": "instrumentation"
                    }
                },
                {
                    "id": public_project_two._id,
                    "type": "nodes",
                    "attributes": {
                        "title": " ",
                        "category": "hypothesis"
                    }
                }
            ]
        }
        public_project_one_url = '/{}nodes/{}/'.format(API_BASE, public_project_one._id)
        res = app.put_json_api(url, payload, auth=user.auth, expect_errors=True, bulk=True)
        assert res.status_code == 400

        res = app.get(public_project_one_url)
        assert res.json['data']['attributes']['title'] == title

    #   test_bulk_update_public_projects_one_not_found
        payload = {'data': [
            {
                'id': '12345',
                'type': 'nodes',
                'attributes': {
                    'title': new_title,
                    'category': new_category
                }
            }, public_payload['data'][0]
        ]}

        res = app.put_json_api(url, payload, auth=user.auth, expect_errors=True, bulk=True)
        assert res.status_code == 400
        assert res.json['errors'][0]['detail'] == 'Could not find all objects to update.'

        public_project_one_url = '/{}nodes/{}/'.format(API_BASE, public_project_one._id)
        res = app.get(public_project_one_url)
        assert res.json['data']['attributes']['title'] == title

    #   test_bulk_update_public_projects_logged_out
        res = app.put_json_api(url, public_payload, expect_errors=True, bulk=True)
        assert res.status_code == 401
        assert res.json['errors'][0]['detail'] == exceptions.NotAuthenticated.default_detail

        public_project_one_url = '/{}nodes/{}/'.format(API_BASE, public_project_one._id)
        public_project_two_url = '/{}nodes/{}/'.format(API_BASE, public_project_two._id)

        res = app.get(public_project_one_url)
        assert res.json['data']['attributes']['title'] == title

        res = app.get(public_project_two_url)
        assert res.json['data']['attributes']['title'] == title

    #   test_bulk_update_private_projects_logged_out
        res = app.put_json_api(url, private_payload, expect_errors=True, bulk=True)
        assert res.status_code == 401
        assert res.json['errors'][0]['detail'] == exceptions.NotAuthenticated.default_detail

        private_project_one_url = '/{}nodes/{}/'.format(API_BASE, private_project_one._id)
        private_project_two_url = '/{}nodes/{}/'.format(API_BASE, private_project_two._id)

        res = app.get(private_project_one_url, auth=user.auth)
        assert res.json['data']['attributes']['title'] == title

        res = app.get(private_project_two_url, auth=user.auth)
        assert res.json['data']['attributes']['title'] == title

    #   test_bulk_update_private_projects_logged_in_non_contrib
        non_contrib = AuthUserFactory()
        res = app.put_json_api(url, private_payload, auth=non_contrib.auth, expect_errors=True, bulk=True)
        assert res.status_code == 403
        assert res.json['errors'][0]['detail'] == exceptions.PermissionDenied.default_detail

        private_project_one_url = '/{}nodes/{}/'.format(API_BASE, private_project_one._id)
        private_project_two_url = '/{}nodes/{}/'.format(API_BASE, private_project_two._id)

        res = app.get(private_project_one_url, auth=user.auth)
        assert res.json['data']['attributes']['title'] == title

        res = app.get(private_project_two_url, auth=user.auth)
        assert res.json['data']['attributes']['title'] == title

    #   test_bulk_update_projects_send_dictionary_not_list
        res = app.put_json_api(url, {'data': {'id': public_project_one._id, 'type': 'nodes',
                                                        'attributes': {'title': new_title, 'category': "project"}}},
                                    auth=user.auth, expect_errors=True, bulk=True)
        assert res.status_code == 400
        assert res.json['errors'][0]['detail'] == 'Expected a list of items but got type "dict".'

    #   test_bulk_update_error_formatting
        res = app.put_json_api(url, empty_payload, auth=user.auth, expect_errors=True, bulk=True)
        assert res.status_code == 400
        assert len(res.json['errors']) == 2
        errors = res.json['errors']
        assert errors[0]['source'] == {'pointer': '/data/0/attributes/title'}
        assert errors[1]['source'] == {'pointer': '/data/1/attributes/title'}
        assert errors[0]['detail'] == 'This field may not be blank.'
        assert errors[1]['detail'] == 'This field may not be blank.'

    #   test_bulk_update_id_not_supplied
        res = app.put_json_api(url, {'data': [public_payload['data'][1], {'type': 'nodes', 'attributes':
            {'title': new_title, 'category': new_category}}]}, auth=user.auth, expect_errors=True, bulk=True)
        assert res.status_code == 400
        assert len(res.json['errors']) == 1
        assert res.json['errors'][0]['source']['pointer'] == '/data/1/id'
        assert res.json['errors'][0]['detail'] == "This field may not be null."

        public_project_two_url = '/{}nodes/{}/'.format(API_BASE, public_project_two._id)

        res = app.get(public_project_two_url, auth=user.auth)
        assert res.json['data']['attributes']['title'] == title

    #   test_bulk_update_type_not_supplied
        res = app.put_json_api(url, {'data': [public_payload['data'][1], {'id': public_project_one._id, 'attributes':
            {'title': new_title, 'category': new_category}}]}, auth=user.auth, expect_errors=True, bulk=True)
        assert res.status_code == 400
        assert len(res.json['errors']) == 1
        assert res.json['errors'][0]['source']['pointer'] == '/data/1/type'
        assert res.json['errors'][0]['detail'] == "This field may not be null."

        public_project_two_url = '/{}nodes/{}/'.format(API_BASE, public_project_two._id)

        res = app.get(public_project_two_url, auth=user.auth)
        assert res.json['data']['attributes']['title'] == title

    #   test_bulk_update_incorrect_type
        res = app.put_json_api(url, {'data': [public_payload['data'][1], {'id': public_project_one._id, 'type': 'Incorrect', 'attributes':
            {'title': new_title, 'category': new_category}}]}, auth=user.auth, expect_errors=True, bulk=True)
        assert res.status_code == 409

        public_project_two_url = '/{}nodes/{}/'.format(API_BASE, public_project_two._id)

        res = app.get(public_project_two_url, auth=user.auth)
        assert res.json['data']['attributes']['title'] == title

    #   test_bulk_update_limits
        node_update_list = {'data': [public_payload['data'][0]] * 101}
        res = app.put_json_api(url, node_update_list, auth=user.auth, expect_errors=True, bulk=True)
        assert res.json['errors'][0]['detail'] == 'Bulk operation limit is 100, got 101.'
        assert res.json['errors'][0]['source']['pointer'] == '/data'

    #   test_bulk_update_no_title_or_category
        new_payload = {'id': public_project_one._id, 'type': 'nodes', 'attributes': {}}
        res = app.put_json_api(url, {'data': [public_payload['data'][1], new_payload]}, auth=user.auth, expect_errors=True, bulk=True)
        assert res.status_code == 400

        public_project_two_url = '/{}nodes/{}/'.format(API_BASE, public_project_two._id)

        res = app.get(public_project_two_url, auth=user.auth)
        assert res.json['data']['attributes']['title'] == title

    def test_bulk_update_private_projects_logged_in_read_only_contrib(self, app, user, private_project_one, private_project_two, title, private_payload, url):
        read_contrib = AuthUserFactory()
        private_project_one.add_contributor(read_contrib, permissions=[permissions.READ], save=True)
        private_project_two.add_contributor(read_contrib, permissions=[permissions.READ], save=True)
        res = app.put_json_api(url, private_payload, auth=read_contrib.auth, expect_errors=True, bulk=True)
        assert res.status_code == 403
        assert res.json['errors'][0]['detail'] == exceptions.PermissionDenied.default_detail

        private_project_one_url = '/{}nodes/{}/'.format(API_BASE, private_project_one._id)
        private_project_two_url = '/{}nodes/{}/'.format(API_BASE, private_project_two._id)

        res = app.get(private_project_one_url, auth=user.auth)
        assert res.json['data']['attributes']['title'] == title

        res = app.get(private_project_two_url, auth=user.auth)
        assert res.json['data']['attributes']['title'] == title

    def test_bulk_update_public_projects_logged_in(self, app, user, public_project_one, public_project_two, public_payload, new_title, url):
        res = app.put_json_api(url, public_payload, auth=user.auth, bulk=True)
        assert res.status_code == 200
        assert ({public_project_one._id, public_project_two._id} ==
                     {res.json['data'][0]['id'], res.json['data'][1]['id']})
        assert res.json['data'][0]['attributes']['title'] == new_title
        assert res.json['data'][1]['attributes']['title'] == new_title

    def test_bulk_update_with_tags(self, app, user, public_project_one, url):
        new_payload = {'data': [{'id': public_project_one._id, 'type': 'nodes', 'attributes': {'title': 'New title', 'category': 'project', 'tags': ['new tag']}}]}

        res = app.put_json_api(url, new_payload, auth=user.auth, expect_errors=True, bulk=True)
        assert res.status_code == 200
        assert res.json['data'][0]['attributes']['tags'] == ['new tag']

    def test_bulk_update_private_projects_logged_in_contrib(self, app, user, private_project_one, private_project_two, private_payload, new_title, url):
        res = app.put_json_api(url, private_payload, auth=user.auth, bulk=True)
        assert res.status_code == 200
        assert ({private_project_one._id, private_project_two._id} == {res.json['data'][0]['id'], res.json['data'][1]['id']})
        assert res.json['data'][0]['attributes']['title'] == new_title
        assert res.json['data'][1]['attributes']['title'] == new_title

@pytest.mark.django_db
class TestNodeBulkPartialUpdate:

    @pytest.fixture()
    def title(self):
        return 'Rachel is great'

    @pytest.fixture()
    def new_title(self):
        return 'Rachel is awesome'

    @pytest.fixture()
    def description(self):
        return 'Such a cool person'

    @pytest.fixture()
    def new_description(self):
        return 'Such an amazing person'

    @pytest.fixture()
    def category(self):
        return 'data'

    @pytest.fixture()
    def new_category(self):
        return 'project'

    @pytest.fixture()
    def public_project_one(self, user, title, description, category):
        return ProjectFactory(title=title, description=description, category=category, is_public=True, creator=user)

    @pytest.fixture()
    def public_project_two(self, user, title, description, category):
        return ProjectFactory(title=title, description=description, category=category, is_public=True, creator=user)

    @pytest.fixture()
    def public_payload(self, public_project_one, public_project_two, new_title, new_description, new_category):
        return {
            'data': [
                {
                    'id': public_project_one._id,
                    'type': 'nodes',
                    'attributes': {
                        'title': new_title,
                    }
                },
                {
                    'id': public_project_two._id,
                    'type': 'nodes',
                    'attributes': {
                        'title': new_title,
                    }
                }
            ]
        }

    @pytest.fixture()
    def url(self):
        return '/{}nodes/'.format(API_BASE)

    @pytest.fixture()
    def private_project_one(self, user, title, description, category):
        return ProjectFactory(title=title, description=description, category=category, is_public=False, creator=user)

    @pytest.fixture()
    def private_project_two(self, user, title, description, category):
        return ProjectFactory(title=title, description=description, category=category, is_public=False, creator=user)

    @pytest.fixture()
    def private_payload(self, private_project_one, private_project_two, new_title, new_description, new_category):
        return {
            'data': [
                {
                    'id': private_project_one._id,
                    'type': 'nodes',
                    'attributes': {
                        'title': new_title
                    }
                },
                {
                    'id': private_project_two._id,
                    'type': 'nodes',
                    'attributes': {
                        'title': new_title
                    }
                }
            ]
        }

    @pytest.fixture()
    def empty_payload(self, public_project_one, public_project_two):
        return {
            'data': [
                {
                    'id': public_project_one._id,
                    'type': 'nodes',
                    'attributes': {
                        'title': ''
                    }
                },
                {
                    'id': public_project_two._id,
                    'type': 'nodes',
                    'attributes': {
                        'title': ''
                    }
                }
            ]
        }

    def test_bulk_partial_update_errors(self, app, user, public_project_one, public_project_two, private_project_one, private_project_two, title, new_title, public_payload, private_payload, empty_payload, url):

        #   test_bulk_patch_nodes_blank_request
        res = app.patch_json_api(url, auth=user.auth, expect_errors=True, bulk=True)
        assert res.status_code == 400

    #   test_bulk_partial_update_public_projects_one_not_found
        payload = {'data': [
            {
                'id': '12345',
                'type': 'nodes',
                'attributes': {
                    'title': new_title
                }
            },
            public_payload['data'][0]
        ]}
        res = app.patch_json_api(url, payload, auth=user.auth, expect_errors=True, bulk=True)
        assert res.status_code == 400
        assert res.json['errors'][0]['detail'] == 'Could not find all objects to update.'

        public_project_one_url = '/{}nodes/{}/'.format(API_BASE, public_project_one._id)
        res = app.get(public_project_one_url)
        assert res.json['data']['attributes']['title'] == title

    #   test_bulk_partial_update_public_projects_logged_out
        res = app.patch_json_api(url, public_payload, expect_errors=True, bulk=True)
        assert res.status_code == 401
        assert res.json['errors'][0]['detail'] == exceptions.NotAuthenticated.default_detail

        public_project_one_url = '/{}nodes/{}/'.format(API_BASE, public_project_one._id)
        public_project_two_url = '/{}nodes/{}/'.format(API_BASE, public_project_two._id)

        res = app.get(public_project_one_url)
        assert res.json['data']['attributes']['title'] == title

        res = app.get(public_project_two_url)
        assert res.json['data']['attributes']['title'] == title

    #   test_bulk_partial_update_private_projects_logged_out
        res = app.patch_json_api(url, private_payload, expect_errors=True, bulk=True)
        assert res.status_code == 401
        assert res.json['errors'][0]['detail'] == exceptions.NotAuthenticated.default_detail

        private_project_one_url = '/{}nodes/{}/'.format(API_BASE, private_project_one._id)
        private_project_two_url = '/{}nodes/{}/'.format(API_BASE, private_project_two._id)

        res = app.get(private_project_one_url, auth=user.auth)
        assert res.json['data']['attributes']['title'] == title

        res = app.get(private_project_two_url, auth=user.auth)
        assert res.json['data']['attributes']['title'] == title

    #   test_bulk_partial_update_private_projects_logged_in_non_contrib
        non_contrib = AuthUserFactory()
        res = app.patch_json_api(url, private_payload, auth=non_contrib.auth, expect_errors=True, bulk=True)
        assert res.status_code == 403
        assert res.json['errors'][0]['detail'] == exceptions.PermissionDenied.default_detail

        private_project_one_url = '/{}nodes/{}/'.format(API_BASE, private_project_one._id)
        private_project_two_url = '/{}nodes/{}/'.format(API_BASE, private_project_two._id)

        res = app.get(private_project_one_url, auth=user.auth)
        assert res.json['data']['attributes']['title'] == title

        res = app.get(private_project_two_url, auth=user.auth)
        assert res.json['data']['attributes']['title'] == title

    #   test_bulk_partial_update_projects_send_dictionary_not_list
        res = app.patch_json_api(url, {'data': {'id': public_project_one._id, 'attributes': {'title': new_title, 'category': "project"}}},
                                    auth=user.auth, expect_errors=True, bulk=True)
        assert res.status_code == 400
        assert res.json['errors'][0]['detail'] == 'Expected a list of items but got type "dict".'

    #   test_bulk_partial_update_error_formatting
        res = app.patch_json_api(url, empty_payload, auth=user.auth, expect_errors=True, bulk=True)
        assert res.status_code == 400
        assert len(res.json['errors']) == 2
        errors = res.json['errors']
        assert errors[0]['source'] == {'pointer': '/data/0/attributes/title'}
        assert errors[1]['source'] == {'pointer': '/data/1/attributes/title'}
        assert errors[0]['detail'] == 'This field may not be blank.'
        assert errors[1]['detail'] == 'This field may not be blank.'

    #   test_bulk_partial_update_id_not_supplied
        res = app.patch_json_api(url, {'data': [{'type': 'nodes', 'attributes': {'title': new_title}}]},
                                      auth=user.auth, expect_errors=True, bulk=True)
        assert res.status_code == 400
        assert len(res.json['errors']) == 1
        assert res.json['errors'][0]['detail'] == 'This field may not be null.'

    #   test_bulk_partial_update_limits
        node_update_list = {'data': [public_payload['data'][0]] * 101}
        res = app.patch_json_api(url, node_update_list, auth=user.auth, expect_errors=True, bulk=True)
        assert res.json['errors'][0]['detail'] == 'Bulk operation limit is 100, got 101.'
        assert res.json['errors'][0]['source']['pointer'] == '/data'

    def test_bulk_partial_update_public_projects_logged_in(self, app, user, public_project_one, public_project_two, new_title, public_payload, url):
        res = app.patch_json_api(url, public_payload, auth=user.auth, expect_errors=True, bulk=True)
        assert res.status_code == 200
        assert ({public_project_one._id, public_project_two._id} ==
                     {res.json['data'][0]['id'], res.json['data'][1]['id']})
        assert res.json['data'][0]['attributes']['title'] == new_title
        assert res.json['data'][1]['attributes']['title'] == new_title

    def test_bulk_partial_update_private_projects_logged_in_contrib(self, app, user, private_project_one, private_project_two, new_title, private_payload, url):
        res = app.patch_json_api(url, private_payload, auth=user.auth, bulk=True)
        assert res.status_code == 200
        assert ({private_project_one._id, private_project_two._id} ==
                     {res.json['data'][0]['id'], res.json['data'][1]['id']})
        assert res.json['data'][0]['attributes']['title'] == new_title
        assert res.json['data'][1]['attributes']['title'] == new_title

    def test_bulk_partial_update_private_projects_logged_in_read_only_contrib(self, app, user, private_project_one, private_project_two, title, private_payload, url):
        read_contrib = AuthUserFactory()
        private_project_one.add_contributor(read_contrib, permissions=[permissions.READ], save=True)
        private_project_two.add_contributor(read_contrib, permissions=[permissions.READ], save=True)
        res = app.patch_json_api(url, private_payload, auth=read_contrib.auth, expect_errors=True, bulk=True)
        assert res.status_code == 403
        assert res.json['errors'][0]['detail'] == exceptions.PermissionDenied.default_detail

        private_project_one_url = '/{}nodes/{}/'.format(API_BASE, private_project_one._id)
        private_project_two_url = '/{}nodes/{}/'.format(API_BASE, private_project_two._id)

        res = app.get(private_project_one_url, auth=user.auth)
        assert res.json['data']['attributes']['title'] == title

        res = app.get(private_project_two_url, auth=user.auth)
        assert res.json['data']['attributes']['title'] == title

    def test_bulk_partial_update_privacy_has_no_effect_on_tags(self, app, user, public_project_one, url):
        public_project_one.add_tag('tag1', Auth(public_project_one.creator), save=True)
        payload = {'id': public_project_one._id, 'type': 'nodes', 'attributes': {'public': False}}
        res = app.patch_json_api(url, {'data': [payload]}, auth=user.auth, bulk=True)
        assert res.status_code == 200
        public_project_one.reload()
        assert list(public_project_one.tags.values_list('name', flat=True)) == ['tag1']
        assert public_project_one.is_public is False

@pytest.mark.django_db
class TestNodeBulkUpdateSkipUneditable:

    @pytest.fixture()
    def user_one(self):
        return AuthUserFactory()

    @pytest.fixture()
    def user_two(self):
        return AuthUserFactory()

    @pytest.fixture()
    def title(self):
        return 'A painting of reason'

    @pytest.fixture()
    def new_title(self):
        return 'A reason for painting'

    @pytest.fixture()
    def description(self):
        return 'Truly a masterful work of reasoning'

    @pytest.fixture()
    def new_description(self):
        return 'An insight into the reason for art'

    @pytest.fixture()
    def category(self):
        return 'data'

    @pytest.fixture()
    def new_category(self):
        return 'project'

    @pytest.fixture()
    def user_one_public_project_one(self, user_one, title, description, category):
        return ProjectFactory(title=title, description=description, category=category, is_public=True, creator=user_one)

    @pytest.fixture()
    def user_one_public_project_two(self, user_one, title, description, category):
        return ProjectFactory(title=title, description=description, category=category, is_public=True, creator=user_one)

    @pytest.fixture()
    def user_two_public_project_one(self, user_two, title, description, category):
        return ProjectFactory(title=title, description=description, category=category, is_public=True, creator=user_two)

    @pytest.fixture()
    def user_two_public_project_two(self, user_two, title, description, category):
        return ProjectFactory(title=title, description=description, category=category, is_public=True, creator=user_two)

    @pytest.fixture()
    def public_payload(self, user_one_public_project_one, user_one_public_project_two, user_two_public_project_one, user_two_public_project_two, new_title, new_description, new_category):
        return {
            'data': [
                {
                    'id': user_one_public_project_one._id,
                    'type': 'nodes',
                    'attributes': {
                        'title': new_title,
                        'description': new_description,
                        'category': new_category,
                        'public': True
                    }
                },
                {
                    'id': user_one_public_project_two._id,
                    'type': 'nodes',
                    'attributes': {
                        'title': new_title,
                        'description': new_description,
                        'category': new_category,
                        'public': True
                    }
                },
                {
                    'id': user_two_public_project_one._id,
                    'type': 'nodes',
                    'attributes': {
                        'title': new_title,
                        'description': new_description,
                        'category': new_category,
                        'public': True
                    }
                },
                {
                    'id': user_two_public_project_two._id,
                    'type': 'nodes',
                    'attributes': {
                        'title': new_title,
                        'description': new_description,
                        'category': new_category,
                        'public': True
                    }
                }
            ]
        }

    @pytest.fixture()
    def url(self):
        return '/{}nodes/?skip_uneditable=True'.format(API_BASE)

    def test_bulk_update_skips(self, app, user_one, user_one_public_project_one, user_one_public_project_two, user_two_public_project_one, user_two_public_project_two, title, public_payload):

        #   test_skip_uneditable_bulk_update_query_param_required
        nodes_url = '/{}nodes/'.format(API_BASE)
        res = app.put_json_api(nodes_url, public_payload, auth=user_one.auth, expect_errors=True, bulk=True)
        assert res.status_code == 403
        user_one_public_project_one.reload()
        user_one_public_project_two.reload()
        user_two_public_project_one.reload()
        user_two_public_project_two.reload()

        assert user_one_public_project_one.title == title
        assert user_one_public_project_two.title == title
        assert user_two_public_project_one.title == title
        assert user_two_public_project_two.title == title

    #   test_skip_uneditable_equals_false_bulk_update
        skip_uneditable_url = '/{}nodes/?skip_uneditable=False'.format(API_BASE)
        res = app.put_json_api(skip_uneditable_url, public_payload, auth=user_one.auth, expect_errors=True, bulk=True)
        assert res.status_code == 403
        user_one_public_project_one.reload()
        user_one_public_project_two.reload()
        user_two_public_project_one.reload()
        user_two_public_project_two.reload()

        assert user_one_public_project_one.title == title
        assert user_one_public_project_two.title == title
        assert user_two_public_project_one.title == title
        assert user_two_public_project_two.title == title

    #   test_skip_uneditable_bulk_partial_update_query_param_required
        url = '/{}nodes/'.format(API_BASE)
        res = app.patch_json_api(url, public_payload, auth=user_one.auth, expect_errors=True, bulk=True)
        assert res.status_code == 403
        user_one_public_project_one.reload()
        user_one_public_project_two.reload()
        user_two_public_project_one.reload()
        user_two_public_project_two.reload()

        assert user_one_public_project_one.title == title
        assert user_one_public_project_two.title == title
        assert user_two_public_project_one.title == title
        assert user_two_public_project_two.title == title

    def test_skip_uneditable_bulk_update(self, app, user_one, user_one_public_project_one, user_one_public_project_two, user_two_public_project_one, user_two_public_project_two, title, new_title, public_payload, url):
        res = app.put_json_api(url, public_payload, auth=user_one.auth, expect_errors=True, bulk=True)
        assert res.status_code == 200
        edited = res.json['data']
        skipped = res.json['errors']
        assert_items_equal([edited[0]['id'], edited[1]['id']],
                           [user_one_public_project_one._id, user_one_public_project_two._id])
        assert_items_equal([skipped[0]['_id'], skipped[1]['_id']],
                           [user_two_public_project_one._id, user_two_public_project_two._id])
        user_one_public_project_one.reload()
        user_one_public_project_two.reload()
        user_two_public_project_one.reload()
        user_two_public_project_two.reload()

        assert user_one_public_project_one.title == new_title
        assert user_one_public_project_two.title == new_title
        assert user_two_public_project_one.title == title
        assert user_two_public_project_two.title == title

    def test_skip_uneditable_bulk_partial_update(self, app, user_one, user_one_public_project_one, user_one_public_project_two, user_two_public_project_one, user_two_public_project_two, title, new_title, public_payload, url):
        res = app.patch_json_api(url, public_payload, auth=user_one.auth, expect_errors=True, bulk=True)
        assert res.status_code == 200
        edited = res.json['data']
        skipped = res.json['errors']
        assert_items_equal([edited[0]['id'], edited[1]['id']],
                           [user_one_public_project_one._id, user_one_public_project_two._id])
        assert_items_equal([skipped[0]['_id'], skipped[1]['_id']],
                           [user_two_public_project_one._id, user_two_public_project_two._id])
        user_one_public_project_one.reload()
        user_one_public_project_two.reload()
        user_two_public_project_one.reload()
        user_two_public_project_two.reload()

        assert user_one_public_project_one.title == new_title
        assert user_one_public_project_two.title == new_title
        assert user_two_public_project_one.title == title
        assert user_two_public_project_two.title == title


@pytest.mark.django_db
class TestNodeBulkDelete:

    @pytest.fixture()
    def user_one(self):
        return AuthUserFactory()

    @pytest.fixture()
    def user_two(self):
        return AuthUserFactory()

    @pytest.fixture()
    def public_project_one(self, user_one):
        return ProjectFactory(title='Project One', is_public=True, creator=user_one, category='project')

    @pytest.fixture()
    def public_project_two(self, user_one):
        return ProjectFactory(title='Project Two', description='One Three', is_public=True, creator=user_one)

    @pytest.fixture()
    def user_one_private_project(self, user_one):
        return ProjectFactory(title='User One Private Project', is_public=False, creator=user_one)

    @pytest.fixture()
    def user_two_private_project(self, user_two):
        return ProjectFactory(title='User Two Private Project', is_public=False, creator=user_two)

    @pytest.fixture()
    def url(self):
        return '/{}nodes/'.format(API_BASE)

    @pytest.fixture()
    def public_project_one_url(self, public_project_one):
        return '/{}nodes/{}/'.format(API_BASE, public_project_one._id)

    @pytest.fixture()
    def public_project_two_url(self, public_project_two):
        return '/{}nodes/{}/'.format(API_BASE, public_project_two._id)

    @pytest.fixture()
    def user_one_private_project_url(self, user_one_private_project):
        return '/{}nodes/{}/'.format(API_BASE, user_one_private_project._id)

    @pytest.fixture()
    def public_payload(self, public_project_one, public_project_two):
        return {
            'data': [
                {
                    'id': public_project_one._id,
                    'type': 'nodes'
                },
                {
                    'id': public_project_two._id,
                    'type': 'nodes'
                }
            ]
        }

    @pytest.fixture()
    def public_query_params(self, public_project_one, public_project_two):
        return 'id={},{}'.format(public_project_one._id, public_project_two._id)

    @pytest.fixture()
    def type_query_param(self):
        return 'type=nodes'

    @pytest.fixture()
    def private_payload(self, user_one_private_project):
        return {
            'data': [
                {
                    'id': user_one_private_project._id,
                    'type': 'nodes'
                }
            ]
        }

    @pytest.fixture()
    def private_query_params(self, user_one_private_project):
        return 'id={}'.format(user_one_private_project._id)

    def test_bulk_delete_errors(self, app, user_one, public_project_one, public_project_two, user_one_private_project, public_payload, private_payload, type_query_param, public_query_params, url):

        #   test_bulk_delete_with_query_params_and_payload
        res_url = '{}?{}&{}'.format(url, type_query_param, public_query_params)
        res = app.delete_json_api(res_url, public_payload, auth=user_one.auth, expect_errors=True, bulk=True)
        assert res.status_code == 409
        assert res.json['errors'][0]['detail'] == u'A bulk DELETE can only have a body or query parameters, not both.'

    #   test_bulk_delete_with_query_params_no_type
        res_url = '{}?{}'.format(url, public_query_params)
        res = app.delete_json_api(res_url, auth=user_one.auth, expect_errors=True, bulk=True)
        assert res.status_code == 400
        assert res.json['errors'][0]['detail'] == u'Type query parameter is also required for a bulk DELETE using query parameters.'

    #   test_bulk_delete_with_query_params_wrong_type
        res_url = '{}?{}&{}'.format(url, public_query_params, "type=node_not_nodes")
        res = app.delete_json_api(res_url, auth=user_one.auth, expect_errors=True, bulk=True)
        assert res.status_code == 409
        assert res.json['errors'][0]['detail'] == u'Type needs to match type expected at this endpoint.'

    #   test_bulk_delete_nodes_blank_request
        res = app.delete_json_api(url, auth=user_one.auth, expect_errors=True, bulk=True)
        assert res.status_code == 400

    #   test_bulk_delete_no_type
        payload = {'data': [
            {'id': public_project_one._id},
            {'id': public_project_two._id}
        ]}
        res = app.delete_json_api(url, payload, auth=user_one.auth, expect_errors=True, bulk=True)
        assert res.status_code == 400
        assert res.json['errors'][0]['detail'] == 'Request must include /type.'

    #   test_bulk_delete_no_id
        payload = {'data': [
            {'type': 'nodes'},
            {'id': 'nodes'}
        ]}
        res = app.delete_json_api(url, payload, auth=user_one.auth, expect_errors=True, bulk=True)
        assert res.status_code == 400
        assert res.json['errors'][0]['detail'] == 'Request must include /data/id.'

    #   test_bulk_delete_dict_inside_data
        res = app.delete_json_api(url, {'data': {'id': public_project_one._id, 'type': 'nodes'}},
                                       auth=user_one.auth, expect_errors=True, bulk=True)
        assert res.status_code == 400
        assert res.json['errors'][0]['detail'] == 'Expected a list of items but got type "dict".'

    #   test_bulk_delete_invalid_type
        res = app.delete_json_api(url, {'data': [{'type': 'Wrong type', 'id': public_project_one._id}]},
                                       auth=user_one.auth, expect_errors=True, bulk=True)
        assert res.status_code == 409

    #   test_bulk_delete_private_projects_logged_out
        res = app.delete_json_api(url, private_payload, expect_errors=True, bulk=True)
        assert res.status_code == 401
        assert res.json['errors'][0]['detail'] == exceptions.NotAuthenticated.default_detail

    #   test_bulk_delete_limits
        new_payload = {'data': [{'id': user_one_private_project._id, 'type': 'nodes'}] * 101}
        res = app.delete_json_api(url, new_payload,
                                       auth=user_one.auth, expect_errors=True, bulk=True)
        assert res.status_code == 400
        assert res.json['errors'][0]['detail'] == 'Bulk operation limit is 100, got 101.'
        assert res.json['errors'][0]['source']['pointer'] == '/data'

    #   test_bulk_delete_no_payload
        res = app.delete_json_api(url, auth=user_one.auth, expect_errors=True, bulk=True)
        assert res.status_code == 400

    def test_bulk_delete_with_query_params(self, app, user_one, url, type_query_param, public_query_params):
        url = '{}?{}&{}'.format(url, type_query_param, public_query_params)
        res = app.delete_json_api(url, auth=user_one.auth, bulk=True)
        assert res.status_code == 204

    def test_bulk_delete_public_projects_logged_in(self, app, user_one, public_project_one, public_project_two, public_payload, url, public_project_one_url):
        res = app.delete_json_api(url, public_payload, auth=user_one.auth, bulk=True)
        assert res.status_code == 204

        res = app.get(public_project_one_url, auth=user_one.auth, expect_errors=True)
        assert res.status_code == 410
        public_project_one.reload()
        public_project_two.reload()

    def test_bulk_delete_public_projects_logged_out(self, app, user_one, public_project_one, public_project_two, public_payload, url, public_project_one_url, public_project_two_url):
        res = app.delete_json_api(url, public_payload, expect_errors=True, bulk=True)
        assert res.status_code == 401
        assert res.json['errors'][0]['detail'] == exceptions.NotAuthenticated.default_detail

        res = app.get(public_project_one_url, auth=user_one.auth, expect_errors=True)
        assert res.status_code == 200

        res = app.get(public_project_two_url, auth=user_one.auth, expect_errors=True)
        assert res.status_code == 200

    def test_bulk_delete_private_projects_logged_in_contributor(self, app, user_one, user_one_private_project, private_payload, url, user_one_private_project_url):
        res = app.delete_json_api(url, private_payload,
                                       auth=user_one.auth, expect_errors=True, bulk=True)
        assert res.status_code == 204

        res = app.get(user_one_private_project_url, auth=user_one.auth, expect_errors=True)
        assert res.status_code == 410
        user_one_private_project.reload()

    def test_bulk_delete_private_projects_logged_in_non_contributor(self, app, user_one, user_two, user_one_private_project, private_payload, url, user_one_private_project_url):
        res = app.delete_json_api(url, private_payload,
                                       auth=user_two.auth, expect_errors=True, bulk=True)
        assert res.status_code == 403
        assert res.json['errors'][0]['detail'] == exceptions.PermissionDenied.default_detail

        res = app.get(user_one_private_project_url, auth=user_one.auth)
        assert res.status_code == 200

    def test_bulk_delete_private_projects_logged_in_read_only_contributor(self, app, user_one, user_two, user_one_private_project, private_payload, url, user_one_private_project_url):
        user_one_private_project.add_contributor(user_two, permissions=[permissions.READ], save=True)
        res = app.delete_json_api(url, private_payload,
                                       auth=user_two.auth, expect_errors=True, bulk=True)
        assert res.status_code == 403
        assert res.json['errors'][0]['detail'] == exceptions.PermissionDenied.default_detail

        res = app.get(user_one_private_project_url, auth=user_one.auth)
        assert res.status_code == 200

    def test_bulk_delete_all_or_nothing(self, app, user_one, user_two, user_one_private_project, user_two_private_project, url, user_one_private_project_url):
        new_payload = {'data': [{'id': user_one_private_project._id, 'type': 'nodes'}, {'id': user_two_private_project._id, 'type': 'nodes'}]}
        res = app.delete_json_api(url, new_payload,
                                       auth=user_one.auth, expect_errors=True, bulk=True)
        assert res.status_code == 403
        assert res.json['errors'][0]['detail'] == exceptions.PermissionDenied.default_detail

        res = app.get(user_one_private_project_url, auth=user_one.auth)
        assert res.status_code == 200

        url = "/{}nodes/{}/".format(API_BASE, user_two_private_project._id)
        res = app.get(url, auth=user_two.auth)
        assert res.status_code == 200

    def test_bulk_delete_invalid_payload_one_not_found(self, app, user_one, public_payload, public_project_one_url, url):
        new_payload = {'data': [public_payload['data'][0], {'id': '12345', 'type': 'nodes'}]}
        res = app.delete_json_api(url, new_payload, auth=user_one.auth, expect_errors=True, bulk=True)
        assert res.status_code == 400
        assert res.json['errors'][0]['detail'] == 'Could not find all objects to delete.'

        res = app.get(public_project_one_url, auth=user_one.auth)
        assert res.status_code == 200


@pytest.mark.django_db
class TestNodeBulkDeleteSkipUneditable:

    @pytest.fixture()
    def user_one(self):
        return AuthUserFactory()

    @pytest.fixture()
    def user_two(self):
        return AuthUserFactory()

    @pytest.fixture()
    def public_project_one(self, user_one):
        return ProjectFactory(title='Project One', is_public=True, creator=user_one)

    @pytest.fixture()
    def public_project_two(self, user_one):
        return ProjectFactory(title='Project Two', is_public=True, creator=user_one)

    @pytest.fixture()
    def public_project_three(self, user_two):
        return ProjectFactory(title='Project Three', is_public=True, creator=user_two)

    @pytest.fixture()
    def public_project_four(self, user_two):
        return ProjectFactory(title='Project Four', is_public=True, creator=user_two)

    @pytest.fixture()
    def payload(self, public_project_one, public_project_two, public_project_three, public_project_four):
        return {
            'data': [
                {
                    'id': public_project_one._id,
                    'type': 'nodes',
                },
                {
                    'id': public_project_two._id,
                    'type': 'nodes',
                },
                {
                    'id': public_project_three._id,
                    'type': 'nodes',
                },
                {
                    'id': public_project_four._id,
                    'type': 'nodes',
                }
            ]
        }

    @pytest.fixture()
    def url(self):
        return '/{}nodes/?skip_uneditable=True'.format(API_BASE)

    def test_skip_uneditable_bulk_delete(self, app, user_one, public_project_one, public_project_two, public_project_three, public_project_four, payload, url):
        res = app.delete_json_api(url, payload, auth=user_one.auth, bulk=True)
        assert res.status_code == 200
        skipped = res.json['errors']
        assert_items_equal([skipped[0]['id'], skipped[1]['id']],
                           [public_project_three._id, public_project_four._id])

        res = app.get('/{}nodes/'.format(API_BASE), auth=user_one.auth)
        assert_items_equal([res.json['data'][0]['id'], res.json['data'][1]['id']],
                           [public_project_three._id, public_project_four._id])

    def test_skip_uneditable_bulk_delete_query_param_required(self, app, user_one, payload):
        url = '/{}nodes/'.format(API_BASE)
        res = app.delete_json_api(url, payload, auth=user_one.auth, expect_errors=True, bulk=True)
        assert res.status_code == 403

        res = app.get('/{}nodes/'.format(API_BASE), auth=user_one.auth)
        assert res.status_code == 200
        assert len(res.json['data']) == 4

    def test_skip_uneditable_has_admin_permission_for_all_nodes(self, app, user_one, public_project_one, public_project_two, url):
        payload = {
            'data': [
                {
                    'id': public_project_one._id,
                    'type': 'nodes',
                },
                {
                    'id': public_project_two._id,
                    'type': 'nodes',
                }
            ]
        }

        res = app.delete_json_api(url, payload, auth=user_one.auth, bulk=True)
        assert res.status_code == 204
        public_project_one.reload()
        public_project_two.reload()

        assert public_project_one.is_deleted is True
        assert public_project_two.is_deleted is True

    def test_skip_uneditable_does_not_have_admin_permission_for_any_nodes(self, app, user_one, public_project_three, public_project_four, url):
        payload = {
            'data': [
                {
                    'id': public_project_three._id,
                    'type': 'nodes',
                },
                {
                    'id': public_project_four._id,
                    'type': 'nodes',
                }
            ]
        }

        res = app.delete_json_api(url, payload, auth=user_one.auth, expect_errors=True, bulk=True)
        assert res.status_code == 403

@pytest.mark.django_db
class TestNodeListPagination:

    @pytest.fixture()
    def users(self):
        return [UserFactory() for _ in range(11)]

    @pytest.fixture()
    def projects(self, users):
        return [ProjectFactory(is_public=True, creator=users[0]) for _ in range(11)]

    @pytest.fixture()
    def url(self, users):
        return '/{}nodes/'.format(API_BASE)

    def test_default_pagination_size(self, app, users, projects, url):
        res = app.get(url, auth=Auth(users[0]))
        pids = [e['id'] for e in res.json['data']]
        for project in projects[1:]:
            assert project._id in pids
        assert projects[0]._id not in pids
        assert res.json['links']['meta']['per_page'] == 10

    def test_max_page_size_enforced(self, app, users, projects, url):
        res_url = '{}?page[size]={}'.format(url, MAX_PAGE_SIZE + 1)
        res = app.get(res_url, auth=Auth(users[0]))
        pids = [e['id'] for e in res.json['data']]
        for project in projects:
            assert project._id in pids
        assert res.json['links']['meta']['per_page'] == MAX_PAGE_SIZE

    def test_embed_page_size_not_affected(self, app, users, projects, url):
        for user in users[1:]:
            projects[-1].add_contributor(user, auth=Auth(users[0]), save=True)

        res_url = '{}?page[size]={}&embed=contributors'.format(url, MAX_PAGE_SIZE + 1)
        res = app.get(res_url, auth=Auth(users[0]))
        pids = [e['id'] for e in res.json['data']]
        for project in projects:
            assert project._id in pids
        assert res.json['links']['meta']['per_page'] == MAX_PAGE_SIZE

        uids = [e['id'] for e in res.json['data'][0]['embeds']['contributors']['data']]
        for user in users[:9]:
            contrib_id = '{}-{}'.format(res.json['data'][0]['id'], user._id)
            assert contrib_id in uids

        assert '{}-{}'.format(res.json['data'][0]['id'], users[10]._id) not in uids
        assert res.json['data'][0]['embeds']['contributors']['links']['meta']['per_page'] == 10


@pytest.mark.django_db
class TestNodeListFiltering(NodesListFilteringMixin):

    @pytest.fixture()
    def url(self):
        return '/{}nodes/?'.format(API_BASE)


@pytest.mark.django_db
class TestNodeListDateFiltering(NodesListDateFilteringMixin):

    @pytest.fixture()
    def url(self):
        return '/{}nodes/?'.format(API_BASE)<|MERGE_RESOLUTION|>--- conflicted
+++ resolved
@@ -3,7 +3,7 @@
 from api.base.settings.defaults import API_BASE, MAX_PAGE_SIZE
 from api_tests.nodes.filters.test_filters import NodesListFilteringMixin, NodesListDateFilteringMixin
 from framework.auth.core import Auth
-from osf.models import AbstractNode, NodeLog
+from osf.models import AbstractNode, Node, NodeLog
 from osf_tests.factories import (
     CollectionFactory,
     ProjectFactory,
@@ -257,11 +257,7 @@
         data = res.json['data']
         ids = [each['id'] for each in data]
 
-<<<<<<< HEAD
         preprints = Node.objects.filter(preprint_file__isnull=False).exclude(_is_preprint_orphan=True)
-=======
-        preprints = AbstractNode.find(Q('preprint_file', 'ne', None) & Q('_is_preprint_orphan', 'ne', True))
->>>>>>> 0afaba66
         assert len(data) == len(preprints)
         assert preprint.node._id in ids
         assert public_project_one._id not in ids
@@ -643,11 +639,7 @@
         res = app.get(url, auth=new_user.auth)
         assert res.status_code == 200
 
-<<<<<<< HEAD
         public_root_nodes = Node.objects.filter(is_public=True).get_roots()
-=======
-        public_root_nodes = AbstractNode.find(Q('is_public', 'eq', True)).get_roots()
->>>>>>> 0afaba66
         assert len(res.json['data']) == public_root_nodes.count()
 
         guids = [each['id'] for each in res.json['data']]
