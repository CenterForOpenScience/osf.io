# -*- coding: utf-8 -*-
from nose.tools import *  # flake8: noqa

from framework.auth import core

from api.base.settings.defaults import API_BASE
from api.base.settings import osf_settings
from api_tests import utils as test_utils
from tests.base import ApiTestCase
from tests.factories import (
    ProjectFactory,
    RegistrationFactory,
    AuthUserFactory,
    CommentFactory,
    RetractedRegistrationFactory
)
from website.util.sanitize import strip_html


class TestNodeCommentsList(ApiTestCase):

    def setUp(self):
        super(TestNodeCommentsList, self).setUp()
        self.user = AuthUserFactory()
        self.non_contributor = AuthUserFactory()

    def _set_up_private_project_with_comment(self):
        self.private_project = ProjectFactory(is_public=False, creator=self.user)
        self.comment = CommentFactory(node=self.private_project, user=self.user)
        self.private_url = '/{}nodes/{}/comments/'.format(API_BASE, self.private_project._id)

    def _set_up_public_project_with_comment(self):
        self.public_project = ProjectFactory(is_public=True, creator=self.user)
        self.public_comment = CommentFactory(node=self.public_project, user=self.user)
        self.public_url = '/{}nodes/{}/comments/'.format(API_BASE, self.public_project._id)

    def _set_up_registration_with_comment(self):
        self.registration = RegistrationFactory(creator=self.user)
        self.registration_comment = CommentFactory(node=self.registration, user=self.user)
        self.registration_url = '/{}registrations/{}/comments/'.format(API_BASE, self.registration._id)

    def test_return_public_node_comments_logged_out_user(self):
        self._set_up_public_project_with_comment()
        res = self.app.get(self.public_url)
        assert_equal(res.status_code, 200)
        comment_json = res.json['data']
        comment_ids = [comment['id'] for comment in comment_json]
        assert_equal(len(comment_json), 1)
        assert_in(self.public_comment._id, comment_ids)

    def test_return_public_node_comments_logged_in_user(self):
        self._set_up_public_project_with_comment()
        res = self.app.get(self.public_url, auth=self.non_contributor)
        assert_equal(res.status_code, 200)
        comment_json = res.json['data']
        comment_ids = [comment['id'] for comment in comment_json]
        assert_equal(len(comment_json), 1)
        assert_in(self.public_comment._id, comment_ids)

    def test_return_private_node_comments_logged_out_user(self):
        self._set_up_private_project_with_comment()
        res = self.app.get(self.private_url, expect_errors=True)
        assert_equal(res.status_code, 401)
        assert_equal(res.json['errors'][0]['detail'], 'Authentication credentials were not provided.')

    def test_return_private_node_comments_logged_in_non_contributor(self):
        self._set_up_private_project_with_comment()
        res = self.app.get(self.private_url, auth=self.non_contributor, expect_errors=True)
        assert_equal(res.status_code, 401)
        assert_equal(res.json['errors'][0]['detail'], 'Authentication credentials were not provided.')

    def test_return_private_node_comments_logged_in_contributor(self):
        self._set_up_private_project_with_comment()
        res = self.app.get(self.private_url, auth=self.user.auth)
        assert_equal(res.status_code, 200)
        comment_json = res.json['data']
        comment_ids = [comment['id'] for comment in comment_json]
        assert_equal(len(comment_json), 1)
        assert_in(self.comment._id, comment_ids)

    def test_return_registration_comments_logged_in_contributor(self):
        self._set_up_registration_with_comment()
        res = self.app.get(self.registration_url, auth=self.user.auth)
        assert_equal(res.status_code, 200)
        comment_json = res.json['data']
        comment_ids = [comment['id'] for comment in comment_json]
        assert_equal(len(comment_json), 1)
        assert_in(self.registration_comment._id, comment_ids)

    def test_return_both_deleted_and_undeleted_comments(self):
        self._set_up_private_project_with_comment()
        deleted_comment = CommentFactory(node=self.private_project, user=self.user, is_deleted=True)
        res = self.app.get(self.private_url, auth=self.user.auth)
        assert_equal(res.status_code, 200)
        comment_json = res.json['data']
        comment_ids = [comment['id'] for comment in comment_json]
        assert_in(self.comment._id, comment_ids)
        assert_in(deleted_comment._id, comment_ids)

    def test_cannot_access_retracted_comments(self):
        self.public_project = ProjectFactory(is_public=True, creator=self.user)
        self.public_comment = CommentFactory(node=self.public_project, user=self.user)
        registration = RegistrationFactory(creator=self.user, project=self.public_project)
        url = '/{}nodes/{}/comments/'.format(API_BASE, registration._id)
        retraction = RetractedRegistrationFactory(registration=registration, user=self.user)
        res = self.app.get(url, auth=self.user.auth, expect_errors=True)
        assert_equal(res.status_code, 404)


class TestNodeCommentsListFiles(ApiTestCase):
    def setUp(self):
        super(TestNodeCommentsListFiles, self).setUp()
        self.user = AuthUserFactory()
        self.non_contributor = AuthUserFactory()

    def _set_up_private_project_with_file_comment(self):
        self.private_project = ProjectFactory(is_public=False, creator=self.user)
        self.file = test_utils.create_test_file(self.private_project, self.user)
        self.comment = CommentFactory(node=self.private_project, user=self.user, target=self.file, page='files')
        self.private_url = '/{}nodes/{}/comments/'.format(API_BASE, self.private_project._id)

    def _set_up_public_project_with_file_comment(self):
        self.public_project = ProjectFactory(is_public=True, creator=self.user)
        self.public_file = test_utils.create_test_file(self.public_project, self.user)
        self.public_comment = CommentFactory(node=self.public_project, user=self.user, target=self.public_file, page='files')
        self.public_url = '/{}nodes/{}/comments/'.format(API_BASE, self.public_project._id)

    def _set_up_registration_with_file_comment(self):
        self.registration = RegistrationFactory(creator=self.user)
        self.registration_file = test_utils.create_test_file(self.registration, self.user)
        self.registration_comment = CommentFactory(node=self.registration, user=self.user, target=self.registration_file, page='files')
        self.registration_url = '/{}registrations/{}/comments/'.format(API_BASE, self.registration._id)

    def test_return_public_file_comments_logged_out_user(self):
        self._set_up_public_project_with_file_comment()
        res = self.app.get(self.public_url)
        assert_equal(res.status_code, 200)
        comment_json = res.json['data']
        comment_ids = [comment['id'] for comment in comment_json]
        assert_equal(len(comment_json), 1)
        assert_in(self.public_comment._id, comment_ids)

    def test_return_public_file_comments_logged_in_user(self):
        self._set_up_public_project_with_file_comment()
        res = self.app.get(self.public_url, auth=self.non_contributor)
        assert_equal(res.status_code, 200)
        comment_json = res.json['data']
        comment_ids = [comment['id'] for comment in comment_json]
        assert_equal(len(comment_json), 1)
        assert_in(self.public_comment._id, comment_ids)

    def test_return_private_file_comments_logged_out_user(self):
        self._set_up_private_project_with_file_comment()
        res = self.app.get(self.private_url, expect_errors=True)
        assert_equal(res.status_code, 401)
        assert_equal(res.json['errors'][0]['detail'], 'Authentication credentials were not provided.')

    def test_return_private_file_comments_logged_in_non_contributor(self):
        self._set_up_private_project_with_file_comment()
        res = self.app.get(self.private_url, auth=self.non_contributor, expect_errors=True)
        assert_equal(res.status_code, 401)
        assert_equal(res.json['errors'][0]['detail'], 'Authentication credentials were not provided.')

    def test_return_private_file_comments_logged_in_contributor(self):
        self._set_up_private_project_with_file_comment()
        res = self.app.get(self.private_url, auth=self.user.auth)
        assert_equal(res.status_code, 200)
        comment_json = res.json['data']
        comment_ids = [comment['id'] for comment in comment_json]
        assert_equal(len(comment_json), 1)
        assert_in(self.comment._id, comment_ids)

    def test_return_registration_file_comments_logged_in_contributor(self):
        self._set_up_registration_with_file_comment()
        res = self.app.get(self.registration_url, auth=self.user.auth)
        assert_equal(res.status_code, 200)
        comment_json = res.json['data']
        comment_ids = [comment['id'] for comment in comment_json]
        assert_equal(len(comment_json), 1)
        assert_in(self.registration_comment._id, comment_ids)

    def test_return_both_deleted_and_undeleted_file_comments(self):
        self._set_up_private_project_with_file_comment()
        deleted_comment = CommentFactory(node=self.private_project, user=self.user, target=self.comment.target, is_deleted=True)
        res = self.app.get(self.private_url, auth=self.user.auth)
        assert_equal(res.status_code, 200)
        comment_json = res.json['data']
        comment_ids = [comment['id'] for comment in comment_json]
        assert_in(self.comment._id, comment_ids)
        assert_in(deleted_comment._id, comment_ids)

    def test_comments_on_deleted_files_are_not_returned(self):
        self._set_up_private_project_with_file_comment()
        # Delete commented file
        osfstorage = self.private_project.get_addon('osfstorage')
        root_node = osfstorage.get_root()
        root_node.delete(self.file)

        res = self.app.get(self.private_url, auth=self.user.auth)
        assert_equal(res.status_code, 200)
        comment_json = res.json['data']
        comment_ids = [comment['id'] for comment in comment_json]
        assert_not_in(self.comment._id, comment_ids)


class TestNodeCommentCreate(ApiTestCase):

    def setUp(self):
        super(TestNodeCommentCreate, self).setUp()
        self.user = AuthUserFactory()
        self.read_only_contributor = AuthUserFactory()
        self.non_contributor = AuthUserFactory()

    def _set_up_payload(self, project_id):
        return {
            'data': {
                'type': 'comments',
                'attributes': {
                    'content': 'This is a comment'
                },
                'relationships': {
                    'target': {
                        'data': {
                            'type': 'nodes',
                            'id': project_id
                        }
                    }
                }
            }
        }

    def _set_up_private_project_with_private_comment_level(self):
        self.private_project = ProjectFactory(is_public=False, creator=self.user, comment_level='private')
        self.private_project.add_contributor(self.read_only_contributor, permissions=['read'])
        self.private_project.save()
        self.private_url = '/{}nodes/{}/comments/'.format(API_BASE, self.private_project._id)
        self.private_payload = self._set_up_payload(self.private_project._id)

    def _set_up_public_project_with_private_comment_level(self):
        self.public_project = ProjectFactory(is_public=True, creator=self.user, comment_level='private')
        self.public_project.add_contributor(self.read_only_contributor, permissions=['read'])
        self.public_project.save()
        self.public_url = '/{}nodes/{}/comments/'.format(API_BASE, self.public_project._id)
        self.public_payload = self._set_up_payload(self.public_project._id)

    def _set_up_public_project_with_public_comment_level(self):
        """ Public project configured so that any logged-in user can comment."""
        self.project_with_public_comment_level = ProjectFactory(is_public=True, creator=self.user)
        self.project_with_public_comment_level.add_contributor(self.read_only_contributor, permissions=['read'])
        self.project_with_public_comment_level.save()
        self.public_comments_url = '/{}nodes/{}/comments/'.format(API_BASE, self.project_with_public_comment_level._id)
        self.public_comment_level_payload = self._set_up_payload(self.project_with_public_comment_level._id)

    def _set_up_private_project_with_public_comment_level(self):
        self.private_project_with_public_comment_level = ProjectFactory(is_public=False, creator=self.user)
        self.private_project_with_public_comment_level.add_contributor(self.read_only_contributor, permissions=['read'])
        self.private_project_with_public_comment_level.save()
        self.private_project_public_comments_url = '/{}nodes/{}/comments/'.format(API_BASE, self.private_project_with_public_comment_level)
        self.private_project_public_comments_payload = self._set_up_payload(self.private_project_with_public_comment_level._id)

    def test_create_comment_invalid_data(self):
        self._set_up_private_project_with_private_comment_level()
        res = self.app.post_json_api(self.private_url, "Incorrect data", auth=self.user.auth, expect_errors=True)
        assert_equal(res.status_code, 400)

    def test_create_comment_no_relationships(self):
        self._set_up_private_project_with_private_comment_level()
        payload = {
            'data': {
                'type': 'comments',
                'attributes': {
                    'content': 'This is a comment'
                }
            }
        }
        res = self.app.post_json_api(self.private_url, payload, auth=self.user.auth, expect_errors=True)
        assert_equal(res.status_code, 400)
        assert_equal(res.json['errors'][0]['detail'], 'Request must include /data/relationships.')
        assert_equal(res.json['errors'][0]['source']['pointer'], '/data/relationships')

    def test_create_comment_empty_relationships(self):
        self._set_up_private_project_with_private_comment_level()
        payload = {
            'data': {
                'type': 'comments',
                'attributes': {
                    'content': 'This is a comment'
                },
                'relationships': {}
            }
        }
        res = self.app.post_json_api(self.private_url, payload, auth=self.user.auth, expect_errors=True)
        assert_equal(res.status_code, 400)
        assert_equal(res.json['errors'][0]['detail'], 'Request must include /data/relationships.')
        assert_equal(res.json['errors'][0]['source']['pointer'], '/data/relationships')

    def test_create_comment_relationship_is_a_list(self):
        self._set_up_private_project_with_private_comment_level()
        payload = {
            'data': {
                'type': 'comments',
                'attributes': {
                    'content': 'This is a comment'
                },
                'relationships': [{'id': self.private_project._id}]
            }
        }
        res = self.app.post_json_api(self.private_url, payload, auth=self.user.auth, expect_errors=True)
        assert_equal(res.status_code, 400)
        assert_equal(res.json['errors'][0]['detail'], "Malformed request.")

    def test_create_comment_target_no_data_in_relationships(self):
        self._set_up_private_project_with_private_comment_level()
        payload = {
            'data': {
                'type': 'comments',
                'attributes': {
                    'content': 'This is a comment'
                },
                'relationships': {
                    'target': {}
                }
            }
        }
        res = self.app.post_json_api(self.private_url, payload, auth=self.user.auth, expect_errors=True)
        assert_equal(res.status_code, 400)
        assert_equal(res.json['errors'][0]['detail'], 'Request must include /data.')
        assert_equal(res.json['errors'][0]['source']['pointer'], 'data/relationships/target/data')

    def test_create_comment_no_target_key_in_relationships(self):
        self._set_up_private_project_with_private_comment_level()
        payload = {
            'data': {
                'type': 'comments',
                'attributes': {
                    'content': 'This is a comment'
                },
                'relationships': {
                    'data': {
                        'type': 'nodes',
                        'id': self.private_project._id
                    }
                }
            }
        }
        res = self.app.post_json_api(self.private_url, payload, auth=self.user.auth, expect_errors=True)
        assert_equal(res.status_code, 400)
        assert_equal(res.json['errors'][0]['detail'], 'Malformed request.')

    def test_create_comment_blank_target_id(self):
        self._set_up_private_project_with_private_comment_level()
        payload = {
            'data': {
                'type': 'comments',
                'attributes': {
                    'content': 'This is a comment'
                },
                'relationships': {
                    'target': {
                        'data': {
                            'type': 'nodes',
                            'id': ''
                        }
                    }
                }
            }
        }
        res = self.app.post_json_api(self.private_url, payload, auth=self.user.auth, expect_errors=True)
        assert_equal(res.status_code, 400)
        assert_equal(res.json['errors'][0]['detail'], "Invalid comment target ''.")

    def test_create_comment_invalid_target_id(self):
        self._set_up_private_project_with_private_comment_level()
        project_id = ProjectFactory()._id
        payload = {
            'data': {
                'type': 'comments',
                'attributes': {
                    'content': 'This is a comment'
                },
                'relationships': {
                    'target': {
                        'data': {
                            'type': 'nodes',
                            'id': project_id
                        }
                    }
                }
            }
        }
        res = self.app.post_json_api(self.private_url, payload, auth=self.user.auth, expect_errors=True)
        assert_equal(res.status_code, 400)
        assert_equal(res.json['errors'][0]['detail'], "Invalid comment target \'" + str(project_id) + "\'.")

    def test_create_comment_invalid_target_type(self):
        self._set_up_private_project_with_private_comment_level()
        payload = {
            'data': {
                'type': 'comments',
                'attributes': {
                    'content': 'This is a comment'
                },
                'relationships': {
                    'target': {
                        'data': {
                            'type': 'Invalid',
                            'id': self.private_project._id
                        }
                    }
                }
            }
        }
        res = self.app.post_json_api(self.private_url, payload, auth=self.user.auth, expect_errors=True)
        assert_equal(res.status_code, 409)
        assert_equal(res.json['errors'][0]['detail'], 'Invalid target type. Expected "nodes", got "Invalid."')

    def test_create_comment_no_target_type_in_relationships(self):
        self._set_up_private_project_with_private_comment_level()
        payload = {
            'data': {
                'type': 'comments',
                'attributes': {
                    'content': 'This is a comment'
                },
                'relationships': {
                    'target': {
                        'data': {
                            'id': self.private_project._id
                        }
                    }
                }
            }
        }
        res = self.app.post_json_api(self.private_url, payload, auth=self.user.auth, expect_errors=True)
        assert_equal(res.status_code, 400)
        assert_equal(res.json['errors'][0]['detail'], 'Request must include /type.')

    def test_create_comment_no_type(self):
        self._set_up_private_project_with_private_comment_level()
        payload = {
            'data': {
                'type': '',
                'attributes': {
                    'content': 'This is a comment'
                },
                'relationships': {
                    'target': {
                        'data': {
                            'type': 'nodes',
                            'id': self.private_project._id
                        }
                    }
                }
            }
        }
        res = self.app.post_json_api(self.private_url, payload, auth=self.user.auth, expect_errors=True)
        assert_equal(res.status_code, 400)
        assert_equal(res.json['errors'][0]['detail'], 'This field may not be blank.')
        assert_equal(res.json['errors'][0]['source']['pointer'], '/data/type')

    def test_create_comment_incorrect_type(self):
        self._set_up_private_project_with_private_comment_level()
        payload = {
            'data': {
                'type': 'cookies',
                'attributes': {
                    'content': 'This is a comment'
                },
                'relationships': {
                    'target': {
                        'data': {
                            'type': 'nodes',
                            'id': self.private_project._id
                        }
                    }
                }
            }
        }
        res = self.app.post_json_api(self.private_url, payload, auth=self.user.auth, expect_errors=True)
        assert_equal(res.status_code, 409)
        assert_equal(res.json['errors'][0]['detail'], 'Resource identifier does not match server endpoint.')

    def test_create_comment_no_content(self):
        self._set_up_private_project_with_private_comment_level()
        payload = {
            'data': {
                'type': 'comments',
                'attributes': {
                    'content': ''
                },
                'relationships': {
                    'target': {
                        'data': {
                            'type': 'nodes',
                            'id': self.private_project._id
                        }
                    }
                }
            }
        }
        res = self.app.post_json_api(self.private_url, payload, auth=self.user.auth, expect_errors=True)
        assert_equal(res.status_code, 400)
        assert_equal(res.json['errors'][0]['detail'], 'This field may not be blank.')
        assert_equal(res.json['errors'][0]['source']['pointer'], '/data/attributes/content')

    def test_create_comment_trims_whitespace(self):
        self._set_up_private_project_with_private_comment_level()
        payload = {
            'data': {
                'type': 'comments',
                'attributes': {
                    'content': '   '
                },
                'relationships': {
                    'target': {
                        'data': {
                            'type': 'nodes',
                            'id': self.private_project._id
                        }
                    }
                }
            }
        }
        res = self.app.post_json_api(self.private_url, payload, auth=self.user.auth, expect_errors=True)
        assert_equal(res.status_code, 400)
        assert_equal(res.json['errors'][0]['detail'], 'Comment cannot be empty.')

    def test_create_comment_with_allowed_tags(self):
        self._set_up_private_project_with_private_comment_level()
        payload = {
            'data': {
                'type': 'comments',
                'attributes': {
                    'content': '<em>Cool</em> <strong>Comment</strong>'
                },
                'relationships': {
                    'target': {
                        'data': {
                            'type': 'nodes',
                            'id': self.private_project._id
                        }
                    }
                }
            }
        }
        res = self.app.post_json_api(self.private_url, payload, auth=self.user.auth)
        assert_equal(res.status_code, 201)
        assert_equal(res.json['data']['attributes']['content'], payload['data']['attributes']['content'])

    def test_create_comment_exceeds_max_length(self):
        self._set_up_private_project_with_private_comment_level()
        payload = {
            'data': {
                'type': 'comments',
                'attributes': {
                    'content': (''.join(['c' for c in range(osf_settings.COMMENT_MAXLENGTH + 1)]))
                },
                'relationships': {
                    'target': {
                        'data': {
                            'type': 'nodes',
                            'id': self.private_project._id
                        }
                    }
                }
            }
        }
        res = self.app.post_json_api(self.private_url, payload, auth=self.user.auth, expect_errors=True)
        assert_equal(res.status_code, 400)
        assert_equal(res.json['errors'][0]['detail'],
                     'Ensure this field has no more than {} characters.'.format(str(osf_settings.COMMENT_MAXLENGTH)))

    def test_create_comment_invalid_target_node(self):
        url = '/{}nodes/{}/comments/'.format(API_BASE, 'abcde')
        payload = self._set_up_payload('abcde')
        res = self.app.post_json_api(url, payload, auth=self.user.auth, expect_errors=True)
        assert_equal(res.status_code, 404)
        assert_equal(res.json['errors'][0]['detail'], 'Not found.')

    def test_private_node_private_comment_level_logged_in_admin_can_comment(self):
        self._set_up_private_project_with_private_comment_level()
        res = self.app.post_json_api(self.private_url, self.private_payload, auth=self.user.auth)
        assert_equal(res.status_code, 201)
        assert_equal(res.json['data']['attributes']['content'], self.private_payload['data']['attributes']['content'])

    def test_private_node_private_comment_level_logged_in_read_contributor_can_comment(self):
        self._set_up_private_project_with_private_comment_level()
        res = self.app.post_json_api(self.private_url, self.private_payload, auth=self.read_only_contributor.auth)
        assert_equal(res.status_code, 201)
        assert_equal(res.json['data']['attributes']['content'], self.private_payload['data']['attributes']['content'])

    def test_private_node_private_comment_level_non_contributor_cannot_comment(self):
        self._set_up_private_project_with_private_comment_level()
        res = self.app.post_json_api(self.private_url, self.private_payload, auth=self.non_contributor.auth, expect_errors=True)
        assert_equal(res.status_code, 403)
        assert_equal(res.json['errors'][0]['detail'], 'You do not have permission to perform this action.')

    def test_private_node_private_comment_level_logged_out_user_cannot_comment(self):
        self._set_up_private_project_with_private_comment_level()
        res = self.app.post_json_api(self.private_url, self.private_payload, expect_errors=True)
        assert_equal(res.status_code, 401)
        assert_equal(res.json['errors'][0]['detail'], 'Authentication credentials were not provided.')

    def test_private_node_with_public_comment_level_admin_can_comment(self):
        """ Test admin contributors can still comment on a private project with comment_level == 'public' """
        self._set_up_private_project_with_public_comment_level()
        res = self.app.post_json_api(self.private_project_public_comments_url,
                                     self.private_project_public_comments_payload,
                                     auth=self.user.auth)
        assert_equal(res.status_code, 201)
        assert_equal(res.json['data']['attributes']['content'],
                     self.private_project_public_comments_payload['data']['attributes']['content'])

    def test_private_node_with_public_comment_level_read_only_contributor_can_comment(self):
        """ Test read-only contributors can still comment on a private project with comment_level == 'public' """
        self._set_up_private_project_with_public_comment_level()
        res = self.app.post_json_api(self.private_project_public_comments_url,
                                     self.private_project_public_comments_payload,
                                     auth=self.read_only_contributor.auth)
        assert_equal(res.status_code, 201)
        assert_equal(res.json['data']['attributes']['content'],
                     self.private_project_public_comments_payload['data']['attributes']['content'])

    def test_private_node_with_public_comment_level_non_contributor_cannot_comment(self):
        """ Test non-contributors cannot comment on a private project with comment_level == 'public' """
        self._set_up_private_project_with_public_comment_level()
        res = self.app.post_json_api(self.private_project_public_comments_url,
                                     self.private_project_public_comments_payload,
                                     auth=self.non_contributor.auth,
                                     expect_errors=True)
        assert_equal(res.status_code, 403)

    def test_private_node_with_public_comment_level_logged_out_user_cannot_comment(self):
        """ Test logged out users cannot comment on a private project with comment_level == 'public' """
        self._set_up_private_project_with_public_comment_level()
        res = self.app.post_json_api(self.private_project_public_comments_url,
                                     self.private_project_public_comments_payload, expect_errors=True)
        assert_equal(res.status_code, 401)
        assert_equal(res.json['errors'][0]['detail'], 'Authentication credentials were not provided.')

    def test_public_project_with_public_comment_level_admin_can_comment(self):
        """ Test admin contributor can still comment on a public project when it is
            configured so any logged-in user can comment (comment_level == 'public') """
        self._set_up_public_project_with_public_comment_level()
        res = self.app.post_json_api(self.public_comments_url, self.public_comment_level_payload, auth=self.user.auth)
        assert_equal(res.status_code, 201)
        assert_equal(res.json['data']['attributes']['content'], self.public_comment_level_payload['data']['attributes']['content'])

    def test_public_project_with_public_comment_level_read_only_contributor_can_comment(self):
        """ Test read-only contributor can still comment on a public project when it is
            configured so any logged-in user can comment (comment_level == 'public') """
        self._set_up_public_project_with_public_comment_level()
        res = self.app.post_json_api(self.public_comments_url, self.public_comment_level_payload, auth=self.read_only_contributor.auth)
        assert_equal(res.status_code, 201)
        assert_equal(res.json['data']['attributes']['content'], self.public_comment_level_payload['data']['attributes']['content'])

    def test_public_project_with_public_comment_level_non_contributor_can_comment(self):
        """ Test non-contributors can comment on a public project when it is
            configured so any logged-in user can comment (comment_level == 'public') """
        self._set_up_public_project_with_public_comment_level()
        res = self.app.post_json_api(self.public_comments_url, self.public_comment_level_payload, auth=self.non_contributor.auth)
        assert_equal(res.status_code, 201)
        assert_equal(res.json['data']['attributes']['content'], self.public_comment_level_payload['data']['attributes']['content'])

    def test_public_project_with_public_comment_level_logged_out_user_cannot_comment(self):
        """ Test logged out users cannot comment on a public project when it is
            configured so any logged-in user can comment (comment_level == 'public') """
        self._set_up_public_project_with_public_comment_level()
        res = self.app.post_json_api(self.public_comments_url, self.public_comment_level_payload, expect_errors=True)
        assert_equal(res.status_code, 401)
        assert_equal(res.json['errors'][0]['detail'], 'Authentication credentials were not provided.')

    def test_public_node_private_comment_level_contributor_can_comment(self):
        """ Test only contributors can comment on a public project when it is
            configured so only contributors can comment (comment_level == 'private') """
        self._set_up_public_project_with_private_comment_level()
        res = self.app.post_json_api(self.public_url, self.public_payload, auth=self.user.auth)
        assert_equal(res.status_code, 201)
        assert_equal(res.json['data']['attributes']['content'], self.public_payload['data']['attributes']['content'])

    def test_public_node_private_comment_level_read_only_contributor_can_comment(self):
        self._set_up_public_project_with_private_comment_level()
        res = self.app.post_json_api(self.public_url, self.public_payload, auth=self.read_only_contributor.auth)
        assert_equal(res.status_code, 201)
        assert_equal(res.json['data']['attributes']['content'], self.public_payload['data']['attributes']['content'])

    def test_public_node_private_comment_level_non_contributor_cannot_comment(self):
        self._set_up_public_project_with_private_comment_level()
        res = self.app.post_json_api(self.public_url, self.public_payload, auth=self.non_contributor.auth, expect_errors=True)
        assert_equal(res.status_code, 403)
        assert_equal(res.json['errors'][0]['detail'], 'You do not have permission to perform this action.')

    def test_public_node_private_comment_level_logged_out_user_cannot_comment(self):
        self._set_up_public_project_with_private_comment_level()
        res = self.app.post_json_api(self.public_url, self.public_payload, expect_errors=True)
        assert_equal(res.status_code, 401)
        assert_equal(res.json['errors'][0]['detail'], 'Authentication credentials were not provided.')


class TestFileCommentCreate(ApiTestCase):

    def setUp(self):
        super(TestFileCommentCreate, self).setUp()
        self.user = AuthUserFactory()
        self.read_only_contributor = AuthUserFactory()
        self.non_contributor = AuthUserFactory()

    def _set_up_payload(self, file_id):
        return {
            'data': {
                'type': 'comments',
                'attributes': {
                    'content': 'This is a comment'
                },
                'relationships': {
                    'target': {
                        'data': {
                            'type': 'files',
                            'id': file_id
                        }
                    }
                }
            }
        }

    def _set_up_private_project_with_private_comment_level(self):
        self.private_project = ProjectFactory(is_public=False, creator=self.user, comment_level='private')
        self.private_project.add_contributor(self.read_only_contributor, permissions=['read'])
        self.private_project.save()
        self.private_url = '/{}nodes/{}/comments/'.format(API_BASE, self.private_project._id)
        self.test_file = test_utils.create_test_file(self.private_project, self.user)
        self.private_payload = self._set_up_payload(self.test_file._id)

    def _set_up_public_project_with_private_comment_level(self):
        self.public_project = ProjectFactory(is_public=True, creator=self.user, comment_level='private')
        self.public_project.add_contributor(self.read_only_contributor, permissions=['read'])
        self.public_project.save()
        self.public_url = '/{}nodes/{}/comments/'.format(API_BASE, self.public_project._id)
        self.test_file = test_utils.create_test_file(self.public_project, self.user)
        self.public_payload = self._set_up_payload(self.test_file._id)

    def _set_up_public_project_with_public_comment_level(self):
        """ Public project configured so that any logged-in user can comment."""
        self.project_with_public_comment_level = ProjectFactory(is_public=True, creator=self.user)
        self.project_with_public_comment_level.add_contributor(self.read_only_contributor, permissions=['read'])
        self.project_with_public_comment_level.save()
        self.public_comments_url = '/{}nodes/{}/comments/'.format(API_BASE, self.project_with_public_comment_level._id)
        self.test_file = test_utils.create_test_file(self.project_with_public_comment_level, self.user)
        self.public_comment_level_payload = self._set_up_payload(self.test_file._id)

    def _set_up_private_project_with_public_comment_level(self):
        self.private_project_with_public_comment_level = ProjectFactory(is_public=False, creator=self.user)
        self.private_project_with_public_comment_level.add_contributor(self.read_only_contributor, permissions=['read'])
        self.private_project_with_public_comment_level.save()
        self.private_project_public_comments_url = '/{}nodes/{}/comments/'.format(API_BASE, self.private_project_with_public_comment_level)
        self.test_file = test_utils.create_test_file(self.private_project_with_public_comment_level, self.user)
        self.private_project_public_comments_payload = self._set_up_payload(self.test_file._id)

    def test_create_file_comment_invalid_target_id(self):
        self._set_up_private_project_with_private_comment_level()
        file = test_utils.create_test_file(ProjectFactory(), self.user)
        payload = self._set_up_payload(file._id)
        res = self.app.post_json_api(self.private_url, payload, auth=self.user.auth, expect_errors=True)
        assert_equal(res.status_code, 400)
        assert_equal(res.json['errors'][0]['detail'], "Invalid comment target \'" + str(file._id) + "\'.")

    def test_create_file_comment_invalid_target_type(self):
        self._set_up_private_project_with_private_comment_level()
        payload = {
            'data': {
                'type': 'comments',
                'attributes': {
                    'content': 'This is a comment'
                },
                'relationships': {
                    'target': {
                        'data': {
                            'type': 'Invalid',
                            'id': self.test_file._id
                        }
                    }
                }
            }
        }
        res = self.app.post_json_api(self.private_url, payload, auth=self.user.auth, expect_errors=True)
        assert_equal(res.status_code, 409)
        assert_equal(res.json['errors'][0]['detail'], 'Invalid target type. Expected "files", got "Invalid."')

    def test_create_comment_nonexistent_target_file(self):
        url = '/{}nodes/{}/comments/'.format(API_BASE, 'abcde')
        payload = self._set_up_payload('abcde')
        res = self.app.post_json_api(url, payload, auth=self.user.auth, expect_errors=True)
        assert_equal(res.status_code, 404)
        assert_equal(res.json['errors'][0]['detail'], 'Not found.')

    def test_private_node_with_private_comment_level_logged_in_admin_can_comment_on_file(self):
        self._set_up_private_project_with_private_comment_level()
        res = self.app.post_json_api(self.private_url, self.private_payload, auth=self.user.auth)
        assert_equal(res.status_code, 201)
        assert_equal(res.json['data']['attributes']['content'], self.private_payload['data']['attributes']['content'])

    def test_private_node_with_private_comment_level_logged_in_read_contributor_can_comment_on_file(self):
        self._set_up_private_project_with_private_comment_level()
        res = self.app.post_json_api(self.private_url, self.private_payload, auth=self.read_only_contributor.auth)
        assert_equal(res.status_code, 201)
        assert_equal(res.json['data']['attributes']['content'], self.private_payload['data']['attributes']['content'])

    def test_private_node_with_private_comment_level_non_contributor_cannot_comment_on_file(self):
        self._set_up_private_project_with_private_comment_level()
        res = self.app.post_json_api(self.private_url, self.private_payload, auth=self.non_contributor.auth, expect_errors=True)
        assert_equal(res.status_code, 403)
        assert_equal(res.json['errors'][0]['detail'], 'You do not have permission to perform this action.')

    def test_private_node_with_private_comment_level_logged_out_user_cannot_comment_on_file(self):
        self._set_up_private_project_with_private_comment_level()
        res = self.app.post_json_api(self.private_url, self.private_payload, expect_errors=True)
        assert_equal(res.status_code, 401)
        assert_equal(res.json['errors'][0]['detail'], 'Authentication credentials were not provided.')

    def test_private_node_with_public_comment_level_admin_can_comment_on_file(self):
        """ Test admin contributors can still comment on a private project with comment_level == 'public' """
        self._set_up_private_project_with_public_comment_level()
        res = self.app.post_json_api(self.private_project_public_comments_url,
                                     self.private_project_public_comments_payload,
                                     auth=self.user.auth)
        assert_equal(res.status_code, 201)
        assert_equal(res.json['data']['attributes']['content'],
                     self.private_project_public_comments_payload['data']['attributes']['content'])

    def test_private_node_with_public_comment_level_read_only_contributor_can_comment_on_file(self):
        """ Test read-only contributors can still comment on a private project with comment_level == 'public' """
        self._set_up_private_project_with_public_comment_level()
        res = self.app.post_json_api(self.private_project_public_comments_url,
                                     self.private_project_public_comments_payload,
                                     auth=self.read_only_contributor.auth)
        assert_equal(res.status_code, 201)
        assert_equal(res.json['data']['attributes']['content'],
                     self.private_project_public_comments_payload['data']['attributes']['content'])

    def test_private_node_with_public_comment_level_non_contributor_cannot_comment_on_file(self):
        """ Test non-contributors cannot comment on a private project with comment_level == 'public' """
        self._set_up_private_project_with_public_comment_level()
        res = self.app.post_json_api(self.private_project_public_comments_url,
                                     self.private_project_public_comments_payload,
                                     auth=self.non_contributor.auth,
                                     expect_errors=True)
        assert_equal(res.status_code, 403)

    def test_private_node_with_public_comment_level_logged_out_user_cannot_comment_on_file(self):
        """ Test logged out users cannot comment on a private project with comment_level == 'public' """
        self._set_up_private_project_with_public_comment_level()
        res = self.app.post_json_api(self.private_project_public_comments_url,
                                     self.private_project_public_comments_payload, expect_errors=True)
        assert_equal(res.status_code, 401)
        assert_equal(res.json['errors'][0]['detail'], 'Authentication credentials were not provided.')

    def test_public_project_with_public_comment_level_admin_can_comment_on_file(self):
        """ Test admin contributor can still comment on a public project when it is
            configured so any logged-in user can comment (comment_level == 'public') """
        self._set_up_public_project_with_public_comment_level()
        res = self.app.post_json_api(self.public_comments_url, self.public_comment_level_payload, auth=self.user.auth)
        assert_equal(res.status_code, 201)
        assert_equal(res.json['data']['attributes']['content'], self.public_comment_level_payload['data']['attributes']['content'])

    def test_public_project_with_public_comment_level_read_only_contributor_can_comment_on_file(self):
        """ Test read-only contributor can still comment on a public project when it is
            configured so any logged-in user can comment (comment_level == 'public') """
        self._set_up_public_project_with_public_comment_level()
        res = self.app.post_json_api(self.public_comments_url, self.public_comment_level_payload, auth=self.read_only_contributor.auth)
        assert_equal(res.status_code, 201)
        assert_equal(res.json['data']['attributes']['content'], self.public_comment_level_payload['data']['attributes']['content'])

    def test_public_project_with_public_comment_level_non_contributor_can_comment_on_file(self):
        """ Test non-contributors can comment on a public project when it is
            configured so any logged-in user can comment (comment_level == 'public') """
        self._set_up_public_project_with_public_comment_level()
        res = self.app.post_json_api(self.public_comments_url, self.public_comment_level_payload, auth=self.non_contributor.auth)
        assert_equal(res.status_code, 201)
        assert_equal(res.json['data']['attributes']['content'], self.public_comment_level_payload['data']['attributes']['content'])

    def test_public_project_with_public_comment_level_logged_out_user_cannot_comment_on_file(self):
        """ Test logged out users cannot comment on a public project when it is
            configured so any logged-in user can comment (comment_level == 'public') """
        self._set_up_public_project_with_public_comment_level()
        res = self.app.post_json_api(self.public_comments_url, self.public_comment_level_payload, expect_errors=True)
        assert_equal(res.status_code, 401)
        assert_equal(res.json['errors'][0]['detail'], 'Authentication credentials were not provided.')

    def test_public_node_with_private_comment_level_contributor_can_comment_on_file(self):
        self._set_up_public_project_with_private_comment_level()
        """ Test only contributors can comment on a public project when it is
            configured so only contributors can comment (comment_level == 'private') """
        res = self.app.post_json_api(self.public_url, self.public_payload, auth=self.user.auth)
        assert_equal(res.status_code, 201)
        assert_equal(res.json['data']['attributes']['content'], self.public_payload['data']['attributes']['content'])

    def test_public_node_with_private_comment_level_read_only_contributor_can_comment_on_file(self):
        self._set_up_public_project_with_private_comment_level()
        res = self.app.post_json_api(self.public_url, self.public_payload, auth=self.read_only_contributor.auth)
        assert_equal(res.status_code, 201)
        assert_equal(res.json['data']['attributes']['content'], self.public_payload['data']['attributes']['content'])

    def test_public_node_with_private_comment_level_non_contributor_cannot_comment_on_file(self):
        self._set_up_public_project_with_private_comment_level()
        res = self.app.post_json_api(self.public_url, self.public_payload, auth=self.non_contributor.auth, expect_errors=True)
        assert_equal(res.status_code, 403)
        assert_equal(res.json['errors'][0]['detail'], 'You do not have permission to perform this action.')

    def test_public_node_with_private_comment_level_logged_out_user_cannot_comment_on_file(self):
        self._set_up_public_project_with_private_comment_level()
        res = self.app.post_json_api(self.public_url, self.public_payload, expect_errors=True)
        assert_equal(res.status_code, 401)
        assert_equal(res.json['errors'][0]['detail'], 'Authentication credentials were not provided.')


class TestCommentRepliesCreate(ApiTestCase):
    def setUp(self):
        super(TestCommentRepliesCreate, self).setUp()
        self.user = AuthUserFactory()
        self.read_only_contributor = AuthUserFactory()
        self.non_contributor = AuthUserFactory()

    def _set_up_payload(self, comment_id):
        return {
            'data': {
                'type': 'comments',
                'attributes': {
                    'content': 'This is a comment'
                },
                'relationships': {
                    'target': {
                        'data': {
                            'type': 'comments',
                            'id': comment_id
                        }
                    }
                }
            }
        }

<<<<<<< HEAD
    def _set_up_private_project_comment_reply(self):
        self.private_project = ProjectFactory.create(is_public=False, creator=self.user)
=======
    def _set_up_private_project_with_private_comment_level(self):
        self.private_project = ProjectFactory.build(is_public=False, creator=self.user, comment_level='private')
>>>>>>> 776418ac
        self.private_project.add_contributor(self.read_only_contributor, permissions=['read'], save=True)
        self.comment = CommentFactory(node=self.private_project, user=self.user)
        self.private_url = '/{}nodes/{}/comments/'.format(API_BASE, self.private_project._id)
        self.private_payload = self._set_up_payload(self.comment._id)

<<<<<<< HEAD
    def _set_up_public_project_comment_reply(self):
        self.public_project = ProjectFactory.create(is_public=True, creator=self.user)
=======
    def _set_up_public_project_with_private_comment_level(self):
        self.public_project = ProjectFactory.build(is_public=True, creator=self.user, comment_level='private')
>>>>>>> 776418ac
        self.public_project.add_contributor(self.read_only_contributor, permissions=['read'], save=True)
        self.public_comment = CommentFactory(node=self.public_project, user=self.user)
        self.public_url = '/{}nodes/{}/comments/'.format(API_BASE, self.public_project._id)
        self.public_payload = self._set_up_payload(self.public_comment._id)

    def _set_up_private_project_with_public_comment_level(self):
        self.private_project_with_public_comment_level = ProjectFactory(is_public=False, creator=self.user)
        self.private_project_with_public_comment_level.add_contributor(self.read_only_contributor, permissions=['read'], save=True)
        comment = CommentFactory(node=self.private_project_with_public_comment_level, user=self.user)
        reply = CommentFactory(node=self.private_project_with_public_comment_level, target=comment, user=self.user)
        self.private_project_with_public_comment_level_url = '/{}nodes/{}/comments/'.format(API_BASE, self.private_project_with_public_comment_level._id)
        self.private_project_with_public_comment_level_payload = self._set_up_payload(reply._id)

    def _set_up_public_project_with_public_comment_level(self):
        self.public_project_with_public_comment_level = ProjectFactory(is_public=True, creator=self.user)
        self.public_project_with_public_comment_level.add_contributor(self.read_only_contributor, permissions=['read'], save=True)
        comment = CommentFactory(node=self.public_project_with_public_comment_level, user=self.user)
        reply = CommentFactory(node=self.public_project_with_public_comment_level, target=comment, user=self.user)
        self.public_project_with_public_comment_level_url = '/{}nodes/{}/comments/'.format(API_BASE, self.public_project_with_public_comment_level._id)
        self.public_project_with_public_comment_level_payload = self._set_up_payload(reply._id)

    def test_create_comment_reply_invalid_target_id(self):
        self._set_up_private_project_with_private_comment_level()
        target_comment = CommentFactory(node=ProjectFactory(), user=self.user)
        payload = self._set_up_payload(target_comment._id)
        res = self.app.post_json_api(self.private_url, payload, auth=self.user.auth, expect_errors=True)
        assert_equal(res.status_code, 400)
        assert_equal(res.json['errors'][0]['detail'], "Invalid comment target \'" + str(target_comment._id) + "\'.")

    def test_private_node_with_private_comment_level_logged_in_admin_can_reply(self):
        self._set_up_private_project_with_private_comment_level()
        res = self.app.post_json_api(self.private_url, self.private_payload, auth=self.user.auth)
        assert_equal(res.status_code, 201)
        assert_equal(res.json['data']['attributes']['content'], self.private_payload['data']['attributes']['content'])

    def test_private_node_with_private_comment_level_logged_in_read_only_contributor_can_reply(self):
        self._set_up_private_project_with_private_comment_level()
        res = self.app.post_json_api(self.private_url, self.private_payload, auth=self.read_only_contributor.auth)
        assert_equal(res.status_code, 201)
        assert_equal(res.json['data']['attributes']['content'], self.private_payload['data']['attributes']['content'])

    def test_private_node_with_private_comment_level_non_contributor_cannot_reply(self):
        self._set_up_private_project_with_private_comment_level()
        res = self.app.post_json_api(self.private_url, self.private_payload, auth=self.non_contributor.auth, expect_errors=True)
        assert_equal(res.status_code, 403)
        assert_equal(res.json['errors'][0]['detail'], 'You do not have permission to perform this action.')

    def test_private_node_with_private_comment_level_logged_out_user_cannot_reply(self):
        self._set_up_private_project_with_private_comment_level()
        res = self.app.post_json_api(self.private_url, self.private_payload, expect_errors=True)
        assert_equal(res.status_code, 401)
        assert_equal(res.json['errors'][0]['detail'], 'Authentication credentials were not provided.')

    def test_private_node_with_public_comment_level_admin_can_reply(self):
        self._set_up_private_project_with_public_comment_level()
        res = self.app.post_json_api(self.private_project_with_public_comment_level_url,
                                     self.private_project_with_public_comment_level_payload,
                                     auth=self.user.auth)
        assert_equal(res.status_code, 201)
        assert_equal(res.json['data']['attributes']['content'],
                     self.private_project_with_public_comment_level_payload['data']['attributes']['content'])

    def test_private_node_with_public_comment_level_read_only_contributor_can_reply(self):
        self._set_up_private_project_with_public_comment_level()
        res = self.app.post_json_api(self.private_project_with_public_comment_level_url,
                                     self.private_project_with_public_comment_level_payload,
                                     auth=self.read_only_contributor.auth)
        assert_equal(res.status_code, 201)
        assert_equal(res.json['data']['attributes']['content'],
                     self.private_project_with_public_comment_level_payload['data']['attributes']['content'])

    def test_private_node_with_public_comment_level_non_contributor_cannot_reply(self):
        self._set_up_private_project_with_public_comment_level()
        res = self.app.post_json_api(self.private_project_with_public_comment_level_url,
                                     self.private_project_with_public_comment_level_payload,
                                     auth=self.non_contributor.auth,
                                     expect_errors=True)
        assert_equal(res.status_code, 403)
        assert_equal(res.json['errors'][0]['detail'], 'You do not have permission to perform this action.')

    def test_private_node_with_public_comment_level_logged_out_user_cannot_reply(self):
        self._set_up_private_project_with_public_comment_level()
        res = self.app.post_json_api(self.private_project_with_public_comment_level_url,
                                     self.private_project_with_public_comment_level_payload,
                                     expect_errors=True)
        assert_equal(res.status_code, 401)
        assert_equal(res.json['errors'][0]['detail'], 'Authentication credentials were not provided.')

    def test_public_node_public_comment_level_admin_can_reply(self):
        self._set_up_public_project_with_public_comment_level()
        res = self.app.post_json_api(self.public_project_with_public_comment_level_url,
                                     self.public_project_with_public_comment_level_payload,
                                     auth=self.user.auth)
        assert_equal(res.status_code, 201)
        assert_equal(res.json['data']['attributes']['content'],
                     self.public_project_with_public_comment_level_payload['data']['attributes']['content'])

    def test_public_node_public_comment_level_read_only_contributor_can_reply(self):
        self._set_up_public_project_with_public_comment_level()
        res = self.app.post_json_api(self.public_project_with_public_comment_level_url,
                                     self.public_project_with_public_comment_level_payload,
                                     auth=self.read_only_contributor.auth)
        assert_equal(res.status_code, 201)
        assert_equal(res.json['data']['attributes']['content'],
                     self.public_project_with_public_comment_level_payload['data']['attributes']['content'])

    def test_public_node_public_comment_level_non_contributor_can_reply(self):
        self._set_up_public_project_with_public_comment_level()
        res = self.app.post_json_api(self.public_project_with_public_comment_level_url,
                                     self.public_project_with_public_comment_level_payload,
                                     auth=self.non_contributor.auth)
        assert_equal(res.status_code, 201)
        assert_equal(res.json['data']['attributes']['content'],
                     self.public_project_with_public_comment_level_payload['data']['attributes']['content'])

    def test_public_node_public_comment_level_logged_out_user_cannot_reply(self):
        self._set_up_public_project_with_public_comment_level()
        res = self.app.post_json_api(self.public_project_with_public_comment_level_url,
                                     self.public_project_with_public_comment_level_payload,
                                     expect_errors=True)
        assert_equal(res.status_code, 401)
        assert_equal(res.json['errors'][0]['detail'], 'Authentication credentials were not provided.')

    def test_public_node_with_private_comment_level_logged_in_admin_can_reply(self):
        self._set_up_public_project_with_private_comment_level()
        res = self.app.post_json_api(self.public_url, self.public_payload, auth=self.user.auth)
        assert_equal(res.status_code, 201)
        assert_equal(res.json['data']['attributes']['content'], self.public_payload['data']['attributes']['content'])

    def test_public_node_with_private_comment_level_logged_in_read_only_contributor_can_reply(self):
        self._set_up_public_project_with_private_comment_level()
        res = self.app.post_json_api(self.public_url, self.public_payload, auth=self.read_only_contributor.auth)
        assert_equal(res.status_code, 201)
        assert_equal(res.json['data']['attributes']['content'], self.public_payload['data']['attributes']['content'])

    def test_public_node_with_private_comment_level_non_contributor_cannot_reply(self):
        self._set_up_public_project_with_private_comment_level()
        res = self.app.post_json_api(self.public_url, self.public_payload, auth=self.non_contributor.auth, expect_errors=True)
        assert_equal(res.status_code, 403)
        assert_equal(res.json['errors'][0]['detail'], 'You do not have permission to perform this action.')

    def test_public_node_with_private_comment_level_logged_out_user_cannot_reply(self):
        self._set_up_public_project_with_private_comment_level()
        res = self.app.post_json_api(self.public_url, self.public_payload, expect_errors=True)
        assert_equal(res.status_code, 401)
        assert_equal(res.json['errors'][0]['detail'], 'Authentication credentials were not provided.')


class TestCommentFiltering(ApiTestCase):

    def setUp(self):
        super(TestCommentFiltering, self).setUp()
        self.user = AuthUserFactory()
        self.project = ProjectFactory(creator=self.user)
        self.comment = CommentFactory(node=self.project, user=self.user, page='node')
        self.deleted_comment = CommentFactory(node=self.project, user=self.user, is_deleted=True, page='node')
        self.base_url = '/{}nodes/{}/comments/'.format(API_BASE, self.project._id)

        self.formatted_date_created = self.comment.date_created.strftime('%Y-%m-%dT%H:%M:%S.%f')
        self.comment.edit('Edited comment', auth=core.Auth(self.user), save=True)
        self.formatted_date_modified = self.comment.date_modified.strftime('%Y-%m-%dT%H:%M:%S.%f')

    def test_node_comments_with_no_filter_returns_all_comments(self):
        res = self.app.get(self.base_url, auth=self.user.auth)
        assert_equal(len(res.json['data']), 2)

    def test_filtering_for_deleted_comments(self):
        url = self.base_url + '?filter[deleted]=True'
        res = self.app.get(url, auth=self.user.auth)
        assert_equal(len(res.json['data']), 1)
        assert_true(res.json['data'][0]['attributes']['deleted'])

    def test_filtering_for_non_deleted_comments(self):
        url = self.base_url + '?filter[deleted]=False'
        res = self.app.get(url, auth=self.user.auth)
        assert_equal(len(res.json['data']), 1)
        assert_false(res.json['data'][0]['attributes']['deleted'])

    def test_filtering_comments_created_before_date(self):
        url = self.base_url + '?filter[date_created][lt]={}'.format(self.formatted_date_created)
        res = self.app.get(url, auth=self.user.auth)
        assert_equal(len(res.json['data']), 0)

    def test_filtering_comments_created_on_date(self):
        url = self.base_url + '?filter[date_created][eq]={}'.format(self.formatted_date_created)
        res = self.app.get(url, auth=self.user.auth)
        assert_equal(len(res.json['data']), 1)

    def test_filtering_comments_created_on_or_before_date(self):
        url = self.base_url + '?filter[date_created][lte]={}'.format(self.formatted_date_created)
        res = self.app.get(url, auth=self.user.auth)
        assert_equal(len(res.json['data']), 1)

    def test_filtering_comments_created_after_date(self):
        url = self.base_url + '?filter[date_created][gt]={}'.format(self.formatted_date_created)
        res = self.app.get(url, auth=self.user.auth)
        assert_equal(len(res.json['data']), 1)

    def test_filtering_comments_created_on_or_after_date(self):
        url = self.base_url + '?filter[date_created][gte]={}'.format(self.formatted_date_created)
        res = self.app.get(url, auth=self.user.auth)
        assert_equal(len(res.json['data']), 2)

    def test_filtering_comments_modified_before_date(self):
        url = self.base_url + '?filter[date_modified][lt]={}'.format(self.formatted_date_modified)
        res = self.app.get(url, auth=self.user.auth)
        assert_equal(len(res.json['data']), 1)

    def test_filtering_comments_modified_on_date(self):
        url = self.base_url + '?filter[date_modified][eq]={}'.format(self.formatted_date_modified)
        res = self.app.get(url, auth=self.user.auth)
        assert_equal(len(res.json['data']), 1)

    def test_filtering_comments_modified_after_date(self):
        url = self.base_url + '?filter[date_modified][gt]={}'.format(self.formatted_date_modified)
        res = self.app.get(url, auth=self.user.auth)
        assert_equal(len(res.json['data']), 0)

    def test_filtering_by_target_node(self):
        url = self.base_url + '?filter[target]=' + str(self.project._id)
        res = self.app.get(url, auth=self.user.auth)
        assert_equal(len(res.json['data']), 2)
        assert_in(self.project._id, res.json['data'][0]['relationships']['target']['links']['related']['href'])
        assert_in(self.project._id, res.json['data'][1]['relationships']['target']['links']['related']['href'])

    def test_filtering_by_target_no_results(self):
        url = self.base_url + '?filter[target]=' + 'fakeid'
        res = self.app.get(url, auth=self.user.auth)
        assert_equal(len(res.json['data']), 0)

    def test_filtering_for_comment_replies(self):
        reply = CommentFactory(node=self.project, user=self.user, target=self.comment)
        url = self.base_url + '?filter[target]=' + str(self.comment._id)
        res = self.app.get(url, auth=self.user.auth)
        assert_equal(len(res.json['data']), 1)
        assert_in(self.comment._id, res.json['data'][0]['relationships']['target']['links']['related']['href'])

    def test_filtering_by_target_file(self):
        test_file = test_utils.create_test_file(self.project, self.user)
        file_comment = CommentFactory(node=self.project, user=self.user, target=test_file)
        url = self.base_url + '?filter[target]=' + str(test_file._id)
        res = self.app.get(url, auth=self.user.auth)
        assert_equal(len(res.json['data']), 1)
        assert_in(test_file._id, res.json['data'][0]['relationships']['target']['links']['related']['href'])

    def test_filtering_by_page_node(self):
        url = self.base_url + '?filter[page]=node'
        res = self.app.get(url, auth=self.user.auth)
        assert_equal(len(res.json['data']), 2)
        assert_equal('node', res.json['data'][0]['attributes']['page'])
        assert_equal('node', res.json['data'][1]['attributes']['page'])

    def test_filtering_by_page_files(self):
        test_file = test_utils.create_test_file(self.project, self.user)
        file_comment = CommentFactory(node=self.project, user=self.user, target=test_file, page='files')
        url = self.base_url + '?filter[page]=files'
        res = self.app.get(url, auth=self.user.auth)
        assert_equal(len(res.json['data']), 1)
        assert_equal('files', res.json['data'][0]['attributes']['page'])<|MERGE_RESOLUTION|>--- conflicted
+++ resolved
@@ -938,25 +938,15 @@
             }
         }
 
-<<<<<<< HEAD
-    def _set_up_private_project_comment_reply(self):
-        self.private_project = ProjectFactory.create(is_public=False, creator=self.user)
-=======
     def _set_up_private_project_with_private_comment_level(self):
-        self.private_project = ProjectFactory.build(is_public=False, creator=self.user, comment_level='private')
->>>>>>> 776418ac
+        self.private_project = ProjectFactory.create(is_public=False, creator=self.user, comment_level='private')
         self.private_project.add_contributor(self.read_only_contributor, permissions=['read'], save=True)
         self.comment = CommentFactory(node=self.private_project, user=self.user)
         self.private_url = '/{}nodes/{}/comments/'.format(API_BASE, self.private_project._id)
         self.private_payload = self._set_up_payload(self.comment._id)
 
-<<<<<<< HEAD
-    def _set_up_public_project_comment_reply(self):
-        self.public_project = ProjectFactory.create(is_public=True, creator=self.user)
-=======
     def _set_up_public_project_with_private_comment_level(self):
-        self.public_project = ProjectFactory.build(is_public=True, creator=self.user, comment_level='private')
->>>>>>> 776418ac
+        self.public_project = ProjectFactory.create(is_public=True, creator=self.user, comment_level='private')
         self.public_project.add_contributor(self.read_only_contributor, permissions=['read'], save=True)
         self.public_comment = CommentFactory(node=self.public_project, user=self.user)
         self.public_url = '/{}nodes/{}/comments/'.format(API_BASE, self.public_project._id)
