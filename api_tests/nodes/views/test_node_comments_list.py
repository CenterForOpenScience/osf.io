# -*- coding: utf-8 -*-
from nose.tools import *  # flake8: noqa

from framework.auth import core
from framework.guid.model import Guid

from api.base.settings.defaults import API_BASE
from api.base.settings import osf_settings
from api_tests import utils as test_utils
from tests.base import ApiTestCase
from tests.factories import (
    ProjectFactory,
    RegistrationFactory,
    AuthUserFactory,
    CommentFactory,
    RetractedRegistrationFactory,
    NodeWikiFactory
)


class NodeCommentsListMixin(object):

    def setUp(self):
        super(NodeCommentsListMixin, self).setUp()
        self.user = AuthUserFactory()
        self.non_contributor = AuthUserFactory()

    def _set_up_private_project_with_comment(self):
        raise NotImplementedError

    def _set_up_public_project_with_comment(self):
        raise NotImplementedError

    def _set_up_registration_with_comment(self):
        raise NotImplementedError

    def test_return_public_node_comments_logged_out_user(self):
        self._set_up_public_project_with_comment()
        res = self.app.get(self.public_url)
        assert_equal(res.status_code, 200)
        comment_json = res.json['data']
        comment_ids = [comment['id'] for comment in comment_json]
        assert_equal(len(comment_json), 1)
        assert_in(self.public_comment._id, comment_ids)

    def test_return_public_node_comments_logged_in_user(self):
        self._set_up_public_project_with_comment()
        res = self.app.get(self.public_url, auth=self.non_contributor)
        assert_equal(res.status_code, 200)
        comment_json = res.json['data']
        comment_ids = [comment['id'] for comment in comment_json]
        assert_equal(len(comment_json), 1)
        assert_in(self.public_comment._id, comment_ids)

    def test_return_private_node_comments_logged_out_user(self):
        self._set_up_private_project_with_comment()
        res = self.app.get(self.private_url, expect_errors=True)
        assert_equal(res.status_code, 401)
        assert_equal(res.json['errors'][0]['detail'], 'Authentication credentials were not provided.')

    def test_return_private_node_comments_logged_in_non_contributor(self):
        self._set_up_private_project_with_comment()
        res = self.app.get(self.private_url, auth=self.non_contributor, expect_errors=True)
        assert_equal(res.status_code, 401)
        assert_equal(res.json['errors'][0]['detail'], 'Authentication credentials were not provided.')

    def test_return_private_node_comments_logged_in_contributor(self):
        self._set_up_private_project_with_comment()
        res = self.app.get(self.private_url, auth=self.user.auth)
        assert_equal(res.status_code, 200)
        comment_json = res.json['data']
        comment_ids = [comment['id'] for comment in comment_json]
        assert_equal(len(comment_json), 1)
        assert_in(self.comment._id, comment_ids)

    def test_return_registration_comments_logged_in_contributor(self):
        self._set_up_registration_with_comment()
        res = self.app.get(self.registration_url, auth=self.user.auth)
        assert_equal(res.status_code, 200)
        comment_json = res.json['data']
        comment_ids = [comment['id'] for comment in comment_json]
        assert_equal(len(comment_json), 1)
        assert_in(self.registration_comment._id, comment_ids)

    def test_return_both_deleted_and_undeleted_comments(self):
        self._set_up_private_project_with_comment()
        deleted_comment = CommentFactory(node=self.private_project, user=self.user, target=self.comment.target, is_deleted=True)
        res = self.app.get(self.private_url, auth=self.user.auth)
        assert_equal(res.status_code, 200)
        comment_json = res.json['data']
        comment_ids = [comment['id'] for comment in comment_json]
        assert_in(self.comment._id, comment_ids)
        assert_in(deleted_comment._id, comment_ids)


class TestNodeCommentsList(NodeCommentsListMixin, ApiTestCase):

    def _set_up_private_project_with_comment(self):
        self.private_project = ProjectFactory(is_public=False, creator=self.user)
        self.comment = CommentFactory(node=self.private_project, user=self.user)
        self.private_url = '/{}nodes/{}/comments/'.format(API_BASE, self.private_project._id)

    def _set_up_public_project_with_comment(self):
        self.public_project = ProjectFactory(is_public=True, creator=self.user)
        self.public_comment = CommentFactory(node=self.public_project, user=self.user)
        self.public_url = '/{}nodes/{}/comments/'.format(API_BASE, self.public_project._id)

    def _set_up_registration_with_comment(self):
        self.registration = RegistrationFactory(creator=self.user)
        self.registration_comment = CommentFactory(node=self.registration, user=self.user)
        self.registration_url = '/{}registrations/{}/comments/'.format(API_BASE, self.registration._id)

    def test_cannot_access_retracted_comments(self):
        self.public_project = ProjectFactory(is_public=True, creator=self.user)
        self.public_comment = CommentFactory(node=self.public_project, user=self.user)
        registration = RegistrationFactory(creator=self.user, project=self.public_project)
        url = '/{}nodes/{}/comments/'.format(API_BASE, registration._id)
        retraction = RetractedRegistrationFactory(registration=registration, user=self.user)
        res = self.app.get(url, auth=self.user.auth, expect_errors=True)
        assert_equal(res.status_code, 404)


class TestNodeCommentsListFiles(NodeCommentsListMixin, ApiTestCase):

    def _set_up_private_project_with_comment(self):
        self.private_project = ProjectFactory(is_public=False, creator=self.user)
        self.file = test_utils.create_test_file(self.private_project, self.user)
        self.comment = CommentFactory(node=self.private_project, user=self.user, target=self.file.get_guid(), page='files')
        self.private_url = '/{}nodes/{}/comments/'.format(API_BASE, self.private_project._id)

    def _set_up_public_project_with_comment(self):
        self.public_project = ProjectFactory(is_public=True, creator=self.user)
        self.public_file = test_utils.create_test_file(self.public_project, self.user)
        self.public_comment = CommentFactory(node=self.public_project, user=self.user, target=self.public_file.get_guid(), page='files')
        self.public_url = '/{}nodes/{}/comments/'.format(API_BASE, self.public_project._id)

    def _set_up_registration_with_comment(self):
        self.registration = RegistrationFactory(creator=self.user)
        self.registration_file = test_utils.create_test_file(self.registration, self.user)
        self.registration_comment = CommentFactory(node=self.registration, user=self.user, target=self.registration_file.get_guid(), page='files')
        self.registration_url = '/{}registrations/{}/comments/'.format(API_BASE, self.registration._id)

    def test_comments_on_deleted_files_are_not_returned(self):
        self._set_up_private_project_with_comment()
        # Delete commented file
        osfstorage = self.private_project.get_addon('osfstorage')
        root_node = osfstorage.get_root()
        root_node.delete(self.file)

        res = self.app.get(self.private_url, auth=self.user.auth)
        assert_equal(res.status_code, 200)
        comment_json = res.json['data']
        comment_ids = [comment['id'] for comment in comment_json]
        assert_not_in(self.comment._id, comment_ids)


class TestNodeCommentsListWiki(NodeCommentsListMixin, ApiTestCase):

    def _set_up_private_project_with_comment(self):
        self.private_project = ProjectFactory(is_public=False, creator=self.user)
        self.wiki = NodeWikiFactory(node=self.private_project, user=self.user)
        self.comment = CommentFactory(node=self.private_project, user=self.user, target=Guid.load(self.wiki._id), page='wiki')
        self.private_url = '/{}nodes/{}/comments/'.format(API_BASE, self.private_project._id)

    def _set_up_public_project_with_comment(self):
        self.public_project = ProjectFactory(is_public=True, creator=self.user)
        self.public_wiki = NodeWikiFactory(node=self.public_project, user=self.user)
        self.public_comment = CommentFactory(node=self.public_project, user=self.user, target=Guid.load(self.public_wiki._id), page='wiki')
        self.public_url = '/{}nodes/{}/comments/'.format(API_BASE, self.public_project._id)

    def _set_up_registration_with_comment(self):
        self.registration = RegistrationFactory(creator=self.user)
        self.registration_wiki = NodeWikiFactory(node=self.registration, user=self.user)
        self.registration_comment = CommentFactory(node=self.registration, user=self.user, target=Guid.load(self.registration_wiki._id), page='wiki')
        self.registration_url = '/{}registrations/{}/comments/'.format(API_BASE, self.registration._id)

    def test_comments_on_deleted_wikis_are_not_returned(self):
        self._set_up_private_project_with_comment()
        # Delete wiki
        self.private_project.delete_node_wiki(self.wiki.page_name, core.Auth(self.user))
        res = self.app.get(self.private_url, auth=self.user.auth)
        assert_equal(res.status_code, 200)
        comment_json = res.json['data']
        comment_ids = [comment['id'] for comment in comment_json]
        assert_not_in(self.comment._id, comment_ids)


class NodeCommentsCreateMixin(object):

    def setUp(self):
        super(NodeCommentsCreateMixin, self).setUp()
        self.user = AuthUserFactory()
        self.read_only_contributor = AuthUserFactory()
        self.non_contributor = AuthUserFactory()

    def _set_up_payload(self, target_id):
        raise NotImplementedError

    def _set_up_private_project_with_private_comment_level(self):
        raise NotImplementedError

    def _set_up_public_project_with_private_comment_level(self):
        raise NotImplementedError

    def _set_up_public_project_with_public_comment_level(self):
        raise NotImplementedError

    def _set_up_private_project_with_public_comment_level(self):
        raise NotImplementedError

    def test_private_node_private_comment_level_logged_in_admin_can_comment(self):
        self._set_up_private_project_with_private_comment_level()
        res = self.app.post_json_api(self.private_url, self.private_payload, auth=self.user.auth)
        assert_equal(res.status_code, 201)
        assert_equal(res.json['data']['attributes']['content'], self.private_payload['data']['attributes']['content'])

    def test_private_node_private_comment_level_logged_in_read_contributor_can_comment(self):
        self._set_up_private_project_with_private_comment_level()
        res = self.app.post_json_api(self.private_url, self.private_payload, auth=self.read_only_contributor.auth)
        assert_equal(res.status_code, 201)
        assert_equal(res.json['data']['attributes']['content'], self.private_payload['data']['attributes']['content'])

    def test_private_node_private_comment_level_non_contributor_cannot_comment(self):
        self._set_up_private_project_with_private_comment_level()
        res = self.app.post_json_api(self.private_url, self.private_payload, auth=self.non_contributor.auth, expect_errors=True)
        assert_equal(res.status_code, 403)
        assert_equal(res.json['errors'][0]['detail'], 'You do not have permission to perform this action.')

    def test_private_node_private_comment_level_logged_out_user_cannot_comment(self):
        self._set_up_private_project_with_private_comment_level()
        res = self.app.post_json_api(self.private_url, self.private_payload, expect_errors=True)
        assert_equal(res.status_code, 401)
        assert_equal(res.json['errors'][0]['detail'], 'Authentication credentials were not provided.')

    def test_private_node_with_public_comment_level_admin_can_comment(self):
        """ Test admin contributors can still comment on a private project with comment_level == 'public' """
        self._set_up_private_project_with_public_comment_level()
        res = self.app.post_json_api(self.private_project_public_comments_url,
                                     self.private_project_public_comments_payload,
                                     auth=self.user.auth)
        assert_equal(res.status_code, 201)
        assert_equal(res.json['data']['attributes']['content'],
                     self.private_project_public_comments_payload['data']['attributes']['content'])

    def test_private_node_with_public_comment_level_read_only_contributor_can_comment(self):
        """ Test read-only contributors can still comment on a private project with comment_level == 'public' """
        self._set_up_private_project_with_public_comment_level()
        res = self.app.post_json_api(self.private_project_public_comments_url,
                                     self.private_project_public_comments_payload,
                                     auth=self.read_only_contributor.auth)
        assert_equal(res.status_code, 201)
        assert_equal(res.json['data']['attributes']['content'],
                     self.private_project_public_comments_payload['data']['attributes']['content'])

    def test_private_node_with_public_comment_level_non_contributor_cannot_comment(self):
        """ Test non-contributors cannot comment on a private project with comment_level == 'public' """
        self._set_up_private_project_with_public_comment_level()
        res = self.app.post_json_api(self.private_project_public_comments_url,
                                     self.private_project_public_comments_payload,
                                     auth=self.non_contributor.auth,
                                     expect_errors=True)
        assert_equal(res.status_code, 403)

    def test_private_node_with_public_comment_level_logged_out_user_cannot_comment(self):
        """ Test logged out users cannot comment on a private project with comment_level == 'public' """
        self._set_up_private_project_with_public_comment_level()
        res = self.app.post_json_api(self.private_project_public_comments_url,
                                     self.private_project_public_comments_payload, expect_errors=True)
        assert_equal(res.status_code, 401)
        assert_equal(res.json['errors'][0]['detail'], 'Authentication credentials were not provided.')

    def test_public_project_with_public_comment_level_admin_can_comment(self):
        """ Test admin contributor can still comment on a public project when it is
            configured so any logged-in user can comment (comment_level == 'public') """
        self._set_up_public_project_with_public_comment_level()
        res = self.app.post_json_api(self.public_comments_url, self.public_comment_level_payload, auth=self.user.auth)
        assert_equal(res.status_code, 201)
        assert_equal(res.json['data']['attributes']['content'], self.public_comment_level_payload['data']['attributes']['content'])

    def test_public_project_with_public_comment_level_read_only_contributor_can_comment(self):
        """ Test read-only contributor can still comment on a public project when it is
            configured so any logged-in user can comment (comment_level == 'public') """
        self._set_up_public_project_with_public_comment_level()
        res = self.app.post_json_api(self.public_comments_url, self.public_comment_level_payload, auth=self.read_only_contributor.auth)
        assert_equal(res.status_code, 201)
        assert_equal(res.json['data']['attributes']['content'], self.public_comment_level_payload['data']['attributes']['content'])

    def test_public_project_with_public_comment_level_non_contributor_can_comment(self):
        """ Test non-contributors can comment on a public project when it is
            configured so any logged-in user can comment (comment_level == 'public') """
        self._set_up_public_project_with_public_comment_level()
        res = self.app.post_json_api(self.public_comments_url, self.public_comment_level_payload, auth=self.non_contributor.auth)
        assert_equal(res.status_code, 201)
        assert_equal(res.json['data']['attributes']['content'], self.public_comment_level_payload['data']['attributes']['content'])

    def test_public_project_with_public_comment_level_logged_out_user_cannot_comment(self):
        """ Test logged out users cannot comment on a public project when it is
            configured so any logged-in user can comment (comment_level == 'public') """
        self._set_up_public_project_with_public_comment_level()
        res = self.app.post_json_api(self.public_comments_url, self.public_comment_level_payload, expect_errors=True)
        assert_equal(res.status_code, 401)
        assert_equal(res.json['errors'][0]['detail'], 'Authentication credentials were not provided.')

    def test_public_node_private_comment_level_admin_can_comment(self):
        """ Test only contributors can comment on a public project when it is
            configured so only contributors can comment (comment_level == 'private') """
        self._set_up_public_project_with_private_comment_level()
        res = self.app.post_json_api(self.public_url, self.public_payload, auth=self.user.auth)
        assert_equal(res.status_code, 201)
        assert_equal(res.json['data']['attributes']['content'], self.public_payload['data']['attributes']['content'])

    def test_public_node_private_comment_level_read_only_contributor_can_comment(self):
        self._set_up_public_project_with_private_comment_level()
        res = self.app.post_json_api(self.public_url, self.public_payload, auth=self.read_only_contributor.auth)
        assert_equal(res.status_code, 201)
        assert_equal(res.json['data']['attributes']['content'], self.public_payload['data']['attributes']['content'])

    def test_public_node_private_comment_level_non_contributor_cannot_comment(self):
        self._set_up_public_project_with_private_comment_level()
        res = self.app.post_json_api(self.public_url, self.public_payload, auth=self.non_contributor.auth, expect_errors=True)
        assert_equal(res.status_code, 403)
        assert_equal(res.json['errors'][0]['detail'], 'You do not have permission to perform this action.')

    def test_public_node_private_comment_level_logged_out_user_cannot_comment(self):
        self._set_up_public_project_with_private_comment_level()
        res = self.app.post_json_api(self.public_url, self.public_payload, expect_errors=True)
        assert_equal(res.status_code, 401)
        assert_equal(res.json['errors'][0]['detail'], 'Authentication credentials were not provided.')


class TestNodeCommentCreate(NodeCommentsCreateMixin, ApiTestCase):

    def _set_up_payload(self, target_id):
        return {
            'data': {
                'type': 'comments',
                'attributes': {
                    'content': 'This is a comment',
                    'new_mentions': []
                },
                'relationships': {
                    'target': {
                        'data': {
                            'type': 'nodes',
                            'id': target_id
                        }
                    }
                }
            }
        }

    def _set_up_private_project_with_private_comment_level(self):
        self.private_project = ProjectFactory(is_public=False, creator=self.user, comment_level='private')
        self.private_project.add_contributor(self.read_only_contributor, permissions=['read'])
        self.private_project.save()
        self.private_url = '/{}nodes/{}/comments/'.format(API_BASE, self.private_project._id)
        self.private_payload = self._set_up_payload(self.private_project._id)

    def _set_up_public_project_with_private_comment_level(self):
        self.public_project = ProjectFactory(is_public=True, creator=self.user, comment_level='private')
        self.public_project.add_contributor(self.read_only_contributor, permissions=['read'])
        self.public_project.save()
        self.public_url = '/{}nodes/{}/comments/'.format(API_BASE, self.public_project._id)
        self.public_payload = self._set_up_payload(self.public_project._id)

    def _set_up_public_project_with_public_comment_level(self):
        """ Public project configured so that any logged-in user can comment."""
        self.project_with_public_comment_level = ProjectFactory(is_public=True, creator=self.user)
        self.project_with_public_comment_level.add_contributor(self.read_only_contributor, permissions=['read'])
        self.project_with_public_comment_level.save()
        self.public_comments_url = '/{}nodes/{}/comments/'.format(API_BASE, self.project_with_public_comment_level._id)
        self.public_comment_level_payload = self._set_up_payload(self.project_with_public_comment_level._id)

    def _set_up_private_project_with_public_comment_level(self):
        self.private_project_with_public_comment_level = ProjectFactory(is_public=False, creator=self.user)
        self.private_project_with_public_comment_level.add_contributor(self.read_only_contributor, permissions=['read'])
        self.private_project_with_public_comment_level.save()
        self.private_project_public_comments_url = '/{}nodes/{}/comments/'.format(API_BASE, self.private_project_with_public_comment_level)
        self.private_project_public_comments_payload = self._set_up_payload(self.private_project_with_public_comment_level._id)

    def test_create_comment_invalid_data(self):
        self._set_up_private_project_with_private_comment_level()
        res = self.app.post_json_api(self.private_url, "Incorrect data", auth=self.user.auth, expect_errors=True)
        assert_equal(res.status_code, 400)

    def test_create_comment_no_relationships(self):
        self._set_up_private_project_with_private_comment_level()
        payload = {
            'data': {
                'type': 'comments',
                'attributes': {
                    'content': 'This is a comment',
                    'new_mentions': []
                }
            }
        }
        res = self.app.post_json_api(self.private_url, payload, auth=self.user.auth, expect_errors=True)
        assert_equal(res.status_code, 400)
        assert_equal(res.json['errors'][0]['detail'], 'Request must include /data/relationships.')
        assert_equal(res.json['errors'][0]['source']['pointer'], '/data/relationships')

    def test_create_comment_empty_relationships(self):
        self._set_up_private_project_with_private_comment_level()
        payload = {
            'data': {
                'type': 'comments',
                'attributes': {
                    'content': 'This is a comment',
                    'new_mentions': []
                },
                'relationships': {}
            }
        }
        res = self.app.post_json_api(self.private_url, payload, auth=self.user.auth, expect_errors=True)
        assert_equal(res.status_code, 400)
        assert_equal(res.json['errors'][0]['detail'], 'Request must include /data/relationships.')
        assert_equal(res.json['errors'][0]['source']['pointer'], '/data/relationships')

    def test_create_comment_relationship_is_a_list(self):
        self._set_up_private_project_with_private_comment_level()
        payload = {
            'data': {
                'type': 'comments',
                'attributes': {
                    'content': 'This is a comment',
                    'new_mentions': []
                },
                'relationships': [{'id': self.private_project._id}]
            }
        }
        res = self.app.post_json_api(self.private_url, payload, auth=self.user.auth, expect_errors=True)
        assert_equal(res.status_code, 400)
        assert_equal(res.json['errors'][0]['detail'], "Malformed request.")

    def test_create_comment_target_no_data_in_relationships(self):
        self._set_up_private_project_with_private_comment_level()
        payload = {
            'data': {
                'type': 'comments',
                'attributes': {
                    'content': 'This is a comment',
                    'new_mentions': []
                },
                'relationships': {
                    'target': {}
                }
            }
        }
        res = self.app.post_json_api(self.private_url, payload, auth=self.user.auth, expect_errors=True)
        assert_equal(res.status_code, 400)
        assert_equal(res.json['errors'][0]['detail'], 'Request must include /data.')
        assert_equal(res.json['errors'][0]['source']['pointer'], 'data/relationships/target/data')

    def test_create_comment_no_target_key_in_relationships(self):
        self._set_up_private_project_with_private_comment_level()
        payload = {
            'data': {
                'type': 'comments',
                'attributes': {
                    'content': 'This is a comment',
                    'new_mentions': []
                },
                'relationships': {
                    'data': {
                        'type': 'nodes',
                        'id': self.private_project._id
                    }
                }
            }
        }
        res = self.app.post_json_api(self.private_url, payload, auth=self.user.auth, expect_errors=True)
        assert_equal(res.status_code, 400)
        assert_equal(res.json['errors'][0]['detail'], 'Malformed request.')

    def test_create_comment_blank_target_id(self):
        self._set_up_private_project_with_private_comment_level()
        payload = {
            'data': {
                'type': 'comments',
                'attributes': {
                    'content': 'This is a comment',
                    'new_mentions': []
                },
                'relationships': {
                    'target': {
                        'data': {
                            'type': 'nodes',
                            'id': ''
                        }
                    }
                }
            }
        }
        res = self.app.post_json_api(self.private_url, payload, auth=self.user.auth, expect_errors=True)
        assert_equal(res.status_code, 400)
        assert_equal(res.json['errors'][0]['detail'], "Invalid comment target ''.")

    def test_create_comment_invalid_target_id(self):
        self._set_up_private_project_with_private_comment_level()
        project_id = ProjectFactory()._id
<<<<<<< HEAD
        payload = {
            'data': {
                'type': 'comments',
                'attributes': {
                    'content': 'This is a comment',
                    'new_mentions': []
                },
                'relationships': {
                    'target': {
                        'data': {
                            'type': 'nodes',
                            'id': project_id
                        }
                    }
                }
            }
        }
=======
        payload = self._set_up_payload(project_id)
>>>>>>> b97f2499
        res = self.app.post_json_api(self.private_url, payload, auth=self.user.auth, expect_errors=True)
        assert_equal(res.status_code, 400)
        assert_equal(res.json['errors'][0]['detail'], "Invalid comment target \'" + str(project_id) + "\'.")

    def test_create_comment_invalid_target_type(self):
        self._set_up_private_project_with_private_comment_level()
        payload = {
            'data': {
                'type': 'comments',
                'attributes': {
                    'content': 'This is a comment',
                    'new_mentions': []
                },
                'relationships': {
                    'target': {
                        'data': {
                            'type': 'Invalid',
                            'id': self.private_project._id
                        }
                    }
                }
            }
        }
        res = self.app.post_json_api(self.private_url, payload, auth=self.user.auth, expect_errors=True)
        assert_equal(res.status_code, 409)
        assert_equal(res.json['errors'][0]['detail'], 'Invalid target type. Expected "nodes", got "Invalid."')

    def test_create_comment_no_target_type_in_relationships(self):
        self._set_up_private_project_with_private_comment_level()
        payload = {
            'data': {
                'type': 'comments',
                'attributes': {
                    'content': 'This is a comment',
                    'new_mentions': []
                },
                'relationships': {
                    'target': {
                        'data': {
                            'id': self.private_project._id
                        }
                    }
                }
            }
        }
        res = self.app.post_json_api(self.private_url, payload, auth=self.user.auth, expect_errors=True)
        assert_equal(res.status_code, 400)
        assert_equal(res.json['errors'][0]['detail'], 'Request must include /type.')

    def test_create_comment_no_type(self):
        self._set_up_private_project_with_private_comment_level()
        payload = {
            'data': {
                'type': '',
                'attributes': {
                    'content': 'This is a comment',
                    'new_mentions': []
                },
                'relationships': {
                    'target': {
                        'data': {
                            'type': 'nodes',
                            'id': self.private_project._id
                        }
                    }
                }
            }
        }
        res = self.app.post_json_api(self.private_url, payload, auth=self.user.auth, expect_errors=True)
        assert_equal(res.status_code, 400)
        assert_equal(res.json['errors'][0]['detail'], 'This field may not be blank.')
        assert_equal(res.json['errors'][0]['source']['pointer'], '/data/type')

    def test_create_comment_incorrect_type(self):
        self._set_up_private_project_with_private_comment_level()
        payload = {
            'data': {
                'type': 'cookies',
                'attributes': {
                    'content': 'This is a comment',
                    'new_mentions': []
                },
                'relationships': {
                    'target': {
                        'data': {
                            'type': 'nodes',
                            'id': self.private_project._id
                        }
                    }
                }
            }
        }
        res = self.app.post_json_api(self.private_url, payload, auth=self.user.auth, expect_errors=True)
        assert_equal(res.status_code, 409)
        assert_equal(res.json['errors'][0]['detail'], 'Resource identifier does not match server endpoint.')

    def test_create_comment_no_new_mentions(self):
        self._set_up_private_project_with_private_comment_level()
        payload = {
            'data': {
                'type': 'comments',
                'attributes': {
                    'content': 'This is a comment'
                },
                'relationships': {
                    'target': {
                        'data': {
                            'type': 'nodes',
                            'id': self.private_project._id
                        }
                    }
                }
            }
        }
        res = self.app.post_json_api(self.private_url, payload, auth=self.user.auth, expect_errors=True)
        assert_equal(res.status_code, 400)
        assert_equal(res.json['errors'][0]['detail'], 'This field is required.')
        assert_equal(res.json['errors'][0]['source']['pointer'], '/data/attributes/new_mentions')

    def test_create_comment_no_content(self):
        self._set_up_private_project_with_private_comment_level()
        payload = {
            'data': {
                'type': 'comments',
                'attributes': {
                    'content': '',
                    'new_mentions': []
                },
                'relationships': {
                    'target': {
                        'data': {
                            'type': 'nodes',
                            'id': self.private_project._id
                        }
                    }
                }
            }
        }
        res = self.app.post_json_api(self.private_url, payload, auth=self.user.auth, expect_errors=True)
        assert_equal(res.status_code, 400)
        assert_equal(res.json['errors'][0]['detail'], 'This field may not be blank.')
        assert_equal(res.json['errors'][0]['source']['pointer'], '/data/attributes/content')

    def test_create_comment_trims_whitespace(self):
        self._set_up_private_project_with_private_comment_level()
        payload = {
            'data': {
                'type': 'comments',
                'attributes': {
                    'content': '   ',
                    'new_mentions': []
                },
                'relationships': {
                    'target': {
                        'data': {
                            'type': 'nodes',
                            'id': self.private_project._id
                        }
                    }
                }
            }
        }
        res = self.app.post_json_api(self.private_url, payload, auth=self.user.auth, expect_errors=True)
        assert_equal(res.status_code, 400)
        assert_equal(res.json['errors'][0]['detail'], 'This field may not be blank.')

    def test_create_comment_with_allowed_tags(self):
        self._set_up_private_project_with_private_comment_level()
        payload = {
            'data': {
                'type': 'comments',
                'attributes': {
                    'content': '<em>Cool</em> <strong>Comment</strong>',
                    'new_mentions': []
                },
                'relationships': {
                    'target': {
                        'data': {
                            'type': 'nodes',
                            'id': self.private_project._id
                        }
                    }
                }
            }
        }
        res = self.app.post_json_api(self.private_url, payload, auth=self.user.auth)
        assert_equal(res.status_code, 201)
        assert_equal(res.json['data']['attributes']['content'], payload['data']['attributes']['content'])

    def test_create_comment_exceeds_max_length(self):
        self._set_up_private_project_with_private_comment_level()
        payload = {
            'data': {
                'type': 'comments',
                'attributes': {
                    'content': (''.join(['c' for c in range(osf_settings.COMMENT_MAXLENGTH + 1)])),
                    'new_mentions': []
                },
                'relationships': {
                    'target': {
                        'data': {
                            'type': 'nodes',
                            'id': self.private_project._id
                        }
                    }
                }
            }
        }
        res = self.app.post_json_api(self.private_url, payload, auth=self.user.auth, expect_errors=True)
        assert_equal(res.status_code, 400)
        assert_equal(res.json['errors'][0]['detail'],
                     'Ensure this field has no more than {} characters.'.format(str(osf_settings.COMMENT_MAXLENGTH)))

    def test_create_comment_invalid_target_node(self):
        url = '/{}nodes/{}/comments/'.format(API_BASE, 'abcde')
        payload = self._set_up_payload('abcde')
        res = self.app.post_json_api(url, payload, auth=self.user.auth, expect_errors=True)
        assert_equal(res.status_code, 404)
        assert_equal(res.json['errors'][0]['detail'], 'Not found.')


class TestFileCommentCreate(NodeCommentsCreateMixin, ApiTestCase):

    def _set_up_payload(self, target_id):
        return {
            'data': {
                'type': 'comments',
                'attributes': {
                    'content': 'This is a comment',
                    'new_mentions': []
                },
                'relationships': {
                    'target': {
                        'data': {
                            'type': 'files',
                            'id': target_id
                        }
                    }
                }
            }
        }

    def _set_up_private_project_with_private_comment_level(self):
        self.private_project = ProjectFactory(is_public=False, creator=self.user, comment_level='private')
        self.private_project.add_contributor(self.read_only_contributor, permissions=['read'])
        self.private_project.save()
        self.private_url = '/{}nodes/{}/comments/'.format(API_BASE, self.private_project._id)
        self.test_file = test_utils.create_test_file(self.private_project, self.user)
        self.private_payload = self._set_up_payload(self.test_file.get_guid()._id)

    def _set_up_public_project_with_private_comment_level(self):
        self.public_project = ProjectFactory(is_public=True, creator=self.user, comment_level='private')
        self.public_project.add_contributor(self.read_only_contributor, permissions=['read'])
        self.public_project.save()
        self.public_url = '/{}nodes/{}/comments/'.format(API_BASE, self.public_project._id)
        self.test_file = test_utils.create_test_file(self.public_project, self.user)
        self.public_payload = self._set_up_payload(self.test_file.get_guid()._id)

    def _set_up_public_project_with_public_comment_level(self):
        """ Public project configured so that any logged-in user can comment."""
        self.project_with_public_comment_level = ProjectFactory(is_public=True, creator=self.user)
        self.project_with_public_comment_level.add_contributor(self.read_only_contributor, permissions=['read'])
        self.project_with_public_comment_level.save()
        self.public_comments_url = '/{}nodes/{}/comments/'.format(API_BASE, self.project_with_public_comment_level._id)
        self.test_file = test_utils.create_test_file(self.project_with_public_comment_level, self.user)
        self.public_comment_level_payload = self._set_up_payload(self.test_file.get_guid()._id)

    def _set_up_private_project_with_public_comment_level(self):
        self.private_project_with_public_comment_level = ProjectFactory(is_public=False, creator=self.user)
        self.private_project_with_public_comment_level.add_contributor(self.read_only_contributor, permissions=['read'])
        self.private_project_with_public_comment_level.save()
        self.private_project_public_comments_url = '/{}nodes/{}/comments/'.format(API_BASE, self.private_project_with_public_comment_level)
        self.test_file = test_utils.create_test_file(self.private_project_with_public_comment_level, self.user)
        self.private_project_public_comments_payload = self._set_up_payload(self.test_file.get_guid()._id)

    def test_create_file_comment_invalid_target_id(self):
        self._set_up_private_project_with_private_comment_level()
        file = test_utils.create_test_file(ProjectFactory(), self.user)
        payload = self._set_up_payload(file._id)
        res = self.app.post_json_api(self.private_url, payload, auth=self.user.auth, expect_errors=True)
        assert_equal(res.status_code, 400)
        assert_equal(res.json['errors'][0]['detail'], "Invalid comment target \'" + str(file._id) + "\'.")

    def test_create_file_comment_invalid_target_type(self):
        self._set_up_private_project_with_private_comment_level()
        payload = {
            'data': {
                'type': 'comments',
                'attributes': {
                    'content': 'This is a comment',
                    'new_mentions': []
                },
                'relationships': {
                    'target': {
                        'data': {
                            'type': 'Invalid',
                            'id': self.test_file.get_guid()._id
                        }
                    }
                }
            }
        }
        res = self.app.post_json_api(self.private_url, payload, auth=self.user.auth, expect_errors=True)
        assert_equal(res.status_code, 409)
        assert_equal(res.json['errors'][0]['detail'], 'Invalid target type. Expected "files", got "Invalid."')


class TestWikiCommentCreate(NodeCommentsCreateMixin, ApiTestCase):

    def _set_up_payload(self, target_id):
        return {
            'data': {
                'type': 'comments',
                'attributes': {
                    'content': 'This is a comment'
                },
                'relationships': {
                    'target': {
                        'data': {
                            'type': 'wiki',
                            'id': target_id
                        }
                    }
                }
            }
        }

    def _set_up_private_project_with_private_comment_level(self):
        self.private_project = ProjectFactory(is_public=False, creator=self.user, comment_level='private')
        self.private_project.add_contributor(self.read_only_contributor, permissions=['read'])
        self.private_project.save()
        self.private_url = '/{}nodes/{}/comments/'.format(API_BASE, self.private_project._id)
        self.wiki = NodeWikiFactory(node=self.private_project, user=self.user)
        self.private_payload = self._set_up_payload(self.wiki._id)

    def _set_up_public_project_with_private_comment_level(self):
        self.public_project = ProjectFactory(is_public=True, creator=self.user, comment_level='private')
        self.public_project.add_contributor(self.read_only_contributor, permissions=['read'])
        self.public_project.save()
        self.public_url = '/{}nodes/{}/comments/'.format(API_BASE, self.public_project._id)
        self.wiki = NodeWikiFactory(node=self.public_project, user=self.user)
        self.public_payload = self._set_up_payload(self.wiki._id)

    def _set_up_public_project_with_public_comment_level(self):
        """ Public project configured so that any logged-in user can comment."""
        self.project_with_public_comment_level = ProjectFactory(is_public=True, creator=self.user)
        self.project_with_public_comment_level.add_contributor(self.read_only_contributor, permissions=['read'])
        self.project_with_public_comment_level.save()
        self.public_comments_url = '/{}nodes/{}/comments/'.format(API_BASE, self.project_with_public_comment_level._id)
        self.wiki = NodeWikiFactory(node=self.project_with_public_comment_level, user=self.user)
        self.public_comment_level_payload = self._set_up_payload(self.wiki._id)

    def _set_up_private_project_with_public_comment_level(self):
        self.private_project_with_public_comment_level = ProjectFactory(is_public=False, creator=self.user)
        self.private_project_with_public_comment_level.add_contributor(self.read_only_contributor, permissions=['read'])
        self.private_project_with_public_comment_level.save()
        self.private_project_public_comments_url = '/{}nodes/{}/comments/'.format(API_BASE, self.private_project_with_public_comment_level)
        self.wiki = NodeWikiFactory(node=self.private_project_with_public_comment_level, user=self.user)
        self.private_project_public_comments_payload = self._set_up_payload(self.wiki._id)

    def test_create_wiki_comment_invalid_target_id(self):
        self._set_up_private_project_with_private_comment_level()
        wiki = NodeWikiFactory(node=ProjectFactory(), user=self.user)
        payload = self._set_up_payload(wiki._id)
        res = self.app.post_json_api(self.private_url, payload, auth=self.user.auth, expect_errors=True)
        assert_equal(res.status_code, 400)
        assert_equal(res.json['errors'][0]['detail'], "Invalid comment target \'" + str(wiki._id) + "\'.")

    def test_create_wiki_comment_invalid_target_type(self):
        self._set_up_private_project_with_private_comment_level()
        payload = {
            'data': {
                'type': 'comments',
                'attributes': {
                    'content': 'This is a comment'
                },
                'relationships': {
                    'target': {
                        'data': {
                            'type': 'Invalid',
                            'id': self.wiki._id
                        }
                    }
                }
            }
        }
        res = self.app.post_json_api(self.private_url, payload, auth=self.user.auth, expect_errors=True)
        assert_equal(res.status_code, 409)
        assert_equal(res.json['errors'][0]['detail'], 'Invalid target type. Expected "wiki", got "Invalid."')


class TestCommentRepliesCreate(NodeCommentsCreateMixin, ApiTestCase):

    def _set_up_payload(self, comment_id):
        return {
            'data': {
                'type': 'comments',
                'attributes': {
                    'content': 'This is a comment',
                    'new_mentions': []
                },
                'relationships': {
                    'target': {
                        'data': {
                            'type': 'comments',
                            'id': comment_id
                        }
                    }
                }
            }
        }

    def _set_up_private_project_with_private_comment_level(self):
        self.private_project = ProjectFactory.create(is_public=False, creator=self.user, comment_level='private')
        self.private_project.add_contributor(self.read_only_contributor, permissions=['read'], save=True)
        self.comment = CommentFactory(node=self.private_project, user=self.user)
        self.private_url = '/{}nodes/{}/comments/'.format(API_BASE, self.private_project._id)
        self.private_payload = self._set_up_payload(self.comment._id)

    def _set_up_public_project_with_private_comment_level(self):
        self.public_project = ProjectFactory.create(is_public=True, creator=self.user, comment_level='private')
        self.public_project.add_contributor(self.read_only_contributor, permissions=['read'], save=True)
        self.public_comment = CommentFactory(node=self.public_project, user=self.user)
        self.public_url = '/{}nodes/{}/comments/'.format(API_BASE, self.public_project._id)
        self.public_payload = self._set_up_payload(self.public_comment._id)

    def _set_up_private_project_with_public_comment_level(self):
        self.private_project_with_public_comment_level = ProjectFactory(is_public=False, creator=self.user)
        self.private_project_with_public_comment_level.add_contributor(self.read_only_contributor, permissions=['read'], save=True)
        comment = CommentFactory(node=self.private_project_with_public_comment_level, user=self.user)
        reply = CommentFactory(node=self.private_project_with_public_comment_level, target=Guid.load(comment._id), user=self.user)
        self.private_project_public_comments_url = '/{}nodes/{}/comments/'.format(API_BASE, self.private_project_with_public_comment_level._id)
        self.private_project_public_comments_payload = self._set_up_payload(reply._id)

    def _set_up_public_project_with_public_comment_level(self):
        self.public_project_with_public_comment_level = ProjectFactory(is_public=True, creator=self.user)
        self.public_project_with_public_comment_level.add_contributor(self.read_only_contributor, permissions=['read'], save=True)
        comment = CommentFactory(node=self.public_project_with_public_comment_level, user=self.user)
        reply = CommentFactory(node=self.public_project_with_public_comment_level, target=Guid.load(comment._id), user=self.user)
        self.public_comments_url = '/{}nodes/{}/comments/'.format(API_BASE, self.public_project_with_public_comment_level._id)
        self.public_comment_level_payload = self._set_up_payload(reply._id)

    def test_create_comment_reply_invalid_target_id(self):
        self._set_up_private_project_with_private_comment_level()
        target_comment = CommentFactory(node=ProjectFactory(), user=self.user)
        payload = self._set_up_payload(target_comment._id)
        res = self.app.post_json_api(self.private_url, payload, auth=self.user.auth, expect_errors=True)
        assert_equal(res.status_code, 400)
        assert_equal(res.json['errors'][0]['detail'], "Invalid comment target \'" + str(target_comment._id) + "\'.")


class TestCommentFiltering(ApiTestCase):

    def setUp(self):
        super(TestCommentFiltering, self).setUp()
        self.user = AuthUserFactory()
        self.project = ProjectFactory(creator=self.user)
        self.comment = CommentFactory(node=self.project, user=self.user, page='node')
        self.deleted_comment = CommentFactory(node=self.project, user=self.user, is_deleted=True, page='node')
        self.base_url = '/{}nodes/{}/comments/'.format(API_BASE, self.project._id)

        self.formatted_date_created = self.comment.date_created.strftime('%Y-%m-%dT%H:%M:%S.%f')
        self.comment.edit('Edited comment', [], auth=core.Auth(self.user), save=True)
        self.formatted_date_modified = self.comment.date_modified.strftime('%Y-%m-%dT%H:%M:%S.%f')

    def test_node_comments_with_no_filter_returns_all_comments(self):
        res = self.app.get(self.base_url, auth=self.user.auth)
        assert_equal(len(res.json['data']), 2)

    def test_filtering_for_deleted_comments(self):
        url = self.base_url + '?filter[deleted]=True'
        res = self.app.get(url, auth=self.user.auth)
        assert_equal(len(res.json['data']), 1)
        assert_true(res.json['data'][0]['attributes']['deleted'])

    def test_filtering_for_non_deleted_comments(self):
        url = self.base_url + '?filter[deleted]=False'
        res = self.app.get(url, auth=self.user.auth)
        assert_equal(len(res.json['data']), 1)
        assert_false(res.json['data'][0]['attributes']['deleted'])

    def test_filtering_comments_created_before_date(self):
        url = self.base_url + '?filter[date_created][lt]={}'.format(self.formatted_date_created)
        res = self.app.get(url, auth=self.user.auth)
        assert_equal(len(res.json['data']), 0)

    def test_filtering_comments_created_on_date(self):
        url = self.base_url + '?filter[date_created][eq]={}'.format(self.formatted_date_created)
        res = self.app.get(url, auth=self.user.auth)
        assert_equal(len(res.json['data']), 1)

    def test_filtering_comments_created_on_or_before_date(self):
        url = self.base_url + '?filter[date_created][lte]={}'.format(self.formatted_date_created)
        res = self.app.get(url, auth=self.user.auth)
        assert_equal(len(res.json['data']), 1)

    def test_filtering_comments_created_after_date(self):
        url = self.base_url + '?filter[date_created][gt]={}'.format(self.formatted_date_created)
        res = self.app.get(url, auth=self.user.auth)
        assert_equal(len(res.json['data']), 1)

    def test_filtering_comments_created_on_or_after_date(self):
        url = self.base_url + '?filter[date_created][gte]={}'.format(self.formatted_date_created)
        res = self.app.get(url, auth=self.user.auth)
        assert_equal(len(res.json['data']), 2)

    def test_filtering_comments_modified_before_date(self):
        url = self.base_url + '?filter[date_modified][lt]={}'.format(self.formatted_date_modified)
        res = self.app.get(url, auth=self.user.auth)
        assert_equal(len(res.json['data']), 1)

    def test_filtering_comments_modified_on_date(self):
        url = self.base_url + '?filter[date_modified][eq]={}'.format(self.formatted_date_modified)
        res = self.app.get(url, auth=self.user.auth)
        assert_equal(len(res.json['data']), 1)

    def test_filtering_comments_modified_after_date(self):
        url = self.base_url + '?filter[date_modified][gt]={}'.format(self.formatted_date_modified)
        res = self.app.get(url, auth=self.user.auth)
        assert_equal(len(res.json['data']), 0)

    def test_filtering_by_target_node(self):
        url = self.base_url + '?filter[target]=' + str(self.project._id)
        res = self.app.get(url, auth=self.user.auth)
        assert_equal(len(res.json['data']), 2)
        assert_in(self.project._id, res.json['data'][0]['relationships']['target']['links']['related']['href'])
        assert_in(self.project._id, res.json['data'][1]['relationships']['target']['links']['related']['href'])

    def test_filtering_by_target_no_results(self):
        url = self.base_url + '?filter[target]=' + 'fakeid'
        res = self.app.get(url, auth=self.user.auth)
        assert_equal(len(res.json['data']), 0)

    def test_filtering_for_comment_replies(self):
        reply = CommentFactory(node=self.project, user=self.user, target=Guid.load(self.comment._id))
        url = self.base_url + '?filter[target]=' + str(self.comment._id)
        res = self.app.get(url, auth=self.user.auth)
        assert_equal(len(res.json['data']), 1)
        assert_in(self.comment._id, res.json['data'][0]['relationships']['target']['links']['related']['href'])

    def test_filtering_by_target_file(self):
        test_file = test_utils.create_test_file(self.project, self.user)
        target = test_file.get_guid()
        file_comment = CommentFactory(node=self.project, user=self.user, target=target)
        url = self.base_url + '?filter[target]=' + str(target._id)
        res = self.app.get(url, auth=self.user.auth)
        assert_equal(len(res.json['data']), 1)
        assert_in(test_file._id, res.json['data'][0]['relationships']['target']['links']['related']['href'])

    def test_filtering_by_target_wiki(self):
        test_wiki = NodeWikiFactory(node=self.project, user=self.user)
        wiki_comment = CommentFactory(node=self.project, user=self.user, target=Guid.load(test_wiki._id), page='wiki')
        url = self.base_url + '?filter[target]=' + str(test_wiki._id)
        res = self.app.get(url, auth=self.user.auth)
        assert_equal(len(res.json['data']), 1)
        assert_in(test_wiki.page_name, res.json['data'][0]['relationships']['target']['links']['related']['href'])

    def test_filtering_by_page_node(self):
        url = self.base_url + '?filter[page]=node'
        res = self.app.get(url, auth=self.user.auth)
        assert_equal(len(res.json['data']), 2)
        assert_equal('node', res.json['data'][0]['attributes']['page'])
        assert_equal('node', res.json['data'][1]['attributes']['page'])

    def test_filtering_by_page_files(self):
        test_file = test_utils.create_test_file(self.project, self.user)
        file_comment = CommentFactory(node=self.project, user=self.user, target=test_file.get_guid(), page='files')
        url = self.base_url + '?filter[page]=files'
        res = self.app.get(url, auth=self.user.auth)
        assert_equal(len(res.json['data']), 1)
        assert_equal('files', res.json['data'][0]['attributes']['page'])

    def test_filtering_by_page_wiki(self):
        test_wiki = NodeWikiFactory(node=self.project, user=self.user)
        wiki_comment = CommentFactory(node=self.project, user=self.user, target=Guid.load(test_wiki._id), page='wiki')
        url = self.base_url + '?filter[page]=wiki'
        res = self.app.get(url, auth=self.user.auth)
        assert_equal(len(res.json['data']), 1)
        assert_equal('wiki', res.json['data'][0]['attributes']['page'])<|MERGE_RESOLUTION|>--- conflicted
+++ resolved
@@ -498,27 +498,7 @@
     def test_create_comment_invalid_target_id(self):
         self._set_up_private_project_with_private_comment_level()
         project_id = ProjectFactory()._id
-<<<<<<< HEAD
-        payload = {
-            'data': {
-                'type': 'comments',
-                'attributes': {
-                    'content': 'This is a comment',
-                    'new_mentions': []
-                },
-                'relationships': {
-                    'target': {
-                        'data': {
-                            'type': 'nodes',
-                            'id': project_id
-                        }
-                    }
-                }
-            }
-        }
-=======
         payload = self._set_up_payload(project_id)
->>>>>>> b97f2499
         res = self.app.post_json_api(self.private_url, payload, auth=self.user.auth, expect_errors=True)
         assert_equal(res.status_code, 400)
         assert_equal(res.json['errors'][0]['detail'], "Invalid comment target \'" + str(project_id) + "\'.")
