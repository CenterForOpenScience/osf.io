import pytest
from django.utils import timezone

from api.base.settings.defaults import API_BASE
from framework.auth.core import Auth
from osf.migrations import ensure_invisible_and_inactive_schema
from osf.models import RegistrationSchema, RegistrationProvider
from osf_tests.factories import (
    ProjectFactory,
    RegistrationFactory,
    RegistrationProviderFactory,
    AuthUserFactory,
    CollectionFactory,
    OSFGroupFactory,
    DraftRegistrationFactory,
)
from osf.utils import permissions
from website.project.metadata.utils import create_jsonschema_from_metaschema
from website import settings

OPEN_ENDED_SCHEMA_VERSION = 3
SCHEMA_VERSION = 2


@pytest.fixture(autouse=True)
def invisible_and_inactive_schema():
    return ensure_invisible_and_inactive_schema()


@pytest.mark.django_db
class DraftRegistrationTestCase:

    @pytest.fixture()
    def user(self):
        return AuthUserFactory()

    @pytest.fixture()
    def user_write_contrib(self):
        return AuthUserFactory()

    @pytest.fixture()
    def user_read_contrib(self):
        return AuthUserFactory()

    @pytest.fixture()
    def user_non_contrib(self):
        return AuthUserFactory()

    @pytest.fixture()
    def group_mem(self):
        return AuthUserFactory()

    @pytest.fixture()
    def group(self, group_mem):
        return OSFGroupFactory(creator=group_mem)

    @pytest.fixture()
    def project_public(self, user, user_write_contrib, user_read_contrib, group, group_mem):
        project_public = ProjectFactory(is_public=True, creator=user)
        project_public.add_contributor(
            user_write_contrib,
            permissions=permissions.WRITE)
        project_public.add_contributor(
            user_read_contrib,
            permissions=permissions.READ)
        project_public.save()
        project_public.add_osf_group(group, permissions.ADMIN)
        project_public.add_tag('hello', Auth(user), save=True)
        return project_public

    @pytest.fixture()
    def metadata(self):
        def metadata(draft):
            test_metadata = {}
            json_schema = create_jsonschema_from_metaschema(
                draft.registration_schema.schema)

            for key, value in json_schema['properties'].items():
                response = 'Test response'
                items = value['properties']['value'].get('items')
                enum = value['properties']['value'].get('enum')
                if items:  # multiselect
                    response = [items['enum'][0]]
                elif enum:  # singleselect
                    response = enum[0]
                elif value['properties']['value'].get('properties'):
                    response = {'question': {'value': 'Test Response'}}

                test_metadata[key] = {'value': response}
            return test_metadata
        return metadata


@pytest.mark.django_db
class TestDraftRegistrationList(DraftRegistrationTestCase):

    @pytest.fixture()
    def schema(self):
        return RegistrationSchema.objects.get(
            name='Open-Ended Registration',
            schema_version=OPEN_ENDED_SCHEMA_VERSION)

    @pytest.fixture()
    def draft_registration(self, user, project_public, schema):
        return DraftRegistrationFactory(
            initiator=user,
            registration_schema=schema,
            branched_from=project_public
        )

    @pytest.fixture()
    def url_draft_registrations(self, project_public):
        # Specifies version to test functionality when using DraftRegistrationLegacySerializer
        return '/{}nodes/{}/draft_registrations/?{}'.format(
            API_BASE, project_public._id, 'version=2.19')

    def test_admin_can_view_draft_list(
            self, app, user, draft_registration, project_public,
            schema, url_draft_registrations):
        res = app.get(url_draft_registrations, auth=user.auth)
        assert res.status_code == 200
        data = res.json['data']
        assert len(data) == 1

        assert schema._id in data[0]['relationships']['registration_schema']['links']['related']['href']
        assert data[0]['id'] == draft_registration._id
        assert data[0]['attributes']['registration_metadata'] == {}

    def test_can_view_draft_list(
            self, app, user_write_contrib, user_read_contrib, user_non_contrib, project_public, group, group_mem, url_draft_registrations):

        # test_read_only_contributor_can_view_draft_list
        res = app.get(
            url_draft_registrations,
            auth=user_read_contrib.auth,
            expect_errors=True)
        assert res.status_code == 200

        #   test_read_write_contributor_can_view_draft_list
        res = app.get(
            url_draft_registrations,
            auth=user_write_contrib.auth,
            expect_errors=True)
        assert res.status_code == 200

        #   test_osf_group_with_read_permissions
        project_public.remove_osf_group(group)
        project_public.add_osf_group(group, permissions.READ)
        res = app.get(url_draft_registrations, auth=group_mem.auth, expect_errors=True)
        assert res.status_code == 200

    def test_cannot_view_draft_list(self, app, user_non_contrib, url_draft_registrations):
        #   test_logged_in_non_contributor_cannot_view_draft_list
        res = app.get(
            url_draft_registrations,
            auth=user_non_contrib.auth,
            expect_errors=True)
        assert res.status_code == 403

        #   test_unauthenticated_user_cannot_view_draft_list
        res = app.get(url_draft_registrations, expect_errors=True)
        assert res.status_code == 401

    def test_deleted_draft_registration_does_not_show_up_in_draft_list(
            self, app, user, draft_registration, url_draft_registrations):
        draft_registration.deleted = timezone.now()
        draft_registration.save()
        res = app.get(url_draft_registrations, auth=user.auth)
        assert res.status_code == 200
        data = res.json['data']
        assert len(data) == 0

    def test_draft_with_registered_node_does_not_show_up_in_draft_list(
            self, app, user, project_public, draft_registration, url_draft_registrations):
        reg = RegistrationFactory(project=project_public, draft_registration=draft_registration)
        draft_registration.registered_node = reg
        draft_registration.save()
        res = app.get(url_draft_registrations, auth=user.auth)
        assert res.status_code == 200
        data = res.json['data']
        assert len(data) == 0

    def test_draft_with_deleted_registered_node_shows_up_in_draft_list(
            self, app, user, project_public,
            draft_registration, schema,
            url_draft_registrations):
        reg = RegistrationFactory(project=project_public, draft_registration=draft_registration)
        draft_registration.registered_node = reg
        draft_registration.save()
        reg.deleted = timezone.now()
        reg.save()
        res = app.get(url_draft_registrations, auth=user.auth)
        assert res.status_code == 200
        data = res.json['data']
        assert len(data) == 1
        assert schema._id in data[0]['relationships']['registration_schema']['links']['related']['href']
        assert data[0]['id'] == draft_registration._id
        assert data[0]['attributes']['registration_metadata'] == {}

    def test_draft_registration_serializer_usage(self, app, user, project_public, draft_registration):
        # Tests the usage of DraftRegistrationDetailSerializer for version 2.20
        url_draft_registrations = '/{}nodes/{}/draft_registrations/?{}'.format(
            API_BASE, project_public._id, 'version=2.20')

        res = app.get(url_draft_registrations, auth=user.auth)
        assert res.status_code == 200
        data = res.json['data']
        assert len(data) == 1

        # Set of fields that DraftRegistrationLegacySerializer does not provide
        assert data[0]['attributes']['title']
        assert data[0]['attributes']['description']
        assert data[0]['relationships']['affiliated_institutions']


@pytest.mark.django_db
class TestDraftRegistrationCreate(DraftRegistrationTestCase):

    @pytest.fixture()
    def provider(self):
        return RegistrationProvider.get_default()

    @pytest.fixture()
    def non_default_provider(self, metaschema_open_ended):
        non_default_provider = RegistrationProviderFactory()
        non_default_provider.schemas.add(metaschema_open_ended)
        non_default_provider.save()
        return non_default_provider

    @pytest.fixture()
    def metaschema_open_ended(self):
        return RegistrationSchema.objects.get(
            name='Open-Ended Registration',
            schema_version=OPEN_ENDED_SCHEMA_VERSION)

    @pytest.fixture()
    def payload(self, metaschema_open_ended, provider):
        return {
            'data': {
                'type': 'draft_registrations',
                'attributes': {},
                'relationships': {
                    'registration_schema': {
                        'data': {
                            'type': 'registration_schema',
                            'id': metaschema_open_ended._id
                        }
                    },
                    'provider': {
                        'data': {
                            'type': 'registration-providers',
                            'id': provider._id,
                        }
                    }
                }
            }
        }

    @pytest.fixture()
    def payload_with_non_default_provider(self, metaschema_open_ended, non_default_provider):
        return {
            'data': {
                'type': 'draft_registrations',
                'attributes': {},
                'relationships': {
                    'registration_schema': {
                        'data': {
                            'type': 'registration_schema',
                            'id': metaschema_open_ended._id
                        }
                    },
                    'provider': {
                        'data': {
                            'type': 'registration-providers',
                            'id': non_default_provider._id,
                        }
                    }
                }
            }
        }

    @pytest.fixture()
    def url_draft_registrations(self, project_public):
        return '/{}nodes/{}/draft_registrations/?{}'.format(
            API_BASE, project_public._id, 'version=2.19')

    def test_type_is_draft_registrations(
            self, app, user, metaschema_open_ended,
            url_draft_registrations):
        draft_data = {
            'data': {
                'type': 'nodes',
                'attributes': {},
                'relationships': {
                    'registration_schema': {
                        'data': {
                            'type': 'registration_schema',
                            'id': metaschema_open_ended._id
                        }

                    }
                }
            }
        }
        res = app.post_json_api(
            url_draft_registrations,
            draft_data, auth=user.auth,
            expect_errors=True)
        assert res.status_code == 409

    def test_admin_can_create_draft(
            self, app, user, project_public, url_draft_registrations,
            payload, metaschema_open_ended):
        url = '{}&embed=branched_from&embed=initiator'.format(url_draft_registrations)
        res = app.post_json_api(url, payload, auth=user.auth)
        assert res.status_code == 201
        data = res.json['data']
        assert metaschema_open_ended._id in data['relationships']['registration_schema']['links']['related']['href']
        assert data['attributes']['registration_metadata'] == {}
        assert f'{settings.API_DOMAIN}v2/providers/registrations/{RegistrationProvider.default__id}/' in \
               data['relationships']['provider']['links']['related']['href']
        assert data['embeds']['branched_from']['data']['id'] == project_public._id
        assert data['embeds']['initiator']['data']['id'] == user._id

    def test_cannot_create_draft(
            self, app, user_write_contrib,
            user_read_contrib, user_non_contrib,
            project_public, payload,
            url_draft_registrations):

        #   test_write_only_contributor_cannot_create_draft
        assert user_write_contrib in project_public.contributors.all()
        res = app.post_json_api(
            url_draft_registrations,
            payload,
            auth=user_write_contrib.auth,
            expect_errors=True)
        assert res.status_code == 403

    #   test_read_only_contributor_cannot_create_draft
        assert user_read_contrib in project_public.contributors.all()
        res = app.post_json_api(
            url_draft_registrations,
            payload,
            auth=user_read_contrib.auth,
            expect_errors=True)
        assert res.status_code == 403

    #   test_non_authenticated_user_cannot_create_draft
        res = app.post_json_api(
            url_draft_registrations,
            payload, expect_errors=True)
        assert res.status_code == 401

    #   test_logged_in_non_contributor_cannot_create_draft
        res = app.post_json_api(
            url_draft_registrations,
            payload,
            auth=user_non_contrib.auth,
            expect_errors=True)
        assert res.status_code == 403

<<<<<<< HEAD
=======
    #   test_group_admin_cannot_create_draft
        res = app.post_json_api(
            url_draft_registrations,
            payload,
            auth=group_mem.auth,
            expect_errors=True)
        assert res.status_code == 403

    #   test_group_write_contrib_cannot_create_draft
        project_public.remove_osf_group(group)
        project_public.add_osf_group(group, permissions.WRITE)
        res = app.post_json_api(
            url_draft_registrations,
            payload,
            auth=group_mem.auth,
            expect_errors=True)
        assert res.status_code == 403

>>>>>>> 68d23f9a
    def test_schema_validation(
            self, app, user, provider, non_default_provider, payload, payload_with_non_default_provider, url_draft_registrations, metaschema_open_ended):
        # Schema validation for a default provider without defined schemas with any schema is tested by `test_admin_can_create_draft`
        # Schema validation for a non-default provider with the correct schema is tested by `test_create_draft_with_provider`

        # Default provider with defined schemas does not accept everything
        schema, _ = RegistrationSchema.objects.get_or_create(name='Test schema', schema_version=0)
        provider.schemas.add(schema)
        provider.save()

        res = app.post_json_api(
            url_draft_registrations,
            payload,
            auth=user.auth,
            expect_errors=True)
        assert res.status_code == 400

        payload['data']['relationships']['registration_schema']['data']['id'] = schema._id

        res = app.post_json_api(
            url_draft_registrations,
            payload,
            auth=user.auth)
        assert res.status_code == 201

        # Non-Default provider does not accept everything
        payload_with_non_default_provider['data']['relationships']['registration_schema']['data']['id'] = schema._id
        res = app.post_json_api(
            url_draft_registrations,
            payload_with_non_default_provider,
            auth=user.auth,
            expect_errors=True)
        assert res.status_code == 400

    def test_registration_supplement_errors(
            self, app, user, provider, url_draft_registrations):

        #   test_registration_supplement_not_found
        draft_data = {
            'data': {
                'type': 'draft_registrations',
                'attributes': {},
                'relationships': {
                    'registration_schema': {
                        'data': {
                            'type': 'registration_schema',
                            'id': 'Invalid schema'
                        }
                    },
                    'provider': {
                        'data': {
                            'type': 'registration-providers',
                            'id': provider._id,
                        }
                    }
                }
            }
        }
        res = app.post_json_api(
            url_draft_registrations,
            draft_data, auth=user.auth,
            expect_errors=True)
        assert res.status_code == 404

    #   test_registration_supplement_must_be_active_metaschema
        schema = RegistrationSchema.objects.get(
            name='Election Research Preacceptance Competition', active=False)
        draft_data = {
            'data': {
                'type': 'draft_registrations',
                'attributes': {},
                'relationships': {
                    'registration_schema': {
                        'data': {
                            'type': 'registration_schema',
                            'id': schema._id
                        }
                    },
                    'provider': {
                        'data': {
                            'type': 'registration-providers',
                            'id': provider._id,
                        }
                    }
                }
            }
        }
        res = app.post_json_api(
            url_draft_registrations,
            draft_data, auth=user.auth,
            expect_errors=True)
        assert res.status_code == 400
        assert res.json['errors'][0]['detail'] == 'Registration supplement must be an active schema.'

    #   test_registration_supplement_must_be_active
        schema = RegistrationSchema.objects.get(
            name='Election Research Preacceptance Competition', schema_version=2)
        draft_data = {
            'data': {
                'type': 'draft_registrations',
                'attributes': {},
                'relationships': {
                    'registration_schema': {
                        'data': {
                            'type': 'registration_schema',
                            'id': schema._id
                        }
                    },
                    'provider': {
                        'data': {
                            'type': 'registration-providers',
                            'id': provider._id,
                        }
                    }
                }
            }
        }
        res = app.post_json_api(
            url_draft_registrations,
            draft_data, auth=user.auth,
            expect_errors=True)
        assert res.status_code == 400
        assert res.json['errors'][0]['detail'] == 'Registration supplement must be an active schema.'

    def test_cannot_create_draft_errors(
            self, app, user, project_public, payload):

        #   test_cannot_create_draft_from_a_registration
        registration = RegistrationFactory(
            project=project_public, creator=user)
        url = '/{}nodes/{}/draft_registrations/'.format(
            API_BASE, registration._id)
        res = app.post_json_api(
            url, payload, auth=user.auth,
            expect_errors=True)
        assert res.status_code == 404

    #   test_cannot_create_draft_from_deleted_node
        project = ProjectFactory(is_public=True, creator=user)
        project.is_deleted = True
        project.save()
        url_project = '/{}nodes/{}/draft_registrations/'.format(
            API_BASE, project._id)
        res = app.post_json_api(
            url_project, payload,
            auth=user.auth, expect_errors=True)
        assert res.status_code == 410
        assert res.json['errors'][0]['detail'] == 'The requested node is no longer available.'

    #   test_cannot_create_draft_from_collection
        collection = CollectionFactory(creator=user)
        url = '/{}nodes/{}/draft_registrations/'.format(
            API_BASE, collection._id)
        res = app.post_json_api(
            url, payload, auth=user.auth,
            expect_errors=True)
        assert res.status_code == 404

    def test_registration_supplement_must_be_supplied(
            self, app, user, url_draft_registrations):
        draft_data = {
            'data': {
                'type': 'draft_registrations',
                'attributes': {
                }
            }
        }
        res = app.post_json_api(
            url_draft_registrations,
            draft_data, auth=user.auth,
            expect_errors=True)
        errors = res.json['errors'][0]
        assert res.status_code == 400
        assert errors['detail'] == 'This field is required.'
        assert errors['source']['pointer'] == '/data/relationships/registration_schema'

    def test_cannot_supply_both_registration_metadata_and_registration_responses(
            self, app, user, payload, url_draft_registrations):
        payload['data']['attributes']['registration_metadata'] = {'summary': 'Registration data'}
        payload['data']['attributes']['registration_responses'] = {'summary': 'Registration data'}

        res = app.post_json_api(
            url_draft_registrations,
            payload, auth=user.auth,
            expect_errors=True)
        errors = res.json['errors'][0]
        assert res.status_code == 400
        assert 'Please use `registration_responses` as `registration_metadata` will be deprecated in the future.' in errors['detail']

    def test_supply_registration_responses_on_creation(
            self, app, user, payload, url_draft_registrations):
        schema = RegistrationSchema.objects.get(
            name='OSF-Standard Pre-Data Collection Registration',
            schema_version=SCHEMA_VERSION)

        payload['data']['relationships']['registration_schema']['data']['id'] = schema._id
        payload['data']['attributes']['registration_responses'] = {
            'looked': 'Yes',
            'datacompletion': 'No, data collection has not begun',
            'comments': ''
        }
        res = app.post_json_api(
            url_draft_registrations,
            payload, auth=user.auth,
            expect_errors=True)

        attributes = res.json['data']['attributes']
        assert attributes['registration_responses'] == {
            'looked': 'Yes',
            'datacompletion': 'No, data collection has not begun',
            'comments': ''
        }
        assert attributes['registration_metadata'] == {
            'looked': {
                'comments': [],
                'value': 'Yes',
                'extra': []
            },
            'datacompletion': {
                'comments': [],
                'value': 'No, data collection has not begun',
                'extra': []
            },
            'comments': {
                'comments': [],
                'value': '',
                'extra': []
            }
        }

    def test_registration_metadata_must_be_a_dictionary(
            self, app, user, payload, url_draft_registrations):
        payload['data']['attributes']['registration_metadata'] = 'Registration data'

        res = app.post_json_api(
            url_draft_registrations,
            payload, auth=user.auth,
            expect_errors=True)
        errors = res.json['errors'][0]
        assert res.status_code == 400
        assert errors['source']['pointer'] == '/data/attributes/registration_metadata'
        assert errors['detail'] == 'Expected a dictionary of items but got type "str".'

    def test_registration_metadata_question_values_must_be_dictionaries(
            self, app, user, payload, url_draft_registrations):
        schema = RegistrationSchema.objects.get(
            name='OSF-Standard Pre-Data Collection Registration',
            schema_version=SCHEMA_VERSION)
        payload['data']['relationships']['registration_schema']['data']['id'] = schema._id
        payload['data']['attributes']['registration_metadata'] = {}
        payload['data']['attributes']['registration_metadata']['datacompletion'] = 'No, data collection has not begun'

        res = app.post_json_api(
            url_draft_registrations,
            payload, auth=user.auth,
            expect_errors=True)
        errors = res.json['errors'][0]
        assert res.status_code == 400
        assert errors['detail'] == 'For your registration your response to the \'Data collection status\' field' \
                                   ' is invalid, your response must be one of the provided options.'

    def test_registration_metadata_question_keys_must_be_value(
            self, app, user, payload, url_draft_registrations):
        schema = RegistrationSchema.objects.get(
            name='OSF-Standard Pre-Data Collection Registration',
            schema_version=SCHEMA_VERSION)

        payload['data']['relationships']['registration_schema']['data']['id'] = schema._id
        payload['data']['attributes']['registration_metadata'] = {}
        payload['data']['attributes']['registration_metadata']['datacompletion'] = {
            'incorrect_key': 'No, data collection has not begun'}

        res = app.post_json_api(
            url_draft_registrations,
            payload, auth=user.auth,
            expect_errors=True)
        errors = res.json['errors'][0]
        assert res.status_code == 400
        assert errors['detail'] == 'For your registration your response to the \'Data collection status\' ' \
                                   'field is invalid, your response must be one of the provided options.'

    def test_question_in_registration_metadata_must_be_in_schema(
            self, app, user, payload, url_draft_registrations):
        schema = RegistrationSchema.objects.get(
            name='OSF-Standard Pre-Data Collection Registration',
            schema_version=SCHEMA_VERSION)

        payload['data']['relationships']['registration_schema']['data']['id'] = schema._id
        payload['data']['attributes']['registration_metadata'] = {}
        payload['data']['attributes']['registration_metadata']['q11'] = {
            'value': 'No, data collection has not begun'
        }

        res = app.post_json_api(
            url_draft_registrations,
            payload, auth=user.auth,
            expect_errors=True)
        errors = res.json['errors'][0]
        assert res.status_code == 400
        assert errors['detail'] == 'For your registration the \'datacompletion\' field is extraneous and not' \
                                   ' permitted in your response.'

    def test_multiple_choice_question_value_must_match_value_in_schema(
            self, app, user, payload, url_draft_registrations):
        schema = RegistrationSchema.objects.get(
            name='OSF-Standard Pre-Data Collection Registration',
            schema_version=SCHEMA_VERSION)

        payload['data']['relationships']['registration_schema']['data']['id'] = schema._id
        payload['data']['attributes']['registration_metadata'] = {}
        payload['data']['attributes']['registration_metadata']['datacompletion'] = {
            'value': 'Nope, data collection has not begun'}

        res = app.post_json_api(
            url_draft_registrations,
            payload, auth=user.auth,
            expect_errors=True)
        errors = res.json['errors'][0]
        assert res.status_code == 400
        assert errors['detail'] == 'For your registration your response to the \'Data collection status\'' \
                                   ' field is invalid, your response must be one of the provided options.'

    def test_registration_responses_must_be_a_dictionary(
            self, app, user, payload, url_draft_registrations):
        payload['data']['attributes']['registration_responses'] = 'Registration data'

        res = app.post_json_api(
            url_draft_registrations,
            payload, auth=user.auth,
            expect_errors=True)
        errors = res.json['errors'][0]
        assert res.status_code == 400
        assert errors['source']['pointer'] == '/data/attributes/registration_responses'
        assert errors['detail'] == 'Expected a dictionary of items but got type "str".'

    def test_registration_responses_question_values_must_not_be_dictionaries(
            self, app, user, payload, url_draft_registrations):
        schema = RegistrationSchema.objects.get(
            name='OSF-Standard Pre-Data Collection Registration',
            schema_version=SCHEMA_VERSION)
        payload['data']['relationships']['registration_schema']['data']['id'] = schema._id
        payload['data']['attributes']['registration_responses'] = {}
        payload['data']['attributes']['registration_responses']['datacompletion'] = {'value': 'No, data collection has not begun'}

        res = app.post_json_api(
            url_draft_registrations,
            payload, auth=user.auth,
            expect_errors=True)
        errors = res.json['errors'][0]
        assert res.status_code == 400
        assert errors['detail'] == 'For your registration, your response to the \'Data collection status\' field' \
                                   ' is invalid, your response must be one of the provided options.'

    def test_question_in_registration_responses_must_be_in_schema(
            self, app, user, payload, url_draft_registrations):
        schema = RegistrationSchema.objects.get(
            name='OSF-Standard Pre-Data Collection Registration',
            schema_version=SCHEMA_VERSION)

        payload['data']['relationships']['registration_schema']['data']['id'] = schema._id
        payload['data']['attributes']['registration_responses'] = {}
        payload['data']['attributes']['registration_responses']['q11'] = 'No, data collection has not begun'

        res = app.post_json_api(
            url_draft_registrations,
            payload, auth=user.auth,
            expect_errors=True)
        errors = res.json['errors'][0]
        assert res.status_code == 400
        assert errors['detail'] == 'Additional properties are not allowed (\'q11\' was unexpected)'

    def test_registration_responses_multiple_choice_question_value_must_match_value_in_schema(
            self, app, user, payload, url_draft_registrations):
        schema = RegistrationSchema.objects.get(
            name='OSF-Standard Pre-Data Collection Registration',
            schema_version=SCHEMA_VERSION)

        payload['data']['relationships']['registration_schema']['data']['id'] = schema._id
        payload['data']['attributes']['registration_responses'] = {}
        payload['data']['attributes']['registration_responses']['datacompletion'] = 'Nope, data collection has not begun'

        res = app.post_json_api(
            url_draft_registrations,
            payload, auth=user.auth,
            expect_errors=True)
        errors = res.json['errors'][0]
        assert res.status_code == 400
        assert errors['detail'] == 'For your registration, your response to the \'Data collection status\'' \
                                   ' field is invalid, your response must be one of the provided options.'<|MERGE_RESOLUTION|>--- conflicted
+++ resolved
@@ -360,8 +360,6 @@
             expect_errors=True)
         assert res.status_code == 403
 
-<<<<<<< HEAD
-=======
     #   test_group_admin_cannot_create_draft
         res = app.post_json_api(
             url_draft_registrations,
@@ -380,7 +378,6 @@
             expect_errors=True)
         assert res.status_code == 403
 
->>>>>>> 68d23f9a
     def test_schema_validation(
             self, app, user, provider, non_default_provider, payload, payload_with_non_default_provider, url_draft_registrations, metaschema_open_ended):
         # Schema validation for a default provider without defined schemas with any schema is tested by `test_admin_can_create_draft`
