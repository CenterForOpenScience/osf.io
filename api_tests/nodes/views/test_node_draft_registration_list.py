import pytest
from django.utils import timezone

from api.base.settings.defaults import API_BASE
<<<<<<< HEAD
=======
from django.contrib.auth.models import Permission
from framework.auth.core import Auth
>>>>>>> 1b5d0e9d
from osf.models import RegistrationSchema
from osf_tests.factories import (
    ProjectFactory,
    RegistrationFactory,
    RegistrationProviderFactory,
    AuthUserFactory,
    CollectionFactory,
    OSFGroupFactory,
    DraftRegistrationFactory,
)
from osf.utils import permissions
from website.project.metadata.utils import create_jsonschema_from_metaschema

OPEN_ENDED_SCHEMA_VERSION = 3
SCHEMA_VERSION = 2

@pytest.mark.django_db
class DraftRegistrationTestCase:

    @pytest.fixture()
    def user(self):
        return AuthUserFactory()

    @pytest.fixture()
    def user_write_contrib(self):
        return AuthUserFactory()

    @pytest.fixture()
    def user_read_contrib(self):
        return AuthUserFactory()

    @pytest.fixture()
    def user_non_contrib(self):
        return AuthUserFactory()

    @pytest.fixture()
    def group_mem(self):
        return AuthUserFactory()

    @pytest.fixture()
    def group(self, group_mem):
        return OSFGroupFactory(creator=group_mem)

    @pytest.fixture()
    def project_public(self, user, user_write_contrib, user_read_contrib, group, group_mem):
        project_public = ProjectFactory(is_public=True, creator=user)
        project_public.add_contributor(
            user_write_contrib,
            permissions=permissions.WRITE)
        project_public.add_contributor(
            user_read_contrib,
            permissions=permissions.READ)
        project_public.save()
        project_public.add_osf_group(group, permissions.ADMIN)
        project_public.add_tag('hello', Auth(user), save=True)
        return project_public

    @pytest.fixture()
    def metadata(self):
        def metadata(draft):
            test_metadata = {}
            json_schema = create_jsonschema_from_metaschema(
                draft.registration_schema.schema)

            for key, value in json_schema['properties'].items():
                response = 'Test response'
                items = value['properties']['value'].get('items')
                enum = value['properties']['value'].get('enum')
                if items:  # multiselect
                    response = [items['enum'][0]]
                elif enum:  # singleselect
                    response = enum[0]
                elif value['properties']['value'].get('properties'):
                    response = {'question': {'value': 'Test Response'}}

                test_metadata[key] = {'value': response}
            return test_metadata
        return metadata


@pytest.mark.django_db
class TestDraftRegistrationList(DraftRegistrationTestCase):

    @pytest.fixture()
    def schema(self):
        return RegistrationSchema.objects.get(
            name='Open-Ended Registration',
            schema_version=OPEN_ENDED_SCHEMA_VERSION)

    @pytest.fixture()
    def draft_registration(self, user, project_public, schema):
        return DraftRegistrationFactory(
            initiator=user,
            registration_schema=schema,
            branched_from=project_public
        )

    @pytest.fixture()
    def url_draft_registrations(self, project_public):
        # Specifies version to test functionality when using DraftRegistrationLegacySerializer
        return '/{}nodes/{}/draft_registrations/?{}'.format(
            API_BASE, project_public._id, 'version=2.19')

    def test_admin_can_view_draft_list(
            self, app, user, draft_registration, project_public,
            schema, url_draft_registrations):
        res = app.get(url_draft_registrations, auth=user.auth)
        assert res.status_code == 200
        data = res.json['data']
        assert len(data) == 1

        assert schema._id in data[0]['relationships']['registration_schema']['links']['related']['href']
        assert data[0]['id'] == draft_registration._id
        assert data[0]['attributes']['registration_metadata'] == {}

    def test_osf_group_with_admin_permissions_can_view(
            self, app, user, draft_registration, project_public,
            schema, url_draft_registrations):
        group_mem = AuthUserFactory()
        group = OSFGroupFactory(creator=group_mem)
        project_public.add_osf_group(group, permissions.ADMIN)
        res = app.get(url_draft_registrations, auth=group_mem.auth, expect_errors=True)
        assert res.status_code == 200
        data = res.json['data']
        assert len(data) == 1
        assert schema._id in data[0]['relationships']['registration_schema']['links']['related']['href']

    def test_cannot_view_draft_list(
            self, app, user_write_contrib, project_public,
            user_read_contrib, user_non_contrib,
            url_draft_registrations, group, group_mem):

        # test_read_only_contributor_cannot_view_draft_list
        res = app.get(
            url_draft_registrations,
            auth=user_read_contrib.auth,
            expect_errors=True)
        assert res.status_code == 403

    #   test_read_write_contributor_cannot_view_draft_list
        res = app.get(
            url_draft_registrations,
            auth=user_write_contrib.auth,
            expect_errors=True)
        assert res.status_code == 403

    #   test_logged_in_non_contributor_cannot_view_draft_list
        res = app.get(
            url_draft_registrations,
            auth=user_non_contrib.auth,
            expect_errors=True)
        assert res.status_code == 403

    #   test_unauthenticated_user_cannot_view_draft_list
        res = app.get(url_draft_registrations, expect_errors=True)
        assert res.status_code == 401

    #   test_osf_group_with_read_permissions
        project_public.remove_osf_group(group)
        project_public.add_osf_group(group, permissions.READ)
        res = app.get(url_draft_registrations, auth=group_mem.auth, expect_errors=True)
        assert res.status_code == 403

    def test_deleted_draft_registration_does_not_show_up_in_draft_list(
            self, app, user, draft_registration, url_draft_registrations):
        draft_registration.deleted = timezone.now()
        draft_registration.save()
        res = app.get(url_draft_registrations, auth=user.auth)
        assert res.status_code == 200
        data = res.json['data']
        assert len(data) == 0

    def test_draft_with_registered_node_does_not_show_up_in_draft_list(
            self, app, user, project_public, draft_registration, url_draft_registrations):
        reg = RegistrationFactory(project=project_public, draft_registration=draft_registration)
        draft_registration.registered_node = reg
        draft_registration.save()
        res = app.get(url_draft_registrations, auth=user.auth)
        assert res.status_code == 200
        data = res.json['data']
        assert len(data) == 0

    def test_draft_with_deleted_registered_node_shows_up_in_draft_list(
            self, app, user, project_public,
            draft_registration, schema,
            url_draft_registrations):
        reg = RegistrationFactory(project=project_public, draft_registration=draft_registration)
        draft_registration.registered_node = reg
        draft_registration.save()
        reg.is_deleted = True
        reg.save()
        res = app.get(url_draft_registrations, auth=user.auth)
        assert res.status_code == 200
        data = res.json['data']
        assert len(data) == 1
        assert schema._id in data[0]['relationships']['registration_schema']['links']['related']['href']
        assert data[0]['id'] == draft_registration._id
        assert data[0]['attributes']['registration_metadata'] == {}

    def test_draft_registration_serializer_usage(self, app, user, project_public, draft_registration):
        # Tests the usage of DraftRegistrationDetailSerializer for version 2.20
        url_draft_registrations = '/{}nodes/{}/draft_registrations/?{}'.format(
            API_BASE, project_public._id, 'version=2.20')

        res = app.get(url_draft_registrations, auth=user.auth)
        assert res.status_code == 200
        data = res.json['data']
        assert len(data) == 1

        # Set of fields that DraftRegistrationLegacySerializer does not provide
        assert data[0]['attributes']['title']
        assert data[0]['attributes']['description']
        assert data[0]['relationships']['affiliated_institutions']


@pytest.mark.django_db
@pytest.mark.enable_quickfiles_creation
class TestDraftRegistrationCreate(DraftRegistrationTestCase):

    @pytest.fixture()
    def provider(self):
        return RegistrationProviderFactory(_id='osf')

    @pytest.fixture()
    def metaschema_open_ended(self):
        return RegistrationSchema.objects.get(
            name='Open-Ended Registration',
            schema_version=OPEN_ENDED_SCHEMA_VERSION)

    @pytest.fixture()
    def payload(self, metaschema_open_ended, provider):
        return {
            'data': {
                'type': 'draft_registrations',
                'attributes': {},
                'relationships': {
                    'registration_schema': {
                        'data': {
                            'type': 'registration_schema',
                            'id': metaschema_open_ended._id
                        }
                    },
                    'provider': {
                        'data': {
                            'type': 'registration-providers',
                            'id': provider._id,
                        }
                    }
                }
            }
        }

    @pytest.fixture()
    def url_draft_registrations(self, project_public):
        return '/{}nodes/{}/draft_registrations/?{}'.format(
            API_BASE, project_public._id, 'version=2.19')

    def test_type_is_draft_registrations(
            self, app, user, metaschema_open_ended,
            url_draft_registrations):
        draft_data = {
            'data': {
                'type': 'nodes',
                'attributes': {},
                'relationships': {
                    'registration_schema': {
                        'data': {
                            'type': 'registration_schema',
                            'id': metaschema_open_ended._id
                        }

                    }
                }
            }
        }
        res = app.post_json_api(
            url_draft_registrations,
            draft_data, auth=user.auth,
            expect_errors=True)
        assert res.status_code == 409

    def test_admin_can_create_draft(
            self, app, user, project_public, url_draft_registrations,
            payload, metaschema_open_ended):
        url = '{}&embed=branched_from&embed=initiator'.format(url_draft_registrations)
        res = app.post_json_api(url, payload, auth=user.auth)
        assert res.status_code == 201
        data = res.json['data']
        assert metaschema_open_ended._id in data['relationships']['registration_schema']['links']['related']['href']
        assert data['attributes']['registration_metadata'] == {}
        assert data['embeds']['branched_from']['data']['id'] == project_public._id
        assert data['embeds']['initiator']['data']['id'] == user._id

    def test_cannot_create_draft(
            self, app, user_write_contrib,
            user_read_contrib, user_non_contrib,
            project_public, payload, group,
            url_draft_registrations, group_mem):

        #   test_write_only_contributor_cannot_create_draft
        assert user_write_contrib in project_public.contributors.all()
        res = app.post_json_api(
            url_draft_registrations,
            payload,
            auth=user_write_contrib.auth,
            expect_errors=True)
        assert res.status_code == 403

    #   test_read_only_contributor_cannot_create_draft
        assert user_read_contrib in project_public.contributors.all()
        res = app.post_json_api(
            url_draft_registrations,
            payload,
            auth=user_read_contrib.auth,
            expect_errors=True)
        assert res.status_code == 403

    #   test_non_authenticated_user_cannot_create_draft
        res = app.post_json_api(
            url_draft_registrations,
            payload, expect_errors=True)
        assert res.status_code == 401

    #   test_logged_in_non_contributor_cannot_create_draft
        res = app.post_json_api(
            url_draft_registrations,
            payload,
            auth=user_non_contrib.auth,
            expect_errors=True)
        assert res.status_code == 403

    #   test_group_admin_cannot_create_draft
        res = app.post_json_api(
            url_draft_registrations,
            payload,
            auth=group_mem.auth,
            expect_errors=True)
        assert res.status_code == 403

    #   test_group_write_contrib_cannot_create_draft
        project_public.remove_osf_group(group)
        project_public.add_osf_group(group, permissions.WRITE)
        res = app.post_json_api(
            url_draft_registrations,
            payload,
            auth=group_mem.auth,
            expect_errors=True)
        assert res.status_code == 403

    #   test_reviewer_cannot_create_draft_registration
        user = AuthUserFactory()
        administer_permission = Permission.objects.get(
            codename='administer_prereg')
        user.user_permissions.add(administer_permission)
        user.save()

        assert user_read_contrib in project_public.contributors.all()
        res = app.post_json_api(
            url_draft_registrations,
            payload, auth=user.auth,
            expect_errors=True)
        assert res.status_code == 403

    def test_registration_supplement_errors(
            self, app, user, provider, url_draft_registrations):

        #   test_registration_supplement_not_found
        draft_data = {
            'data': {
                'type': 'draft_registrations',
                'attributes': {},
                'relationships': {
                    'registration_schema': {
                        'data': {
                            'type': 'registration_schema',
                            'id': 'Invalid schema'
                        }
                    },
                    'provider': {
                        'data': {
                            'type': 'registration-providers',
                            'id': provider._id,
                        }
                    }
                }
            }
        }
        res = app.post_json_api(
            url_draft_registrations,
            draft_data, auth=user.auth,
            expect_errors=True)
        assert res.status_code == 404

    #   test_registration_supplement_must_be_active_metaschema
        schema = RegistrationSchema.objects.get(
            name='Election Research Preacceptance Competition', active=False)
        draft_data = {
            'data': {
                'type': 'draft_registrations',
                'attributes': {},
                'relationships': {
                    'registration_schema': {
                        'data': {
                            'type': 'registration_schema',
                            'id': schema._id
                        }
                    },
                    'provider': {
                        'data': {
                            'type': 'registration-providers',
                            'id': provider._id,
                        }
                    }
                }
            }
        }
        res = app.post_json_api(
            url_draft_registrations,
            draft_data, auth=user.auth,
            expect_errors=True)
        assert res.status_code == 400
        assert res.json['errors'][0]['detail'] == 'Registration supplement must be an active schema.'

    #   test_registration_supplement_must_be_active
        schema = RegistrationSchema.objects.get(
            name='Election Research Preacceptance Competition', schema_version=2)
        draft_data = {
            'data': {
                'type': 'draft_registrations',
                'attributes': {},
                'relationships': {
                    'registration_schema': {
                        'data': {
                            'type': 'registration_schema',
                            'id': schema._id
                        }
                    },
                    'provider': {
                        'data': {
                            'type': 'registration-providers',
                            'id': provider._id,
                        }
                    }
                }
            }
        }
        res = app.post_json_api(
            url_draft_registrations,
            draft_data, auth=user.auth,
            expect_errors=True)
        assert res.status_code == 400
        assert res.json['errors'][0]['detail'] == 'Registration supplement must be an active schema.'

    def test_cannot_create_draft_errors(
            self, app, user, project_public, payload):

        #   test_cannot_create_draft_from_a_registration
        registration = RegistrationFactory(
            project=project_public, creator=user)
        url = '/{}nodes/{}/draft_registrations/'.format(
            API_BASE, registration._id)
        res = app.post_json_api(
            url, payload, auth=user.auth,
            expect_errors=True)
        assert res.status_code == 404

    #   test_cannot_create_draft_from_deleted_node
        project = ProjectFactory(is_public=True, creator=user)
        project.is_deleted = True
        project.save()
        url_project = '/{}nodes/{}/draft_registrations/'.format(
            API_BASE, project._id)
        res = app.post_json_api(
            url_project, payload,
            auth=user.auth, expect_errors=True)
        assert res.status_code == 410
        assert res.json['errors'][0]['detail'] == 'The requested node is no longer available.'

    #   test_cannot_create_draft_from_collection
        collection = CollectionFactory(creator=user)
        url = '/{}nodes/{}/draft_registrations/'.format(
            API_BASE, collection._id)
        res = app.post_json_api(
            url, payload, auth=user.auth,
            expect_errors=True)
        assert res.status_code == 404

    def test_required_metaschema_questions_not_required_on_post(
<<<<<<< HEAD
            self, app, user, provider, project_public, metadata):
=======
            self, app, user, provider, project_public, prereg_metadata, url_draft_registrations):
>>>>>>> 1b5d0e9d
        prereg_schema = RegistrationSchema.objects.get(
            name='Prereg Challenge',
            schema_version=SCHEMA_VERSION)

        prereg_draft_registration = DraftRegistrationFactory(
            initiator=user,
            registration_schema=prereg_schema,
            branched_from=project_public
        )

        url = '{}&embed=initiator&embed=branched_from'.format(url_draft_registrations)

        registration_metadata = metadata(prereg_draft_registration)
        del registration_metadata['q1']
        prereg_draft_registration.registration_metadata = registration_metadata
        prereg_draft_registration.save()

        payload = {
            'data': {
                'type': 'draft_registrations',
                'attributes': {
                    'registration_metadata': registration_metadata
                },
                'relationships': {
                    'branched_from': {
                        'data': {
                            'type': 'nodes',
                            'id': project_public._id,
                        }
                    },
                    'registration_schema': {
                        'data': {
                            'type': 'registration_schema',
                            'id': prereg_schema._id
                        }
                    },
                    'provider': {
                        'data': {
                            'type': 'registration-providers',
                            'id': provider._id,
                        }
                    }
                }
            }
        }
        res = app.post_json_api(
            url, payload, auth=user.auth,
            expect_errors=True)
        assert res.status_code == 201
        data = res.json['data']
        assert res.json['data']['attributes']['registration_metadata']['q2']['value'] == 'Test response'
        assert res.json['data']['attributes']['registration_responses']['q2'] == 'Test response'
        assert prereg_schema._id in data['relationships']['registration_schema']['links']['related']['href']
        assert data['embeds']['branched_from']['data']['id'] == project_public._id
        assert data['embeds']['initiator']['data']['id'] == user._id

    def test_required_registration_responses_questions_not_required_on_post(
            self, app, user, provider, project_public):
        prereg_schema = RegistrationSchema.objects.get(
            name='Prereg Challenge',
            schema_version=SCHEMA_VERSION)

        prereg_draft_registration = DraftRegistrationFactory(
            initiator=user,
            registration_schema=prereg_schema,
            branched_from=project_public
        )

        url = '/{}nodes/{}/draft_registrations/?embed=initiator&embed=branched_from'.format(
            API_BASE, project_public._id)

        registration_responses = {'q1': 'answer to the question'}
        prereg_draft_registration.registration_metadata = {}
        prereg_draft_registration.save()

        payload = {
            'data': {
                'type': 'draft_registrations',
                'attributes': {
                    'registration_responses': registration_responses
                },
                'relationships': {
                    'registration_schema': {
                        'data': {
                            'type': 'registration_schema',
                            'id': prereg_schema._id
                        }
                    },
                    'provider': {
                        'data': {
                            'type': 'registration-providers',
                            'id': provider._id,
                        }
                    }
                }
            }
        }
        res = app.post_json_api(
            url, payload, auth=user.auth,
            expect_errors=True)
        assert res.status_code == 201
        data = res.json['data']
        assert res.json['data']['attributes']['registration_metadata']['q1']['value'] == registration_responses['q1']
        assert res.json['data']['attributes']['registration_responses']['q1'] == registration_responses['q1']
        assert prereg_schema._id in data['relationships']['registration_schema']['links']['related']['href']
        assert data['embeds']['branched_from']['data']['id'] == project_public._id
        assert data['embeds']['initiator']['data']['id'] == user._id

    def test_registration_supplement_must_be_supplied(
            self, app, user, url_draft_registrations):
        draft_data = {
            'data': {
                'type': 'draft_registrations',
                'attributes': {
                }
            }
        }
        res = app.post_json_api(
            url_draft_registrations,
            draft_data, auth=user.auth,
            expect_errors=True)
        errors = res.json['errors'][0]
        assert res.status_code == 400
        assert errors['detail'] == 'This field is required.'
        assert errors['source']['pointer'] == '/data/relationships/registration_schema'

    def test_cannot_supply_both_registration_metadata_and_registration_responses(
            self, app, user, payload, url_draft_registrations):
        payload['data']['attributes']['registration_metadata'] = {'summary': 'Registration data'}
        payload['data']['attributes']['registration_responses'] = {'summary': 'Registration data'}

        res = app.post_json_api(
            url_draft_registrations,
            payload, auth=user.auth,
            expect_errors=True)
        errors = res.json['errors'][0]
        assert res.status_code == 400
        assert 'Please use `registration_responses` as `registration_metadata` will be deprecated in the future.' in errors['detail']

    def test_supply_registration_responses_on_creation(
            self, app, user, payload, url_draft_registrations):
        schema = RegistrationSchema.objects.get(
            name='OSF-Standard Pre-Data Collection Registration',
            schema_version=SCHEMA_VERSION)

        payload['data']['relationships']['registration_schema']['data']['id'] = schema._id
        payload['data']['attributes']['registration_responses'] = {
            'looked': 'Yes',
            'datacompletion': 'No, data collection has not begun',
            'comments': ''
        }
        res = app.post_json_api(
            url_draft_registrations,
            payload, auth=user.auth,
            expect_errors=True)

        attributes = res.json['data']['attributes']
        assert attributes['registration_responses'] == {
            'looked': 'Yes',
            'datacompletion': 'No, data collection has not begun',
            'comments': ''
        }
        assert attributes['registration_metadata'] == {
            'looked': {
                'comments': [],
                'value': 'Yes',
                'extra': []
            },
            'datacompletion': {
                'comments': [],
                'value': 'No, data collection has not begun',
                'extra': []
            },
            'comments': {
                'comments': [],
                'value': '',
                'extra': []
            }
        }

    def test_registration_metadata_must_be_a_dictionary(
            self, app, user, payload, url_draft_registrations):
        payload['data']['attributes']['registration_metadata'] = 'Registration data'

        res = app.post_json_api(
            url_draft_registrations,
            payload, auth=user.auth,
            expect_errors=True)
        errors = res.json['errors'][0]
        assert res.status_code == 400
        assert errors['source']['pointer'] == '/data/attributes/registration_metadata'
        assert errors['detail'] == 'Expected a dictionary of items but got type "str".'

    def test_registration_metadata_question_values_must_be_dictionaries(
            self, app, user, payload, url_draft_registrations):
        schema = RegistrationSchema.objects.get(
            name='OSF-Standard Pre-Data Collection Registration',
            schema_version=SCHEMA_VERSION)
        payload['data']['relationships']['registration_schema']['data']['id'] = schema._id
        payload['data']['attributes']['registration_metadata'] = {}
        payload['data']['attributes']['registration_metadata']['datacompletion'] = 'No, data collection has not begun'

        res = app.post_json_api(
            url_draft_registrations,
            payload, auth=user.auth,
            expect_errors=True)
        errors = res.json['errors'][0]
        assert res.status_code == 400
        assert errors['detail'] == 'For your registration your response to the \'Data collection status\' field' \
                                   ' is invalid, your response must be one of the provided options.'

    def test_registration_metadata_question_keys_must_be_value(
            self, app, user, payload, url_draft_registrations):
        schema = RegistrationSchema.objects.get(
            name='OSF-Standard Pre-Data Collection Registration',
            schema_version=SCHEMA_VERSION)

        payload['data']['relationships']['registration_schema']['data']['id'] = schema._id
        payload['data']['attributes']['registration_metadata'] = {}
        payload['data']['attributes']['registration_metadata']['datacompletion'] = {
            'incorrect_key': 'No, data collection has not begun'}

        res = app.post_json_api(
            url_draft_registrations,
            payload, auth=user.auth,
            expect_errors=True)
        errors = res.json['errors'][0]
        assert res.status_code == 400
        assert errors['detail'] == 'For your registration your response to the \'Data collection status\' ' \
                                   'field is invalid, your response must be one of the provided options.'

    def test_question_in_registration_metadata_must_be_in_schema(
            self, app, user, payload, url_draft_registrations):
        schema = RegistrationSchema.objects.get(
            name='OSF-Standard Pre-Data Collection Registration',
            schema_version=SCHEMA_VERSION)

        payload['data']['relationships']['registration_schema']['data']['id'] = schema._id
        payload['data']['attributes']['registration_metadata'] = {}
        payload['data']['attributes']['registration_metadata']['q11'] = {
            'value': 'No, data collection has not begun'
        }

        res = app.post_json_api(
            url_draft_registrations,
            payload, auth=user.auth,
            expect_errors=True)
        errors = res.json['errors'][0]
        assert res.status_code == 400
        assert errors['detail'] == 'For your registration the \'datacompletion\' field is extraneous and not' \
                                   ' permitted in your response.'

    def test_multiple_choice_question_value_must_match_value_in_schema(
            self, app, user, payload, url_draft_registrations):
        schema = RegistrationSchema.objects.get(
            name='OSF-Standard Pre-Data Collection Registration',
            schema_version=SCHEMA_VERSION)

        payload['data']['relationships']['registration_schema']['data']['id'] = schema._id
        payload['data']['attributes']['registration_metadata'] = {}
        payload['data']['attributes']['registration_metadata']['datacompletion'] = {
            'value': 'Nope, data collection has not begun'}

        res = app.post_json_api(
            url_draft_registrations,
            payload, auth=user.auth,
            expect_errors=True)
        errors = res.json['errors'][0]
        assert res.status_code == 400
        assert errors['detail'] == 'For your registration your response to the \'Data collection status\'' \
                                   ' field is invalid, your response must be one of the provided options.'

    def test_registration_responses_must_be_a_dictionary(
            self, app, user, payload, url_draft_registrations):
        payload['data']['attributes']['registration_responses'] = 'Registration data'

        res = app.post_json_api(
            url_draft_registrations,
            payload, auth=user.auth,
            expect_errors=True)
        errors = res.json['errors'][0]
        assert res.status_code == 400
        assert errors['source']['pointer'] == '/data/attributes/registration_responses'
        assert errors['detail'] == 'Expected a dictionary of items but got type "str".'

    def test_registration_responses_question_values_must_not_be_dictionaries(
            self, app, user, payload, url_draft_registrations):
        schema = RegistrationSchema.objects.get(
            name='OSF-Standard Pre-Data Collection Registration',
            schema_version=SCHEMA_VERSION)
        payload['data']['relationships']['registration_schema']['data']['id'] = schema._id
        payload['data']['attributes']['registration_responses'] = {}
        payload['data']['attributes']['registration_responses']['datacompletion'] = {'value': 'No, data collection has not begun'}

        res = app.post_json_api(
            url_draft_registrations,
            payload, auth=user.auth,
            expect_errors=True)
        errors = res.json['errors'][0]
        assert res.status_code == 400
        assert errors['detail'] == 'For your registration, your response to the \'Data collection status\' field' \
                                   ' is invalid, your response must be one of the provided options.'

    def test_question_in_registration_responses_must_be_in_schema(
            self, app, user, payload, url_draft_registrations):
        schema = RegistrationSchema.objects.get(
            name='OSF-Standard Pre-Data Collection Registration',
            schema_version=SCHEMA_VERSION)

        payload['data']['relationships']['registration_schema']['data']['id'] = schema._id
        payload['data']['attributes']['registration_responses'] = {}
        payload['data']['attributes']['registration_responses']['q11'] = 'No, data collection has not begun'

        res = app.post_json_api(
            url_draft_registrations,
            payload, auth=user.auth,
            expect_errors=True)
        errors = res.json['errors'][0]
        assert res.status_code == 400
        assert errors['detail'] == 'Additional properties are not allowed (\'q11\' was unexpected)'

    def test_registration_responses_multiple_choice_question_value_must_match_value_in_schema(
            self, app, user, payload, url_draft_registrations):
        schema = RegistrationSchema.objects.get(
            name='OSF-Standard Pre-Data Collection Registration',
            schema_version=SCHEMA_VERSION)

        payload['data']['relationships']['registration_schema']['data']['id'] = schema._id
        payload['data']['attributes']['registration_responses'] = {}
        payload['data']['attributes']['registration_responses']['datacompletion'] = 'Nope, data collection has not begun'

        res = app.post_json_api(
            url_draft_registrations,
            payload, auth=user.auth,
            expect_errors=True)
        errors = res.json['errors'][0]
        assert res.status_code == 400
        assert errors['detail'] == 'For your registration, your response to the \'Data collection status\'' \
                                   ' field is invalid, your response must be one of the provided options.'<|MERGE_RESOLUTION|>--- conflicted
+++ resolved
@@ -2,11 +2,8 @@
 from django.utils import timezone
 
 from api.base.settings.defaults import API_BASE
-<<<<<<< HEAD
-=======
 from django.contrib.auth.models import Permission
 from framework.auth.core import Auth
->>>>>>> 1b5d0e9d
 from osf.models import RegistrationSchema
 from osf_tests.factories import (
     ProjectFactory,
@@ -495,11 +492,7 @@
         assert res.status_code == 404
 
     def test_required_metaschema_questions_not_required_on_post(
-<<<<<<< HEAD
-            self, app, user, provider, project_public, metadata):
-=======
-            self, app, user, provider, project_public, prereg_metadata, url_draft_registrations):
->>>>>>> 1b5d0e9d
+            self, app, user, provider, project_public, metadata, url_draft_registrations):
         prereg_schema = RegistrationSchema.objects.get(
             name='Prereg Challenge',
             schema_version=SCHEMA_VERSION)
