import pytest
from django.utils import timezone

from api.base.settings.defaults import API_BASE
from framework.auth.core import Auth
from osf.migrations import ensure_invisible_and_inactive_schema
from osf.models import RegistrationSchema, RegistrationProvider
from osf_tests.factories import (
    ProjectFactory,
    RegistrationFactory,
    RegistrationProviderFactory,
    AuthUserFactory,
    CollectionFactory,
    OSFGroupFactory,
    DraftRegistrationFactory,
)
from osf.utils import permissions
from website.project.metadata.utils import create_jsonschema_from_metaschema
from website import settings

OPEN_ENDED_SCHEMA_VERSION = 3
SCHEMA_VERSION = 2


@pytest.fixture(autouse=True)
def invisible_and_inactive_schema():
    return ensure_invisible_and_inactive_schema()


@pytest.mark.django_db
class AbstractDraftRegistrationTestCase:

    @pytest.fixture()
    def user(self):
        return AuthUserFactory()

    @pytest.fixture()
    def user_admin_contrib(self, user):
        return AuthUserFactory()

    @pytest.fixture()
    def user_write_contrib(self):
        return AuthUserFactory()

    @pytest.fixture()
    def user_read_contrib(self):
        return AuthUserFactory()

    @pytest.fixture()
    def user_non_contrib(self):
        return AuthUserFactory()

    @pytest.fixture()
    def group_mem(self):
        return AuthUserFactory()

    @pytest.fixture()
    def group(self, group_mem):
        return OSFGroupFactory(creator=group_mem)

    @pytest.fixture()
    def project_public(self, user, user_admin_contrib, user_write_contrib, user_read_contrib, group, group_mem):
        project_public = ProjectFactory(is_public=True, creator=user)
        project_public.add_contributor(
            user_write_contrib,
            permissions=permissions.WRITE)
        project_public.add_contributor(
            user_read_contrib,
            permissions=permissions.READ)
        project_public.add_contributor(
            user_admin_contrib,
            permissions=permissions.ADMIN)
        project_public.save()
        project_public.add_osf_group(group, permissions.ADMIN)
        project_public.add_tag('hello', Auth(user), save=True)
        return project_public

    @pytest.fixture()
    def draft_registration(self, user, project_public, schema):
        return DraftRegistrationFactory(
            initiator=user,
            registration_schema=schema,
            branched_from=project_public
        )

    @pytest.fixture()
    def metadata(self):
        def metadata(draft):
            test_metadata = {}
            json_schema = create_jsonschema_from_metaschema(
                draft.registration_schema.schema)

            for key, value in json_schema['properties'].items():
                response = 'Test response'
                items = value['properties']['value'].get('items')
                enum = value['properties']['value'].get('enum')
                if items:  # multiselect
                    response = [items['enum'][0]]
                elif enum:  # singleselect
                    response = enum[0]
                elif value['properties']['value'].get('properties'):
                    response = {'question': {'value': 'Test Response'}}

                test_metadata[key] = {'value': response}
            return test_metadata
        return metadata

    @pytest.fixture()
    def schema(self):
        return RegistrationSchema.objects.get(
            name='OSF-Standard Pre-Data Collection Registration',
            schema_version=SCHEMA_VERSION
        )

    @pytest.fixture()
    def metaschema_open_ended(self):
        return RegistrationSchema.objects.get(
            name='Open-Ended Registration',
            schema_version=OPEN_ENDED_SCHEMA_VERSION
        )

    @pytest.fixture()
    def project_other(self, user):
        return ProjectFactory(creator=user)

    @pytest.fixture()
    def payload(self, metaschema_open_ended, provider):
        return {
            'data': {
                'type': 'draft_registrations',
                'attributes': {},
                'relationships': {
                    'registration_schema': {
                        'data': {
                            'type': 'registration_schema',
                            'id': metaschema_open_ended._id
                        }
                    },
                    'provider': {
                        'data': {
                            'type': 'registration-providers',
                            'id': provider._id,
                        }
                    }
                }
            }
        }

    @pytest.fixture()
    def provider(self):
        return RegistrationProvider.get_default()

    @pytest.fixture()
    def non_default_provider(self, metaschema_open_ended):
        non_default_provider = RegistrationProviderFactory()
        non_default_provider.schemas.add(metaschema_open_ended)
        non_default_provider.save()
        return non_default_provider

    @pytest.fixture()
    def payload_with_non_default_provider(self, metaschema_open_ended, non_default_provider):
        return {
            'data': {
                'type': 'draft_registrations',
                'attributes': {},
                'relationships': {
                    'registration_schema': {
                        'data': {
                            'type': 'registration_schema',
                            'id': metaschema_open_ended._id
                        }
                    },
                    'provider': {
                        'data': {
                            'type': 'registration-providers',
                            'id': non_default_provider._id,
                        }
                    }
                }
            }
        }


@pytest.mark.django_db
class TestDraftRegistrationList(AbstractDraftRegistrationTestCase):

    @pytest.fixture()
    def url_draft_registrations(self, project_public):
        # Specifies version to test functionality when using DraftRegistrationLegacySerializer
        return f'/{API_BASE}nodes/{project_public._id}/draft_registrations/?version=2.19'

    @pytest.fixture()
    def schema(self):
        return RegistrationSchema.objects.get(
            name='Open-Ended Registration',
            schema_version=OPEN_ENDED_SCHEMA_VERSION
        )

    @pytest.fixture()
    def draft_registration(self, user, project_public, schema):
        return DraftRegistrationFactory(
            initiator=user,
            registration_schema=schema,
            branched_from=project_public
        )

    def test_draft_admin_can_view_draft_list(
            self, app, user, draft_registration, project_public, schema, url_draft_registrations
    ):
        res = app.get(url_draft_registrations, auth=user.auth)
        assert res.status_code == 200
        data = res.json['data']
        assert len(data) == 1

        assert schema._id in data[0]['relationships']['registration_schema']['links']['related']['href']
        assert data[0]['id'] == draft_registration._id
        assert data[0]['attributes']['registration_metadata'] == {}

    def test_read_only_contributor_can_view_draft_list(self, app, user_read_contrib, url_draft_registrations):
        res = app.get(url_draft_registrations, auth=user_read_contrib.auth)
        assert res.status_code == 200

    def test_read_write_contributor_can_view_draft_list(self, app, user_write_contrib, url_draft_registrations):
        res = app.get(url_draft_registrations, auth=user_write_contrib.auth)
        assert res.status_code == 200

    def test_draft_contributor_not_project_contributor_can_view_draft_list(self, app, user_non_contrib, draft_registration, project_public, url_draft_registrations):
        draft_registration.add_contributor(contributor=user_non_contrib, auth=Auth(draft_registration.initiator), save=True)
        assert not project_public.is_contributor(user_non_contrib)
        assert draft_registration.is_contributor(user_non_contrib)
        res = app.get(url_draft_registrations, auth=user_non_contrib.auth)
        assert res.status_code == 200
        data = res.json['data']
        assert len(data) == 1

    def test_unauthenticated_user_cannot_view_draft_list(self, app, url_draft_registrations):
        res = app.get(url_draft_registrations, expect_errors=True)
        assert res.status_code == 401

    def test_deleted_draft_registration_does_not_show_up_in_draft_list(
            self, app, user, draft_registration, url_draft_registrations):
        draft_registration.deleted = timezone.now()
        draft_registration.save()
        res = app.get(url_draft_registrations, auth=user.auth)
        assert res.status_code == 200
        data = res.json['data']
        assert len(data) == 0

    def test_draft_with_registered_node_does_not_show_up_in_draft_list(
            self, app, user, project_public, draft_registration, url_draft_registrations):
        reg = RegistrationFactory(project=project_public, draft_registration=draft_registration)
        draft_registration.registered_node = reg
        draft_registration.save()
        res = app.get(url_draft_registrations, auth=user.auth)
        assert res.status_code == 200
        data = res.json['data']
        assert len(data) == 0

    def test_draft_with_deleted_registered_node_shows_up_in_draft_list(
            self, app, user, project_public,
            draft_registration, schema,
            url_draft_registrations):
        reg = RegistrationFactory(project=project_public, draft_registration=draft_registration)
        draft_registration.registered_node = reg
        draft_registration.save()
        reg.deleted = timezone.now()
        reg.save()
        res = app.get(url_draft_registrations, auth=user.auth)
        assert res.status_code == 200
        data = res.json['data']
        assert len(data) == 1
        assert schema._id in data[0]['relationships']['registration_schema']['links']['related']['href']
        assert data[0]['id'] == draft_registration._id
        assert data[0]['attributes']['registration_metadata'] == {}

    def test_draft_registration_serializer_usage(self, app, user, project_public, draft_registration):
        # Tests the usage of DraftRegistrationDetailSerializer for version 2.20
        url_draft_registrations = '/{}nodes/{}/draft_registrations/?{}'.format(
            API_BASE, project_public._id, 'version=2.20')

        res = app.get(url_draft_registrations, auth=user.auth)
        assert res.status_code == 200
        data = res.json['data']
        assert len(data) == 1

        # Set of fields that DraftRegistrationLegacySerializer does not provide
        assert data[0]['attributes']['title']
        assert data[0]['attributes']['description']
        assert data[0]['relationships']['affiliated_institutions']


@pytest.mark.django_db
class TestDraftRegistrationCreate(AbstractDraftRegistrationTestCase):

    @pytest.fixture()
    def url_draft_registrations(self, project_public):
        return f'/{API_BASE}nodes/{project_public._id}/draft_registrations/?version=2.19'

    @pytest.fixture()
    def payload(self, metaschema_open_ended, provider):
        return {
            'data': {
                'type': 'draft_registrations',
                'attributes': {},
                'relationships': {
                    'registration_schema': {
                        'data': {
                            'type': 'registration_schema',
                            'id': metaschema_open_ended._id
                        }
                    },
                    'provider': {
                        'data': {
                            'type': 'registration-providers',
                            'id': provider._id,
                        }
                    }
                }
            }
        }

    def test_type_is_draft_registrations(self, app, user, metaschema_open_ended, url_draft_registrations):
        draft_data = {
            'data': {
                'type': 'nodes',
                'attributes': {},
                'relationships': {
                    'registration_schema': {
                        'data': {
                            'type': 'registration_schema',
                            'id': metaschema_open_ended._id
                        }

                    }
                }
            }
        }
        res = app.post_json_api(
            url_draft_registrations,
            draft_data, auth=user.auth,
            expect_errors=True)
        assert res.status_code == 409

    def test_admin_can_create_draft(
<<<<<<< HEAD
            self, app, user, project_public, url_draft_registrations, payload, metaschema_open_ended
    ):
        res = app.post_json_api(
            f'{url_draft_registrations}&embed=branched_from&embed=initiator',
            payload,
            auth=user.auth
        )
=======
            self, app, user, project_public, url_draft_registrations,
            payload, metaschema_open_ended):
        url = f'{url_draft_registrations}&embed=branched_from&embed=initiator'
        res = app.post_json_api(url, payload, auth=user.auth)
>>>>>>> 3920a29f
        assert res.status_code == 201
        data = res.json['data']
        assert metaschema_open_ended._id in data['relationships']['registration_schema']['links']['related']['href']
        assert data['attributes']['registration_metadata'] == {}
        assert f'{settings.API_DOMAIN}v2/providers/registrations/{RegistrationProvider.default__id}/' in \
               data['relationships']['provider']['links']['related']['href']
        assert data['embeds']['branched_from']['data']['id'] == project_public._id
        assert data['embeds']['initiator']['data']['id'] == user._id

    def test_write_only_contributor_cannot_create_draft(
            self, app, user_write_contrib, project_public, payload, url_draft_registrations
    ):

        assert user_write_contrib in project_public.contributors.all()
        res = app.post_json_api(
            url_draft_registrations,
            payload,
            auth=user_write_contrib.auth,
            expect_errors=True)
        assert res.status_code == 403

    def test_read_only_contributor_cannot_create_draft(
            self, app, user_read_contrib, project_public, payload, url_draft_registrations
    ):
        assert user_read_contrib in project_public.contributors.all()
        res = app.post_json_api(
            url_draft_registrations,
            payload,
            auth=user_read_contrib.auth,
            expect_errors=True)
        assert res.status_code == 403

    def test_non_authenticated_user_cannot_create_draft(self, app, user_read_contrib, payload, url_draft_registrations):
        res = app.post_json_api(
            url_draft_registrations,
            payload,
            expect_errors=True
        )
        assert res.status_code == 401

    def test_logged_in_non_contributor_cannot_create_draft(
            self, app, user_non_contrib, payload, url_draft_registrations
    ):
        res = app.post_json_api(
            url_draft_registrations,
            payload,
            auth=user_non_contrib.auth,
            expect_errors=True)
        assert res.status_code == 403

    def test_schema_validation(
            self, app, user, provider, non_default_provider, payload, payload_with_non_default_provider, url_draft_registrations, metaschema_open_ended):
        # Schema validation for a default provider without defined schemas with any schema is tested by `test_admin_can_create_draft`
        # Schema validation for a non-default provider with the correct schema is tested by `test_create_draft_with_provider`

        # Default provider with defined schemas does not accept everything
        schema, _ = RegistrationSchema.objects.get_or_create(name='Test schema', schema_version=0)
        provider.schemas.add(schema)
        provider.save()

        res = app.post_json_api(
            url_draft_registrations,
            payload,
            auth=user.auth,
            expect_errors=True)
        assert res.status_code == 400

        payload['data']['relationships']['registration_schema']['data']['id'] = schema._id

        res = app.post_json_api(
            url_draft_registrations,
            payload,
            auth=user.auth)
        assert res.status_code == 201

        # Non-Default provider does not accept everything
        payload_with_non_default_provider['data']['relationships']['registration_schema']['data']['id'] = schema._id
        res = app.post_json_api(
            url_draft_registrations,
            payload_with_non_default_provider,
            auth=user.auth,
            expect_errors=True)
        assert res.status_code == 400

    def test_registration_supplement_errors(
            self, app, user, provider, url_draft_registrations):

        #   test_registration_supplement_not_found
        draft_data = {
            'data': {
                'type': 'draft_registrations',
                'attributes': {},
                'relationships': {
                    'registration_schema': {
                        'data': {
                            'type': 'registration_schema',
                            'id': 'Invalid schema'
                        }
                    },
                    'provider': {
                        'data': {
                            'type': 'registration-providers',
                            'id': provider._id,
                        }
                    }
                }
            }
        }
        res = app.post_json_api(
            url_draft_registrations,
            draft_data, auth=user.auth,
            expect_errors=True)
        assert res.status_code == 404

    #   test_registration_supplement_must_be_active_metaschema
        schema = RegistrationSchema.objects.get(
            name='Election Research Preacceptance Competition', active=False)
        draft_data = {
            'data': {
                'type': 'draft_registrations',
                'attributes': {},
                'relationships': {
                    'registration_schema': {
                        'data': {
                            'type': 'registration_schema',
                            'id': schema._id
                        }
                    },
                    'provider': {
                        'data': {
                            'type': 'registration-providers',
                            'id': provider._id,
                        }
                    }
                }
            }
        }
        res = app.post_json_api(
            url_draft_registrations,
            draft_data, auth=user.auth,
            expect_errors=True)
        assert res.status_code == 400
        assert res.json['errors'][0]['detail'] == 'Registration supplement must be an active schema.'

    #   test_registration_supplement_must_be_active
        schema = RegistrationSchema.objects.get(
            name='Election Research Preacceptance Competition', schema_version=2)
        draft_data = {
            'data': {
                'type': 'draft_registrations',
                'attributes': {},
                'relationships': {
                    'registration_schema': {
                        'data': {
                            'type': 'registration_schema',
                            'id': schema._id
                        }
                    },
                    'provider': {
                        'data': {
                            'type': 'registration-providers',
                            'id': provider._id,
                        }
                    }
                }
            }
        }
        res = app.post_json_api(
            url_draft_registrations,
            draft_data, auth=user.auth,
            expect_errors=True)
        assert res.status_code == 400
        assert res.json['errors'][0]['detail'] == 'Registration supplement must be an active schema.'

    def test_cannot_create_draft_errors(
            self, app, user, project_public, payload):

        #   test_cannot_create_draft_from_a_registration
        registration = RegistrationFactory(
            project=project_public, creator=user)
        url = '/{}nodes/{}/draft_registrations/'.format(
            API_BASE, registration._id)
        res = app.post_json_api(
            url, payload, auth=user.auth,
            expect_errors=True)
        assert res.status_code == 404

    #   test_cannot_create_draft_from_deleted_node
        project = ProjectFactory(is_public=True, creator=user)
        project.is_deleted = True
        project.save()
        url_project = '/{}nodes/{}/draft_registrations/'.format(
            API_BASE, project._id)
        res = app.post_json_api(
            url_project, payload,
            auth=user.auth, expect_errors=True)
        assert res.status_code == 410
        assert res.json['errors'][0]['detail'] == 'The requested node is no longer available.'

    #   test_cannot_create_draft_from_collection
        collection = CollectionFactory(creator=user)
        url = '/{}nodes/{}/draft_registrations/'.format(
            API_BASE, collection._id)
        res = app.post_json_api(
            url, payload, auth=user.auth,
            expect_errors=True)
        assert res.status_code == 404

    def test_registration_supplement_must_be_supplied(
            self, app, user, url_draft_registrations):
        draft_data = {
            'data': {
                'type': 'draft_registrations',
                'attributes': {
                }
            }
        }
        res = app.post_json_api(
            url_draft_registrations,
            draft_data, auth=user.auth,
            expect_errors=True)
        errors = res.json['errors'][0]
        assert res.status_code == 400
        assert errors['detail'] == 'This field is required.'
        assert errors['source']['pointer'] == '/data/relationships/registration_schema'

    def test_cannot_supply_both_registration_metadata_and_registration_responses(
            self, app, user, payload, url_draft_registrations):
        payload['data']['attributes']['registration_metadata'] = {'summary': 'Registration data'}
        payload['data']['attributes']['registration_responses'] = {'summary': 'Registration data'}

        res = app.post_json_api(
            url_draft_registrations,
            payload, auth=user.auth,
            expect_errors=True)
        errors = res.json['errors'][0]
        assert res.status_code == 400
        assert 'Please use `registration_responses` as `registration_metadata` will be deprecated in the future.' in errors['detail']

    def test_supply_registration_responses_on_creation(
            self, app, user, payload, url_draft_registrations):
        schema = RegistrationSchema.objects.get(
            name='OSF-Standard Pre-Data Collection Registration',
            schema_version=SCHEMA_VERSION)

        payload['data']['relationships']['registration_schema']['data']['id'] = schema._id
        payload['data']['attributes']['registration_responses'] = {
            'looked': 'Yes',
            'datacompletion': 'No, data collection has not begun',
            'comments': ''
        }
        res = app.post_json_api(
            url_draft_registrations,
            payload, auth=user.auth,
            expect_errors=True)

        attributes = res.json['data']['attributes']
        assert attributes['registration_responses'] == {
            'looked': 'Yes',
            'datacompletion': 'No, data collection has not begun',
            'comments': ''
        }
        assert attributes['registration_metadata'] == {
            'looked': {
                'comments': [],
                'value': 'Yes',
                'extra': []
            },
            'datacompletion': {
                'comments': [],
                'value': 'No, data collection has not begun',
                'extra': []
            },
            'comments': {
                'comments': [],
                'value': '',
                'extra': []
            }
        }

    def test_registration_metadata_must_be_a_dictionary(
            self, app, user, payload, url_draft_registrations):
        payload['data']['attributes']['registration_metadata'] = 'Registration data'

        res = app.post_json_api(
            url_draft_registrations,
            payload, auth=user.auth,
            expect_errors=True)
        errors = res.json['errors'][0]
        assert res.status_code == 400
        assert errors['source']['pointer'] == '/data/attributes/registration_metadata'
        assert errors['detail'] == 'Expected a dictionary of items but got type "str".'

    def test_registration_metadata_question_values_must_be_dictionaries(
            self, app, user, payload, url_draft_registrations):
        schema = RegistrationSchema.objects.get(
            name='OSF-Standard Pre-Data Collection Registration',
            schema_version=SCHEMA_VERSION)
        payload['data']['relationships']['registration_schema']['data']['id'] = schema._id
        payload['data']['attributes']['registration_metadata'] = {}
        payload['data']['attributes']['registration_metadata']['datacompletion'] = 'No, data collection has not begun'

        res = app.post_json_api(
            url_draft_registrations,
            payload, auth=user.auth,
            expect_errors=True)
        errors = res.json['errors'][0]
        assert res.status_code == 400
        assert errors['detail'] == 'For your registration your response to the \'Data collection status\' field' \
                                   ' is invalid, your response must be one of the provided options.'

    def test_registration_metadata_question_keys_must_be_value(
            self, app, user, payload, url_draft_registrations):
        schema = RegistrationSchema.objects.get(
            name='OSF-Standard Pre-Data Collection Registration',
            schema_version=SCHEMA_VERSION)

        payload['data']['relationships']['registration_schema']['data']['id'] = schema._id
        payload['data']['attributes']['registration_metadata'] = {}
        payload['data']['attributes']['registration_metadata']['datacompletion'] = {
            'incorrect_key': 'No, data collection has not begun'}

        res = app.post_json_api(
            url_draft_registrations,
            payload, auth=user.auth,
            expect_errors=True)
        errors = res.json['errors'][0]
        assert res.status_code == 400
        assert errors['detail'] == 'For your registration your response to the \'Data collection status\' ' \
                                   'field is invalid, your response must be one of the provided options.'

    def test_question_in_registration_metadata_must_be_in_schema(
            self, app, user, payload, url_draft_registrations):
        schema = RegistrationSchema.objects.get(
            name='OSF-Standard Pre-Data Collection Registration',
            schema_version=SCHEMA_VERSION)

        payload['data']['relationships']['registration_schema']['data']['id'] = schema._id
        payload['data']['attributes']['registration_metadata'] = {}
        payload['data']['attributes']['registration_metadata']['q11'] = {
            'value': 'No, data collection has not begun'
        }

        res = app.post_json_api(
            url_draft_registrations,
            payload, auth=user.auth,
            expect_errors=True)
        errors = res.json['errors'][0]
        assert res.status_code == 400
        assert errors['detail'] == 'For your registration the \'datacompletion\' field is extraneous and not' \
                                   ' permitted in your response.'

    def test_multiple_choice_question_value_must_match_value_in_schema(
            self, app, user, payload, url_draft_registrations):
        schema = RegistrationSchema.objects.get(
            name='OSF-Standard Pre-Data Collection Registration',
            schema_version=SCHEMA_VERSION)

        payload['data']['relationships']['registration_schema']['data']['id'] = schema._id
        payload['data']['attributes']['registration_metadata'] = {}
        payload['data']['attributes']['registration_metadata']['datacompletion'] = {
            'value': 'Nope, data collection has not begun'}

        res = app.post_json_api(
            url_draft_registrations,
            payload, auth=user.auth,
            expect_errors=True)
        errors = res.json['errors'][0]
        assert res.status_code == 400
        assert errors['detail'] == 'For your registration your response to the \'Data collection status\'' \
                                   ' field is invalid, your response must be one of the provided options.'

    def test_registration_responses_must_be_a_dictionary(
            self, app, user, payload, url_draft_registrations):
        payload['data']['attributes']['registration_responses'] = 'Registration data'

        res = app.post_json_api(
            url_draft_registrations,
            payload, auth=user.auth,
            expect_errors=True)
        errors = res.json['errors'][0]
        assert res.status_code == 400
        assert errors['source']['pointer'] == '/data/attributes/registration_responses'
        assert errors['detail'] == 'Expected a dictionary of items but got type "str".'

    def test_registration_responses_question_values_must_not_be_dictionaries(
            self, app, user, payload, url_draft_registrations):
        schema = RegistrationSchema.objects.get(
            name='OSF-Standard Pre-Data Collection Registration',
            schema_version=SCHEMA_VERSION)
        payload['data']['relationships']['registration_schema']['data']['id'] = schema._id
        payload['data']['attributes']['registration_responses'] = {}
        payload['data']['attributes']['registration_responses']['datacompletion'] = {'value': 'No, data collection has not begun'}

        res = app.post_json_api(
            url_draft_registrations,
            payload, auth=user.auth,
            expect_errors=True)
        errors = res.json['errors'][0]
        assert res.status_code == 400
        assert errors['detail'] == 'For your registration, your response to the \'Data collection status\' field' \
                                   ' is invalid, your response must be one of the provided options.'

    def test_question_in_registration_responses_must_be_in_schema(
            self, app, user, payload, url_draft_registrations):
        schema = RegistrationSchema.objects.get(
            name='OSF-Standard Pre-Data Collection Registration',
            schema_version=SCHEMA_VERSION)

        payload['data']['relationships']['registration_schema']['data']['id'] = schema._id
        payload['data']['attributes']['registration_responses'] = {}
        payload['data']['attributes']['registration_responses']['q11'] = 'No, data collection has not begun'

        res = app.post_json_api(
            url_draft_registrations,
            payload, auth=user.auth,
            expect_errors=True)
        errors = res.json['errors'][0]
        assert res.status_code == 400
        assert errors['detail'] == 'Additional properties are not allowed (\'q11\' was unexpected)'

    def test_registration_responses_multiple_choice_question_value_must_match_value_in_schema(
            self, app, user, payload, url_draft_registrations):
        schema = RegistrationSchema.objects.get(
            name='OSF-Standard Pre-Data Collection Registration',
            schema_version=SCHEMA_VERSION)

        payload['data']['relationships']['registration_schema']['data']['id'] = schema._id
        payload['data']['attributes']['registration_responses'] = {}
        payload['data']['attributes']['registration_responses']['datacompletion'] = 'Nope, data collection has not begun'

        res = app.post_json_api(
            url_draft_registrations,
            payload, auth=user.auth,
            expect_errors=True)
        errors = res.json['errors'][0]
        assert res.status_code == 400
        assert errors['detail'] == 'For your registration, your response to the \'Data collection status\'' \
                                   ' field is invalid, your response must be one of the provided options.'<|MERGE_RESOLUTION|>--- conflicted
+++ resolved
@@ -342,20 +342,13 @@
         assert res.status_code == 409
 
     def test_admin_can_create_draft(
-<<<<<<< HEAD
-            self, app, user, project_public, url_draft_registrations, payload, metaschema_open_ended
+        self, app, user, project_public, url_draft_registrations, payload, metaschema_open_ended
     ):
         res = app.post_json_api(
             f'{url_draft_registrations}&embed=branched_from&embed=initiator',
             payload,
             auth=user.auth
         )
-=======
-            self, app, user, project_public, url_draft_registrations,
-            payload, metaschema_open_ended):
-        url = f'{url_draft_registrations}&embed=branched_from&embed=initiator'
-        res = app.post_json_api(url, payload, auth=user.auth)
->>>>>>> 3920a29f
         assert res.status_code == 201
         data = res.json['data']
         assert metaschema_open_ended._id in data['relationships']['registration_schema']['links']['related']['href']
