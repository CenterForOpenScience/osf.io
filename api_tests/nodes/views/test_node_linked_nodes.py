--- conflicted
+++ resolved
@@ -378,12 +378,8 @@
     def test_node_errors(
             self, app, user, node_private, node_contrib,
             node_public, node_other, make_payload,
-<<<<<<< HEAD
-            url_private, url_public,
-    ):
-=======
-            url_private, url_public, node_linking_private):
->>>>>>> 064c48b4
+            url_private, url_public, node_linking_private,
+    ):
 
         #   test_node_doesnt_exist
         res = app.post_json_api(
@@ -502,16 +498,16 @@
         node_parent = NodeFactory(creator=user)
         node_parent_child = NodeRelationFactory(child=node_child, parent=node_parent)
         url = '/{}nodes/{}/relationships/linked_nodes/'.format(
-            API_BASE, node_parent_child.parent._id
+            API_BASE, node_parent_child.parent._id,
         )
         res = app.post_json_api(
             url, {
                 'data': [{
                     'type': 'linked_nodes',
-                    'id': node_parent_child.child._id
-                }]
+                    'id': node_parent_child.child._id,
+                }],
             },
-            auth=user.auth, expect_errors=True
+            auth=user.auth, expect_errors=True,
         )
 
         assert res.status_code == 400
@@ -519,11 +515,11 @@
     #   test_linking_node_to_itself _on_create
         node_self = NodeFactory(creator=user)
         url = '/{}nodes/{}/relationships/linked_nodes/'.format(
-            API_BASE, node_self._id
+            API_BASE, node_self._id,
         )
         res = app.post_json_api(
             url_private, make_payload([node_linking_private._id]),
-            auth=user.auth, expect_errors=True
+            auth=user.auth, expect_errors=True,
         )
 
         assert res.status_code == 400
@@ -533,16 +529,16 @@
         node_parent = NodeFactory(creator=user)
         node_parent_child = NodeRelationFactory(child=node_child, parent=node_parent)
         url = '/{}nodes/{}/relationships/linked_nodes/'.format(
-            API_BASE, node_parent_child.child._id
+            API_BASE, node_parent_child.child._id,
         )
         res = app.post_json_api(
             url, {
                 'data': [{
                     'type': 'linked_nodes',
-                    'id': node_parent_child.parent._id
-                }]
+                    'id': node_parent_child.parent._id,
+                }],
             },
-            auth=user.auth, expect_errors=True
+            auth=user.auth, expect_errors=True,
         )
 
         assert res.status_code == 400
@@ -552,16 +548,16 @@
         node_parent = NodeFactory(creator=user)
         node_parent_child = NodeRelationFactory(child=node_child, parent=node_parent)
         url = '/{}nodes/{}/relationships/linked_nodes/'.format(
-            API_BASE, node_parent_child.parent._id
+            API_BASE, node_parent_child.parent._id,
         )
         res = app.put_json_api(
             url, {
                 'data': [{
                     'type': 'linked_nodes',
-                    'id': node_parent_child.child._id
-                }]
+                    'id': node_parent_child.child._id,
+                }],
             },
-            auth=user.auth, expect_errors=True
+            auth=user.auth, expect_errors=True,
         )
 
         assert res.status_code == 400
@@ -571,16 +567,16 @@
         node_parent = NodeFactory(creator=user)
         node_parent_child = NodeRelationFactory(child=node_child, parent=node_parent)
         url = '/{}nodes/{}/relationships/linked_nodes/'.format(
-            API_BASE, node_parent_child.child._id
+            API_BASE, node_parent_child.child._id,
         )
         res = app.put_json_api(
             url, {
                 'data': [{
                     'type': 'linked_nodes',
-                    'id': node_parent_child.parent._id
-                }]
+                    'id': node_parent_child.parent._id,
+                }],
             },
-            auth=user.auth, expect_errors=True
+            auth=user.auth, expect_errors=True,
         )
 
         assert res.status_code == 400
@@ -588,11 +584,11 @@
     #   test_linking_node_to_itself _on_update
         node_self = NodeFactory(creator=user)
         url = '/{}nodes/{}/relationships/linked_nodes/'.format(
-            API_BASE, node_self._id
+            API_BASE, node_self._id,
         )
         res = app.put_json_api(
             url_private, make_payload([node_linking_private._id]),
-            auth=user.auth, expect_errors=True
+            auth=user.auth, expect_errors=True,
         )
 
         assert res.status_code == 400
