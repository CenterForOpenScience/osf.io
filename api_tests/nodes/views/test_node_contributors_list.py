--- conflicted
+++ resolved
@@ -172,21 +172,7 @@
         assert_equal(res.status_code, 400)
         errors = res.json['errors']
         assert_equal(len(errors), 1)
-<<<<<<< HEAD
-        assert_equal(errors[0]['detail'], 'Query string contains an invalid filter.')
-    
-    def test_filtering_on_permission_field(self):
-        # regression test for changes in filter fields
-        # permission is now permission
-        url = '/{}nodes/{}/contributors/?filter[permission]=foo'.format(API_BASE, self.project._id)
-        res = self.app.get(url, auth=self.user.auth, expect_errors=True)
-        assert_equal(res.status_code, 400)
-        errors = res.json['errors']
-        assert_equal(len(errors), 1)
-        assert_equal(errors[0]['detail'], 'Query string contains an invalid filter.')
-=======
         assert_equal(errors[0]['detail'], "'invalid' is not a valid field for this endpoint.")
->>>>>>> 5b95f83e
 
 
 class TestNodeContributorAdd(NodeCRUDTestCase):
