--- conflicted
+++ resolved
@@ -135,18 +135,7 @@
             permissions.READ: []
         }
         for i in range(0, 25):
-<<<<<<< HEAD
-            perm = random.choice(list(users.keys()))
-            perms = []
-            if perm == 'admin':
-                perms = ['read', 'write', 'admin', ]
-            elif perm == 'write':
-                perms = ['read', 'write', ]
-            elif perm == 'read':
-                perms = ['read', ]
-=======
             perm = random.choice(users.keys())
->>>>>>> aa1f2714
             user = AuthUserFactory()
 
             project_private.add_contributor(user, permissions=perm)
@@ -1674,13 +1663,9 @@
         assert res.status_code == 201
         assert_equals([res.json['data'][0]['attributes']['bibliographic'],
                             res.json['data'][1]['attributes']['bibliographic']], [True, False])
-<<<<<<< HEAD
+
         assert_equals([res.json['data'][0]['attributes']['permission'],
-                            res.json['data'][1]['attributes']['permission']], ['admin', 'read'])
-=======
-        assert_items_equal([res.json['data'][0]['attributes']['permission'],
                             res.json['data'][1]['attributes']['permission']], [permissions.ADMIN, permissions.READ])
->>>>>>> aa1f2714
         assert res.content_type == 'application/vnd.api+json'
 
         res = app.get(url_public, auth=user.auth)
@@ -1694,13 +1679,9 @@
         assert len(res.json['data']) == 2
         assert_equals([res.json['data'][0]['attributes']['bibliographic'],
                             res.json['data'][1]['attributes']['bibliographic']], [True, False])
-<<<<<<< HEAD
+
         assert_equals([res.json['data'][0]['attributes']['permission'],
-                            res.json['data'][1]['attributes']['permission']], ['admin', 'read'])
-=======
-        assert_items_equal([res.json['data'][0]['attributes']['permission'],
                             res.json['data'][1]['attributes']['permission']], [permissions.ADMIN, permissions.READ])
->>>>>>> aa1f2714
         assert res.content_type == 'application/vnd.api+json'
 
         res = app.get(url_private, auth=user.auth)
