# -*- coding: utf-8 -*-
import mock

import time

from nose.tools import *  # flake8: noqa

from rest_framework import exceptions

from unittest import TestCase

from api.base.exceptions import Conflict
from api.base.settings.defaults import API_BASE
from api.nodes.serializers import NodeContributorsCreateSerializer

from framework.auth.core import Auth

from tests.base import ApiTestCase, capture_signals
from tests.factories import (
    ProjectFactory,
    AuthUserFactory,
    UserFactory
)
from tests.utils import assert_logs

from website.models import NodeLog
from website.project.signals import contributor_added, unreg_contributor_added
from website.util import permissions

class NodeCRUDTestCase(ApiTestCase):

    def setUp(self):
        super(NodeCRUDTestCase, self).setUp()
        self.user = AuthUserFactory()
        self.user_two = AuthUserFactory()

        self.title = 'Cool Project'
        self.new_title = 'Super Cool Project'
        self.description = 'A Properly Cool Project'
        self.new_description = 'An even cooler project'
        self.category = 'data'
        self.new_category = 'project'

        self.public_project = ProjectFactory(title=self.title,
                                             description=self.description,
                                             category=self.category,
                                             is_public=True,
                                             creator=self.user)

        self.public_url = '/{}nodes/{}/'.format(API_BASE, self.public_project._id)

        self.private_project = ProjectFactory(title=self.title,
                                              description=self.description,
                                              category=self.category,
                                              is_public=False,
                                              creator=self.user)
        self.private_url = '/{}nodes/{}/'.format(API_BASE, self.private_project._id)

        self.fake_url = '/{}nodes/{}/'.format(API_BASE, '12345')


def make_node_payload(node, attributes):
    return {
        'data': {
            'id': node._id,
            'type': 'nodes',
            'attributes': attributes,
        }
    }

def make_contrib_id(node_id, user_id):
    return '{}-{}'.format(node_id, user_id)

class TestNodeContributorList(NodeCRUDTestCase):

    def setUp(self):
        super(TestNodeContributorList, self).setUp()
        self.private_url = '/{}nodes/{}/contributors/'.format(API_BASE, self.private_project._id)
        self.public_url = '/{}nodes/{}/contributors/'.format(API_BASE, self.public_project._id)

    def test_concatenated_id(self):
        res = self.app.get(self.public_url)
        assert_equal(res.status_code, 200)

        assert_equal(res.json['data'][0]['id'].split('-')[0], self.public_project._id)
        assert_equal(res.json['data'][0]['id'].split('-')[1], self.user._id)

    def test_return_public_contributor_list_logged_out(self):
        self.public_project.add_contributor(self.user_two, save=True)

        res = self.app.get(self.public_url)
        assert_equal(res.status_code, 200)
        assert_equal(res.content_type, 'application/vnd.api+json')
        assert_equal(len(res.json['data']), 2)
        assert_equal(res.json['data'][0]['id'], make_contrib_id(self.public_project._id, self.user._id))
        assert_equal(res.json['data'][1]['id'], make_contrib_id(self.public_project._id, self.user_two._id))

    def test_return_public_contributor_list_logged_in(self):
        res = self.app.get(self.public_url, auth=self.user_two.auth)
        assert_equal(res.status_code, 200)
        assert_equal(res.content_type, 'application/vnd.api+json')
        assert_equal(len(res.json['data']), 1)
        assert_equal(res.json['data'][0]['id'], make_contrib_id(self.public_project._id, self.user._id))

    def test_return_private_contributor_list_logged_out(self):
        res = self.app.get(self.private_url, expect_errors=True)
        assert_equal(res.status_code, 401)
        assert 'detail' in res.json['errors'][0]

    def test_return_private_contributor_list_logged_in_contributor(self):
        self.private_project.add_contributor(self.user_two)
        self.private_project.save()

        res = self.app.get(self.private_url, auth=self.user.auth)
        assert_equal(res.status_code, 200)
        assert_equal(res.content_type, 'application/vnd.api+json')
        assert_equal(len(res.json['data']), 2)
        assert_equal(res.json['data'][0]['id'], make_contrib_id(self.private_project._id, self.user._id))
        assert_equal(res.json['data'][1]['id'], make_contrib_id(self.private_project._id, self.user_two._id))

    def test_return_private_contributor_list_logged_in_non_contributor(self):
        res = self.app.get(self.private_url, auth=self.user_two.auth, expect_errors=True)
        assert_equal(res.status_code, 403)
        assert 'detail' in res.json['errors'][0]

    def test_filtering_on_obsolete_fields(self):
        # regression test for changes in filter fields
        url_fullname = '{}?filter[fullname]=foo'.format(self.public_url)
        res = self.app.get(url_fullname, auth=self.user.auth, expect_errors=True)
        assert_equal(res.status_code, 400)
        errors = res.json['errors']
        assert_equal(len(errors), 1)
        assert_equal(errors[0]['detail'], u"'fullname' is not a valid field for this endpoint.")

        # middle_name is now middle_names
        url_middle_name = '{}?filter[middle_name]=foo'.format(self.public_url)
        res = self.app.get(url_middle_name, auth=self.user.auth, expect_errors=True)
        assert_equal(res.status_code, 400)
        errors = res.json['errors']
        assert_equal(len(errors), 1)
        assert_equal(errors[0]['detail'], "'middle_name' is not a valid field for this endpoint.")

    def test_disabled_contributors_contain_names_under_meta(self):
        self.public_project.add_contributor(self.user_two, save=True)

        self.user_two.is_disabled = True
        self.user_two.save()

        res = self.app.get(self.public_url)
        assert_equal(res.status_code, 200)
        assert_equal(res.content_type, 'application/vnd.api+json')
        assert_equal(len(res.json['data']), 2)
        assert_equal(res.json['data'][0]['id'], make_contrib_id(self.public_project._id, self.user._id))
        assert_equal(res.json['data'][1]['id'], make_contrib_id(self.public_project._id, self.user_two._id))
        assert_equal(res.json['data'][1]['embeds']['users']['errors'][0]['meta']['full_name'], self.user_two.fullname)
        assert_equal(res.json['data'][1]['embeds']['users']['errors'][0]['detail'], 'The requested user is no longer available.')

    def test_total_bibliographic_contributor_count_returned_in_metadata(self):
        non_bibliographic_user = UserFactory()
        self.public_project.add_contributor(non_bibliographic_user, visible=False, auth=Auth(self.public_project.creator))
        self.public_project.save()
        res = self.app.get(self.public_url, auth=self.user_two.auth)
        assert_equal(res.status_code, 200)
        assert_equal(res.json['links']['meta']['total_bibliographic'], len(self.public_project.visible_contributor_ids))

    def test_unregistered_contributor_field_is_null_if_account_claimed(self):
        project = ProjectFactory(creator=self.user, public=True)
        url = '/{}nodes/{}/contributors/'.format(API_BASE, project._id)
        res = self.app.get(url, auth=self.user.auth, expect_errors=True)
        assert_equal(res.status_code, 200)
        assert_equal(len(res.json['data']), 1)
        assert_equal(res.json['data'][0]['attributes'].get('unregistered_contributor'), None)

    def test_unregistered_contributors_show_up_as_name_associated_with_project(self):
        project = ProjectFactory(creator=self.user, public=True)
        project.add_unregistered_contributor('Robert Jackson', 'robert@gmail.com', auth=Auth(self.user), save=True)
        url = '/{}nodes/{}/contributors/'.format(API_BASE, project._id)
        res = self.app.get(url, auth=self.user.auth, expect_errors=True)
        assert_equal(res.status_code, 200)
        assert_equal(len(res.json['data']), 2)
        assert_equal(res.json['data'][1]['embeds']['users']['data']['attributes']['full_name'], 'Robert Jackson')
        assert_equal(res.json['data'][1]['attributes'].get('unregistered_contributor'), 'Robert Jackson')

        project_two = ProjectFactory(creator=self.user, public=True)
        project_two.add_unregistered_contributor('Bob Jackson', 'robert@gmail.com', auth=Auth(self.user), save=True)
        url = '/{}nodes/{}/contributors/'.format(API_BASE, project_two._id)
        res = self.app.get(url, auth=self.user.auth, expect_errors=True)
        assert_equal(res.status_code, 200)
        assert_equal(len(res.json['data']), 2)

        assert_equal(res.json['data'][1]['embeds']['users']['data']['attributes']['full_name'], 'Robert Jackson')
        assert_equal(res.json['data'][1]['attributes'].get('unregistered_contributor'), 'Bob Jackson')

    def test_contributors_order_is_the_same_over_multiple_requests(self):
        self.public_project.add_unregistered_contributor(
            'Robert Jackson',
            'robert@gmail.com',
            auth=Auth(self.user),
            save=True
        )

        for i in range(0,10):
            new_user = AuthUserFactory()
            if i%2 == 0:
                visible = True
            else:
                visible = False
            self.public_project.add_contributor(
                new_user,
                visible=visible,
                auth=Auth(self.public_project.creator),
                save=True
            )
        req_one = self.app.get("{}?page=2".format(self.public_url), auth=Auth(self.public_project.creator))
        req_two = self.app.get("{}?page=2".format(self.public_url), auth=Auth(self.public_project.creator))
        id_one = [item['id'] for item in req_one.json['data']]
        id_two = [item['id'] for item in req_two.json['data']]
        for a, b in zip(id_one, id_two):
            assert_equal(a, b)


class TestNodeContributorFiltering(ApiTestCase):

    def setUp(self):
        super(TestNodeContributorFiltering, self).setUp()
        self.user = AuthUserFactory()
        self.project = ProjectFactory(creator=self.user)

    def test_filtering_full_name_field(self):
        url = '/{}nodes/{}/contributors/?filter[full_name]=Freddie'.format(API_BASE, self.project._id)
        res = self.app.get(url, auth=self.user.auth, expect_errors=True)
        assert_equal(res.status_code, 400)
        errors = res.json['errors']
        assert_equal(len(errors), 1)
        assert_equal(errors[0]['detail'], "'full_name' is not a valid field for this endpoint.")

    def test_filtering_permission_field(self):
        url = '/{}nodes/{}/contributors/?filter[permission]=admin'.format(API_BASE, self.project._id)
        res = self.app.get(url, auth=self.user.auth, expect_errors=True)
        assert_equal(res.status_code, 200)
        assert_equal(len(res.json['data']), 1)
        assert_equal(res.json['data'][0]['attributes'].get('permission'), 'admin')

    def test_filtering_node_with_only_bibliographic_contributors(self):
        base_url = '/{}nodes/{}/contributors/'.format(API_BASE, self.project._id)
        # no filter
        res = self.app.get(base_url, auth=self.user.auth)
        assert_equal(res.status_code, 200)
        assert_equal(len(res.json['data']), 1)

        # filter for bibliographic contributors
        url = base_url + '?filter[bibliographic]=True'
        res = self.app.get(url, auth=self.user.auth)
        assert_equal(res.status_code, 200)
        assert_equal(len(res.json['data']), 1)
        assert_true(res.json['data'][0]['attributes'].get('bibliographic', None))

        # filter for non-bibliographic contributors
        url = base_url + '?filter[bibliographic]=False'
        res = self.app.get(url, auth=self.user.auth)
        assert_equal(len(res.json['data']), 0)

    def test_filtering_node_with_non_bibliographic_contributor(self):
        non_bibliographic_contrib = UserFactory()
        self.project.add_contributor(non_bibliographic_contrib, visible=False)
        self.project.save()

        base_url = '/{}nodes/{}/contributors/'.format(API_BASE, self.project._id)

        # no filter
        res = self.app.get(base_url, auth=self.user.auth)
        assert_equal(res.status_code, 200)
        assert_equal(len(res.json['data']), 2)

        # filter for bibliographic contributors
        url = base_url + '?filter[bibliographic]=True'
        res = self.app.get(url, auth=self.user.auth)
        assert_equal(len(res.json['data']), 1)
        assert_true(res.json['data'][0]['attributes'].get('bibliographic', None))

        # filter for non-bibliographic contributors
        url = base_url + '?filter[bibliographic]=False'
        res = self.app.get(url, auth=self.user.auth)
        assert_equal(len(res.json['data']), 1)
        assert_false(res.json['data'][0]['attributes'].get('bibliographic', None))

    def test_filtering_on_invalid_field(self):
        url = '/{}nodes/{}/contributors/?filter[invalid]=foo'.format(API_BASE, self.project._id)
        res = self.app.get(url, auth=self.user.auth, expect_errors=True)
        assert_equal(res.status_code, 400)
        errors = res.json['errors']
        assert_equal(len(errors), 1)
        assert_equal(errors[0]['detail'], "'invalid' is not a valid field for this endpoint.")


class TestNodeContributorAdd(NodeCRUDTestCase):

    def setUp(self):
        super(TestNodeContributorAdd, self).setUp()

        self.private_url = '/{}nodes/{}/contributors/?send_email=false'.format(API_BASE, self.private_project._id)
        self.public_url = '/{}nodes/{}/contributors/?send_email=false'.format(API_BASE, self.public_project._id)

        self.user_three = AuthUserFactory()
        self.data_user_two = {
            'data': {
                'type': 'contributors',
                'attributes': {
                    'bibliographic': True,
                },
                'relationships': {
                    'users': {
                        'data': {
                            'type': 'users',
                            'id': self.user_two._id,
                        }
                    }
                }
            }
        }
        self.data_user_three = {
             'data': {
                'type': 'contributors',
                'attributes': {
                    'bibliographic': True,
                },
                'relationships': {
                    'users': {
                        'data': {
                            'type': 'users',
                            'id': self.user_three._id,
                        }
                    }
                }
             }
        }

    def test_add_node_contributors_relationships_is_a_list(self):
        data = {
            'data': {
                'type': 'contributors',
                'attributes': {
                    'bibliographic': True
                },
                'relationships': [{'contributor_id': self.user_three._id}]
            }
        }
        res = self.app.post_json_api(self.public_url, data, auth=self.user.auth, expect_errors=True)
        assert_equal(res.status_code, 400)
        assert_equal(res.json['errors'][0]['detail'], "Malformed request.")

    def test_contributor_create_invalid_data(self):
        res = self.app.post_json_api(self.public_url, "Incorrect data", auth=self.user_three.auth, expect_errors=True)
        assert_equal(res.status_code, 400)
        assert_equal(res.json['errors'][0]['detail'], "Malformed request.")

        res = self.app.post_json_api(self.public_url, ["Incorrect data"], auth=self.user_three.auth, expect_errors=True)
        assert_equal(res.status_code, 400)
        assert_equal(res.json['errors'][0]['detail'], "Malformed request.")

    def test_add_contributor_no_relationships(self):
        data = {
            'data': {
                'type': 'contributors',
                'attributes': {
                    'bibliographic': True
                }
            }
        }
        res = self.app.post_json_api(self.public_url, data, auth=self.user.auth, expect_errors=True)
        assert_equal(res.status_code, 400)
        assert_equal(res.json['errors'][0]['detail'], 'A user ID or full name must be provided to add a contributor.')

    def test_add_contributor_empty_relationships(self):
        data = {
            'data': {
                'type': 'contributors',
                'attributes': {
                    'bibliographic': True
                },
                'relationships': {}
            }
        }
        res = self.app.post_json_api(self.public_url, data, auth=self.user.auth, expect_errors=True)
        assert_equal(res.status_code, 400)
        assert_equal(res.json['errors'][0]['detail'], 'A user ID or full name must be provided to add a contributor.')

    def test_add_contributor_no_user_key_in_relationships(self):
        data = {
            'data': {
                'type': 'contributors',
                'attributes': {
                    'bibliographic': True
                },
                'relationships': {
                    'id': self.user_two._id,
                    'type': 'users'
                }
            }
        }
        res = self.app.post_json_api(self.public_url, data, auth=self.user.auth, expect_errors=True)
        assert_equal(res.status_code, 400)
        assert_equal(res.json['errors'][0]['detail'], 'Malformed request.')

    def test_add_contributor_no_data_in_relationships(self):
        data = {
            'data': {
                'type': 'contributors',
                'attributes': {
                    'bibliographic': True
                },
                'relationships': {
                    'users': {
                        'id': self.user_two._id
                    }
                }
            }
        }
        res = self.app.post_json_api(self.public_url, data, auth=self.user.auth, expect_errors=True)
        assert_equal(res.status_code, 400)
        assert_equal(res.json['errors'][0]['detail'], 'Request must include /data.')

    def test_add_contributor_no_target_type_in_relationships(self):
        data = {
            'data': {
                'type': 'contributors',
                'attributes': {
                    'bibliographic': True
                },
                'relationships': {
                    'users': {
                        'data': {
                            'id': self.user_two._id
                        }
                    }
                }
            }
        }
        res = self.app.post_json_api(self.public_url, data, auth=self.user.auth, expect_errors=True)
        assert_equal(res.status_code, 400)
        assert_equal(res.json['errors'][0]['detail'], 'Request must include /type.')


    def test_add_contributor_no_target_id_in_relationships(self):
        data = {
            'data': {
                'type': 'contributors',
                'attributes': {
                    'bibliographic': True
                },
                'relationships': {
                    'users': {
                        'data': {
                            'type': 'users'
                        }
                    }
                }
            }
        }
        res = self.app.post_json_api(self.public_url, data, auth=self.user.auth, expect_errors=True)
        assert_equal(res.status_code, 400)
        assert_equal(res.json['errors'][0]['detail'], 'A user ID or full name must be provided to add a contributor.')

    def test_add_contributor_incorrect_target_id_in_relationships(self):
        data = {
            'data': {
                'type': 'contributors',
                'attributes': {
                    'bibliographic': True
                },
                'relationships': {
                    'users': {
                        'data': {
                            'type': 'users',
                            'id': '12345'
                        }
                    }
                }
            }
        }
        res = self.app.post_json_api(self.public_url, data, auth=self.user.auth, expect_errors=True)
        assert_equal(res.status_code, 404)

    def test_add_contributor_no_type(self):
        data = {
            'data': {
                'attributes': {
                    'bibliographic': True
                },
                'relationships': {
                    'users': {
                        'data': {
                            'id': self.user_two._id,
                            'type': 'users'
                        }
                    }
                }
            }
        }
        res = self.app.post_json_api(self.public_url, data, auth=self.user.auth, expect_errors=True)
        assert_equal(res.status_code, 400)
        assert_equal(res.json['errors'][0]['source']['pointer'], "/data/type")

    def test_add_contributor_incorrect_type(self):
        data = {
             'data': {
                'type': 'Incorrect type',
                'attributes': {
                    'bibliographic': True
                },
                'relationships': {
                    'users': {
                        'data': {
                            'id': self.user_two._id,
                            'type': 'users'
                        }
                    }
                }
            }
        }
        res = self.app.post_json_api(self.public_url, data, auth=self.user.auth, expect_errors=True)
        assert_equal(res.status_code, 409)

    @assert_logs(NodeLog.CONTRIB_ADDED, 'public_project')
    def test_add_contributor_is_visible_by_default(self):
        del self.data_user_two['data']['attributes']['bibliographic']
        res = self.app.post_json_api(self.public_url, self.data_user_two, auth=self.user.auth, expect_errors=True)
        assert_equal(res.status_code, 201)
        assert_equal(res.json['data']['id'], '{}-{}'.format(self.public_project, self.user_two._id))

        self.public_project.reload()
        assert_in(self.user_two, self.public_project.contributors)
        assert_true(self.public_project.get_visible(self.user_two))

    @assert_logs(NodeLog.CONTRIB_ADDED, 'public_project')
    def test_adds_bibliographic_contributor_public_project_admin(self):
        res = self.app.post_json_api(self.public_url, self.data_user_two, auth=self.user.auth)
        assert_equal(res.status_code, 201)
        assert_equal(res.json['data']['id'], '{}-{}'.format(self.public_project, self.user_two._id))

        self.public_project.reload()
        assert_in(self.user_two, self.public_project.contributors)

    @assert_logs(NodeLog.CONTRIB_ADDED, 'private_project')
    def test_adds_non_bibliographic_contributor_private_project_admin(self):
        data = {
             'data': {
                'type': 'contributors',
                'attributes': {
                    'bibliographic': False
                },
                'relationships': {
                    'users': {
                        'data': {
                            'id': self.user_two._id,
                            'type': 'users'
                        }
                    }
                }
            }
        }
        res = self.app.post_json_api(self.private_url, data, auth=self.user.auth, expect_errors=True)
        assert_equal(res.status_code, 201)
        assert_equal(res.json['data']['id'], '{}-{}'.format(self.private_project, self.user_two._id))
        assert_equal(res.json['data']['attributes']['bibliographic'], False)

        self.private_project.reload()
        assert_in(self.user_two, self.private_project.contributors)
        assert_false(self.private_project.get_visible(self.user_two))

    def test_adds_contributor_public_project_non_admin(self):
        self.public_project.add_contributor(self.user_two, permissions=[permissions.READ, permissions.WRITE], auth=Auth(self.user), save=True)
        res = self.app.post_json_api(self.public_url, self.data_user_three,
                                 auth=self.user_two.auth, expect_errors=True)
        assert_equal(res.status_code, 403)
        self.public_project.reload()
        assert_not_in(self.user_three, self.public_project.contributors)

    def test_adds_contributor_public_project_non_contributor(self):
        res = self.app.post_json_api(self.public_url, self.data_user_three,
                                 auth=self.user_two.auth, expect_errors=True)
        assert_equal(res.status_code, 403)
        assert_not_in(self.user_three, self.public_project.contributors)

    def test_adds_contributor_public_project_not_logged_in(self):
        res = self.app.post_json_api(self.public_url, self.data_user_two, expect_errors=True)
        assert_equal(res.status_code, 401)
        assert_not_in(self.user_two, self.public_project.contributors)

    @assert_logs(NodeLog.CONTRIB_ADDED, 'private_project')
    def test_adds_contributor_private_project_admin(self):
        res = self.app.post_json_api(self.private_url, self.data_user_two, auth=self.user.auth)
        assert_equal(res.status_code, 201)
        assert_equal(res.json['data']['id'], '{}-{}'.format(self.private_project, self.user_two._id))

        self.private_project.reload()
        assert_in(self.user_two, self.private_project.contributors)

    @assert_logs(NodeLog.CONTRIB_ADDED, 'private_project')
    def test_adds_contributor_without_bibliographic_private_project_admin(self):
        data = {
             'data': {
                'type': 'contributors',
                'attributes': {
                },
                'relationships': {
                    'users': {
                        'data': {
                            'id': self.user_two._id,
                            'type': 'users'
                        }
                    }
                }
            }
        }
        res = self.app.post_json_api(self.private_url, data, auth=self.user.auth, expect_errors=True)
        assert_equal(res.status_code, 201)

        self.private_project.reload()
        assert_in(self.user_two, self.private_project.contributors)

    @assert_logs(NodeLog.CONTRIB_ADDED, 'private_project')
    def test_adds_admin_contributor_private_project_admin(self):
        data = {
             'data': {
                'type': 'contributors',
                'attributes': {
                    'bibliographic': True,
                    'permission': permissions.ADMIN
                },
                'relationships': {
                    'users': {
                        'data': {
                            'id': self.user_two._id,
                            'type': 'users'
                        }
                    }
                }
            }
        }
        res = self.app.post_json_api(self.private_url, data, auth=self.user.auth)
        assert_equal(res.status_code, 201)
        assert_equal(res.json['data']['id'], '{}-{}'.format(self.private_project, self.user_two._id))

        self.private_project.reload()
        assert_in(self.user_two, self.private_project.contributors)
        assert_equal(self.private_project.get_permissions(self.user_two), [permissions.READ, permissions.WRITE, permissions.ADMIN])

    @assert_logs(NodeLog.CONTRIB_ADDED, 'private_project')
    def test_adds_write_contributor_private_project_admin(self):
        data = {
             'data': {
                'type': 'contributors',
                'attributes': {
                    'bibliographic': True,
                    'permission': permissions.WRITE
                },
                'relationships': {
                    'users': {
                        'data': {
                            'id': self.user_two._id,
                            'type': 'users'
                        }
                    }
                }
            }
        }
        res = self.app.post_json_api(self.private_url, data, auth=self.user.auth)
        assert_equal(res.status_code, 201)
        assert_equal(res.json['data']['id'], '{}-{}'.format(self.private_project, self.user_two._id))

        self.private_project.reload()
        assert_in(self.user_two, self.private_project.contributors)
        assert_equal(self.private_project.get_permissions(self.user_two), [permissions.READ, permissions.WRITE])

    @assert_logs(NodeLog.CONTRIB_ADDED, 'private_project')
    def test_adds_read_contributor_private_project_admin(self):
        data = {
             'data': {
                'type': 'contributors',
                'attributes': {
                    'bibliographic': True,
                    'permission': permissions.READ
                },
                'relationships': {
                    'users': {
                        'data': {
                            'id': self.user_two._id,
                            'type': 'users'
                        }
                    }
                }
            }
        }
        res = self.app.post_json_api(self.private_url, data, auth=self.user.auth)
        assert_equal(res.status_code, 201)
        assert_equal(res.json['data']['id'], '{}-{}'.format(self.private_project, self.user_two._id))

        self.private_project.reload()
        assert_in(self.user_two, self.private_project.contributors)
        assert_equal(self.private_project.get_permissions(self.user_two), [permissions.READ])

    def test_adds_invalid_permission_contributor_private_project_admin(self):
        data = {
             'data': {
                'type': 'contributors',
                'attributes': {
                    'bibliographic': True,
                    'permission': 'invalid',
                },
                'relationships': {
                    'users': {
                        'data': {
                            'id': self.user_two._id,
                            'type': 'users'
                        }
                    }
                }
            }
        }
        res = self.app.post_json_api(self.private_url, data, auth=self.user.auth, expect_errors=True)
        assert_equal(res.status_code, 400)

        self.private_project.reload()
        assert_not_in(self.user_two, self.private_project.contributors)

    @assert_logs(NodeLog.CONTRIB_ADDED, 'private_project')
    def test_adds_none_permission_contributor_private_project_admin_uses_default_permissions(self):
        data = {
             'data': {
                'type': 'contributors',
                'attributes': {
                    'bibliographic': True,
                    'permission': None
                },
                'relationships': {
                    'users': {
                        'data': {
                            'id': self.user_two._id,
                            'type': 'users'
                        }
                    }
                }
            }
        }
        res = self.app.post_json_api(self.private_url, data, auth=self.user.auth)
        assert_equal(res.status_code, 201)

        self.private_project.reload()
        assert_in(self.user_two, self.private_project.contributors)
        for permission in permissions.DEFAULT_CONTRIBUTOR_PERMISSIONS:
            assert_true(self.private_project.has_permission(self.user_two, permission))

    def test_adds_already_existing_contributor_private_project_admin(self):
        self.private_project.add_contributor(self.user_two, auth=Auth(self.user), save=True)
        self.private_project.reload()

        res = self.app.post_json_api(self.private_url, self.data_user_two,
                                 auth=self.user.auth, expect_errors=True)
        assert_equal(res.status_code, 400)

    def test_adds_non_existing_user_private_project_admin(self):
        data = {
             'data': {
                'type': 'contributors',
                'attributes': {
                    'bibliographic': True
                },
                'relationships': {
                    'users': {
                        'data': {
                            'id': 'FAKE',
                            'type': 'users'
                        }
                    }
                }
            }
        }
        res = self.app.post_json_api(self.private_url, data, auth=self.user.auth, expect_errors=True)
        assert_equal(res.status_code, 404)

        self.private_project.reload()
        assert_equal(len(self.private_project.contributors), 1)

    def test_adds_contributor_private_project_non_admin(self):
        self.private_project.add_contributor(self.user_two, permissions=[permissions.READ, permissions.WRITE], auth=Auth(self.user))
        res = self.app.post_json_api(self.private_url, self.data_user_three,
                                 auth=self.user_two.auth, expect_errors=True)
        assert_equal(res.status_code, 403)

        self.private_project.reload()
        assert_not_in(self.user_three, self.private_project.contributors)

    def test_adds_contributor_private_project_non_contributor(self):
        res = self.app.post_json_api(self.private_url, self.data_user_three,
                                 auth=self.user_two.auth, expect_errors=True)
        assert_equal(res.status_code, 403)

        self.private_project.reload()
        assert_not_in(self.user_three, self.private_project.contributors)

    def test_adds_contributor_private_project_not_logged_in(self):
        res = self.app.post_json_api(self.private_url, self.data_user_two, expect_errors=True)
        assert_equal(res.status_code, 401)

        self.private_project.reload()
        assert_not_in(self.user_two, self.private_project.contributors)

    @assert_logs(NodeLog.CONTRIB_ADDED, 'public_project')
    def test_add_unregistered_contributor_with_fullname(self):
        payload = {
            'data': {
                'type': 'contributors',
                'attributes': {
                    'full_name': 'John Doe',
                }
            }
        }
        res = self.app.post_json_api(self.public_url, payload, auth=self.user.auth)
        self.public_project.reload()
        assert_equal(res.status_code, 201)
        assert_equal(res.json['data']['attributes']['unregistered_contributor'], 'John Doe')
        assert_equal(res.json['data']['attributes']['email'], None)
        assert_in(res.json['data']['embeds']['users']['data']['id'], self.public_project.contributors)

    @assert_logs(NodeLog.CONTRIB_ADDED, 'public_project')
    def test_add_contributor_with_fullname_and_email_unregistered_user(self):
        payload = {
            'data': {
                'type': 'contributors',
                'attributes': {
                    'full_name': 'John Doe',
                    'email': 'john@doe.com'
                }
            }
        }
        res = self.app.post_json_api(self.public_url, payload, auth=self.user.auth)
        self.public_project.reload()
        assert_equal(res.status_code, 201)
        assert_equal(res.json['data']['attributes']['unregistered_contributor'], 'John Doe')
        assert_equal(res.json['data']['attributes']['email'], 'john@doe.com')
<<<<<<< HEAD
=======
        assert_equal(res.json['data']['attributes']['bibliographic'], True)
        assert_equal(res.json['data']['attributes']['permission'], permissions.WRITE)
        assert_in(res.json['data']['embeds']['users']['data']['id'], self.public_project.contributors)

    @assert_logs(NodeLog.CONTRIB_ADDED, 'public_project')
    def test_add_contributor_with_fullname_and_email_unregistered_user_set_attributes(self):
        payload = {
            'data': {
                'type': 'contributors',
                'attributes': {
                    'full_name': 'John Doe',
                    'email': 'john@doe.com',
                    'bibliographic': False,
                    'permission': permissions.READ
                }
            }
        }
        res = self.app.post_json_api(self.public_url, payload, auth=self.user.auth)
        self.public_project.reload()
        assert_equal(res.status_code, 201)
        assert_equal(res.json['data']['attributes']['unregistered_contributor'], 'John Doe')
        assert_equal(res.json['data']['attributes']['email'], 'john@doe.com')
        assert_equal(res.json['data']['attributes']['bibliographic'], False)
        assert_equal(res.json['data']['attributes']['permission'], permissions.READ)
>>>>>>> 06c2f1d0
        assert_in(res.json['data']['embeds']['users']['data']['id'], self.public_project.contributors)

    @assert_logs(NodeLog.CONTRIB_ADDED, 'public_project')
    def test_add_contributor_with_fullname_and_email_registered_user(self):
        user = UserFactory()
        payload = {
            'data': {
                'type': 'contributors',
                'attributes': {
                    'full_name': user.fullname,
                    'email': user.username
                }
            }
        }
        res = self.app.post_json_api(self.public_url, payload, auth=self.user.auth)
        self.public_project.reload()
        assert_equal(res.status_code, 201)
        assert_equal(res.json['data']['attributes']['unregistered_contributor'], None)
        assert_equal(res.json['data']['attributes']['email'], user.username)
        assert_in(res.json['data']['embeds']['users']['data']['id'], self.public_project.contributors)

    def test_add_unregistered_contributor_already_contributor(self):
        self.public_project.add_unregistered_contributor(auth=Auth(self.user), fullname='Alphabet', email='a@b.com')
        payload = {
            'data': {
                'type': 'contributors',
                'attributes': {
                    'full_name': 'Doesn\'t Matter',
                    'email': 'a@b.com'
                }
            }
        }
        res = self.app.post_json_api(self.public_url, payload, auth=self.user.auth, expect_errors=True)
        self.public_project.reload()
        assert_equal(res.status_code, 400)
        assert_equal(res.json['errors'][0]['detail'], 'Alphabet is already a contributor.')

    def test_add_contributor_index_returned(self):
        res = self.app.post_json_api(self.public_url, self.data_user_two, auth=self.user.auth)
        assert_equal(res.status_code, 201)
        assert_equal(res.json['data']['attributes']['index'], 1)

        res = self.app.post_json_api(self.public_url, self.data_user_three, auth=self.user.auth)
        assert_equal(res.status_code, 201)
        assert_equal(res.json['data']['attributes']['index'], 2)

    def test_add_contributor_set_index_out_of_range(self):
        user_one = UserFactory()
        self.public_project.add_contributor(user_one, save=True)
        user_two = UserFactory()
        self.public_project.add_contributor(user_two, save=True)
        payload = {
            'data': {
                'type': 'contributors',
                'attributes': {
                    'index': 4
                },
                'relationships': {
                    'users': {
                        'data': {
                            'type': 'users',
                            'id': self.user_two._id
                        }
                    }
                }
            }
        }
        res = self.app.post_json_api(self.public_url, payload, auth=self.user.auth, expect_errors=True)
        assert_equal(res.status_code, 400)
        assert_equal(res.json['errors'][0]['detail'],
                     '4 is not a valid contributor index for node with id {}'.format(self.public_project._id))

    def test_add_contributor_set_index_first(self):
        user_one = UserFactory()
        self.public_project.add_contributor(user_one, save=True)
        user_two = UserFactory()
        self.public_project.add_contributor(user_two, save=True)
        payload = {
            'data': {
                'type': 'contributors',
                'attributes': {
                    'index': 0
                },
                'relationships': {
                    'users': {
                        'data': {
                            'type': 'users',
                            'id': self.user_two._id
                        }
                    }
                }
            }
        }
        res = self.app.post_json_api(self.public_url, payload, auth=self.user.auth)
        self.public_project.reload()
        assert_equal(res.status_code, 201)
        assert_equal(self.public_project.contributors.index(self.user_two), 0)

    def test_add_contributor_set_index_last(self):
        user_one = UserFactory()
        self.public_project.add_contributor(user_one, save=True)
        user_two = UserFactory()
        self.public_project.add_contributor(user_two, save=True)
        payload = {
            'data': {
                'type': 'contributors',
                'attributes': {
                    'index': 3
                },
                'relationships': {
                    'users': {
                        'data': {
                            'type': 'users',
                            'id': self.user_two._id
                        }
                    }
                }
            }
        }
        res = self.app.post_json_api(self.public_url, payload, auth=self.user.auth)
        self.public_project.reload()
        assert_equal(res.status_code, 201)
        assert_equal(self.public_project.contributors.index(self.user_two), 3)


class TestNodeContributorCreateValidation(NodeCRUDTestCase):

    def setUp(self):
        super(TestNodeContributorCreateValidation, self).setUp()
        self.validate_data = NodeContributorsCreateSerializer.validate_data

    def test_add_contributor_validation_user_id(self):
        self.validate_data(NodeContributorsCreateSerializer(), self.public_project, user_id='abcde')

    def test_add_contributor_validation_user_id_fullname(self):
        with assert_raises(Conflict):
            self.validate_data(NodeContributorsCreateSerializer(), 'fake', user_id='abcde', full_name='Kanye')

    def test_add_contributor_validation_user_id_email(self):
        with assert_raises(Conflict):
            self.validate_data(NodeContributorsCreateSerializer(), 'fake', user_id='abcde', email='kanye@west.com')

    def test_add_contributor_validation_user_id_fullname_email(self):
        with assert_raises(Conflict):
            self.validate_data(NodeContributorsCreateSerializer(), 'fake', user_id='abcde', full_name='Kanye', email='kanye@west.com')

    def test_add_contributor_validation_fullname(self):
        self.validate_data(NodeContributorsCreateSerializer(), self.public_project, full_name='Kanye')

    def test_add_contributor_validation_email(self):
        with assert_raises(exceptions.ValidationError):
            self.validate_data(NodeContributorsCreateSerializer(), 'fake', email='kanye@west.com')

    def test_add_contributor_validation_fullname_email(self):
        self.validate_data(NodeContributorsCreateSerializer(), self.public_project, full_name='Kanye', email='kanye@west.com')


class TestNodeContributorCreateEmail(NodeCRUDTestCase):

    def setUp(self):
        super(TestNodeContributorCreateEmail, self).setUp()
        self.url = '/{}nodes/{}/contributors/'.format(API_BASE, self.public_project._id)

    def test_add_contributor_email_throttle_sleep(self):
        user_one = UserFactory()
        user_two = UserFactory()
        payload_one = {'data': {'type': 'contributors',
                                'attributes':{'full_name': user_one.fullname, 'email': user_one.username}}}
        payload_two = {'data': {'type': 'contributors',
                                'attributes': {'full_name': user_two.fullname, 'email': user_two.username}}}
        res = self.app.post_json_api(self.url, payload_one, auth=self.user.auth)
        assert_equal(res.status_code, 201)
        time.sleep(0.1)
        res = self.app.post_json_api(self.url, payload_two, auth=self.user.auth)
        assert_equal(res.status_code, 201)

    @mock.patch('framework.auth.views.mails.send_mail')
    def test_add_contributor_no_email_if_false(self, mock_mail):
        url = '{}?send_email=false'.format(self.url)
        payload = {
            'data': {
                'type': 'contributors',
                'attributes': {
                    'full_name': 'Kanye West',
                    'email': 'kanye@west.com'
                }
            }
        }
        res = self.app.post_json_api(url, payload, auth=self.user.auth)
        assert_equal(res.status_code, 201)
        assert_equal(mock_mail.call_count, 0)

    @mock.patch('framework.auth.views.mails.send_mail')
    def test_add_contributor_sends_email(self, mock_mail):
        url = '{}?send_email=default'.format(self.url)
        payload = {
            'data': {
                'type': 'contributors',
                'attributes': {
                },
                'relationships': {
                    'users': {
                        'data': {
                            'type': 'users',
                            'id': self.user_two._id
                        }
                    }
                }
            }
        }

        res = self.app.post_json_api(url, payload, auth=self.user.auth)
        assert_equal(res.status_code, 201)
        assert_equal(mock_mail.call_count, 1)

    @mock.patch('website.project.signals.contributor_added.send')
    def test_add_contributor_signal_if_default(self, mock_send):
        url = '{}?send_email=default'.format(self.url)
        payload = {
            'data': {
                'type': 'contributors',
                'attributes': {
                },
                'relationships': {
                    'users': {
                        'data': {
                            'type': 'users',
                            'id': self.user_two._id
                        }
                    }
                }
            }
        }
        res = self.app.post_json_api(url, payload, auth=self.user.auth)
        args, kwargs = mock_send.call_args
        assert_equal(res.status_code, 201)
        assert_equal('default', kwargs['email_template'])

    @mock.patch('website.project.signals.contributor_added.send')
    def test_add_contributor_signal_if_preprint(self, mock_send):
        url = '{}?send_email=preprint'.format(self.url)
        payload = {
            'data': {
                'type': 'contributors',
                'attributes': {
                },
                'relationships': {
                    'users': {
                        'data': {
                            'type': 'users',
                            'id': self.user_two._id
                        }
                    }
                }
            }
        }
        res = self.app.post_json_api(url, payload, auth=self.user.auth)
        args, kwargs = mock_send.call_args
        assert_equal(res.status_code, 201)
        assert_equal('preprint', kwargs['email_template'])

    @mock.patch('framework.auth.views.mails.send_mail')
    def test_add_unregistered_contributor_sends_email(self, mock_mail):
        url = '{}?send_email=default'.format(self.url)
        payload = {
            'data': {
                'type': 'contributors',
                'attributes': {
                    'full_name': 'Kanye West',
                    'email': 'kanye@west.com'
                }
            }
        }
        res = self.app.post_json_api(url, payload, auth=self.user.auth)
        assert_equal(res.status_code, 201)
        assert_equal(mock_mail.call_count, 1)

    @mock.patch('website.project.signals.unreg_contributor_added.send')
    def test_add_unregistered_contributor_signal_if_default(self, mock_send):
        url = '{}?send_email=default'.format(self.url)
        payload = {
            'data': {
                'type': 'contributors',
                'attributes': {
                    'full_name': 'Kanye West',
                    'email': 'kanye@west.com'
                }
            }
        }
        res = self.app.post_json_api(url, payload, auth=self.user.auth)
        args, kwargs = mock_send.call_args
        assert_equal(res.status_code, 201)
        assert_equal('default', kwargs['email_template'])

    @mock.patch('website.project.signals.unreg_contributor_added.send')
    def test_add_unregistered_contributor_signal_if_preprint(self, mock_send):
        url = '{}?send_email=preprint'.format(self.url)
        payload = {
            'data': {
                'type': 'contributors',
                'attributes': {
                    'full_name': 'Kanye West',
                    'email': 'kanye@west.com'
                }
            }
        }
        res = self.app.post_json_api(url, payload, auth=self.user.auth)
        args, kwargs = mock_send.call_args
        assert_equal(res.status_code, 201)
        assert_equal('preprint', kwargs['email_template'])

    @mock.patch('framework.auth.views.mails.send_mail')
    def test_add_contributor_invalid_send_email_param(self, mock_mail):
        url = '{}?send_email=true'.format(self.url)
        payload = {
            'data': {
                'type': 'contributors',
                'attributes': {
                    'full_name': 'Kanye West',
                    'email': 'kanye@west.com'
                }
            }
        }
        res = self.app.post_json_api(url, payload, auth=self.user.auth, expect_errors=True)
        assert_equal(res.status_code, 400)
        assert_equal(res.json['errors'][0]['detail'], 'true is not a valid email preference.')
        assert_equal(mock_mail.call_count, 0)

    @mock.patch('framework.auth.views.mails.send_mail')
    def test_add_unregistered_contributor_without_email_no_email(self, mock_mail):
        url = '{}?send_email=default'.format(self.url)
        payload = {
            'data': {
                'type': 'contributors',
                'attributes': {
                    'full_name': 'Kanye West',
                }
            }
        }

        with capture_signals() as mock_signal:
            res = self.app.post_json_api(url, payload, auth=self.user.auth)
        assert_in(contributor_added, mock_signal.signals_sent())
        assert_equal(res.status_code, 201)
        assert_equal(mock_mail.call_count, 0)


class TestNodeContributorBulkCreate(NodeCRUDTestCase):

    def setUp(self):
        super(TestNodeContributorBulkCreate, self).setUp()
        self.user_three = AuthUserFactory()

        self.private_url = '/{}nodes/{}/contributors/?send_email=false'.format(API_BASE, self.private_project._id)
        self.public_url = '/{}nodes/{}/contributors/?send_email=false'.format(API_BASE, self.public_project._id)

        self.payload_one = {
                'type': 'contributors',
                'attributes': {
                    'bibliographic': True,
                    'permission': "admin"
                },
                'relationships': {
                    'users': {
                        'data': {
                            'id': self.user_two._id,
                            'type': 'users'
                        }
                    }
                }
        }

        self.payload_two = {
                'type': 'contributors',
                'attributes': {
                    'bibliographic': False,
                    'permission': "read"
                },
                'relationships': {
                    'users': {
                        'data': {
                            'id': self.user_three._id,
                            'type': 'users'
                        }
                    }
                }
        }

    def test_bulk_create_contributors_blank_request(self):
        res = self.app.post_json_api(self.public_url, auth=self.user.auth, expect_errors=True, bulk=True)
        assert_equal(res.status_code, 400)

    def test_node_contributor_bulk_create_contributor_exists(self):
        self.public_project.add_contributor(self.user_two, permissions=[permissions.READ], visible=True, save=True)
        res = self.app.post_json_api(self.public_url, {'data': [self.payload_two, self.payload_one]},
                                     auth=self.user.auth, expect_errors=True, bulk=True)
        assert_equal(res.status_code, 400)
        assert "is already a contributor" in res.json['errors'][0]['detail']

        res = self.app.get(self.public_url, auth=self.user.auth)
        assert_equal(len(res.json['data']), 2)

    def test_node_contributor_bulk_create_logged_out_public_project(self):
        res = self.app.post_json_api(self.public_url, {'data': [self.payload_one, self.payload_two]},
                                     expect_errors=True, bulk=True)
        assert_equal(res.status_code, 401)

        res = self.app.get(self.public_url, auth=self.user.auth)
        assert_equal(len(res.json['data']), 1)

    def test_node_contributor_bulk_create_logged_in_public_project_project(self):
        res = self.app.post_json_api(self.public_url, {'data': [self.payload_one, self.payload_two]},
                                     auth=self.user.auth, bulk=True)
        assert_equal(res.status_code, 201)
        assert_items_equal([res.json['data'][0]['attributes']['bibliographic'], res.json['data'][1]['attributes']['bibliographic']],
                           [True, False])
        assert_items_equal([res.json['data'][0]['attributes']['permission'], res.json['data'][1]['attributes']['permission']],
                           ['admin', 'read'])
        assert_equal(res.content_type, 'application/vnd.api+json')

        res = self.app.get(self.public_url, auth=self.user.auth)
        assert_equal(len(res.json['data']), 3)

    def test_node_contributor_bulk_create_logged_out_private_project(self):
        res = self.app.post_json_api(self.private_url, {'data': [self.payload_one, self.payload_two]},
                                     expect_errors=True, bulk=True)
        assert_equal(res.status_code, 401)

        res = self.app.get(self.private_url, auth=self.user.auth)
        assert_equal(len(res.json['data']), 1)

    def test_node_contributor_bulk_create_logged_in_contrib_private_project(self):
        res = self.app.post_json_api(self.private_url, {'data': [self.payload_one, self.payload_two]},
                                     auth=self.user.auth, expect_errors=True, bulk=True)
        assert_equal(res.status_code, 201)
        assert_equal(len(res.json['data']), 2)
        assert_items_equal([res.json['data'][0]['attributes']['bibliographic'], res.json['data'][1]['attributes']['bibliographic']],
                           [True, False])
        assert_items_equal([res.json['data'][0]['attributes']['permission'], res.json['data'][1]['attributes']['permission']],
                           ['admin', 'read'])
        assert_equal(res.content_type, 'application/vnd.api+json')

        res = self.app.get(self.private_url, auth=self.user.auth)
        assert_equal(len(res.json['data']), 3)

    def test_node_contributor_bulk_create_logged_in_non_contrib_private_project(self):
        res = self.app.post_json_api(self.private_url, {'data': [self.payload_one, self.payload_two]},
                                     auth=self.user_two.auth, expect_errors=True, bulk=True)
        assert_equal(res.status_code, 403)

        res = self.app.get(self.public_url, auth=self.user.auth)
        assert_equal(len(res.json['data']), 1)

    def test_node_contributor_bulk_create_logged_in_read_only_contrib_private_project(self):
        self.private_project.add_contributor(self.user_two, permissions=[permissions.READ], save=True)
        res = self.app.post_json_api(self.private_url, {'data': [self.payload_two]},
                                     auth=self.user_two.auth, expect_errors=True, bulk=True)
        assert_equal(res.status_code, 403)

        res = self.app.get(self.public_url, auth=self.user.auth)
        assert_equal(len(res.json['data']), 1)

    def test_node_contributor_bulk_create_all_or_nothing(self):
        invalid_id_payload = {
            'type': 'contributors',
            'attributes': {
                'bibliographic': True
            },
            'relationships': {
                'users': {
                    'data': {
                        'type': 'users',
                        'id': '12345'
                    }
                }
            }
        }
        res = self.app.post_json_api(self.public_url, {'data': [self.payload_one, invalid_id_payload]},
                                     auth=self.user.auth, expect_errors=True, bulk=True)
        assert_equal(res.status_code, 404)

        res = self.app.get(self.public_url, auth=self.user.auth)
        assert_equal(len(res.json['data']), 1)

    def test_node_contributor_bulk_create_limits(self):
        node_contrib_create_list = {'data': [self.payload_one] * 101}
        res = self.app.post_json_api(self.public_url, node_contrib_create_list,
                                     auth=self.user.auth, expect_errors=True, bulk=True)
        assert_equal(res.json['errors'][0]['detail'], 'Bulk operation limit is 100, got 101.')
        assert_equal(res.json['errors'][0]['source']['pointer'], '/data')

    def test_node_contributor_ugly_payload(self):
        payload = 'sdf;jlasfd'
        res = self.app.post_json_api(self.public_url, payload, auth=self.user.auth, expect_errors=True, bulk=True)
        assert_equal(res.status_code, 400)
        assert_equal(res.json['errors'][0]['detail'], 'Malformed request.')

    def test_node_contributor_bulk_create_invalid_permissions_all_or_nothing(self):
        payload = {
            'type': 'contributors',
            'attributes': {
                'permission': 'super-user',
                'bibliographic': True
            },
            'relationships': {
                'users': {
                    'data': {
                        'type': 'users',
                        'id': self.user_two._id
                    }
                }
            }
        }
        payload = {'data': [self.payload_two, payload]}
        res = self.app.post_json_api(self.public_url, payload, auth=self.user.auth, expect_errors=True, bulk=True)
        assert_equal(res.status_code, 400)

        res = self.app.get(self.public_url, auth=self.user.auth)
        assert_equal(len(res.json['data']), 1)


class TestNodeContributorBulkUpdate(NodeCRUDTestCase):

    def setUp(self):
        super(TestNodeContributorBulkUpdate, self).setUp()
        self.user_three = AuthUserFactory()
        self.user_four = AuthUserFactory()

        self.public_project.add_contributor(self.user_two, permissions=[permissions.READ], visible=True, save=True)
        self.public_project.add_contributor(self.user_three, permissions=[permissions.READ], visible=True, save=True)
        self.private_project.add_contributor(self.user_two, permissions=[permissions.READ], visible=True, save=True)
        self.private_project.add_contributor(self.user_three, permissions=[permissions.READ], visible=True, save=True)

        self.private_url = '/{}nodes/{}/contributors/'.format(API_BASE, self.private_project._id)
        self.public_url = '/{}nodes/{}/contributors/'.format(API_BASE, self.public_project._id)

        self.payload_one_public = {
            'id': make_contrib_id(self.public_project._id, self.user_two._id),
            'type': 'contributors',
            'attributes': {
                'bibliographic': True,
                'permission': "admin"
            }
        }

        self.payload_one_private = {
            'id': make_contrib_id(self.private_project._id, self.user_two._id),
            'type': 'contributors',
            'attributes': {
                'bibliographic': True,
                'permission': "admin"
            }
        }

        self.payload_two_public = {
            'id': make_contrib_id(self.public_project._id, self.user_three._id),
            'type': 'contributors',
            'attributes': {
                'bibliographic': False,
                'permission': "write"
            }
        }

        self.payload_two_private = {
            'id': make_contrib_id(self.private_project._id, self.user_three._id),
            'type': 'contributors',
            'attributes': {
                'bibliographic': False,
                'permission': "write"
            }
        }

    def test_bulk_update_contributors_blank_request(self):
        res = self.app.patch_json_api(self.public_url, auth=self.user.auth, expect_errors=True, bulk=True)
        assert_equal(res.status_code, 400)

    def test_bulk_update_contributors_dict_instead_of_list(self):
        res = self.app.put_json_api(self.public_url, {'data': self.payload_one_public},
                                    auth=self.user.auth, expect_errors=True, bulk=True)
        assert_equal(res.status_code, 400)

    def test_bulk_update_contributors_public_project_one_not_found(self):
        invalid_id = {
            'id': '12345-abcde',
            'type': 'contributors',
            'attributes': {}
        }
        empty_payload = {'data': [invalid_id, self.payload_one_public]}
        res = self.app.put_json_api(self.public_url, empty_payload, auth=self.user.auth, expect_errors=True, bulk=True)
        assert_equal(res.status_code, 400)
        assert_equal(res.json['errors'][0]['detail'], 'Could not find all objects to update.')

        res = self.app.get(self.public_url)
        data = res.json['data']
        assert_items_equal([data[0]['attributes']['permission'], data[1]['attributes']['permission'], data[2]['attributes']['permission']],
                           ['admin', 'read', 'read'] )

    def test_bulk_update_contributors_public_projects_logged_out(self):
        res = self.app.put_json_api(self.public_url, {'data': [self.payload_one_public, self.payload_two_public]},
                                    expect_errors=True, bulk=True)
        assert_equal(res.status_code, 401)

        res = self.app.get(self.public_url, auth=self.user.auth)
        data = res.json['data']
        assert_items_equal([data[0]['attributes']['permission'], data[1]['attributes']['permission'], data[2]['attributes']['permission']],
                           ['admin', 'read', 'read'])

    def test_bulk_update_contributors_public_projects_logged_in(self):
        res = self.app.put_json_api(self.public_url, {'data': [self.payload_one_public, self.payload_two_public]},
                                    auth=self.user.auth, bulk=True)
        assert_equal(res.status_code, 200)
        data = res.json['data']
        assert_items_equal([data[0]['attributes']['permission'], data[1]['attributes']['permission']],
                           ['admin', 'write'])

    def test_bulk_update_contributors_private_projects_logged_out(self):
        res = self.app.put_json_api(self.private_url, {'data': [self.payload_one_private, self.payload_two_private]},
                                    expect_errors=True, bulk=True)
        assert_equal(res.status_code, 401)

        res = self.app.get(self.private_url, auth=self.user.auth)
        data = res.json['data']
        assert_items_equal([data[0]['attributes']['permission'], data[1]['attributes']['permission'], data[2]['attributes']['permission']],
                           ['admin', 'read', 'read'])

    def test_bulk_update_contributors_private_projects_logged_in_contrib(self):
        res = self.app.put_json_api(self.private_url, {'data': [self.payload_one_private, self.payload_two_private]},
                                    auth=self.user.auth, bulk=True)
        assert_equal(res.status_code, 200)
        data = res.json['data']
        assert_items_equal([data[0]['attributes']['permission'], data[1]['attributes']['permission']],
                           ['admin', 'write'])

    def test_bulk_update_contributors_private_projects_logged_in_non_contrib(self):
        res = self.app.put_json_api(self.private_url, {'data': [self.payload_one_private, self.payload_two_private]},
                                    auth=self.user_four.auth, expect_errors=True, bulk=True)
        assert_equal(res.status_code, 403)

        res = self.app.get(self.private_url, auth=self.user.auth)
        data = res.json['data']
        assert_items_equal([data[0]['attributes']['permission'], data[1]['attributes']['permission'], data[2]['attributes']['permission']],
                           ['admin', 'read', 'read'])

    def test_bulk_update_contributors_private_projects_logged_in_read_only_contrib(self):
        res = self.app.put_json_api(self.private_url, {'data': [self.payload_one_private, self.payload_two_private]},
                                    auth=self.user_two.auth, expect_errors=True, bulk=True)
        assert_equal(res.status_code, 403)

        res = self.app.get(self.private_url, auth=self.user.auth)
        data = res.json['data']
        assert_items_equal([data[0]['attributes']['permission'], data[1]['attributes']['permission'], data[2]['attributes']['permission']],
                           ['admin', 'read', 'read'])

    def test_bulk_update_contributors_projects_send_dictionary_not_list(self):
        res = self.app.put_json_api(self.public_url, {'data': self.payload_one_public},
                                    auth=self.user.auth, expect_errors=True, bulk=True)
        assert_equal(res.status_code, 400)
        assert_equal(res.json['errors'][0]['detail'], 'Expected a list of items but got type "dict".')

    def test_bulk_update_contributors_id_not_supplied(self):
        res = self.app.put_json_api(self.public_url, {'data': [{'type': 'contributors', 'attributes': {}}]},
                                    auth=self.user.auth, expect_errors=True, bulk=True)
        assert_equal(res.status_code, 400)
        assert_equal(len(res.json['errors']), 1)
        assert_equal(res.json['errors'][0]['detail'], "Contributor identifier not provided.")

    def test_bulk_update_contributors_type_not_supplied(self):
        res = self.app.put_json_api(self.public_url, {'data': [{'id': make_contrib_id(self.public_project._id, self.user_two._id), 'attributes': {}}]},
                                    auth=self.user.auth, expect_errors=True, bulk=True)
        assert_equal(res.status_code, 400)
        assert_equal(len(res.json['errors']), 1)
        assert_equal(res.json['errors'][0]['source']['pointer'], '/data/0/type')
        assert_equal(res.json['errors'][0]['detail'], "This field may not be null.")

    def test_bulk_update_contributors_wrong_type(self):
        invalid_type = {
            'id': make_contrib_id(self.public_project._id, self.user_two._id),
            'type': 'Wrong type.',
            'attributes': {}
        }
        res = self.app.put_json_api(self.public_url, {'data': [invalid_type]},
                                    auth=self.user.auth, expect_errors=True, bulk=True)
        assert_equal(res.status_code, 409)

    def test_bulk_update_contributors_invalid_id_format(self):
        invalid_id = {
            'id': '12345',
            'type': 'contributors',
            'attributes': {}

        }
        res = self.app.put_json_api(self.public_url, {'data': [invalid_id]},
                                    auth=self.user.auth, expect_errors=True, bulk=True)
        assert_equal(res.status_code, 400)
        assert_equal(res.json['errors'][0]['detail'], 'Contributor identifier incorrectly formatted.')

    def test_bulk_update_contributors_wrong_id(self):
        invalid_id = {
            'id': '12345-abcde',
            'type': 'contributors',
            'attributes': {}
        }
        res = self.app.put_json_api(self.public_url, {'data': [invalid_id]},
                                    auth=self.user.auth, expect_errors=True, bulk=True)
        assert_equal(res.status_code, 400)
        assert_equal(res.json['errors'][0]['detail'], 'Could not find all objects to update.')

    def test_bulk_update_contributors_limits(self):
        contrib_update_list = {'data': [self.payload_one_public] * 101}
        res = self.app.put_json_api(self.public_url, contrib_update_list, auth=self.user.auth, expect_errors=True, bulk=True)
        assert_equal(res.json['errors'][0]['detail'], 'Bulk operation limit is 100, got 101.')
        assert_equal(res.json['errors'][0]['source']['pointer'], '/data')

    def test_bulk_update_contributors_invalid_permissions(self):
        res = self.app.put_json_api(self.public_url, {'data': [self.payload_two_public, {'id': make_contrib_id(self.public_project._id, self.user_two._id), 'type': 'contributors', 'attributes': {'permission': 'super-user'}}]},
                                    auth=self.user.auth, expect_errors=True, bulk=True)
        assert_equal(res.status_code, 400)
        assert_equal(res.json['errors'][0]['detail'], '"super-user" is not a valid choice.')

        res = self.app.get(self.public_url, auth=self.user.auth)
        data = res.json['data']
        assert_items_equal([data[0]['attributes']['permission'], data[1]['attributes']['permission'], data[2]['attributes']['permission']],
                           ['admin', 'read', 'read'])

    def test_bulk_update_contributors_invalid_bibliographic(self):
        res = self.app.put_json_api(self.public_url, {'data': [self.payload_two_public, {'id': make_contrib_id(self.public_project._id, self.user_two._id), 'type': 'contributors', 'attributes': {'bibliographic': 'true and false'}}]},
                                    auth=self.user.auth, expect_errors=True, bulk=True)
        assert_equal(res.status_code, 400)
        assert_equal(res.json['errors'][0]['detail'], '"true and false" is not a valid boolean.')

        res = self.app.get(self.public_url, auth=self.user.auth)
        data = res.json['data']
        assert_items_equal([data[0]['attributes']['permission'], data[1]['attributes']['permission'], data[2]['attributes']['permission']],
                           ['admin', 'read', 'read'])

    def test_bulk_update_contributors_must_have_at_least_one_bibliographic_contributor(self):
        res = self.app.put_json_api(self.public_url, {'data': [self.payload_two_public,
                                                               {'id': make_contrib_id(self.public_project._id, self.user._id), 'type': 'contributors',
                                                                'attributes': {'permission': 'admin', 'bibliographic': False}},
                                                               {'id': make_contrib_id(self.public_project._id, self.user_two._id), 'type': 'contributors',
                                                                'attributes': {'bibliographic': False}}
                                                               ]},
                                    auth=self.user.auth, expect_errors=True, bulk=True)

        assert_equal(res.status_code, 400)
        assert_equal(res.json['errors'][0]['detail'], 'Must have at least one visible contributor')

    def test_bulk_update_contributors_must_have_at_least_one_admin(self):
        res = self.app.put_json_api(self.public_url, {'data': [self.payload_two_public,
                                                               {'id': make_contrib_id(self.public_project._id, self.user._id), 'type': 'contributors',
                                                                'attributes': {'permission': 'read'}}]},
                                    auth=self.user.auth, expect_errors=True, bulk=True)
        assert_equal(res.status_code, 400)
        assert_equal(res.json['errors'][0]['detail'], '{} is the only admin.'.format(self.user.fullname))

class TestNodeContributorBulkPartialUpdate(NodeCRUDTestCase):

    def setUp(self):
        super(TestNodeContributorBulkPartialUpdate, self).setUp()
        self.user_three = AuthUserFactory()
        self.user_four = AuthUserFactory()

        self.public_project.add_contributor(self.user_two, permissions=[permissions.READ], visible=True, save=True)
        self.public_project.add_contributor(self.user_three, permissions=[permissions.READ], visible=True, save=True)
        self.private_project.add_contributor(self.user_two, permissions=[permissions.READ], visible=True, save=True)
        self.private_project.add_contributor(self.user_three, permissions=[permissions.READ], visible=True, save=True)

        self.private_url = '/{}nodes/{}/contributors/'.format(API_BASE, self.private_project._id)
        self.public_url = '/{}nodes/{}/contributors/'.format(API_BASE, self.public_project._id)

        self.public_payload_one = {
            'id': make_contrib_id(self.public_project._id, self.user_two._id),
            'type': 'contributors',
            'attributes': {
                'bibliographic': True,
                'permission': "admin"
            }
        }

        self.private_payload_one = {
            'id': make_contrib_id(self.private_project._id, self.user_two._id),
            'type': 'contributors',
            'attributes': {
                'bibliographic': True,
                'permission': "admin"
            }
        }

        self.public_payload_two = {
            'id': make_contrib_id(self.public_project._id, self.user_three._id),
            'type': 'contributors',
            'attributes': {
                'bibliographic': False,
                'permission': "write"
            }
        }

        self.private_payload_two = {
            'id': make_contrib_id(self.private_project._id, self.user_three._id),
            'type': 'contributors',
            'attributes': {
                'bibliographic': False,
                'permission': "write"
            }
        }

    def test_bulk_partial_update_contributors_blank_request(self):
        res = self.app.patch_json_api(self.public_url, auth=self.user.auth, expect_errors=True, bulk=True)
        assert_equal(res.status_code, 400)

    def test_bulk_partial_update_contributors_public_project_one_not_found(self):
        invalid_id = {
            'id': '12345-abcde',
            'type': 'contributors',
            'attributes': {}
        }

        empty_payload = {'data': [invalid_id, self.public_payload_one]}
        res = self.app.patch_json_api(self.public_url, empty_payload, auth=self.user.auth, expect_errors=True, bulk=True)
        assert_equal(res.status_code, 400)
        assert_equal(res.json['errors'][0]['detail'], 'Could not find all objects to update.')

        res = self.app.get(self.public_url)
        data = res.json['data']
        assert_items_equal([data[0]['attributes']['permission'], data[1]['attributes']['permission'], data[2]['attributes']['permission']],
                           ['admin', 'read', 'read'] )

    def test_bulk_partial_update_contributors_public_projects_logged_out(self):
        res = self.app.patch_json_api(self.public_url,
                                      {'data': [self.public_payload_one, self.public_payload_two]}, bulk=True, expect_errors=True)
        assert_equal(res.status_code, 401)

        res = self.app.get(self.public_url, auth=self.user.auth)
        data = res.json['data']
        assert_items_equal([data[0]['attributes']['permission'], data[1]['attributes']['permission'], data[2]['attributes']['permission']],
                           ['admin', 'read', 'read'])

    def test_bulk_partial_update_contributors_public_projects_logged_in(self):
        res = self.app.patch_json_api(self.public_url, {'data': [self.public_payload_one, self.public_payload_two]},
                                      auth=self.user.auth, bulk=True)
        assert_equal(res.status_code, 200)
        data = res.json['data']
        assert_items_equal([data[0]['attributes']['permission'], data[1]['attributes']['permission']],
                           ['admin', 'write'])

    def test_bulk_partial_update_contributors_private_projects_logged_out(self):
        res = self.app.patch_json_api(self.private_url, {'data': [self.private_payload_one, self.private_payload_two]},
                                      expect_errors=True, bulk=True)
        assert_equal(res.status_code, 401)

        res = self.app.get(self.private_url, auth=self.user.auth)
        data = res.json['data']
        assert_items_equal([data[0]['attributes']['permission'], data[1]['attributes']['permission'], data[2]['attributes']['permission']],
                           ['admin', 'read', 'read'])

    def test_bulk_partial_update_contributors_private_projects_logged_in_contrib(self):
        res = self.app.patch_json_api(self.private_url, {'data': [self.private_payload_one, self.private_payload_two]},
                                      auth=self.user.auth, bulk=True)
        assert_equal(res.status_code, 200)
        data = res.json['data']
        assert_items_equal([data[0]['attributes']['permission'], data[1]['attributes']['permission']],
                           ['admin', 'write'])

    def test_bulk_partial_update_contributors_private_projects_logged_in_non_contrib(self):
        res = self.app.patch_json_api(self.private_url, {'data': [self.private_payload_one, self.private_payload_two]},
                                      auth=self.user_four.auth, expect_errors=True, bulk=True)
        assert_equal(res.status_code, 403)

        res = self.app.get(self.private_url, auth=self.user.auth)
        data = res.json['data']
        assert_items_equal([data[0]['attributes']['permission'], data[1]['attributes']['permission'], data[2]['attributes']['permission']],
                           ['admin', 'read', 'read'])

    def test_bulk_partial_update_contributors_private_projects_logged_in_read_only_contrib(self):
        res = self.app.patch_json_api(self.private_url, {'data': [self.private_payload_one, self.private_payload_two]},
                                      auth=self.user_two.auth, expect_errors=True, bulk=True)
        assert_equal(res.status_code, 403)

        res = self.app.get(self.private_url, auth=self.user.auth)
        data = res.json['data']
        assert_items_equal([data[0]['attributes']['permission'], data[1]['attributes']['permission'], data[2]['attributes']['permission']],
                           ['admin', 'read', 'read'])

    def test_bulk_partial_update_contributors_projects_send_dictionary_not_list(self):
        res = self.app.patch_json_api(self.public_url, {'data': self.public_payload_one},
                                    auth=self.user.auth, expect_errors=True, bulk=True)
        assert_equal(res.status_code, 400)
        assert_equal(res.json['errors'][0]['detail'], 'Expected a list of items but got type "dict".')

    def test_bulk_partial_update_contributors_id_not_supplied(self):
        res = self.app.patch_json_api(self.public_url, {'data': [{'type': 'contributors', 'attributes': {}}]},
                                      auth=self.user.auth, expect_errors=True, bulk=True)
        assert_equal(res.status_code, 400)
        assert_equal(len(res.json['errors']), 1)
        assert_equal(res.json['errors'][0]['detail'], "Contributor identifier not provided.")

    def test_bulk_partial_update_contributors_type_not_supplied(self):
        res = self.app.patch_json_api(self.public_url, {'data': [{'id': make_contrib_id(self.public_project._id, self.user_two._id), 'attributes': {}}]},
                                      auth=self.user.auth, expect_errors=True, bulk=True)
        assert_equal(res.status_code, 400)
        assert_equal(len(res.json['errors']), 1)
        assert_equal(res.json['errors'][0]['source']['pointer'], '/data/0/type')
        assert_equal(res.json['errors'][0]['detail'], "This field may not be null.")

    def test_bulk_partial_update_contributors_wrong_type(self):
        invalid_type = {
            'id': make_contrib_id(self.public_project._id, self.user_two._id),
            'type': 'Wrong type.',
            'attributes': {}
        }
        res = self.app.patch_json_api(self.public_url, {'data': [invalid_type]},
                                      auth=self.user.auth, expect_errors=True, bulk=True)
        assert_equal(res.status_code, 409)

    def test_bulk_partial_update_contributors_wrong_id(self):
        invalid_id = {
            'id': '12345-abcde',
            'type': 'contributors',
            'attributes': {}
        }

        res = self.app.patch_json_api(self.public_url, {'data': [invalid_id]},
                                      auth=self.user.auth, expect_errors=True, bulk=True)
        assert_equal(res.status_code, 400)
        assert_equal(res.json['errors'][0]['detail'], 'Could not find all objects to update.')

    def test_bulk_partial_update_contributors_limits(self):
        contrib_update_list = {'data': [self.public_payload_one] * 101}
        res = self.app.patch_json_api(self.public_url, contrib_update_list, auth=self.user.auth,
                                      expect_errors=True, bulk=True)
        assert_equal(res.json['errors'][0]['detail'], 'Bulk operation limit is 100, got 101.')
        assert_equal(res.json['errors'][0]['source']['pointer'], '/data')

    def test_bulk_partial_update_invalid_permissions(self):
        res = self.app.patch_json_api(self.public_url, {'data': [self.public_payload_two, {'id': make_contrib_id(self.public_project._id, self.user_two._id), 'type': 'contributors', 'attributes': {'permission': 'super-user'}}]},
                                    auth=self.user.auth, expect_errors=True, bulk=True)
        assert_equal(res.status_code, 400)
        assert_equal(res.json['errors'][0]['detail'], '"super-user" is not a valid choice.')

        res = self.app.get(self.public_url, auth=self.user.auth)
        data = res.json['data']
        assert_items_equal([data[0]['attributes']['permission'], data[1]['attributes']['permission'], data[2]['attributes']['permission']],
                           ['admin', 'read', 'read'])


    def test_bulk_partial_update_invalid_bibliographic(self):
        res = self.app.patch_json_api(self.public_url, {'data': [self.public_payload_two, {'id': make_contrib_id(self.public_project._id, self.user_two._id), 'type': 'contributors', 'attributes': {'bibliographic': 'true and false'}}]},
                                    auth=self.user.auth, expect_errors=True, bulk=True)
        assert_equal(res.status_code, 400)
        assert_equal(res.json['errors'][0]['detail'], '"true and false" is not a valid boolean.')

        res = self.app.get(self.public_url, auth=self.user.auth)
        data = res.json['data']
        assert_items_equal([data[0]['attributes']['permission'], data[1]['attributes']['permission'], data[2]['attributes']['permission']],
                           ['admin', 'read', 'read'])


class TestNodeContributorBulkDelete(NodeCRUDTestCase):

    def setUp(self):
        super(TestNodeContributorBulkDelete, self).setUp()
        self.user_three = AuthUserFactory()
        self.user_four = AuthUserFactory()

        self.public_project.add_contributor(self.user_two, permissions=[permissions.READ], visible=True, save=True)
        self.public_project.add_contributor(self.user_three, permissions=[permissions.READ], visible=True, save=True)
        self.private_project.add_contributor(self.user_two, permissions=[permissions.READ], visible=True, save=True)
        self.private_project.add_contributor(self.user_three, permissions=[permissions.READ], visible=True, save=True)

        self.private_url = '/{}nodes/{}/contributors/'.format(API_BASE, self.private_project._id)
        self.public_url = '/{}nodes/{}/contributors/'.format(API_BASE, self.public_project._id)

        self.public_payload_one = {
            'id': make_contrib_id(self.public_project._id, self.user_two._id),
            'type': 'contributors'
        }

        self.private_payload_one = {
            'id': make_contrib_id(self.private_project._id, self.user_two._id),
            'type': 'contributors',
        }

        self.public_payload_two = {
            'id': make_contrib_id(self.public_project._id, self.user_three._id),
            'type': 'contributors'
        }

        self.private_payload_two = {
            'id': make_contrib_id(self.private_project._id, self.user_three._id),
            'type': 'contributors',
        }

    def test_bulk_delete_contributors_blank_request(self):
        res = self.app.delete_json_api(self.public_url, auth=self.user.auth, expect_errors=True, bulk=True)
        assert_equal(res.status_code, 400)

    def test_bulk_delete_invalid_id_format(self):
        res = self.app.delete_json_api(self.public_url, {'data': [{'id': '12345', 'type':'contributors'}]}, auth=self.user.auth,
                                       expect_errors=True, bulk=True)
        assert_equal(res.status_code, 400)
        assert_equal(res.json['errors'][0]['detail'], 'Contributor identifier incorrectly formatted.')

    def test_bulk_delete_invalid_id(self):
        res = self.app.delete_json_api(self.public_url, {'data': [{'id': '12345-abcde', 'type':'contributors'}]}, auth=self.user.auth,
                                       expect_errors=True, bulk=True)
        assert_equal(res.status_code, 400)
        assert_equal(res.json['errors'][0]['detail'], 'Could not find all objects to delete.')

    def test_bulk_delete_non_contributor(self):
        res = self.app.delete_json_api(self.public_url, {'data': [{'id': make_contrib_id(self.public_project._id, self.user_four._id), 'type':'contributors'}]}, auth=self.user.auth,
                                       expect_errors=True, bulk=True)
        assert_equal(res.status_code, 404)

    def test_bulk_delete_all_contributors(self):
        res = self.app.delete_json_api(self.public_url, {'data': [self.public_payload_one, self.public_payload_two,
                                                                  {'id': make_contrib_id(self.public_project._id, self.user._id), 'type': 'contributors'}]},
                                       auth=self.user.auth, expect_errors=True, bulk=True)
        assert_equal(res.status_code, 400)
        assert_in(res.json['errors'][0]['detail'], ['Must have at least one registered admin contributor',
                                                    'Must have at least one visible contributor'])
        self.public_project.reload()
        assert_equal(len(self.public_project.contributors), 3)

    def test_bulk_delete_contributors_no_id(self):
        res = self.app.delete_json_api(self.public_url, {'data': [{'type': 'contributors'}]},
                                       auth=self.user.auth, expect_errors=True, bulk=True)
        assert_equal(res.status_code, 400)
        assert_equal(res.json['errors'][0]['detail'], 'Request must include /data/id.')

    def test_bulk_delete_contributors_no_type(self):
        res = self.app.delete_json_api(self.public_url, {'data': [{'id': make_contrib_id(self.public_project._id, self.user_two._id)}]},
                                       auth=self.user.auth, expect_errors=True, bulk=True)
        assert_equal(res.status_code, 400)
        assert_equal(res.json['errors'][0]['detail'], 'Request must include /type.')

    def test_bulk_delete_contributors_invalid_type(self):
        res = self.app.delete_json_api(self.public_url, {'data': [{'type': 'Wrong type', 'id': make_contrib_id(self.public_project._id, self.user_two._id)}]},
                                       auth=self.user.auth, expect_errors=True, bulk=True)
        assert_equal(res.status_code, 409)

    def test_bulk_delete_dict_inside_data(self):
        res = self.app.delete_json_api(self.public_url, {'data': {'id': make_contrib_id(self.public_project._id, self.user_two._id), 'type': 'contributors'}},
                                       auth=self.user.auth, expect_errors=True, bulk=True)
        assert_equal(res.status_code, 400)
        assert_equal(res.json['errors'][0]['detail'], 'Expected a list of items but got type "dict".')

    def test_bulk_delete_contributors_public_project_logged_in(self):
        res = self.app.get(self.public_url, auth=self.user.auth)
        assert_equal(len(res.json['data']), 3)

        res = self.app.delete_json_api(self.public_url, {'data': [self.public_payload_one, self.public_payload_two]},
                                       auth=self.user.auth, bulk=True)
        assert_equal(res.status_code, 204)

        res = self.app.get(self.public_url, auth=self.user.auth)
        assert_equal(len(res.json['data']), 1)

    def test_bulk_delete_contributors_public_projects_logged_out(self):
        res = self.app.get(self.public_url, auth=self.user.auth)
        assert_equal(len(res.json['data']), 3)

        res = self.app.delete_json_api(self.public_url, {'data': [self.public_payload_one, self.public_payload_two]},
                                       expect_errors=True, bulk=True)
        assert_equal(res.status_code, 401)

        res = self.app.get(self.public_url, auth=self.user.auth)
        assert_equal(len(res.json['data']), 3)

    def test_bulk_delete_contributors_private_projects_logged_in_contributor(self):
        res = self.app.get(self.private_url, auth=self.user.auth)
        assert_equal(len(res.json['data']), 3)

        res = self.app.delete_json_api(self.private_url, {'data': [self.private_payload_one, self.private_payload_two]},
                                       auth=self.user.auth, bulk=True)
        assert_equal(res.status_code, 204)

        res = self.app.get(self.private_url, auth=self.user.auth)
        assert_equal(len(res.json['data']), 1)

    def test_bulk_delete_contributors_private_projects_logged_out(self):
        res = self.app.get(self.private_url, auth=self.user.auth)
        assert_equal(len(res.json['data']), 3)

        res = self.app.delete_json_api(self.private_url, {'data': [self.private_payload_one, self.private_payload_two]},
                                       expect_errors=True, bulk=True)
        assert_equal(res.status_code, 401)

        res = self.app.get(self.private_url, auth=self.user.auth)
        assert_equal(len(res.json['data']), 3)

    def test_bulk_delete_contributors_private_projects_logged_in_non_contributor(self):
        res = self.app.get(self.private_url, auth=self.user.auth)
        assert_equal(len(res.json['data']), 3)

        res = self.app.delete_json_api(self.private_url, {'data': [self.private_payload_one, self.private_payload_two]},
                                       auth=self.user_four.auth, expect_errors=True, bulk=True)
        assert_equal(res.status_code, 403)

        res = self.app.get(self.private_url, auth=self.user.auth)
        assert_equal(len(res.json['data']), 3)

    def test_bulk_delete_contributors_private_projects_logged_in_read_only_contributor(self):
        res = self.app.get(self.private_url, auth=self.user.auth)
        assert_equal(len(res.json['data']), 3)

        res = self.app.delete_json_api(self.private_url, {'data': [self.private_payload_one, self.private_payload_two]},
                                       auth=self.user_two.auth, expect_errors=True, bulk=True)
        assert_equal(res.status_code, 403)

        res = self.app.get(self.private_url, auth=self.user.auth)
        assert_equal(len(res.json['data']), 3)

    def test_bulk_delete_contributors_all_or_nothing(self):
        res = self.app.get(self.public_url, auth=self.user.auth)
        assert_equal(len(res.json['data']), 3)
        invalid_id = {
            'id': '12345-abcde',
            'type': 'contributors',
        }

        new_payload = {'data': [self.public_payload_one, invalid_id]}

        res = self.app.delete_json_api(self.public_url, new_payload, auth=self.user.auth,
                                       expect_errors=True, bulk=True)
        assert_equal(res.status_code, 400)
        assert_equal(res.json['errors'][0]['detail'], 'Could not find all objects to delete.')

        res = self.app.get(self.public_url, auth=self.user.auth)
        assert_equal(len(res.json['data']), 3)

    def test_bulk_delete_contributors_limits(self):
        new_payload = {'data': [self.public_payload_one] * 101 }
        res = self.app.delete_json_api(self.public_url, new_payload, auth=self.user.auth, expect_errors=True, bulk=True)
        assert_equal(res.status_code, 400)
        assert_equal(res.json['errors'][0]['detail'], 'Bulk operation limit is 100, got 101.')
        assert_equal(res.json['errors'][0]['source']['pointer'], '/data')

    def test_bulk_delete_contributors_no_payload(self):
        res = self.app.delete_json_api(self.public_url, auth=self.user.auth, expect_errors=True, bulk=True)
        assert_equal(res.status_code, 400)
<|MERGE_RESOLUTION|>--- conflicted
+++ resolved
@@ -839,8 +839,6 @@
         assert_equal(res.status_code, 201)
         assert_equal(res.json['data']['attributes']['unregistered_contributor'], 'John Doe')
         assert_equal(res.json['data']['attributes']['email'], 'john@doe.com')
-<<<<<<< HEAD
-=======
         assert_equal(res.json['data']['attributes']['bibliographic'], True)
         assert_equal(res.json['data']['attributes']['permission'], permissions.WRITE)
         assert_in(res.json['data']['embeds']['users']['data']['id'], self.public_project.contributors)
@@ -865,7 +863,6 @@
         assert_equal(res.json['data']['attributes']['email'], 'john@doe.com')
         assert_equal(res.json['data']['attributes']['bibliographic'], False)
         assert_equal(res.json['data']['attributes']['permission'], permissions.READ)
->>>>>>> 06c2f1d0
         assert_in(res.json['data']['embeds']['users']['data']['id'], self.public_project.contributors)
 
     @assert_logs(NodeLog.CONTRIB_ADDED, 'public_project')
