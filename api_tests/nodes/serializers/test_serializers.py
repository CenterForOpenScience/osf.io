import datetime
import pytest
from future.moves.urllib.parse import urlparse

from api.base.settings.defaults import API_BASE
from api.nodes.serializers import NodeSerializer
from api.sparse.serializers import SparseNodeSerializer, SparseRegistrationSerializer
from api.registrations.serializers import RegistrationSerializer
from framework.auth import Auth
from osf_tests.factories import (
    AuthUserFactory,
    UserFactory,
    NodeFactory,
    RegistrationFactory,
    ProjectFactory,
)
from tests.base import assert_datetime_equal
from tests.utils import make_drf_request_with_version


@pytest.fixture()
def user():
    return AuthUserFactory()


@pytest.mark.django_db
class TestNodeSerializer:

    def test_node_serializer(self, user):

        #   test_node_serialization
        parent = ProjectFactory(creator=user)
        node = NodeFactory(creator=user, parent=parent)
        req = make_drf_request_with_version(version='2.0')
        result = NodeSerializer(node, context={'request': req}).data
        data = result['data']
        assert data['id'] == node._id
        assert data['type'] == 'nodes'

        # Attributes
        attributes = data['attributes']
        assert attributes['title'] == node.title
        assert attributes['description'] == node.description
        assert attributes['public'] == node.is_public
        assert set(attributes['tags']) == set(node.tags.values_list('name', flat=True))
        assert not attributes['current_user_can_comment']
        assert attributes['category'] == node.category
        assert attributes['registration'] == node.is_registration
        assert attributes['fork'] == node.is_fork
        assert attributes['collection'] == node.is_collection
        assert attributes['analytics_key'] == node.keenio_read_key
        assert attributes['wiki_enabled'] == node.has_addon('wiki')

        # Relationships
        relationships = data['relationships']
        assert 'region' in relationships
        assert 'children' in relationships
        assert 'contributors' in relationships
        assert 'files' in relationships
        assert 'parent' in relationships
        assert 'affiliated_institutions' in relationships
        assert 'registrations' in relationships
        assert 'forked_from' not in relationships
        parent_link = relationships['parent']['links']['related']['href']
        assert urlparse(
            parent_link,
        ).path == '/{}nodes/{}/'.format(API_BASE, parent._id)

    #   test_fork_serialization
        node = NodeFactory(creator=user)
        fork = node.fork_node(auth=Auth(user))
        req = make_drf_request_with_version(version='2.0')
        result = NodeSerializer(fork, context={'request': req}).data
        data = result['data']

        # Relationships
        relationships = data['relationships']
        forked_from = relationships['forked_from']['links']['related']['href']
        assert urlparse(
            forked_from,
        ).path == '/{}nodes/{}/'.format(API_BASE, node._id)

    #   test_template_serialization
        node = NodeFactory(creator=user)
        fork = node.use_as_template(auth=Auth(user))
        req = make_drf_request_with_version(version='2.0')
        result = NodeSerializer(fork, context={'request': req}).data
        data = result['data']

        # Relationships
        relationships = data['relationships']
        templated_from = relationships['template_node']['links']['related']['href']
        assert urlparse(
            templated_from,
        ).path == '/{}nodes/{}/'.format(API_BASE, node._id)


@pytest.mark.django_db
class TestSparseNodeSerializer:

    def test_sparse_node_serializer(self, user):

        #   test_node_serialization
        parent = ProjectFactory(creator=user)
        node = NodeFactory(creator=user, parent=parent)
        req = make_drf_request_with_version(version='2.15')
        result = SparseNodeSerializer(node, context={'request': req}).data
        data = result['data']
        assert data['id'] == node._id
        assert data['type'] == 'sparse-nodes'

        # Attributes
        attributes = data['attributes']
        assert attributes['title'] == node.title
        assert attributes['description'] == node.description
        assert attributes['public'] == node.is_public
        assert set(attributes['tags']) == set(node.tags.values_list('name', flat=True))
        assert 'current_user_can_comment' not in attributes
        assert 'license' not in attributes
        assert attributes['category'] == node.category
        assert 'registration' not in attributes
        assert attributes['fork'] == node.is_fork

        # Relationships
        relationships = data['relationships']
        assert 'region' not in relationships
        assert 'children' in relationships
        assert 'detail' in relationships
        assert 'contributors' in relationships
        assert 'files' not in relationships
        assert 'parent' in relationships
        assert 'affiliated_institutions' not in relationships
        assert 'registrations' not in relationships
        assert 'forked_from' not in relationships
        parent_link = relationships['parent']['links']['related']['href']
        assert urlparse(parent_link).path == '/{}sparse/nodes/{}/'.format(API_BASE, parent._id)
        assert 'sparse' not in relationships['detail']['links']['related']['href']
        sparse_children_path = urlparse(relationships['children']['links']['related']['href']).path
        assert sparse_children_path == '/{}sparse/nodes/{}/children/'.format(API_BASE, node._id)


@pytest.mark.django_db
class TestNodeRegistrationSerializer:

    def test_serialization(self):
        user = UserFactory()
        versioned_request = make_drf_request_with_version(version='2.2')
        registration = RegistrationFactory(creator=user)
        result = RegistrationSerializer(
            registration, context={
                'request': versioned_request,
            },
        ).data
        data = result['data']
        assert data['id'] == registration._id
        assert data['type'] == 'registrations'
        should_not_relate_to_registrations = [
            'registered_from',
            'registered_by',
            'registration_schema',
            'region',
            'provider',
            'groups',
        ]

        # Attributes
        attributes = data['attributes']
        assert_datetime_equal(
<<<<<<< HEAD
            parse_date(attributes['date_registered']),
            registration.registered_date,
=======
            attributes['date_registered'],
            registration.registered_date
>>>>>>> 78ccfa95
        )
        assert attributes['withdrawn'] == registration.is_retracted

        # Relationships
        relationships = data['relationships']

        # Relationships with data
        relationship_urls = {
            k: v['links']['related']['href'] for k, v
            in relationships.items()
        }

        assert 'registered_by' in relationships
        registered_by = relationships['registered_by']['links']['related']['href']
        assert urlparse(
            registered_by,
        ).path == '/{}users/{}/'.format(API_BASE, user._id)
        assert 'registered_from' in relationships
        registered_from = relationships['registered_from']['links']['related']['href']
        assert urlparse(registered_from).path == '/{}nodes/{}/'.format(
            API_BASE, registration.registered_from._id,
        )
        api_registrations_url = '/{}registrations/'.format(API_BASE)
        for relationship in relationship_urls:
            if relationship in should_not_relate_to_registrations:
                assert api_registrations_url not in relationship_urls[relationship]
            else:
                assert api_registrations_url in relationship_urls[relationship], 'For key {}'.format(
                    relationship)

    def test_serialization_with_external_registered_date(self):
        external_registered_date = datetime.datetime.now() - datetime.timedelta(days=10)
        versioned_request = make_drf_request_with_version(version='2.2')
        registration = RegistrationFactory(external_registered_date=external_registered_date)
        result = RegistrationSerializer(
            registration, context={
                'request': versioned_request}).data
        data = result['data']
        attributes = data['attributes']
        assert_datetime_equal(
            attributes['date_registered'],
            registration.external_registered_date
        )

@pytest.mark.django_db
class TestSparseRegistrationSerializer:

    def test_sparse_registration_serializer(self, user):
        user = UserFactory()
        versioned_request = make_drf_request_with_version(version='2.2')
        registration = RegistrationFactory(creator=user)
        result = SparseRegistrationSerializer(
            registration, context={
                'request': versioned_request}).data
        data = result['data']
        assert data['id'] == registration._id
        assert data['type'] == 'sparse-registrations'

        # Attributes
        attributes = data['attributes']
        assert attributes['withdrawn'] == registration.is_retracted
        assert attributes['title'] == registration.title
        assert attributes['description'] == registration.description
        assert attributes['public'] == registration.is_public
        assert set(attributes['tags']) == set(registration.tags.values_list('name', flat=True))
        assert 'current_user_can_comment' not in attributes
        assert 'license' not in attributes
        assert attributes['category'] == registration.category
        assert attributes['fork'] == registration.is_fork

        # Relationships
        relationships = data['relationships']
        assert 'registered_by' not in relationships
        assert 'registered_from' not in relationships
        assert 'region' not in relationships
        assert 'children' in relationships
        assert 'detail' in relationships
        assert 'contributors' in relationships
        assert 'files' not in relationships
        assert 'affiliated_institutions' not in relationships
        assert 'registrations' not in relationships
        assert 'forked_from' not in relationships
        assert 'sparse' not in relationships['detail']['links']['related']['href']
        assert 'sparse' in relationships['children']['links']['related']['href']<|MERGE_RESOLUTION|>--- conflicted
+++ resolved
@@ -166,13 +166,8 @@
         # Attributes
         attributes = data['attributes']
         assert_datetime_equal(
-<<<<<<< HEAD
             parse_date(attributes['date_registered']),
             registration.registered_date,
-=======
-            attributes['date_registered'],
-            registration.registered_date
->>>>>>> 78ccfa95
         )
         assert attributes['withdrawn'] == registration.is_retracted
 
