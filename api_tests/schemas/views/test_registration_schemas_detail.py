import pytest

from api.base.settings.defaults import API_BASE
from osf.models import RegistrationSchema
from osf_tests.factories import (
    AuthUserFactory,
)

<<<<<<< HEAD
pytestmark = pytest.mark.django_db
=======
SCHEMA_VERSION = 2
>>>>>>> c26bc028

@pytest.fixture()
def user():
    return AuthUserFactory()

@pytest.fixture()
def schema():
    return RegistrationSchema.objects.filter(
        name='Prereg Challenge',
        schema_version=LATEST_SCHEMA_VERSION
    ).first()

<<<<<<< HEAD
class TestDeprecatedMetaSchemaDetail:
=======
    @pytest.fixture()
    def schema(self):
        return RegistrationSchema.objects.filter(
            name='Prereg Challenge',
            schema_version=SCHEMA_VERSION
        ).first()
>>>>>>> c26bc028

    def test_deprecated_metaschemas_routes(self, app, user, schema):
        # test base /metaschemas/ GET with min version
        url = '/{}metaschemas/?version=2.7'.format(API_BASE)
        res = app.get(url, auth=user.auth)
        assert res.status_code == 200

        # test GET with higher version
        url = '/{}metaschemas/?version=2.8'.format(API_BASE)
        res = app.get(url, auth=user.auth, expect_errors=True)
        assert res.status_code == 404
        assert res.json['errors'][0]['detail'] == 'This route has been deprecated. It was last available in version 2.7'

        # test /metaschemas/registrations/
        url = '/{}metaschemas/registrations/{}/?version=2.8'.format(API_BASE, schema._id)
        res = app.get(url, auth=user.auth)
        assert res.status_code == 200

        # test /metaschemas/registrations/ deprecated version
        url = '/{}metaschemas/registrations/{}/?version=2.9'.format(API_BASE, schema._id)
        res = app.get(url, auth=user.auth, expect_errors=True)
        assert res.status_code == 404
        assert res.json['errors'][0]['detail'] == 'This route has been deprecated. It was last available in version 2.8'

@pytest.mark.django_db
class TestRegistrationSchemaDetail:

    def test_schemas_detail_visibility(self, app, user, schema):
        # test_pass_authenticated_user_can_retrieve_schema
        url = '/{}schemas/registrations/{}/'.format(API_BASE, schema._id)
        res = app.get(url, auth=user.auth)
        assert res.status_code == 200
        data = res.json['data']['attributes']
        assert data['name'] == 'Prereg Challenge'
        assert data['schema_version'] == 2
        assert data['active']
        assert res.json['data']['id'] == schema._id

        # test_pass_unauthenticated_user_can_view_schemas
        res = app.get(url)
        assert res.status_code == 200

        # test_inactive_metaschema_returned
        inactive_schema = RegistrationSchema.objects.get(
            name='Election Research Preacceptance Competition', active=False)
        url = '/{}schemas/registrations/{}/'.format(API_BASE, inactive_schema._id)
        res = app.get(url)
        assert res.status_code == 200
        assert res.json['data']['attributes']['name'] == 'Election Research Preacceptance Competition'
        assert res.json['data']['attributes']['active'] is False

        # test_invalid_metaschema_not_found
        url = '/{}schemas/registrations/garbage/'.format(API_BASE)
        res = app.get(url, auth=user.auth, expect_errors=True)
        assert res.status_code == 404

    def test_registration_schema_form_blocks(self, app, user, schema):
        # test_authenticated_user_can_retrieve_schema_form_blocks
        url = '/{}schemas/registrations/{}/form_blocks/'.format(API_BASE, schema._id)
        res = app.get(url, auth=user.auth)
        assert res.status_code == 200

        # test_unauthenticated_user_can_retrieve_schema_form_blocks
        url = '/{}schemas/registrations/{}/form_blocks/'.format(API_BASE, schema._id)
        res = app.get(url)
        assert res.status_code == 200

        # test_form_blocks_are_always_embedded_on_schema
        url = '/{}schemas/registrations/{}/'.format(API_BASE, schema._id)
        res = app.get(url, auth=user.auth)
        assert res.status_code == 200
        assert 'form_blocks' in res.json['data']['embeds']
        assert res.json['data']['embeds']['form_blocks']['links']['meta']['total'] == schema.form_blocks.count()

        # test_form_blocks_detail
        form_block_id = schema.form_blocks.first()._id
        url = '/{}schemas/registrations/{}/form_blocks/{}/'.format(API_BASE, schema._id, form_block_id)
        res = app.get(url, auth=user.auth)
        assert res.status_code == 200
        assert res.json['data']['id'] == form_block_id<|MERGE_RESOLUTION|>--- conflicted
+++ resolved
@@ -6,33 +6,19 @@
     AuthUserFactory,
 )
 
-<<<<<<< HEAD
-pytestmark = pytest.mark.django_db
-=======
 SCHEMA_VERSION = 2
->>>>>>> c26bc028
 
 @pytest.fixture()
 def user():
     return AuthUserFactory()
 
-@pytest.fixture()
-def schema():
-    return RegistrationSchema.objects.filter(
-        name='Prereg Challenge',
-        schema_version=LATEST_SCHEMA_VERSION
-    ).first()
-
-<<<<<<< HEAD
 class TestDeprecatedMetaSchemaDetail:
-=======
     @pytest.fixture()
     def schema(self):
         return RegistrationSchema.objects.filter(
             name='Prereg Challenge',
             schema_version=SCHEMA_VERSION
         ).first()
->>>>>>> c26bc028
 
     def test_deprecated_metaschemas_routes(self, app, user, schema):
         # test base /metaschemas/ GET with min version
