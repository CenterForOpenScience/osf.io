--- conflicted
+++ resolved
@@ -6,11 +6,8 @@
     AuthUserFactory,
 )
 
-<<<<<<< HEAD
 pytestmark = pytest.mark.django_db
-=======
 SCHEMA_VERSION = 2
->>>>>>> 7bfe21a1
 
 @pytest.fixture()
 def user():
@@ -20,19 +17,10 @@
 def schema():
     return RegistrationSchema.objects.filter(
         name='Prereg Challenge',
-        schema_version=LATEST_SCHEMA_VERSION
+        schema_version=SCHEMA_VERSION
     ).first()
 
-<<<<<<< HEAD
 class TestDeprecatedMetaSchemaDetail:
-=======
-    @pytest.fixture()
-    def schema(self):
-        return RegistrationSchema.objects.filter(
-            name='Prereg Challenge',
-            schema_version=SCHEMA_VERSION
-        ).first()
->>>>>>> 7bfe21a1
 
     def test_deprecated_metaschemas_routes(self, app, user, schema):
         # test base /metaschemas/ GET with min version
