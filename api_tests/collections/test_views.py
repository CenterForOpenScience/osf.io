import pytest
from future.moves.urllib.parse import urlparse

from django.utils.timezone import now

from api.base.settings.defaults import API_BASE
from api.taxonomies.serializers import subjects_as_relationships_version
from api_tests.subjects.mixins import UpdateSubjectsMixin, SubjectsFilterMixin, SubjectsListMixin, SubjectsRelationshipMixin
from framework.auth.core import Auth
from osf_tests.factories import (
    CollectionFactory,
    NodeFactory,
    RegistrationFactory,
    PreprintFactory,
    ProjectFactory,
    AuthUserFactory,
    SubjectFactory,
)
from osf.models import Collection
from osf.utils.sanitize import strip_html
<<<<<<< HEAD
from tests.utils import assert_equals
from osf.utils.permissions import ADMIN
=======
from osf.utils.permissions import ADMIN, WRITE, READ
from tests.utils import assert_items_equal
>>>>>>> 064c48b4
from website.project.signals import contributor_removed
from api_tests.utils import disconnected_from_listeners
from website.views import find_bookmark_collection


url_collection_list = '/{}collections/'.format(API_BASE)


@pytest.fixture()
def user_one():
    return AuthUserFactory()


@pytest.mark.django_db
@pytest.mark.enable_bookmark_creation
class TestCollectionList:

    @pytest.fixture()
    def user_two(self):
        return AuthUserFactory()

    @pytest.fixture()
    def collection(self, user_one):
        return CollectionFactory(creator=user_one)

    @pytest.fixture()
    def collection_deleted(self, user_one):
        return CollectionFactory(creator=user_one, deleted=now())

    def test_user_get_own_collections(
            self, app, user_one, user_two,
            collection_deleted, collection
    ):

        # test_user_one_gets_user_one_collections
        res = app.get(url_collection_list, auth=user_one.auth)
        ids = [each['id'] for each in res.json['data']]
        assert collection_deleted._id not in ids
        assert collection._id in ids

        # test_user_two_gets_nothing
        res = app.get(url_collection_list, auth=user_two.auth)
        ids = [each['id'] for each in res.json['data']]
        assert collection_deleted._id not in ids
        assert collection._id not in ids

        # test_unauthorized_gets_nothing
        res = app.get(url_collection_list)
        ids = [each['id'] for each in res.json['data']]
        assert collection_deleted._id not in ids
        assert collection._id not in ids


@pytest.mark.django_db
@pytest.mark.enable_implicit_clean
@pytest.mark.enable_bookmark_creation
class TestCollectionCreate:

    @pytest.fixture()
    def user_two(self):
        return AuthUserFactory()

    @pytest.fixture()
    def title_collection(self):
        return 'Cool Collection'

    @pytest.fixture()
    def data_collection(self, title_collection):
        return {
            'data': {
                'type': 'collections',
                'attributes':
                    {
                        'title': title_collection,
                    }
            }
        }

    @pytest.fixture()
    def bookmark_user_one(self, user_one):
        bookmark_user_one = find_bookmark_collection(user_one)
        bookmark_user_one.deleted = now()
        bookmark_user_one.save()
        return bookmark_user_one

    @pytest.fixture()
    def bookmark_user_two(self, user_two):
        bookmark_user_two = find_bookmark_collection(user_two)
        bookmark_user_two.deleted = now()
        bookmark_user_two.save()
        return bookmark_user_two

    def test_create_collection_fails(
            self, app, data_collection,
            user_one, title_collection
    ):

        # test_collection_create_invalid_data
        res = app.post_json_api(
            url_collection_list, 'Incorrect data',
            auth=user_one.auth, expect_errors=True
        )
        assert res.status_code == 400
        assert res.json['errors'][0]['detail'] == 'Malformed request.'

        res = app.post_json_api(
            url_collection_list, ['Incorrect data'],
            auth=user_one.auth, expect_errors=True
        )
        assert res.status_code == 400
        assert res.json['errors'][0]['detail'] == 'Malformed request.'

        # test_creates_collection_logged_out
        res = app.post_json_api(
            url_collection_list, data_collection,
            expect_errors=True
        )
        assert res.status_code == 401
        assert 'detail' in res.json['errors'][0]

        # test_creates_collection_logged_in
        res = app.post_json_api(
            url_collection_list, data_collection,
            auth=user_one.auth
        )
        assert res.status_code == 201
        pid = res.json['data']['id']
        assert res.json['data']['attributes']['title'] == title_collection
        assert res.content_type == 'application/vnd.api+json'
        assert res.json['data']['type'] == 'collections'
        res = app.get(
            '{}?filter[title]={}'.format(
                url_collection_list,
                title_collection
            ), auth=user_one.auth
        )
        ids = [each['id'] for each in res.json['data']]
        assert pid in ids
        collection = Collection.load(pid)
        assert collection.title == title_collection

        # test_creates_project_no_type
        collection = {
            'data': {
                'attributes': {
                    'title': title_collection,
                }
            }
        }
        res = app.post_json_api(
            url_collection_list, collection,
            auth=user_one.auth, expect_errors=True
        )
        assert res.status_code == 400
        assert res.json['errors'][0]['detail'] == 'This field may not be null.'
        assert res.json['errors'][0]['source']['pointer'] == '/data/type'

        # test_creates_project_incorrect_type
        collection = {
            'data': {
                'attributes': {
                    'title': title_collection,
                },
                'type': 'Wrong type.'
            }
        }
        res = app.post_json_api(
            url_collection_list, collection,
            auth=user_one.auth, expect_errors=True
        )
        assert res.status_code == 409
        assert res.json['errors'][0]['detail'] == 'This resource has a type of "collections", but you set the json body\'s type field to "Wrong type.". You probably need to change the type field to match the resource\'s type.'

        # test_creates_collection_properties_not_nested
        project = {
            'data': {
                'title': title_collection,
                'type': 'collections'
            }
        }
        res = app.post_json_api(
            url_collection_list, project,
            auth=user_one.auth, expect_errors=True
        )
        assert res.status_code == 400
        assert res.json['errors'][0]['detail'] == 'This field is required.'
        assert res.json['errors'][0]['source']['pointer'] == '/data/attributes/title'

        # test_create_bookmark_collection_with_no_title
        collection = {
            'data': {
                'type': 'collections',
                'attributes': {
                    'bookmarks': True,
                }
            }
        }
        res = app.post_json_api(
            url_collection_list, collection,
            auth=user_one.auth, expect_errors=True
        )
        assert res.status_code == 400

        # test_create_project_invalid_title
        project = {
            'data': {
                'type': 'collections',
                'attributes': {
                    'title': 'A' * 513,
                }
            }
        }
        res = app.post_json_api(
            url_collection_list, project,
            auth=user_one.auth, expect_errors=True
        )
        assert res.status_code == 400
        assert res.json['errors'][0]['detail'] == 'Title cannot exceed 512 characters.'

    def test_create_bookmark_collection(
            self, app, bookmark_user_one,
            data_collection, user_one
    ):
        collection = {
            'data': {
                'type': 'collections',
                'attributes': {
                    'title': 'Bookmarks',
                    'bookmarks': True,
                }
            }
        }
        res = app.post_json_api(
            url_collection_list,
            collection,
            auth=user_one.auth)
        assert res.status_code == 201
        assert res.json['data']['attributes']['title'] == 'Bookmarks'
        assert res.json['data']['attributes']['bookmarks']

    def test_cannot_create_multiple_bookmark_collection(
            self, app, bookmark_user_one, data_collection, user_one, title_collection):

        collection = {
            'data': {
                'type': 'collections',
                'attributes': {
                    'title': 'Bookmarks',
                    'bookmarks': True,
                }
            }
        }
        res = app.post_json_api(
            url_collection_list,
            collection,
            auth=user_one.auth)
        assert res.status_code == 201
        res = app.post_json_api(
            url_collection_list,
            collection,
            auth=user_one.auth,
            expect_errors=True)
        assert res.status_code == 400
        assert res.json['errors'][0]['detail'] == 'Each user cannot have more than one Bookmark collection.'

    def test_create_bookmark_collection_with_wrong_title(
            self, app, bookmark_user_one, data_collection, user_one):

        collection = {
            'data': {
                'type': 'collections',
                'attributes': {
                    'title': 'Not Bookmarks',
                    'bookmarks': True,
                }
            }
        }
        res = app.post_json_api(
            url_collection_list,
            collection,
            auth=user_one.auth)
        assert res.status_code == 201
        assert res.json['data']['attributes']['title'] == 'Bookmarks'
        assert res.json['data']['attributes']['bookmarks']

    def test_create_collection_creates_collection_and_sanitizes_html(
            self, app, data_collection, user_one):
        title = '<em>Cool</em> <script>alert("even cooler")</script> <strong>Project</strong>'

        res = app.post_json_api(url_collection_list, {
            'data': {
                'attributes': {
                    'title': title,
                },
                'type': 'collections'
            }
        }, auth=user_one.auth)
        collection_id = res.json['data']['id']
        assert res.status_code == 201
        assert res.content_type == 'application/vnd.api+json'

        collection = Collection.load(collection_id)
        assert collection.title == strip_html(title)


@pytest.mark.django_db
class TestCollectionFiltering:

    @pytest.fixture()
    def user_two(self):
        return AuthUserFactory()

    @pytest.fixture()
    def collection_one(self, user_one):
        return CollectionFactory(title='Collection One', creator=user_one)

    @pytest.fixture()
    def collection_two(self, user_one):
        return CollectionFactory(title='Collection Two', creator=user_one)

    @pytest.fixture()
    def collection_three(self, user_one):
        return CollectionFactory(title='Three', creator=user_one)

    def test_collection_filtering(
            self, app, user_one, user_two,
            collection_one, collection_two, collection_three):

        # test_get_all_projects_with_no_filter_logged_in
        res = app.get(url_collection_list, auth=user_one.auth)
        node_json = res.json['data']

        ids = [each['id'] for each in node_json]
        assert collection_one._id in ids
        assert collection_two._id in ids
        assert collection_three._id in ids

        # test_get_no_collections_with_no_filter_not_logged_in
        res = app.get(url_collection_list)
        node_json = res.json['data']
        ids = [each['id'] for each in node_json]
        assert collection_one._id not in ids
        assert collection_two._id not in ids
        assert collection_three._id not in ids

        # test_get_no_collections_with_no_filter_logged_in_as_wrong_user
        res = app.get(url_collection_list, auth=user_two.auth)
        node_json = res.json['data']
        ids = [each['id'] for each in node_json]
        assert collection_one._id not in ids
        assert collection_two._id not in ids
        assert collection_three._id not in ids

        # test_get_one_collection_with_exact_filter_logged_in
        url = '/{}collections/?filter[title]=Collection%20One'.format(API_BASE)

        res = app.get(url, auth=user_one.auth)
        node_json = res.json['data']

        ids = [each['id'] for each in node_json]
        assert collection_one._id in ids
        assert collection_two._id not in ids
        assert collection_three._id not in ids

        # test_get_one_collection_with_exact_filter_not_logged_in
        url = '/{}collections/?filter[title]=Collection%20One'.format(API_BASE)

        res = app.get(url)
        node_json = res.json['data']

        ids = [each['id'] for each in node_json]
        assert collection_one._id not in ids
        assert collection_two._id not in ids
        assert collection_three._id not in ids

        # test_get_some_collections_with_substring_logged_in
        url = '/{}collections/?filter[title]=Two'.format(API_BASE)

        res = app.get(url, auth=user_one.auth)
        node_json = res.json['data']

        ids = [each['id'] for each in node_json]
        assert collection_one._id not in ids
        assert collection_two._id in ids
        assert collection_three._id not in ids

        # test_get_no_projects_with_substring_not_logged_in
        url = '/{}collections/?filter[title]=Two'.format(API_BASE)

        res = app.get(url)
        node_json = res.json['data']

        ids = [each['id'] for each in node_json]
        assert collection_one._id not in ids
        assert collection_two._id not in ids
        assert collection_three._id not in ids

        # test_incorrect_filtering_field_logged_in
        url = '/{}collections/?filter[notafield]=bogus'.format(API_BASE)

        res = app.get(url, expect_errors=True)
        assert res.status_code == 400
        errors = res.json['errors']
        assert len(errors) == 1
        assert errors[0]['detail'] == '\'notafield\' is not a valid field for this endpoint.'
        assert errors[0]['source'] == {'parameter': 'filter'}


@pytest.mark.django_db
class TestCollectionDetail:

    @pytest.fixture()
    def user_two(self):
        return AuthUserFactory()

    @pytest.fixture()
    def collection(self, user_one):
        return CollectionFactory(title='Test collection', creator=user_one)

    @pytest.fixture()
    def url_collection_detail(self, collection):
        return '/{}collections/{}/'.format(API_BASE, collection._id)

    def test_collection_detail_returns(
            self, app, url_collection_detail,
            user_one, user_two, collection
    ):

        # test_do_not_return_collection_details_logged_out
        res = app.get(url_collection_detail, expect_errors=True)
        assert res.status_code == 401
        assert 'detail' in res.json['errors'][0]

        # test_return_collection_details_logged_in
        res = app.get(url_collection_detail, auth=user_one.auth)
        assert res.status_code == 200
        assert res.content_type == 'application/vnd.api+json'
        assert res.json['data']['attributes']['title'] == collection.title
        node_links_url = res.json['data']['relationships']['node_links']['links']['related']['href']
        expected_url = url_collection_detail + 'node_links/'
        assert urlparse(node_links_url).path == expected_url

        # test_do_not_return_collection_details_logged_in_non_contributor
        res = app.get(
            url_collection_detail,
            auth=user_two.auth,
            expect_errors=True
        )
        assert res.status_code == 403
        assert 'detail' in res.json['errors'][0]

        # test_requesting_node_returns_error
        node = NodeFactory(creator=user_one)
        res = app.get(
            '/{}collections/{}/'.format(API_BASE, node._id),
            auth=user_one.auth, expect_errors=True
        )
        assert res.status_code == 404


@pytest.mark.django_db
class CollectionCRUDTestCase:

    @pytest.fixture()
    def user_two(self):
        return AuthUserFactory()

    @pytest.fixture()
    def title_collection(self):
        return 'Cool Collection'

    @pytest.fixture()
    def new_title_collection(self):
        return 'Super Cool Collection'

    @pytest.fixture()
    def collection(self, title_collection, user_one):
        return CollectionFactory(title=title_collection, creator=user_one)

    @pytest.fixture()
    def url_collection_detail(self, collection):
        return '/{}collections/{}/'.format(API_BASE, collection._id)

    @pytest.fixture()
    def url_fake_collection_detail(self, collection):
        return '/{}collections/{}/'.format(API_BASE, '12345')

    @pytest.fixture()
    def payload_collection(self, collection):
        def make_collection_payload(attributes):
            return {
                'data': {
                    'id': collection._id,
                    'type': 'collections',
                    'attributes': attributes,
                }
            }
        return make_collection_payload


@pytest.mark.django_db
@pytest.mark.enable_implicit_clean
@pytest.mark.enable_bookmark_creation
class TestCollectionUpdate(CollectionCRUDTestCase):

    def test_update_collection_logged_in(
            self, app, url_collection_detail,
            collection, new_title_collection, user_one
    ):
        res = app.put_json_api(url_collection_detail, {
            'data': {
                'id': collection._id,
                'type': 'collections',
                'attributes': {
                    'title': new_title_collection,
                }
            }
        }, auth=user_one.auth)
        assert res.status_code == 200
        assert res.content_type == 'application/vnd.api+json'
        assert res.json['data']['attributes']['title'] == new_title_collection
        collection.reload()
        assert collection.title == new_title_collection

    def test_partial_update_collection_logged_in(
            self, app, url_collection_detail,
            collection, new_title_collection, user_one
    ):
        res = app.patch_json_api(url_collection_detail, {
            'data': {
                'id': collection._id,
                'type': 'collections',
                'attributes': {
                    'title': new_title_collection,
                }
            }
        }, auth=user_one.auth)
        assert res.status_code == 200
        assert res.content_type == 'application/vnd.api+json'
        assert res.json['data']['attributes']['title'] == new_title_collection
        collection.reload()
        assert collection.title == new_title_collection

    def test_update_collection_sanitizes_html_properly(
            self, app, url_collection_detail, collection, user_one):
        """Post request should update resource, and any HTML in fields should be stripped"""
        new_title = '<strong>Super</strong><script>alert("even cooler")</script> Cool Project'
        res = app.put_json_api(url_collection_detail, {
            'data': {
                'id': collection._id,
                'type': 'collections',
                'attributes': {
                    'title': new_title,
                }
            }
        }, auth=user_one.auth)
        assert res.status_code == 200
        assert res.content_type == 'application/vnd.api+json'
        assert res.json['data']['attributes']['title'] == strip_html(new_title)
        collection.reload()
        assert collection.title == strip_html(new_title)

    def test_partial_update_collection_updates_project_correctly_and_sanitizes_html(
            self, app, url_collection_detail, collection, user_one):
        new_title = 'An <script>alert("even cooler")</script> project'
        res = app.patch_json_api(url_collection_detail, {
            'data': {
                'id': collection._id,
                'type': 'collections',
                'attributes': {
                    'title': new_title
                }
            }
        }, auth=user_one.auth)
        assert res.status_code == 200
        assert res.content_type == 'application/vnd.api+json'
        collection.reload()
        assert collection.title == strip_html(new_title)

    def test_update_collection_should_fail(
            self, app, url_collection_detail, user_one,
            user_two, new_title_collection, collection
    ):

        # test_node_update_invalid_data
        res = app.put_json_api(
            url_collection_detail, 'Incorrect data',
            auth=user_one.auth, expect_errors=True
        )
        assert res.status_code == 400
        assert res.json['errors'][0]['detail'] == 'Malformed request.'

        res = app.patch_json_api(
            url_collection_detail, ['Incorrect data'],
            auth=user_one.auth, expect_errors=True
        )
        assert res.status_code == 400
        assert res.json['errors'][0]['detail'] == 'Malformed request.'

        # test_update_collection_properties_not_nested
        res = app.put_json_api(url_collection_detail, {
            'id': collection._id,
            'type': 'collections',
            'title': new_title_collection,
        }, auth=user_one.auth, expect_errors=True)
        assert res.status_code == 400
        assert res.json['errors'][0]['detail'] == 'Request must include /data.'
        assert res.json['errors'][0]['source']['pointer'] == '/data'

        # test_update_invalid_id
        res = app.put_json_api(url_collection_detail, {
            'data': {
                'id': '12345',
                'type': 'collections',
                'attributes': {
                    'title': new_title_collection,
                }
            }
        }, auth=user_one.auth, expect_errors=True)
        assert res.status_code == 409

        # test_update_invalid_type
        res = app.put_json_api(url_collection_detail, {
            'data': {
                'id': collection._id,
                'type': 'collection',
                'attributes': {
                    'title': new_title_collection,
                }
            }
        }, auth=user_one.auth, expect_errors=True)
        assert res.status_code == 409

        # test_update_no_id
        res = app.put_json_api(url_collection_detail, {
            'data': {
                'type': 'collections',
                'attributes': {
                    'title': new_title_collection,
                }
            }
        }, auth=user_one.auth, expect_errors=True)
        assert res.status_code == 400
        assert res.json['errors'][0]['detail'] == 'This field may not be null.'
        assert res.json['errors'][0]['source']['pointer'] == '/data/id'

        # test_update_no_type
        res = app.put_json_api(url_collection_detail, {
            'data': {
                'id': collection._id,
                'attributes': {
                    'title': new_title_collection,
                }
            }
        }, auth=user_one.auth, expect_errors=True)
        assert res.status_code == 400
        assert res.json['errors'][0]['detail'] == 'This field may not be null.'
        assert res.json['errors'][0]['source']['pointer'] == '/data/type'

        # test_cannot_update_collection_logged_out
        res = app.put_json_api(url_collection_detail, {
            'data': {
                'id': collection._id,
                'type': 'collections',
                'attributes': {
                    'title': new_title_collection,
                }
            }
        }, expect_errors=True)
        assert res.status_code == 401
        assert 'detail' in res.json['errors'][0]

        # test_cannot_update_collection_logged_in_but_unauthorized
        res = app.put_json_api(url_collection_detail, {
            'data': {
                'id': collection._id,
                'type': 'collections',
                'attributes': {
                    'title': new_title_collection,
                }
            }
        }, auth=user_two.auth, expect_errors=True)
        assert res.status_code == 403
        assert 'detail' in res.json['errors'][0]

        # test_partial_update_collection_logged_in_but_unauthorized
        res = app.patch_json_api(url_collection_detail, {
            'data': {
                'attributes': {
                    'title': new_title_collection},
                'id': collection._id,
                'type': 'nodes',
            }
        }, auth=user_two.auth, expect_errors=True)
        assert res.status_code == 403
        assert 'detail' in res.json['errors'][0]

        # test_partial_update_invalid_id
        res = app.patch_json_api(url_collection_detail, {
            'data': {
                'id': '12345',
                'type': 'collections',
                'attributes': {
                        'title': new_title_collection,
                }
            }
        }, auth=user_one.auth, expect_errors=True)
        assert res.status_code == 409

        # test_partial_update_invalid_type
        res = app.patch_json_api(url_collection_detail, {
            'data': {
                'id': collection._id,
                'type': 'collection',
                'attributes': {
                    'title': new_title_collection,
                }
            }
        }, auth=user_one.auth, expect_errors=True)
        assert res.status_code == 409

        # test_partial_update_no_id
        res = app.patch_json_api(url_collection_detail, {
            'data': {
                'type': 'collections',
                'attributes': {
                    'title': new_title_collection,
                }
            }
        }, auth=user_one.auth, expect_errors=True)
        assert res.status_code == 400
        assert res.json['errors'][0]['detail'] == 'This field may not be null.'
        assert res.json['errors'][0]['source']['pointer'] == '/data/id'

        # test_partial_update_no_type
        res = app.patch_json_api(url_collection_detail, {
            'data': {
                'id': collection._id,
                'attributes': {
                    'title': new_title_collection,
                }
            }
        }, auth=user_one.auth, expect_errors=True)
        assert res.status_code == 400
        assert res.json['errors'][0]['detail'] == 'This field may not be null.'
        assert res.json['errors'][0]['source']['pointer'] == '/data/type'

        # Nothing will be updated here
        # test_partial_update_collection_properties_not_nested
        res = app.patch_json_api(url_collection_detail, {
            'data': {
                'id': collection._id,
                'type': 'collections',
                'title': new_title_collection,
            }
        }, auth=user_one.auth, expect_errors=True)
        assert res.status_code == 200

        # test_update_collection_invalid_title
        project = {
            'data': {
                'type': 'collections',
                'id': collection._id,
                'attributes': {
                    'title': 'A' * 513,
                    'category': 'project',
                }
            }
        }
        res = app.put_json_api(
            url_collection_detail, project,
            auth=user_one.auth, expect_errors=True
        )
        assert res.status_code == 400
        assert res.json['errors'][0]['detail'] == 'Title cannot exceed 512 characters.'


@pytest.mark.django_db
class TestCollectionDelete(CollectionCRUDTestCase):

    def test_do_not_delete_collection_unauthenticated(
            self, app, url_collection_detail):
        res = app.delete(url_collection_detail, expect_errors=True)
        assert res.status_code == 401
        assert 'detail' in res.json['errors'][0]

    def test_do_not_return_deleted_collection(
            self, app, collection, url_collection_detail):
        collection.deleted = now()
        collection.save()
        res = app.get(url_collection_detail, expect_errors=True)
        assert res.status_code == 410
        assert 'detail' in res.json['errors'][0]

    def test_cannot_delete_invalid_collection(
            self, app, url_fake_collection_detail, user_one):
        res = app.delete(
            url_fake_collection_detail,
            auth=user_one.auth,
            expect_errors=True)
        assert res.status_code == 404
        assert 'detail' in res.json['errors'][0]

    def test_do_not_delete_collection_unauthorized(
            self, app, url_collection_detail, user_two, collection):
        res = app.delete_json_api(
            url_collection_detail,
            auth=user_two.auth,
            expect_errors=True)
        collection.reload()
        assert res.status_code == 403
        assert not collection.deleted
        assert 'detail' in res.json['errors'][0]

    def test_delete_collection_authorized(
            self, app, url_collection_detail,
            user_one, collection
    ):
        res = app.delete_json_api(
            url_collection_detail,
            auth=user_one.auth, expect_errors=True
        )
        collection.reload()
        assert res.status_code == 204
        assert collection.deleted


@pytest.mark.django_db
class TestCollectionNodeLinksList:

    @pytest.fixture()
    def user_two(self):
        return AuthUserFactory()

    @pytest.fixture()
    def project_private(self, user_one):
        return ProjectFactory(is_public=False, creator=user_one)

    @pytest.fixture()
    def project_public(self, user_two):
        return ProjectFactory(is_public=True, creator=user_two)

    @pytest.fixture()
    def registration_private(self, user_one):
        return RegistrationFactory(is_public=False, creator=user_one)

    @pytest.fixture()
    def registration_public(self, user_two):
        return RegistrationFactory(is_public=True, creator=user_two)

    @pytest.fixture()
    def collection(
            self, user_one, project_private, project_public,
            registration_private, registration_public
    ):
        collection = CollectionFactory(creator=user_one)
        collection.collect_object(project_private, user_one)
        collection.collect_object(project_public, user_one)
        collection.collect_object(registration_private, user_one)
        collection.collect_object(registration_public, user_one)
        return collection

    @pytest.fixture()
    def url_collection_nodelinks(self, collection):
        return '/{}collections/{}/node_links/'.format(API_BASE, collection._id)

    def test_collection_nodelinks_list_returns(
            self, app, url_collection_nodelinks, collection,
            user_one, user_two, project_public, project_private,
            registration_public, registration_private):

        # test_do_not_return_node_pointers_logged_out
        res = app.get(url_collection_nodelinks, expect_errors=True)
        assert res.status_code == 401
        assert 'detail' in res.json['errors'][0]

        # test_return_node_pointers_logged_in
        res = app.get(url_collection_nodelinks, auth=user_one.auth)
        res_json = res.json['data']
        assert len(res_json) == 4
        assert res.status_code == 200
        assert res.content_type == 'application/vnd.api+json'

        first_embedded = res_json[0]['embeds']['target_node']['data']['id']
        second_embedded = res_json[1]['embeds']['target_node']['data']['id']
        # node_links end point does not handle registrations correctly
        third_embedded = res_json[2]['embeds']['target_node']['errors'][0]['detail']
        fourth_embedded = res_json[3]['embeds']['target_node']['errors'][0]['detail']
        assert_equals(
            [first_embedded, second_embedded, third_embedded, fourth_embedded],
            [project_private._id, project_public._id, 'Not found.', 'Not found.'])

        # test_return_private_node_pointers_logged_in_non_contributor
        res = app.get(
            url_collection_nodelinks,
            auth=user_two.auth, expect_errors=True
        )
        assert res.status_code == 403
        assert 'detail' in res.json['errors'][0]

        # test_deleted_links_not_returned
        res = app.get(url_collection_nodelinks, auth=user_one.auth)
        res_json = res.json['data']
        original_length = len(res_json)

        project_public.is_deleted = True
        project_public.save()

        res = app.get(url_collection_nodelinks, auth=user_one.auth)
        res_json = res.json['data']
        assert len(res_json) == original_length - 1


def make_post_payload(
        target_node_id,
        outer_type='node_links',
        inner_type='nodes'):
    payload = {
        'data': {
            'relationships': {
                'nodes': {
                    'data': {
                        'id': target_node_id,
                    }
                }
            }
        }
    }
    if outer_type:
        payload['data']['type'] = outer_type
    if inner_type:
        payload['data']['relationships']['nodes']['data']['type'] = inner_type
    return payload


@pytest.mark.django_db
class TestCollectionNodeLinkCreate:

    @pytest.fixture()
    def user_two(self):
        return AuthUserFactory()

    @pytest.fixture()
    def collection_one(self, user_one):
        return CollectionFactory(creator=user_one)

    @pytest.fixture()
    def collection_two(self, user_two):
        return CollectionFactory(creator=user_two)

    @pytest.fixture()
    def project_private_user_one(self, user_one):
        return ProjectFactory(is_public=False, creator=user_one)

    @pytest.fixture()
    def project_public_user_one(self, user_one):
        return ProjectFactory(is_public=True, creator=user_one)

    @pytest.fixture()
    def registration_private_user_one(self, user_one):
        return RegistrationFactory(is_public=False, creator=user_one)

    @pytest.fixture()
    def registration_public_user_one(self, user_one):
        return RegistrationFactory(is_public=True, creator=user_one)

    @pytest.fixture()
    def project_private_user_two(self, user_two):
        return ProjectFactory(is_public=False, creator=user_two)

    @pytest.fixture()
    def project_public_user_two(self, user_two):
        return ProjectFactory(is_public=True, creator=user_two)

    @pytest.fixture()
    def registration_private_user_two(self, user_two):
        return RegistrationFactory(is_public=False, creator=user_two)

    @pytest.fixture()
    def registration_public_user_two(self, user_two):
        return RegistrationFactory(is_public=True, creator=user_two)

    @pytest.fixture()
    def url_collection_nodelinks(self, collection_one):
        return '/{}collections/{}/node_links/'.format(
            API_BASE, collection_one._id)

    @pytest.fixture()
    def id_fake_node(self):
        return 'fakeident'

    @pytest.fixture()
    def url_fake_collection_nodelinks(self, id_fake_node):
        return '/{}collections/{}/node_links/'.format(API_BASE, id_fake_node)

    def test_creates_node_link_to_public_project_logged_in(
            self, app, url_collection_nodelinks,
            project_public_user_one, collection_one, user_one
    ):
        res = app.post_json_api(
            url_collection_nodelinks,
            make_post_payload(project_public_user_one._id),
            auth=user_one.auth)
        assert res.status_code == 201
        assert res.content_type == 'application/vnd.api+json'
        res_json = res.json['data']
        embedded_node_id = res_json['embeds']['target_node']['data']['id']
        assert embedded_node_id == project_public_user_one._id

    def test_creates_node_link_to_public_registration_logged_in(
            self, app, collection_one, url_collection_nodelinks,
            registration_public_user_one, user_one
    ):
        res = app.post_json_api(
            url_collection_nodelinks,
            make_post_payload(registration_public_user_one._id),
            auth=user_one.auth)
        assert res.status_code == 201
        assert res.content_type == 'application/vnd.api+json'
        res_json = res.json['data']
        # node_links end point does not handle registrations correctly
        embedded_node_id = res_json['embeds']['target_node']['errors'][0]['detail']
        assert embedded_node_id == 'Not found.'

    def test_creates_node_link_to_private_project_logged_in(
            self, app, collection_one, url_collection_nodelinks,
            user_one, project_private_user_one):
        res = app.post_json_api(
            url_collection_nodelinks,
            make_post_payload(project_private_user_one._id),
            auth=user_one.auth)
        assert res.status_code == 201
        res_json = res.json['data']
        embedded_node_id = res_json['embeds']['target_node']['data']['id']
        assert embedded_node_id == project_private_user_one._id

    def test_creates_node_link_to_private_registration_logged_in(
            self, app, url_collection_nodelinks, collection_one,
            registration_private_user_one, user_one):
        res = app.post_json_api(
            url_collection_nodelinks,
            make_post_payload(registration_private_user_one._id),
            auth=user_one.auth)
        assert res.status_code == 201
        res_json = res.json['data']
        # node_links end point does not handle registrations correctly
        embedded_node_id = res_json['embeds']['target_node']['errors'][0]['detail']
        assert embedded_node_id == 'Not found.'

    def test_create_node_link_to_non_contributing_node(
            self, app, collection_one, url_collection_nodelinks,
            project_public_user_two, user_one):
        res = app.post_json_api(
            url_collection_nodelinks,
            make_post_payload(project_public_user_two._id),
            auth=user_one.auth)
        assert res.status_code == 201
        assert res.content_type == 'application/vnd.api+json'
        res_json = res.json['data']
        embedded_node_id = res_json['embeds']['target_node']['data']['id']
        assert embedded_node_id == project_public_user_two._id

    def test_create_node_link_to_non_contributing_registration(
            self, app, collection_one, url_collection_nodelinks,
            registration_public_user_two, user_one):
        res = app.post_json_api(
            url_collection_nodelinks,
            make_post_payload(registration_public_user_two._id),
            auth=user_one.auth)
        assert res.status_code == 201
        assert res.content_type == 'application/vnd.api+json'
        res_json = res.json['data']
        # node_links end point does not handle registrations correctly
        embedded_node_id = res_json['embeds']['target_node']['errors'][0]['detail']
        assert embedded_node_id == 'Not found.'

    def test_create_node_pointer_already_connected(
            self, app, collection_one, url_collection_nodelinks,
            project_private_user_one, user_one):
        res = app.post_json_api(
            url_collection_nodelinks,
            make_post_payload(project_private_user_one._id),
            auth=user_one.auth)
        assert res.status_code == 201
        assert res.content_type == 'application/vnd.api+json'
        res_json = res.json['data']
        embedded_node_id = res_json['embeds']['target_node']['data']['id']
        assert embedded_node_id == project_private_user_one._id

        res = app.post_json_api(
            url_collection_nodelinks,
            make_post_payload(project_private_user_one._id),
            auth=user_one.auth, expect_errors=True
        )
        assert res.status_code == 400
        error = res.json['errors'][0]
        assert 'detail' in error
        assert 'Target Node \'{}\' already pointed to by \'{}\'.'.format(
            project_private_user_one._id, collection_one._id) == error['detail']
        assert 'source' in error
        assert 'pointer' in error['source']
        assert '/data/relationships/node_links/data/id' == error['source']['pointer']

    def test_non_mutational_collection_nodelink_create_tests(
            self, app, user_one, user_two, collection_one,
            url_collection_nodelinks,
            url_fake_collection_nodelinks,
            id_fake_node, project_public_user_one,
            project_private_user_one,
            project_private_user_two,
            registration_public_user_two,
    ):

        # test_create_node_pointer_no_type
        payload = make_post_payload(
            project_public_user_one._id, outer_type=None)
        res = app.post_json_api(
            url_collection_nodelinks,
            payload,
            auth=user_one.auth,
            expect_errors=True)
        assert res.status_code == 400
        assert res.json['errors'][0]['detail'] == 'This field may not be null.'
        assert res.json['errors'][0]['source']['pointer'] == '/data/type'

        # test_create_node_pointer_incorrect_type
        payload = make_post_payload(
            project_public_user_one._id,
            outer_type='wrong_type')
        res = app.post_json_api(
            url_collection_nodelinks,
            payload,
            auth=user_one.auth,
            expect_errors=True)
        assert res.status_code == 409
        assert res.json['errors'][0]['detail'] == 'This resource has a type of "node_links", but you set the json body\'s type field to "wrong_type". You probably need to change the type field to match the resource\'s type.'

        # test_does_not_create_link_when_payload_not_nested
        payload = {
            'data': {
                'type': 'node_links',
                'target_node_id': project_private_user_one._id}}
        res = app.post_json_api(
            url_collection_nodelinks,
            payload,
            auth=user_two.auth,
            expect_errors=True)
        assert res.status_code == 400
        assert res.json['errors'][0]['source']['pointer'] == '/data/relationships'
        assert res.json['errors'][0]['detail'] == 'Request must include /data/relationships.'

        # test_does_not_create_node_link_logged_out
        res = app.post_json_api(
            url_collection_nodelinks,
            make_post_payload(
                project_private_user_one._id),
            expect_errors=True)
        assert res.status_code == 401
        assert 'detail' in res.json['errors'][0]

        # test_does_not_create_node_link_unauthorized
        res = app.post_json_api(
            url_collection_nodelinks,
            make_post_payload(
                project_private_user_two._id),
            auth=user_two.auth,
            expect_errors=True)
        assert res.status_code == 403
        assert 'detail' in res.json['errors'][0]

        # test_does_not_create_registration_link_unauthorized
        res = app.post_json_api(
            url_collection_nodelinks,
            make_post_payload(
                registration_public_user_two._id),
            auth=user_two.auth,
            expect_errors=True)
        assert res.status_code == 403
        assert 'detail' in res.json['errors'][0]

        # test_create_node_link_to_fake_node
        res = app.post_json_api(
            url_collection_nodelinks,
            make_post_payload(id_fake_node),
            auth=user_one.auth,
            expect_errors=True)
        assert res.status_code == 400
        assert 'detail' in res.json['errors'][0]
        assert 'source' in res.json['errors'][0]

        # test_fake_collection_pointing_to_valid_node
        res = app.post_json_api(
            url_fake_collection_nodelinks,
            make_post_payload(
                project_private_user_one._id),
            auth=user_one.auth,
            expect_errors=True)
        assert res.status_code == 404
        assert 'detail' in res.json['errors'][0]

        res = app.post_json_api(
            url_fake_collection_nodelinks,
            make_post_payload(
                project_private_user_one._id),
            auth=user_two.auth,
            expect_errors=True)
        assert res.status_code == 404
        assert 'detail' in res.json['errors'][0]

        # test_create_collection_node_pointer_to_itself
        res = app.post_json_api(
            url_collection_nodelinks,
            make_post_payload(
                collection_one._id),
            auth=user_one.auth,
            expect_errors=True)
        res_json = res.json
        assert res.status_code == 400
        error = res_json['errors'][0]
        assert 'detail' in error
        assert 'Target Node \'{}\' not found.'.format(
            collection_one._id) == error['detail']
        assert 'source' in error
        assert 'pointer' in error['source']
        assert '/data/relationships/node_links/data/id' == error['source']['pointer']


@pytest.mark.django_db
class TestCollectionNodeLinkDetail:

    @pytest.fixture()
    def user_two(self):
        return AuthUserFactory()

    @pytest.fixture()
    def collection(self, user_one):
        return CollectionFactory(creator=user_one)

    @pytest.fixture()
    def project_private(self, user_one):
        return ProjectFactory(creator=user_one, is_public=False)

    @pytest.fixture()
    def project_public(self, user_one):
        return ProjectFactory(creator=user_one, is_public=False)

    @pytest.fixture()
    def registration_private(self, user_one):
        return RegistrationFactory(creator=user_one, is_public=False)

    @pytest.fixture()
    def registration_public(self, user_one):
        return RegistrationFactory(creator=user_one, is_public=False)

    @pytest.fixture()
    def node_link_private(self, user_one, collection, project_private):
        return collection.collect_object(
            project_private, user_one).guid.referent

    @pytest.fixture()
    def node_link_public(self, user_one, collection, project_public):
        return collection.collect_object(
            project_public, user_one).guid.referent

    @pytest.fixture()
    def registration_link_private(
            self, user_one, registration_private,
            collection
    ):
        return collection.collect_object(
            registration_private,
            user_one
        ).guid.referent

    @pytest.fixture()
    def registration_link_public(
            self, user_one, registration_public,
            collection
    ):
        return collection.collect_object(
            registration_public, user_one).guid.referent

    @pytest.fixture()
    def url_node_link_private(self, collection, node_link_private):
        return '/{}collections/{}/node_links/{}/'.format(
            API_BASE, collection._id, node_link_private._id)

    @pytest.fixture()
    def url_node_link_public(self, collection, node_link_public):
        return '/{}collections/{}/node_links/{}/'.format(
            API_BASE, collection._id, node_link_public._id
        )

    @pytest.fixture()
    def url_registration_link_private(
            self, collection, registration_link_private):
        return '/{}collections/{}/node_links/{}/'.format(
            API_BASE, collection._id, registration_link_private._id
        )

    @pytest.fixture()
    def url_registration_link_public(
            self, collection, registration_link_public):
        return '/{}collections/{}/node_links/{}/'.format(
            API_BASE, collection._id, registration_link_public._id
        )

    def test_returns_public_node_pointer_detail_authorized(
            self, app, user_one, url_node_link_public, project_public):
        res = app.get(url_node_link_public, auth=user_one.auth)
        res_json = res.json['data']
        assert res.status_code == 200
        assert res.content_type == 'application/vnd.api+json'
        embedded = res_json['embeds']['target_node']['data']['id']
        assert embedded == project_public._id

    def test_returns_public_registration_pointer_detail_authorized(
            self, app, user_one, url_registration_link_public):
        res = app.get(url_registration_link_public, auth=user_one.auth)
        res_json = res.json['data']
        assert res.status_code == 200
        assert res.content_type == 'application/vnd.api+json'
        # node_links end point does not handle registrations correctly
        embedded = res_json['embeds']['target_node']['errors'][0]['detail']
        assert embedded == 'Not found.'

    def test_returns_private_node_link_detail_authorized(
            self, app, user_one, url_node_link_private, project_private):
        res = app.get(url_node_link_private, auth=user_one.auth)
        res_json = res.json['data']
        assert res.status_code == 200
        assert res.content_type == 'application/vnd.api+json'
        embedded = res_json['embeds']['target_node']['data']['id']
        assert embedded == project_private._id

    def test_returns_private_registration_link_detail_authorized(
            self, app, url_registration_link_private, user_one):
        res = app.get(url_registration_link_private, auth=user_one.auth)
        res_json = res.json['data']
        assert res.status_code == 200
        assert res.content_type == 'application/vnd.api+json'
        # node_links end point does not handle registrations correctly
        embedded = res_json['embeds']['target_node']['errors'][0]['detail']
        assert embedded == 'Not found.'

    def test_self_link_points_to_node_link_detail_url(
            self, app, url_node_link_private, user_one):
        res = app.get(url_node_link_private, auth=user_one.auth)
        assert res.status_code == 200
        url = res.json['data']['links']['self']
        assert url_node_link_private in url

    def test_delete_node_link_no_permissions_for_target_node(
            self, app, user_one, user_two, collection):
        pointed_project = ProjectFactory(creator=user_two)
        pointer = collection.collect_object(
            pointed_project, user_one)
        assert collection.guid_links.filter(_id=pointed_project._id).exists()
        url = '/{}collections/{}/node_links/{}/'.format(
            API_BASE, collection._id, pointer.guid._id)
        res = app.delete_json_api(url, auth=user_one.auth)
        assert res.status_code == 204
        assert not collection.deleted
        assert not collection.guid_links.filter(_id=pointed_project._id).exists()

    def test_delete_public_node_pointer_authorized(
            self, app, user_one, url_node_link_public, collection):
        node_count_before = collection.guid_links.count()
        res = app.delete(url_node_link_public, auth=user_one.auth)
        assert res.status_code == 204
        assert node_count_before - 1 == collection.guid_links.count()

    def test_delete_public_registration_pointer_authorized(
            self, app, user_one, collection, url_registration_link_public):
        node_count_before = collection.guid_links.count()
        res = app.delete(url_registration_link_public, auth=user_one.auth)
        collection.reload()
        assert res.status_code == 204
        assert node_count_before - 1 == collection.guid_links.count()

    def test_delete_private_node_link_authorized(
            self, app, url_node_link_private, user_one, collection):
        node_count_before = collection.guid_links.count()
        res = app.delete(url_node_link_private, auth=user_one.auth)
        assert res.status_code == 204
        assert node_count_before - 1 == collection.guid_links.count()

    def test_delete_private_registration_link_authorized(
            self, app, user_one, url_registration_link_private, collection):
        node_count_before = collection.guid_links.count()
        res = app.delete(url_registration_link_private, auth=user_one.auth)
        assert res.status_code == 204
        assert node_count_before - 1 == collection.guid_links.count()

    def test_can_not_return_deleted_collection_public_node_pointer(
            self, app, user_one, url_node_link_public, collection):
        res = app.delete(url_node_link_public, auth=user_one.auth)
        assert res.status_code == 204

        res = app.get(
            url_node_link_public,
            auth=user_one.auth,
            expect_errors=True)
        assert res.status_code == 404

    def test_can_not_return_deleted_collection_public_registration_pointer(
            self, app, url_registration_link_public, user_one, collection):
        res = app.delete(url_registration_link_public, auth=user_one.auth)
        assert res.status_code == 204

        res = app.get(
            url_registration_link_public,
            auth=user_one.auth,
            expect_errors=True)
        assert res.status_code == 404

    def test_return_deleted_private_node_pointer(
            self, app, collection, url_node_link_private,
            user_one, project_private
    ):
        res = app.delete(url_node_link_private, auth=user_one.auth)
        project_private.reload()
        assert res.status_code == 204

        res = app.get(
            url_node_link_private,
            auth=user_one.auth, expect_errors=True
        )
        assert res.status_code == 404

    def test_return_deleted_private_registration_pointer(
            self, app, collection, url_registration_link_private,
            user_one, project_private
    ):
        res = app.delete(url_registration_link_private, auth=user_one.auth)
        project_private.reload()
        assert res.status_code == 204

        res = app.get(
            url_registration_link_private,
            auth=user_one.auth,
            expect_errors=True)
        assert res.status_code == 404

    def test_non_mutational_collection_nodelink_detail_tests(
            self, app, collection, user_one, user_two,
            url_node_link_public, node_link_private,
            url_registration_link_public,
            url_node_link_private,
            url_registration_link_private):

        # test_returns_error_public_node_link_detail_unauthenticated
        res = app.get(url_node_link_public, expect_errors=True)
        assert res.status_code == 401
        assert 'detail' in res.json['errors'][0]

        # test_returns_error_public_registration_link_detail_unauthenticated
        res = app.get(url_registration_link_public, expect_errors=True)
        assert res.status_code == 401
        assert 'detail' in res.json['errors'][0]

        # test_returns_error_private_node_link_detail_unauthenticated
        res = app.get(url_node_link_private, expect_errors=True)
        assert res.status_code == 401
        assert 'detail' in res.json['errors'][0]

        # test_returns_error_private_registration_link_detail_unauthenticated
        res = app.get(url_registration_link_private, expect_errors=True)
        assert res.status_code == 401
        assert 'detail' in res.json['errors'][0]

        # test_returns_error_private_node_link_detail_unauthorized
        res = app.get(
            url_node_link_private,
            auth=user_two.auth, expect_errors=True
        )
        assert res.status_code == 403
        assert 'detail' in res.json['errors'][0]

        # test_returns_error_private_registration_link_detail_unauthorized
        res = app.get(
            url_registration_link_private,
            auth=user_two.auth, expect_errors=True
        )
        assert res.status_code == 403
        assert 'detail' in res.json['errors'][0]

        # test_can_not_delete_collection_public_node_link_unauthenticated
        res = app.delete(url_node_link_public, expect_errors=True)
        assert res.status_code == 401
        assert 'detail' in res.json['errors'][0].keys()

        # test_can_not_delete_collection_public_node_pointer_unauthorized
        node_count_before = collection.guid_links.count()
        res = app.delete(
            url_node_link_public,
            auth=user_two.auth, expect_errors=True
        )
        # This is could arguably be a 405, but we don't need to go crazy with
        # status codes
        assert res.status_code == 403
        assert 'detail' in res.json['errors'][0]
        collection.reload()
        assert node_count_before == collection.guid_links.count()

        # test_can_not_delete_collection_private_node_link_unauthorized
        res = app.delete(
            url_node_link_private,
            auth=user_two.auth, expect_errors=True
        )
        assert res.status_code == 403
        assert 'detail' in res.json['errors'][0]

        # test_can_not_delete_collection_private_registration_link_unauthorized
        res = app.delete(
            url_registration_link_private,
            auth=user_two.auth, expect_errors=True
        )
        assert res.status_code == 403
        assert 'detail' in res.json['errors'][0]

        # Regression test for https://openscience.atlassian.net/browse/OSF-4322
        # test_delete_link_that_is_not_linked_to_correct_node
        collection = CollectionFactory(creator=user_one)
        # The node link belongs to a different project
        res = app.delete(
            '/{}nodes/{}/node_links/{}/'.format(
                API_BASE, collection._id, node_link_private._id
            ),
            auth=user_one.auth, expect_errors=True
        )
        assert res.status_code == 404
        errors = res.json['errors']
        assert len(errors) == 1
        assert errors[0]['detail'] == 'Not found.'


@pytest.mark.django_db
class TestReturnDeletedCollection:

    def test_return_deleted_collection(self, app):

        user = AuthUserFactory()
        AuthUserFactory()

        collection_deleted = CollectionFactory(
            deleted=now(), creator=user, title='This collection has been deleted')
        CollectionFactory(
            creator=user, title='A boring collection')

        title_new = 'This deleted node has been edited'
        url_collection_deleted = '/{}collections/{}/'.format(
            API_BASE, collection_deleted._id)

        # test_return_deleted_collection
        res = app.get(url_collection_deleted, expect_errors=True)
        assert res.status_code == 410

        # test_edit_deleted_collection
        res = app.put_json_api(
            url_collection_deleted,
            params={
                'title': title_new},
            auth=user.auth,
            expect_errors=True)
        assert res.status_code == 410

        # test_delete_deleted_collection
        res = app.delete(
            url_collection_deleted,
            auth=user.auth,
            expect_errors=True)
        assert res.status_code == 410


@pytest.mark.django_db
@pytest.mark.enable_bookmark_creation
class TestCollectionBulkCreate:

    @pytest.fixture()
    def user_two(self):
        return AuthUserFactory()

    @pytest.fixture()
    def url_collections(self):
        return '/{}collections/'.format(API_BASE)

    @pytest.fixture()
    def title_one(self):
        return 'Cool Collection'

    @pytest.fixture()
    def title_two(self):
        return 'Cool Collection, Too'

    @pytest.fixture()
    def collection_one(self, title_one, user_one):
        return {
            'type': 'collections',
            'attributes': {
                    'title': title_one,
            }
        }

    @pytest.fixture()
    def collection_two(self, title_two):
        return {
            'type': 'collections',
            'attributes': {
                    'title': title_two,
            }
        }

    @pytest.fixture()
    def collection_empty(self):
        return {
            'type': 'collections',
            'attributes': {
                    'title': '',
            }
        }

    @pytest.fixture()
    def bookmark_user_one(self, user_one):
        bookmark_user_one = find_bookmark_collection(user_one)
        bookmark_user_one.deleted = now()
        bookmark_user_one.save()
        return bookmark_user_one

    def test_bulk_create_logged_in(
            self, app, bookmark_user_one, url_collections, collection_one,
            collection_two, user_one
    ):
        res = app.post_json_api(
            url_collections, {
                'data': [collection_one, collection_two]
            }, auth=user_one.auth, bulk=True)
        assert res.status_code == 201
        assert len(res.json['data']) == 2
        assert res.json['data'][0]['attributes']['title'] == collection_one['attributes']['title']
        assert res.json['data'][1]['attributes']['title'] == collection_two['attributes']['title']
        assert res.content_type == 'application/vnd.api+json'

        res = app.get(url_collections, auth=user_one.auth)
        assert len(res.json['data']) == 2
        id_one = res.json['data'][0]['id']
        id_two = res.json['data'][1]['id']

        res = app.delete_json_api(
            url_collections,
            {'data': [
                {'id': id_one, 'type': 'collections'},
                {'id': id_two, 'type': 'collections'}
            ]}, auth=user_one.auth, bulk=True)
        assert res.status_code == 204

    def test_bulk_create_collections_blank_request(
            self, app, url_collections, user_one):
        res = app.post_json_api(
            url_collections, auth=user_one.auth,
            expect_errors=True, bulk=True)
        assert res.status_code == 400

    def test_bulk_create_error_formatting(
            self, app, url_collections, collection_empty,
            user_one
    ):
        res = app.post_json_api(
            url_collections, {'data': [collection_empty, collection_empty]},
            bulk=True, auth=user_one.auth, expect_errors=True)
        assert res.status_code == 400
        assert len(res.json['errors']) == 2
        errors = res.json['errors']
        assert [errors[0]['source'], errors[1]['source']] == \
               [{'pointer': '/data/0/attributes/title'}, {'pointer': '/data/1/attributes/title'}]
        assert [errors[0]['detail'], errors[1]['detail']] ==\
               ['This field may not be blank.', 'This field may not be blank.']

    def test_non_mutational_collection_bulk_create_tests(
            self, app, bookmark_user_one, url_collections, collection_one,
            collection_two, collection_empty, user_one, title_one):

        # test_bulk_create_all_or_nothing
        res = app.post_json_api(
            url_collections,
            {'data': [collection_one, collection_empty]},
            bulk=True, auth=user_one.auth, expect_errors=True)

        assert res.status_code == 400

        res = app.get(url_collections, auth=user_one.auth)
        assert len(res.json['data']) == 0

        # test_bulk_create_logged_out
        res = app.post_json_api(
            url_collections, {
                'data': [collection_one, collection_two]},
            bulk=True, expect_errors=True
        )
        assert res.status_code == 401
        res = app.get(url_collections, auth=user_one.auth)
        assert len(res.json['data']) == 0

        # test_bulk_create_limits
        node_create_list = {'data': [collection_one] * 101}
        res = app.post_json_api(
            url_collections, node_create_list,
            auth=user_one.auth, expect_errors=True, bulk=True
        )
        assert res.json['errors'][0]['detail'] == 'Bulk operation limit is 100, got 101.'
        assert res.json['errors'][0]['source']['pointer'] == '/data'

        res = app.get(url_collections, auth=user_one.auth)
        assert len(res.json['data']) == 0

        # test_bulk_create_no_type
        payload = {'data': [{'attributes': {'title': title_one}}]}
        res = app.post_json_api(
            url_collections, payload, auth=user_one.auth,
            expect_errors=True, bulk=True
        )
        assert res.status_code == 400
        assert res.json['errors'][0]['source']['pointer'] == '/data/0/type'

        res = app.get(url_collections, auth=user_one.auth)
        assert len(res.json['data']) == 0

        # test_bulk_create_incorrect_type
        payload = {
            'data': [
                collection_one, {
                    'type': 'Incorrect type.',
                    'attributes': {'title': title_one}}
            ]
        }
        res = app.post_json_api(
            url_collections, payload, auth=user_one.auth,
            expect_errors=True, bulk=True
        )
        assert res.status_code == 409

        res = app.get(url_collections, auth=user_one.auth)
        assert len(res.json['data']) == 0

        # test_bulk_create_no_attributes
        payload = {'data': [collection_one, {'type': 'collections', }]}
        res = app.post_json_api(
            url_collections, payload, auth=user_one.auth,
            expect_errors=True, bulk=True
        )
        assert res.status_code == 400
        assert res.json['errors'][0]['source']['pointer'] == '/data/1/attributes/title'

        res = app.get(url_collections, auth=user_one.auth)
        assert len(res.json['data']) == 0

        # test_bulk_create_no_title
        payload = {
            'data': [
                collection_one, {
                    'type': 'collections',
                    'attributes': {}}
            ]
        }
        res = app.post_json_api(
            url_collections, payload, auth=user_one.auth,
            expect_errors=True, bulk=True
        )
        assert res.status_code == 400
        assert res.json['errors'][0]['source']['pointer'] == '/data/1/attributes/title'

        res = app.get(url_collections, auth=user_one.auth)
        assert len(res.json['data']) == 0

        # test_ugly_payload
        payload = 'sdf;jlasfd'
        res = app.post_json_api(
            url_collections, payload, auth=user_one.auth,
            expect_errors=True, bulk=True
        )
        assert res.status_code == 400

        res = app.get(url_collections, auth=user_one.auth)
        assert len(res.json['data']) == 0


@pytest.mark.django_db
class TestCollectionBulkUpdate:

    @pytest.fixture()
    def title(self):
        return 'Cool Project'

    @pytest.fixture()
    def title_new(self):
        return 'Super Cool Project'

    @pytest.fixture()
    def collection_one(self, title, user_one):
        return CollectionFactory(title=title, creator=user_one)

    @pytest.fixture()
    def collection_two(self, title, user_one):
        return CollectionFactory(title=title, creator=user_one)

    @pytest.fixture()
    def payload_collection(self, collection_one, title_new, collection_two):
        return {
            'data': [
                {
                    'id': collection_one._id,
                    'type': 'collections',
                    'attributes': {
                        'title': title_new,
                    }
                },
                {
                    'id': collection_two._id,
                    'type': 'collections',
                    'attributes': {
                        'title': title_new,
                    }
                }
            ]
        }

    @pytest.fixture()
    def empty_payload_collection(self, collection_one, collection_two):
        return {
            'data': [
                {'id': collection_one._id, 'type': 'collections', 'attributes': {'title': '', }},
                {'id': collection_two._id, 'type': 'collections', 'attributes': {'title': '', }}
            ]
        }

    @pytest.fixture()
    def url_collections(self):
        return '/{}collections/'.format(API_BASE)

    @pytest.fixture()
    def base_url_collections(self):
        return '/{}collections/{}/'

    def test_non_mutational_collection_bulk_update_tests(
            self, app, payload_collection, url_collections,
            base_url_collections, user_one, title,
            title_new, collection_one, collection_two,
            empty_payload_collection
    ):

        # test_bulk_update_nodes_blank_request
        res = app.put_json_api(
            url_collections, auth=user_one.auth,
            expect_errors=True, bulk=True
        )
        assert res.status_code == 400

        # test_bulk_update_blank_but_not_empty_title
        payload = {
            'data': [
                {
                    'id': collection_one._id,
                    'type': 'collections',
                    'attributes': {
                        'title': 'This shouldn\'t update.'
                    }
                },
                {
                    'id': collection_two._id,
                    'type': 'collections',
                    'attributes': {
                        'title': ' '
                    }
                }
            ]
        }
        url = base_url_collections.format(API_BASE, collection_one._id)
        res = app.put_json_api(
            url, payload, auth=user_one.auth,
            expect_errors=True, bulk=True
        )
        assert res.status_code == 400
        res = app.get(url, auth=user_one.auth)
        assert res.json['data']['attributes']['title'] == title

        # test_bulk_update_collections_one_not_found
        empty_payload = {'data': [
            {
                'id': '12345',
                'type': 'collections',
                'attributes': {
                    'title': title_new
                }
            }, payload_collection['data'][0]
        ]}

        res = app.put_json_api(
            url_collections, empty_payload, auth=user_one.auth,
            expect_errors=True, bulk=True
        )
        assert res.status_code == 400
        assert res.json['errors'][0]['detail'] == 'Could not find all objects to update.'

        url = base_url_collections.format(API_BASE, collection_one._id)
        res = app.get(url, auth=user_one.auth)
        assert res.json['data']['attributes']['title'] == title

        # test_bulk_update_collections_logged_out
        res = app.put_json_api(
            url_collections, payload_collection,
            expect_errors=True, bulk=True
        )
        assert res.status_code == 401
        assert res.json['errors'][0]['detail'] == 'Authentication credentials were not provided.'

        url = base_url_collections.format(API_BASE, collection_one._id)
        url_two = base_url_collections.format(API_BASE, collection_two._id)

        res = app.get(url, auth=user_one.auth)
        assert res.json['data']['attributes']['title'] == title

        res = app.get(url_two, auth=user_one.auth)
        assert res.json['data']['attributes']['title'] == title

        # test_bulk_update_collections_send_dictionary_not_list
        res = app.put_json_api(
            url_collections, {
                'data': {
                    'id': collection_one._id,
                    'type': 'nodes',
                    'attributes': {'title': title_new}
                }},
            auth=user_one.auth, expect_errors=True, bulk=True)
        assert res.status_code == 400
        assert res.json['errors'][0]['detail'] == 'Expected a list of items but got type "dict".'

        # test_bulk_update_error_formatting
        res = app.put_json_api(
            url_collections, empty_payload_collection,
            auth=user_one.auth, expect_errors=True, bulk=True
        )
        assert res.status_code == 400
        assert len(res.json['errors']) == 2
        errors = res.json['errors']
        assert [errors[0]['source'],
                errors[1]['source']] == [
            {'pointer': '/data/0/attributes/title'},
            {'pointer': '/data/1/attributes/title'}
        ]
        assert [errors[0]['detail'], errors[1]['detail']] == ['This field may not be blank.'] * 2

        # test_bulk_update_id_not_supplied
        res = app.put_json_api(
            url_collections, {
                'data': [
                    payload_collection['data'][1],
                    {'type': 'collections',
                     'attributes': {'title': title_new}}
                ]},
            auth=user_one.auth, expect_errors=True, bulk=True)
        assert res.status_code == 400
        assert len(res.json['errors']) == 1
        assert res.json['errors'][0]['source']['pointer'] == '/data/1/id'
        assert res.json['errors'][0]['detail'] == 'This field may not be null.'

        url = base_url_collections.format(API_BASE, collection_two._id)

        res = app.get(url, auth=user_one.auth)
        assert res.json['data']['attributes']['title'] == title

        # test_bulk_update_type_not_supplied
        res = app.put_json_api(
            url_collections, {
                'data': [
                    payload_collection['data'][1],
                    {'id': collection_one._id,
                     'attributes': {'title': title_new}}
                ]},
            auth=user_one.auth, expect_errors=True, bulk=True)
        assert res.status_code == 400
        assert len(res.json['errors']) == 1
        assert res.json['errors'][0]['source']['pointer'] == '/data/1/type'
        assert res.json['errors'][0]['detail'] == 'This field may not be null.'

        url = base_url_collections.format(API_BASE, collection_two._id)

        res = app.get(url, auth=user_one.auth)
        assert res.json['data']['attributes']['title'] == title

        # test_bulk_update_incorrect_type
        res = app.put_json_api(
            url_collections, {
                'data': [
                    payload_collection['data'][1],
                    {'id': collection_one._id,
                     'type': 'Incorrect',
                     'attributes': {'title': title_new}}
                ]},
            auth=user_one.auth, expect_errors=True, bulk=True)
        assert res.status_code == 409

        url = base_url_collections.format(API_BASE, collection_two._id)

        res = app.get(url, auth=user_one.auth)
        assert res.json['data']['attributes']['title'] == title

        # test_bulk_update_limits
        node_update_list = {'data': [payload_collection['data'][0]] * 101}
        res = app.put_json_api(
            url_collections, node_update_list,
            auth=user_one.auth, expect_errors=True, bulk=True
        )
        assert res.json['errors'][0]['detail'] == 'Bulk operation limit is 100, got 101.'
        assert res.json['errors'][0]['source']['pointer'] == '/data'

        # test_bulk_update_no_title
        new_payload = {
            'id': collection_one._id,
            'type': 'collections',
            'attributes': {}}
        res = app.put_json_api(
            url_collections,
            {'data': [payload_collection['data'][1], new_payload]},
            auth=user_one.auth,
            expect_errors=True, bulk=True
        )
        assert res.status_code == 400
        url = base_url_collections.format(API_BASE, collection_two._id)

        res = app.get(url, auth=user_one.auth)
        assert res.json['data']['attributes']['title'] == title

    def test_bulk_update_collections_logged_in(
            self, app, url_collections, user_one,
            title_new, payload_collection,
            collection_one, collection_two
    ):

        res = app.put_json_api(
            url_collections, payload_collection,
            auth=user_one.auth, bulk=True
        )
        assert res.status_code == 200
        assert ({collection_one._id, collection_two._id} ==
                {res.json['data'][0]['id'], res.json['data'][1]['id']})
        assert res.json['data'][0]['attributes']['title'] == title_new
        assert res.json['data'][1]['attributes']['title'] == title_new


@pytest.mark.django_db
class TestNodeBulkDelete:

    @pytest.fixture()
    def user_two(self):
        return AuthUserFactory()

    @pytest.fixture()
    def collection_one(self, user_one):
        return CollectionFactory(title='Collection One', creator=user_one)

    @pytest.fixture()
    def collection_two(self, user_one):
        return CollectionFactory(title='Collection Two', creator=user_one)

    @pytest.fixture()
    def collection_three(self, user_one):
        return CollectionFactory(title='Collection Three', creator=user_one)

    @pytest.fixture()
    def collection_user_two(self, user_two):
        return CollectionFactory(title='Collection User Two', creator=user_two)

    @pytest.fixture()
    def url_collections(self):
        return '/{}collections/'.format(API_BASE)

    @pytest.fixture()
    def url_project_one(self, collection_one):
        return '/{}collections/{}/'.format(API_BASE, collection_one._id)

    @pytest.fixture()
    def url_project_two(self, collection_two):
        return '/{}collections/{}/'.format(API_BASE, collection_two._id)

    @pytest.fixture()
    def url_project_private(self, collection_three):
        return '/{}collections/{}/'.format(API_BASE, collection_three._id)

    @pytest.fixture()
    def payload_one(self, collection_one, collection_two):
        return {'data': [{'id': collection_one._id, 'type': 'collections'},
                         {'id': collection_two._id, 'type': 'collections'}]}

    @pytest.fixture()
    def payload_two(self, collection_three):
        return {'data': [{'id': collection_three._id, 'type': 'collections'}]}

    def test_bulk_delete_collections_logged_in(
            self, app, url_collections, payload_one, user_one, url_project_one,
            collection_one, collection_two):

        res = app.delete_json_api(
            url_collections, payload_one,
            auth=user_one.auth, bulk=True
        )
        assert res.status_code == 204

        res = app.get(url_project_one, auth=user_one.auth, expect_errors=True)
        assert res.status_code == 410
        collection_one.reload()
        collection_two.reload()

    def test_bulk_delete_collections_logged_out(
            self, app, url_collections, payload_one,
            user_one, url_project_one, url_project_two
    ):
        res = app.delete_json_api(
            url_collections, payload_one,
            expect_errors=True, bulk=True
        )
        assert res.status_code == 401
        assert res.json['errors'][0]['detail'] == 'Authentication credentials were not provided.'

        res = app.get(url_project_one, auth=user_one.auth, expect_errors=True)
        assert res.status_code == 200

        res = app.get(url_project_two, auth=user_one.auth, expect_errors=True)
        assert res.status_code == 200

    def test_bulk_delete_collections_logged_in_non_contributor(
            self, app, url_collections, payload_two, user_two, user_one,
            url_project_private):

        res = app.delete_json_api(
            url_collections, payload_two,
            auth=user_two.auth, expect_errors=True,
            bulk=True
        )
        assert res.status_code == 403
        assert res.json['errors'][0]['detail'] == 'You do not have permission to perform this action.'

        res = app.get(url_project_private, auth=user_one.auth)
        assert res.status_code == 200

    def test_bulk_delete_all_or_nothing(
            self, app, collection_user_two,
            collection_three, url_collections,
            user_one, user_two, url_project_private
    ):
        new_payload = {
            'data': [
                {'id': collection_three._id, 'type': 'collections'},
                {'id': collection_user_two._id, 'type': 'collections'}]}
        res = app.delete_json_api(
            url_collections, new_payload,
            auth=user_one.auth, expect_errors=True, bulk=True
        )
        assert res.status_code == 403
        assert res.json['errors'][0]['detail'] == 'You do not have permission to perform this action.'

        res = app.get(url_project_private, auth=user_one.auth)
        assert res.status_code == 200

        url = '/{}collections/{}/'.format(API_BASE, collection_user_two._id)
        res = app.get(url, auth=user_two.auth)
        assert res.status_code == 200

    def test_non_mutational_node_bulk_delete_tests(
            self, app, url_collections, user_one,
            collection_one, collection_two,
            collection_three, url_project_one,
            payload_one
    ):

        # test_bulk_delete_nodes_blank_request
        res = app.delete_json_api(
            url_collections, auth=user_one.auth,
            expect_errors=True, bulk=True
        )
        assert res.status_code == 400

        # test_bulk_delete_no_type
        payload = {'data': [
            {'id': collection_one._id},
            {'id': collection_two._id}
        ]}
        res = app.delete_json_api(
            url_collections, payload,
            auth=user_one.auth, expect_errors=True, bulk=True
        )
        assert res.status_code == 400
        assert res.json['errors'][0]['detail'] == 'Request must include /type.'

        # test_bulk_delete_no_id
        payload = {'data': [
            {'type': 'collections'}
        ]}
        res = app.delete_json_api(
            url_collections, payload,
            auth=user_one.auth, expect_errors=True, bulk=True
        )
        assert res.status_code == 400
        assert res.json['errors'][0]['detail'] == 'Request must include /data/id.'

        # test_bulk_delete_dict_inside_data
        res = app.delete_json_api(
            url_collections,
            {'data': {
                'id': collection_one._id,
                'type': 'collections'}},
            auth=user_one.auth, expect_errors=True,
            bulk=True
        )
        assert res.status_code == 400
        assert res.json['errors'][0]['detail'] == 'Expected a list of items but got type "dict".'

        # test_bulk_delete_invalid_type
        res = app.delete_json_api(
            url_collections,
            {'data': [{
                'type': 'Wrong type',
                'id': collection_one._id}
            ]},
            auth=user_one.auth, expect_errors=True,
            bulk=True
        )
        assert res.status_code == 409

        # test_bulk_delete_limits
        new_payload = {
            'data': [{'id': collection_three._id, 'type': 'nodes'}] * 101}
        res = app.delete_json_api(
            url_collections, new_payload,
            auth=user_one.auth, expect_errors=True, bulk=True
        )
        assert res.status_code == 400
        assert res.json['errors'][0]['detail'] == 'Bulk operation limit is 100, got 101.'
        assert res.json['errors'][0]['source']['pointer'] == '/data'

        # test_bulk_delete_invalid_payload_one_not_found
        new_payload = {
            'data': [
                payload_one['data'][0], {
                    'id': '12345', 'type': 'collections'}]}
        res = app.delete_json_api(
            url_collections, new_payload,
            auth=user_one.auth, expect_errors=True, bulk=True
        )
        assert res.status_code == 400
        assert res.json['errors'][0]['detail'] == 'Could not find all objects to delete.'

        res = app.get(url_project_one, auth=user_one.auth)
        assert res.status_code == 200

        # test_bulk_delete_no_payload
        res = app.delete_json_api(
            url_collections, auth=user_one.auth,
            expect_errors=True, bulk=True
        )
        assert res.status_code == 400


@pytest.mark.django_db
class TestCollectionLinksBulkCreate:

    # User_one
    @pytest.fixture()
    def collection_one(self, user_one):
        return CollectionFactory(is_public=False, creator=user_one)

    @pytest.fixture()
    def project_one_pointer_private(self, user_one):
        return ProjectFactory(is_public=False, creator=user_one)

    @pytest.fixture()
    def project_two_pointer_private(self, user_one):
        return ProjectFactory(is_public=False, creator=user_one)

    @pytest.fixture()
    def reg_one_pointer_private(self, user_one):
        return RegistrationFactory(is_public=False, creator=user_one)

    @pytest.fixture()
    def reg_two_pointer_private(self, user_one):
        return RegistrationFactory(is_public=False, creator=user_one)

    @pytest.fixture()
    def url_collection_one(self, collection_one):
        return '/{}collections/{}/node_links/'.format(
            API_BASE, collection_one._id)

    @pytest.fixture()
    def payload_collection_one(
            self, project_one_pointer_private, project_two_pointer_private,
            reg_one_pointer_private, reg_two_pointer_private):
        return {
            'data': [{
                'type': 'node_links',
                'relationships': {
                    'target_node': {
                        'data': {
                            'id': project_one_pointer_private._id,
                            'type': 'nodes'
                        }
                    }
                }
            },
                {
                'type': 'node_links',
                'relationships': {
                    'target_node': {
                        'data': {
                            'id': project_two_pointer_private._id,
                            'type': 'nodes'
                        }
                    }
                }
            },
                {
                'type': 'node_links',
                'relationships': {
                    'target_node': {
                        'data': {
                            'id': reg_one_pointer_private._id,
                            'type': 'nodes'
                        }
                    }
                }
            },
                {
                'type': 'node_links',
                'relationships': {
                    'target_node': {
                        'data': {
                            'id': reg_two_pointer_private._id,
                            'type': 'nodes'
                        }
                    }
                }
            }]
        }

    @pytest.fixture()
    def project_one_pointer_public(self, user_one):
        return ProjectFactory(is_public=True, creator=user_one)

    @pytest.fixture()
    def project_two_pointer_public(self, user_one):
        return ProjectFactory(is_public=True, creator=user_one)

    # User_two

    @pytest.fixture()
    def user_two(self):
        return AuthUserFactory()

    @pytest.fixture()
    def collection_user_two(self, user_two):
        return CollectionFactory(creator=user_two)

    @pytest.fixture()
    def project_user_two(self, user_two):
        return ProjectFactory(is_public=True, creator=user_two)

    @pytest.fixture()
    def registration_user_two(self, user_two):
        return RegistrationFactory(is_public=True, creator=user_two)

    @pytest.fixture()
    def url_user_two(self, collection_user_two):
        return '/{}collections/{}/node_links/'.format(
            API_BASE, collection_user_two._id)

    @pytest.fixture()
    def payload_user_two(self, project_user_two, registration_user_two):
        return {'data':
                [{
                    'type': 'node_links',
                    'relationships': {
                            'nodes': {
                                'data': {
                                    'id': project_user_two._id,
                                    'type': 'nodes'
                                }
                            }
                    }
                },
                    {'type': 'node_links',
                        'relationships': {
                            'nodes': {
                                'data': {
                                    'id': registration_user_two._id,
                                    'type': 'nodes'
                                }
                            }
                        }
                     }]
                }

    def test_bulk_creates_collection_node_pointer_logged_in_contrib(
            self, app, url_collection_one, payload_collection_one, user_one,
            project_one_pointer_private, project_two_pointer_private):

        res = app.post_json_api(
            url_collection_one, payload_collection_one,
            auth=user_one.auth, bulk=True
        )
        assert res.status_code == 201
        assert res.content_type == 'application/vnd.api+json'
        res_json = res.json['data']
        embedded = res_json[0]['embeds']['target_node']['data']['id']
        assert embedded == project_one_pointer_private._id

        embedded = res_json[1]['embeds']['target_node']['data']['id']
        assert embedded == project_two_pointer_private._id

        # linked_node endpoint can create linked_registrations,
        # but will not return a valid embed
        embedded = res_json[2]['embeds']['target_node']['errors'][0]['detail']
        assert embedded == 'Not found.'

        embedded = res_json[3]['embeds']['target_node']['errors'][0]['detail']
        assert embedded == 'Not found.'

    def test_bulk_creates_node_pointers_collection_to_non_contributing_node(
            self, app, project_user_two, url_collection_one, payload_user_two, user_one):

        res = app.post_json_api(
            url_collection_one, payload_user_two,
            auth=user_one.auth, bulk=True
        )
        assert res.status_code == 201
        assert res.content_type == 'application/vnd.api+json'
        res_json = res.json['data']
        embedded = res_json[0]['embeds']['target_node']['data']['id']
        assert embedded == project_user_two._id
        embedded = res_json[1]['embeds']['target_node']['errors'][0]['detail']
        assert embedded == 'Not found.'

        res = app.get(url_collection_one, auth=user_one.auth)
        res_json = res.json['data']
        embedded = res_json[0]['embeds']['target_node']['data']['id']
        assert embedded == project_user_two._id
        embedded = res_json[1]['embeds']['target_node']['errors'][0]['detail']
        assert embedded == 'Not found.'

    def test_bulk_creates_node_pointer_already_connected(
            self, app, url_collection_one, payload_collection_one, user_one,
            collection_one, project_one_pointer_private, project_two_pointer_private):

        res = app.post_json_api(
            url_collection_one, payload_collection_one,
            auth=user_one.auth, bulk=True
        )
        assert res.status_code == 201
        assert res.content_type == 'application/vnd.api+json'
        res_json = res.json['data']
        embedded = res_json[0]['embeds']['target_node']['data']['id']
        assert embedded == project_one_pointer_private._id

        embedded_two = res_json[1]['embeds']['target_node']['data']['id']
        assert embedded_two == project_two_pointer_private._id

        # linked_node endpoint can create linked_registrations,
        # but will not return a valid embed
        embedded = res_json[2]['embeds']['target_node']['errors'][0]['detail']
        assert embedded == 'Not found.'

        embedded = res_json[3]['embeds']['target_node']['errors'][0]['detail']
        assert embedded == 'Not found.'

        res = app.post_json_api(
            url_collection_one, payload_collection_one,
            auth=user_one.auth, expect_errors=True, bulk=True
        )
        assert res.status_code == 400
        assert 'Target Node \'{}\' already pointed to by \'{}\'.'.format(
            project_one_pointer_private._id,
            collection_one._id) in res.json['errors'][0]['detail']

    def test_bulk_create_node_links_blank_request(
            self, app, url_collection_one, user_one):
        res = app.post_json_api(
            url_collection_one, auth=user_one.auth,
            expect_errors=True, bulk=True
        )
        assert res.status_code == 400

    def test_non_mutational_collection_links_bulk_create_tests(
            self, app, payload_collection_one, url_collection_one, user_one,
            project_one_pointer_private, user_two, collection_user_two):

        # test_bulk_creates_pointers_limits
        payload = {'data': [payload_collection_one['data'][0]] * 101}
        res = app.post_json_api(
            url_collection_one, payload, auth=user_one.auth,
            expect_errors=True, bulk=True
        )
        assert res.status_code == 400
        assert res.json['errors'][0]['detail'] == 'Bulk operation limit is 100, got 101.'
        assert res.json['errors'][0]['source']['pointer'] == '/data'

        res = app.get(url_collection_one, auth=user_one.auth)
        assert res.json['data'] == []

        # test_bulk_creates_project_target_not_nested
        payload = {
            'data': [{
                'type': 'node_links',
                'target_node_id': project_one_pointer_private._id
            }]
        }
        res = app.post_json_api(
            url_collection_one, payload, auth=user_two.auth,
            expect_errors=True, bulk=True
        )
        assert res.status_code == 400
        assert res.json['errors'][0]['source']['pointer'] == '/data/relationships'
        assert res.json['errors'][0]['detail'] == 'Request must include /data/relationships.'

        # test_bulk_creates_collection_node_pointers_logged_out
        res = app.post_json_api(
            url_collection_one, payload_collection_one,
            expect_errors=True, bulk=True
        )
        assert res.status_code == 401
        assert 'detail' in res.json['errors'][0]

        res = app.get(url_collection_one, auth=user_one.auth)
        assert res.json['data'] == []

        # test_bulk_creates_collection_node_pointer_logged_in_non_contrib
        res = app.post_json_api(
            url_collection_one, payload_collection_one,
            auth=user_two.auth, expect_errors=True, bulk=True
        )
        assert res.status_code == 403

        # test_bulk_creates_pointers_non_contributing_node_to_fake_node
        fake_payload = {'data': [{'type': 'node_links', 'relationships': {
            'nodes': {'data': {'id': 'fdxlq', 'type': 'nodes'}}}}]}

        res = app.post_json_api(
            url_collection_one, fake_payload,
            auth=user_two.auth, expect_errors=True, bulk=True
        )
        assert res.status_code == 403
        assert 'detail' in res.json['errors'][0]

        # test_bulk_creates_pointers_contributing_node_to_fake_node
        fake_payload = {'data': [{'type': 'node_links', 'relationships': {
            'nodes': {'data': {'id': 'fdxlq', 'type': 'nodes'}}}}]}

        res = app.post_json_api(
            url_collection_one, fake_payload,
            auth=user_one.auth, expect_errors=True, bulk=True
        )
        assert res.status_code == 400
        assert 'detail' in res.json['errors'][0]

        # test_bulk_creates_fake_nodes_pointing_to_contributing_node
        fake_url = '/{}collections/{}/node_links/'.format(API_BASE, 'fdxlq')

        res = app.post_json_api(
            fake_url, payload_collection_one,
            auth=user_one.auth, expect_errors=True, bulk=True
        )
        assert res.status_code == 404
        assert 'detail' in res.json['errors'][0]

        res = app.post_json_api(
            fake_url, payload_collection_one,
            auth=user_two.auth, expect_errors=True, bulk=True
        )
        assert res.status_code == 404
        assert 'detail' in res.json['errors'][0]

        # test_bulk_creates_node_pointer_no_type
        payload = {
            'data': [{
                'relationships': {
                    'nodes': {
                        'data': {
                            'type': 'nodes',
                            'id': collection_user_two._id
                        }
                    }
                }
            }]
        }
        res = app.post_json_api(
            url_collection_one, payload,
            auth=user_one.auth, expect_errors=True, bulk=True
        )
        assert res.status_code == 400
        assert res.json['errors'][0]['detail'] == 'This field may not be null.'
        assert res.json['errors'][0]['source']['pointer'] == '/data/0/type'

        # test_bulk_creates_node_pointer_incorrect_type
        payload = {
            'data': [{
                'type': 'Wrong type.',
                'relationships': {
                    'nodes': {
                        'data': {
                            'type': 'nodes',
                            'id': collection_user_two._id
                        }
                    }
                }
            }]
        }
        res = app.post_json_api(
            url_collection_one, payload, auth=user_one.auth,
            expect_errors=True, bulk=True
        )
        assert res.status_code == 409
        assert res.json['errors'][0]['detail'] == 'This resource has a type of "node_links", but you set the json body\'s type field to "Wrong type.". You probably need to change the type field to match the resource\'s type.'


@pytest.mark.django_db
class TestBulkDeleteCollectionNodeLinks:

    @pytest.fixture()
    def user_two(self):
        return AuthUserFactory()

    @pytest.fixture()
    def collection_one(self, user_one):
        return CollectionFactory(creator=user_one)

    @pytest.fixture()
    def project_one_pointer_one(self, user_one):
        return ProjectFactory(creator=user_one, is_public=True)

    @pytest.fixture()
    def project_one_pointer_two(self, user_one):
        return ProjectFactory(creator=user_one, is_public=True)

    @pytest.fixture()
    def collection_one_pointer_one(
            self, collection_one, project_pointer_one,
            user_one
    ):
        return collection_one.collect_object(
            project_pointer_one, user_one)

    @pytest.fixture()
    def collection_one_pointer_two(
            self, collection_one, project_pointer_two,
            user_one
    ):
        return collection_one.collect_object(
            project_pointer_two, user_one)

    @pytest.fixture()
    def payload_collection_one(
            self, collection_one_pointer_one,
            collection_one_pointer_two
    ):
        return {
            'data': [
                {'type': 'node_links', 'id': collection_one_pointer_one._id},
                {'type': 'node_links', 'id': collection_one_pointer_two._id}
            ]
        }

    @pytest.fixture()
    def url_collection_one(self, collection_one):
        return '/{}collections/{}/node_links/'.format(
            API_BASE, collection_one._id)

    @pytest.fixture()
    def collection_two(self, user_one):
        return CollectionFactory(creator=user_one)

    @pytest.fixture()
    def project_two_pointer_one(self, user_one):
        return ProjectFactory(is_public=True, creator=user_one)

    @pytest.fixture()
    def project_two_pointer_two(self, user_one):
        return ProjectFactory(is_public=True, creator=user_one)

    @pytest.fixture()
    def collection_two_pointer_one(
            self, collection_two, project_two_pointer_one,
            user_one
    ):
        return collection_two.collect_object(
            project_two_pointer_one,
            user_one
        ).guid.referent

    @pytest.fixture()
    def collection_two_pointer_two(
            self, project_two_pointer_two,
            user_one, collection_two
    ):
        return collection_two.collect_object(
            project_two_pointer_two,
            user_one
        ).guid.referent

    @pytest.fixture()
    def payload_collection_two(
            self, collection_two_pointer_one,
            collection_two_pointer_two
    ):
        return {
            'data': [
                {'type': 'node_links', 'id': collection_two_pointer_one._id},
                {'type': 'node_links', 'id': collection_two_pointer_two._id}
            ]
        }

    @pytest.fixture()
    def url_collection_two(self, collection_two):
        return '/{}collections/{}/node_links/'.format(
            API_BASE, collection_two._id)

    def test_bulk_deletes_collection_node_pointers_succeeds_as_owner(
            self, app, collection_two, url_collection_two, payload_collection_two, user_one):

        node_count_before = collection_two.guid_links.count()
        res = app.delete_json_api(
            url_collection_two,
            payload_collection_two,
            auth=user_one.auth, bulk=True
        )
        collection_two.reload()
        assert res.status_code == 204
        assert node_count_before - 2 == collection_two.guid_links.count()
        collection_two.reload()

    def test_return_bulk_deleted_collection_node_pointer(
            self, app, url_collection_two, collection_two,
            payload_collection_two, user_one,
            collection_two_pointer_one
    ):

        res = app.delete_json_api(
            url_collection_two, payload_collection_two,
            auth=user_one.auth, bulk=True
        )
        collection_two.reload()  # Update the model to reflect changes made by post request
        assert res.status_code == 204

        pointer_url = '/{}collections/{}/node_links/{}/'.format(
            API_BASE, collection_two._id, collection_two_pointer_one._id)

        # check that deleted pointer can not be returned
        res = app.get(pointer_url, auth=user_one.auth, expect_errors=True)
        assert res.status_code == 404

    def test_non_mutational_bulk_delete_collection_nodelinks_tests(
            self, app, url_collection_two, user_one,
            user_two, payload_collection_two,
            collection_two, url_collection_one,
            collection_two_pointer_one, collection_two_pointer_two
    ):

        # test_bulk_delete_node_links_blank_request
        res = app.delete_json_api(
            url_collection_two, auth=user_one.auth,
            expect_errors=True, bulk=True
        )
        assert res.status_code == 400

        # test_bulk_delete_pointer_limits
        res = app.delete_json_api(
            url_collection_two,
            {'data': [payload_collection_two['data'][0]] * 101},
            auth=user_one.auth, expect_errors=True, bulk=True
        )
        assert res.status_code == 400
        assert res.json['errors'][0]['detail'] == 'Bulk operation limit is 100, got 101.'
        assert res.json['errors'][0]['source']['pointer'] == '/data'

        # test_bulk_delete_dict_inside_data
        res = app.delete_json_api(
            url_collection_two,
            {'data': {
                'id': collection_two._id,
                'type': 'node_links'
            }},
            auth=user_one.auth,
            expect_errors=True, bulk=True
        )
        assert res.status_code == 400
        assert res.json['errors'][0]['detail'] == 'Expected a list of items but got type "dict".'

        # test_bulk_delete_pointers_no_type
        payload = {'data': [
            {'id': collection_two_pointer_one._id},
            {'id': collection_two_pointer_two._id}
        ]}
        res = app.delete_json_api(
            url_collection_two, payload,
            auth=user_one.auth, expect_errors=True,
            bulk=True
        )
        assert res.status_code == 400
        assert res.json['errors'][0]['source']['pointer'] == '/data/type'

        # test_bulk_delete_pointers_incorrect_type
        payload = {'data': [
            {'id': collection_two_pointer_one._id, 'type': 'Incorrect type.'},
            {'id': collection_two_pointer_two._id, 'type': 'Incorrect type.'}
        ]}
        res = app.delete_json_api(
            url_collection_two, payload,
            auth=user_one.auth, expect_errors=True,
            bulk=True)
        assert res.status_code == 409

        # test_bulk_delete_pointers_no_id
        payload = {'data': [
            {'type': 'node_links'},
            {'type': 'node_links'}
        ]}
        res = app.delete_json_api(
            url_collection_two, payload,
            auth=user_one.auth, expect_errors=True,
            bulk=True)
        assert res.status_code == 400
        assert res.json['errors'][0]['source']['pointer'] == '/data/id'

        # test_bulk_delete_pointers_no_data
        res = app.delete_json_api(
            url_collection_two, auth=user_one.auth,
            expect_errors=True, bulk=True
        )
        assert res.status_code == 400
        assert res.json['errors'][0]['detail'] == 'Request must contain array of resource identifier objects.'

        # test_bulk_delete_pointers_payload_is_empty_dict
        res = app.delete_json_api(
            url_collection_two, {},
            auth=user_one.auth, expect_errors=True, bulk=True
        )
        assert res.status_code == 400
        assert res.json['errors'][0]['detail'] == 'Request must include /data.'

        # test_bulk_deletes_collection_node_pointers_logged_out
        res = app.delete_json_api(
            url_collection_two, payload_collection_two,
            expect_errors=True, bulk=True
        )
        assert res.status_code == 401
        assert 'detail' in res.json['errors'][0]

        # test_bulk_deletes_collection_node_pointers_fails_if_bad_auth
        node_count_before = collection_two.guid_links.count()
        res = app.delete_json_api(
            url_collection_two, payload_collection_two,
            auth=user_two.auth, expect_errors=True, bulk=True
        )
        # This is could arguably be a 405, but we don't need to go crazy with
        # status codes
        assert res.status_code == 403
        assert 'detail' in res.json['errors'][0]
        collection_two.reload()
        assert node_count_before == collection_two.guid_links.count()

        # Regression test for https://openscience.atlassian.net/browse/OSF-4322
        # test_bulk_delete_link_that_is_not_linked_to_correct_node
        ProjectFactory(creator=user_one)
        # The node link belongs to a different project
        res = app.delete_json_api(
            url_collection_one, payload_collection_two,
            auth=user_one.auth, expect_errors=True, bulk=True
        )
        assert res.status_code == 400
        errors = res.json['errors']
        assert len(errors) == 1
        assert errors[0]['detail'] == 'Node link does not belong to the requested node.'


@pytest.mark.django_db
class TestCollectionRelationshipNodeLinks:

    @pytest.fixture()
    def user_two(self):
        return AuthUserFactory()

    @pytest.fixture()
    def auth_user_one(self, user_one):
        return Auth(user_one)

    @pytest.fixture()
    def node_admin(self, user_one):
        return NodeFactory(creator=user_one)

    @pytest.fixture()
    def node_contributor(self, user_one, user_two):
        node_contributor = NodeFactory(creator=user_two)
        node_contributor.add_contributor(user_one, auth=Auth(user_two))
        node_contributor.save()
        return node_contributor

    @pytest.fixture()
    def node(self):
        return NodeFactory()

    @pytest.fixture()
    def node_private(self, user_one):
        return NodeFactory(creator=user_one)

    @pytest.fixture()
    def registration_private(self, user_one):
        return RegistrationFactory(creator=user_one)

    @pytest.fixture()
    def node_public(self):
        return NodeFactory(is_public=True)

    @pytest.fixture()
    def registration_public(self):
        return RegistrationFactory(is_public=True)

    @pytest.fixture()
    def collection_private(
            self, user_one, node_private,
            registration_private, auth_user_one
    ):
        collection_private = CollectionFactory(creator=user_one)
        collection_private.collect_object(node_private, user_one)
        collection_private.collect_object(
            registration_private, user_one
        )
        return collection_private

    @pytest.fixture()
    def collection_public(
            self, node_private, registration_private,
            user_two, node_public, registration_public):

        collection_public = CollectionFactory(is_public=True, creator=user_two)
        collection_public.collect_object(node_private, user_two)
        collection_public.collect_object(
            registration_private, user_two)
        collection_public.collect_object(node_public, user_two)
        collection_public.collect_object(registration_public, user_two)
        return collection_public

    @pytest.fixture()
    def url_private_linked_nodes(self, collection_private):
        return '/{}collections/{}/relationships/linked_nodes/'.format(
            API_BASE, collection_private._id)

    @pytest.fixture()
    def url_private_linked_regs(self, collection_private):
        return '/{}collections/{}/relationships/linked_registrations/'.format(
            API_BASE, collection_private._id)

    @pytest.fixture()
    def url_public_linked_nodes(self, collection_public):
        return '/{}collections/{}/relationships/linked_nodes/'.format(
            API_BASE, collection_public._id)

    @pytest.fixture()
    def url_public_linked_regs(self, collection_public):
        return '/{}collections/{}/relationships/linked_registrations/'.format(
            API_BASE, collection_public._id)

    @pytest.fixture()
    def make_payload(self, node_admin):
        def payload(node_ids=None, deprecated_type=True):
            node_ids = node_ids or [node_admin._id]
            env_linked_nodes = [{'type': 'linked_nodes' if deprecated_type else 'nodes',
                                 'id': node_id} for node_id in node_ids]
            return {'data': env_linked_nodes}
        return payload

    def test_get_relationship_linked_nodes(
            self, app, url_private_linked_nodes,
            user_one, collection_private, node_private
    ):
        res = app.get(url_private_linked_nodes, auth=user_one.auth)
        assert res.status_code == 200
        assert collection_private.linked_nodes_self_url in res.json['links']['self']
        assert collection_private.linked_nodes_related_url in res.json['links']['html']
        assert res.json['data'][0]['id'] == node_private._id
        assert res.json['data'][0]['type'] == 'linked_nodes'

    def test_get_relationship_linked_nodes_2_13(
            self, app, url_private_linked_nodes,
            user_one, collection_private, node_private
    ):
        res = app.get('{}?version=2.13'.format(url_private_linked_nodes), auth=user_one.auth)
        assert res.status_code == 200
        assert collection_private.linked_nodes_self_url in res.json['links']['self']
        assert collection_private.linked_nodes_related_url in res.json['links']['html']
        assert res.json['data'][0]['id'] == node_private._id
        assert res.json['data'][0]['type'] == 'nodes'

    def test_get_relationship_linked_registrations(
            self, app, registration_private,
            url_private_linked_regs, user_one,
            collection_private
    ):
        res = app.get(url_private_linked_regs, auth=user_one.auth)
        assert res.status_code == 200
        assert collection_private.linked_registrations_self_url in res.json['links']['self']
        assert collection_private.linked_registrations_related_url in res.json['links']['html']
        assert res.json['data'][0]['id'] == registration_private._id
        assert res.json['data'][0]['type'] == 'linked_registrations'

    def test_get_relationship_linked_registrations_2_13(
            self, app, registration_private,
            url_private_linked_regs, user_one,
            collection_private
    ):
        res = app.get('{}?version=2.13'.format(url_private_linked_regs), auth=user_one.auth)
        assert res.status_code == 200
        assert collection_private.linked_registrations_self_url in res.json['links']['self']
        assert collection_private.linked_registrations_related_url in res.json['links']['html']
        assert res.json['data'][0]['id'] == registration_private._id
        assert res.json['data'][0]['type'] == 'registrations'

    def test_get_public_relationship_linked_nodes_logged_out(
            self, app, url_public_linked_nodes, node_public):
        res = app.get(url_public_linked_nodes)

        assert res.status_code == 200
        assert len(res.json['data']) == 1
        assert res.json['data'][0]['id'] == node_public._id

    def test_get_public_relationship_linked_registrations_logged_out(
            self, app, url_public_linked_regs, registration_public):
        res = app.get(url_public_linked_regs)

        assert res.status_code == 200
        assert len(res.json['data']) == 1
        assert res.json['data'][0]['id'] == registration_public._id

    def test_get_public_relationship_linked_nodes_logged_in(
            self, app, url_public_linked_nodes, user_one):
        res = app.get(url_public_linked_nodes, auth=user_one.auth)

        assert res.status_code == 200
        assert len(res.json['data']) == 2

    def test_get_public_relationship_linked_registrations_logged_in(
            self, app, url_public_linked_regs, user_one):
        res = app.get(url_public_linked_regs, auth=user_one.auth)

        assert res.status_code == 200
        assert len(res.json['data']) == 2

    def test_post_contributing_node(
            self, app, url_private_linked_nodes,
            make_payload, user_one, node_contributor,
            node_private
    ):
        res = app.post_json_api(
            url_private_linked_nodes, make_payload([node_contributor._id]),
            auth=user_one.auth
        )

        assert res.status_code == 201

        ids = [data['id'] for data in res.json['data']]
        assert node_contributor._id in ids
        assert node_private._id in ids

    def test_post_contributing_node_2_13(
            self, app, url_private_linked_nodes,
            make_payload, user_one, node_contributor,
            node_private
    ):
        res = app.post_json_api(
            '{}?version=2.13'.format(url_private_linked_nodes), make_payload([node_contributor._id], False),
            auth=user_one.auth
        )

        assert res.status_code == 201

        ids = [data['id'] for data in res.json['data']]
        assert node_contributor._id in ids
        assert node_private._id in ids

    def test_post_public_node(
            self, app, url_private_linked_nodes,
            node_public, make_payload, node_private,
            user_one
    ):
        res = app.post_json_api(
            url_private_linked_nodes, make_payload([node_public._id]),
            auth=user_one.auth
        )

        assert res.status_code == 201

        ids = [data['id'] for data in res.json['data']]
        assert node_public._id in ids
        assert node_private._id in ids

    def test_post_node_already_linked(
            self, app, user_one,
            url_private_linked_nodes,
            make_payload, node_private
    ):
        res = app.post_json_api(
            url_private_linked_nodes, make_payload([node_private._id]),
            auth=user_one.auth
        )

        assert res.status_code == 204

    def test_put_contributing_node(
            self, app, url_private_linked_nodes,
            make_payload, node_contributor,
            user_one, node_private
    ):
        res = app.put_json_api(
            url_private_linked_nodes, make_payload([node_contributor._id]),
            auth=user_one.auth
        )

        assert res.status_code == 200

        ids = [data['id'] for data in res.json['data']]
        assert node_contributor._id in ids
        assert node_private._id not in ids

    def test_delete_with_put_empty_array(
            self, app, user_one, url_private_linked_nodes, make_payload,
            collection_private, node_admin, auth_user_one):

        collection_private.collect_object(node_admin, user_one)
        payload = make_payload()
        payload['data'].pop()
        res = app.put_json_api(
            url_private_linked_nodes, payload,
            auth=user_one.auth
        )
        assert res.status_code == 200
        assert res.json['data'] == payload['data']

    def test_delete_one(
            self, app, make_payload, url_private_linked_nodes, node_admin,
            node_private, user_one, auth_user_one, collection_private):

        collection_private.collect_object(node_admin, user_one)
        res = app.delete_json_api(
            url_private_linked_nodes, make_payload([node_private._id]),
            auth=user_one.auth,
        )
        assert res.status_code == 204

        res = app.get(url_private_linked_nodes, auth=user_one.auth)

        ids = [data['id'] for data in res.json['data']]
        assert node_admin._id in ids
        assert node_private._id not in ids

    def test_delete_multiple(
            self, app, url_private_linked_nodes, user_one, collection_private,
            node_private, make_payload, node_admin, auth_user_one):

        collection_private.collect_object(node_admin, user_one)
        res = app.delete_json_api(url_private_linked_nodes, make_payload(
            [node_private._id, node_admin._id]), auth=user_one.auth, )
        assert res.status_code == 204

        res = app.get(url_private_linked_nodes, auth=user_one.auth)
        assert res.json['data'] == []

    def test_delete_not_present(
            self, app, make_payload,
            url_private_linked_nodes,
            url_private_linked_regs,
            collection_private, node, user_one
    ):

        number_of_links = collection_private.guid_links.count()
        res = app.delete_json_api(
            url_private_linked_nodes, make_payload([node._id]), auth=user_one.auth)
        assert res.status_code == 204

        res = app.get(url_private_linked_nodes, auth=user_one.auth)
        reg_res = app.get(url_private_linked_regs, auth=user_one.auth)
        assert len(res.json['data']) + \
            len(reg_res.json['data']) == number_of_links

    def test_delete_linked_registration(
            self, app, make_payload, url_private_linked_regs, user_two,
            collection_private, user_one, registration_private):

        payload = {
            'data': [
                {'id': registration_private._id, 'type': 'linked_registrations'}
            ]
        }
        # Cannot delete registration from someone else's collection
        res = app.delete_json_api(
            url_private_linked_regs, payload, auth=user_two.auth, expect_errors=True
        )
        assert res.status_code == 403

        assert collection_private.guid_links.filter(_id=registration_private._id).exists()
        res = app.delete_json_api(
            url_private_linked_regs, payload, auth=user_one.auth
        )
        assert res.status_code == 204
        collection_private.reload()
        assert not collection_private.guid_links.filter(_id=registration_private._id).exists()

    def test_delete_linked_registration_213(
            self, app, make_payload, url_private_linked_regs, user_two,
            collection_private, user_one, registration_private):

        payload = {
            'data': [
                {'id': registration_private._id, 'type': 'registrations'}
            ]
        }
        url_private_linked_regs = '{}?version=2.13'.format(url_private_linked_regs)

        # Cannot delete registration from someone else's collection
        res = app.delete_json_api(
            url_private_linked_regs, payload, auth=user_two.auth, expect_errors=True
        )
        assert res.status_code == 403

        assert collection_private.guid_links.filter(_id=registration_private._id).exists()
        res = app.delete_json_api(
            url_private_linked_regs, payload, auth=user_one.auth
        )
        assert res.status_code == 204
        collection_private.reload()
        assert not collection_private.guid_links.filter(_id=registration_private._id).exists()

    def test_node_links_and_relationship_represent_same_nodes(
            self, app, user_one, url_private_linked_nodes, auth_user_one,
            node_admin, node_contributor, collection_private):

        collection_private.collect_object(node_admin, user_one)
        collection_private.collect_object(node_contributor, user_one)
        res_relationship = app.get(
            url_private_linked_nodes,
            auth=user_one.auth)
        res_node_links = app.get(
            '/{}collections/{}/node_links/'.format(
                API_BASE,
                collection_private._id),
            auth=user_one.auth)
        node_links_id = []
        for data in res_node_links.json['data']:
            try:
                node_links_id.append(
                    data['embeds']['target_node']['data']['id'])
            # node_links does not handle registrations correctly, skip them
            except KeyError:
                continue
        relationship_id = [data['id']
                           for data in res_relationship.json['data']]

        assert set(node_links_id) == set(relationship_id)

    def test_non_mutational_collection_relationship_nodeLinks_tests(
            self, app, user_one, user_two,
            url_private_linked_nodes, node,
            node_private, make_payload,
            url_private_linked_regs,
            node_contributor,
            url_public_linked_nodes,
            node_public
    ):

        # test_get_private_relationship_linked_nodes_logged_out
        res = app.get(url_private_linked_nodes, expect_errors=True)

        assert res.status_code == 401

        # test_get_private_relationship_linked_registrations_logged_out
        res = app.get(url_private_linked_regs, expect_errors=True)

        assert res.status_code == 401

        # test_post_private_node
        res = app.post_json_api(
            url_private_linked_nodes, make_payload([node._id]),
            auth=user_one.auth,
            expect_errors=True)
        assert res.status_code == 403

        res = app.get(url_private_linked_nodes, auth=user_one.auth)

        ids = [data['id'] for data in res.json['data']]
        assert node._id not in ids
        assert node_private._id in ids

        # test_post_mixed_nodes
        res = app.post_json_api(
            url_private_linked_nodes, make_payload([node._id, node_contributor._id]),
            auth=user_one.auth,
            expect_errors=True)
        assert res.status_code == 403

        res = app.get(url_private_linked_nodes, auth=user_one.auth)
        ids = [data['id'] for data in res.json['data']]
        assert node._id not in ids
        assert node_contributor._id not in ids
        assert node_private._id in ids

        # test_put_private_node
        res = app.put_json_api(
            url_private_linked_nodes, make_payload([node._id]),
            auth=user_one.auth,
            expect_errors=True)
        assert res.status_code == 403

        res = app.get(url_private_linked_nodes, auth=user_one.auth)
        ids = [data['id'] for data in res.json['data']]
        assert node._id not in ids
        assert node_private._id in ids

        # test_put_mixed_nodes
        res = app.put_json_api(
            url_private_linked_nodes, make_payload([node._id, node_contributor._id]),
            auth=user_one.auth,
            expect_errors=True)
        assert res.status_code == 403

        res = app.get(url_private_linked_nodes, auth=user_one.auth)
        ids = [data['id'] for data in res.json['data']]
        assert node._id not in ids
        assert node_contributor._id not in ids
        assert node_private._id in ids

        # test_access_other_collection
        collection = CollectionFactory(creator=user_two)
        url = '/{}collections/{}/relationships/linked_nodes/'.format(
            API_BASE, collection._id)
        res = app.get(url, auth=user_one.auth, expect_errors=True)
        assert res.status_code == 403

        # test_node_doesnt_exist
        res = app.post_json_api(
            url_private_linked_nodes, make_payload(['aquarela']),
            auth=user_one.auth,
            expect_errors=True)
        assert res.status_code == 404

        # test_type_mistyped
        res = app.post_json_api(
            url_private_linked_nodes,
            {'data': [{
                'type': 'not_linked_nodes',
                'id': node_contributor._id}
            ]},
            auth=user_one.auth, expect_errors=True)
        assert res.status_code == 409

        # test_type_mistyped_2_13
        res = app.post_json_api(
            '{}?version=2.13'.format(url_private_linked_nodes),
            {'data': [{
                'type': 'linked_nodes',
                'id': node_contributor._id}
            ]},
            auth=user_one.auth, expect_errors=True)
        assert res.status_code == 409

        # test_creates_public_linked_node_relationship_logged_out
        res = app.post_json_api(url_public_linked_nodes, make_payload(
            [node_public._id]), expect_errors=True)
        assert res.status_code == 401

        # test_creates_public_linked_node_relationship_logged_in
        res = app.post_json_api(
            url_public_linked_nodes,
            make_payload([node_public._id]),
            auth=user_one.auth, expect_errors=True
        )
        assert res.status_code == 403

        # test_creates_private_linked_node_relationship_logged_out
        res = app.post_json_api(
            url_private_linked_nodes,
            make_payload([node._id]),
            expect_errors=True
        )
        assert res.status_code == 401

        # test_put_public_nodes_relationships_logged_out
        res = app.put_json_api(
            url_public_linked_nodes,
            make_payload([node_public._id]),
            expect_errors=True
        )
        assert res.status_code == 401

        # test_put_public_nodes_relationships_logged_in
        res = app.put_json_api(
            url_public_linked_nodes,
            make_payload([node_private._id]),
            auth=user_one.auth, expect_errors=True
        )
        assert res.status_code == 403

        # test_delete_public_nodes_relationships_logged_out
        res = app.delete_json_api(
            url_public_linked_nodes,
            make_payload([node_public._id]),
            expect_errors=True
        )
        assert res.status_code == 401

        # test_delete_public_nodes_relationships_logged_in
        res = app.delete_json_api(
            url_public_linked_nodes,
            make_payload([node_private._id]),
            auth=user_one.auth, expect_errors=True
        )
        assert res.status_code == 403

        # test_attempt_to_add_collection_to_collection
        collection = CollectionFactory(creator=user_one)
        res = app.post_json_api(
            url_private_linked_nodes,
            make_payload([collection._id]),
            auth=user_one.auth, expect_errors=True
        )
        assert res.status_code == 404


@pytest.mark.django_db
class TestCollectionRelationshipPreprintLinks:

    @pytest.fixture()
    def user_two(self):
        return AuthUserFactory()

    @pytest.fixture()
    def auth_user_one(self, user_one):
        return Auth(user_one)

    @pytest.fixture()
    def preprint_admin(self, user_one):
        return PreprintFactory(creator=user_one)

    @pytest.fixture()
    def preprint_contributor(self, user_one, user_two):
        preprint_contributor = PreprintFactory(creator=user_two)
        preprint_contributor.add_contributor(user_one, auth=Auth(user_two))
        preprint_contributor.save()
        return preprint_contributor

    @pytest.fixture()
    def preprint(self):
        preprint = PreprintFactory()
        preprint.is_public = False
        preprint.save()
        return preprint

    @pytest.fixture()
    def preprint_private(self, user_one):
        preprint = PreprintFactory(creator=user_one)
        preprint.is_public = False
        preprint.save()
        return preprint

    @pytest.fixture()
    def preprint_public(self):
        return PreprintFactory(is_public=True)

    @pytest.fixture()
    def collection_private(
            self, user_one, preprint_private, auth_user_one
    ):
        collection_private = CollectionFactory(creator=user_one)
        collection_private.collect_object(preprint_private, user_one)
        return collection_private

    @pytest.fixture()
    def collection_public(
            self, preprint_private,
            user_two, preprint_public):

        collection_public = CollectionFactory(is_public=True, creator=user_two)
        collection_public.collect_object(preprint_private, user_two)
        collection_public.collect_object(preprint_public, user_two)
        return collection_public

    @pytest.fixture()
    def url_private_linked_preprints(self, collection_private):
        return '/{}collections/{}/relationships/linked_preprints/'.format(
            API_BASE, collection_private._id)

    @pytest.fixture()
    def url_public_linked_preprints(self, collection_public):
        return '/{}collections/{}/relationships/linked_preprints/'.format(
            API_BASE, collection_public._id)

    @pytest.fixture()
    def make_payload(self, preprint_admin):
        def payload(preprint_ids=None, deprecated_type=True):
            preprint_ids = preprint_ids or [preprint_admin._id]
            env_linked_preprints = [{'type': 'linked_preprints' if deprecated_type else 'preprints',
                                 'id': preprint_id} for preprint_id in preprint_ids]
            return {'data': env_linked_preprints}
        return payload

    def test_get_relationship_linked_preprints(
            self, app, url_private_linked_preprints,
            user_one, collection_private, preprint_private
    ):
        res = app.get(url_private_linked_preprints, auth=user_one.auth)
        assert res.status_code == 200
        assert collection_private.linked_preprints_self_url in res.json['links']['self']
        assert res.json['data'][0]['id'] == preprint_private._id
        assert res.json['data'][0]['type'] == 'linked_preprints'

    def test_get_relationship_linked_preprints_2_13(
            self, app, url_private_linked_preprints,
            user_one, collection_private, preprint_private
    ):
        res = app.get('{}?version=2.13'.format(url_private_linked_preprints), auth=user_one.auth)
        assert res.status_code == 200
        assert collection_private.linked_preprints_self_url in res.json['links']['self']
        assert res.json['data'][0]['id'] == preprint_private._id
        assert res.json['data'][0]['type'] == 'preprints'

    def test_get_public_relationship_linked_preprints_logged_out(
            self, app, url_public_linked_preprints, preprint_public):
        res = app.get(url_public_linked_preprints)

        assert res.status_code == 200
        assert len(res.json['data']) == 1
        assert res.json['data'][0]['id'] == preprint_public._id

    def test_get_public_relationship_linked_preprints_logged_in(
            self, app, url_public_linked_preprints, user_one):
        res = app.get(url_public_linked_preprints, auth=user_one.auth)

        assert res.status_code == 200
        assert len(res.json['data']) == 2

    def test_post_contributing_preprint(
            self, app, url_private_linked_preprints,
            make_payload, user_one, preprint_contributor,
            preprint_private
    ):
        res = app.post_json_api(
            url_private_linked_preprints, make_payload([preprint_contributor._id]),
            auth=user_one.auth
        )

        assert res.status_code == 201

        ids = [data['id'] for data in res.json['data']]
        assert preprint_contributor._id in ids
        assert preprint_private._id in ids

    def test_post_contributing_preprint_2_13(
            self, app, url_private_linked_preprints,
            make_payload, user_one, preprint_contributor,
            preprint_private
    ):
        res = app.post_json_api(
            '{}?version=2.13'.format(url_private_linked_preprints), make_payload([preprint_contributor._id], False),
            auth=user_one.auth
        )

        assert res.status_code == 201

        ids = [data['id'] for data in res.json['data']]
        assert preprint_contributor._id in ids
        assert preprint_private._id in ids

    def test_post_public_preprint(
            self, app, url_private_linked_preprints,
            preprint_public, make_payload, preprint_private,
            user_one
    ):
        res = app.post_json_api(
            url_private_linked_preprints, make_payload([preprint_public._id]),
            auth=user_one.auth
        )

        assert res.status_code == 201

        ids = [data['id'] for data in res.json['data']]
        assert preprint_public._id in ids
        assert preprint_private._id in ids

    def test_post_preprint_already_linked(
            self, app, user_one,
            url_private_linked_preprints,
            make_payload, preprint_private
    ):
        res = app.post_json_api(
            url_private_linked_preprints, make_payload([preprint_private._id]),
            auth=user_one.auth
        )

        assert res.status_code == 204

    def test_put_contributing_preprint(
            self, app, url_private_linked_preprints,
            make_payload, preprint_contributor,
            user_one, preprint_private
    ):
        res = app.put_json_api(
            url_private_linked_preprints, make_payload([preprint_contributor._id]),
            auth=user_one.auth
        )

        assert res.status_code == 200

        ids = [data['id'] for data in res.json['data']]
        assert preprint_contributor._id in ids
        assert preprint_private._id not in ids

    def test_delete_with_put_empty_array(
            self, app, user_one, url_private_linked_preprints, make_payload,
            collection_private, preprint_admin, auth_user_one):

        collection_private.collect_object(preprint_admin, user_one)
        payload = make_payload()
        payload['data'].pop()
        res = app.put_json_api(
            url_private_linked_preprints, payload,
            auth=user_one.auth
        )
        assert res.status_code == 200
        assert res.json['data'] == payload['data']

    def test_delete_one(
            self, app, make_payload, url_private_linked_preprints, preprint_admin,
            preprint_private, user_one, auth_user_one, collection_private):

        collection_private.collect_object(preprint_admin, user_one)
        res = app.delete_json_api(
            url_private_linked_preprints, make_payload([preprint_private._id]),
            auth=user_one.auth,
        )
        assert res.status_code == 204

        res = app.get(url_private_linked_preprints, auth=user_one.auth)

        ids = [data['id'] for data in res.json['data']]
        assert preprint_admin._id in ids
        assert preprint_private._id not in ids

    def test_delete_multiple(
            self, app, url_private_linked_preprints, user_one, collection_private,
            preprint_private, make_payload, preprint_admin, auth_user_one):

        collection_private.collect_object(preprint_admin, user_one)
        res = app.delete_json_api(url_private_linked_preprints, make_payload(
            [preprint_private._id, preprint_admin._id]), auth=user_one.auth, )
        assert res.status_code == 204

        res = app.get(url_private_linked_preprints, auth=user_one.auth)
        assert res.json['data'] == []

    def test_delete_not_present(
            self, app, make_payload,
            url_private_linked_preprints,
            collection_private, preprint, user_one
    ):

        number_of_links = collection_private.guid_links.count()
        res = app.delete_json_api(
            url_private_linked_preprints, make_payload([preprint._id]), auth=user_one.auth)
        assert res.status_code == 204

        res = app.get(url_private_linked_preprints, auth=user_one.auth)
        assert len(res.json['data']) == number_of_links

    def test_non_mutational_collection_relationship_nodeLinks_tests(
            self, app, user_one, user_two,
            url_private_linked_preprints, preprint,
            preprint_private, make_payload,
            preprint_contributor,
            url_public_linked_preprints,
            preprint_public
    ):

        # test_get_private_relationship_linked_preprints_logged_out
        res = app.get(url_private_linked_preprints, expect_errors=True)
        assert res.status_code == 401

        # test_post_private_preprint
        res = app.post_json_api(
            url_private_linked_preprints, make_payload([preprint._id]),
            auth=user_one.auth,
            expect_errors=True)
        assert res.status_code == 403

        res = app.get(url_private_linked_preprints, auth=user_one.auth)

        ids = [data['id'] for data in res.json['data']]
        assert preprint._id not in ids
        assert preprint_private._id in ids

        # test_post_mixed_preprints
        res = app.post_json_api(
            url_private_linked_preprints, make_payload([preprint._id, preprint_contributor._id]),
            auth=user_one.auth,
            expect_errors=True)
        assert res.status_code == 403

        res = app.get(url_private_linked_preprints, auth=user_one.auth)
        ids = [data['id'] for data in res.json['data']]
        assert preprint._id not in ids
        assert preprint_contributor._id not in ids
        assert preprint_private._id in ids

        # test_put_private_preprint
        res = app.put_json_api(
            url_private_linked_preprints, make_payload([preprint._id]),
            auth=user_one.auth,
            expect_errors=True)
        assert res.status_code == 403

        res = app.get(url_private_linked_preprints, auth=user_one.auth)
        ids = [data['id'] for data in res.json['data']]
        assert preprint._id not in ids
        assert preprint_private._id in ids

        # test_put_mixed_preprints
        res = app.put_json_api(
            url_private_linked_preprints, make_payload([preprint._id, preprint_contributor._id]),
            auth=user_one.auth,
            expect_errors=True)
        assert res.status_code == 403

        res = app.get(url_private_linked_preprints, auth=user_one.auth)
        ids = [data['id'] for data in res.json['data']]
        assert preprint._id not in ids
        assert preprint_contributor._id not in ids
        assert preprint_private._id in ids

        # test_access_other_collection
        collection = CollectionFactory(creator=user_two)
        url = '/{}collections/{}/relationships/linked_preprints/'.format(
            API_BASE, collection._id)
        res = app.get(url, auth=user_one.auth, expect_errors=True)
        assert res.status_code == 403

        # test_preprint_doesnt_exist
        res = app.post_json_api(
            url_private_linked_preprints, make_payload(['aquarela']),
            auth=user_one.auth,
            expect_errors=True)
        assert res.status_code == 404

        # test_type_mistyped
        res = app.post_json_api(
            url_private_linked_preprints,
            {'data': [{
                'type': 'not_linked_preprints',
                'id': preprint_contributor._id}
            ]},
            auth=user_one.auth, expect_errors=True)
        assert res.status_code == 409

        # test_type_mistyped_2_13
        res = app.post_json_api(
            '{}?version=2.13'.format(url_private_linked_preprints),
            {'data': [{
                'type': 'linked_preprints',
                'id': preprint_contributor._id}
            ]},
            auth=user_one.auth, expect_errors=True)
        assert res.status_code == 409

        # test_creates_public_linked_preprint_relationship_logged_out
        res = app.post_json_api(url_public_linked_preprints, make_payload(
            [preprint_public._id]), expect_errors=True)
        assert res.status_code == 401

        # test_creates_public_linked_preprint_relationship_logged_in
        res = app.post_json_api(
            url_public_linked_preprints,
            make_payload([preprint_public._id]),
            auth=user_one.auth, expect_errors=True
        )
        assert res.status_code == 403

        # test_creates_private_linked_preprint_relationship_logged_out
        res = app.post_json_api(
            url_private_linked_preprints,
            make_payload([preprint._id]),
            expect_errors=True
        )
        assert res.status_code == 401

        # test_put_public_preprints_relationships_logged_out
        res = app.put_json_api(
            url_public_linked_preprints,
            make_payload([preprint_public._id]),
            expect_errors=True
        )
        assert res.status_code == 401

        # test_put_public_preprints_relationships_logged_in
        res = app.put_json_api(
            url_public_linked_preprints,
            make_payload([preprint_private._id]),
            auth=user_one.auth, expect_errors=True
        )
        assert res.status_code == 403

        # test_delete_public_preprints_relationships_logged_out
        res = app.delete_json_api(
            url_public_linked_preprints,
            make_payload([preprint_public._id]),
            expect_errors=True
        )
        assert res.status_code == 401

        # test_delete_public_preprints_relationships_logged_in
        res = app.delete_json_api(
            url_public_linked_preprints,
            make_payload([preprint_private._id]),
            auth=user_one.auth, expect_errors=True
        )
        assert res.status_code == 403

        # test_attempt_to_add_collection_to_collection
        collection = CollectionFactory(creator=user_one)
        res = app.post_json_api(
            url_private_linked_preprints,
            make_payload([collection._id]),
            auth=user_one.auth, expect_errors=True
        )
        assert res.status_code == 404


@pytest.mark.django_db
class TestCollectionLinkedPreprints:

    @pytest.fixture()
    def auth_user(self, user_one):
        return Auth(user_one)

    @pytest.fixture()
    def linked_preprint_one(self, user_one):
        preprint = PreprintFactory(creator=user_one)
        preprint.is_public = False
        preprint.save()
        return preprint

    @pytest.fixture()
    def linked_preprint_two(self, user_one):
        preprint = PreprintFactory(creator=user_one)
        preprint.is_public = False
        preprint.save()
        return preprint

    @pytest.fixture()
    def preprint_public(self, user_one):
        return PreprintFactory(creator=user_one, is_public=True)

    @pytest.fixture()
    def collection(
            self, user_one, linked_preprint_one,
            linked_preprint_two, preprint_public,
            auth_user
    ):
        collection = CollectionFactory(creator=user_one)
        collection.collect_object(linked_preprint_one, user_one)
        collection.collect_object(linked_preprint_two, user_one)
        collection.collect_object(preprint_public, user_one)
        collection.save()
        return collection

    @pytest.fixture()
    def url_collection_linked_preprints(self, collection):
        return '/{}collections/{}/linked_preprints/'.format(
            API_BASE, collection._id)

    @pytest.fixture()
    def id_linked_preprints(self, collection):
        return list(
            collection.guid_links.values_list(
                '_id', flat=True)
        )

    def test_linked_preprints_returns_everything(
            self, app, url_collection_linked_preprints,
            user_one, id_linked_preprints):

        res = app.get(url_collection_linked_preprints, auth=user_one.auth)

        assert res.status_code == 200
        preprints_returned = [linked_preprint['id']
                          for linked_preprint in res.json['data']]
        assert len(preprints_returned) == len(id_linked_preprints)

        for preprint_returned in preprints_returned:
            assert preprint_returned in id_linked_preprints

    def test_linked_preprints_only_return_viewable_preprints(
            self, app, linked_preprint_one,
            linked_preprint_two, preprint_public,
            id_linked_preprints, auth_user
    ):

        user = AuthUserFactory()
        collection = CollectionFactory(creator=user)
        linked_preprint_one.add_contributor(user, auth=auth_user, save=True)
        linked_preprint_two.add_contributor(user, auth=auth_user, save=True)
        preprint_public.add_contributor(user, auth=auth_user, save=True)
        collection.collect_object(linked_preprint_one, user)
        collection.collect_object(linked_preprint_two, user)
        collection.collect_object(preprint_public, user)
        collection.save()

        res = app.get('/{}collections/{}/linked_preprints/'.format(API_BASE,
                                                               collection._id), auth=user.auth)

        assert res.status_code == 200
        preprints_returned = [linked_preprint['id']
                          for linked_preprint in res.json['data']]
        assert len(preprints_returned) == len(id_linked_preprints)

        for preprint_returned in preprints_returned:
            assert preprint_returned in id_linked_preprints

        # Disconnect contributor_removed so that we don't check in files
        # We can remove this when StoredFileNode is implemented in osf-models
        with disconnected_from_listeners(contributor_removed):
            linked_preprint_two.remove_contributor(user, auth=auth_user)
            preprint_public.remove_contributor(user, auth=auth_user)

        res = app.get(
            '/{}collections/{}/linked_preprints/'.format(
                API_BASE, collection._id
            ), auth=user.auth
        )
        preprints_returned = [linked_preprint['id']
                          for linked_preprint in res.json['data']]
        assert len(preprints_returned) == 2
        assert linked_preprint_one._id in preprints_returned
        assert preprint_public._id in preprints_returned
        assert linked_preprint_two._id not in preprints_returned

    def test_linked_preprints_doesnt_return_deleted_preprints(
            self, app, linked_preprint_one, linked_preprint_two,
            preprint_public, id_linked_preprints,
            url_collection_linked_preprints, user_one,
    ):

        linked_preprint_one.deleted = now()
        linked_preprint_one.save()
        res = app.get(url_collection_linked_preprints, auth=user_one.auth)

        assert res.status_code == 200
        preprints_returned = [
            linked_preprint['id'] for linked_preprint in res.json['data']
        ]
        assert len(preprints_returned) == 2

        assert linked_preprint_one._id not in preprints_returned
        assert linked_preprint_two._id in preprints_returned
        assert preprint_public._id in preprints_returned

    def test_attempt_to_return_linked_preprints_logged_out(
            self, app, url_collection_linked_preprints):

        res = app.get(
            url_collection_linked_preprints,
            auth=None, expect_errors=True
        )
        assert res.status_code == 401


@pytest.mark.django_db
class TestCollectionLinkedNodes:

    @pytest.fixture()
    def auth_user(self, user_one):
        return Auth(user_one)

    @pytest.fixture()
    def linked_node_one(self, user_one):
        return NodeFactory(creator=user_one)

    @pytest.fixture()
    def linked_node_two(self, user_one):
        return NodeFactory(creator=user_one)

    @pytest.fixture()
    def linked_registration_one(self, user_one):
        return RegistrationFactory(creator=user_one)

    @pytest.fixture()
    def linked_registration_two(self, user_one):
        return RegistrationFactory(creator=user_one)

    @pytest.fixture()
    def node_public(self, user_one):
        return NodeFactory(creator=user_one, is_public=True)

    @pytest.fixture()
    def registration_public(self, user_one):
        return RegistrationFactory(is_public=True, creator=user_one)

    @pytest.fixture()
    def collection(
            self, user_one, linked_node_one,
            linked_registration_one,
            linked_registration_two,
            linked_node_two, node_public,
            registration_public, auth_user
    ):

        collection = CollectionFactory(creator=user_one)
        collection.collect_object(linked_node_one, user_one)
        collection.collect_object(linked_node_two, user_one)
        collection.collect_object(linked_registration_one, user_one)
        collection.collect_object(linked_registration_two, user_one)
        collection.collect_object(node_public, user_one)
        collection.collect_object(registration_public, user_one)
        collection.save()
        return collection

    @pytest.fixture()
    def url_collection_linked_nodes(self, collection):
        return '/{}collections/{}/linked_nodes/'.format(
            API_BASE, collection._id)

    @pytest.fixture()
    def url_collection_linked_regs(self, collection):
        return '/{}collections/{}/linked_registrations/'.format(
            API_BASE, collection._id)

    @pytest.fixture()
    def id_linked_nodes(self, collection):
        return list(
            collection.guid_links.values_list(
                '_id', flat=True)
        )

    def test_linked_nodes_returns_everything(
            self, app, url_collection_linked_nodes, url_collection_linked_regs,
            user_one, id_linked_nodes):

        res = app.get(url_collection_linked_nodes, auth=user_one.auth)
        reg_res = app.get(url_collection_linked_regs, auth=user_one.auth)

        assert res.status_code == 200
        nodes_returned = [linked_node['id']
                          for linked_node in res.json['data']]
        registrations_returned = [linked_registration['id']
                                  for linked_registration in reg_res.json['data']]
        assert len(nodes_returned) + \
            len(registrations_returned) == len(id_linked_nodes)

        for node_returned in nodes_returned:
            assert node_returned in id_linked_nodes
        for registration_returned in registrations_returned:
            assert registration_returned in id_linked_nodes

    def test_linked_nodes_only_return_viewable_nodes(
            self, app, linked_node_one,
            linked_node_two, linked_registration_one,
            linked_registration_two, node_public,
            registration_public, id_linked_nodes,
            auth_user
    ):

        user = AuthUserFactory()
        collection = CollectionFactory(creator=user)
        linked_node_one.add_contributor(user, auth=auth_user, save=True)
        linked_node_two.add_contributor(user, auth=auth_user, save=True)
        linked_registration_one.add_contributor(
            user, auth=auth_user, save=True)
        linked_registration_two.add_contributor(
            user, auth=auth_user, save=True)
        node_public.add_contributor(user, auth=auth_user, save=True)
        registration_public.add_contributor(user, auth=auth_user, save=True)
        collection.collect_object(linked_node_one, user)
        collection.collect_object(linked_node_two, user)
        collection.collect_object(linked_registration_one, user)
        collection.collect_object(linked_registration_two, user)
        collection.collect_object(node_public, user)
        collection.collect_object(registration_public, user)
        collection.save()

        res = app.get('/{}collections/{}/linked_nodes/'.format(API_BASE,
                                                               collection._id), auth=user.auth)
        reg_res = app.get(
            '/{}collections/{}/linked_registrations/'.format(API_BASE, collection._id), auth=user.auth)

        assert res.status_code == 200
        assert reg_res.status_code == 200
        nodes_returned = [linked_node['id']
                          for linked_node in res.json['data']]
        registrations_returned = [linked_registration['id']
                                  for linked_registration in res.json['data']]
        assert len(nodes_returned) + \
            len(registrations_returned) == len(id_linked_nodes)

        for node_returned in nodes_returned:
            assert node_returned in id_linked_nodes
        for registration_returned in registrations_returned:
            assert registration_returned in id_linked_nodes

        # Disconnect contributor_removed so that we don't check in files
        # We can remove this when StoredFileNode is implemented in osf-models
        with disconnected_from_listeners(contributor_removed):
            linked_node_two.remove_contributor(user, auth=auth_user)
            node_public.remove_contributor(user, auth=auth_user)
            linked_registration_two.remove_contributor(user, auth=auth_user)
            registration_public.remove_contributor(user, auth=auth_user)

        res = app.get(
            '/{}collections/{}/linked_nodes/'.format(
                API_BASE, collection._id
            ), auth=user.auth
        )
        reg_res = app.get(
            '/{}collections/{}/linked_registrations/'.format(
                API_BASE, collection._id
            ), auth=user.auth
        )

        nodes_returned = [linked_node['id']
                          for linked_node in res.json['data']]
        registrations_returned = [linked_registration['id']
                                  for linked_registration in reg_res.json['data']]

        assert len(nodes_returned) + \
            len(registrations_returned) == len(id_linked_nodes) - 2
        assert linked_node_one._id in nodes_returned
        assert node_public._id in nodes_returned
        assert linked_registration_one._id in registrations_returned
        assert registration_public._id in registrations_returned
        assert linked_node_two._id not in nodes_returned
        assert linked_registration_two._id not in registrations_returned

    def test_linked_nodes_doesnt_return_deleted_nodes(
            self, app, linked_node_one, linked_node_two,
            node_public, registration_public,
            id_linked_nodes, url_collection_linked_nodes,
            url_collection_linked_regs, user_one,
            linked_registration_one,
            linked_registration_two
    ):

        linked_node_one.is_deleted = True
        linked_node_one.save()
        res = app.get(url_collection_linked_nodes, auth=user_one.auth)

        linked_registration_one.is_deleted = True
        linked_registration_one.save()
        reg_res = app.get(url_collection_linked_regs, auth=user_one.auth)

        assert res.status_code == 200
        nodes_returned = [
            linked_node['id'] for linked_node in res.json['data']
        ]
        assert len(nodes_returned) == len(id_linked_nodes) - 4

        assert reg_res.status_code == 200
        registrations_returned = [
            linked_registration['id'] for linked_registration in reg_res.json['data']
        ]
        assert len(registrations_returned) == len(id_linked_nodes) - 4

        assert linked_node_one._id not in nodes_returned
        assert linked_node_two._id in nodes_returned
        assert node_public._id in nodes_returned

        assert linked_registration_one._id not in registrations_returned
        assert linked_registration_two._id in registrations_returned
        assert registration_public._id in registrations_returned

    def test_attempt_to_return_linked_nodes_logged_out(
            self, app, url_collection_linked_nodes):

        res = app.get(
            url_collection_linked_nodes,
            auth=None, expect_errors=True
        )
        assert res.status_code == 401


@pytest.mark.django_db
class TestCollectedMetaList:
    @pytest.fixture()
    def user_two(self):
        return AuthUserFactory()

    @pytest.fixture()
    def project_one(self, user_one):
        return ProjectFactory(creator=user_one)

    @pytest.fixture()
    def project_two(self, user_one):
        return ProjectFactory(creator=user_one)

    @pytest.fixture()
    def project_three(self, user_one):
        return ProjectFactory(creator=user_one)

    @pytest.fixture()
    def project_four(self, user_one):
        return ProjectFactory(creator=user_one)

    @pytest.fixture()
    def subject_one(self):
        return SubjectFactory()

    @pytest.fixture()
    def collection_with_three_cgm(self, user_one, project_one, project_two, project_three):
        c = CollectionFactory(creator=user_one, status_choices=['', 'two', 'asdf'], collected_type_choices=['', 'asdf'])
        c.collect_object(project_one, user_one)
        c.collect_object(project_two, user_one, status='two')
        c.collect_object(project_three, user_one)
        return c

    @pytest.fixture()
    def collection_with_one_cgm(self, user_one, project_one):
        c = CollectionFactory(creator=user_one)
        c.collect_object(project_one, user_one)
        return c

    @pytest.fixture()
    def collection_with_zero_cgm(self, user_one):
        return CollectionFactory(creator=user_one)

    @pytest.fixture()
    def url(self):
        return '/{}collections/{{}}/collected_metadata/'.format(API_BASE)

    @pytest.fixture()
    def payload(self):
        def make_collection_payload(**attributes):
            return {
                'data': {
                    'type': 'collected-metadata',
                    'attributes': attributes,
                }
            }
        return make_collection_payload

    def test_no_permissions(self, app, collection_with_three_cgm, collection_with_one_cgm, user_two, project_four, url, payload):
        # Private
        res = app.get(url.format(collection_with_three_cgm._id), expect_errors=True)
        assert res.status_code == 401

        res = app.get(url.format(collection_with_three_cgm._id), auth=user_two.auth, expect_errors=True)
        assert res.status_code == 403

        res = app.post_json_api(
            url.format(collection_with_three_cgm._id),
            payload(creator=user_two._id, guid=project_four._id, status='asdf'),
            expect_errors=True)
        assert res.status_code == 401

        res = app.post_json_api(
            url.format(collection_with_three_cgm._id),
            payload(creator=user_two._id, guid=project_four._id, status='asdf'),
            auth=user_two.auth,
            expect_errors=True)
        assert res.status_code == 403

        # Public
        collection_with_three_cgm.is_public = True
        collection_with_three_cgm.save()
        res = app.get(url.format(collection_with_three_cgm._id), expect_errors=True)
        assert len(res.json['data']) == 3
        assert res.status_code == 200

        res = app.get(url.format(collection_with_three_cgm._id), auth=user_two.auth, expect_errors=True)
        assert len(res.json['data']) == 3
        assert res.status_code == 200

        res = app.post_json_api(
            url.format(collection_with_three_cgm._id),
            payload(creator=user_two._id, guid=project_four._id, status='asdf'),
            expect_errors=True)
        assert res.status_code == 401

        res = app.post_json_api(
            url.format(collection_with_three_cgm._id),
            payload(creator=user_two._id, guid=project_four._id, status='asdf'),
            auth=user_two.auth,
            expect_errors=True)
        assert res.status_code == 403

        project_five = ProjectFactory(creator=user_two)  # has referent perm

        res = app.post_json_api(
            url.format(collection_with_three_cgm._id),
            payload(creator=user_two._id, guid=project_five._id, status='asdf'),
            auth=user_two.auth,
            expect_errors=True)
        assert res.status_code == 403

    def test_with_permissions(self, app, collection_with_three_cgm, collection_with_one_cgm, collection_with_zero_cgm, user_one, user_two, project_four, url, payload, subject_one):
        res = app.get(url.format(collection_with_three_cgm._id), auth=user_one.auth)
        assert len(res.json['data']) == 3
        assert res.status_code == 200

        res = app.post_json_api(
            url.format(collection_with_three_cgm._id),
            payload(guid=project_four._id, status='asdf', subjects=[[subject_one._id]]),
            auth=user_one.auth)
        assert res.status_code == 201

        res = app.get(url.format(collection_with_three_cgm._id), auth=user_one.auth)
        assert len(res.json['data']) == 4
        assert res.status_code == 200

        res = app.get(url.format(collection_with_one_cgm._id), auth=user_one.auth)
        assert len(res.json['data']) == 1
        assert res.status_code == 200

        res = app.get(url.format(collection_with_zero_cgm._id), auth=user_one.auth)
        assert len(res.json['data']) == 0
        assert res.status_code == 200

    def test_filters(self, app, collection_with_one_cgm, collection_with_three_cgm, project_two, project_four, user_one, subject_one, url, payload):
        res = app.get('{}?filter[id]={}'.format(url.format(collection_with_three_cgm._id), project_two._id), auth=user_one.auth)
        assert res.status_code == 200
        assert len(res.json['data']) == 1
        res = app.get('{}?filter[status]=two'.format(url.format(collection_with_three_cgm._id)), auth=user_one.auth)
        assert res.status_code == 200
        assert len(res.json['data']) == 1
        res = app.get('{}?filter[collected_type]=asdf'.format(url.format(collection_with_three_cgm._id)), auth=user_one.auth)
        assert res.status_code == 200
        assert len(res.json['data']) == 0

        # Sanity
        res = app.get('{}?filter[subjects]={}'.format(url.format(collection_with_three_cgm._id), subject_one._id), auth=user_one.auth)
        assert res.status_code == 200
        assert len(res.json['data']) == 0

        # Add one with a subject to filter for it
        res = app.post_json_api(
            url.format(collection_with_three_cgm._id),
            payload(guid=project_four._id, collected_type='asdf', subjects=[[subject_one._id]]),
            auth=user_one.auth)
        assert res.status_code == 201

        res = app.get('{}?filter[subjects]={}'.format(url.format(collection_with_three_cgm._id), subject_one._id), auth=user_one.auth)
        assert res.status_code == 200
        assert len(res.json['data']) == 1
        res = app.get('{}?filter[collected_type]=asdf'.format(url.format(collection_with_three_cgm._id)), auth=user_one.auth)
        assert res.status_code == 200
        assert len(res.json['data']) == 1


class TestCollectedMetaSubjectFiltering(SubjectsFilterMixin):
    @pytest.fixture()
    def project_one(self, user):
        project = ProjectFactory(creator=user)
        return project

    @pytest.fixture()
    def project_two(self, user):
        project = ProjectFactory(creator=user)
        return project

    @pytest.fixture()
    def collection(self, user):
        return CollectionFactory(creator=user, collected_type_choices=['asdf'], status_choices=['one', 'asdf', 'fdsa'])

    @pytest.fixture()
    def resource(self, user, collection, project_one, subject_one):
        cgm = collection.collect_object(project_one, user, status='one', collected_type='asdf')
        cgm.subjects.add(subject_one)
        return cgm

    @pytest.fixture()
    def resource_two(self, user, collection, project_two, subject_two):
        cgm = collection.collect_object(project_two, user, status='one', collected_type='asdf')
        cgm.subjects.add(subject_two)
        return cgm

    @pytest.fixture()
    def url(self, collection):
        return '/{}collections/{}/collected_metadata/'.format(API_BASE, collection._id)

    def test_subject_filter_using_id_v_2_2(
            self, app, user, subject_one, subject_two, resource, resource_two,
            has_subject, project_one, project_two):

        expected = set([project_one._id])
        res = app.get(
            '{}{}&version=2.2'.format(has_subject, subject_one._id),
            auth=user.auth
        )
        actual = set([obj['id'] for obj in res.json['data']])
        assert expected == actual

        expected = set([project_two._id])
        res = app.get(
            '{}{}&version=2.2'.format(has_subject, subject_two._id),
            auth=user.auth
        )
        actual = set([obj['id'] for obj in res.json['data']])
        assert expected == actual

    def test_subject_filter_using_text_v_2_2(
            self, app, user, subject_two, resource, resource_two,
            has_subject, project_one, project_two):

        expected = set([project_two._id])
        res = app.get(
            '{}{}&version=2.2'.format(has_subject, subject_two.text),
            auth=user.auth
        )
        actual = set([obj['id'] for obj in res.json['data']])
        assert expected == actual

    def test_subject_filter_using_id_v_2_16(
            self, app, user, subject_one, subject_two, resource, resource_two,
            has_subject, project_one, project_two):

        expected = set([project_one._id])
        res = app.get(
            '{}{}&version={}'.format(has_subject, subject_one._id, subjects_as_relationships_version),
            auth=user.auth
        )
        actual = set([obj['id'] for obj in res.json['data']])
        assert expected == actual

        expected = set([project_two._id])
        res = app.get(
            '{}{}&version={}'.format(has_subject, subject_two._id, subjects_as_relationships_version),
            auth=user.auth
        )
        actual = set([obj['id'] for obj in res.json['data']])
        assert expected == actual

    def test_subject_filter_using_text_v_2_16(
            self, app, user, subject_two, resource, resource_two,
            has_subject, project_one, project_two):
        resource_two.subjects.add(subject_two)
        expected = set([project_two._id])
        res = app.get(
            '{}{}&version={}'.format(has_subject, subject_two.text, subjects_as_relationships_version),
            auth=user.auth
        )
        actual = set([obj['id'] for obj in res.json['data']])
        assert expected == actual


class TestCollectedMetaSubjectsList(SubjectsListMixin):

    @pytest.fixture()
    def project_one(self, user_admin_contrib, user_write_contrib, user_read_contrib):
        project = ProjectFactory(creator=user_admin_contrib)
        project.add_contributor(user_write_contrib, permissions=WRITE)
        project.add_contributor(user_read_contrib, permissions=READ)
        return project

    @pytest.fixture()
    def url(self, collection, resource):
        return '/{}collections/{}/collected_metadata/{}/subjects/'.format(API_BASE, collection._id, resource.guid._id)

    @pytest.fixture()
    def collection(self, user_admin_contrib):
        return CollectionFactory(creator=user_admin_contrib, collected_type_choices=['asdf'], status_choices=['one', 'asdf', 'fdsa'])

    @pytest.fixture()
    def resource(self, user_admin_contrib, user_write_contrib, user_read_contrib, collection, project_one):
        cgm = collection.collect_object(project_one, user_admin_contrib, status='one', collected_type='asdf')
        return cgm

    def test_get_resource_subjects_permissions(self, app, user_write_contrib,
            user_read_contrib, user_non_contrib, resource, url):
        # test_unauthorized
        res = app.get(url, expect_errors=True)
        assert res.status_code == 401

        # test_noncontrib
        res = app. get(url, auth=user_non_contrib.auth, expect_errors=True)
        assert res.status_code == 403

        # test_read_contrib
        res = app. get(url, auth=user_write_contrib.auth, expect_errors=True)
        assert res.status_code == 403

        # test_write_contrib
        res = app. get(url, auth=user_read_contrib.auth, expect_errors=True)
        assert res.status_code == 403


@pytest.mark.django_db
class TestUpdateCollectedMetaSubjects(UpdateSubjectsMixin):

    @pytest.fixture()
    def project_one(self, user_admin_contrib, user_write_contrib, user_read_contrib):
        project = ProjectFactory(creator=user_admin_contrib)
        project.add_contributor(user_write_contrib, permissions=WRITE)
        project.add_contributor(user_read_contrib, permissions=READ)
        return project

    @pytest.fixture()
    def collection(self, user_admin_contrib):
        return CollectionFactory(creator=user_admin_contrib, collected_type_choices=['asdf'], status_choices=['one', 'asdf', 'fdsa'])

    @pytest.fixture()
    def resource(self, user_admin_contrib, user_write_contrib, user_read_contrib, collection, project_one):
        cgm = collection.collect_object(project_one, user_admin_contrib, status='one', collected_type='asdf')
        return cgm

    @pytest.fixture()
    def resource_type_plural(self, resource):
        return 'collected-metadata'

    @pytest.fixture()
    def url(self, collection, resource):
        return '/{}collections/{}/collected_metadata/{}/'.format(API_BASE, collection._id, resource.guid._id)


@pytest.mark.django_db
class TestCollectedMetaSubjectsRelationship(SubjectsRelationshipMixin):

    @pytest.fixture()
    def project_one(self, user_admin_contrib, user_write_contrib, user_read_contrib):
        project = ProjectFactory(creator=user_admin_contrib)
        project.add_contributor(user_write_contrib, permissions=WRITE)
        project.add_contributor(user_read_contrib, permissions=READ)
        return project

    @pytest.fixture()
    def collection(self, user_admin_contrib):
        return CollectionFactory(creator=user_admin_contrib, collected_type_choices=['asdf'], status_choices=['one', 'asdf', 'fdsa'])

    @pytest.fixture()
    def resource(self, user_admin_contrib, user_write_contrib, user_read_contrib, collection, project_one):
        cgm = collection.collect_object(project_one, user_admin_contrib, status='one', collected_type='asdf')
        return cgm

    @pytest.fixture()
    def url(self, collection, resource):
        return '/{}collections/{}/collected_metadata/{}/relationships/subjects/'.format(API_BASE, collection._id, resource.guid._id)


@pytest.mark.django_db
class TestCollectedMetaDetail:
    @pytest.fixture()
    def user_two(self):
        return AuthUserFactory()

    @pytest.fixture()
    def project_one(self, user_one):
        return ProjectFactory(creator=user_one)

    @pytest.fixture()
    def subject_one(self):
        return SubjectFactory()

    @pytest.fixture()
    def collection(self, user_one):
        return CollectionFactory(creator=user_one, collected_type_choices=['asdf'], status_choices=['one', 'asdf', 'fdsa'])

    @pytest.fixture()
    def cgm(self, user_one, collection, project_one, subject_one):
        cgm = collection.collect_object(project_one, user_one, status='one', collected_type='asdf')
        cgm.set_subjects([[subject_one._id]], Auth(collection.creator))
        return cgm

    @pytest.fixture()
    def second_collection(self, user_one, project_one):
        c = CollectionFactory(creator=user_one)
        c.collect_object(project_one, user_one)
        return c

    @pytest.fixture()
    def url(self, collection, cgm):
        return '/{}collections/{}/collected_metadata/{}/'.format(API_BASE, collection._id, cgm.guid._id)

    @pytest.fixture()
    def payload(self):
        def make_collection_payload(**attributes):
            return {
                'data': {
                    'type': 'collected-metadata',
                    'attributes': attributes,
                }
            }
        return make_collection_payload

    def test_no_permissions(self, app, user_two, project_one, collection, cgm, url, payload):
        # Private
        res = app.get(url, expect_errors=True)
        assert res.status_code == 401

        res = app.get(url, auth=user_two.auth, expect_errors=True)
        assert res.status_code == 403

        res = app.patch_json_api(
            url,
            payload(status='asdf'),
            expect_errors=True)
        assert res.status_code == 401
        cgm.reload()
        assert cgm.status != 'asdf'

        res = app.patch_json_api(
            url,
            payload(status='asdf'),
            auth=user_two.auth,
            expect_errors=True)
        assert res.status_code == 403
        cgm.reload()
        assert cgm.status != 'asdf'

        # Public
        collection.is_public = True
        collection.save()
        res = app.get(url)
        assert res.status_code == 200
        assert res.json['data']['id'] == cgm.guid._id

        res = app.get(url, auth=user_two.auth)
        assert res.status_code == 200
        assert res.json['data']['id'] == cgm.guid._id

    #   test_cgm_has_subjects_links_for_later_versions
        res = app.get(url + '?version={}'.format(subjects_as_relationships_version))
        related_url = res.json['data']['relationships']['subjects']['links']['related']['href']
        expected_url = '{}subjects/'.format(url)
        assert urlparse(related_url).path == expected_url
        self_url = res.json['data']['relationships']['subjects']['links']['self']['href']
        expected_url = '{}relationships/subjects/'.format(url)
        assert urlparse(self_url).path == expected_url

        res = app.patch_json_api(
            url,
            payload(status='asdf'),
            expect_errors=True)
        assert res.status_code == 401
        cgm.reload()
        assert cgm.status != 'asdf'

        res = app.patch_json_api(
            url,
            payload(status='asdf'),
            auth=user_two.auth,
            expect_errors=True)
        assert res.status_code == 403
        cgm.reload()
        assert cgm.status != 'asdf'

        res = app.delete_json_api(
            url,
            auth=user_two.auth,
            expect_errors=True
        )
        assert res.status_code == 403

        project_one.add_contributor(user_two, save=True)  # has referent (read, write) perms

        res = app.patch_json_api(
            url,
            payload(status='asdf'),
            auth=user_two.auth)
        assert res.status_code == 200
        cgm.reload()
        assert cgm.status == 'asdf'

        res = app.delete_json_api(
            url,
            auth=user_two.auth,
            expect_errors=True
        )
        assert res.status_code == 403

        project_one.add_contributor(user_two, permissions=ADMIN, save=True)  # has referent admin perms
        res = app.delete_json_api(
            url,
            auth=user_two.auth,
        )
        assert res.status_code == 204

    def test_get_collection_metadata_project_belongs_to_multiple_collections(self, app, collection, second_collection, project_one, user_one, url):
        res = app.get(url, auth=user_one.auth, expect_errors=True)
        assert res.status_code == 200

        invalid_collection_url = '/{}collections/{}/collected_metadata/{}/'.format(API_BASE, 'abcde', project_one._id)
        invalid_project_url = '/{}collections/{}/collected_metadata/{}/'.format(API_BASE, collection._id, 'abcde')

        res = app.get(invalid_collection_url, auth=user_one.auth, expect_errors=True)
        assert res.status_code == 404

        res = app.get(invalid_project_url, auth=user_one.auth, expect_errors=True)
        assert res.status_code == 404

    def test_with_permissions(self, app, collection, cgm, user_one, user_two, url, payload):
        res = app.get(url, auth=user_one.auth, expect_errors=True)
        assert res.status_code == 200

        res = app.patch_json_api(
            url,
            payload(status='asdf'),
            auth=user_one.auth)
        assert res.status_code == 200
        cgm.reload()
        assert cgm.status == 'asdf'

        # Public
        collection.is_public = True
        collection.save()

        res = app.get(url, auth=user_one.auth)
        assert res.status_code == 200
        assert res.json['data']['id'] == cgm.guid._id

        res = app.patch_json_api(
            url,
            payload(status='fdsa'),
            auth=user_one.auth)
        assert res.status_code == 200
        cgm.reload()
        assert cgm.status == 'fdsa'

        res = app.delete_json_api(
            url,
            auth=user_one.auth
        )
        assert res.status_code == 204

    def test_cannot_update_restricted_fields(self, app, collection, cgm, user_one, user_two, url, payload, project_one):
        collection_two = CollectionFactory(creator=user_one)
        guid_two = ProjectFactory(creator=user_one).guids.first()

        res = app.patch_json_api(
            url,
            payload(guid=guid_two._id),
            auth=user_one.auth,
            expect_errors=True)
        assert res.status_code == 200

        res = app.patch_json_api(
            url,
            payload(collection=collection_two._id),
            auth=user_one.auth,
            expect_errors=True)
        assert res.status_code == 200

        res = app.patch_json_api(
            url,
            payload(creator=user_two._id),
            auth=user_one.auth,
            expect_errors=True)
        assert res.status_code == 200

        cgm.reload()
        assert cgm.creator == user_one
        assert cgm.collection == collection
        assert cgm.guid == project_one.guids.first()<|MERGE_RESOLUTION|>--- conflicted
+++ resolved
@@ -18,13 +18,7 @@
 )
 from osf.models import Collection
 from osf.utils.sanitize import strip_html
-<<<<<<< HEAD
-from tests.utils import assert_equals
-from osf.utils.permissions import ADMIN
-=======
 from osf.utils.permissions import ADMIN, WRITE, READ
-from tests.utils import assert_items_equal
->>>>>>> 064c48b4
 from website.project.signals import contributor_removed
 from api_tests.utils import disconnected_from_listeners
 from website.views import find_bookmark_collection
@@ -913,9 +907,9 @@
         # node_links end point does not handle registrations correctly
         third_embedded = res_json[2]['embeds']['target_node']['errors'][0]['detail']
         fourth_embedded = res_json[3]['embeds']['target_node']['errors'][0]['detail']
-        assert_equals(
-            [first_embedded, second_embedded, third_embedded, fourth_embedded],
-            [project_private._id, project_public._id, 'Not found.', 'Not found.'])
+
+        expected = [project_private._id, project_public._id, 'Not found.', 'Not found.']
+        assert expected == [first_embedded, second_embedded, third_embedded, fourth_embedded]
 
         # test_return_private_node_pointers_logged_in_non_contributor
         res = app.get(
