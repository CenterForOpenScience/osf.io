import pytest
import datetime

from api.base.settings.defaults import API_BASE
<<<<<<< HEAD
=======

>>>>>>> 0d07968e
from api.providers.workflows import Workflows
from osf.utils.workflows import RequestTypes, RegistrationModerationTriggers, RegistrationModerationStates


from osf_tests.factories import (
    AuthUserFactory,
    RegistrationFactory,
    RegistrationProviderFactory,
    NodeRequestFactory,
    EmbargoFactory,
    RetractionFactory,
)


from tests.base import get_default_metaschema

from osf.models import NodeRequest, Registration

from osf.migrations import update_provider_auth_groups


@pytest.mark.django_db
class TestRegistriesModerationSubmissions:

    @pytest.fixture()
    def moderator(self):
        return AuthUserFactory()

    @pytest.fixture()
    def moderator_wrong_provider(self):
        user = AuthUserFactory()
        provider = RegistrationProviderFactory()
        update_provider_auth_groups()
        provider.schemas.add(get_default_metaschema())
        provider.get_group('moderator').user_set.add(user)
        provider.save()

        return user

    @pytest.fixture()
    def provider(self, moderator):
        provider = RegistrationProviderFactory()
        update_provider_auth_groups()
        provider.schemas.add(get_default_metaschema())
        provider.get_group('moderator').user_set.add(moderator)
        provider.reviews_workflow = Workflows.PRE_MODERATION.value
<<<<<<< HEAD
=======

>>>>>>> 0d07968e
        provider.save()

        return provider

    @pytest.fixture()
    def admin(self, provider):
        user = AuthUserFactory()
        provider.get_group('admin').user_set.add(user)
        provider.save()
        return user

    @pytest.fixture()
    def registration_with_withdraw_request(self, provider):
        registration = RegistrationFactory(provider=provider)

        NodeRequest.objects.create(
            request_type=RequestTypes.WITHDRAWAL.value,
            target=registration,
            creator=registration.creator
        )

        return registration

    @pytest.fixture()
    def access_request(self, provider):
        request = NodeRequestFactory(request_type=RequestTypes.ACCESS.value)
        request.target.provider = provider
        request.target.save()

        return request

    @pytest.fixture()
    def reg_creator(self):
        return AuthUserFactory()

    @pytest.fixture()
    def registration(self, provider, reg_creator):
        return RegistrationFactory(provider=provider, creator=reg_creator)

    @pytest.fixture()
    def embargo_registration(self, provider, reg_creator):
        one_month_from_now = datetime.datetime.now() + datetime.timedelta(days=30)
        embargo = EmbargoFactory(end_date=one_month_from_now, user=reg_creator)
        registration = embargo.target_registration
        registration.provider = provider
        registration.update_moderation_state()
        registration.save()
        return registration

    @pytest.fixture()
    def retract_registration(self, provider, reg_creator):
        retract = RetractionFactory(user=reg_creator)
        registration = retract.target_registration
        registration.provider = provider
        registration.update_moderation_state()
        registration.save()
        return registration

    @pytest.fixture(autouse=True)
    def unapproved_registration(self, provider):
        """ As far as registries moderation goes these unapproved registration should be invisible."""
        reg = Registration(title='Test title', provider=provider)
        reg.save()
        return reg

    @pytest.fixture()
    def provider_requests_url(self, provider):
        return f'/{API_BASE}providers/registrations/{provider._id}/requests/'

    @pytest.fixture()
    def registration_requests_url(self, registration_with_withdraw_request):
        return f'/{API_BASE}registrations/{registration_with_withdraw_request._id}/requests/'

    @pytest.fixture()
    def registrations_url(self, provider):
        return f'/{API_BASE}providers/registrations/{provider._id}/registrations/'

    @pytest.fixture()
    def registration_detail_url(self, registration):
        return f'/{API_BASE}registrations/{registration._id}/'

    @pytest.fixture()
    def registration_log_url(self, registration):
        return f'/{API_BASE}registrations/{registration._id}/logs/'

    @pytest.fixture()
    def provider_actions_url(self, provider):
        return f'/{API_BASE}providers/registrations/{provider._id}/actions/'

    @pytest.fixture()
    def registration_actions_url(self, registration):
        return f'/{API_BASE}registrations/{registration._id}/actions/'

    @pytest.fixture()
    def embargo_registration_actions_url(self, embargo_registration):
        return f'/{API_BASE}registrations/{embargo_registration._id}/actions/'

    @pytest.fixture()
    def retract_registration_actions_url(self, retract_registration):
        return f'/{API_BASE}registrations/{retract_registration._id}/actions/'

    @pytest.fixture()
    def actions_payload_base(self):
        payload = {
            'data': {
                'attributes': {
                },
                'relationships': {
                    'target': {
                        'data': {
                            'type': 'registrations'
                        }
                    }
                },
                'type': 'registration-actions'
            }
        }
        return payload

    def test_get_provider_requests(self, app, provider_requests_url, registration_with_withdraw_request, access_request, moderator, moderator_wrong_provider):
        resp = app.get(provider_requests_url, expect_errors=True)
        assert resp.status_code == 401

        resp = app.get(provider_requests_url, auth=moderator_wrong_provider.auth, expect_errors=True)
        assert resp.status_code == 403

        resp = app.get(provider_requests_url, auth=moderator.auth)

        assert resp.status_code == 200
        assert len(resp.json['data']) == 2

        resp = app.get(f'{provider_requests_url}?filter[request_type]=withdrawal', auth=moderator.auth)

        assert resp.status_code == 200
        assert len(resp.json['data']) == 1
        assert resp.json['data'][0]['relationships']['target']['data']['id'] == registration_with_withdraw_request._id

    def test_get_registration_requests(self, app, registration_requests_url, registration_with_withdraw_request, access_request, moderator, moderator_wrong_provider):
        resp = app.get(registration_requests_url, expect_errors=True)
        assert resp.status_code == 401

        resp = app.get(registration_requests_url, auth=moderator_wrong_provider.auth, expect_errors=True)
        assert resp.status_code == 403

        resp = app.get(registration_requests_url, auth=moderator.auth)

        assert resp.status_code == 200
        assert len(resp.json['data']) == 1

        resp = app.get(f'{registration_requests_url}?filter[request_type]=withdrawal', auth=moderator.auth)

        assert resp.status_code == 200
        assert len(resp.json['data']) == 1
        assert resp.json['data'][0]['relationships']['target']['data']['id'] == registration_with_withdraw_request._id

    def test_get_registrations(self, app, registrations_url, registration, moderator, moderator_wrong_provider):
        resp = app.get(registrations_url, expect_errors=True)
        assert resp.status_code == 401

        resp = app.get(registrations_url, auth=moderator_wrong_provider.auth, expect_errors=True)
        assert resp.status_code == 403

        resp = app.get(registrations_url, auth=moderator.auth)

        assert resp.status_code == 200
        assert len(resp.json['data']) == 1
        assert resp.json['data'][0]['id'] == registration._id
        assert resp.json['data'][0]['attributes']['machine_state'] == RegistrationModerationStates.INITIAL.db_name
        assert resp.json['data'][0]['relationships']['requests']
        assert resp.json['data'][0]['relationships']['review_actions']

    def test_get_registrations_machine_state_filter(self, app, registrations_url, registration, moderator):

        resp = app.get(f'{registrations_url}?filter[machine_state]=initial', auth=moderator.auth)

        assert resp.status_code == 200
        assert len(resp.json['data']) == 1
        assert resp.json['data'][0]['id'] == registration._id

        resp = app.get(f'{registrations_url}?filter[machine_state]=accepted', auth=moderator.auth)

        assert resp.status_code == 200
        assert len(resp.json['data']) == 0

        # RegistrationFactory auto-approves the initial RegistrationApproval
        registration.update_moderation_state()

        resp = app.get(f'{registrations_url}?filter[machine_state]=accepted&meta[reviews_state_counts]=true', auth=moderator.auth)

        assert resp.status_code == 200
        assert len(resp.json['data']) == 1
        assert resp.json['data'][0]['id'] == registration._id
        assert resp.json['data'][0]['attributes']['machine_state'] == RegistrationModerationStates.ACCEPTED.db_name
        assert resp.json['meta']['reviews_state_counts']['accepted'] == 1

    @pytest.mark.enable_quickfiles_creation
    def test_get_registration_actions(self, app, registration_actions_url, registration, moderator):
        resp = app.get(registration_actions_url, expect_errors=True)
        assert resp.status_code == 401

        resp = app.get(registration_actions_url, auth=moderator.auth)

        assert resp.status_code == 200
        assert len(resp.json['data']) == 0

        registration.is_public = True
        retraction = registration.retract_registration(
            user=registration.creator, justification='because')
        retraction.approve(
            user=registration.creator,
            token=retraction.token_for_user(registration.creator, 'approval')
        )
        registration.save()

        resp = app.get(registration_actions_url, auth=moderator.auth)

        assert len(resp.json['data']) == 1
        assert resp.json['data'][0]['attributes']['trigger'] == RegistrationModerationTriggers.REQUEST_WITHDRAWAL.db_name
        assert resp.json['data'][0]['relationships']['creator']['data']['id'] == registration.creator._id

    @pytest.mark.enable_quickfiles_creation
    def test_get_provider_actions(self, app, provider_actions_url, registration, moderator):
        resp = app.get(provider_actions_url, expect_errors=True)
        assert resp.status_code == 401

        resp = app.get(provider_actions_url, auth=moderator.auth)

        assert resp.status_code == 200
        assert len(resp.json['data']) == 0

        registration.require_approval(user=registration.creator)
        approval = registration.registration_approval
        approval.approve(
            user=registration.creator,
            token=approval.token_for_user(registration.creator, 'approval')
        )

        resp = app.get(provider_actions_url, auth=moderator.auth)

        assert len(resp.json['data']) == 1
        assert resp.json['data'][0]['attributes']['trigger'] == RegistrationModerationTriggers.SUBMIT.db_name
        assert resp.json['data'][0]['relationships']['creator']['data']['id'] == registration.creator._id

    def test_registries_moderation_permission(self, app, registration_detail_url, registration, moderator, moderator_wrong_provider):
        resp = app.get(registration_detail_url, expect_errors=True)
        assert resp.status_code == 401

        resp = app.get(registration_detail_url, auth=moderator_wrong_provider.auth, expect_errors=True)
        assert resp.status_code == 403

        resp = app.get(registration_detail_url, auth=moderator.auth)
        assert resp.status_code == 200

    def test_registries_moderation_permission_log(self, app, registration_log_url, registration, moderator, moderator_wrong_provider):
        resp = app.get(registration_log_url, expect_errors=True)
        assert resp.status_code == 401

        resp = app.get(registration_log_url, auth=moderator_wrong_provider.auth, expect_errors=True)
        assert resp.status_code == 403

        resp = app.get(registration_log_url, auth=moderator.auth)
        assert resp.status_code == 200

    @pytest.mark.enable_quickfiles_creation
    def test_registries_moderation_post_accept(self, app, registration, moderator, registration_actions_url, actions_payload_base, reg_creator):
        registration.require_approval(user=registration.creator)
        registration.registration_approval.accept()
        registration.refresh_from_db()
        assert registration.moderation_state == RegistrationModerationStates.PENDING.db_name

        actions_payload_base['data']['attributes']['trigger'] = RegistrationModerationTriggers.ACCEPT_SUBMISSION.db_name
        actions_payload_base['data']['attributes']['comment'] = 'Best registration Ive ever seen'
        actions_payload_base['data']['relationships']['target']['data']['id'] = registration._id

        resp = app.post_json_api(registration_actions_url, actions_payload_base, auth=moderator.auth)
        assert resp.status_code == 201
        assert resp.json['data']['attributes']['trigger'] == RegistrationModerationTriggers.ACCEPT_SUBMISSION.db_name
        registration.refresh_from_db()
        assert registration.moderation_state == RegistrationModerationStates.ACCEPTED.db_name

    @pytest.mark.enable_quickfiles_creation
    def test_registries_moderation_post_reject_moderator(self, app, registration, reg_creator, moderator, registration_actions_url, actions_payload_base):
        registration.require_approval(user=registration.creator)
        registration.registration_approval.accept()
        registration.refresh_from_db()
        assert registration.moderation_state == RegistrationModerationStates.PENDING.db_name

        actions_payload_base['data']['attributes']['trigger'] = RegistrationModerationTriggers.REJECT_SUBMISSION.db_name
        actions_payload_base['data']['attributes']['comment'] = 'Worst registration Ive ever seen'
        actions_payload_base['data']['relationships']['target']['data']['id'] = registration._id

        resp = app.post_json_api(registration_actions_url, actions_payload_base, auth=moderator.auth)
        assert resp.status_code == 201
        assert resp.json['data']['attributes']['trigger'] == RegistrationModerationTriggers.REJECT_SUBMISSION.db_name
        registration.refresh_from_db()
        assert registration.moderation_state == RegistrationModerationStates.REJECTED.db_name

    @pytest.mark.enable_quickfiles_creation
    def test_registries_moderation_post_embargo(self, app, embargo_registration, moderator, provider, embargo_registration_actions_url, actions_payload_base, reg_creator):
        assert embargo_registration.moderation_state == RegistrationModerationStates.INITIAL.db_name
        embargo_registration.sanction.accept()
        embargo_registration.refresh_from_db()
        assert embargo_registration.moderation_state == RegistrationModerationStates.PENDING.db_name

        actions_payload_base['data']['attributes']['trigger'] = RegistrationModerationTriggers.ACCEPT_SUBMISSION.db_name
        actions_payload_base['data']['attributes']['comment'] = 'Looks good! (Embargo)'
        actions_payload_base['data']['relationships']['target']['data']['id'] = embargo_registration._id

        resp = app.post_json_api(embargo_registration_actions_url, actions_payload_base, auth=moderator.auth)
        assert resp.status_code == 201
        assert resp.json['data']['attributes']['trigger'] == RegistrationModerationTriggers.ACCEPT_SUBMISSION.db_name
        embargo_registration.refresh_from_db()
        assert embargo_registration.moderation_state == RegistrationModerationStates.EMBARGO.db_name

    @pytest.mark.enable_quickfiles_creation
    def test_registries_moderation_post_embargo_reject(self, app, embargo_registration, moderator, provider, embargo_registration_actions_url, actions_payload_base, reg_creator):
        assert embargo_registration.moderation_state == RegistrationModerationStates.INITIAL.db_name
        embargo_registration.sanction.accept()
        embargo_registration.refresh_from_db()
        assert embargo_registration.moderation_state == RegistrationModerationStates.PENDING.db_name

        actions_payload_base['data']['attributes']['trigger'] = RegistrationModerationTriggers.REJECT_SUBMISSION.db_name
        actions_payload_base['data']['attributes']['comment'] = 'Looks good! (Embargo)'
        actions_payload_base['data']['relationships']['target']['data']['id'] = embargo_registration._id

        resp = app.post_json_api(embargo_registration_actions_url, actions_payload_base, auth=moderator.auth)
        assert resp.status_code == 201
        assert resp.json['data']['attributes']['trigger'] == RegistrationModerationTriggers.REJECT_SUBMISSION.db_name
        embargo_registration.refresh_from_db()
        assert embargo_registration.moderation_state == RegistrationModerationStates.REJECTED.db_name

    @pytest.mark.enable_quickfiles_creation
    def test_registries_moderation_post_withdraw_accept(self, app, retract_registration, moderator, retract_registration_actions_url, actions_payload_base, provider):
        retract_registration.sanction.accept()
        retract_registration.refresh_from_db()
        assert retract_registration.moderation_state == RegistrationModerationStates.PENDING_WITHDRAW.db_name

        actions_payload_base['data']['attributes']['trigger'] = RegistrationModerationTriggers.ACCEPT_WITHDRAWAL.db_name
        actions_payload_base['data']['attributes']['comment'] = 'Bye bye'
        actions_payload_base['data']['relationships']['target']['data']['id'] = retract_registration._id

        resp = app.post_json_api(retract_registration_actions_url, actions_payload_base, auth=moderator.auth)
        assert resp.status_code == 201
        assert resp.json['data']['attributes']['trigger'] == RegistrationModerationTriggers.ACCEPT_WITHDRAWAL.db_name
        retract_registration.refresh_from_db()
        assert retract_registration.moderation_state == RegistrationModerationStates.WITHDRAWN.db_name

    @pytest.mark.enable_quickfiles_creation
    def test_registries_moderation_post_withdraw_reject(self, app, retract_registration, moderator, retract_registration_actions_url, actions_payload_base, provider):
        retract_registration.sanction.accept()
        retract_registration.refresh_from_db()
        assert retract_registration.moderation_state == RegistrationModerationStates.PENDING_WITHDRAW.db_name

        actions_payload_base['data']['attributes']['trigger'] = RegistrationModerationTriggers.REJECT_WITHDRAWAL.db_name
        actions_payload_base['data']['attributes']['comment'] = 'Bye bye'
        actions_payload_base['data']['relationships']['target']['data']['id'] = retract_registration._id

        resp = app.post_json_api(retract_registration_actions_url, actions_payload_base, auth=moderator.auth)
        assert resp.status_code == 201
        assert resp.json['data']['attributes']['trigger'] == RegistrationModerationTriggers.REJECT_WITHDRAWAL.db_name
        retract_registration.refresh_from_db()
        assert retract_registration.moderation_state == RegistrationModerationStates.ACCEPTED.db_name

    @pytest.mark.enable_quickfiles_creation
    def test_registries_moderation_post_force_withdraw(self, app, registration, moderator, registration_actions_url, actions_payload_base, provider, reg_creator):
        registration.require_approval(user=registration.creator)
        registration.registration_approval.accept()
        registration.registration_approval.accept(user=moderator)  # Gotta make it Accepted
        registration.refresh_from_db()
        assert registration.moderation_state == RegistrationModerationStates.ACCEPTED.db_name

        actions_payload_base['data']['attributes']['trigger'] = RegistrationModerationTriggers.FORCE_WITHDRAW.db_name
        actions_payload_base['data']['attributes']['comment'] = 'Bye bye'
        actions_payload_base['data']['relationships']['target']['data']['id'] = registration._id

        resp = app.post_json_api(registration_actions_url, actions_payload_base, auth=moderator.auth)
        assert resp.status_code == 201
        assert resp.json['data']['attributes']['trigger'] == RegistrationModerationTriggers.FORCE_WITHDRAW.db_name
        registration.refresh_from_db()
        assert registration.moderation_state == RegistrationModerationStates.WITHDRAWN.db_name

    @pytest.mark.enable_quickfiles_creation
    def test_registries_moderation_post_accept_errors(self, app, registration, moderator, registration_actions_url, actions_payload_base, reg_creator):
        registration.require_approval(user=registration.creator)

        #Moderator can't submit

        actions_payload_base['data']['attributes']['trigger'] = RegistrationModerationTriggers.ACCEPT_SUBMISSION.db_name
        actions_payload_base['data']['attributes']['comment'] = 'Submitting registration'
        actions_payload_base['data']['relationships']['target']['data']['id'] = registration._id

        resp = app.post_json_api(registration_actions_url, actions_payload_base, auth=moderator.auth, expect_errors=True)
        assert resp.status_code == 403
        registration.refresh_from_db()
        assert registration.moderation_state == RegistrationModerationStates.INITIAL.db_name

        registration.registration_approval.accept()
        registration.refresh_from_db()
        assert registration.moderation_state == RegistrationModerationStates.PENDING.db_name

        #Admin contributor can't approve

        actions_payload_base['data']['attributes']['trigger'] = RegistrationModerationTriggers.ACCEPT_SUBMISSION.db_name
        actions_payload_base['data']['attributes']['comment'] = 'Best registration Ive ever seen'
        actions_payload_base['data']['relationships']['target']['data']['id'] = registration._id

        resp = app.post_json_api(registration_actions_url, actions_payload_base, auth=reg_creator.auth, expect_errors=True)
        assert resp.status_code == 403
        registration.refresh_from_db()
        assert registration.moderation_state == RegistrationModerationStates.PENDING.db_name

    @pytest.mark.enable_quickfiles_creation
    def test_registries_moderation_post_withdraw_admin_cant_accept(self, app, retract_registration, reg_creator, retract_registration_actions_url, actions_payload_base, provider):
        retract_registration.sanction.accept()

        actions_payload_base['data']['attributes']['trigger'] = RegistrationModerationTriggers.ACCEPT_WITHDRAWAL.db_name
        actions_payload_base['data']['attributes']['comment'] = 'Bye bye'
        actions_payload_base['data']['relationships']['target']['data']['id'] = retract_registration._id

        resp = app.post_json_api(retract_registration_actions_url, actions_payload_base, auth=reg_creator.auth, expect_errors=True)
        assert resp.status_code == 403

    @pytest.mark.enable_quickfiles_creation
    def test_registries_moderation_post_embargo_admin_cant_accept(self, app, embargo_registration, provider, embargo_registration_actions_url, actions_payload_base, reg_creator):
        embargo_registration.require_approval(user=embargo_registration.creator)
        embargo_registration.registration_approval.accept()
        embargo_registration.refresh_from_db()
        assert embargo_registration.moderation_state == RegistrationModerationStates.INITIAL.db_name

        actions_payload_base['data']['attributes']['trigger'] = RegistrationModerationTriggers.ACCEPT_SUBMISSION.db_name
        actions_payload_base['data']['attributes']['comment'] = 'Looks good! (Embargo)'
        actions_payload_base['data']['relationships']['target']['data']['id'] = embargo_registration._id

        resp = app.post_json_api(embargo_registration_actions_url, actions_payload_base, auth=reg_creator.auth, expect_errors=True)
        assert resp.status_code == 403

    @pytest.mark.enable_quickfiles_creation
    def test_registries_moderation_post_admin_cant_force_withdraw(self, app, registration, moderator, registration_actions_url, actions_payload_base, provider, reg_creator):
        registration.require_approval(user=registration.creator)

        registration.registration_approval.accept()
        registration.refresh_from_db()
        assert registration.moderation_state == RegistrationModerationStates.PENDING.db_name

        actions_payload_base['data']['attributes']['trigger'] = RegistrationModerationTriggers.ACCEPT_SUBMISSION.db_name
        actions_payload_base['data']['attributes']['comment'] = 'Best registration Ive ever seen'
        actions_payload_base['data']['relationships']['target']['data']['id'] = registration._id

        resp = app.post_json_api(registration_actions_url, actions_payload_base, auth=moderator.auth)
        assert resp.status_code == 201
        assert resp.json['data']['attributes']['trigger'] == RegistrationModerationTriggers.ACCEPT_SUBMISSION.db_name

        registration.refresh_from_db()
        assert registration.moderation_state == RegistrationModerationStates.ACCEPTED.db_name

        actions_payload_base['data']['attributes']['trigger'] = RegistrationModerationTriggers.FORCE_WITHDRAW.db_name
        actions_payload_base['data']['attributes']['comment'] = 'Bye bye'
        actions_payload_base['data']['relationships']['target']['data']['id'] = registration._id

        resp = app.post_json_api(registration_actions_url, actions_payload_base, auth=reg_creator.auth, expect_errors=True)
        assert resp.status_code == 403<|MERGE_RESOLUTION|>--- conflicted
+++ resolved
@@ -2,10 +2,6 @@
 import datetime
 
 from api.base.settings.defaults import API_BASE
-<<<<<<< HEAD
-=======
-
->>>>>>> 0d07968e
 from api.providers.workflows import Workflows
 from osf.utils.workflows import RequestTypes, RegistrationModerationTriggers, RegistrationModerationStates
 
@@ -52,10 +48,6 @@
         provider.schemas.add(get_default_metaschema())
         provider.get_group('moderator').user_set.add(moderator)
         provider.reviews_workflow = Workflows.PRE_MODERATION.value
-<<<<<<< HEAD
-=======
-
->>>>>>> 0d07968e
         provider.save()
 
         return provider
