--- conflicted
+++ resolved
@@ -19,20 +19,12 @@
 
 
 @pytest.fixture(scope='function')
-<<<<<<< HEAD
-def es_client():
-=======
 def es6_client():
->>>>>>> 41446162
     return connections.get_connection()
 
 
 @pytest.fixture(scope='function', autouse=True)
-<<<<<<< HEAD
-def _es_marker(request, es_client):
-=======
 def _es_marker(request, es6_client):
->>>>>>> 41446162
     """Clear out all indices and index templates before and after
     tests marked with ``es``.
     """
@@ -40,13 +32,8 @@
     if marker:
 
         def teardown_es():
-<<<<<<< HEAD
-            es_client.indices.delete(index='*')
-            es_client.indices.delete_template('*')
-=======
             es6_client.indices.delete(index='*')
             es6_client.indices.delete_template('*')
->>>>>>> 41446162
 
         teardown_es()
         call_command('sync_metrics')
