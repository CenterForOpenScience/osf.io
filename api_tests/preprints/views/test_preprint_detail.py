--- conflicted
+++ resolved
@@ -47,10 +47,7 @@
 
     @pytest.fixture()
     def preprint_pre_mod(self, user):
-        pp = PreprintFactory(provider__reviews_workflow='pre-moderation', is_published=False, creator=user)
-        pp.node.is_public = True
-        pp.node.save()
-        return pp
+        return PreprintFactory(provider__reviews_workflow='pre-moderation', is_published=False, creator=user)
 
     @pytest.fixture()
     def moderator(self, preprint_pre_mod):
@@ -108,7 +105,6 @@
         assert deleted_preprint_res.status_code == 200
         assert res.content_type == 'application/vnd.api+json'
 
-<<<<<<< HEAD
         #  test node relationship exists when attached to preprint
         node = ProjectFactory(creator=user)
         preprint_with_node = PreprintFactory(project=node, creator=user)
@@ -122,8 +118,6 @@
         assert node_data.get('id', None) == preprint_with_node.node._id
         assert node_data.get('type', None) == 'nodes'
 
-=======
->>>>>>> e1baf604
     def test_withdrawn_preprint(self, app, user, moderator, preprint_pre_mod):
         # test_retracted_fields
         url = '/{}preprints/{}/'.format(API_BASE, preprint_pre_mod._id)
