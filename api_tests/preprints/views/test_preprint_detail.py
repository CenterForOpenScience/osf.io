import functools
from modularodm import Q
from nose.tools import *  # flake8: noqa

from api.base.settings.defaults import API_BASE
from api_tests import utils as test_utils
<<<<<<< HEAD
from framework.auth.core import Auth
from osf_tests.factories import PreprintFactory, AuthUserFactory, ProjectFactory, SubjectFactory, PreprintProviderFactory
from osf.models import PreprintService, NodeLicense
from website.project.licenses import ensure_licenses
from tests.base import ApiTestCase
=======
from website.project.signals import contributor_added

from tests.base import fake, capture_signals
>>>>>>> 568413a7

ensure_licenses = functools.partial(ensure_licenses, warn=False)

def build_preprint_update_payload(node_id, attributes=None, relationships=None):
    payload = {
        "data": {
            "id": node_id,
            "attributes": attributes,
            "relationships": relationships
        }
    }
    return payload


class TestPreprintDetail(ApiTestCase):
    def setUp(self):
        super(TestPreprintDetail, self).setUp()

        self.user = AuthUserFactory()
        self.preprint = PreprintFactory(creator=self.user)
        self.url = '/{}preprints/{}/'.format(API_BASE, self.preprint._id)
        self.res = self.app.get(self.url)
        self.data = self.res.json['data']

    def test_preprint_detail_success(self):
        assert_equal(self.res.status_code, 200)
        assert_equal(self.res.content_type, 'application/vnd.api+json')

    def test_preprint_top_level(self):
        assert_equal(self.data['type'], 'preprints')
        assert_equal(self.data['id'], self.preprint._id)

class TestPreprintDelete(ApiTestCase):
    def setUp(self):
        super(TestPreprintDelete, self).setUp()
        self.user = AuthUserFactory()
        self.unpublished_preprint = PreprintFactory(creator=self.user, is_published=False)
        self.published_preprint = PreprintFactory(creator=self.user)
        self.url = '/{}preprints/{{}}/'.format(API_BASE)

    def test_can_delete_unpublished(self):
        previous_ids = list(PreprintService.objects.all().values_list('pk', flat=True))
        self.app.delete(self.url.format(self.unpublished_preprint._id), auth=self.user.auth)
        remaining_ids = list(PreprintService.objects.all().values_list('pk', flat=True))
        assert_in(self.unpublished_preprint.pk, previous_ids)
        assert_not_in(self.unpublished_preprint.pk, remaining_ids)

    def test_cannot_delete_published(self):
        previous_ids = list(PreprintService.objects.all().values_list('pk', flat=True))
        res = self.app.delete(self.url.format(self.published_preprint._id), auth=self.user.auth, expect_errors=True)
        remaining_ids = list(PreprintService.objects.all().values_list('pk', flat=True))
        assert_equal(res.status_code, 409)
        assert_equal(previous_ids, remaining_ids)
        assert_in(self.published_preprint.pk, remaining_ids)

    def test_deletes_only_requested_document(self):
        previous_ids = list(PreprintService.objects.all().values_list('pk', flat=True))
        res = self.app.delete(self.url.format(self.unpublished_preprint._id), auth=self.user.auth)
        remaining_ids = list(PreprintService.objects.all().values_list('pk', flat=True))

        assert_in(self.unpublished_preprint.pk, previous_ids)
        assert_in(self.published_preprint.pk, previous_ids)

        assert_not_in(self.unpublished_preprint.pk, remaining_ids)
        assert_in(self.published_preprint.pk, remaining_ids)

class TestPreprintUpdate(ApiTestCase):
    def setUp(self):
        super(TestPreprintUpdate, self).setUp()
        self.user = AuthUserFactory()

        self.preprint = PreprintFactory(creator=self.user)
        self.url = '/{}preprints/{}/'.format(API_BASE, self.preprint._id)

        self.subject = SubjectFactory()

    def test_update_preprint_permission_denied(self):
        update_doi_payload = build_preprint_update_payload(self.preprint._id, attributes={'article_doi': '10.123/456/789'})

        noncontrib = AuthUserFactory()

        res = self.app.patch_json_api(self.url, update_doi_payload, auth=noncontrib.auth, expect_errors=True)
        assert_equal(res.status_code, 403)

        res = self.app.patch_json_api(self.url, update_doi_payload, expect_errors=True)
        assert_equal(res.status_code, 401)

    def test_update_subjects(self):
        assert_not_equal(self.preprint.subjects[0], [self.subject._id])
        update_subjects_payload = build_preprint_update_payload(self.preprint._id, attributes={"subjects": [[self.subject._id]]})

        res = self.app.patch_json_api(self.url, update_subjects_payload, auth=self.user.auth)
        assert_equal(res.status_code, 200)

        self.preprint.reload()
        assert_equal(self.preprint.subjects[0], [self.subject._id])

    def test_update_invalid_subjects(self):
        subjects = self.preprint.subjects
        update_subjects_payload = build_preprint_update_payload(self.preprint._id, attributes={"subjects": [['wwe']]})

        res = self.app.patch_json_api(self.url, update_subjects_payload, auth=self.user.auth, expect_errors=True)
        assert_equal(res.status_code, 400)

        self.preprint.reload()
        assert_equal(self.preprint.subjects, subjects)

    def test_update_primary_file(self):
        new_file = test_utils.create_test_file(self.preprint.node, self.user,  filename='openupthatwindow.pdf')
        relationships = {
            "primary_file": {
                "data": {
                    "type": "file",
                    "id": new_file._id
                }
            }
        }
        assert_not_equal(self.preprint.primary_file, new_file)
        update_file_payload = build_preprint_update_payload(self.preprint._id, relationships=relationships)

        res = self.app.patch_json_api(self.url, update_file_payload, auth=self.user.auth)
        assert_equal(res.status_code, 200)

        self.preprint.node.reload()
        assert_equal(self.preprint.primary_file.wrapped(), new_file)

        # check logs
        log = self.preprint.node.logs.latest()
        assert_equal(log.action, 'preprint_file_updated')
        assert_equal(log.params.get('preprint'), self.preprint._id)

    def test_new_primary_not_in_node(self):
        project = ProjectFactory()
        file_for_project = test_utils.create_test_file(project, self.user, filename='letoutthatantidote.pdf')

        relationships = {
            "primary_file": {
                "data": {
                    "type": "file",
                    "id": file_for_project._id
                }
            }
        }

        update_file_payload = build_preprint_update_payload(self.preprint._id, relationships=relationships)

        res = self.app.patch_json_api(self.url, update_file_payload, auth=self.user.auth, expect_errors=True)
        assert_equal(res.status_code, 400)

        self.preprint.reload()
        assert_not_equal(self.preprint.primary_file.wrapped(), file_for_project)

    def test_update_doi(self):
        new_doi = '10.1234/ASDFASDF'
        assert_not_equal(self.preprint.article_doi, new_doi)
        update_subjects_payload = build_preprint_update_payload(self.preprint._id, attributes={"doi": new_doi})

        res = self.app.patch_json_api(self.url, update_subjects_payload, auth=self.user.auth)
        assert_equal(res.status_code, 200)

        self.preprint.node.reload()
        assert_equal(self.preprint.article_doi, new_doi)

        preprint_detail = self.app.get(self.url, auth=self.user.auth).json['data']
        assert_equal(preprint_detail['links']['doi'], 'https://dx.doi.org/{}'.format(new_doi))

    def test_write_contrib_cannot_set_primary_file(self):
        user_two = AuthUserFactory()
        self.preprint.node.add_contributor(user_two, permissions=['read', 'write'], auth=Auth(self.user), save=True)
        new_file = test_utils.create_test_file(self.preprint.node, self.user, filename='openupthatwindow.pdf')

        data = {
            'data':{
                'type': 'primary_file',
                'id': self.preprint._id,
                'attributes': {},
                'relationships': {
                    'primary_file': {
                        'data': {
                            'type': 'file',
                            'id': new_file._id
                        }
                    }
                }
            }
        }

        res = self.app.patch_json_api(self.url, data, auth=user_two.auth, expect_errors=True)
        assert_equal(res.status_code, 403)

    def test_noncontrib_cannot_set_primary_file(self):
        user_two = AuthUserFactory()
        new_file = test_utils.create_test_file(self.preprint.node, self.user, filename='openupthatwindow.pdf')

        data = {
            'data':{
                'type': 'primary_file',
                'id': self.preprint._id,
                'attributes': {},
                'relationships': {
                    'primary_file': {
                        'data': {
                            'type': 'file',
                            'id': new_file._id
                        }
                    }
                }
            }
        }

        res = self.app.patch_json_api(self.url, data, auth=user_two.auth, expect_errors=True)
        assert_equal(res.status_code, 403)

    def test_write_contrib_cannot_set_subjects(self):
        user_two = AuthUserFactory()
        self.preprint.node.add_contributor(user_two, permissions=['read', 'write'], auth=Auth(self.user), save=True)

<<<<<<< HEAD
        assert_not_equal(self.preprint.subjects[0][0], self.subject._id)

=======
        assert_not_equal(self.preprint.subjects[0], self.subject._id)
>>>>>>> 568413a7
        update_subjects_payload = build_preprint_update_payload(self.preprint._id, attributes={"subjects": [[self.subject._id]]})

        res = self.app.patch_json_api(self.url, update_subjects_payload, auth=user_two.auth, expect_errors=True)
        assert_equal(res.status_code, 403)

        assert_not_equal(self.preprint.subjects[0], self.subject._id)

    def test_noncontrib_cannot_set_subjects(self):
        user_two = AuthUserFactory()
        self.preprint.node.add_contributor(user_two, permissions=['read', 'write'], auth=Auth(self.user), save=True)

<<<<<<< HEAD
        assert_not_equal(self.preprint.subjects[0][0], self.subject._id)

=======
        assert_not_equal(self.preprint.subjects[0], self.subject._id)
>>>>>>> 568413a7
        update_subjects_payload = build_preprint_update_payload(self.preprint._id, attributes={"subjects": [[self.subject._id]]})

        res = self.app.patch_json_api(self.url, update_subjects_payload, auth=user_two.auth, expect_errors=True)
        assert_equal(res.status_code, 403)

        assert_not_equal(self.preprint.subjects[0], self.subject._id)

    def test_update_published(self):
        unpublished = PreprintFactory(creator=self.user, is_published=False)
        url = '/{}preprints/{}/'.format(API_BASE, unpublished._id)
        payload = build_preprint_update_payload(unpublished._id, attributes={'is_published': True})
        res = self.app.patch_json_api(url, payload, auth=self.user.auth)
        unpublished.reload()
        assert_true(unpublished.is_published)

    # Regression test for https://openscience.atlassian.net/browse/OSF-7630
    def test_update_published_does_not_send_contributor_added_for_inactive_users(self):
        unpublished = PreprintFactory(creator=self.user, is_published=False)
        unpublished.node.add_unregistered_contributor(
            fullname=fake.name(),
            email=fake.email(),
            auth=Auth(self.user),
            save=True
        )
        url = '/{}preprints/{}/'.format(API_BASE, unpublished._id)
        payload = build_preprint_update_payload(unpublished._id, attributes={'is_published': True})
        with capture_signals() as captured:
            res = self.app.patch_json_api(url, payload, auth=self.user.auth)
            # Signal not sent, because contributor is not registered
            assert_false(captured[contributor_added])


class TestPreprintUpdateLicense(ApiTestCase):

    def setUp(self):
        super(TestPreprintUpdateLicense, self).setUp()

        ensure_licenses()

        self.admin_contributor = AuthUserFactory()
        self.rw_contributor = AuthUserFactory()
        self.read_contributor = AuthUserFactory()
        self.non_contributor = AuthUserFactory()

        self.preprint_provider = PreprintProviderFactory()
        self.preprint = PreprintFactory(creator=self.admin_contributor, provider=self.preprint_provider)

        self.preprint.node.add_contributor(self.rw_contributor, auth=Auth(self.admin_contributor))
        self.preprint.node.add_contributor(self.read_contributor, auth=Auth(self.admin_contributor), permissions=['read'])
        self.preprint.node.save()

        self.cc0_license = NodeLicense.find_one(Q('name', 'eq', 'CC0 1.0 Universal'))
        self.mit_license = NodeLicense.find_one(Q('name', 'eq', 'MIT License'))
        self.no_license = NodeLicense.find_one(Q('name', 'eq', 'No license'))

        self.preprint_provider.licenses_acceptable = [self.cc0_license, self.no_license]
        self.preprint_provider.save()

        self.url = '/{}preprints/{}/'.format(API_BASE, self.preprint._id)

    def make_payload(self, node_id, license_id=None, license_year=None, copyright_holders=None):
        attributes = {}

        if license_year and copyright_holders:
            attributes = {
                'license_record': {
                    'year': license_year,
                    'copyright_holders': copyright_holders
                }
            }
        elif license_year:
            attributes = {
                'license_record': {
                    'year': license_year
                }
            }
        elif copyright_holders:
            attributes = {
                'license_record': {
                    'copyright_holders': copyright_holders
                }
            }

        return {
            'data': {
                'id': node_id,
                'attributes': attributes,
                'relationships': {
                    'license': {
                        'data': {
                            'type': 'licenses',
                            'id': license_id
                        }
                    }
                }
            }
        } if license_id else {
            'data': {
                'id': node_id,
                'attributes': attributes
            }
        }

    def make_request(self, url, data, auth=None, expect_errors=False):
        return self.app.patch_json_api(url, data, auth=auth, expect_errors=expect_errors)

    def test_admin_update_license_with_invalid_id(self):
        data = self.make_payload(
            node_id=self.preprint._id,
            license_id='thisisafakelicenseid'
        )

        assert_equal(self.preprint.license, None)

        res = self.make_request(self.url, data, auth=self.admin_contributor.auth, expect_errors=True)
        assert_equal(res.status_code, 404)
        assert_equal(res.json['errors'][0]['detail'], 'Unable to find specified license.')

        self.preprint.reload()
        assert_equal(self.preprint.license, None)

    def test_admin_can_update_license(self):
        data = self.make_payload(
            node_id=self.preprint._id,
            license_id=self.cc0_license._id
        )

        assert_equal(self.preprint.license, None)

        res = self.make_request(self.url, data, auth=self.admin_contributor.auth)
        assert_equal(res.status_code, 200)
        self.preprint.reload()

        assert_equal(self.preprint.license.node_license, self.cc0_license)
        assert_equal(self.preprint.license.year, None)
        assert_equal(self.preprint.license.copyright_holders, [])

        # check logs
        log = self.preprint.node.logs.latest()
        assert_equal(log.action, 'preprint_license_updated')
        assert_equal(log.params.get('preprint'), self.preprint._id)

    def test_admin_can_update_license_record(self):
        data = self.make_payload(
            node_id=self.preprint._id,
            license_id=self.no_license._id,
            license_year='2015',
            copyright_holders=['Bojack Horseman, Princess Carolyn']
        )

        assert_equal(self.preprint.license, None)

        res = self.make_request(self.url, data, auth=self.admin_contributor.auth)
        assert_equal(res.status_code, 200)
        self.preprint.reload()

        assert_equal(self.preprint.license.node_license, self.no_license)
        assert_equal(self.preprint.license.year, '2015')
        assert_equal(self.preprint.license.copyright_holders, ['Bojack Horseman, Princess Carolyn'])

    def test_rw_contributor_cannot_update_license(self):
        data = self.make_payload(
            node_id=self.preprint._id,
            license_id=self.cc0_license._id
        )

        res = self.make_request(self.url, data, auth=self.rw_contributor.auth, expect_errors=True)
        assert_equal(res.status_code, 403)
        assert_equal(res.json['errors'][0]['detail'], 'User must be an admin to update a preprint.')

    def test_read_contributor_cannot_update_license(self):
        data = self.make_payload(
            node_id=self.preprint._id,
            license_id=self.cc0_license._id
        )

        res = self.make_request(self.url, data, auth=self.read_contributor.auth, expect_errors=True)
        assert_equal(res.status_code, 403)
        assert_equal(res.json['errors'][0]['detail'], 'You do not have permission to perform this action.')

    def test_non_contributor_cannot_update_license(self):
        data = self.make_payload(
            node_id=self.preprint._id,
            license_id=self.cc0_license._id
        )

        res = self.make_request(self.url, data, auth=self.non_contributor.auth, expect_errors=True)
        assert_equal(res.status_code, 403)
        assert_equal(res.json['errors'][0]['detail'], 'You do not have permission to perform this action.')

    def test_unauthenticated_user_cannot_update_license(self):
        data = self.make_payload(
            node_id=self.preprint._id,
            license_id=self.cc0_license._id
        )

        res = self.make_request(self.url, data, expect_errors=True)
        assert_equal(res.status_code, 401)
        assert_equal(res.json['errors'][0]['detail'], 'Authentication credentials were not provided.')

    def test_update_preprint_with_invalid_license_for_provider(self):
        data = self.make_payload(
            node_id=self.preprint._id,
            license_id=self.mit_license._id
        )

        assert_equal(self.preprint.license, None)

        res = self.make_request(self.url, data, auth=self.admin_contributor.auth, expect_errors=True)
        assert_equal(res.status_code, 403)
        assert_equal(res.json['errors'][0]['detail'], 'Invalid license chosen for {}'.format(self.preprint_provider.name))

    def test_update_preprint_with_existing_license_year_attribute_only(self):
        self.preprint.set_preprint_license(
            {
                'id': self.no_license.license_id,
                'year': '2014',
                'copyrightHolders': ['Diane', 'Mr. Peanut Butter']
            },
            Auth(self.admin_contributor),
        )
        self.preprint.save()

        assert_equal(self.preprint.license.node_license, self.no_license)
        assert_equal(self.preprint.license.year, '2014')
        assert_equal(self.preprint.license.copyright_holders, ['Diane', 'Mr. Peanut Butter'])

        data = self.make_payload(
            node_id=self.preprint._id,
            license_year='2015'
        )

        res = self.make_request(self.url, data, auth=self.admin_contributor.auth)
        assert_equal(res.status_code, 200)
        self.preprint.license.reload()

        assert_equal(self.preprint.license.node_license, self.no_license)
        assert_equal(self.preprint.license.year, '2015')
        assert_equal(self.preprint.license.copyright_holders, ['Diane', 'Mr. Peanut Butter'])

    def test_update_preprint_with_existing_license_copyright_holders_attribute_only(self):
        self.preprint.set_preprint_license(
            {
                'id': self.no_license.license_id,
                'year': '2014',
                'copyrightHolders': ['Diane', 'Mr. Peanut Butter']
            },
            Auth(self.admin_contributor),
        )
        self.preprint.save()

        assert_equal(self.preprint.license.node_license, self.no_license)
        assert_equal(self.preprint.license.year, '2014')
        assert_equal(self.preprint.license.copyright_holders, ['Diane', 'Mr. Peanut Butter'])

        data = self.make_payload(
            node_id=self.preprint._id,
            copyright_holders=['Bojack Horseman', 'Princess Carolyn']
        )

        res = self.make_request(self.url, data, auth=self.admin_contributor.auth)
        assert_equal(res.status_code, 200)
        self.preprint.license.reload()

        assert_equal(self.preprint.license.node_license, self.no_license)
        assert_equal(self.preprint.license.year, '2014')
        assert_equal(self.preprint.license.copyright_holders, ['Bojack Horseman', 'Princess Carolyn'])

    def test_update_preprint_with_existing_license_relationship_only(self):
        self.preprint.set_preprint_license(
            {
                'id': self.no_license.license_id,
                'year': '2014',
                'copyrightHolders': ['Diane', 'Mr. Peanut Butter']
            },
            Auth(self.admin_contributor),
        )
        self.preprint.save()

        assert_equal(self.preprint.license.node_license, self.no_license)
        assert_equal(self.preprint.license.year, '2014')
        assert_equal(self.preprint.license.copyright_holders, ['Diane', 'Mr. Peanut Butter'])

        data = self.make_payload(
            node_id=self.preprint._id,
            license_id=self.cc0_license._id
        )

        res = self.make_request(self.url, data, auth=self.admin_contributor.auth)
        assert_equal(res.status_code, 200)
        self.preprint.license.reload()

        assert_equal(self.preprint.license.node_license, self.cc0_license)
        assert_equal(self.preprint.license.year, '2014')
        assert_equal(self.preprint.license.copyright_holders, ['Diane', 'Mr. Peanut Butter'])

    def test_update_preprint_with_existing_license_relationship_and_attributes(self):
        self.preprint.set_preprint_license(
            {
                'id': self.no_license.license_id,
                'year': '2014',
                'copyrightHolders': ['Diane', 'Mr. Peanut Butter']
            },
            Auth(self.admin_contributor),
            save=True
        )

        assert_equal(self.preprint.license.node_license, self.no_license)
        assert_equal(self.preprint.license.year, '2014')
        assert_equal(self.preprint.license.copyright_holders, ['Diane', 'Mr. Peanut Butter'])

        data = self.make_payload(
            node_id=self.preprint._id,
            license_id=self.cc0_license._id,
            license_year='2015',
            copyright_holders=['Bojack Horseman', 'Princess Carolyn']
        )

        res = self.make_request(self.url, data, auth=self.admin_contributor.auth)
        assert_equal(res.status_code, 200)
        self.preprint.license.reload()

        assert_equal(self.preprint.license.node_license, self.cc0_license)
        assert_equal(self.preprint.license.year, '2015')
        assert_equal(self.preprint.license.copyright_holders, ['Bojack Horseman', 'Princess Carolyn'])

    def test_update_preprint_license_without_required_year_in_payload(self):
        data = self.make_payload(
            node_id=self.preprint._id,
            license_id=self.no_license._id,
            copyright_holders=['Rick', 'Morty']
        )

        res = self.make_request(self.url, data, auth=self.admin_contributor.auth, expect_errors=True)
        assert_equal(res.status_code, 400)
        assert_equal(res.json['errors'][0]['detail'], 'year must be specified for this license')

    def test_update_preprint_license_without_required_copyright_holders_in_payload_(self):
        data = self.make_payload(
            node_id=self.preprint._id,
            license_id=self.no_license._id,
            license_year='1994'
        )

        res = self.make_request(self.url, data, auth=self.admin_contributor.auth, expect_errors=True)
        assert_equal(res.status_code, 400)
        assert_equal(res.json['errors'][0]['detail'], 'copyrightHolders must be specified for this license')

    def test_update_preprint_license_does_not_change_project_license(self):
        self.preprint.node.set_node_license(
            {
                'id': self.no_license.license_id,
                'year': '2015',
                'copyrightHolders': ['Simba', 'Mufasa']
            },
            auth=Auth(self.admin_contributor)
        )
        self.preprint.node.save()
        assert_equal(self.preprint.node.node_license.node_license, self.no_license)

        data = self.make_payload(
            node_id=self.preprint._id,
            license_id=self.cc0_license._id
        )

        res = self.make_request(self.url, data, auth=self.admin_contributor.auth)
        assert_equal(res.status_code, 200)
        self.preprint.reload()

        assert_equal(self.preprint.license.node_license, self.cc0_license)
        assert_equal(self.preprint.node.node_license.node_license, self.no_license)

    def test_update_preprint_license_without_change_does_not_add_log(self):
        self.preprint.set_preprint_license(
            {
                'id': self.no_license.license_id,
                'year': '2015',
                'copyrightHolders': ['Kim', 'Kanye']
            },
            auth=Auth(self.admin_contributor),
            save=True
        )

        before_num_logs = self.preprint.node.logs.count()
        before_update_log = self.preprint.node.logs.latest()

        data = self.make_payload(
            node_id=self.preprint._id,
            license_id=self.no_license._id,
            license_year='2015',
            copyright_holders=['Kanye', 'Kim']
        )
        res = self.make_request(self.url, data, auth=self.admin_contributor.auth)
        self.preprint.node.reload()

        after_num_logs = self.preprint.node.logs.count()
        after_update_log = self.preprint.node.logs.latest()

        assert_equal(res.status_code, 200)
        assert_equal(before_num_logs, after_num_logs)
        assert_equal(before_update_log._id, after_update_log._id)<|MERGE_RESOLUTION|>--- conflicted
+++ resolved
@@ -4,17 +4,12 @@
 
 from api.base.settings.defaults import API_BASE
 from api_tests import utils as test_utils
-<<<<<<< HEAD
 from framework.auth.core import Auth
 from osf_tests.factories import PreprintFactory, AuthUserFactory, ProjectFactory, SubjectFactory, PreprintProviderFactory
 from osf.models import PreprintService, NodeLicense
 from website.project.licenses import ensure_licenses
-from tests.base import ApiTestCase
-=======
 from website.project.signals import contributor_added
-
-from tests.base import fake, capture_signals
->>>>>>> 568413a7
+from tests.base import ApiTestCase, fake, capture_signals
 
 ensure_licenses = functools.partial(ensure_licenses, warn=False)
 
@@ -232,12 +227,7 @@
         user_two = AuthUserFactory()
         self.preprint.node.add_contributor(user_two, permissions=['read', 'write'], auth=Auth(self.user), save=True)
 
-<<<<<<< HEAD
         assert_not_equal(self.preprint.subjects[0][0], self.subject._id)
-
-=======
-        assert_not_equal(self.preprint.subjects[0], self.subject._id)
->>>>>>> 568413a7
         update_subjects_payload = build_preprint_update_payload(self.preprint._id, attributes={"subjects": [[self.subject._id]]})
 
         res = self.app.patch_json_api(self.url, update_subjects_payload, auth=user_two.auth, expect_errors=True)
@@ -249,12 +239,8 @@
         user_two = AuthUserFactory()
         self.preprint.node.add_contributor(user_two, permissions=['read', 'write'], auth=Auth(self.user), save=True)
 
-<<<<<<< HEAD
         assert_not_equal(self.preprint.subjects[0][0], self.subject._id)
 
-=======
-        assert_not_equal(self.preprint.subjects[0], self.subject._id)
->>>>>>> 568413a7
         update_subjects_payload = build_preprint_update_payload(self.preprint._id, attributes={"subjects": [[self.subject._id]]})
 
         res = self.app.patch_json_api(self.url, update_subjects_payload, auth=user_two.auth, expect_errors=True)
