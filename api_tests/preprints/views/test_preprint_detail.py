import mock
import pytest
import datetime

from django.utils import timezone
from rest_framework import exceptions

from api.base.settings.defaults import API_BASE
from api_tests import utils as test_utils
from framework.auth.core import Auth
from osf.models import Preprint, NodeLicense, PreprintContributor
from osf.utils.workflows import DefaultStates
from osf_tests.factories import (
    PreprintFactory,
    AuthUserFactory,
    ProjectFactory,
    SubjectFactory,
    PreprintProviderFactory,
)
from website.settings import EZID_FORMAT, DOI_NAMESPACE


def build_preprint_update_payload(
        node_id, attributes=None, relationships=None,
        jsonapi_type='preprints'):
    payload = {
        'data': {
            'id': node_id,
            'type': jsonapi_type,
            'attributes': attributes,
            'relationships': relationships
        }
    }
    return payload


@pytest.fixture()
def user():
    return AuthUserFactory()


@pytest.mark.django_db
class TestPreprintDetail:

    @pytest.fixture()
    def preprint(self, user):
        return PreprintFactory(creator=user)

    @pytest.fixture()
    def unpublished_preprint(self, user):
        return PreprintFactory(creator=user, is_published=False)

    @pytest.fixture()
    def url(self, preprint):
        return '/{}preprints/{}/'.format(API_BASE, preprint._id)

    @pytest.fixture()
    def unpublished_url(self, unpublished_preprint):
        return '/{}preprints/{}/'.format(API_BASE, unpublished_preprint._id)

    @pytest.fixture()
    def res(self, app, url):
        return app.get(url)

    @pytest.fixture()
    def data(self, res):
        return res.json['data']

    def test_preprint_detail(self, app, user, preprint, url, res, data):
        #   test_preprint_detail_success
        assert res.status_code == 200
        assert res.content_type == 'application/vnd.api+json'

        #   test_preprint_top_level
        assert data['type'] == 'preprints'
        assert data['id'] == preprint._id

        #   test title in preprint data
        assert data['attributes']['title'] == preprint.title

        #   test contributors in preprint data
        assert data['relationships'].get('contributors', None)
        assert data['relationships']['contributors'].get('data', None) is None

        #   test no node attached to preprint
        assert data['relationships'].get('node') is None

        #   test_preprint_node_deleted doesn't affect preprint
        deleted_node = ProjectFactory(creator=user, is_deleted=True)
        deleted_preprint = PreprintFactory(project=deleted_node, creator=user)

        deleted_preprint_url = '/{}preprints/{}/'.format(
            API_BASE, deleted_preprint._id)
        deleted_preprint_res = app.get(
            deleted_preprint_url, expect_errors=True)
        assert deleted_preprint_res.status_code == 200
        assert res.content_type == 'application/vnd.api+json'

        #  test node relationship exists when attached to preprint
        node = ProjectFactory(creator=user)
        preprint_with_node = PreprintFactory(project=node, creator=user)
        preprint_with_node_url = '/{}preprints/{}/'.format(
            API_BASE, preprint_with_node._id)
        preprint_with_node_res = app.get(
            preprint_with_node_url)

        node_data = preprint_with_node_res.json['data']['relationships']['node']['data']

        assert node_data.get('id', None) == preprint_with_node.node._id
        assert node_data.get('type', None) == 'nodes'

    def test_embed_contributors(self, app, user, preprint):
        url = '/{}preprints/{}/?embed=contributors'.format(
            API_BASE, preprint._id)

        res = app.get(url, auth=user.auth)
        embeds = res.json['data']['embeds']
        ids = preprint.contributors.all().values_list('guids___id', flat=True)
        ids = ['{}-{}'.format(preprint._id, id_) for id_ in ids]
        for contrib in embeds['contributors']['data']:
            assert contrib['id'] in ids

    def test_preprint_doi_link_absent_in_unpublished_preprints(
            self, app, user, unpublished_preprint, unpublished_url):
        res = app.get(unpublished_url, auth=user.auth)
        assert res.json['data']['id'] == unpublished_preprint._id
        assert res.json['data']['attributes']['is_published'] is False
        assert 'preprint_doi' not in res.json['data']['links'].keys()
        assert res.json['data']['attributes']['preprint_doi_created'] is None

    def test_published_preprint_doi_link_returned_before_datacite_request(
            self, app, user, unpublished_preprint, unpublished_url):
        unpublished_preprint.is_published = True
        unpublished_preprint.save()
        res = app.get(unpublished_url, auth=user.auth)
        assert res.json['data']['id'] == unpublished_preprint._id
        assert res.json['data']['attributes']['is_published'] is True
        assert 'preprint_doi' in res.json['data']['links'].keys()
        expected_doi = EZID_FORMAT.format(
            namespace=DOI_NAMESPACE,
            guid=unpublished_preprint._id).replace(
            'doi:',
            '').upper()
        assert res.json['data']['links']['preprint_doi'] == 'https://dx.doi.org/{}'.format(
            expected_doi)
        assert res.json['data']['attributes']['preprint_doi_created'] is None

    def test_published_preprint_doi_link_returned_after_datacite_request(
            self, app, user, preprint, url):
        expected_doi = EZID_FORMAT.format(
            namespace=DOI_NAMESPACE,
            guid=preprint._id).replace(
            'doi:',
            '')
        preprint.set_identifier_values(doi=expected_doi)
        res = app.get(url, auth=user.auth)
        assert res.json['data']['id'] == preprint._id
        assert res.json['data']['attributes']['is_published'] is True
        assert 'preprint_doi' in res.json['data']['links'].keys()
        assert res.json['data']['links']['preprint_doi'] == 'https://dx.doi.org/{}'.format(
            expected_doi)
        assert res.json['data']['attributes']['preprint_doi_created'] is not None

    def test_preprint_embed_identifiers(self, app, user, preprint, url):
        embed_url = url + '?embed=identifiers'
        res = app.get(embed_url)
        assert res.status_code == 200
        link = res.json['data']['relationships']['identifiers']['links']['related']['href']
        assert '{}identifiers/'.format(url) in link

    def test_preprint_node_is_public_property_deprecation(self, app, user, preprint, url):
        preprint.node = ProjectFactory(creator=user, is_public=True)
        preprint.save()

        res = app.get(url + '?version=2.7', auth=user.auth)
        assert res.status_code == 200
        assert res.json['data']['attributes']['node_is_public'] is True

        res = app.get(url + '?version=2.8', auth=user.auth)
        assert res.status_code == 200
        assert 'node_in_public' not in res.json['data']['attributes']


@pytest.mark.django_db
class TestPreprintDelete:

    @pytest.fixture()
    def unpublished_preprint(self, user):
        return PreprintFactory(creator=user, is_published=False)

    @pytest.fixture()
    def published_preprint(self, user):
        return PreprintFactory(creator=user)

    @pytest.fixture()
    def url(self, user):
        return '/{}preprints/{{}}/'.format(API_BASE)

    def test_can_delete_unpublished(
            self, app, user, url, unpublished_preprint):
        previous_ids = list(
            Preprint.objects.all().values_list(
                'pk', flat=True))
        app.delete(url.format(unpublished_preprint._id), auth=user.auth)
        remaining_ids = list(
            Preprint.objects.all().values_list(
                'pk', flat=True))
        assert unpublished_preprint.pk in previous_ids
        assert unpublished_preprint.pk not in remaining_ids

    def test_cannot_delete_published(self, app, user, published_preprint, url):
        previous_ids = list(
            Preprint.objects.all().values_list(
                'pk', flat=True)
        )
        res = app.delete(
            url.format(
                published_preprint._id),
            auth=user.auth,
            expect_errors=True)
        remaining_ids = list(
            Preprint.objects.all().values_list(
                'pk', flat=True))
        assert res.status_code == 409
        assert previous_ids == remaining_ids
        assert published_preprint.pk in remaining_ids

    def test_deletes_only_requested_document(
            self, app, user, published_preprint,
            unpublished_preprint, url):
        previous_ids = list(
            Preprint.objects.all().values_list(
                'pk', flat=True))
        app.delete(url.format(unpublished_preprint._id), auth=user.auth)
        remaining_ids = list(
            Preprint.objects.all().values_list(
                'pk', flat=True))

        assert unpublished_preprint.pk in previous_ids
        assert published_preprint.pk in previous_ids

        assert unpublished_preprint.pk not in remaining_ids
        assert published_preprint.pk in remaining_ids


@pytest.mark.django_db
class TestPreprintUpdate:

    @pytest.fixture()
    def preprint(self, user):
        return PreprintFactory(creator=user)

    @pytest.fixture()
    def url(self, preprint):
        return '/{}preprints/{}/'.format(API_BASE, preprint._id)

    @pytest.fixture()
    def subject(self):
        return SubjectFactory()

    def test_update_preprint_permission_denied(self, app, preprint, url):
        update_doi_payload = build_preprint_update_payload(
            preprint._id, attributes={'article_doi': '10.123/456/789'})

        noncontrib = AuthUserFactory()

        res = app.patch_json_api(
            url,
            update_doi_payload,
            auth=noncontrib.auth,
            expect_errors=True)
        assert res.status_code == 403

        res = app.patch_json_api(url, update_doi_payload, expect_errors=True)
        assert res.status_code == 401

    def test_update_node(self, app, user, preprint, url):
        assert preprint.node is None
        node = ProjectFactory(creator=user)
        update_node_payload = build_preprint_update_payload(
            preprint._id, relationships={'node': {'data': {'type': 'nodes', 'id': node._id}}}
        )

        res = app.patch_json_api(url, update_node_payload, auth=user.auth)
        assert res.status_code == 200
        assert res.json['data']['relationships']['node']['data']['id'] == node._id
        preprint.reload()
        assert preprint.node == node

    def test_update_node_permissions(self, app, user, preprint, url):
        assert preprint.node is None
        node = ProjectFactory()
        update_node_payload = build_preprint_update_payload(
            preprint._id, relationships={'node': {'data': {'type': 'nodes', 'id': node._id}}}
        )

        res = app.patch_json_api(url, update_node_payload, auth=user.auth, expect_errors=True)
        assert res.status_code == 403
        preprint.reload()
        assert preprint.node is None

    def test_update_node_existing_preprint(self, app, user, preprint, url):
        assert preprint.node is None
        node = ProjectFactory(creator=user)
        # Create preprint with same provider on node
        PreprintFactory(creator=user, project=node, provider=preprint.provider)
        update_node_payload = build_preprint_update_payload(
            preprint._id, relationships={'node': {'data': {'type': 'nodes', 'id': node._id}}}
        )

        res = app.patch_json_api(url, update_node_payload, auth=user.auth, expect_errors=True)
        assert res.status_code == 409
        assert 'Only one preprint per provider can be submitted for a node' in res.json['errors'][0]['detail']
        preprint.reload()
        assert preprint.node is None

    def test_update_deleted_node(self, app, user, preprint, url):
        assert preprint.node is None
        node = ProjectFactory(creator=user)
        node.is_deleted = True
        node.save()
        update_node_payload = build_preprint_update_payload(
            preprint._id, relationships={'node': {'data': {'type': 'nodes', 'id': node._id}}}
        )

        res = app.patch_json_api(url, update_node_payload, auth=user.auth, expect_errors=True)
        assert res.status_code == 400
        assert res.json['errors'][0]['detail'] == 'Cannot attach a deleted project to a preprint.'
        preprint.reload()
        assert preprint.node is None

    def test_update_subjects(self, app, user, preprint, subject, url):
        assert not preprint.subjects.filter(_id=subject._id).exists()
        update_subjects_payload = build_preprint_update_payload(
            preprint._id, attributes={'subjects': [[subject._id]]})

        res = app.patch_json_api(url, update_subjects_payload, auth=user.auth)
        assert res.status_code == 200

        preprint.reload()
        assert preprint.subjects.filter(_id=subject._id).exists()

    def test_update_invalid_subjects(self, app, user, preprint, url):
        subjects = preprint.subjects
        update_subjects_payload = build_preprint_update_payload(
            preprint._id, attributes={'subjects': [['wwe']]})

        res = app.patch_json_api(
            url, update_subjects_payload,
            auth=user.auth, expect_errors=True)
        assert res.status_code == 400

        preprint.reload()
        assert preprint.subjects == subjects

    def test_update_primary_file(self, app, user, preprint, url):
        new_file = test_utils.create_test_preprint_file(
            preprint, user, filename='shook_that_mans_hand.pdf')
        relationships = {
            'primary_file': {
                'data': {
                    'type': 'file',
                    'id': new_file._id
                }
            }
        }
        assert preprint.primary_file != new_file
        update_file_payload = build_preprint_update_payload(
            preprint._id, relationships=relationships)

        res = app.patch_json_api(url, update_file_payload, auth=user.auth)
        assert res.status_code == 200

        preprint.reload()
        assert preprint.primary_file == new_file

        log = preprint.logs.latest()
        assert log.action == 'file_updated'
        assert log.params.get('preprint') == preprint._id

    def test_update_preprints_with_none_type(self, app, user, preprint, url):
        payload = {
            'data': {
                'id': preprint._id,
                'type': None,
                'attributes': None,
                'relationship': None
            }
        }

        res = app.patch_json_api(url, payload, auth=user.auth, expect_errors=True)
        assert res.status_code == 400
        assert res.json['errors'][0]['source']['pointer'] == '/data/type'

    def test_update_preprints_with_no_type(self, app, user, preprint, url):
        payload = {
            'data': {
                'id': preprint._id,
                'attributes': None,
                'relationship': None
            }
        }

        res = app.patch_json_api(url, payload, auth=user.auth, expect_errors=True)
        assert res.status_code == 400
        assert res.json['errors'][0]['source']['pointer'] == '/data/type'

    def test_update_preprints_with_wrong_type(self, app, user, preprint, url):
        update_file_payload = build_preprint_update_payload(preprint._id, jsonapi_type='Nonsense')

        res = app.patch_json_api(url, update_file_payload, auth=user.auth, expect_errors=True)
        assert res.status_code == 409

    def test_new_primary_not_in_node(self, app, user, preprint, url):
        project = ProjectFactory()
        file_for_project = test_utils.create_test_file(
            project, user, filename='six_pack_novak.pdf')

        relationships = {
            'primary_file': {
                'data': {
                    'type': 'file',
                    'id': file_for_project._id
                }
            }
        }

        update_file_payload = build_preprint_update_payload(
            preprint._id, relationships=relationships)

        res = app.patch_json_api(
            url, update_file_payload,
            auth=user.auth, expect_errors=True)
        assert res.status_code == 400

        preprint.reload()
        assert preprint.primary_file != file_for_project

    def test_update_original_publication_date(self, app, user, preprint, url):
        date = timezone.now() - datetime.timedelta(days=365)
        update_payload = build_preprint_update_payload(
            preprint._id, attributes={'original_publication_date': str(date)}
        )
        res = app.patch_json_api(url, update_payload, auth=user.auth)
        assert res.status_code == 200

        preprint.reload()
        assert preprint.original_publication_date == date

    def test_update_article_doi(self, app, user, preprint, url):
        new_doi = '10.1234/ASDFASDF'
        assert preprint.article_doi != new_doi
        update_payload = build_preprint_update_payload(
            preprint._id, attributes={'doi': new_doi})

        res = app.patch_json_api(url, update_payload, auth=user.auth)
        assert res.status_code == 200

        preprint.reload()
        assert preprint.article_doi == new_doi

        preprint_detail = app.get(url, auth=user.auth).json['data']
        assert preprint_detail['links']['doi'] == 'https://dx.doi.org/{}'.format(
            new_doi)

    def test_title_has_a_512_char_limit(self, app, user, preprint, url):
        new_title = 'a' * 513
        update_title_payload = build_preprint_update_payload(
            preprint._id,
            attributes={
                'title': new_title,
            }
        )
        res = app.patch_json_api(
            url,
            update_title_payload,
            auth=user.auth,
            expect_errors=True
        )

        assert res.status_code == 400
        assert res.json['errors'][0]['detail'] == 'Ensure this field has no more than 512 characters.'
        preprint.reload()
        assert preprint.title != new_title

    @mock.patch('website.preprints.tasks.on_preprint_updated.s')
    def test_update_description_and_title(
            self, mock_preprint_updated, app, user, preprint, url):
        new_title = 'Brother Nero'
        new_description = 'I knew you\'d come!'
        assert preprint.description != new_description
        assert preprint.title != new_title
        update_title_description_payload = build_preprint_update_payload(
            preprint._id,
            attributes={
                'title': new_title,
                'description': new_description,
            }
        )
        res = app.patch_json_api(
            url,
            update_title_description_payload,
            auth=user.auth)

        assert res.status_code == 200
        preprint.reload()

        assert preprint.description == new_description
        assert preprint.title == new_title
        assert mock_preprint_updated.called

    @mock.patch('website.preprints.tasks.update_ezid_metadata_on_change')
    def test_update_tags(self, mock_update_ezid, app, user, preprint, url):
        new_tags = ['hey', 'sup']

        for tag in new_tags:
            assert tag not in preprint.tags.all().values_list('name', flat=True)

        update_tags_payload = build_preprint_update_payload(
            preprint._id,
            attributes={
                'tags': new_tags
            }
        )
        res = app.patch_json_api(url, update_tags_payload, auth=user.auth)

        assert res.status_code == 200
        preprint.reload()

        assert sorted(
            list(
                preprint.tags.all().values_list(
                    'name',
                    flat=True))
        ) == new_tags
        assert mock_update_ezid.called

    @mock.patch('website.preprints.tasks.update_ezid_metadata_on_change')
    def test_update_contributors(
            self, mock_update_ezid, app, user, preprint, url):
        new_user = AuthUserFactory()
        contributor_payload = {
            'data': {
                'attributes': {
                    'bibliographic': True,
                    'permission': 'write',
                    'send_email': False
                },
                'type': 'contributors',
                'relationships': {
                    'users': {
                        'data': {
                            'id': new_user._id,
                            'type': 'users'
                        }
                    }
                }
            }
        }

        contributor_url = url + 'contributors/'

        res = app.post_json_api(
            contributor_url,
            contributor_payload,
            auth=user.auth)

        assert res.status_code == 201
        assert new_user in preprint.contributors
        assert preprint.has_permission(new_user, 'write')
        assert PreprintContributor.objects.get(preprint=preprint, user=new_user).visible is True
        assert mock_update_ezid.called

    def test_cannot_set_primary_file(self, app, user, preprint, url):

        #   test_write_contrib_cannot_set_primary_file
        read_write_contrib = AuthUserFactory()
        preprint.add_contributor(
            read_write_contrib,
            permission='write',
            auth=Auth(user), save=True)
        new_file = test_utils.create_test_preprint_file(
            preprint, user, filename='lovechild_reason.pdf')

        data = {
            'data': {
                'type': 'primary_file',
                'id': preprint._id,
                'attributes': {},
                'relationships': {
                    'primary_file': {
                        'data': {
                            'type': 'file',
                            'id': new_file._id
                        }
                    }
                }
            }
        }

        res = app.patch_json_api(
            url, data,
            auth=read_write_contrib.auth,
            expect_errors=True)
        assert res.status_code == 403

    #   test_noncontrib_cannot_set_primary_file
        non_contrib = AuthUserFactory()
        new_file = test_utils.create_test_preprint_file(
            preprint, user, filename='flowerchild_nik.pdf')

        data = {
            'data': {
                'type': 'primary_file',
                'id': preprint._id,
                'attributes': {},
                'relationships': {
                    'primary_file': {
                        'data': {
                            'type': 'file',
                            'id': new_file._id
                        }
                    }
                }
            }
        }

        res = app.patch_json_api(
            url, data,
            auth=non_contrib.auth,
            expect_errors=True)
        assert res.status_code == 403

    def test_contribs_cannot_set_subjects(
            self, app, user, preprint, subject, url):

        # def test_write_contrib_cannot_set_subjects(self, app, user, preprint,
        # subject, url):
        write_contrib = AuthUserFactory()
        preprint.add_contributor(
            write_contrib,
            permission='write',
            auth=Auth(user), save=True)

        assert not preprint.subjects.filter(_id=subject._id).exists()
        update_subjects_payload = build_preprint_update_payload(
            preprint._id, attributes={'subjects': [[subject._id]]})

        res = app.patch_json_api(
            url, update_subjects_payload,
            auth=write_contrib.auth,
            expect_errors=True)
        assert res.status_code == 403

        assert not preprint.subjects.filter(_id=subject._id).exists()

    # def test_non_contrib_cannot_set_subjects(self, app, user, preprint,
    # subject, url):
        non_contrib = AuthUserFactory()

        assert not preprint.subjects.filter(_id=subject._id).exists()

        update_subjects_payload = build_preprint_update_payload(
            preprint._id, attributes={'subjects': [[subject._id]]})

        res = app.patch_json_api(
            url, update_subjects_payload,
            auth=non_contrib.auth,
            expect_errors=True)
        assert res.status_code == 403

        assert not preprint.subjects.filter(_id=subject._id).exists()

    def test_update_published(self, app, user):
        unpublished = PreprintFactory(creator=user, is_published=False)
        url = '/{}preprints/{}/'.format(API_BASE, unpublished._id)
        payload = build_preprint_update_payload(
            unpublished._id, attributes={'is_published': True})
        app.patch_json_api(url, payload, auth=user.auth)
        unpublished.reload()
        assert unpublished.is_published

<<<<<<< HEAD
    @mock.patch('website.preprints.tasks.get_and_set_preprint_identifiers.si')
    def test_update_published_does_not_make_node_public(
            self, mock_get_identifiers, app, user):
        unpublished = PreprintFactory(creator=user, is_public=False, is_published=False, project=ProjectFactory(creator=user))
=======
    def test_update_published_makes_node_public(
            self, app, user):
        unpublished = PreprintFactory(creator=user, is_published=False)
>>>>>>> b26a4183
        assert not unpublished.node.is_public
        url = '/{}preprints/{}/'.format(API_BASE, unpublished._id)
        payload = build_preprint_update_payload(
            unpublished._id, attributes={'is_published': True})
        app.patch_json_api(url, payload, auth=user.auth)
        unpublished.node.reload()
        unpublished.reload()

        assert unpublished.node.is_public is False
        assert unpublished.is_public

    @mock.patch('website.preprints.tasks.on_preprint_updated.s')
    def test_update_preprint_task_called_on_api_update(
            self, mock_on_preprint_updated, app, user, preprint, url):
        update_doi_payload = build_preprint_update_payload(
            preprint._id, attributes={'doi': '10.1234/ASDFASDF'})

        app.patch_json_api(url, update_doi_payload, auth=user.auth)

        assert mock_on_preprint_updated.called


@pytest.mark.django_db
class TestPreprintUpdateLicense:

    @pytest.fixture()
    def admin_contrib(self):
        return AuthUserFactory()

    @pytest.fixture()
    def write_contrib(self):
        return AuthUserFactory()

    @pytest.fixture()
    def read_contrib(self):
        return AuthUserFactory()

    @pytest.fixture()
    def non_contrib(self):
        return AuthUserFactory()

    @pytest.fixture()
    def cc0_license(self):
        return NodeLicense.objects.filter(name='CC0 1.0 Universal').first()

    @pytest.fixture()
    def mit_license(self):
        return NodeLicense.objects.filter(name='MIT License').first()

    @pytest.fixture()
    def no_license(self):
        return NodeLicense.objects.filter(name='No license').first()

    @pytest.fixture()
    def preprint_provider(self, cc0_license, no_license):
        preprint_provider = PreprintProviderFactory()
        preprint_provider.licenses_acceptable = [cc0_license, no_license]
        preprint_provider.save()
        return preprint_provider

    @pytest.fixture()
    def preprint(
            self, admin_contrib, write_contrib, read_contrib,
            preprint_provider):
        preprint = PreprintFactory(
            creator=admin_contrib,
            provider=preprint_provider)
        preprint.add_contributor(write_contrib, permission='write', auth=Auth(admin_contrib))
        preprint.add_contributor(
            read_contrib,
            auth=Auth(admin_contrib),
            permission='read')
        preprint.save()
        return preprint

    @pytest.fixture()
    def url(self, preprint):
        return '/{}preprints/{}/'.format(API_BASE, preprint._id)

    @pytest.fixture()
    def make_payload(self):
        def payload(
                node_id, license_id=None, license_year=None,
                copyright_holders=None, jsonapi_type='preprints'
        ):
            attributes = {}

            if license_year and copyright_holders:
                attributes = {
                    'license_record': {
                        'year': license_year,
                        'copyright_holders': copyright_holders
                    }
                }
            elif license_year:
                attributes = {
                    'license_record': {
                        'year': license_year
                    }
                }
            elif copyright_holders:
                attributes = {
                    'license_record': {
                        'copyright_holders': copyright_holders
                    }
                }

            return {
                'data': {
                    'id': node_id,
                    'type': jsonapi_type,
                    'attributes': attributes,
                    'relationships': {
                        'license': {
                            'data': {
                                'type': 'licenses',
                                'id': license_id
                            }
                        }
                    }
                }
            } if license_id else {
                'data': {
                    'id': node_id,
                    'type': jsonapi_type,
                    'attributes': attributes
                }
            }

        return payload

    @pytest.fixture()
    def make_request(self, app):
        def request(url, data, auth=None, expect_errors=False):
            return app.patch_json_api(
                url, data, auth=auth, expect_errors=expect_errors)
        return request

    def test_admin_update_license_with_invalid_id(
            self, admin_contrib, preprint, url, make_payload, make_request):
        data = make_payload(
            node_id=preprint._id,
            license_id='thisisafakelicenseid'
        )

        assert preprint.license is None

        res = make_request(
            url, data,
            auth=admin_contrib.auth,
            expect_errors=True)
        assert res.status_code == 404
        assert res.json['errors'][0]['detail'] == 'Unable to find specified license.'

        preprint.reload()
        assert preprint.license is None

    def test_admin_can_update_license(
            self, admin_contrib, preprint, cc0_license,
            url, make_payload, make_request):
        data = make_payload(
            node_id=preprint._id,
            license_id=cc0_license._id
        )

        assert preprint.license is None

        res = make_request(url, data, auth=admin_contrib.auth)
        assert res.status_code == 200
        preprint.reload()

        res_data = res.json['data']
        pp_license_id = preprint.license.node_license._id
        assert res_data['relationships']['license']['data'].get(
            'id', None) == pp_license_id
        assert res_data['relationships']['license']['data'].get(
            'type', None) == 'licenses'

        assert preprint.license.node_license == cc0_license
        assert preprint.license.year is None
        assert preprint.license.copyright_holders == []

        # check logs
        log = preprint.logs.latest()
        assert log.action == 'license_changed'
        assert log.params.get('preprint') == preprint._id

    def test_admin_can_update_license_record(
            self, admin_contrib, preprint, no_license,
            url, make_payload, make_request):
        data = make_payload(
            node_id=preprint._id,
            license_id=no_license._id,
            license_year='2015',
            copyright_holders=['Tonya Shepoly, Lucas Pucas']
        )

        assert preprint.license is None

        res = make_request(url, data, auth=admin_contrib.auth)
        assert res.status_code == 200
        preprint.reload()

        assert preprint.license.node_license == no_license
        assert preprint.license.year == '2015'
        assert preprint.license.copyright_holders == [
            'Tonya Shepoly, Lucas Pucas']

    def test_cannot_update_license(
            self, write_contrib, read_contrib, non_contrib,
            preprint, cc0_license, url, make_payload, make_request):

        #   test_write_contrib_cannot_update_license
        data = make_payload(
            node_id=preprint._id,
            license_id=cc0_license._id
        )

        res = make_request(
            url, data,
            auth=write_contrib.auth,
            expect_errors=True)
        assert res.status_code == 403
        assert res.json['errors'][0]['detail'] == 'User must be an admin to update a preprint.'

    #   test_read_contrib_cannot_update_license
        data = make_payload(
            node_id=preprint._id,
            license_id=cc0_license._id
        )

        res = make_request(
            url, data,
            auth=read_contrib.auth,
            expect_errors=True)
        assert res.status_code == 403
        assert res.json['errors'][0]['detail'] == exceptions.PermissionDenied.default_detail

    #   test_non_contrib_cannot_update_license
        data = make_payload(
            node_id=preprint._id,
            license_id=cc0_license._id
        )

        res = make_request(
            url, data,
            auth=non_contrib.auth,
            expect_errors=True)
        assert res.status_code == 403
        assert res.json['errors'][0]['detail'] == exceptions.PermissionDenied.default_detail

    #   test_unauthenticated_user_cannot_update_license
        data = make_payload(
            node_id=preprint._id,
            license_id=cc0_license._id
        )

        res = make_request(url, data, expect_errors=True)
        assert res.status_code == 401
        assert res.json['errors'][0]['detail'] == exceptions.NotAuthenticated.default_detail

    def test_update_error(
            self, admin_contrib, preprint, preprint_provider,
            mit_license, no_license, url, make_payload, make_request):

        #   test_update_preprint_with_invalid_license_for_provider
        data = make_payload(
            node_id=preprint._id,
            license_id=mit_license._id
        )

        assert preprint.license is None

        res = make_request(
            url, data,
            auth=admin_contrib.auth,
            expect_errors=True)
        assert res.status_code == 403
        assert res.json['errors'][0]['detail'] == 'Invalid license chosen for {}'.format(
            preprint_provider.name)

    #   test_update_preprint_license_without_required_year_in_payload
        data = make_payload(
            node_id=preprint._id,
            license_id=no_license._id,
            copyright_holders=['Rachel', 'Rheisen']
        )

        res = make_request(
            url, data,
            auth=admin_contrib.auth,
            expect_errors=True)
        assert res.status_code == 400
        assert res.json['errors'][0]['detail'] == 'year must be specified for this license'

    #   test_update_preprint_license_without_required_copyright_holders_in_payload
        data = make_payload(
            node_id=preprint._id,
            license_id=no_license._id,
            license_year='1994'
        )

        res = make_request(
            url, data,
            auth=admin_contrib.auth,
            expect_errors=True)
        assert res.status_code == 400
        assert res.json['errors'][0]['detail'] == 'copyrightHolders must be specified for this license'

    def test_update_preprint_with_existing_license_year_attribute_only(
            self, admin_contrib, preprint, no_license, url, make_payload, make_request):
        preprint.set_preprint_license(
            {
                'id': no_license.license_id,
                'year': '2014',
                'copyrightHolders': ['Daniel FromBrazil', 'Queen Jaedyn']
            },
            Auth(admin_contrib),
        )
        preprint.save()

        assert preprint.license.node_license == no_license
        assert preprint.license.year == '2014'
        assert preprint.license.copyright_holders == [
            'Daniel FromBrazil', 'Queen Jaedyn']

        data = make_payload(
            node_id=preprint._id,
            license_year='2015'
        )

        res = make_request(url, data, auth=admin_contrib.auth)
        assert res.status_code == 200
        preprint.license.reload()

        assert preprint.license.node_license == no_license
        assert preprint.license.year == '2015'
        assert preprint.license.copyright_holders == [
            'Daniel FromBrazil', 'Queen Jaedyn']

    def test_update_preprint_with_existing_license_copyright_holders_attribute_only(
            self, admin_contrib, preprint, no_license, url, make_payload, make_request):
        preprint.set_preprint_license(
            {
                'id': no_license.license_id,
                'year': '2014',
                'copyrightHolders': ['Captain Haley', 'Keegor Cannoli']
            },
            Auth(admin_contrib),
        )
        preprint.save()

        assert preprint.license.node_license == no_license
        assert preprint.license.year == '2014'
        assert preprint.license.copyright_holders == [
            'Captain Haley', 'Keegor Cannoli']

        data = make_payload(
            node_id=preprint._id,
            copyright_holders=['Reason Danish', 'Ben the NJB']
        )

        res = make_request(url, data, auth=admin_contrib.auth)
        assert res.status_code == 200
        preprint.license.reload()

        assert preprint.license.node_license == no_license
        assert preprint.license.year == '2014'
        assert preprint.license.copyright_holders == [
            'Reason Danish', 'Ben the NJB']

    def test_update_preprint_with_existing_license_relationship_only(
            self, admin_contrib, preprint, cc0_license,
            no_license, url, make_payload, make_request):
        preprint.set_preprint_license(
            {
                'id': no_license.license_id,
                'year': '2014',
                'copyrightHolders': ['Reason', 'Mr. Lulu']
            },
            Auth(admin_contrib),
        )
        preprint.save()

        assert preprint.license.node_license == no_license
        assert preprint.license.year == '2014'
        assert preprint.license.copyright_holders == ['Reason', 'Mr. Lulu']

        data = make_payload(
            node_id=preprint._id,
            license_id=cc0_license._id
        )

        res = make_request(url, data, auth=admin_contrib.auth)
        assert res.status_code == 200
        preprint.license.reload()

        assert preprint.license.node_license == cc0_license
        assert preprint.license.year == '2014'
        assert preprint.license.copyright_holders == ['Reason', 'Mr. Lulu']

    def test_update_preprint_with_existing_license_relationship_and_attributes(
            self, admin_contrib, preprint, cc0_license,
            no_license, url, make_payload, make_request):
        preprint.set_preprint_license(
            {
                'id': no_license.license_id,
                'year': '2014',
                'copyrightHolders': ['Reason', 'Mr. Cosgrove']
            },
            Auth(admin_contrib),
            save=True
        )

        assert preprint.license.node_license == no_license
        assert preprint.license.year == '2014'
        assert preprint.license.copyright_holders == ['Reason', 'Mr. Cosgrove']

        data = make_payload(
            node_id=preprint._id,
            license_id=cc0_license._id,
            license_year='2015',
            copyright_holders=['Rheisen', 'Princess Tyler']
        )

        res = make_request(url, data, auth=admin_contrib.auth)
        assert res.status_code == 200
        preprint.license.reload()

        assert preprint.license.node_license == cc0_license
        assert preprint.license.year == '2015'
        assert preprint.license.copyright_holders == [
            'Rheisen', 'Princess Tyler']

    def test_update_preprint_license_does_not_change_project_license(
            self, admin_contrib, preprint, cc0_license,
            no_license, url, make_payload, make_request):
        project = ProjectFactory(creator=admin_contrib)
        preprint.node = project
        preprint.save()
        preprint.node.set_node_license(
            {
                'id': no_license.license_id,
                'year': '2015',
                'copyrightHolders': ['Simba', 'Mufasa']
            },
            auth=Auth(admin_contrib)
        )
        preprint.node.save()
        assert preprint.node.node_license.node_license == no_license

        data = make_payload(
            node_id=preprint._id,
            license_id=cc0_license._id
        )

        res = make_request(url, data, auth=admin_contrib.auth)
        assert res.status_code == 200
        preprint.reload()

        assert preprint.license.node_license == cc0_license
        assert preprint.node.node_license.node_license == no_license

    def test_update_preprint_license_without_change_does_not_add_log(
            self, admin_contrib, preprint, no_license, url, make_payload, make_request):
        preprint.set_preprint_license(
            {
                'id': no_license.license_id,
                'year': '2015',
                'copyrightHolders': ['Kim', 'Kanye']
            },
            auth=Auth(admin_contrib),
            save=True
        )

        before_num_logs = preprint.logs.count()
        before_update_log = preprint.logs.latest()

        data = make_payload(
            node_id=preprint._id,
            license_id=no_license._id,
            license_year='2015',
            copyright_holders=['Kanye', 'Kim']
        )
        res = make_request(url, data, auth=admin_contrib.auth)
        preprint.reload()

        after_num_logs = preprint.logs.count()
        after_update_log = preprint.logs.latest()

        assert res.status_code == 200
        assert before_num_logs == after_num_logs
        assert before_update_log._id == after_update_log._id


@pytest.mark.django_db
class TestPreprintDetailPermissions:

    @pytest.fixture()
    def admin(self):
        return AuthUserFactory()

    @pytest.fixture()
    def write_contrib(self):
        return AuthUserFactory()

    @pytest.fixture()
    def non_contrib(self):
        return AuthUserFactory()

    @pytest.fixture()
    def public_project(self, admin):
        return ProjectFactory(creator=admin, is_public=True)

    @pytest.fixture()
    def private_project(self, admin):
        return ProjectFactory(creator=admin, is_public=False)

    @pytest.fixture()
    def subject(self):
        return SubjectFactory()

    @pytest.fixture()
    def provider(self):
        return PreprintProviderFactory()

    @pytest.fixture()
    def unpublished_preprint(self, admin, provider, subject, public_project):
        fact = PreprintFactory(
            creator=admin,
            filename='toe_socks_and_sunrises.pdf',
            provider=provider,
            subjects=[[subject._id]],
            is_published=False,
            machine_state='initial')
        assert fact.is_published is False
        return fact

    @pytest.fixture()
    def private_preprint(self, admin, provider, subject, private_project, write_contrib):
        fact = PreprintFactory(
            creator=admin,
            filename='toe_socks_and_sunrises.pdf',
            provider=provider,
            subjects=[[subject._id]],
            is_published=True,
            is_public=False,
            machine_state='accepted')
        fact.add_contributor(write_contrib, permission='write')
        fact.is_public = False
        fact.save()
        return fact

    @pytest.fixture()
    def published_preprint(self, admin, provider, subject, write_contrib):
        fact = PreprintFactory(
            creator=admin,
            filename='toe_socks_and_sunrises.pdf',
            provider=provider,
            subjects=[[subject._id]],
            is_published=True,
            is_public=True,
            machine_state='accepted')
        fact.add_contributor(write_contrib, permission='write')
        return fact

    @pytest.fixture()
    def abandoned_private_preprint(
            self, admin, provider, subject, private_project):
        return PreprintFactory(
            creator=admin,
            filename='toe_socks_and_sunrises.pdf',
            provider=provider,
            subjects=[[subject._id]],
            project=private_project,
            is_published=False,
            is_public=False,
            machine_state='initial')

    @pytest.fixture()
    def abandoned_public_preprint(
            self, admin, provider, subject, public_project):
        fact = PreprintFactory(
            creator=admin,
            filename='toe_socks_and_sunrises.pdf',
            provider=provider,
            subjects=[[subject._id]],
            project=public_project,
            is_published=False,
            is_public=True,
            machine_state='initial')
        assert fact.is_public is True
        return fact

    @pytest.fixture()
    def abandoned_private_url(self, abandoned_private_preprint):
        return '/{}preprints/{}/'.format(
            API_BASE, abandoned_private_preprint._id)

    @pytest.fixture()
    def abandoned_public_url(self, abandoned_public_preprint):
        return '/{}preprints/{}/'.format(
            API_BASE, abandoned_public_preprint._id)

    @pytest.fixture()
    def unpublished_url(self, unpublished_preprint):
        return '/{}preprints/{}/'.format(API_BASE, unpublished_preprint._id)

    @pytest.fixture()
    def private_url(self, private_preprint):
        return '/{}preprints/{}/'.format(API_BASE, private_preprint._id)

    def test_preprint_is_published_detail(
            self, app, admin, write_contrib, non_contrib,
            unpublished_preprint, unpublished_url):

        #   test_unpublished_visible_to_admins
        res = app.get(unpublished_url, auth=admin.auth)
        assert res.json['data']['id'] == unpublished_preprint._id

    #   test_unpublished_invisible_to_write_contribs
        res = app.get(
            unpublished_url,
            auth=write_contrib.auth,
            expect_errors=True)
        assert res.status_code == 403

    #   test_unpublished_invisible_to_non_contribs
        res = app.get(
            unpublished_url,
            auth=non_contrib.auth,
            expect_errors=True)
        assert res.status_code == 403

    #   test_unpublished_invisible_to_public
        res = app.get(unpublished_url, expect_errors=True)
        assert res.status_code == 401

    def test_preprint_is_public_detail(
            self, app, admin, write_contrib, non_contrib,
            private_preprint, private_url):

        #   test_private_visible_to_admins
        res = app.get(private_url, auth=admin.auth)
        assert res.json['data']['id'] == private_preprint._id

    #   test_private_visible_to_write_contribs
        res = app.get(private_url, auth=write_contrib.auth)
        assert res.status_code == 200

    #   test_private_invisible_to_non_contribs
        res = app.get(private_url, auth=non_contrib.auth, expect_errors=True)
        assert res.status_code == 403

    #   test_private_invisible_to_public
        res = app.get(private_url, expect_errors=True)
        assert res.status_code == 401

    def test_preprint_is_orphaned_detail(
            self, app, admin, write_contrib, non_contrib,
            published_preprint):
        published_preprint.primary_file = None
        published_preprint.save()

        url = '/{}preprints/{}/'.format(API_BASE, published_preprint._id)

    #   test_orphaned_visible_to_admins
        res = app.get(url, auth=admin.auth)
        assert res.json['data']['id'] == published_preprint._id

    #   test_orphaned_visible_to_write_contribs
        res = app.get(url, auth=write_contrib.auth)
        assert res.status_code == 200

    #   test_orphaned_invisible_to_non_contribs
        res = app.get(url, auth=non_contrib.auth, expect_errors=True)
        assert res.status_code == 403

    #   test_orphaned_invisible_to_public
        res = app.get(url, expect_errors=True)
        assert res.status_code == 401

    def test_preprint_is_abandoned_detail(
            self, app, admin, write_contrib,
            non_contrib, abandoned_private_preprint,
            abandoned_public_preprint,
            abandoned_private_url,
            abandoned_public_url):

        #   test_abandoned_private_visible_to_admins
        res = app.get(abandoned_private_url, auth=admin.auth)
        assert res.json['data']['id'] == abandoned_private_preprint._id

    #   test_abandoned_private_invisible_to_write_contribs
        res = app.get(
            abandoned_private_url,
            auth=write_contrib.auth,
            expect_errors=True)
        assert res.status_code == 403

    #   test_abandoned_private_invisible_to_non_contribs
        res = app.get(
            abandoned_private_url,
            auth=non_contrib.auth,
            expect_errors=True)
        assert res.status_code == 403

    #   test_abandoned_private_invisible_to_public
        res = app.get(abandoned_private_url, expect_errors=True)
        assert res.status_code == 401

    #   test_abandoned_public_visible_to_admins
        res = app.get(abandoned_public_url, auth=admin.auth)
        assert res.json['data']['id'] == abandoned_public_preprint._id

    #   test_abandoned_public_invisible_to_write_contribs
        res = app.get(
            abandoned_public_url,
            auth=write_contrib.auth,
            expect_errors=True)
        assert res.status_code == 403

    #   test_abandoned_public_invisible_to_non_contribs
        res = app.get(
            abandoned_public_url,
            auth=non_contrib.auth,
            expect_errors=True)
        assert res.status_code == 403

    #   test_abandoned_public_invisible_to_public
        res = app.get(abandoned_public_url, expect_errors=True)
        assert res.status_code == 401

    def test_access_primary_file_on_unpublished_preprint(
            self, app, user, write_contrib):
        unpublished = PreprintFactory(creator=user, is_public=True, is_published=False)
        preprint_file_id = unpublished.primary_file._id
        url = '/{}files/{}/'.format(API_BASE, preprint_file_id)

        res = app.get(url, auth=user.auth)
        assert res.status_code == 200

        assert unpublished.is_published is False
        res = app.get(url, expect_errors=True)
        assert res.status_code == 401

        unpublished.add_contributor(write_contrib, permission='write', save=True)
        res = app.get(url, auth=write_contrib.auth, expect_errors=True)
        assert res.status_code == 403


@pytest.mark.django_db
class TestReviewsPreprintDetailPermissions:

    @pytest.fixture()
    def admin(self):
        return AuthUserFactory()

    @pytest.fixture()
    def write_contrib(self):
        return AuthUserFactory()

    @pytest.fixture()
    def non_contrib(self):
        return AuthUserFactory()

    @pytest.fixture()
    def public_project(self, admin):
        return ProjectFactory(creator=admin, is_public=True)

    @pytest.fixture()
    def private_project(self, admin):
        return ProjectFactory(creator=admin, is_public=False)

    @pytest.fixture()
    def subject(self):
        return SubjectFactory()

    @pytest.fixture()
    def reviews_provider(self):
        return PreprintProviderFactory(reviews_workflow='pre-moderation')

    @pytest.fixture()
    def unpublished_reviews_preprint(
            self, admin, reviews_provider, subject, public_project, write_contrib):
        preprint = PreprintFactory(
            creator=admin,
            filename='toe_socks_and_sunrises.pdf',
            provider=reviews_provider,
            subjects=[[subject._id]],
            is_published=False,
            machine_state=DefaultStates.PENDING.value)
        preprint.add_contributor(write_contrib, permission='write')
        preprint.save()
        return preprint

    @pytest.fixture()
    def unpublished_reviews_initial_preprint(
            self, admin, reviews_provider, subject, public_project):
        return PreprintFactory(
            creator=admin,
            filename='toe_socks_and_sunrises.pdf',
            provider=reviews_provider,
            subjects=[[subject._id]],
            is_published=False,
            machine_state=DefaultStates.INITIAL.value)

    @pytest.fixture()
    def private_reviews_preprint(
            self, admin, reviews_provider, subject, private_project, write_contrib):
        preprint = PreprintFactory(
            creator=admin,
            filename='toe_socks_and_sunsets.pdf',
            provider=reviews_provider,
            subjects=[[subject._id]],
            is_published=False,
            is_public=False,
            machine_state=DefaultStates.PENDING.value)
        preprint.add_contributor(write_contrib, permission='write')
        return preprint

    @pytest.fixture()
    def unpublished_url(self, unpublished_reviews_preprint):
        return '/{}preprints/{}/'.format(
            API_BASE, unpublished_reviews_preprint._id)

    @pytest.fixture()
    def unpublished_initial_url(self, unpublished_reviews_initial_preprint):
        return '/{}preprints/{}/'.format(
            API_BASE, unpublished_reviews_initial_preprint._id)

    @pytest.fixture()
    def private_url(self, private_reviews_preprint):
        return '/{}preprints/{}/'.format(
            API_BASE, private_reviews_preprint._id)

    def test_reviews_preprint_is_published_detail(
            self, app, admin, write_contrib, non_contrib,
            unpublished_reviews_preprint, unpublished_url):

        #   test_unpublished_visible_to_admins
        res = app.get(unpublished_url, auth=admin.auth)
        assert res.json['data']['id'] == unpublished_reviews_preprint._id

    #   test_unpublished_visible_to_write_contribs
        res = app.get(
            unpublished_url,
            auth=write_contrib.auth,
            expect_errors=True)
        assert res.status_code == 200

    #   test_unpublished_invisible_to_non_contribs
        res = app.get(
            unpublished_url,
            auth=non_contrib.auth,
            expect_errors=True)
        assert res.status_code == 403

    #   test_unpublished_invisible_to_public
        res = app.get(unpublished_url, expect_errors=True)
        assert res.status_code == 401

    def test_reviews_preprint_initial_detail(
            self, app, admin, write_contrib, non_contrib,
            unpublished_reviews_initial_preprint,
            unpublished_initial_url):

        #   test_unpublished_visible_to_admins
        res = app.get(unpublished_initial_url, auth=admin.auth)
        assert res.json['data']['id'] == unpublished_reviews_initial_preprint._id

    #   test_unpublished_invisible_to_write_contribs
        res = app.get(
            unpublished_initial_url,
            auth=write_contrib.auth,
            expect_errors=True)
        assert res.status_code == 403

    #   test_unpublished_invisible_to_non_contribs
        res = app.get(
            unpublished_initial_url,
            auth=non_contrib.auth,
            expect_errors=True)
        assert res.status_code == 403

    #   test_unpublished_invisible_to_public
        res = app.get(unpublished_initial_url, expect_errors=True)
        assert res.status_code == 401

    def test_reviews_preprint_is_public_detail(
            self, app, admin, write_contrib, non_contrib,
            private_reviews_preprint, private_url):

        #   test_private_visible_to_admins
        res = app.get(private_url, auth=admin.auth)
        assert res.json['data']['id'] == private_reviews_preprint._id

    #   test_private_visible_to_write_contribs
        res = app.get(private_url, auth=write_contrib.auth, expect_errors=True)
        assert res.status_code == 200

    #   test_private_invisible_to_non_contribs
        res = app.get(private_url, auth=non_contrib.auth, expect_errors=True)
        assert res.status_code == 403

    #   test_private_invisible_to_public
        res = app.get(private_url, expect_errors=True)
        assert res.status_code == 401<|MERGE_RESOLUTION|>--- conflicted
+++ resolved
@@ -680,16 +680,9 @@
         unpublished.reload()
         assert unpublished.is_published
 
-<<<<<<< HEAD
-    @mock.patch('website.preprints.tasks.get_and_set_preprint_identifiers.si')
     def test_update_published_does_not_make_node_public(
-            self, mock_get_identifiers, app, user):
-        unpublished = PreprintFactory(creator=user, is_public=False, is_published=False, project=ProjectFactory(creator=user))
-=======
-    def test_update_published_makes_node_public(
             self, app, user):
         unpublished = PreprintFactory(creator=user, is_published=False)
->>>>>>> b26a4183
         assert not unpublished.node.is_public
         url = '/{}preprints/{}/'.format(API_BASE, unpublished._id)
         payload = build_preprint_update_payload(
