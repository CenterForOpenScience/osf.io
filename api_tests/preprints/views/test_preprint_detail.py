import pytest

from django.utils import timezone

from api.base.settings.defaults import API_BASE
<<<<<<< HEAD
from osf.utils.permissions import WRITE
=======
from api_tests import utils as test_utils
from api_tests.subjects.mixins import UpdateSubjectsMixin
from framework.auth.core import Auth
from osf.models import (
    NodeLicense,
    PreprintContributor,
    PreprintLog
)
from osf.utils import permissions as osf_permissions
from osf.utils.permissions import WRITE, ADMIN
from osf.utils.workflows import DefaultStates
>>>>>>> 5e25e668
from osf_tests.factories import (
    PreprintFactory,
    AuthUserFactory,
    ProjectFactory,
    SubjectFactory,
    PreprintProviderFactory,
    InstitutionFactory
)
from website.settings import DOI_FORMAT


def build_preprint_update_payload(
        node_id, attributes=None, relationships=None,
        jsonapi_type='preprints'):
    payload = {
        'data': {
            'id': node_id,
            'type': jsonapi_type,
            'attributes': attributes,
            'relationships': relationships
        }
    }
    return payload


@pytest.fixture()
def user():
    return AuthUserFactory()


@pytest.mark.django_db
class TestPreprintDetail:

    @pytest.fixture()
    def preprint(self, user):
        return PreprintFactory(creator=user)

    @pytest.fixture()
    def institution(self):
        return InstitutionFactory()

    @pytest.fixture()
    def preprint_pre_mod(self, user):
        return PreprintFactory(reviews_workflow='pre-moderation', is_published=False, creator=user)

    @pytest.fixture()
    def moderator(self, preprint_pre_mod):
        mod = AuthUserFactory()
        preprint_pre_mod.provider.get_group('moderator').user_set.add(mod)
        return mod

    @pytest.fixture()
    def unpublished_preprint(self, user):
        return PreprintFactory(creator=user, is_published=False)

    @pytest.fixture()
    def url(self, preprint):
        return f'/{API_BASE}preprints/{preprint._id}/'

    @pytest.fixture()
    def unpublished_url(self, unpublished_preprint):
        return f'/{API_BASE}preprints/{unpublished_preprint._id}/'

    @pytest.fixture()
    def versions_url(self, preprint):
        return f'/{API_BASE}preprints/{preprint._id}/versions/'

    @pytest.fixture()
    def res(self, app, url):
        return app.get(url)

    @pytest.fixture()
    def data(self, res):
        return res.json['data']

    def test_preprint_detail(self, app, user, preprint, url, versions_url, res, data):
        #   test_preprint_detail_success
        assert res.status_code == 200
        assert res.content_type == 'application/vnd.api+json'

        #   test_preprint_top_level
        assert data['type'] == 'preprints'
        assert data['id'] == preprint._id

        #   test title in preprint data
        assert data['attributes']['title'] == preprint.title

        #   test contributors in preprint data
        assert data['relationships'].get('contributors', None)
        assert data['relationships']['contributors'].get('data', None) is None

        #   test no node attached to preprint
        assert data['relationships']['node'].get('data', None) is None

        #  test versions in relationships
        assert data['relationships']['versions']['links']['related']['href'].endswith(versions_url)

        #   test_preprint_node_deleted doesn't affect preprint
        deleted_node = ProjectFactory(creator=user, is_deleted=True)
        deleted_preprint = PreprintFactory(project=deleted_node, creator=user)

        deleted_preprint_url = '/{}preprints/{}/'.format(
            API_BASE, deleted_preprint._id)
        deleted_preprint_res = app.get(
            deleted_preprint_url, expect_errors=True)
        assert deleted_preprint_res.status_code == 200
        assert res.content_type == 'application/vnd.api+json'

        #  test node relationship exists when attached to preprint
        node = ProjectFactory(creator=user)
        preprint_with_node = PreprintFactory(project=node, creator=user)
        preprint_with_node_url = '/{}preprints/{}/'.format(
            API_BASE, preprint_with_node._id)
        preprint_with_node_res = app.get(
            preprint_with_node_url)

        node_data = preprint_with_node_res.json['data']['relationships']['node']['data']

        assert node_data.get('id', None) == preprint_with_node.node._id
        assert node_data.get('type', None) == 'nodes'

    def test_withdrawn_preprint(self, app, user, moderator, preprint_pre_mod):
        # test_retracted_fields
        url = f'/{API_BASE}preprints/{preprint_pre_mod._id}/'
        preprint_pre_mod.add_contributor(user, ADMIN)
        res = app.get(url, auth=user.auth)
        data = res.json['data']

        assert not data['attributes']['date_withdrawn']
        assert 'withdrawal_justification' not in data['attributes']
        assert 'ever_public' not in data['attributes']

        ## retracted and not ever_public
        assert not preprint_pre_mod.ever_public
        preprint_pre_mod.date_withdrawn = timezone.now()
        preprint_pre_mod.withdrawal_justification = 'assumptions no longer apply'
        preprint_pre_mod.save()
        assert preprint_pre_mod.is_retracted
        res = app.get(url, expect_errors=True)
        assert res.status_code == 404
        res = app.get(url, auth=user.auth, expect_errors=True)
        assert res.status_code == 404
        # moderator can't see preprint with initial machine state. see test_moderator_does_not_see_initial_preprint
        res = app.get(url, auth=moderator.auth, expect_errors=True)
        assert res.status_code == 404

        ## retracted and ever_public (True)
        preprint_pre_mod.ever_public = True
        preprint_pre_mod.save()
        res = app.get(url, auth=user.auth)
        data = res.json['data']
        assert data['attributes']['date_withdrawn']
        assert 'withdrawal_justification' in data['attributes']
        assert 'assumptions no longer apply' == data['attributes']['withdrawal_justification']
        assert 'date_withdrawn' in data['attributes']

    def test_embed_contributors(self, app, user, preprint):
        url = '/{}preprints/{}/?embed=contributors'.format(
            API_BASE, preprint._id)

        res = app.get(url, auth=user.auth)
        embeds = res.json['data']['embeds']
        ids = preprint.contributors.all().values_list('guids___id', flat=True)
        ids = [f'{preprint._id}-{id_}' for id_ in ids]
        for contrib in embeds['contributors']['data']:
            assert contrib['id'] in ids

    def test_preprint_doi_link_absent_in_unpublished_preprints(
            self, app, user, unpublished_preprint, unpublished_url):
        res = app.get(unpublished_url, auth=user.auth)
        assert res.json['data']['id'] == unpublished_preprint._id
        assert res.json['data']['attributes']['is_published'] is False
        assert 'preprint_doi' not in res.json['data']['links'].keys()
        assert res.json['data']['attributes']['preprint_doi_created'] is None

    def test_published_preprint_doi_link_not_returned_before_doi_request(
            self, app, user, unpublished_preprint, unpublished_url):
        unpublished_preprint.is_published = True
        unpublished_preprint.date_published = timezone.now()
        unpublished_preprint.save()
        res = app.get(unpublished_url, auth=user.auth)
        assert res.json['data']['id'] == unpublished_preprint._id
        assert res.json['data']['attributes']['is_published'] is True
        assert 'preprint_doi' not in res.json['data']['links'].keys()

    def test_published_preprint_doi_link_returned_after_doi_request(
            self, app, user, preprint, url):
        expected_doi = DOI_FORMAT.format(
            prefix=preprint.provider.doi_prefix,
            guid=preprint._id
        )
        preprint.set_identifier_values(doi=expected_doi)
        res = app.get(url, auth=user.auth)
        assert res.json['data']['id'] == preprint._id
        assert res.json['data']['attributes']['is_published'] is True
        assert 'preprint_doi' in res.json['data']['links'].keys()
        assert res.json['data']['links']['preprint_doi'] == 'https://doi.org/{}'.format(
            expected_doi)
        assert res.json['data']['attributes']['preprint_doi_created']

    def test_preprint_embed_identifiers(self, app, user, preprint, url):
        embed_url = url + '?embed=identifiers'
        res = app.get(embed_url)
        assert res.status_code == 200
        link = res.json['data']['relationships']['identifiers']['links']['related']['href']
        assert f'{url}identifiers/' in link

    def test_return_affiliated_institutions(self, app, user, preprint, institution, url):
        """
        Confirmation test for the the new preprint affiliated institutions feature
        """
        preprint.affiliated_institutions.add(institution)
        res = app.get(url)
        assert res.status_code == 200
        relationship_link = res.json['data']['relationships']['affiliated_institutions']['links']['related']['href']
        assert f'/v2/preprints/{preprint._id}/institutions/' in relationship_link
        relationship_link = res.json['data']['relationships']['affiliated_institutions']['links']['self']['href']
        assert f'/v2/preprints/{preprint._id}/relationships/institutions/' in relationship_link


@pytest.mark.django_db
class TestPreprintDelete:

    @pytest.fixture()
    def unpublished_preprint(self, user):
        return PreprintFactory(creator=user, is_published=False)

    @pytest.fixture()
    def published_preprint(self, user):
        return PreprintFactory(creator=user)

    @pytest.fixture()
    def url(self, user):
        return f'/{API_BASE}preprints/{{}}/'

    def test_cannot_delete_preprints(
            self, app, user, url, unpublished_preprint, published_preprint):
        res = app.delete(url.format(unpublished_preprint._id), auth=user.auth, expect_errors=True)
        assert res.status_code == 405
        assert unpublished_preprint.deleted is None

        res = app.delete(url.format(published_preprint._id), auth=user.auth, expect_errors=True)
        assert res.status_code == 405
        assert published_preprint.deleted is None


@pytest.mark.django_db
<<<<<<< HEAD
=======
@pytest.mark.enable_enqueue_task
class TestPreprintUpdate:

    @pytest.fixture()
    def preprint(self, user):
        return PreprintFactory(creator=user, provider=PreprintProviderFactory(doi_prefix='10.1234/test'))

    @pytest.fixture()
    def url(self, preprint):
        return f'/{API_BASE}preprints/{preprint._id}/'

    @pytest.fixture()
    def subject(self):
        return SubjectFactory()

    def test_update_preprint_permission_denied(self, app, preprint, url):
        update_doi_payload = build_preprint_update_payload(
            preprint._id, attributes={'article_doi': '10.123/456/789'})

        noncontrib = AuthUserFactory()
        res = app.patch_json_api(
            url,
            update_doi_payload,
            auth=noncontrib.auth,
            expect_errors=True)
        assert res.status_code == 403

        res = app.patch_json_api(url, update_doi_payload, expect_errors=True)
        assert res.status_code == 401

        read_contrib = AuthUserFactory()
        preprint.add_contributor(read_contrib, READ, save=True)
        res = app.patch_json_api(
            url,
            update_doi_payload,
            auth=read_contrib.auth,
            expect_errors=True
        )
        assert res.status_code == 403

    def test_update_original_publication_date_to_none(self, app, preprint, url):
        # Original pub date accidentally set, need to remove
        write_contrib = AuthUserFactory()
        preprint.add_contributor(write_contrib, WRITE, save=True)
        preprint.original_publication_date = '2013-12-11 10:09:08.070605+00:00'
        preprint.save()
        update_payload = build_preprint_update_payload(
            preprint._id, attributes={
                'original_publication_date': None,
            }
        )

        res = app.patch_json_api(
            url,
            update_payload,
            auth=write_contrib.auth,
        )

        assert res.status_code == 200
        preprint.reload()
        assert preprint.original_publication_date is None

    def test_update_custom_publication_citation_to_none(self, app, preprint, url):
        write_contrib = AuthUserFactory()
        preprint.add_contributor(write_contrib, WRITE, save=True)
        preprint.custom_publication_citation = 'fake citation'
        preprint.save()
        update_payload = build_preprint_update_payload(
            preprint._id, attributes={'custom_publication_citation': None}
        )
        res = app.patch_json_api(url, update_payload, auth=write_contrib.auth)
        assert res.status_code == 200
        preprint.reload()
        assert preprint.custom_publication_citation is None

    @responses.activate
    @mock.patch('osf.models.preprint.update_or_enqueue_on_preprint_updated', mock.Mock())
    def test_update_preprint_permission_write_contrib(self, app, preprint, url):
        responses.add(
            responses.Response(
                responses.POST,
                CROSSREF_URL,
                content_type='text/html;charset=ISO-8859-1',
                status=200,
            ),
        )
        write_contrib = AuthUserFactory()
        preprint.add_contributor(write_contrib, WRITE, save=True)

        doi = '10.123/456/789'
        original_publication_date = '2013-12-11 10:09:08.070605+00:00'
        license_record = {
            'year': '2015',
            'copyright_holders': ['Tonya Bateman']
        }
        license = NodeLicense.objects.filter(name='No license').first()
        title = 'My Preprint Title'
        description = 'My Preprint Description'
        tags = ['test tag']
        node = ProjectFactory(creator=write_contrib)
        new_file = test_utils.create_test_preprint_file(
            preprint, write_contrib, filename='shook_that_mans_hand.pdf')

        update_payload = build_preprint_update_payload(
            preprint._id, attributes={
                'original_publication_date': original_publication_date,
                'doi': doi,
                'license_record': license_record,
                'title': title,
                'description': description,
                'tags': tags,
            }, relationships={'node': {'data': {'type': 'nodes', 'id': node._id}},
            'primary_file': {'data': {'type': 'file', 'id': new_file._id}},
                'license': {'data': {'type': 'licenses', 'id': license._id}}}
        )

        res = app.patch_json_api(
            url,
            update_payload,
            auth=write_contrib.auth,
        )

        assert res.status_code == 200
        preprint.reload()

        assert preprint.article_doi == doi
        assert str(preprint.original_publication_date) == original_publication_date
        assert preprint.license.node_license == license
        assert preprint.license.year == license_record['year']
        assert preprint.license.copyright_holders == license_record['copyright_holders']
        assert preprint.title == title
        assert preprint.description == description
        assert preprint.tags.first().name == tags[0]
        assert preprint.node == node
        assert preprint.primary_file == new_file

    def test_update_published_write_contrib(self, app, preprint, url):
        preprint.is_published = False
        preprint.save()

        write_contrib = AuthUserFactory()
        preprint.add_contributor(write_contrib, WRITE, save=True)

        update_payload = build_preprint_update_payload(
            preprint._id, attributes={
                'is_published': 'true'
            }
        )

        res = app.patch_json_api(
            url,
            update_payload,
            auth=write_contrib.auth,
            expect_errors=True)

        assert res.status_code == 403
        assert preprint.is_published is False

    def test_update_node(self, app, user, preprint, url):
        assert preprint.node is None
        node = ProjectFactory(creator=user)
        update_node_payload = build_preprint_update_payload(
            preprint._id, relationships={'node': {'data': {'type': 'nodes', 'id': node._id}}}
        )

        res = app.patch_json_api(url, update_node_payload, auth=user.auth)
        assert res.status_code == 200
        assert res.json['data']['relationships']['node']['data']['id'] == node._id
        preprint.reload()
        assert preprint.node == node

    def test_update_node_permissions(self, app, user, preprint, url):
        assert preprint.node is None
        node = ProjectFactory()
        update_node_payload = build_preprint_update_payload(
            preprint._id, relationships={'node': {'data': {'type': 'nodes', 'id': node._id}}}
        )

        res = app.patch_json_api(url, update_node_payload, auth=user.auth, expect_errors=True)
        assert res.status_code == 403
        preprint.reload()
        assert preprint.node is None

    def test_update_node_existing_preprint(self, app, user, preprint, url):
        assert preprint.node is None
        node = ProjectFactory(creator=user)
        # Create preprint with same provider on node
        PreprintFactory(creator=user, project=node, provider=preprint.provider)
        update_node_payload = build_preprint_update_payload(
            preprint._id, relationships={'node': {'data': {'type': 'nodes', 'id': node._id}}}
        )

        res = app.patch_json_api(url, update_node_payload, auth=user.auth, expect_errors=True)
        assert res.status_code == 200
        preprint.reload()
        assert preprint.node == node

    def test_update_deleted_node(self, app, user, preprint, url):
        assert preprint.node is None
        node = ProjectFactory(creator=user)
        node.is_deleted = True
        node.save()
        update_node_payload = build_preprint_update_payload(
            preprint._id, relationships={'node': {'data': {'type': 'nodes', 'id': node._id}}}
        )

        res = app.patch_json_api(url, update_node_payload, auth=user.auth, expect_errors=True)
        assert res.status_code == 400
        assert res.json['errors'][0]['detail'] == 'Cannot attach a deleted project to a preprint.'
        preprint.reload()
        assert preprint.node is None

    def test_update_primary_file(self, app, user, preprint, url):
        new_file = test_utils.create_test_preprint_file(
            preprint, user, filename='shook_that_mans_hand.pdf')
        relationships = {
            'primary_file': {
                'data': {
                    'type': 'file',
                    'id': new_file._id
                }
            }
        }
        assert preprint.primary_file != new_file
        update_file_payload = build_preprint_update_payload(
            preprint._id, relationships=relationships)

        res = app.patch_json_api(url, update_file_payload, auth=user.auth)
        assert res.status_code == 200

        preprint.reload()
        assert preprint.primary_file == new_file

        log = preprint.logs.latest()
        assert log.action == 'file_updated'
        assert log.params.get('preprint') == preprint._id

    def test_update_preprints_with_none_type(self, app, user, preprint, url):
        payload = {
            'data': {
                'id': preprint._id,
                'type': None,
                'attributes': None,
                'relationship': None
            }
        }

        res = app.patch_json_api(url, payload, auth=user.auth, expect_errors=True)
        assert res.status_code == 400
        assert res.json['errors'][0]['source']['pointer'] == '/data/type'

    def test_update_preprints_with_no_type(self, app, user, preprint, url):
        payload = {
            'data': {
                'id': preprint._id,
                'attributes': None,
                'relationship': None
            }
        }

        res = app.patch_json_api(url, payload, auth=user.auth, expect_errors=True)
        assert res.status_code == 400
        assert res.json['errors'][0]['source']['pointer'] == '/data/type'

    def test_update_preprints_with_wrong_type(self, app, user, preprint, url):
        update_file_payload = build_preprint_update_payload(preprint._id, jsonapi_type='Nonsense')

        res = app.patch_json_api(url, update_file_payload, auth=user.auth, expect_errors=True)
        assert res.status_code == 409

    def test_new_primary_not_in_node(self, app, user, preprint, url):
        project = ProjectFactory()
        file_for_project = test_utils.create_test_file(
            project, user, filename='six_pack_novak.pdf')

        relationships = {
            'primary_file': {
                'data': {
                    'type': 'file',
                    'id': file_for_project._id
                }
            }
        }

        update_file_payload = build_preprint_update_payload(
            preprint._id, relationships=relationships)

        res = app.patch_json_api(
            url, update_file_payload,
            auth=user.auth, expect_errors=True)
        assert res.status_code == 400

        preprint.reload()
        assert preprint.primary_file != file_for_project

    def test_update_original_publication_date(self, app, user, preprint, url):
        date = timezone.now() - datetime.timedelta(days=365)
        update_payload = build_preprint_update_payload(
            preprint._id, attributes={'original_publication_date': str(date)}
        )
        res = app.patch_json_api(url, update_payload, auth=user.auth)
        assert res.status_code == 200

        preprint.reload()
        assert preprint.original_publication_date == date

    def test_update_custom_publication_citation(self, app, user, preprint, url):
        citation = 'fake citation'
        update_payload = build_preprint_update_payload(
            preprint._id, attributes={'custom_publication_citation': citation}
        )
        res = app.patch_json_api(url, update_payload, auth=user.auth)
        assert res.status_code == 200
        preprint.reload()
        assert preprint.custom_publication_citation == citation

    @responses.activate
    @mock.patch('osf.models.preprint.update_or_enqueue_on_preprint_updated', mock.Mock())
    def test_update_article_doi(self, app, user, preprint, url):
        responses.add(
            responses.Response(
                responses.POST,
                CROSSREF_URL,
                content_type='text/html;charset=ISO-8859-1',
                status=200,
            ),
        )

        update_payload = build_preprint_update_payload(
            preprint._id,
            attributes={'doi': '10.1235/test'}
        )
        res = app.patch_json_api(url, update_payload, auth=user.auth)
        assert res.status_code == 200

        preprint_doi = DOI_FORMAT.format(prefix=preprint.provider.doi_prefix, guid=preprint._id)
        update_payload = build_preprint_update_payload(
            preprint._id,
            attributes={'doi': preprint_doi}
        )
        res = app.patch_json_api(url, update_payload, auth=user.auth, expect_errors=True)
        assert res.status_code == 400
        error_data = res.json['errors']
        assert ' is already associated with this preprint' in error_data[0]['detail']

        preprint.reload()
        assert preprint.article_doi == '10.1235/test'

        preprint_detail = app.get(url, auth=user.auth).json['data']
        assert preprint_detail['links']['doi'] == 'https://doi.org/10.1235/test'

    @responses.activate
    @mock.patch('osf.models.preprint.update_or_enqueue_on_preprint_updated', mock.Mock())
    def test_update_article_doi_different_formats(self, app, user, preprint, url):
        responses.add(
            responses.Response(
                responses.POST,
                CROSSREF_URL,
                content_type='text/html;charset=ISO-8859-1',
                status=200,
            ),
        )
        dois = [
            ('', False),
            (None, False),
            ('10.1235/', False),
            ('10.1235/test', False),
            ('doi.org/10.1235/test', False),
            ('https://10.1235/test', False),
            ('https://doi.org/10.1235/', False),
            ('https://doi.org/10.1235/test', False),
            ('https://doi.org/10.1235/osf.io/12345', False),
            ('https://doi.org/10.1235/test-1234-01-02', False),
            ('10.1235', True),
            ('9.1234/test', True),
            ('https://doi.org/9.1234/test', True),
            ('https://doi.org/9.1234/', True),
            ('https://9.1234/test', True),
            ('doi.org/9.1234/test', True),
            ('9.1234', True),
        ]
        for doi, expect_error in dois:
            update_payload = build_preprint_update_payload(
                preprint._id,
                attributes={'doi': doi}
            )
            res = app.patch_json_api(url, update_payload, auth=user.auth, expect_errors=expect_error)
            assert res.status_code == 400 if expect_error else 200

    @responses.activate
    @mock.patch('osf.models.preprint.update_or_enqueue_on_preprint_updated', mock.Mock())
    def test_article_doi_regex(self, app, user, preprint, url):
        responses.add(
            responses.Response(
                responses.POST,
                CROSSREF_URL,
                content_type='text/html;charset=ISO-8859-1',
                status=200,
            ),
        )
        original_and_stripped_dois = [
            ('10.1235/', '10.1235/'),
            ('10.1235/test', '10.1235/test'),
            ('doi.org/10.1235/test', '10.1235/test'),
            ('https://10.1235/test', '10.1235/test'),
            ('https://doi.org/10.1235/', '10.1235/'),
            ('https://doi.org/10.1235/test', '10.1235/test'),
            ('10.1312321321/test/tes2/test/13', '10.1312321321/test/tes2/test/13'),
            ('10.1235/word1/random/preprint/id/any/other/string///doi', '10.1235/word1/random/preprint/id/any/other/string///doi'),
            ('http://doi.com/10.1236/test/url/http', '10.1236/test/url/http'),
            ('10.123/456/789', '10.123/456/789'),
            ('10.word/', '10.word/'),
            ('word.10.1234/word2', '10.1234/word2'),
            ('10.word/word2/', '10.word/word2/'),
            ('https://doi.org/10.1235/osf.io/12345', '10.1235/osf.io/12345'),
            ('https://doi.org/10.1235/test-1234-01-02', '10.1235/test-1234-01-02'),
        ]
        for doi, stripped_doi in original_and_stripped_dois:
            update_payload = build_preprint_update_payload(
                preprint._id,
                attributes={'doi': doi}
            )
            app.patch_json_api(url, update_payload, auth=user.auth)

            preprint_detail = app.get(url, auth=user.auth).json['data']
            assert preprint_detail['links']['doi'] == f'https://doi.org/{stripped_doi}'

    def test_title_has_a_512_char_limit(self, app, user, preprint, url):
        new_title = 'a' * 513
        update_title_payload = build_preprint_update_payload(
            preprint._id,
            attributes={
                'title': new_title,
            }
        )
        res = app.patch_json_api(
            url,
            update_title_payload,
            auth=user.auth,
            expect_errors=True
        )

        assert res.status_code == 400
        assert res.json['errors'][0]['detail'] == 'Ensure this field has no more than 512 characters.'
        preprint.reload()
        assert preprint.title != new_title

    @mock.patch('osf.models.preprint.update_or_enqueue_on_preprint_updated')
    def test_update_description_and_title(
            self, mock_preprint_updated, app, user, preprint, url):
        new_title = 'Brother Nero'
        new_description = 'I knew you\'d come!'
        assert preprint.description != new_description
        assert preprint.title != new_title
        update_title_description_payload = build_preprint_update_payload(
            preprint._id,
            attributes={
                'title': new_title,
                'description': new_description,
            }
        )
        res = app.patch_json_api(
            url,
            update_title_description_payload,
            auth=user.auth)

        assert res.status_code == 200
        preprint.reload()

        assert preprint.description == new_description
        assert preprint.title == new_title
        assert mock_preprint_updated.called

    @mock.patch('osf.models.preprint.update_or_enqueue_on_preprint_updated')
    def test_update_tags(self, mock_update_doi_metadata, app, user, preprint, url):
        new_tags = ['hey', 'sup']

        for tag in new_tags:
            assert tag not in preprint.tags.all().values_list('name', flat=True)

        update_tags_payload = build_preprint_update_payload(
            preprint._id,
            attributes={
                'tags': new_tags
            }
        )
        res = app.patch_json_api(url, update_tags_payload, auth=user.auth)

        assert res.status_code == 200
        preprint.reload()

        assert sorted(
            list(
                preprint.tags.all().values_list(
                    'name',
                    flat=True))
        ) == new_tags
        assert mock_update_doi_metadata.called

        # No tags
        update_tags_payload = build_preprint_update_payload(
            preprint._id,
            attributes={
                'tags': []
            }
        )
        res = app.patch_json_api(url, update_tags_payload, auth=user.auth)

        assert res.status_code == 200
        preprint.reload()
        assert preprint.tags.count() == 0

    @mock.patch('osf.models.preprint.update_or_enqueue_on_preprint_updated')
    def test_update_contributors(
            self, mock_update_doi_metadata, app, user, preprint, url):
        new_user = AuthUserFactory()
        contributor_payload = {
            'data': {
                'attributes': {
                    'bibliographic': True,
                    'permission': WRITE,
                    'send_email': False
                },
                'type': 'contributors',
                'relationships': {
                    'users': {
                        'data': {
                            'id': new_user._id,
                            'type': 'users'
                        }
                    }
                }
            }
        }

        contributor_url = url + 'contributors/'

        res = app.post_json_api(
            contributor_url,
            contributor_payload,
            auth=user.auth)

        assert res.status_code == 201
        assert new_user in preprint.contributors
        assert preprint.has_permission(new_user, WRITE)
        assert PreprintContributor.objects.get(preprint=preprint, user=new_user).visible is True
        assert mock_update_doi_metadata.called

    def test_cannot_set_primary_file(self, app, user, preprint, url):
        preprint.node = None
        preprint.save()
        #   test_write_contrib_can_attempt_to_set_primary_file
        read_write_contrib = AuthUserFactory()
        preprint.add_contributor(
            read_write_contrib,
            permissions=WRITE,
            auth=Auth(user), save=True)
        new_file = test_utils.create_test_preprint_file(
            preprint, user, filename='lovechild_reason.pdf')

        data = {
            'data': {
                'type': 'preprints',
                'id': preprint._id,
                'attributes': {},
                'relationships': {
                    'primary_file': {
                        'data': {
                            'type': 'file',
                            'id': new_file._id
                        }
                    }
                }
            }
        }

        res = app.patch_json_api(
            url, data,
            auth=read_write_contrib.auth,
            expect_errors=True)
        assert res.status_code == 200

    #   test_noncontrib_cannot_set_primary_file
        non_contrib = AuthUserFactory()
        new_file = test_utils.create_test_preprint_file(
            preprint, user, filename='flowerchild_nik.pdf')

        data = {
            'data': {
                'type': 'preprints',
                'id': preprint._id,
                'attributes': {},
                'relationships': {
                    'primary_file': {
                        'data': {
                            'type': 'file',
                            'id': new_file._id
                        }
                    }
                }
            }
        }

        res = app.patch_json_api(
            url, data,
            auth=non_contrib.auth,
            expect_errors=True)
        assert res.status_code == 403

    def test_update_published(self, app, user):
        unpublished = PreprintFactory(creator=user, is_published=False)
        url = f'/{API_BASE}preprints/{unpublished._id}/'
        payload = build_preprint_update_payload(
            unpublished._id, attributes={'is_published': True})
        app.patch_json_api(url, payload, auth=user.auth)
        unpublished.reload()
        assert unpublished.is_published

    def test_update_published_does_not_make_node_public(
            self, app, user):
        project = ProjectFactory(creator=user)
        unpublished = PreprintFactory(creator=user, is_published=False, project=project)
        assert not unpublished.node.is_public
        url = f'/{API_BASE}preprints/{unpublished._id}/'
        payload = build_preprint_update_payload(
            unpublished._id, attributes={'is_published': True})
        app.patch_json_api(url, payload, auth=user.auth)
        unpublished.node.reload()
        unpublished.reload()

        assert unpublished.node.is_public is False
        assert unpublished.is_public

    @responses.activate
    @mock.patch('osf.models.preprint.update_or_enqueue_on_preprint_updated')
    def test_update_preprint_task_called_on_api_update(
            self, mock_on_preprint_updated, app, user, preprint, url):
        responses.add(
            responses.Response(
                responses.POST,
                CROSSREF_URL,
                content_type='text/html;charset=ISO-8859-1',
                status=200,
            ),
        )
        update_doi_payload = build_preprint_update_payload(
            preprint._id, attributes={'doi': '10.1235/ASDFASDF'})

        app.patch_json_api(url, update_doi_payload, auth=user.auth)

        assert mock_on_preprint_updated.called

    def test_update_has_coi(self, app, user, preprint, url):
        update_payload = build_preprint_update_payload(
            preprint._id,
            attributes={'has_coi': True}
        )

        contrib = AuthUserFactory()
        preprint.add_contributor(contrib, READ)
        res = app.patch_json_api(url, update_payload, auth=contrib.auth, expect_errors=True)
        assert res.status_code == 403
        assert res.json['errors'][0]['detail'] == 'You do not have permission to perform this action.'

        res = app.patch_json_api(url, update_payload, auth=user.auth)

        assert res.status_code == 200
        assert res.json['data']['attributes']['has_coi']

        preprint.reload()
        assert preprint.has_coi
        log = preprint.logs.first()
        assert log.action == PreprintLog.UPDATE_HAS_COI
        assert log.params == {'preprint': preprint._id, 'user': user._id, 'value': True}

    def test_update_conflict_of_interest_statement(self, app, user, preprint, url):
        update_payload = build_preprint_update_payload(
            preprint._id,
            attributes={'conflict_of_interest_statement': 'Owns shares in Closed Science Corporation.'}
        )
        contrib = AuthUserFactory()
        preprint.add_contributor(contrib, READ)
        res = app.patch_json_api(url, update_payload, auth=contrib.auth, expect_errors=True)
        assert res.status_code == 403
        assert res.json['errors'][0]['detail'] == 'You do not have permission to perform this action.'

        preprint.has_coi = False
        preprint.save()
        res = app.patch_json_api(url, update_payload, auth=user.auth, expect_errors=True)

        assert res.status_code == 400
        assert res.json['errors'][0]['detail'] == 'Cannot provide conflict of interest statement when has_coi is set to False.'

        preprint.has_coi = True
        preprint.save()
        res = app.patch_json_api(url, update_payload, auth=user.auth)

        assert res.status_code == 200
        assert res.json['data']['attributes']['conflict_of_interest_statement'] ==\
               'Owns shares in Closed Science Corporation.'

        preprint.reload()
        assert preprint.conflict_of_interest_statement == 'Owns shares in Closed Science Corporation.'
        log = preprint.logs.first()
        assert log.action == PreprintLog.UPDATE_COI_STATEMENT
        assert log.params == {
            'preprint': preprint._id,
            'user': user._id,
            'value': 'Owns shares in Closed Science Corporation.'
        }

    def test_update_has_data_links(self, app, user, preprint, url):
        update_payload = build_preprint_update_payload(preprint._id, attributes={'has_data_links': 'available'})

        contrib = AuthUserFactory()
        preprint.add_contributor(contrib, READ)
        res = app.patch_json_api(url, update_payload, auth=contrib.auth, expect_errors=True)
        assert res.status_code == 403
        assert res.json['errors'][0]['detail'] == 'You do not have permission to perform this action.'

        res = app.patch_json_api(url, update_payload, auth=user.auth)

        assert res.status_code == 200
        assert res.json['data']['attributes']['has_data_links'] == 'available'

        preprint.reload()
        assert preprint.has_data_links
        log = preprint.logs.first()
        assert log.action == PreprintLog.UPDATE_HAS_DATA_LINKS
        assert log.params == {'value': 'available', 'user': user._id, 'preprint': preprint._id}

    def test_update_why_no_data(self, app, user, preprint, url):
        update_payload = build_preprint_update_payload(preprint._id, attributes={'why_no_data': 'My dog ate it.'})

        contrib = AuthUserFactory()
        preprint.add_contributor(contrib, READ)
        res = app.patch_json_api(url, update_payload, auth=contrib.auth, expect_errors=True)
        assert res.status_code == 403
        assert res.json['errors'][0]['detail'] == 'You do not have permission to perform this action.'

        res = app.patch_json_api(url, update_payload, auth=user.auth, expect_errors=True)

        assert res.status_code == 400
        assert res.json['errors'][0]['detail'] == 'You cannot edit this statement while your data links availability is set to true or is unanswered.'

        preprint.has_data_links = 'no'
        preprint.save()
        res = app.patch_json_api(url, update_payload, auth=user.auth)

        assert res.status_code == 200
        assert res.json['data']['attributes']['why_no_data'] == 'My dog ate it.'

        preprint.reload()
        assert preprint.why_no_data
        log = preprint.logs.first()
        assert log.action == PreprintLog.UPDATE_WHY_NO_DATA
        assert log.params == {'user': user._id, 'preprint': preprint._id}

    def test_update_data_links(self, app, user, preprint, url):
        data_links = ['http://www.JasonKelce.com', 'http://www.ItsTheWholeTeam.com/']
        update_payload = build_preprint_update_payload(preprint._id, attributes={'data_links': data_links})

        contrib = AuthUserFactory()
        preprint.add_contributor(contrib, READ)
        res = app.patch_json_api(url, update_payload, auth=contrib.auth, expect_errors=True)
        assert res.status_code == 403
        assert res.json['errors'][0]['detail'] == 'You do not have permission to perform this action.'

        preprint.has_data_links = 'no'
        preprint.save()
        res = app.patch_json_api(url, update_payload, auth=user.auth, expect_errors=True)

        assert res.status_code == 400
        assert res.json['errors'][0]['detail'] == 'Cannot provide data links when has_data_links is set to "no".'

        preprint.has_data_links = 'available'
        preprint.save()
        res = app.patch_json_api(url, update_payload, auth=user.auth)

        assert res.status_code == 200
        assert res.json['data']['attributes']['data_links'] == data_links

        preprint.reload()
        assert preprint.data_links == data_links
        log = preprint.logs.first()
        assert log.action == PreprintLog.UPDATE_DATA_LINKS
        assert log.params == {'user': user._id, 'preprint': preprint._id}

        update_payload = build_preprint_update_payload(preprint._id, attributes={'data_links': 'maformed payload'})
        res = app.patch_json_api(url, update_payload, auth=user.auth, expect_errors=True)

        assert res.status_code == 400
        assert res.json['errors'][0]['detail'] == 'Expected a list of items but got type "str".'

    def test_invalid_data_links(self, app, user, preprint, url):
        preprint.has_data_links = 'available'
        preprint.save()

        update_payload = build_preprint_update_payload(preprint._id, attributes={'data_links': ['thisaintright']})

        res = app.patch_json_api(url, update_payload, auth=user.auth, expect_errors=True)
        assert res.status_code == 400
        assert res.json['errors'][0]['detail'] == 'Enter a valid URL.'

    def test_update_has_prereg_links(self, app, user, preprint, url):
        update_payload = build_preprint_update_payload(preprint._id, attributes={'has_prereg_links': 'available'})

        contrib = AuthUserFactory()
        preprint.add_contributor(contrib, READ)
        res = app.patch_json_api(url, update_payload, auth=contrib.auth, expect_errors=True)
        assert res.status_code == 403
        assert res.json['errors'][0]['detail'] == 'You do not have permission to perform this action.'

        res = app.patch_json_api(url, update_payload, auth=user.auth)

        assert res.status_code == 200
        assert res.json['data']['attributes']['has_prereg_links'] == 'available'

        preprint.reload()
        assert preprint.has_prereg_links
        log = preprint.logs.first()
        assert log.action == PreprintLog.UPDATE_HAS_PREREG_LINKS
        assert log.params == {'value': 'available', 'user': user._id, 'preprint': preprint._id}

    def test_invalid_prereg_links(self, app, user, preprint, url):
        preprint.has_prereg_links = 'available'
        preprint.save()

        update_payload = build_preprint_update_payload(preprint._id, attributes={'prereg_links': ['thisaintright']})

        res = app.patch_json_api(url, update_payload, auth=user.auth, expect_errors=True)

        assert res.status_code == 400
        assert res.json['errors'][0]['detail'] == 'Enter a valid URL.'

    def test_no_data_links_clears_links(self, app, user, preprint, url):
        preprint.has_data_links = 'available'
        preprint.data_links = ['http://www.apple.com']
        preprint.save()

        update_payload = build_preprint_update_payload(preprint._id, attributes={'has_data_links': 'no'})

        res = app.patch_json_api(url, update_payload, auth=user.auth)

        assert res.status_code == 200
        assert res.json['data']['attributes']['has_data_links'] == 'no'
        assert res.json['data']['attributes']['data_links'] == []

        preprint.reload()
        assert preprint.has_data_links == 'no'
        assert preprint.data_links == []

    def test_no_prereg_links_clears_links(self, app, user, preprint, url):
        preprint.has_prereg_links = 'available'
        preprint.prereg_links = ['http://example.com']
        preprint.prereg_link_info = 'prereg_analysis'
        preprint.save()

        update_payload = build_preprint_update_payload(preprint._id, attributes={'has_prereg_links': 'no'})

        res = app.patch_json_api(url, update_payload, auth=user.auth)

        assert res.status_code == 200
        assert res.json['data']['attributes']['has_prereg_links'] == 'no'
        preprint.reload()
        assert res.json['data']['attributes']['prereg_links'] == []
        assert not res.json['data']['attributes']['prereg_link_info']

        assert preprint.prereg_links == []
        assert preprint.prereg_link_info is None

    def test_update_why_no_prereg(self, app, user, preprint, url):
        update_payload = build_preprint_update_payload(preprint._id, attributes={'why_no_prereg': 'My dog ate it.'})

        contrib = AuthUserFactory()
        preprint.add_contributor(contrib, READ)
        res = app.patch_json_api(url, update_payload, auth=contrib.auth, expect_errors=True)
        assert res.status_code == 403
        assert res.json['errors'][0]['detail'] == 'You do not have permission to perform this action.'

        preprint.has_prereg_links = 'available'
        preprint.save()
        res = app.patch_json_api(url, update_payload, auth=user.auth, expect_errors=True)
        assert res.status_code == 400
        assert res.json['errors'][0]['detail'] == 'You cannot edit this statement while your prereg links availability is set to true or is unanswered.'

        update_payload = build_preprint_update_payload(preprint._id, attributes={
            'why_no_prereg': 'My dog ate it.',
            'has_prereg_links': 'no'
        })
        res = app.patch_json_api(url, update_payload, auth=user.auth)

        assert res.status_code == 200
        assert res.json['data']['attributes']['why_no_prereg'] == 'My dog ate it.'

        preprint.reload()
        assert preprint.why_no_prereg == 'My dog ate it.'

        log = preprint.logs.filter(action=PreprintLog.UPDATE_WHY_NO_PREREG).first()
        assert log is not None, 'Expected log entry for why_no_prereg_updated not found.'
        assert log.action == PreprintLog.UPDATE_WHY_NO_PREREG
        assert log.params == {'user': user._id, 'preprint': preprint._id}

    def test_update_prereg_links(self, app, user, preprint, url):

        prereg_links = ['http://www.JasonKelce.com', 'http://www.ItsTheWholeTeam.com/']
        update_payload = build_preprint_update_payload(preprint._id, attributes={'prereg_links': prereg_links})

        contrib = AuthUserFactory()
        preprint.add_contributor(contrib, READ)
        res = app.patch_json_api(url, update_payload, auth=contrib.auth, expect_errors=True)
        assert res.status_code == 403
        assert res.json['errors'][0]['detail'] == 'You do not have permission to perform this action.'

        preprint.has_prereg_links = 'no'
        preprint.save()
        res = app.patch_json_api(url, update_payload, auth=user.auth, expect_errors=True)

        assert res.status_code == 400
        assert res.json['errors'][0]['detail'] == 'You cannot edit this field while your prereg links availability is set to false or is unanswered.'

        preprint.has_prereg_links = 'available'
        preprint.save()
        res = app.patch_json_api(url, update_payload, auth=user.auth)

        assert res.status_code == 200
        assert res.json['data']['attributes']['prereg_links'] == prereg_links

        preprint.reload()
        assert preprint.prereg_links == prereg_links
        log = preprint.logs.first()
        assert log.action == PreprintLog.UPDATE_PREREG_LINKS
        assert log.params == {'user': user._id, 'preprint': preprint._id}

        update_payload = build_preprint_update_payload(preprint._id, attributes={'prereg_links': 'maformed payload'})
        res = app.patch_json_api(url, update_payload, auth=user.auth, expect_errors=True)

        assert res.status_code == 400
        assert res.json['errors'][0]['detail'] == 'Expected a list of items but got type "str".'

    def test_update_prereg_link_info(self, app, user, preprint, url):
        update_payload = build_preprint_update_payload(
            preprint._id,
            attributes={'prereg_link_info': 'prereg_designs'}
        )

        preprint.has_prereg_links = 'no'
        preprint.save()
        res = app.patch_json_api(url, update_payload, auth=user.auth, expect_errors=True)

        assert res.status_code == 400
        assert res.json['errors'][0]['detail'] == 'You cannot edit this field while your prereg links availability is set to false or is unanswered.'

        preprint.has_prereg_links = 'available'
        preprint.save()
        res = app.patch_json_api(url, update_payload, auth=user.auth)

        assert res.status_code == 200
        assert res.json['data']['attributes']['prereg_link_info'] == 'prereg_designs'

        preprint.reload()
        assert preprint.prereg_link_info == 'prereg_designs'
        log = preprint.logs.first()
        assert log.action == PreprintLog.UPDATE_PREREG_LINKS_INFO
        assert log.params == {'user': user._id, 'preprint': preprint._id}

        update_payload = build_preprint_update_payload(
            preprint._id,
            attributes={'prereg_link_info': 'maformed payload'}
        )
        res = app.patch_json_api(url, update_payload, auth=user.auth, expect_errors=True)

        assert res.status_code == 400
        assert res.json['errors'][0]['detail'] == '"maformed payload" is not a valid choice.'

    def test_update_has_coi_false_with_null_conflict_statement(self, app, user, preprint, url):
        update_payload = build_preprint_update_payload(
            preprint._id,
            attributes={
                'has_coi': False,
                'conflict_of_interest_statement': None
            }
        )

        res = app.patch_json_api(url, update_payload, auth=user.auth)

        assert res.status_code == 200
        assert res.json['data']['attributes']['has_coi'] is False
        assert res.json['data']['attributes']['conflict_of_interest_statement'] is None

        preprint.reload()
        assert preprint.has_coi is False
        assert preprint.conflict_of_interest_statement is None

    def test_update_has_data_links_no_with_data_links_provided(self, app, user, preprint, url):
        update_payload = build_preprint_update_payload(
            preprint._id,
            attributes={
                'has_data_links': 'no',
                'data_links': ['http://example.com/data']
            }
        )

        initial_has_data_links = preprint.has_data_links
        initial_data_links = preprint.data_links

        res = app.patch_json_api(url, update_payload, auth=user.auth, expect_errors=True)

        assert res.status_code == 400
        assert res.json['errors'][0]['detail'] == 'Cannot provide data links when has_data_links is set to "no".'

        preprint.reload()

        assert preprint.has_data_links == initial_has_data_links
        assert preprint.data_links == initial_data_links

        assert preprint.has_data_links != 'no'

    def test_update_has_data_links_no_with_empty_data_links(self, app, user, preprint, url):
        update_payload = build_preprint_update_payload(
            preprint._id,
            attributes={
                'has_data_links': 'no',
                'data_links': []
            }
        )

        res = app.patch_json_api(url, update_payload, auth=user.auth)

        assert res.status_code == 200
        assert res.json['data']['attributes']['has_data_links'] == 'no'
        assert res.json['data']['attributes']['data_links'] == []

        preprint.reload()
        assert preprint.has_data_links == 'no'
        assert preprint.data_links == []

    def test_update_has_prereg_links_no_with_empty_prereg_links(self, app, user, preprint, url):
        update_payload = build_preprint_update_payload(
            preprint._id,
            attributes={
                'has_prereg_links': 'no',
                'prereg_links': [],
                'prereg_link_info': ''
            }
        )

        res = app.patch_json_api(url, update_payload, auth=user.auth)

        assert res.status_code == 200
        assert res.json['data']['attributes']['has_prereg_links'] == 'no'
        assert res.json['data']['attributes']['prereg_links'] == []
        assert res.json['data']['attributes']['prereg_link_info'] == ''

        preprint.reload()
        assert preprint.has_prereg_links == 'no'
        assert preprint.prereg_links == []
        assert preprint.prereg_link_info == ''

    def test_non_admin_cannot_update_has_coi(self, app, user, preprint, url):
        write_contrib = AuthUserFactory()
        preprint.add_contributor(write_contrib, permissions=osf_permissions.WRITE, auth=Auth(user), save=True)

        update_payload = build_preprint_update_payload(
            preprint._id,
            attributes={'has_coi': True}
        )

        res = app.patch_json_api(url, update_payload, auth=write_contrib.auth, expect_errors=True)
        assert res.status_code == 403
        assert res.json['errors'][0]['detail'] == 'Must have admin permissions to update author assertion fields.'

        preprint.reload()
        assert preprint.has_coi is None

    def test_sloan_updates(self, app, user, preprint, url):
        """
        - Tests to ensure updating a preprint with unchanged data does not create superfluous log statements.
        - Tests to ensure various dependent fields can be updated in a single request.
        """
        preprint.has_prereg_links = 'available'
        preprint.prereg_links = ['http://no-sf.io']
        preprint.prereg_link_info = 'prereg_designs'
        preprint.save()

        update_payload = build_preprint_update_payload(
            preprint._id,
            attributes={
                'has_prereg_links': 'available',
                'prereg_link_info': 'prereg_designs',
                'prereg_links': ['http://osf.io'],  # changing here should be only non-factory created log.
            }
        )
        app.patch_json_api(url, update_payload, auth=user.auth, expect_errors=True)

        # Any superfluous log statements?
        logs = preprint.logs.all().values_list('action', 'params')
        assert logs.count() == 3  # actions should be: 'subjects_updated', 'published', 'prereg_links_updated'
        assert logs.latest() == ('prereg_links_updated', {'user': user._id, 'preprint': preprint._id})

        # Can we set `has_prereg_links` to false and update `why_no_prereg` in a single request?
        update_payload = build_preprint_update_payload(
            preprint._id,
            attributes={
                'has_prereg_links': 'no',
                'why_no_prereg': 'My dog ate it.'
            }
        )
        res = app.patch_json_api(url, update_payload, auth=user.auth, expect_errors=True)

        assert res.status_code == 200
        assert res.json['data']['attributes']['has_prereg_links'] == 'no'
        assert res.json['data']['attributes']['why_no_prereg'] == 'My dog ate it.'

        preprint.refresh_from_db()
        assert preprint.has_prereg_links == 'no'
        assert preprint.why_no_prereg == 'My dog ate it.'


@pytest.mark.django_db
class TestPreprintUpdateSubjects(UpdateSubjectsMixin):
    @pytest.fixture()
    def resource(self, user_admin_contrib, user_write_contrib, user_read_contrib):
        preprint = PreprintFactory(creator=user_admin_contrib, is_published=True)
        preprint.add_contributor(user_write_contrib, auth=Auth(user_admin_contrib))
        preprint.add_contributor(
            user_read_contrib,
            auth=Auth(user_admin_contrib),
            permissions=READ)
        preprint.save()
        return preprint


@pytest.mark.django_db
class TestPreprintUpdateLicense:

    @pytest.fixture()
    def admin_contrib(self):
        return AuthUserFactory()

    @pytest.fixture()
    def write_contrib(self):
        return AuthUserFactory()

    @pytest.fixture()
    def read_contrib(self):
        return AuthUserFactory()

    @pytest.fixture()
    def non_contrib(self):
        return AuthUserFactory()

    @pytest.fixture()
    def cc0_license(self):
        return NodeLicense.objects.filter(name='CC0 1.0 Universal').first()

    @pytest.fixture()
    def mit_license(self):
        return NodeLicense.objects.filter(name='MIT License').first()

    @pytest.fixture()
    def no_license(self):
        return NodeLicense.objects.filter(name='No license').first()

    @pytest.fixture()
    def preprint_provider(self, cc0_license, no_license):
        preprint_provider = PreprintProviderFactory()
        preprint_provider.licenses_acceptable.add(*[cc0_license, no_license])
        preprint_provider.save()
        return preprint_provider

    @pytest.fixture()
    def preprint(
            self, admin_contrib, write_contrib, read_contrib,
            preprint_provider):
        preprint = PreprintFactory(
            creator=admin_contrib,
            provider=preprint_provider)
        preprint.add_contributor(write_contrib, permissions=WRITE, auth=Auth(admin_contrib))
        preprint.add_contributor(
            read_contrib,
            auth=Auth(admin_contrib),
            permissions=READ)
        preprint.save()
        return preprint

    @pytest.fixture()
    def url(self, preprint):
        return f'/{API_BASE}preprints/{preprint._id}/'

    @pytest.fixture()
    def make_payload(self):
        def payload(
                node_id, license_id=None, license_year=None,
                copyright_holders=None, jsonapi_type='preprints'
        ):
            attributes = {}

            if license_year and copyright_holders:
                attributes = {
                    'license_record': {
                        'year': license_year,
                        'copyright_holders': copyright_holders
                    }
                }
            elif license_year:
                attributes = {
                    'license_record': {
                        'year': license_year
                    }
                }
            elif copyright_holders:
                attributes = {
                    'license_record': {
                        'copyright_holders': copyright_holders
                    }
                }

            return {
                'data': {
                    'id': node_id,
                    'type': jsonapi_type,
                    'attributes': attributes,
                    'relationships': {
                        'license': {
                            'data': {
                                'type': 'licenses',
                                'id': license_id
                            }
                        }
                    }
                }
            } if license_id else {
                'data': {
                    'id': node_id,
                    'type': jsonapi_type,
                    'attributes': attributes
                }
            }

        return payload

    @pytest.fixture()
    def make_request(self, app):
        def request(url, data, auth=None, expect_errors=False):
            return app.patch_json_api(
                url, data, auth=auth, expect_errors=expect_errors)
        return request

    def test_admin_update_license_with_invalid_id(
            self, admin_contrib, preprint, url, make_payload, make_request):
        data = make_payload(
            node_id=preprint._id,
            license_id='thisisafakelicenseid'
        )

        assert preprint.license is None

        res = make_request(
            url, data,
            auth=admin_contrib.auth,
            expect_errors=True)
        assert res.status_code == 404
        assert res.json['errors'][0]['detail'] == 'Unable to find specified license.'

        preprint.reload()
        assert preprint.license is None

    def test_admin_can_update_license(
            self, admin_contrib, preprint, cc0_license,
            url, make_payload, make_request):
        data = make_payload(
            node_id=preprint._id,
            license_id=cc0_license._id
        )

        assert preprint.license is None

        res = make_request(url, data, auth=admin_contrib.auth)
        assert res.status_code == 200
        preprint.reload()

        res_data = res.json['data']
        pp_license_id = preprint.license.node_license._id
        assert res_data['relationships']['license']['data'].get(
            'id', None) == pp_license_id
        assert res_data['relationships']['license']['data'].get(
            'type', None) == 'licenses'

        assert preprint.license.node_license == cc0_license
        assert preprint.license.year is None
        assert preprint.license.copyright_holders == []

        # check logs
        log = preprint.logs.latest()
        assert log.action == 'license_changed'
        assert log.params.get('preprint') == preprint._id

    def test_admin_can_update_license_record(
            self, admin_contrib, preprint, no_license,
            url, make_payload, make_request):
        data = make_payload(
            node_id=preprint._id,
            license_id=no_license._id,
            license_year='2015',
            copyright_holders=['Tonya Shepoly, Lucas Pucas']
        )

        assert preprint.license is None

        res = make_request(url, data, auth=admin_contrib.auth)
        assert res.status_code == 200
        preprint.reload()

        assert preprint.license.node_license == no_license
        assert preprint.license.year == '2015'
        assert preprint.license.copyright_holders == [
            'Tonya Shepoly, Lucas Pucas']

    def test_cannot_update_license(
            self, write_contrib, read_contrib, non_contrib,
            preprint, cc0_license, url, make_payload, make_request):

        #   test_write_contrib_can_update_license
        data = make_payload(
            node_id=preprint._id,
            license_id=cc0_license._id
        )

        res = make_request(
            url, data,
            auth=write_contrib.auth,
            expect_errors=True)
        assert res.status_code == 200
        preprint.reload()

        assert preprint.license.node_license == cc0_license

    #   test_read_contrib_cannot_update_license
        data = make_payload(
            node_id=preprint._id,
            license_id=cc0_license._id
        )

        res = make_request(
            url, data,
            auth=read_contrib.auth,
            expect_errors=True)
        assert res.status_code == 403
        assert res.json['errors'][0]['detail'] == exceptions.PermissionDenied.default_detail

    #   test_non_contrib_cannot_update_license
        data = make_payload(
            node_id=preprint._id,
            license_id=cc0_license._id
        )

        res = make_request(
            url, data,
            auth=non_contrib.auth,
            expect_errors=True)
        assert res.status_code == 403
        assert res.json['errors'][0]['detail'] == exceptions.PermissionDenied.default_detail

    #   test_unauthenticated_user_cannot_update_license
        data = make_payload(
            node_id=preprint._id,
            license_id=cc0_license._id
        )

        res = make_request(url, data, expect_errors=True)
        assert res.status_code == 401
        assert res.json['errors'][0]['detail'] == exceptions.NotAuthenticated.default_detail

    def test_update_error(
            self, admin_contrib, preprint, preprint_provider,
            mit_license, no_license, url, make_payload, make_request):

        #   test_update_preprint_with_invalid_license_for_provider
        data = make_payload(
            node_id=preprint._id,
            license_id=mit_license._id
        )

        assert preprint.license is None

        res = make_request(
            url, data,
            auth=admin_contrib.auth,
            expect_errors=True)
        assert res.status_code == 403
        assert res.json['errors'][0]['detail'] == 'Invalid license chosen for {}'.format(
            preprint_provider.name)

    #   test_update_preprint_license_without_required_year_in_payload
        data = make_payload(
            node_id=preprint._id,
            license_id=no_license._id,
            copyright_holders=['Rachel', 'Rheisen']
        )

        res = make_request(
            url, data,
            auth=admin_contrib.auth,
            expect_errors=True)
        assert res.status_code == 400
        assert res.json['errors'][0]['detail'] == 'year must be specified for this license'

    #   test_update_preprint_license_without_required_copyright_holders_in_payload
        data = make_payload(
            node_id=preprint._id,
            license_id=no_license._id,
            license_year='1994'
        )

        res = make_request(
            url, data,
            auth=admin_contrib.auth,
            expect_errors=True)
        assert res.status_code == 400
        assert res.json['errors'][0]['detail'] == 'copyrightHolders must be specified for this license'

    def test_update_preprint_with_existing_license_year_attribute_only(
            self, admin_contrib, preprint, no_license, url, make_payload, make_request):
        preprint.set_preprint_license(
            {
                'id': no_license.license_id,
                'year': '2014',
                'copyrightHolders': ['Daniel FromBrazil', 'Queen Jaedyn']
            },
            Auth(admin_contrib),
        )
        preprint.save()

        assert preprint.license.node_license == no_license
        assert preprint.license.year == '2014'
        assert preprint.license.copyright_holders == [
            'Daniel FromBrazil', 'Queen Jaedyn']

        data = make_payload(
            node_id=preprint._id,
            license_year='2015'
        )

        res = make_request(url, data, auth=admin_contrib.auth)
        assert res.status_code == 200
        preprint.license.reload()

        assert preprint.license.node_license == no_license
        assert preprint.license.year == '2015'
        assert preprint.license.copyright_holders == [
            'Daniel FromBrazil', 'Queen Jaedyn']

    def test_update_preprint_with_existing_license_copyright_holders_attribute_only(
            self, admin_contrib, preprint, no_license, url, make_payload, make_request):
        preprint.set_preprint_license(
            {
                'id': no_license.license_id,
                'year': '2014',
                'copyrightHolders': ['Captain Haley', 'Keegor Cannoli']
            },
            Auth(admin_contrib),
        )
        preprint.save()

        assert preprint.license.node_license == no_license
        assert preprint.license.year == '2014'
        assert preprint.license.copyright_holders == [
            'Captain Haley', 'Keegor Cannoli']

        data = make_payload(
            node_id=preprint._id,
            copyright_holders=['Reason Danish', 'Ben the NJB']
        )

        res = make_request(url, data, auth=admin_contrib.auth)
        assert res.status_code == 200
        preprint.license.reload()

        assert preprint.license.node_license == no_license
        assert preprint.license.year == '2014'
        assert preprint.license.copyright_holders == [
            'Reason Danish', 'Ben the NJB']

    def test_update_preprint_with_existing_license_relationship_only(
            self, admin_contrib, preprint, cc0_license,
            no_license, url, make_payload, make_request):
        preprint.set_preprint_license(
            {
                'id': no_license.license_id,
                'year': '2014',
                'copyrightHolders': ['Reason', 'Mr. Lulu']
            },
            Auth(admin_contrib),
        )
        preprint.save()

        assert preprint.license.node_license == no_license
        assert preprint.license.year == '2014'
        assert preprint.license.copyright_holders == ['Reason', 'Mr. Lulu']

        data = make_payload(
            node_id=preprint._id,
            license_id=cc0_license._id
        )

        res = make_request(url, data, auth=admin_contrib.auth)
        assert res.status_code == 200
        preprint.license.reload()

        assert preprint.license.node_license == cc0_license
        assert preprint.license.year == '2014'
        assert preprint.license.copyright_holders == ['Reason', 'Mr. Lulu']

    def test_update_preprint_with_existing_license_relationship_and_attributes(
            self, admin_contrib, preprint, cc0_license,
            no_license, url, make_payload, make_request):
        preprint.set_preprint_license(
            {
                'id': no_license.license_id,
                'year': '2014',
                'copyrightHolders': ['Reason', 'Mr. Cosgrove']
            },
            Auth(admin_contrib),
            save=True
        )

        assert preprint.license.node_license == no_license
        assert preprint.license.year == '2014'
        assert preprint.license.copyright_holders == ['Reason', 'Mr. Cosgrove']

        data = make_payload(
            node_id=preprint._id,
            license_id=cc0_license._id,
            license_year='2015',
            copyright_holders=['Rheisen', 'Princess Tyler']
        )

        res = make_request(url, data, auth=admin_contrib.auth)
        assert res.status_code == 200
        preprint.license.reload()

        assert preprint.license.node_license == cc0_license
        assert preprint.license.year == '2015'
        assert preprint.license.copyright_holders == [
            'Rheisen', 'Princess Tyler']

    def test_update_preprint_license_does_not_change_project_license(
            self, admin_contrib, preprint, cc0_license,
            no_license, url, make_payload, make_request):
        project = ProjectFactory(creator=admin_contrib)
        preprint.node = project
        preprint.save()
        preprint.node.set_node_license(
            {
                'id': no_license.license_id,
                'year': '2015',
                'copyrightHolders': ['Simba', 'Mufasa']
            },
            auth=Auth(admin_contrib)
        )
        preprint.node.save()
        assert preprint.node.node_license.node_license == no_license

        data = make_payload(
            node_id=preprint._id,
            license_id=cc0_license._id
        )

        res = make_request(url, data, auth=admin_contrib.auth)
        assert res.status_code == 200
        preprint.reload()

        assert preprint.license.node_license == cc0_license
        assert preprint.node.node_license.node_license == no_license

    def test_update_preprint_license_without_change_does_not_add_log(
            self, admin_contrib, preprint, no_license, url, make_payload, make_request):
        preprint.set_preprint_license(
            {
                'id': no_license.license_id,
                'year': '2015',
                'copyrightHolders': ['Kim', 'Kanye']
            },
            auth=Auth(admin_contrib),
            save=True
        )

        before_num_logs = preprint.logs.count()
        before_update_log = preprint.logs.latest()

        data = make_payload(
            node_id=preprint._id,
            license_id=no_license._id,
            license_year='2015',
            copyright_holders=['Kanye', 'Kim']
        )
        res = make_request(url, data, auth=admin_contrib.auth)
        preprint.reload()

        after_num_logs = preprint.logs.count()
        after_update_log = preprint.logs.latest()

        assert res.status_code == 200
        assert before_num_logs == after_num_logs
        assert before_update_log._id == after_update_log._id


@pytest.mark.django_db
>>>>>>> 5e25e668
class TestPreprintDetailPermissions:

    @pytest.fixture()
    def admin(self):
        return AuthUserFactory()

    @pytest.fixture()
    def write_contrib(self):
        return AuthUserFactory()

    @pytest.fixture()
    def non_contrib(self):
        return AuthUserFactory()

    @pytest.fixture()
    def public_project(self, admin):
        return ProjectFactory(creator=admin, is_public=True)

    @pytest.fixture()
    def private_project(self, admin):
        return ProjectFactory(creator=admin, is_public=False)

    @pytest.fixture()
    def subject(self):
        return SubjectFactory()

    @pytest.fixture()
    def provider(self):
        return PreprintProviderFactory()

    @pytest.fixture()
    def unpublished_preprint(self, admin, provider, subject, public_project):
        fact = PreprintFactory(
            creator=admin,
            filename='toe_socks_and_sunrises.pdf',
            provider=provider,
            subjects=[[subject._id]],
            is_published=False,
            machine_state='initial')
        assert fact.is_published is False
        return fact

    @pytest.fixture()
    def private_preprint(self, admin, provider, subject, private_project, write_contrib):
        fact = PreprintFactory(
            creator=admin,
            filename='toe_socks_and_sunrises.pdf',
            provider=provider,
            subjects=[[subject._id]],
            is_published=True,
            is_public=False,
            machine_state='accepted')
        fact.add_contributor(write_contrib, permissions=WRITE)
        fact.is_public = False
        fact.save()
        return fact

    @pytest.fixture()
    def published_preprint(self, admin, provider, subject, write_contrib):
        fact = PreprintFactory(
            creator=admin,
            filename='toe_socks_and_sunrises.pdf',
            provider=provider,
            subjects=[[subject._id]],
            is_published=True,
            is_public=True,
            machine_state='accepted')
        fact.add_contributor(write_contrib, permissions=WRITE)
        return fact

    @pytest.fixture()
    def abandoned_private_preprint(
            self, admin, provider, subject, private_project):
        return PreprintFactory(
            creator=admin,
            filename='toe_socks_and_sunrises.pdf',
            provider=provider,
            subjects=[[subject._id]],
            project=private_project,
            is_published=False,
            is_public=False,
            machine_state='initial')

    @pytest.fixture()
    def abandoned_public_preprint(
            self, admin, provider, subject, public_project):
        fact = PreprintFactory(
            creator=admin,
            filename='toe_socks_and_sunrises.pdf',
            provider=provider,
            subjects=[[subject._id]],
            project=public_project,
            is_published=False,
            is_public=True,
            machine_state='initial')
        assert fact.is_public is True
        return fact

    @pytest.fixture()
    def abandoned_private_url(self, abandoned_private_preprint):
        return '/{}preprints/{}/'.format(
            API_BASE, abandoned_private_preprint._id)

    @pytest.fixture()
    def abandoned_public_url(self, abandoned_public_preprint):
        return '/{}preprints/{}/'.format(
            API_BASE, abandoned_public_preprint._id)

    @pytest.fixture()
    def unpublished_url(self, unpublished_preprint):
        return f'/{API_BASE}preprints/{unpublished_preprint._id}/'

    @pytest.fixture()
    def private_url(self, private_preprint):
        return f'/{API_BASE}preprints/{private_preprint._id}/'

    def test_preprint_is_published_detail(
            self, app, admin, write_contrib, non_contrib,
            unpublished_preprint, unpublished_url):

        #   test_unpublished_visible_to_admins
        res = app.get(unpublished_url, auth=admin.auth)
        assert res.json['data']['id'] == unpublished_preprint._id

    #   test_unpublished_invisible_to_write_contribs
        res = app.get(
            unpublished_url,
            auth=write_contrib.auth,
            expect_errors=True)
        assert res.status_code == 403

    #   test_unpublished_invisible_to_non_contribs
        res = app.get(
            unpublished_url,
            auth=non_contrib.auth,
            expect_errors=True)
        assert res.status_code == 403

    #   test_unpublished_invisible_to_public
        res = app.get(unpublished_url, expect_errors=True)
        assert res.status_code == 401

    def test_preprint_is_public_detail(
            self, app, admin, write_contrib, non_contrib,
            private_preprint, private_url):

        #   test_private_visible_to_admins
        res = app.get(private_url, auth=admin.auth)
        assert res.json['data']['id'] == private_preprint._id

    #   test_private_visible_to_write_contribs
        res = app.get(private_url, auth=write_contrib.auth)
        assert res.status_code == 200

    #   test_private_invisible_to_non_contribs
        res = app.get(private_url, auth=non_contrib.auth, expect_errors=True)
        assert res.status_code == 403

    #   test_private_invisible_to_public
        res = app.get(private_url, expect_errors=True)
        assert res.status_code == 401

    def test_preprint_is_abandoned_detail(
            self, app, admin, write_contrib,
            non_contrib, abandoned_private_preprint,
            abandoned_public_preprint,
            abandoned_private_url,
            abandoned_public_url):

        #   test_abandoned_private_visible_to_admins
        res = app.get(abandoned_private_url, auth=admin.auth)
        assert res.json['data']['id'] == abandoned_private_preprint._id

    #   test_abandoned_private_invisible_to_write_contribs
        res = app.get(
            abandoned_private_url,
            auth=write_contrib.auth,
            expect_errors=True)
        assert res.status_code == 403

    #   test_abandoned_private_invisible_to_non_contribs
        res = app.get(
            abandoned_private_url,
            auth=non_contrib.auth,
            expect_errors=True)
        assert res.status_code == 403

    #   test_abandoned_private_invisible_to_public
        res = app.get(abandoned_private_url, expect_errors=True)
        assert res.status_code == 401

    #   test_abandoned_public_visible_to_admins
        res = app.get(abandoned_public_url, auth=admin.auth)
        assert res.json['data']['id'] == abandoned_public_preprint._id

    #   test_abandoned_public_invisible_to_write_contribs
        res = app.get(
            abandoned_public_url,
            auth=write_contrib.auth,
            expect_errors=True)
        assert res.status_code == 403

    #   test_abandoned_public_invisible_to_non_contribs
        res = app.get(
            abandoned_public_url,
            auth=non_contrib.auth,
            expect_errors=True)
        assert res.status_code == 403

    #   test_abandoned_public_invisible_to_public
        res = app.get(abandoned_public_url, expect_errors=True)
        assert res.status_code == 401

    def test_access_primary_file_on_unpublished_preprint(
            self, app, user, write_contrib):
        unpublished = PreprintFactory(creator=user, is_public=True, is_published=False)
        preprint_file_id = unpublished.primary_file._id
        url = f'/{API_BASE}files/{preprint_file_id}/'

        res = app.get(url, auth=user.auth)
        assert res.status_code == 200

        assert unpublished.is_published is False
        res = app.get(url, expect_errors=True)
        assert res.status_code == 401

        unpublished.add_contributor(write_contrib, permissions=WRITE, save=True)
        res = app.get(url, auth=write_contrib.auth, expect_errors=True)
        assert res.status_code == 403<|MERGE_RESOLUTION|>--- conflicted
+++ resolved
@@ -3,21 +3,7 @@
 from django.utils import timezone
 
 from api.base.settings.defaults import API_BASE
-<<<<<<< HEAD
-from osf.utils.permissions import WRITE
-=======
-from api_tests import utils as test_utils
-from api_tests.subjects.mixins import UpdateSubjectsMixin
-from framework.auth.core import Auth
-from osf.models import (
-    NodeLicense,
-    PreprintContributor,
-    PreprintLog
-)
-from osf.utils import permissions as osf_permissions
 from osf.utils.permissions import WRITE, ADMIN
-from osf.utils.workflows import DefaultStates
->>>>>>> 5e25e668
 from osf_tests.factories import (
     PreprintFactory,
     AuthUserFactory,
@@ -265,1618 +251,6 @@
 
 
 @pytest.mark.django_db
-<<<<<<< HEAD
-=======
-@pytest.mark.enable_enqueue_task
-class TestPreprintUpdate:
-
-    @pytest.fixture()
-    def preprint(self, user):
-        return PreprintFactory(creator=user, provider=PreprintProviderFactory(doi_prefix='10.1234/test'))
-
-    @pytest.fixture()
-    def url(self, preprint):
-        return f'/{API_BASE}preprints/{preprint._id}/'
-
-    @pytest.fixture()
-    def subject(self):
-        return SubjectFactory()
-
-    def test_update_preprint_permission_denied(self, app, preprint, url):
-        update_doi_payload = build_preprint_update_payload(
-            preprint._id, attributes={'article_doi': '10.123/456/789'})
-
-        noncontrib = AuthUserFactory()
-        res = app.patch_json_api(
-            url,
-            update_doi_payload,
-            auth=noncontrib.auth,
-            expect_errors=True)
-        assert res.status_code == 403
-
-        res = app.patch_json_api(url, update_doi_payload, expect_errors=True)
-        assert res.status_code == 401
-
-        read_contrib = AuthUserFactory()
-        preprint.add_contributor(read_contrib, READ, save=True)
-        res = app.patch_json_api(
-            url,
-            update_doi_payload,
-            auth=read_contrib.auth,
-            expect_errors=True
-        )
-        assert res.status_code == 403
-
-    def test_update_original_publication_date_to_none(self, app, preprint, url):
-        # Original pub date accidentally set, need to remove
-        write_contrib = AuthUserFactory()
-        preprint.add_contributor(write_contrib, WRITE, save=True)
-        preprint.original_publication_date = '2013-12-11 10:09:08.070605+00:00'
-        preprint.save()
-        update_payload = build_preprint_update_payload(
-            preprint._id, attributes={
-                'original_publication_date': None,
-            }
-        )
-
-        res = app.patch_json_api(
-            url,
-            update_payload,
-            auth=write_contrib.auth,
-        )
-
-        assert res.status_code == 200
-        preprint.reload()
-        assert preprint.original_publication_date is None
-
-    def test_update_custom_publication_citation_to_none(self, app, preprint, url):
-        write_contrib = AuthUserFactory()
-        preprint.add_contributor(write_contrib, WRITE, save=True)
-        preprint.custom_publication_citation = 'fake citation'
-        preprint.save()
-        update_payload = build_preprint_update_payload(
-            preprint._id, attributes={'custom_publication_citation': None}
-        )
-        res = app.patch_json_api(url, update_payload, auth=write_contrib.auth)
-        assert res.status_code == 200
-        preprint.reload()
-        assert preprint.custom_publication_citation is None
-
-    @responses.activate
-    @mock.patch('osf.models.preprint.update_or_enqueue_on_preprint_updated', mock.Mock())
-    def test_update_preprint_permission_write_contrib(self, app, preprint, url):
-        responses.add(
-            responses.Response(
-                responses.POST,
-                CROSSREF_URL,
-                content_type='text/html;charset=ISO-8859-1',
-                status=200,
-            ),
-        )
-        write_contrib = AuthUserFactory()
-        preprint.add_contributor(write_contrib, WRITE, save=True)
-
-        doi = '10.123/456/789'
-        original_publication_date = '2013-12-11 10:09:08.070605+00:00'
-        license_record = {
-            'year': '2015',
-            'copyright_holders': ['Tonya Bateman']
-        }
-        license = NodeLicense.objects.filter(name='No license').first()
-        title = 'My Preprint Title'
-        description = 'My Preprint Description'
-        tags = ['test tag']
-        node = ProjectFactory(creator=write_contrib)
-        new_file = test_utils.create_test_preprint_file(
-            preprint, write_contrib, filename='shook_that_mans_hand.pdf')
-
-        update_payload = build_preprint_update_payload(
-            preprint._id, attributes={
-                'original_publication_date': original_publication_date,
-                'doi': doi,
-                'license_record': license_record,
-                'title': title,
-                'description': description,
-                'tags': tags,
-            }, relationships={'node': {'data': {'type': 'nodes', 'id': node._id}},
-            'primary_file': {'data': {'type': 'file', 'id': new_file._id}},
-                'license': {'data': {'type': 'licenses', 'id': license._id}}}
-        )
-
-        res = app.patch_json_api(
-            url,
-            update_payload,
-            auth=write_contrib.auth,
-        )
-
-        assert res.status_code == 200
-        preprint.reload()
-
-        assert preprint.article_doi == doi
-        assert str(preprint.original_publication_date) == original_publication_date
-        assert preprint.license.node_license == license
-        assert preprint.license.year == license_record['year']
-        assert preprint.license.copyright_holders == license_record['copyright_holders']
-        assert preprint.title == title
-        assert preprint.description == description
-        assert preprint.tags.first().name == tags[0]
-        assert preprint.node == node
-        assert preprint.primary_file == new_file
-
-    def test_update_published_write_contrib(self, app, preprint, url):
-        preprint.is_published = False
-        preprint.save()
-
-        write_contrib = AuthUserFactory()
-        preprint.add_contributor(write_contrib, WRITE, save=True)
-
-        update_payload = build_preprint_update_payload(
-            preprint._id, attributes={
-                'is_published': 'true'
-            }
-        )
-
-        res = app.patch_json_api(
-            url,
-            update_payload,
-            auth=write_contrib.auth,
-            expect_errors=True)
-
-        assert res.status_code == 403
-        assert preprint.is_published is False
-
-    def test_update_node(self, app, user, preprint, url):
-        assert preprint.node is None
-        node = ProjectFactory(creator=user)
-        update_node_payload = build_preprint_update_payload(
-            preprint._id, relationships={'node': {'data': {'type': 'nodes', 'id': node._id}}}
-        )
-
-        res = app.patch_json_api(url, update_node_payload, auth=user.auth)
-        assert res.status_code == 200
-        assert res.json['data']['relationships']['node']['data']['id'] == node._id
-        preprint.reload()
-        assert preprint.node == node
-
-    def test_update_node_permissions(self, app, user, preprint, url):
-        assert preprint.node is None
-        node = ProjectFactory()
-        update_node_payload = build_preprint_update_payload(
-            preprint._id, relationships={'node': {'data': {'type': 'nodes', 'id': node._id}}}
-        )
-
-        res = app.patch_json_api(url, update_node_payload, auth=user.auth, expect_errors=True)
-        assert res.status_code == 403
-        preprint.reload()
-        assert preprint.node is None
-
-    def test_update_node_existing_preprint(self, app, user, preprint, url):
-        assert preprint.node is None
-        node = ProjectFactory(creator=user)
-        # Create preprint with same provider on node
-        PreprintFactory(creator=user, project=node, provider=preprint.provider)
-        update_node_payload = build_preprint_update_payload(
-            preprint._id, relationships={'node': {'data': {'type': 'nodes', 'id': node._id}}}
-        )
-
-        res = app.patch_json_api(url, update_node_payload, auth=user.auth, expect_errors=True)
-        assert res.status_code == 200
-        preprint.reload()
-        assert preprint.node == node
-
-    def test_update_deleted_node(self, app, user, preprint, url):
-        assert preprint.node is None
-        node = ProjectFactory(creator=user)
-        node.is_deleted = True
-        node.save()
-        update_node_payload = build_preprint_update_payload(
-            preprint._id, relationships={'node': {'data': {'type': 'nodes', 'id': node._id}}}
-        )
-
-        res = app.patch_json_api(url, update_node_payload, auth=user.auth, expect_errors=True)
-        assert res.status_code == 400
-        assert res.json['errors'][0]['detail'] == 'Cannot attach a deleted project to a preprint.'
-        preprint.reload()
-        assert preprint.node is None
-
-    def test_update_primary_file(self, app, user, preprint, url):
-        new_file = test_utils.create_test_preprint_file(
-            preprint, user, filename='shook_that_mans_hand.pdf')
-        relationships = {
-            'primary_file': {
-                'data': {
-                    'type': 'file',
-                    'id': new_file._id
-                }
-            }
-        }
-        assert preprint.primary_file != new_file
-        update_file_payload = build_preprint_update_payload(
-            preprint._id, relationships=relationships)
-
-        res = app.patch_json_api(url, update_file_payload, auth=user.auth)
-        assert res.status_code == 200
-
-        preprint.reload()
-        assert preprint.primary_file == new_file
-
-        log = preprint.logs.latest()
-        assert log.action == 'file_updated'
-        assert log.params.get('preprint') == preprint._id
-
-    def test_update_preprints_with_none_type(self, app, user, preprint, url):
-        payload = {
-            'data': {
-                'id': preprint._id,
-                'type': None,
-                'attributes': None,
-                'relationship': None
-            }
-        }
-
-        res = app.patch_json_api(url, payload, auth=user.auth, expect_errors=True)
-        assert res.status_code == 400
-        assert res.json['errors'][0]['source']['pointer'] == '/data/type'
-
-    def test_update_preprints_with_no_type(self, app, user, preprint, url):
-        payload = {
-            'data': {
-                'id': preprint._id,
-                'attributes': None,
-                'relationship': None
-            }
-        }
-
-        res = app.patch_json_api(url, payload, auth=user.auth, expect_errors=True)
-        assert res.status_code == 400
-        assert res.json['errors'][0]['source']['pointer'] == '/data/type'
-
-    def test_update_preprints_with_wrong_type(self, app, user, preprint, url):
-        update_file_payload = build_preprint_update_payload(preprint._id, jsonapi_type='Nonsense')
-
-        res = app.patch_json_api(url, update_file_payload, auth=user.auth, expect_errors=True)
-        assert res.status_code == 409
-
-    def test_new_primary_not_in_node(self, app, user, preprint, url):
-        project = ProjectFactory()
-        file_for_project = test_utils.create_test_file(
-            project, user, filename='six_pack_novak.pdf')
-
-        relationships = {
-            'primary_file': {
-                'data': {
-                    'type': 'file',
-                    'id': file_for_project._id
-                }
-            }
-        }
-
-        update_file_payload = build_preprint_update_payload(
-            preprint._id, relationships=relationships)
-
-        res = app.patch_json_api(
-            url, update_file_payload,
-            auth=user.auth, expect_errors=True)
-        assert res.status_code == 400
-
-        preprint.reload()
-        assert preprint.primary_file != file_for_project
-
-    def test_update_original_publication_date(self, app, user, preprint, url):
-        date = timezone.now() - datetime.timedelta(days=365)
-        update_payload = build_preprint_update_payload(
-            preprint._id, attributes={'original_publication_date': str(date)}
-        )
-        res = app.patch_json_api(url, update_payload, auth=user.auth)
-        assert res.status_code == 200
-
-        preprint.reload()
-        assert preprint.original_publication_date == date
-
-    def test_update_custom_publication_citation(self, app, user, preprint, url):
-        citation = 'fake citation'
-        update_payload = build_preprint_update_payload(
-            preprint._id, attributes={'custom_publication_citation': citation}
-        )
-        res = app.patch_json_api(url, update_payload, auth=user.auth)
-        assert res.status_code == 200
-        preprint.reload()
-        assert preprint.custom_publication_citation == citation
-
-    @responses.activate
-    @mock.patch('osf.models.preprint.update_or_enqueue_on_preprint_updated', mock.Mock())
-    def test_update_article_doi(self, app, user, preprint, url):
-        responses.add(
-            responses.Response(
-                responses.POST,
-                CROSSREF_URL,
-                content_type='text/html;charset=ISO-8859-1',
-                status=200,
-            ),
-        )
-
-        update_payload = build_preprint_update_payload(
-            preprint._id,
-            attributes={'doi': '10.1235/test'}
-        )
-        res = app.patch_json_api(url, update_payload, auth=user.auth)
-        assert res.status_code == 200
-
-        preprint_doi = DOI_FORMAT.format(prefix=preprint.provider.doi_prefix, guid=preprint._id)
-        update_payload = build_preprint_update_payload(
-            preprint._id,
-            attributes={'doi': preprint_doi}
-        )
-        res = app.patch_json_api(url, update_payload, auth=user.auth, expect_errors=True)
-        assert res.status_code == 400
-        error_data = res.json['errors']
-        assert ' is already associated with this preprint' in error_data[0]['detail']
-
-        preprint.reload()
-        assert preprint.article_doi == '10.1235/test'
-
-        preprint_detail = app.get(url, auth=user.auth).json['data']
-        assert preprint_detail['links']['doi'] == 'https://doi.org/10.1235/test'
-
-    @responses.activate
-    @mock.patch('osf.models.preprint.update_or_enqueue_on_preprint_updated', mock.Mock())
-    def test_update_article_doi_different_formats(self, app, user, preprint, url):
-        responses.add(
-            responses.Response(
-                responses.POST,
-                CROSSREF_URL,
-                content_type='text/html;charset=ISO-8859-1',
-                status=200,
-            ),
-        )
-        dois = [
-            ('', False),
-            (None, False),
-            ('10.1235/', False),
-            ('10.1235/test', False),
-            ('doi.org/10.1235/test', False),
-            ('https://10.1235/test', False),
-            ('https://doi.org/10.1235/', False),
-            ('https://doi.org/10.1235/test', False),
-            ('https://doi.org/10.1235/osf.io/12345', False),
-            ('https://doi.org/10.1235/test-1234-01-02', False),
-            ('10.1235', True),
-            ('9.1234/test', True),
-            ('https://doi.org/9.1234/test', True),
-            ('https://doi.org/9.1234/', True),
-            ('https://9.1234/test', True),
-            ('doi.org/9.1234/test', True),
-            ('9.1234', True),
-        ]
-        for doi, expect_error in dois:
-            update_payload = build_preprint_update_payload(
-                preprint._id,
-                attributes={'doi': doi}
-            )
-            res = app.patch_json_api(url, update_payload, auth=user.auth, expect_errors=expect_error)
-            assert res.status_code == 400 if expect_error else 200
-
-    @responses.activate
-    @mock.patch('osf.models.preprint.update_or_enqueue_on_preprint_updated', mock.Mock())
-    def test_article_doi_regex(self, app, user, preprint, url):
-        responses.add(
-            responses.Response(
-                responses.POST,
-                CROSSREF_URL,
-                content_type='text/html;charset=ISO-8859-1',
-                status=200,
-            ),
-        )
-        original_and_stripped_dois = [
-            ('10.1235/', '10.1235/'),
-            ('10.1235/test', '10.1235/test'),
-            ('doi.org/10.1235/test', '10.1235/test'),
-            ('https://10.1235/test', '10.1235/test'),
-            ('https://doi.org/10.1235/', '10.1235/'),
-            ('https://doi.org/10.1235/test', '10.1235/test'),
-            ('10.1312321321/test/tes2/test/13', '10.1312321321/test/tes2/test/13'),
-            ('10.1235/word1/random/preprint/id/any/other/string///doi', '10.1235/word1/random/preprint/id/any/other/string///doi'),
-            ('http://doi.com/10.1236/test/url/http', '10.1236/test/url/http'),
-            ('10.123/456/789', '10.123/456/789'),
-            ('10.word/', '10.word/'),
-            ('word.10.1234/word2', '10.1234/word2'),
-            ('10.word/word2/', '10.word/word2/'),
-            ('https://doi.org/10.1235/osf.io/12345', '10.1235/osf.io/12345'),
-            ('https://doi.org/10.1235/test-1234-01-02', '10.1235/test-1234-01-02'),
-        ]
-        for doi, stripped_doi in original_and_stripped_dois:
-            update_payload = build_preprint_update_payload(
-                preprint._id,
-                attributes={'doi': doi}
-            )
-            app.patch_json_api(url, update_payload, auth=user.auth)
-
-            preprint_detail = app.get(url, auth=user.auth).json['data']
-            assert preprint_detail['links']['doi'] == f'https://doi.org/{stripped_doi}'
-
-    def test_title_has_a_512_char_limit(self, app, user, preprint, url):
-        new_title = 'a' * 513
-        update_title_payload = build_preprint_update_payload(
-            preprint._id,
-            attributes={
-                'title': new_title,
-            }
-        )
-        res = app.patch_json_api(
-            url,
-            update_title_payload,
-            auth=user.auth,
-            expect_errors=True
-        )
-
-        assert res.status_code == 400
-        assert res.json['errors'][0]['detail'] == 'Ensure this field has no more than 512 characters.'
-        preprint.reload()
-        assert preprint.title != new_title
-
-    @mock.patch('osf.models.preprint.update_or_enqueue_on_preprint_updated')
-    def test_update_description_and_title(
-            self, mock_preprint_updated, app, user, preprint, url):
-        new_title = 'Brother Nero'
-        new_description = 'I knew you\'d come!'
-        assert preprint.description != new_description
-        assert preprint.title != new_title
-        update_title_description_payload = build_preprint_update_payload(
-            preprint._id,
-            attributes={
-                'title': new_title,
-                'description': new_description,
-            }
-        )
-        res = app.patch_json_api(
-            url,
-            update_title_description_payload,
-            auth=user.auth)
-
-        assert res.status_code == 200
-        preprint.reload()
-
-        assert preprint.description == new_description
-        assert preprint.title == new_title
-        assert mock_preprint_updated.called
-
-    @mock.patch('osf.models.preprint.update_or_enqueue_on_preprint_updated')
-    def test_update_tags(self, mock_update_doi_metadata, app, user, preprint, url):
-        new_tags = ['hey', 'sup']
-
-        for tag in new_tags:
-            assert tag not in preprint.tags.all().values_list('name', flat=True)
-
-        update_tags_payload = build_preprint_update_payload(
-            preprint._id,
-            attributes={
-                'tags': new_tags
-            }
-        )
-        res = app.patch_json_api(url, update_tags_payload, auth=user.auth)
-
-        assert res.status_code == 200
-        preprint.reload()
-
-        assert sorted(
-            list(
-                preprint.tags.all().values_list(
-                    'name',
-                    flat=True))
-        ) == new_tags
-        assert mock_update_doi_metadata.called
-
-        # No tags
-        update_tags_payload = build_preprint_update_payload(
-            preprint._id,
-            attributes={
-                'tags': []
-            }
-        )
-        res = app.patch_json_api(url, update_tags_payload, auth=user.auth)
-
-        assert res.status_code == 200
-        preprint.reload()
-        assert preprint.tags.count() == 0
-
-    @mock.patch('osf.models.preprint.update_or_enqueue_on_preprint_updated')
-    def test_update_contributors(
-            self, mock_update_doi_metadata, app, user, preprint, url):
-        new_user = AuthUserFactory()
-        contributor_payload = {
-            'data': {
-                'attributes': {
-                    'bibliographic': True,
-                    'permission': WRITE,
-                    'send_email': False
-                },
-                'type': 'contributors',
-                'relationships': {
-                    'users': {
-                        'data': {
-                            'id': new_user._id,
-                            'type': 'users'
-                        }
-                    }
-                }
-            }
-        }
-
-        contributor_url = url + 'contributors/'
-
-        res = app.post_json_api(
-            contributor_url,
-            contributor_payload,
-            auth=user.auth)
-
-        assert res.status_code == 201
-        assert new_user in preprint.contributors
-        assert preprint.has_permission(new_user, WRITE)
-        assert PreprintContributor.objects.get(preprint=preprint, user=new_user).visible is True
-        assert mock_update_doi_metadata.called
-
-    def test_cannot_set_primary_file(self, app, user, preprint, url):
-        preprint.node = None
-        preprint.save()
-        #   test_write_contrib_can_attempt_to_set_primary_file
-        read_write_contrib = AuthUserFactory()
-        preprint.add_contributor(
-            read_write_contrib,
-            permissions=WRITE,
-            auth=Auth(user), save=True)
-        new_file = test_utils.create_test_preprint_file(
-            preprint, user, filename='lovechild_reason.pdf')
-
-        data = {
-            'data': {
-                'type': 'preprints',
-                'id': preprint._id,
-                'attributes': {},
-                'relationships': {
-                    'primary_file': {
-                        'data': {
-                            'type': 'file',
-                            'id': new_file._id
-                        }
-                    }
-                }
-            }
-        }
-
-        res = app.patch_json_api(
-            url, data,
-            auth=read_write_contrib.auth,
-            expect_errors=True)
-        assert res.status_code == 200
-
-    #   test_noncontrib_cannot_set_primary_file
-        non_contrib = AuthUserFactory()
-        new_file = test_utils.create_test_preprint_file(
-            preprint, user, filename='flowerchild_nik.pdf')
-
-        data = {
-            'data': {
-                'type': 'preprints',
-                'id': preprint._id,
-                'attributes': {},
-                'relationships': {
-                    'primary_file': {
-                        'data': {
-                            'type': 'file',
-                            'id': new_file._id
-                        }
-                    }
-                }
-            }
-        }
-
-        res = app.patch_json_api(
-            url, data,
-            auth=non_contrib.auth,
-            expect_errors=True)
-        assert res.status_code == 403
-
-    def test_update_published(self, app, user):
-        unpublished = PreprintFactory(creator=user, is_published=False)
-        url = f'/{API_BASE}preprints/{unpublished._id}/'
-        payload = build_preprint_update_payload(
-            unpublished._id, attributes={'is_published': True})
-        app.patch_json_api(url, payload, auth=user.auth)
-        unpublished.reload()
-        assert unpublished.is_published
-
-    def test_update_published_does_not_make_node_public(
-            self, app, user):
-        project = ProjectFactory(creator=user)
-        unpublished = PreprintFactory(creator=user, is_published=False, project=project)
-        assert not unpublished.node.is_public
-        url = f'/{API_BASE}preprints/{unpublished._id}/'
-        payload = build_preprint_update_payload(
-            unpublished._id, attributes={'is_published': True})
-        app.patch_json_api(url, payload, auth=user.auth)
-        unpublished.node.reload()
-        unpublished.reload()
-
-        assert unpublished.node.is_public is False
-        assert unpublished.is_public
-
-    @responses.activate
-    @mock.patch('osf.models.preprint.update_or_enqueue_on_preprint_updated')
-    def test_update_preprint_task_called_on_api_update(
-            self, mock_on_preprint_updated, app, user, preprint, url):
-        responses.add(
-            responses.Response(
-                responses.POST,
-                CROSSREF_URL,
-                content_type='text/html;charset=ISO-8859-1',
-                status=200,
-            ),
-        )
-        update_doi_payload = build_preprint_update_payload(
-            preprint._id, attributes={'doi': '10.1235/ASDFASDF'})
-
-        app.patch_json_api(url, update_doi_payload, auth=user.auth)
-
-        assert mock_on_preprint_updated.called
-
-    def test_update_has_coi(self, app, user, preprint, url):
-        update_payload = build_preprint_update_payload(
-            preprint._id,
-            attributes={'has_coi': True}
-        )
-
-        contrib = AuthUserFactory()
-        preprint.add_contributor(contrib, READ)
-        res = app.patch_json_api(url, update_payload, auth=contrib.auth, expect_errors=True)
-        assert res.status_code == 403
-        assert res.json['errors'][0]['detail'] == 'You do not have permission to perform this action.'
-
-        res = app.patch_json_api(url, update_payload, auth=user.auth)
-
-        assert res.status_code == 200
-        assert res.json['data']['attributes']['has_coi']
-
-        preprint.reload()
-        assert preprint.has_coi
-        log = preprint.logs.first()
-        assert log.action == PreprintLog.UPDATE_HAS_COI
-        assert log.params == {'preprint': preprint._id, 'user': user._id, 'value': True}
-
-    def test_update_conflict_of_interest_statement(self, app, user, preprint, url):
-        update_payload = build_preprint_update_payload(
-            preprint._id,
-            attributes={'conflict_of_interest_statement': 'Owns shares in Closed Science Corporation.'}
-        )
-        contrib = AuthUserFactory()
-        preprint.add_contributor(contrib, READ)
-        res = app.patch_json_api(url, update_payload, auth=contrib.auth, expect_errors=True)
-        assert res.status_code == 403
-        assert res.json['errors'][0]['detail'] == 'You do not have permission to perform this action.'
-
-        preprint.has_coi = False
-        preprint.save()
-        res = app.patch_json_api(url, update_payload, auth=user.auth, expect_errors=True)
-
-        assert res.status_code == 400
-        assert res.json['errors'][0]['detail'] == 'Cannot provide conflict of interest statement when has_coi is set to False.'
-
-        preprint.has_coi = True
-        preprint.save()
-        res = app.patch_json_api(url, update_payload, auth=user.auth)
-
-        assert res.status_code == 200
-        assert res.json['data']['attributes']['conflict_of_interest_statement'] ==\
-               'Owns shares in Closed Science Corporation.'
-
-        preprint.reload()
-        assert preprint.conflict_of_interest_statement == 'Owns shares in Closed Science Corporation.'
-        log = preprint.logs.first()
-        assert log.action == PreprintLog.UPDATE_COI_STATEMENT
-        assert log.params == {
-            'preprint': preprint._id,
-            'user': user._id,
-            'value': 'Owns shares in Closed Science Corporation.'
-        }
-
-    def test_update_has_data_links(self, app, user, preprint, url):
-        update_payload = build_preprint_update_payload(preprint._id, attributes={'has_data_links': 'available'})
-
-        contrib = AuthUserFactory()
-        preprint.add_contributor(contrib, READ)
-        res = app.patch_json_api(url, update_payload, auth=contrib.auth, expect_errors=True)
-        assert res.status_code == 403
-        assert res.json['errors'][0]['detail'] == 'You do not have permission to perform this action.'
-
-        res = app.patch_json_api(url, update_payload, auth=user.auth)
-
-        assert res.status_code == 200
-        assert res.json['data']['attributes']['has_data_links'] == 'available'
-
-        preprint.reload()
-        assert preprint.has_data_links
-        log = preprint.logs.first()
-        assert log.action == PreprintLog.UPDATE_HAS_DATA_LINKS
-        assert log.params == {'value': 'available', 'user': user._id, 'preprint': preprint._id}
-
-    def test_update_why_no_data(self, app, user, preprint, url):
-        update_payload = build_preprint_update_payload(preprint._id, attributes={'why_no_data': 'My dog ate it.'})
-
-        contrib = AuthUserFactory()
-        preprint.add_contributor(contrib, READ)
-        res = app.patch_json_api(url, update_payload, auth=contrib.auth, expect_errors=True)
-        assert res.status_code == 403
-        assert res.json['errors'][0]['detail'] == 'You do not have permission to perform this action.'
-
-        res = app.patch_json_api(url, update_payload, auth=user.auth, expect_errors=True)
-
-        assert res.status_code == 400
-        assert res.json['errors'][0]['detail'] == 'You cannot edit this statement while your data links availability is set to true or is unanswered.'
-
-        preprint.has_data_links = 'no'
-        preprint.save()
-        res = app.patch_json_api(url, update_payload, auth=user.auth)
-
-        assert res.status_code == 200
-        assert res.json['data']['attributes']['why_no_data'] == 'My dog ate it.'
-
-        preprint.reload()
-        assert preprint.why_no_data
-        log = preprint.logs.first()
-        assert log.action == PreprintLog.UPDATE_WHY_NO_DATA
-        assert log.params == {'user': user._id, 'preprint': preprint._id}
-
-    def test_update_data_links(self, app, user, preprint, url):
-        data_links = ['http://www.JasonKelce.com', 'http://www.ItsTheWholeTeam.com/']
-        update_payload = build_preprint_update_payload(preprint._id, attributes={'data_links': data_links})
-
-        contrib = AuthUserFactory()
-        preprint.add_contributor(contrib, READ)
-        res = app.patch_json_api(url, update_payload, auth=contrib.auth, expect_errors=True)
-        assert res.status_code == 403
-        assert res.json['errors'][0]['detail'] == 'You do not have permission to perform this action.'
-
-        preprint.has_data_links = 'no'
-        preprint.save()
-        res = app.patch_json_api(url, update_payload, auth=user.auth, expect_errors=True)
-
-        assert res.status_code == 400
-        assert res.json['errors'][0]['detail'] == 'Cannot provide data links when has_data_links is set to "no".'
-
-        preprint.has_data_links = 'available'
-        preprint.save()
-        res = app.patch_json_api(url, update_payload, auth=user.auth)
-
-        assert res.status_code == 200
-        assert res.json['data']['attributes']['data_links'] == data_links
-
-        preprint.reload()
-        assert preprint.data_links == data_links
-        log = preprint.logs.first()
-        assert log.action == PreprintLog.UPDATE_DATA_LINKS
-        assert log.params == {'user': user._id, 'preprint': preprint._id}
-
-        update_payload = build_preprint_update_payload(preprint._id, attributes={'data_links': 'maformed payload'})
-        res = app.patch_json_api(url, update_payload, auth=user.auth, expect_errors=True)
-
-        assert res.status_code == 400
-        assert res.json['errors'][0]['detail'] == 'Expected a list of items but got type "str".'
-
-    def test_invalid_data_links(self, app, user, preprint, url):
-        preprint.has_data_links = 'available'
-        preprint.save()
-
-        update_payload = build_preprint_update_payload(preprint._id, attributes={'data_links': ['thisaintright']})
-
-        res = app.patch_json_api(url, update_payload, auth=user.auth, expect_errors=True)
-        assert res.status_code == 400
-        assert res.json['errors'][0]['detail'] == 'Enter a valid URL.'
-
-    def test_update_has_prereg_links(self, app, user, preprint, url):
-        update_payload = build_preprint_update_payload(preprint._id, attributes={'has_prereg_links': 'available'})
-
-        contrib = AuthUserFactory()
-        preprint.add_contributor(contrib, READ)
-        res = app.patch_json_api(url, update_payload, auth=contrib.auth, expect_errors=True)
-        assert res.status_code == 403
-        assert res.json['errors'][0]['detail'] == 'You do not have permission to perform this action.'
-
-        res = app.patch_json_api(url, update_payload, auth=user.auth)
-
-        assert res.status_code == 200
-        assert res.json['data']['attributes']['has_prereg_links'] == 'available'
-
-        preprint.reload()
-        assert preprint.has_prereg_links
-        log = preprint.logs.first()
-        assert log.action == PreprintLog.UPDATE_HAS_PREREG_LINKS
-        assert log.params == {'value': 'available', 'user': user._id, 'preprint': preprint._id}
-
-    def test_invalid_prereg_links(self, app, user, preprint, url):
-        preprint.has_prereg_links = 'available'
-        preprint.save()
-
-        update_payload = build_preprint_update_payload(preprint._id, attributes={'prereg_links': ['thisaintright']})
-
-        res = app.patch_json_api(url, update_payload, auth=user.auth, expect_errors=True)
-
-        assert res.status_code == 400
-        assert res.json['errors'][0]['detail'] == 'Enter a valid URL.'
-
-    def test_no_data_links_clears_links(self, app, user, preprint, url):
-        preprint.has_data_links = 'available'
-        preprint.data_links = ['http://www.apple.com']
-        preprint.save()
-
-        update_payload = build_preprint_update_payload(preprint._id, attributes={'has_data_links': 'no'})
-
-        res = app.patch_json_api(url, update_payload, auth=user.auth)
-
-        assert res.status_code == 200
-        assert res.json['data']['attributes']['has_data_links'] == 'no'
-        assert res.json['data']['attributes']['data_links'] == []
-
-        preprint.reload()
-        assert preprint.has_data_links == 'no'
-        assert preprint.data_links == []
-
-    def test_no_prereg_links_clears_links(self, app, user, preprint, url):
-        preprint.has_prereg_links = 'available'
-        preprint.prereg_links = ['http://example.com']
-        preprint.prereg_link_info = 'prereg_analysis'
-        preprint.save()
-
-        update_payload = build_preprint_update_payload(preprint._id, attributes={'has_prereg_links': 'no'})
-
-        res = app.patch_json_api(url, update_payload, auth=user.auth)
-
-        assert res.status_code == 200
-        assert res.json['data']['attributes']['has_prereg_links'] == 'no'
-        preprint.reload()
-        assert res.json['data']['attributes']['prereg_links'] == []
-        assert not res.json['data']['attributes']['prereg_link_info']
-
-        assert preprint.prereg_links == []
-        assert preprint.prereg_link_info is None
-
-    def test_update_why_no_prereg(self, app, user, preprint, url):
-        update_payload = build_preprint_update_payload(preprint._id, attributes={'why_no_prereg': 'My dog ate it.'})
-
-        contrib = AuthUserFactory()
-        preprint.add_contributor(contrib, READ)
-        res = app.patch_json_api(url, update_payload, auth=contrib.auth, expect_errors=True)
-        assert res.status_code == 403
-        assert res.json['errors'][0]['detail'] == 'You do not have permission to perform this action.'
-
-        preprint.has_prereg_links = 'available'
-        preprint.save()
-        res = app.patch_json_api(url, update_payload, auth=user.auth, expect_errors=True)
-        assert res.status_code == 400
-        assert res.json['errors'][0]['detail'] == 'You cannot edit this statement while your prereg links availability is set to true or is unanswered.'
-
-        update_payload = build_preprint_update_payload(preprint._id, attributes={
-            'why_no_prereg': 'My dog ate it.',
-            'has_prereg_links': 'no'
-        })
-        res = app.patch_json_api(url, update_payload, auth=user.auth)
-
-        assert res.status_code == 200
-        assert res.json['data']['attributes']['why_no_prereg'] == 'My dog ate it.'
-
-        preprint.reload()
-        assert preprint.why_no_prereg == 'My dog ate it.'
-
-        log = preprint.logs.filter(action=PreprintLog.UPDATE_WHY_NO_PREREG).first()
-        assert log is not None, 'Expected log entry for why_no_prereg_updated not found.'
-        assert log.action == PreprintLog.UPDATE_WHY_NO_PREREG
-        assert log.params == {'user': user._id, 'preprint': preprint._id}
-
-    def test_update_prereg_links(self, app, user, preprint, url):
-
-        prereg_links = ['http://www.JasonKelce.com', 'http://www.ItsTheWholeTeam.com/']
-        update_payload = build_preprint_update_payload(preprint._id, attributes={'prereg_links': prereg_links})
-
-        contrib = AuthUserFactory()
-        preprint.add_contributor(contrib, READ)
-        res = app.patch_json_api(url, update_payload, auth=contrib.auth, expect_errors=True)
-        assert res.status_code == 403
-        assert res.json['errors'][0]['detail'] == 'You do not have permission to perform this action.'
-
-        preprint.has_prereg_links = 'no'
-        preprint.save()
-        res = app.patch_json_api(url, update_payload, auth=user.auth, expect_errors=True)
-
-        assert res.status_code == 400
-        assert res.json['errors'][0]['detail'] == 'You cannot edit this field while your prereg links availability is set to false or is unanswered.'
-
-        preprint.has_prereg_links = 'available'
-        preprint.save()
-        res = app.patch_json_api(url, update_payload, auth=user.auth)
-
-        assert res.status_code == 200
-        assert res.json['data']['attributes']['prereg_links'] == prereg_links
-
-        preprint.reload()
-        assert preprint.prereg_links == prereg_links
-        log = preprint.logs.first()
-        assert log.action == PreprintLog.UPDATE_PREREG_LINKS
-        assert log.params == {'user': user._id, 'preprint': preprint._id}
-
-        update_payload = build_preprint_update_payload(preprint._id, attributes={'prereg_links': 'maformed payload'})
-        res = app.patch_json_api(url, update_payload, auth=user.auth, expect_errors=True)
-
-        assert res.status_code == 400
-        assert res.json['errors'][0]['detail'] == 'Expected a list of items but got type "str".'
-
-    def test_update_prereg_link_info(self, app, user, preprint, url):
-        update_payload = build_preprint_update_payload(
-            preprint._id,
-            attributes={'prereg_link_info': 'prereg_designs'}
-        )
-
-        preprint.has_prereg_links = 'no'
-        preprint.save()
-        res = app.patch_json_api(url, update_payload, auth=user.auth, expect_errors=True)
-
-        assert res.status_code == 400
-        assert res.json['errors'][0]['detail'] == 'You cannot edit this field while your prereg links availability is set to false or is unanswered.'
-
-        preprint.has_prereg_links = 'available'
-        preprint.save()
-        res = app.patch_json_api(url, update_payload, auth=user.auth)
-
-        assert res.status_code == 200
-        assert res.json['data']['attributes']['prereg_link_info'] == 'prereg_designs'
-
-        preprint.reload()
-        assert preprint.prereg_link_info == 'prereg_designs'
-        log = preprint.logs.first()
-        assert log.action == PreprintLog.UPDATE_PREREG_LINKS_INFO
-        assert log.params == {'user': user._id, 'preprint': preprint._id}
-
-        update_payload = build_preprint_update_payload(
-            preprint._id,
-            attributes={'prereg_link_info': 'maformed payload'}
-        )
-        res = app.patch_json_api(url, update_payload, auth=user.auth, expect_errors=True)
-
-        assert res.status_code == 400
-        assert res.json['errors'][0]['detail'] == '"maformed payload" is not a valid choice.'
-
-    def test_update_has_coi_false_with_null_conflict_statement(self, app, user, preprint, url):
-        update_payload = build_preprint_update_payload(
-            preprint._id,
-            attributes={
-                'has_coi': False,
-                'conflict_of_interest_statement': None
-            }
-        )
-
-        res = app.patch_json_api(url, update_payload, auth=user.auth)
-
-        assert res.status_code == 200
-        assert res.json['data']['attributes']['has_coi'] is False
-        assert res.json['data']['attributes']['conflict_of_interest_statement'] is None
-
-        preprint.reload()
-        assert preprint.has_coi is False
-        assert preprint.conflict_of_interest_statement is None
-
-    def test_update_has_data_links_no_with_data_links_provided(self, app, user, preprint, url):
-        update_payload = build_preprint_update_payload(
-            preprint._id,
-            attributes={
-                'has_data_links': 'no',
-                'data_links': ['http://example.com/data']
-            }
-        )
-
-        initial_has_data_links = preprint.has_data_links
-        initial_data_links = preprint.data_links
-
-        res = app.patch_json_api(url, update_payload, auth=user.auth, expect_errors=True)
-
-        assert res.status_code == 400
-        assert res.json['errors'][0]['detail'] == 'Cannot provide data links when has_data_links is set to "no".'
-
-        preprint.reload()
-
-        assert preprint.has_data_links == initial_has_data_links
-        assert preprint.data_links == initial_data_links
-
-        assert preprint.has_data_links != 'no'
-
-    def test_update_has_data_links_no_with_empty_data_links(self, app, user, preprint, url):
-        update_payload = build_preprint_update_payload(
-            preprint._id,
-            attributes={
-                'has_data_links': 'no',
-                'data_links': []
-            }
-        )
-
-        res = app.patch_json_api(url, update_payload, auth=user.auth)
-
-        assert res.status_code == 200
-        assert res.json['data']['attributes']['has_data_links'] == 'no'
-        assert res.json['data']['attributes']['data_links'] == []
-
-        preprint.reload()
-        assert preprint.has_data_links == 'no'
-        assert preprint.data_links == []
-
-    def test_update_has_prereg_links_no_with_empty_prereg_links(self, app, user, preprint, url):
-        update_payload = build_preprint_update_payload(
-            preprint._id,
-            attributes={
-                'has_prereg_links': 'no',
-                'prereg_links': [],
-                'prereg_link_info': ''
-            }
-        )
-
-        res = app.patch_json_api(url, update_payload, auth=user.auth)
-
-        assert res.status_code == 200
-        assert res.json['data']['attributes']['has_prereg_links'] == 'no'
-        assert res.json['data']['attributes']['prereg_links'] == []
-        assert res.json['data']['attributes']['prereg_link_info'] == ''
-
-        preprint.reload()
-        assert preprint.has_prereg_links == 'no'
-        assert preprint.prereg_links == []
-        assert preprint.prereg_link_info == ''
-
-    def test_non_admin_cannot_update_has_coi(self, app, user, preprint, url):
-        write_contrib = AuthUserFactory()
-        preprint.add_contributor(write_contrib, permissions=osf_permissions.WRITE, auth=Auth(user), save=True)
-
-        update_payload = build_preprint_update_payload(
-            preprint._id,
-            attributes={'has_coi': True}
-        )
-
-        res = app.patch_json_api(url, update_payload, auth=write_contrib.auth, expect_errors=True)
-        assert res.status_code == 403
-        assert res.json['errors'][0]['detail'] == 'Must have admin permissions to update author assertion fields.'
-
-        preprint.reload()
-        assert preprint.has_coi is None
-
-    def test_sloan_updates(self, app, user, preprint, url):
-        """
-        - Tests to ensure updating a preprint with unchanged data does not create superfluous log statements.
-        - Tests to ensure various dependent fields can be updated in a single request.
-        """
-        preprint.has_prereg_links = 'available'
-        preprint.prereg_links = ['http://no-sf.io']
-        preprint.prereg_link_info = 'prereg_designs'
-        preprint.save()
-
-        update_payload = build_preprint_update_payload(
-            preprint._id,
-            attributes={
-                'has_prereg_links': 'available',
-                'prereg_link_info': 'prereg_designs',
-                'prereg_links': ['http://osf.io'],  # changing here should be only non-factory created log.
-            }
-        )
-        app.patch_json_api(url, update_payload, auth=user.auth, expect_errors=True)
-
-        # Any superfluous log statements?
-        logs = preprint.logs.all().values_list('action', 'params')
-        assert logs.count() == 3  # actions should be: 'subjects_updated', 'published', 'prereg_links_updated'
-        assert logs.latest() == ('prereg_links_updated', {'user': user._id, 'preprint': preprint._id})
-
-        # Can we set `has_prereg_links` to false and update `why_no_prereg` in a single request?
-        update_payload = build_preprint_update_payload(
-            preprint._id,
-            attributes={
-                'has_prereg_links': 'no',
-                'why_no_prereg': 'My dog ate it.'
-            }
-        )
-        res = app.patch_json_api(url, update_payload, auth=user.auth, expect_errors=True)
-
-        assert res.status_code == 200
-        assert res.json['data']['attributes']['has_prereg_links'] == 'no'
-        assert res.json['data']['attributes']['why_no_prereg'] == 'My dog ate it.'
-
-        preprint.refresh_from_db()
-        assert preprint.has_prereg_links == 'no'
-        assert preprint.why_no_prereg == 'My dog ate it.'
-
-
-@pytest.mark.django_db
-class TestPreprintUpdateSubjects(UpdateSubjectsMixin):
-    @pytest.fixture()
-    def resource(self, user_admin_contrib, user_write_contrib, user_read_contrib):
-        preprint = PreprintFactory(creator=user_admin_contrib, is_published=True)
-        preprint.add_contributor(user_write_contrib, auth=Auth(user_admin_contrib))
-        preprint.add_contributor(
-            user_read_contrib,
-            auth=Auth(user_admin_contrib),
-            permissions=READ)
-        preprint.save()
-        return preprint
-
-
-@pytest.mark.django_db
-class TestPreprintUpdateLicense:
-
-    @pytest.fixture()
-    def admin_contrib(self):
-        return AuthUserFactory()
-
-    @pytest.fixture()
-    def write_contrib(self):
-        return AuthUserFactory()
-
-    @pytest.fixture()
-    def read_contrib(self):
-        return AuthUserFactory()
-
-    @pytest.fixture()
-    def non_contrib(self):
-        return AuthUserFactory()
-
-    @pytest.fixture()
-    def cc0_license(self):
-        return NodeLicense.objects.filter(name='CC0 1.0 Universal').first()
-
-    @pytest.fixture()
-    def mit_license(self):
-        return NodeLicense.objects.filter(name='MIT License').first()
-
-    @pytest.fixture()
-    def no_license(self):
-        return NodeLicense.objects.filter(name='No license').first()
-
-    @pytest.fixture()
-    def preprint_provider(self, cc0_license, no_license):
-        preprint_provider = PreprintProviderFactory()
-        preprint_provider.licenses_acceptable.add(*[cc0_license, no_license])
-        preprint_provider.save()
-        return preprint_provider
-
-    @pytest.fixture()
-    def preprint(
-            self, admin_contrib, write_contrib, read_contrib,
-            preprint_provider):
-        preprint = PreprintFactory(
-            creator=admin_contrib,
-            provider=preprint_provider)
-        preprint.add_contributor(write_contrib, permissions=WRITE, auth=Auth(admin_contrib))
-        preprint.add_contributor(
-            read_contrib,
-            auth=Auth(admin_contrib),
-            permissions=READ)
-        preprint.save()
-        return preprint
-
-    @pytest.fixture()
-    def url(self, preprint):
-        return f'/{API_BASE}preprints/{preprint._id}/'
-
-    @pytest.fixture()
-    def make_payload(self):
-        def payload(
-                node_id, license_id=None, license_year=None,
-                copyright_holders=None, jsonapi_type='preprints'
-        ):
-            attributes = {}
-
-            if license_year and copyright_holders:
-                attributes = {
-                    'license_record': {
-                        'year': license_year,
-                        'copyright_holders': copyright_holders
-                    }
-                }
-            elif license_year:
-                attributes = {
-                    'license_record': {
-                        'year': license_year
-                    }
-                }
-            elif copyright_holders:
-                attributes = {
-                    'license_record': {
-                        'copyright_holders': copyright_holders
-                    }
-                }
-
-            return {
-                'data': {
-                    'id': node_id,
-                    'type': jsonapi_type,
-                    'attributes': attributes,
-                    'relationships': {
-                        'license': {
-                            'data': {
-                                'type': 'licenses',
-                                'id': license_id
-                            }
-                        }
-                    }
-                }
-            } if license_id else {
-                'data': {
-                    'id': node_id,
-                    'type': jsonapi_type,
-                    'attributes': attributes
-                }
-            }
-
-        return payload
-
-    @pytest.fixture()
-    def make_request(self, app):
-        def request(url, data, auth=None, expect_errors=False):
-            return app.patch_json_api(
-                url, data, auth=auth, expect_errors=expect_errors)
-        return request
-
-    def test_admin_update_license_with_invalid_id(
-            self, admin_contrib, preprint, url, make_payload, make_request):
-        data = make_payload(
-            node_id=preprint._id,
-            license_id='thisisafakelicenseid'
-        )
-
-        assert preprint.license is None
-
-        res = make_request(
-            url, data,
-            auth=admin_contrib.auth,
-            expect_errors=True)
-        assert res.status_code == 404
-        assert res.json['errors'][0]['detail'] == 'Unable to find specified license.'
-
-        preprint.reload()
-        assert preprint.license is None
-
-    def test_admin_can_update_license(
-            self, admin_contrib, preprint, cc0_license,
-            url, make_payload, make_request):
-        data = make_payload(
-            node_id=preprint._id,
-            license_id=cc0_license._id
-        )
-
-        assert preprint.license is None
-
-        res = make_request(url, data, auth=admin_contrib.auth)
-        assert res.status_code == 200
-        preprint.reload()
-
-        res_data = res.json['data']
-        pp_license_id = preprint.license.node_license._id
-        assert res_data['relationships']['license']['data'].get(
-            'id', None) == pp_license_id
-        assert res_data['relationships']['license']['data'].get(
-            'type', None) == 'licenses'
-
-        assert preprint.license.node_license == cc0_license
-        assert preprint.license.year is None
-        assert preprint.license.copyright_holders == []
-
-        # check logs
-        log = preprint.logs.latest()
-        assert log.action == 'license_changed'
-        assert log.params.get('preprint') == preprint._id
-
-    def test_admin_can_update_license_record(
-            self, admin_contrib, preprint, no_license,
-            url, make_payload, make_request):
-        data = make_payload(
-            node_id=preprint._id,
-            license_id=no_license._id,
-            license_year='2015',
-            copyright_holders=['Tonya Shepoly, Lucas Pucas']
-        )
-
-        assert preprint.license is None
-
-        res = make_request(url, data, auth=admin_contrib.auth)
-        assert res.status_code == 200
-        preprint.reload()
-
-        assert preprint.license.node_license == no_license
-        assert preprint.license.year == '2015'
-        assert preprint.license.copyright_holders == [
-            'Tonya Shepoly, Lucas Pucas']
-
-    def test_cannot_update_license(
-            self, write_contrib, read_contrib, non_contrib,
-            preprint, cc0_license, url, make_payload, make_request):
-
-        #   test_write_contrib_can_update_license
-        data = make_payload(
-            node_id=preprint._id,
-            license_id=cc0_license._id
-        )
-
-        res = make_request(
-            url, data,
-            auth=write_contrib.auth,
-            expect_errors=True)
-        assert res.status_code == 200
-        preprint.reload()
-
-        assert preprint.license.node_license == cc0_license
-
-    #   test_read_contrib_cannot_update_license
-        data = make_payload(
-            node_id=preprint._id,
-            license_id=cc0_license._id
-        )
-
-        res = make_request(
-            url, data,
-            auth=read_contrib.auth,
-            expect_errors=True)
-        assert res.status_code == 403
-        assert res.json['errors'][0]['detail'] == exceptions.PermissionDenied.default_detail
-
-    #   test_non_contrib_cannot_update_license
-        data = make_payload(
-            node_id=preprint._id,
-            license_id=cc0_license._id
-        )
-
-        res = make_request(
-            url, data,
-            auth=non_contrib.auth,
-            expect_errors=True)
-        assert res.status_code == 403
-        assert res.json['errors'][0]['detail'] == exceptions.PermissionDenied.default_detail
-
-    #   test_unauthenticated_user_cannot_update_license
-        data = make_payload(
-            node_id=preprint._id,
-            license_id=cc0_license._id
-        )
-
-        res = make_request(url, data, expect_errors=True)
-        assert res.status_code == 401
-        assert res.json['errors'][0]['detail'] == exceptions.NotAuthenticated.default_detail
-
-    def test_update_error(
-            self, admin_contrib, preprint, preprint_provider,
-            mit_license, no_license, url, make_payload, make_request):
-
-        #   test_update_preprint_with_invalid_license_for_provider
-        data = make_payload(
-            node_id=preprint._id,
-            license_id=mit_license._id
-        )
-
-        assert preprint.license is None
-
-        res = make_request(
-            url, data,
-            auth=admin_contrib.auth,
-            expect_errors=True)
-        assert res.status_code == 403
-        assert res.json['errors'][0]['detail'] == 'Invalid license chosen for {}'.format(
-            preprint_provider.name)
-
-    #   test_update_preprint_license_without_required_year_in_payload
-        data = make_payload(
-            node_id=preprint._id,
-            license_id=no_license._id,
-            copyright_holders=['Rachel', 'Rheisen']
-        )
-
-        res = make_request(
-            url, data,
-            auth=admin_contrib.auth,
-            expect_errors=True)
-        assert res.status_code == 400
-        assert res.json['errors'][0]['detail'] == 'year must be specified for this license'
-
-    #   test_update_preprint_license_without_required_copyright_holders_in_payload
-        data = make_payload(
-            node_id=preprint._id,
-            license_id=no_license._id,
-            license_year='1994'
-        )
-
-        res = make_request(
-            url, data,
-            auth=admin_contrib.auth,
-            expect_errors=True)
-        assert res.status_code == 400
-        assert res.json['errors'][0]['detail'] == 'copyrightHolders must be specified for this license'
-
-    def test_update_preprint_with_existing_license_year_attribute_only(
-            self, admin_contrib, preprint, no_license, url, make_payload, make_request):
-        preprint.set_preprint_license(
-            {
-                'id': no_license.license_id,
-                'year': '2014',
-                'copyrightHolders': ['Daniel FromBrazil', 'Queen Jaedyn']
-            },
-            Auth(admin_contrib),
-        )
-        preprint.save()
-
-        assert preprint.license.node_license == no_license
-        assert preprint.license.year == '2014'
-        assert preprint.license.copyright_holders == [
-            'Daniel FromBrazil', 'Queen Jaedyn']
-
-        data = make_payload(
-            node_id=preprint._id,
-            license_year='2015'
-        )
-
-        res = make_request(url, data, auth=admin_contrib.auth)
-        assert res.status_code == 200
-        preprint.license.reload()
-
-        assert preprint.license.node_license == no_license
-        assert preprint.license.year == '2015'
-        assert preprint.license.copyright_holders == [
-            'Daniel FromBrazil', 'Queen Jaedyn']
-
-    def test_update_preprint_with_existing_license_copyright_holders_attribute_only(
-            self, admin_contrib, preprint, no_license, url, make_payload, make_request):
-        preprint.set_preprint_license(
-            {
-                'id': no_license.license_id,
-                'year': '2014',
-                'copyrightHolders': ['Captain Haley', 'Keegor Cannoli']
-            },
-            Auth(admin_contrib),
-        )
-        preprint.save()
-
-        assert preprint.license.node_license == no_license
-        assert preprint.license.year == '2014'
-        assert preprint.license.copyright_holders == [
-            'Captain Haley', 'Keegor Cannoli']
-
-        data = make_payload(
-            node_id=preprint._id,
-            copyright_holders=['Reason Danish', 'Ben the NJB']
-        )
-
-        res = make_request(url, data, auth=admin_contrib.auth)
-        assert res.status_code == 200
-        preprint.license.reload()
-
-        assert preprint.license.node_license == no_license
-        assert preprint.license.year == '2014'
-        assert preprint.license.copyright_holders == [
-            'Reason Danish', 'Ben the NJB']
-
-    def test_update_preprint_with_existing_license_relationship_only(
-            self, admin_contrib, preprint, cc0_license,
-            no_license, url, make_payload, make_request):
-        preprint.set_preprint_license(
-            {
-                'id': no_license.license_id,
-                'year': '2014',
-                'copyrightHolders': ['Reason', 'Mr. Lulu']
-            },
-            Auth(admin_contrib),
-        )
-        preprint.save()
-
-        assert preprint.license.node_license == no_license
-        assert preprint.license.year == '2014'
-        assert preprint.license.copyright_holders == ['Reason', 'Mr. Lulu']
-
-        data = make_payload(
-            node_id=preprint._id,
-            license_id=cc0_license._id
-        )
-
-        res = make_request(url, data, auth=admin_contrib.auth)
-        assert res.status_code == 200
-        preprint.license.reload()
-
-        assert preprint.license.node_license == cc0_license
-        assert preprint.license.year == '2014'
-        assert preprint.license.copyright_holders == ['Reason', 'Mr. Lulu']
-
-    def test_update_preprint_with_existing_license_relationship_and_attributes(
-            self, admin_contrib, preprint, cc0_license,
-            no_license, url, make_payload, make_request):
-        preprint.set_preprint_license(
-            {
-                'id': no_license.license_id,
-                'year': '2014',
-                'copyrightHolders': ['Reason', 'Mr. Cosgrove']
-            },
-            Auth(admin_contrib),
-            save=True
-        )
-
-        assert preprint.license.node_license == no_license
-        assert preprint.license.year == '2014'
-        assert preprint.license.copyright_holders == ['Reason', 'Mr. Cosgrove']
-
-        data = make_payload(
-            node_id=preprint._id,
-            license_id=cc0_license._id,
-            license_year='2015',
-            copyright_holders=['Rheisen', 'Princess Tyler']
-        )
-
-        res = make_request(url, data, auth=admin_contrib.auth)
-        assert res.status_code == 200
-        preprint.license.reload()
-
-        assert preprint.license.node_license == cc0_license
-        assert preprint.license.year == '2015'
-        assert preprint.license.copyright_holders == [
-            'Rheisen', 'Princess Tyler']
-
-    def test_update_preprint_license_does_not_change_project_license(
-            self, admin_contrib, preprint, cc0_license,
-            no_license, url, make_payload, make_request):
-        project = ProjectFactory(creator=admin_contrib)
-        preprint.node = project
-        preprint.save()
-        preprint.node.set_node_license(
-            {
-                'id': no_license.license_id,
-                'year': '2015',
-                'copyrightHolders': ['Simba', 'Mufasa']
-            },
-            auth=Auth(admin_contrib)
-        )
-        preprint.node.save()
-        assert preprint.node.node_license.node_license == no_license
-
-        data = make_payload(
-            node_id=preprint._id,
-            license_id=cc0_license._id
-        )
-
-        res = make_request(url, data, auth=admin_contrib.auth)
-        assert res.status_code == 200
-        preprint.reload()
-
-        assert preprint.license.node_license == cc0_license
-        assert preprint.node.node_license.node_license == no_license
-
-    def test_update_preprint_license_without_change_does_not_add_log(
-            self, admin_contrib, preprint, no_license, url, make_payload, make_request):
-        preprint.set_preprint_license(
-            {
-                'id': no_license.license_id,
-                'year': '2015',
-                'copyrightHolders': ['Kim', 'Kanye']
-            },
-            auth=Auth(admin_contrib),
-            save=True
-        )
-
-        before_num_logs = preprint.logs.count()
-        before_update_log = preprint.logs.latest()
-
-        data = make_payload(
-            node_id=preprint._id,
-            license_id=no_license._id,
-            license_year='2015',
-            copyright_holders=['Kanye', 'Kim']
-        )
-        res = make_request(url, data, auth=admin_contrib.auth)
-        preprint.reload()
-
-        after_num_logs = preprint.logs.count()
-        after_update_log = preprint.logs.latest()
-
-        assert res.status_code == 200
-        assert before_num_logs == after_num_logs
-        assert before_update_log._id == after_update_log._id
-
-
-@pytest.mark.django_db
->>>>>>> 5e25e668
 class TestPreprintDetailPermissions:
 
     @pytest.fixture()
