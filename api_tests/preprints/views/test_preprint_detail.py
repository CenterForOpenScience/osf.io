import mock
import pytest
import datetime

from django.utils import timezone
from rest_framework import exceptions
from waffle.testutils import (
    override_switch,
)

from osf import features
from osf.utils.permissions import READ
from api.base.settings.defaults import API_BASE
from api_tests import utils as test_utils
from api_tests.subjects.mixins import UpdateSubjectsMixin
from framework.auth.core import Auth
from osf.models import (
    NodeLicense,
    PreprintContributor,
    PreprintLog
)
from osf.utils.permissions import WRITE
from osf.utils.workflows import DefaultStates
from osf_tests.factories import (
    PreprintFactory,
    AuthUserFactory,
    ProjectFactory,
    SubjectFactory,
    PreprintProviderFactory,
)
<<<<<<< HEAD
from website.settings import DOI_FORMAT, CROSSREF_URL
from website.language import SWITCH_VALIDATOR_ERROR
import responses
=======
from website.settings import DOI_FORMAT
>>>>>>> 0bfa8e3f

def build_preprint_update_payload(
        node_id, attributes=None, relationships=None,
        jsonapi_type='preprints'):
    payload = {
        'data': {
            'id': node_id,
            'type': jsonapi_type,
            'attributes': attributes,
            'relationships': relationships
        }
    }
    return payload


@pytest.fixture()
def user():
    return AuthUserFactory()


@pytest.mark.django_db
class TestPreprintDetail:

    @pytest.fixture()
    def preprint(self, user):
        return PreprintFactory(creator=user)

    @pytest.fixture()
    def preprint_pre_mod(self, user):
        return PreprintFactory(provider__reviews_workflow='pre-moderation', is_published=False, creator=user)

    @pytest.fixture()
    def moderator(self, preprint_pre_mod):
        mod = AuthUserFactory()
        preprint_pre_mod.provider.get_group('moderator').user_set.add(mod)
        return mod

    @pytest.fixture()
    def unpublished_preprint(self, user):
        return PreprintFactory(creator=user, is_published=False)

    @pytest.fixture()
    def url(self, preprint):
        return '/{}preprints/{}/'.format(API_BASE, preprint._id)

    @pytest.fixture()
    def unpublished_url(self, unpublished_preprint):
        return '/{}preprints/{}/'.format(API_BASE, unpublished_preprint._id)

    @pytest.fixture()
    def res(self, app, url):
        return app.get(url)

    @pytest.fixture()
    def data(self, res):
        return res.json['data']

    def test_preprint_detail(self, app, user, preprint, url, res, data):
        #   test_preprint_detail_success
        assert res.status_code == 200
        assert res.content_type == 'application/vnd.api+json'

        #   test_preprint_top_level
        assert data['type'] == 'preprints'
        assert data['id'] == preprint._id

        #   test title in preprint data
        assert data['attributes']['title'] == preprint.title

        #   test contributors in preprint data
        assert data['relationships'].get('contributors', None)
        assert data['relationships']['contributors'].get('data', None) is None

        #   test no node attached to preprint
        assert data['relationships']['node'].get('data', None) is None

        #   test_preprint_node_deleted doesn't affect preprint
        deleted_node = ProjectFactory(creator=user, is_deleted=True)
        deleted_preprint = PreprintFactory(project=deleted_node, creator=user)

        deleted_preprint_url = '/{}preprints/{}/'.format(
            API_BASE, deleted_preprint._id)
        deleted_preprint_res = app.get(
            deleted_preprint_url, expect_errors=True)
        assert deleted_preprint_res.status_code == 200
        assert res.content_type == 'application/vnd.api+json'

        #  test node relationship exists when attached to preprint
        node = ProjectFactory(creator=user)
        preprint_with_node = PreprintFactory(project=node, creator=user)
        preprint_with_node_url = '/{}preprints/{}/'.format(
            API_BASE, preprint_with_node._id)
        preprint_with_node_res = app.get(
            preprint_with_node_url)

        node_data = preprint_with_node_res.json['data']['relationships']['node']['data']

        assert node_data.get('id', None) == preprint_with_node.node._id
        assert node_data.get('type', None) == 'nodes'

    def test_withdrawn_preprint(self, app, user, moderator, preprint_pre_mod):
        # test_retracted_fields
        url = '/{}preprints/{}/'.format(API_BASE, preprint_pre_mod._id)
        res = app.get(url, auth=user.auth)
        data = res.json['data']

        assert not data['attributes']['date_withdrawn']
        assert 'withdrawal_justification' not in data['attributes']
        assert 'ever_public' not in data['attributes']

        ## retracted and not ever_public
        assert not preprint_pre_mod.ever_public
        preprint_pre_mod.date_withdrawn = timezone.now()
        preprint_pre_mod.withdrawal_justification = 'assumptions no longer apply'
        preprint_pre_mod.save()
        assert preprint_pre_mod.is_retracted
        res = app.get(url, expect_errors=True)
        assert res.status_code == 404
        res = app.get(url, auth=user.auth, expect_errors=True)
        assert res.status_code == 404
        res = app.get(url, auth=moderator.auth)
        assert res.status_code == 200

        ## retracted and ever_public (True)
        preprint_pre_mod.ever_public = True
        preprint_pre_mod.save()
        res = app.get(url, auth=user.auth)
        data = res.json['data']
        assert data['attributes']['date_withdrawn']
        assert 'withdrawal_justification' in data['attributes']
        assert 'assumptions no longer apply' == data['attributes']['withdrawal_justification']
        assert 'date_withdrawn' in data['attributes']

    def test_embed_contributors(self, app, user, preprint):
        url = '/{}preprints/{}/?embed=contributors'.format(
            API_BASE, preprint._id)

        res = app.get(url, auth=user.auth)
        embeds = res.json['data']['embeds']
        ids = preprint.contributors.all().values_list('guids___id', flat=True)
        ids = ['{}-{}'.format(preprint._id, id_) for id_ in ids]
        for contrib in embeds['contributors']['data']:
            assert contrib['id'] in ids

    def test_preprint_doi_link_absent_in_unpublished_preprints(
            self, app, user, unpublished_preprint, unpublished_url):
        res = app.get(unpublished_url, auth=user.auth)
        assert res.json['data']['id'] == unpublished_preprint._id
        assert res.json['data']['attributes']['is_published'] is False
        assert 'preprint_doi' not in res.json['data']['links'].keys()
        assert res.json['data']['attributes']['preprint_doi_created'] is None

    def test_published_preprint_doi_link_not_returned_before_doi_request(
            self, app, user, unpublished_preprint, unpublished_url):
        unpublished_preprint.is_published = True
        unpublished_preprint.date_published = timezone.now()
        unpublished_preprint.save()
        res = app.get(unpublished_url, auth=user.auth)
        assert res.json['data']['id'] == unpublished_preprint._id
        assert res.json['data']['attributes']['is_published'] is True
        assert 'preprint_doi' not in res.json['data']['links'].keys()

    def test_published_preprint_doi_link_returned_after_doi_request(
            self, app, user, preprint, url):
        expected_doi = DOI_FORMAT.format(
            prefix=preprint.provider.doi_prefix,
            guid=preprint._id
        )
        preprint.set_identifier_values(doi=expected_doi)
        res = app.get(url, auth=user.auth)
        assert res.json['data']['id'] == preprint._id
        assert res.json['data']['attributes']['is_published'] is True
        assert 'preprint_doi' in res.json['data']['links'].keys()
        assert res.json['data']['links']['preprint_doi'] == 'https://doi.org/{}'.format(
            expected_doi)
        assert res.json['data']['attributes']['preprint_doi_created']

    def test_preprint_embed_identifiers(self, app, user, preprint, url):
        embed_url = url + '?embed=identifiers'
        res = app.get(embed_url)
        assert res.status_code == 200
        link = res.json['data']['relationships']['identifiers']['links']['related']['href']
        assert '{}identifiers/'.format(url) in link


@pytest.mark.django_db
class TestPreprintDelete:

    @pytest.fixture()
    def unpublished_preprint(self, user):
        return PreprintFactory(creator=user, is_published=False)

    @pytest.fixture()
    def published_preprint(self, user):
        return PreprintFactory(creator=user)

    @pytest.fixture()
    def url(self, user):
        return '/{}preprints/{{}}/'.format(API_BASE)

    def test_cannot_delete_preprints(
            self, app, user, url, unpublished_preprint, published_preprint):
        res = app.delete(url.format(unpublished_preprint._id), auth=user.auth, expect_errors=True)
        assert res.status_code == 405
        assert unpublished_preprint.deleted is None

        res = app.delete(url.format(published_preprint._id), auth=user.auth, expect_errors=True)
        assert res.status_code == 405
        assert published_preprint.deleted is None


@pytest.mark.django_db
@pytest.mark.enable_enqueue_task
class TestPreprintUpdate:

    @pytest.fixture()
    def preprint(self, user):
        return PreprintFactory(creator=user)

    @pytest.fixture()
    def url(self, preprint):
        return '/{}preprints/{}/'.format(API_BASE, preprint._id)

    @pytest.fixture()
    def subject(self):
        return SubjectFactory()

    def test_update_preprint_permission_denied(self, app, preprint, url):
        update_doi_payload = build_preprint_update_payload(
            preprint._id, attributes={'article_doi': '10.123/456/789'})

        noncontrib = AuthUserFactory()
        res = app.patch_json_api(
            url,
            update_doi_payload,
            auth=noncontrib.auth,
            expect_errors=True)
        assert res.status_code == 403

        res = app.patch_json_api(url, update_doi_payload, expect_errors=True)
        assert res.status_code == 401

        read_contrib = AuthUserFactory()
        preprint.add_contributor(read_contrib, READ, save=True)
        res = app.patch_json_api(
            url,
            update_doi_payload,
            auth=read_contrib.auth,
            expect_errors=True
        )
        assert res.status_code == 403

    def test_update_original_publication_date_to_none(self, app, preprint, url):
        # Original pub date accidentally set, need to remove
        write_contrib = AuthUserFactory()
        preprint.add_contributor(write_contrib, WRITE, save=True)
        preprint.original_publication_date = '2013-12-11 10:09:08.070605+00:00'
        preprint.save()
        update_payload = build_preprint_update_payload(
            preprint._id, attributes={
                'original_publication_date': None,
            }
        )

        res = app.patch_json_api(
            url,
            update_payload,
            auth=write_contrib.auth,
        )

        assert res.status_code == 200
        preprint.reload()
        assert preprint.original_publication_date is None

    @responses.activate
    @mock.patch('osf.models.preprint.update_or_enqueue_on_preprint_updated', mock.Mock())
    def test_update_preprint_permission_write_contrib(self, app, preprint, url):
        responses.add(
            responses.Response(
                responses.POST,
                CROSSREF_URL,
                content_type='text/html;charset=ISO-8859-1',
                status=200,
            ),
        )
        write_contrib = AuthUserFactory()
        preprint.add_contributor(write_contrib, WRITE, save=True)

        doi = '10.123/456/789'
        original_publication_date = '2013-12-11 10:09:08.070605+00:00'
        license_record = {
            'year': '2015',
            'copyright_holders': ['Tonya Bateman']
        }
        license = NodeLicense.objects.filter(name='No license').first()
        title = 'My Preprint Title'
        description = 'My Preprint Description'
        tags = ['test tag']
        node = ProjectFactory(creator=write_contrib)
        new_file = test_utils.create_test_preprint_file(
            preprint, write_contrib, filename='shook_that_mans_hand.pdf')

        update_payload = build_preprint_update_payload(
            preprint._id, attributes={
                'original_publication_date': original_publication_date,
                'doi': doi,
                'license_record': license_record,
                'title': title,
                'description': description,
                'tags': tags,
            }, relationships={'node': {'data': {'type': 'nodes', 'id': node._id}},
            'primary_file': {'data': {'type': 'file', 'id': new_file._id}},
                'license': {'data': {'type': 'licenses', 'id': license._id}}}
        )

        res = app.patch_json_api(
            url,
            update_payload,
            auth=write_contrib.auth,
        )

        assert res.status_code == 200
        preprint.reload()

        assert preprint.article_doi == doi
        assert str(preprint.original_publication_date) == original_publication_date
        assert preprint.license.node_license == license
        assert preprint.license.year == license_record['year']
        assert preprint.license.copyright_holders == license_record['copyright_holders']
        assert preprint.title == title
        assert preprint.description == description
        assert preprint.tags.first().name == tags[0]
        assert preprint.node == node
        assert preprint.primary_file == new_file

    def test_update_published_write_contrib(self, app, preprint, url):
        preprint.is_published = False
        preprint.save()

        write_contrib = AuthUserFactory()
        preprint.add_contributor(write_contrib, WRITE, save=True)

        update_payload = build_preprint_update_payload(
            preprint._id, attributes={
                'is_published': 'true'
            }
        )

        res = app.patch_json_api(
            url,
            update_payload,
            auth=write_contrib.auth,
            expect_errors=True)

        assert res.status_code == 403
        assert preprint.is_published is False

    def test_update_node(self, app, user, preprint, url):
        assert preprint.node is None
        node = ProjectFactory(creator=user)
        update_node_payload = build_preprint_update_payload(
            preprint._id, relationships={'node': {'data': {'type': 'nodes', 'id': node._id}}}
        )

        res = app.patch_json_api(url, update_node_payload, auth=user.auth)
        assert res.status_code == 200
        assert res.json['data']['relationships']['node']['data']['id'] == node._id
        preprint.reload()
        assert preprint.node == node

    def test_update_node_permissions(self, app, user, preprint, url):
        assert preprint.node is None
        node = ProjectFactory()
        update_node_payload = build_preprint_update_payload(
            preprint._id, relationships={'node': {'data': {'type': 'nodes', 'id': node._id}}}
        )

        res = app.patch_json_api(url, update_node_payload, auth=user.auth, expect_errors=True)
        assert res.status_code == 403
        preprint.reload()
        assert preprint.node is None

    def test_update_node_existing_preprint(self, app, user, preprint, url):
        assert preprint.node is None
        node = ProjectFactory(creator=user)
        # Create preprint with same provider on node
        PreprintFactory(creator=user, project=node, provider=preprint.provider)
        update_node_payload = build_preprint_update_payload(
            preprint._id, relationships={'node': {'data': {'type': 'nodes', 'id': node._id}}}
        )

        res = app.patch_json_api(url, update_node_payload, auth=user.auth, expect_errors=True)
        assert res.status_code == 200
        preprint.reload()
        assert preprint.node == node

    def test_update_deleted_node(self, app, user, preprint, url):
        assert preprint.node is None
        node = ProjectFactory(creator=user)
        node.is_deleted = True
        node.save()
        update_node_payload = build_preprint_update_payload(
            preprint._id, relationships={'node': {'data': {'type': 'nodes', 'id': node._id}}}
        )

        res = app.patch_json_api(url, update_node_payload, auth=user.auth, expect_errors=True)
        assert res.status_code == 400
        assert res.json['errors'][0]['detail'] == 'Cannot attach a deleted project to a preprint.'
        preprint.reload()
        assert preprint.node is None

    def test_update_primary_file(self, app, user, preprint, url):
        new_file = test_utils.create_test_preprint_file(
            preprint, user, filename='shook_that_mans_hand.pdf')
        relationships = {
            'primary_file': {
                'data': {
                    'type': 'file',
                    'id': new_file._id
                }
            }
        }
        assert preprint.primary_file != new_file
        update_file_payload = build_preprint_update_payload(
            preprint._id, relationships=relationships)

        res = app.patch_json_api(url, update_file_payload, auth=user.auth)
        assert res.status_code == 200

        preprint.reload()
        assert preprint.primary_file == new_file

        log = preprint.logs.latest()
        assert log.action == 'file_updated'
        assert log.params.get('preprint') == preprint._id

    def test_update_preprints_with_none_type(self, app, user, preprint, url):
        payload = {
            'data': {
                'id': preprint._id,
                'type': None,
                'attributes': None,
                'relationship': None
            }
        }

        res = app.patch_json_api(url, payload, auth=user.auth, expect_errors=True)
        assert res.status_code == 400
        assert res.json['errors'][0]['source']['pointer'] == '/data/type'

    def test_update_preprints_with_no_type(self, app, user, preprint, url):
        payload = {
            'data': {
                'id': preprint._id,
                'attributes': None,
                'relationship': None
            }
        }

        res = app.patch_json_api(url, payload, auth=user.auth, expect_errors=True)
        assert res.status_code == 400
        assert res.json['errors'][0]['source']['pointer'] == '/data/type'

    def test_update_preprints_with_wrong_type(self, app, user, preprint, url):
        update_file_payload = build_preprint_update_payload(preprint._id, jsonapi_type='Nonsense')

        res = app.patch_json_api(url, update_file_payload, auth=user.auth, expect_errors=True)
        assert res.status_code == 409

    def test_new_primary_not_in_node(self, app, user, preprint, url):
        project = ProjectFactory()
        file_for_project = test_utils.create_test_file(
            project, user, filename='six_pack_novak.pdf')

        relationships = {
            'primary_file': {
                'data': {
                    'type': 'file',
                    'id': file_for_project._id
                }
            }
        }

        update_file_payload = build_preprint_update_payload(
            preprint._id, relationships=relationships)

        res = app.patch_json_api(
            url, update_file_payload,
            auth=user.auth, expect_errors=True)
        assert res.status_code == 400

        preprint.reload()
        assert preprint.primary_file != file_for_project

    def test_update_original_publication_date(self, app, user, preprint, url):
        date = timezone.now() - datetime.timedelta(days=365)
        update_payload = build_preprint_update_payload(
            preprint._id, attributes={'original_publication_date': str(date)}
        )
        res = app.patch_json_api(url, update_payload, auth=user.auth)
        assert res.status_code == 200

        preprint.reload()
        assert preprint.original_publication_date == date

    @responses.activate
    @mock.patch('osf.models.preprint.update_or_enqueue_on_preprint_updated', mock.Mock())
    def test_update_article_doi(self, app, user, preprint, url):
        responses.add(
            responses.Response(
                responses.POST,
                CROSSREF_URL,
                content_type='text/html;charset=ISO-8859-1',
                status=200,
            ),
        )

        update_payload = build_preprint_update_payload(
            preprint._id,
            attributes={'doi': '10.1234/test'}
        )
        res = app.patch_json_api(url, update_payload, auth=user.auth)
        assert res.status_code == 200

        preprint_doi = DOI_FORMAT.format(prefix=preprint.provider.doi_prefix, guid=preprint._id)
        update_payload = build_preprint_update_payload(
            preprint._id,
            attributes={'doi': preprint_doi}
        )
        res = app.patch_json_api(url, update_payload, auth=user.auth, expect_errors=True)
        assert res.status_code == 400
        error_data = res.json['errors']
        assert ' is already associated with this preprint' in error_data[0]['detail']

        preprint.reload()
        assert preprint.article_doi == '10.1234/test'

        preprint_detail = app.get(url, auth=user.auth).json['data']
        assert preprint_detail['links']['doi'] == f'https://doi.org/10.1234/test'

    def test_title_has_a_512_char_limit(self, app, user, preprint, url):
        new_title = 'a' * 513
        update_title_payload = build_preprint_update_payload(
            preprint._id,
            attributes={
                'title': new_title,
            }
        )
        res = app.patch_json_api(
            url,
            update_title_payload,
            auth=user.auth,
            expect_errors=True
        )

        assert res.status_code == 400
        assert res.json['errors'][0]['detail'] == 'Ensure this field has no more than 512 characters.'
        preprint.reload()
        assert preprint.title != new_title

    @mock.patch('osf.models.preprint.update_or_enqueue_on_preprint_updated')
    def test_update_description_and_title(
            self, mock_preprint_updated, app, user, preprint, url):
        new_title = 'Brother Nero'
        new_description = 'I knew you\'d come!'
        assert preprint.description != new_description
        assert preprint.title != new_title
        update_title_description_payload = build_preprint_update_payload(
            preprint._id,
            attributes={
                'title': new_title,
                'description': new_description,
            }
        )
        res = app.patch_json_api(
            url,
            update_title_description_payload,
            auth=user.auth)

        assert res.status_code == 200
        preprint.reload()

        assert preprint.description == new_description
        assert preprint.title == new_title
        assert mock_preprint_updated.called

    @mock.patch('osf.models.preprint.update_or_enqueue_on_preprint_updated')
    def test_update_tags(self, mock_update_doi_metadata, app, user, preprint, url):
        new_tags = ['hey', 'sup']

        for tag in new_tags:
            assert tag not in preprint.tags.all().values_list('name', flat=True)

        update_tags_payload = build_preprint_update_payload(
            preprint._id,
            attributes={
                'tags': new_tags
            }
        )
        res = app.patch_json_api(url, update_tags_payload, auth=user.auth)

        assert res.status_code == 200
        preprint.reload()

        assert sorted(
            list(
                preprint.tags.all().values_list(
                    'name',
                    flat=True))
        ) == new_tags
        assert mock_update_doi_metadata.called

        # No tags
        update_tags_payload = build_preprint_update_payload(
            preprint._id,
            attributes={
                'tags': []
            }
        )
        res = app.patch_json_api(url, update_tags_payload, auth=user.auth)

        assert res.status_code == 200
        preprint.reload()
        assert preprint.tags.count() == 0

    @mock.patch('osf.models.preprint.update_or_enqueue_on_preprint_updated')
    def test_update_contributors(
            self, mock_update_doi_metadata, app, user, preprint, url):
        new_user = AuthUserFactory()
        contributor_payload = {
            'data': {
                'attributes': {
                    'bibliographic': True,
                    'permission': WRITE,
                    'send_email': False
                },
                'type': 'contributors',
                'relationships': {
                    'users': {
                        'data': {
                            'id': new_user._id,
                            'type': 'users'
                        }
                    }
                }
            }
        }

        contributor_url = url + 'contributors/'

        res = app.post_json_api(
            contributor_url,
            contributor_payload,
            auth=user.auth)

        assert res.status_code == 201
        assert new_user in preprint.contributors
        assert preprint.has_permission(new_user, WRITE)
        assert PreprintContributor.objects.get(preprint=preprint, user=new_user).visible is True
        assert mock_update_doi_metadata.called

    def test_cannot_set_primary_file(self, app, user, preprint, url):
        preprint.node = None
        preprint.save()
        #   test_write_contrib_can_attempt_to_set_primary_file
        read_write_contrib = AuthUserFactory()
        preprint.add_contributor(
            read_write_contrib,
            permissions=WRITE,
            auth=Auth(user), save=True)
        new_file = test_utils.create_test_preprint_file(
            preprint, user, filename='lovechild_reason.pdf')

        data = {
            'data': {
                'type': 'preprints',
                'id': preprint._id,
                'attributes': {},
                'relationships': {
                    'primary_file': {
                        'data': {
                            'type': 'file',
                            'id': new_file._id
                        }
                    }
                }
            }
        }

        res = app.patch_json_api(
            url, data,
            auth=read_write_contrib.auth,
            expect_errors=True)
        assert res.status_code == 200

    #   test_noncontrib_cannot_set_primary_file
        non_contrib = AuthUserFactory()
        new_file = test_utils.create_test_preprint_file(
            preprint, user, filename='flowerchild_nik.pdf')

        data = {
            'data': {
                'type': 'preprints',
                'id': preprint._id,
                'attributes': {},
                'relationships': {
                    'primary_file': {
                        'data': {
                            'type': 'file',
                            'id': new_file._id
                        }
                    }
                }
            }
        }

        res = app.patch_json_api(
            url, data,
            auth=non_contrib.auth,
            expect_errors=True)
        assert res.status_code == 403

    def test_update_published(self, app, user):
        unpublished = PreprintFactory(creator=user, is_published=False)
        url = '/{}preprints/{}/'.format(API_BASE, unpublished._id)
        payload = build_preprint_update_payload(
            unpublished._id, attributes={'is_published': True})
        app.patch_json_api(url, payload, auth=user.auth)
        unpublished.reload()
        assert unpublished.is_published

    def test_update_published_does_not_make_node_public(
            self, app, user):
        project = ProjectFactory(creator=user)
        unpublished = PreprintFactory(creator=user, is_published=False, project=project)
        assert not unpublished.node.is_public
        url = '/{}preprints/{}/'.format(API_BASE, unpublished._id)
        payload = build_preprint_update_payload(
            unpublished._id, attributes={'is_published': True})
        app.patch_json_api(url, payload, auth=user.auth)
        unpublished.node.reload()
        unpublished.reload()

        assert unpublished.node.is_public is False
        assert unpublished.is_public

    @responses.activate
    @mock.patch('osf.models.preprint.update_or_enqueue_on_preprint_updated')
    def test_update_preprint_task_called_on_api_update(
            self, mock_on_preprint_updated, app, user, preprint, url):
        responses.add(
            responses.Response(
                responses.POST,
                CROSSREF_URL,
                content_type='text/html;charset=ISO-8859-1',
                status=200,
            ),
        )
        update_doi_payload = build_preprint_update_payload(
            preprint._id, attributes={'doi': '10.1234/ASDFASDF'})

        app.patch_json_api(url, update_doi_payload, auth=user.auth)

        assert mock_on_preprint_updated.called

    def test_update_has_coi(self, app, user, preprint, url):
        update_payload = build_preprint_update_payload(
            preprint._id,
            attributes={'has_coi': True}
        )

        contrib = AuthUserFactory()
        preprint.add_contributor(contrib, READ)
        res = app.patch_json_api(url, update_payload, auth=contrib.auth, expect_errors=True)
        assert res.status_code == 403
        assert res.json['errors'][0]['detail'] == 'You do not have permission to perform this action.'

        res = app.patch_json_api(url, update_payload, auth=user.auth)

        assert res.status_code == 200
        assert res.json['data']['attributes']['has_coi']

        preprint.reload()
        assert preprint.has_coi
        log = preprint.logs.first()
        assert log.action == PreprintLog.UPDATE_HAS_COI
        assert log.params == {'preprint': preprint._id, 'user': user._id, 'value': True}

    def test_update_conflict_of_interest_statement(self, app, user, preprint, url):
        update_payload = build_preprint_update_payload(
            preprint._id,
            attributes={'conflict_of_interest_statement': 'Owns shares in Closed Science Corporation.'}
        )
        contrib = AuthUserFactory()
        preprint.add_contributor(contrib, READ)
        res = app.patch_json_api(url, update_payload, auth=contrib.auth, expect_errors=True)
        assert res.status_code == 403
        assert res.json['errors'][0]['detail'] == 'You do not have permission to perform this action.'

        preprint.has_coi = False
        preprint.save()
        res = app.patch_json_api(url, update_payload, auth=user.auth, expect_errors=True)

        assert res.status_code == 400
        assert res.json['errors'][0]['detail'] == 'You do not have the ability to edit a conflict of interest while the ' \
                                                  'has_coi field is set to false or unanswered'

        preprint.has_coi = True
        preprint.save()
        res = app.patch_json_api(url, update_payload, auth=user.auth)

        assert res.status_code == 200
        assert res.json['data']['attributes']['conflict_of_interest_statement'] ==\
               'Owns shares in Closed Science Corporation.'

        preprint.reload()
        assert preprint.conflict_of_interest_statement == 'Owns shares in Closed Science Corporation.'
        log = preprint.logs.first()
        assert log.action == PreprintLog.UPDATE_COI_STATEMENT
        assert log.params == {'preprint': preprint._id, 'user': user._id}

    def test_update_has_data_links(self, app, user, preprint, url):
        update_payload = build_preprint_update_payload(preprint._id, attributes={'has_data_links': 'available'})

        contrib = AuthUserFactory()
        preprint.add_contributor(contrib, READ)
        res = app.patch_json_api(url, update_payload, auth=contrib.auth, expect_errors=True)
        assert res.status_code == 403
        assert res.json['errors'][0]['detail'] == 'You do not have permission to perform this action.'

        res = app.patch_json_api(url, update_payload, auth=user.auth)

        assert res.status_code == 200
        assert res.json['data']['attributes']['has_data_links'] == 'available'

        preprint.reload()
        assert preprint.has_data_links
        log = preprint.logs.first()
        assert log.action == PreprintLog.UPDATE_HAS_DATA_LINKS
        assert log.params == {'value': 'available', 'user': user._id, 'preprint': preprint._id}

    def test_update_why_no_data(self, app, user, preprint, url):
        update_payload = build_preprint_update_payload(preprint._id, attributes={'why_no_data': 'My dog ate it.'})

        contrib = AuthUserFactory()
        preprint.add_contributor(contrib, READ)
        res = app.patch_json_api(url, update_payload, auth=contrib.auth, expect_errors=True)
        assert res.status_code == 403
        assert res.json['errors'][0]['detail'] == 'You do not have permission to perform this action.'

        res = app.patch_json_api(url, update_payload, auth=user.auth, expect_errors=True)

        assert res.status_code == 400
        assert res.json['errors'][0]['detail'] == 'You cannot edit this statement while your data links availability' \
                                                  ' is set to true or is unanswered.'

        preprint.has_data_links = 'no'
        preprint.save()
        res = app.patch_json_api(url, update_payload, auth=user.auth)

        assert res.status_code == 200
        assert res.json['data']['attributes']['why_no_data'] == 'My dog ate it.'

        preprint.reload()
        assert preprint.why_no_data
        log = preprint.logs.first()
        assert log.action == PreprintLog.UPDATE_WHY_NO_DATA
        assert log.params == {'user': user._id, 'preprint': preprint._id}

    def test_update_data_links(self, app, user, preprint, url):
        data_links = ['http://www.JasonKelce.com', 'http://www.ItsTheWholeTeam.com/']
        update_payload = build_preprint_update_payload(preprint._id, attributes={'data_links': data_links})

        contrib = AuthUserFactory()
        preprint.add_contributor(contrib, READ)
        res = app.patch_json_api(url, update_payload, auth=contrib.auth, expect_errors=True)
        assert res.status_code == 403
        assert res.json['errors'][0]['detail'] == 'You do not have permission to perform this action.'

        preprint.has_data_links = 'no'
        preprint.save()
        res = app.patch_json_api(url, update_payload, auth=user.auth, expect_errors=True)

        assert res.status_code == 400
        assert res.json['errors'][0]['detail'] == 'You cannot edit this statement while your data links availability' \
                                                  ' is set to false or is unanswered.'

        preprint.has_data_links = 'available'
        preprint.save()
        res = app.patch_json_api(url, update_payload, auth=user.auth)

        assert res.status_code == 200
        assert res.json['data']['attributes']['data_links'] == data_links

        preprint.reload()
        assert preprint.data_links == data_links
        log = preprint.logs.first()
        assert log.action == PreprintLog.UPDATE_DATA_LINKS
        assert log.params == {'user': user._id, 'preprint': preprint._id}

        update_payload = build_preprint_update_payload(preprint._id, attributes={'data_links': 'maformed payload'})
        res = app.patch_json_api(url, update_payload, auth=user.auth, expect_errors=True)

        assert res.status_code == 400
        assert res.json['errors'][0]['detail'] == 'Expected a list of items but got type "str".'

    def test_invalid_data_links(self, app, user, preprint, url):
        preprint.has_data_links = 'available'
        preprint.save()

        update_payload = build_preprint_update_payload(preprint._id, attributes={'data_links': ['thisaintright']})

        res = app.patch_json_api(url, update_payload, auth=user.auth, expect_errors=True)
        assert res.status_code == 400
        assert res.json['errors'][0]['detail'] == 'Enter a valid URL.'

    def test_update_has_prereg_links(self, app, user, preprint, url):
        update_payload = build_preprint_update_payload(preprint._id, attributes={'has_prereg_links': 'available'})

        contrib = AuthUserFactory()
        preprint.add_contributor(contrib, READ)
        res = app.patch_json_api(url, update_payload, auth=contrib.auth, expect_errors=True)
        assert res.status_code == 403
        assert res.json['errors'][0]['detail'] == 'You do not have permission to perform this action.'

        res = app.patch_json_api(url, update_payload, auth=user.auth)

        assert res.status_code == 200
        assert res.json['data']['attributes']['has_prereg_links'] == 'available'

        preprint.reload()
        assert preprint.has_prereg_links
        log = preprint.logs.first()
        assert log.action == PreprintLog.UPDATE_HAS_PREREG_LINKS
        assert log.params == {'value': 'available', 'user': user._id, 'preprint': preprint._id}

    def test_invalid_prereg_links(self, app, user, preprint, url):
        preprint.has_prereg_links = 'available'
        preprint.save()

        update_payload = build_preprint_update_payload(preprint._id, attributes={'prereg_links': ['thisaintright']})

        res = app.patch_json_api(url, update_payload, auth=user.auth, expect_errors=True)

        assert res.status_code == 400
        assert res.json['errors'][0]['detail'] == 'Enter a valid URL.'

    def test_no_data_links_clears_links(self, app, user, preprint, url):
        preprint.has_data_links = 'available'
        preprint.data_links = ['http://www.apple.com']
        preprint.save()

        update_payload = build_preprint_update_payload(preprint._id, attributes={'has_data_links': 'no'})

        res = app.patch_json_api(url, update_payload, auth=user.auth)

        assert res.status_code == 200
        assert res.json['data']['attributes']['has_data_links'] == 'no'
        assert res.json['data']['attributes']['data_links'] == []

    def test_no_prereg_links_clears_links(self, app, user, preprint, url):
        preprint.has_prereg_links = 'available'
        preprint.prereg_links = ['http://example.com']
        preprint.prereg_link_info = 'prereg_analysis'
        preprint.save()

        update_payload = build_preprint_update_payload(preprint._id, attributes={'has_prereg_links': 'no'})

        res = app.patch_json_api(url, update_payload, auth=user.auth)

        assert res.status_code == 200
        assert res.json['data']['attributes']['has_prereg_links'] == 'no'
        assert res.json['data']['attributes']['prereg_links'] == []
        assert not res.json['data']['attributes']['prereg_link_info']

    def test_update_why_no_prereg(self, app, user, preprint, url):
        update_payload = build_preprint_update_payload(preprint._id, attributes={'why_no_prereg': 'My dog ate it.'})

        contrib = AuthUserFactory()
        preprint.add_contributor(contrib, READ)
        res = app.patch_json_api(url, update_payload, auth=contrib.auth, expect_errors=True)
        assert res.status_code == 403
        assert res.json['errors'][0]['detail'] == 'You do not have permission to perform this action.'

        res = app.patch_json_api(url, update_payload, auth=user.auth, expect_errors=True)

        assert res.status_code == 400
        assert res.json['errors'][0]['detail'] == 'You cannot edit this statement while your prereg links availability' \
                                                  ' is set to true or is unanswered.'

        preprint.has_prereg_links = False
        preprint.save()
        res = app.patch_json_api(url, update_payload, auth=user.auth)

        assert res.status_code == 200
        assert res.json['data']['attributes']['why_no_prereg'] == 'My dog ate it.'

        preprint.reload()
        assert preprint.why_no_prereg
        log = preprint.logs.first()
        assert log.action == PreprintLog.UPDATE_WHY_NO_PREREG
        assert log.params == {'user': user._id, 'preprint': preprint._id}

    def test_update_prereg_links(self, app, user, preprint, url):

        prereg_links = ['http://www.JasonKelce.com', 'http://www.ItsTheWholeTeam.com/']
        update_payload = build_preprint_update_payload(preprint._id, attributes={'prereg_links': prereg_links})

        contrib = AuthUserFactory()
        preprint.add_contributor(contrib, READ)
        res = app.patch_json_api(url, update_payload, auth=contrib.auth, expect_errors=True)
        assert res.status_code == 403
        assert res.json['errors'][0]['detail'] == 'You do not have permission to perform this action.'

        preprint.has_prereg_links = 'no'
        preprint.save()
        res = app.patch_json_api(url, update_payload, auth=user.auth, expect_errors=True)

        assert res.status_code == 400
        assert res.json['errors'][0]['detail'] == 'You cannot edit this field while your prereg links availability' \
                                                  ' is set to false or is unanswered.'

        preprint.has_prereg_links = 'available'
        preprint.save()
        res = app.patch_json_api(url, update_payload, auth=user.auth)

        assert res.status_code == 200
        assert res.json['data']['attributes']['prereg_links'] == prereg_links

        preprint.reload()
        assert preprint.prereg_links == prereg_links
        log = preprint.logs.first()
        assert log.action == PreprintLog.UPDATE_PREREG_LINKS
        assert log.params == {'user': user._id, 'preprint': preprint._id}

        update_payload = build_preprint_update_payload(preprint._id, attributes={'prereg_links': 'maformed payload'})
        res = app.patch_json_api(url, update_payload, auth=user.auth, expect_errors=True)

        assert res.status_code == 400
        assert res.json['errors'][0]['detail'] == 'Expected a list of items but got type "str".'

    def test_update_prereg_link_info(self, app, user, preprint, url):
        update_payload = build_preprint_update_payload(
            preprint._id,
            attributes={'prereg_link_info': 'prereg_designs'}
        )

        preprint.has_prereg_links = 'no'
        preprint.save()
        res = app.patch_json_api(url, update_payload, auth=user.auth, expect_errors=True)

        assert res.status_code == 400
        assert res.json['errors'][0]['detail'] == 'You cannot edit this field while your prereg links availability' \
                                                  ' is set to false or is unanswered.'

        preprint.has_prereg_links = 'available'
        preprint.save()
        res = app.patch_json_api(url, update_payload, auth=user.auth)

        assert res.status_code == 200
        assert res.json['data']['attributes']['prereg_link_info'] == 'prereg_designs'

        preprint.reload()
        assert preprint.prereg_link_info == 'prereg_designs'
        log = preprint.logs.first()
        assert log.action == PreprintLog.UPDATE_PREREG_LINKS_INFO
        assert log.params == {'user': user._id, 'preprint': preprint._id}

        update_payload = build_preprint_update_payload(
            preprint._id,
            attributes={'prereg_link_info': 'maformed payload'}
        )
        res = app.patch_json_api(url, update_payload, auth=user.auth, expect_errors=True)

        assert res.status_code == 400
        assert res.json['errors'][0]['detail'] == '"maformed payload" is not a valid choice.'

    def test_sloan_updates(self, app, user, preprint, url):
        """
        - Tests to ensure updating a preprint with unchanged data does not create superfluous log statements.
        - Tests to ensure various dependent fields can be updated in a single request.
        """
        preprint.has_prereg_links = 'available'
        preprint.prereg_links = ['http://no-sf.io']
        preprint.prereg_link_info = 'prereg_designs'
        preprint.save()

        update_payload = build_preprint_update_payload(
            preprint._id,
            attributes={
                'has_prereg_links': 'available',
                'prereg_link_info': 'prereg_designs',
                'prereg_links': ['http://osf.io'],  # changing here should be only non-factory created log.
            }
        )
        app.patch_json_api(url, update_payload, auth=user.auth, expect_errors=True)

        # Any superfluous log statements?
        logs = preprint.logs.all().values_list('action', 'params')
        assert logs.count() == 3  # actions should be: 'subjects_updated', 'published', 'prereg_links_updated'
        assert logs.latest() == ('prereg_links_updated', {'user': user._id, 'preprint': preprint._id})

        # Can we set `has_prereg_links` to false and update `why_no_prereg` in a single request?
        update_payload = build_preprint_update_payload(
            preprint._id,
            attributes={
                'has_prereg_links': 'no',
                'why_no_prereg': 'My dog ate it.'
            }
        )
        res = app.patch_json_api(url, update_payload, auth=user.auth, expect_errors=True)

        assert res.status_code == 200
        assert res.json['data']['attributes']['has_prereg_links'] == 'no'
        assert res.json['data']['attributes']['why_no_prereg'] == 'My dog ate it.'

        preprint.refresh_from_db()
        assert preprint.has_prereg_links == 'no'
        assert preprint.why_no_prereg == 'My dog ate it.'


@pytest.mark.django_db
class TestPreprintUpdateSubjects(UpdateSubjectsMixin):
    @pytest.fixture()
    def resource(self, user_admin_contrib, user_write_contrib, user_read_contrib):
        preprint = PreprintFactory(creator=user_admin_contrib, is_published=True)
        preprint.add_contributor(user_write_contrib, auth=Auth(user_admin_contrib))
        preprint.add_contributor(
            user_read_contrib,
            auth=Auth(user_admin_contrib),
            permissions=READ)
        preprint.save()
        return preprint


@pytest.mark.django_db
class TestPreprintUpdateLicense:

    @pytest.fixture()
    def admin_contrib(self):
        return AuthUserFactory()

    @pytest.fixture()
    def write_contrib(self):
        return AuthUserFactory()

    @pytest.fixture()
    def read_contrib(self):
        return AuthUserFactory()

    @pytest.fixture()
    def non_contrib(self):
        return AuthUserFactory()

    @pytest.fixture()
    def cc0_license(self):
        return NodeLicense.objects.filter(name='CC0 1.0 Universal').first()

    @pytest.fixture()
    def mit_license(self):
        return NodeLicense.objects.filter(name='MIT License').first()

    @pytest.fixture()
    def no_license(self):
        return NodeLicense.objects.filter(name='No license').first()

    @pytest.fixture()
    def preprint_provider(self, cc0_license, no_license):
        preprint_provider = PreprintProviderFactory()
        preprint_provider.licenses_acceptable = [cc0_license, no_license]
        preprint_provider.save()
        return preprint_provider

    @pytest.fixture()
    def preprint(
            self, admin_contrib, write_contrib, read_contrib,
            preprint_provider):
        preprint = PreprintFactory(
            creator=admin_contrib,
            provider=preprint_provider)
        preprint.add_contributor(write_contrib, permissions=WRITE, auth=Auth(admin_contrib))
        preprint.add_contributor(
            read_contrib,
            auth=Auth(admin_contrib),
            permissions=READ)
        preprint.save()
        return preprint

    @pytest.fixture()
    def url(self, preprint):
        return '/{}preprints/{}/'.format(API_BASE, preprint._id)

    @pytest.fixture()
    def make_payload(self):
        def payload(
                node_id, license_id=None, license_year=None,
                copyright_holders=None, jsonapi_type='preprints'
        ):
            attributes = {}

            if license_year and copyright_holders:
                attributes = {
                    'license_record': {
                        'year': license_year,
                        'copyright_holders': copyright_holders
                    }
                }
            elif license_year:
                attributes = {
                    'license_record': {
                        'year': license_year
                    }
                }
            elif copyright_holders:
                attributes = {
                    'license_record': {
                        'copyright_holders': copyright_holders
                    }
                }

            return {
                'data': {
                    'id': node_id,
                    'type': jsonapi_type,
                    'attributes': attributes,
                    'relationships': {
                        'license': {
                            'data': {
                                'type': 'licenses',
                                'id': license_id
                            }
                        }
                    }
                }
            } if license_id else {
                'data': {
                    'id': node_id,
                    'type': jsonapi_type,
                    'attributes': attributes
                }
            }

        return payload

    @pytest.fixture()
    def make_request(self, app):
        def request(url, data, auth=None, expect_errors=False):
            return app.patch_json_api(
                url, data, auth=auth, expect_errors=expect_errors)
        return request

    def test_admin_update_license_with_invalid_id(
            self, admin_contrib, preprint, url, make_payload, make_request):
        data = make_payload(
            node_id=preprint._id,
            license_id='thisisafakelicenseid'
        )

        assert preprint.license is None

        res = make_request(
            url, data,
            auth=admin_contrib.auth,
            expect_errors=True)
        assert res.status_code == 404
        assert res.json['errors'][0]['detail'] == 'Unable to find specified license.'

        preprint.reload()
        assert preprint.license is None

    def test_admin_can_update_license(
            self, admin_contrib, preprint, cc0_license,
            url, make_payload, make_request):
        data = make_payload(
            node_id=preprint._id,
            license_id=cc0_license._id
        )

        assert preprint.license is None

        res = make_request(url, data, auth=admin_contrib.auth)
        assert res.status_code == 200
        preprint.reload()

        res_data = res.json['data']
        pp_license_id = preprint.license.node_license._id
        assert res_data['relationships']['license']['data'].get(
            'id', None) == pp_license_id
        assert res_data['relationships']['license']['data'].get(
            'type', None) == 'licenses'

        assert preprint.license.node_license == cc0_license
        assert preprint.license.year is None
        assert preprint.license.copyright_holders == []

        # check logs
        log = preprint.logs.latest()
        assert log.action == 'license_changed'
        assert log.params.get('preprint') == preprint._id

    def test_admin_can_update_license_record(
            self, admin_contrib, preprint, no_license,
            url, make_payload, make_request):
        data = make_payload(
            node_id=preprint._id,
            license_id=no_license._id,
            license_year='2015',
            copyright_holders=['Tonya Shepoly, Lucas Pucas']
        )

        assert preprint.license is None

        res = make_request(url, data, auth=admin_contrib.auth)
        assert res.status_code == 200
        preprint.reload()

        assert preprint.license.node_license == no_license
        assert preprint.license.year == '2015'
        assert preprint.license.copyright_holders == [
            'Tonya Shepoly, Lucas Pucas']

    def test_cannot_update_license(
            self, write_contrib, read_contrib, non_contrib,
            preprint, cc0_license, url, make_payload, make_request):

        #   test_write_contrib_can_update_license
        data = make_payload(
            node_id=preprint._id,
            license_id=cc0_license._id
        )

        res = make_request(
            url, data,
            auth=write_contrib.auth,
            expect_errors=True)
        assert res.status_code == 200
        preprint.reload()

        assert preprint.license.node_license == cc0_license

    #   test_read_contrib_cannot_update_license
        data = make_payload(
            node_id=preprint._id,
            license_id=cc0_license._id
        )

        res = make_request(
            url, data,
            auth=read_contrib.auth,
            expect_errors=True)
        assert res.status_code == 403
        assert res.json['errors'][0]['detail'] == exceptions.PermissionDenied.default_detail

    #   test_non_contrib_cannot_update_license
        data = make_payload(
            node_id=preprint._id,
            license_id=cc0_license._id
        )

        res = make_request(
            url, data,
            auth=non_contrib.auth,
            expect_errors=True)
        assert res.status_code == 403
        assert res.json['errors'][0]['detail'] == exceptions.PermissionDenied.default_detail

    #   test_unauthenticated_user_cannot_update_license
        data = make_payload(
            node_id=preprint._id,
            license_id=cc0_license._id
        )

        res = make_request(url, data, expect_errors=True)
        assert res.status_code == 401
        assert res.json['errors'][0]['detail'] == exceptions.NotAuthenticated.default_detail

    def test_update_error(
            self, admin_contrib, preprint, preprint_provider,
            mit_license, no_license, url, make_payload, make_request):

        #   test_update_preprint_with_invalid_license_for_provider
        data = make_payload(
            node_id=preprint._id,
            license_id=mit_license._id
        )

        assert preprint.license is None

        res = make_request(
            url, data,
            auth=admin_contrib.auth,
            expect_errors=True)
        assert res.status_code == 403
        assert res.json['errors'][0]['detail'] == 'Invalid license chosen for {}'.format(
            preprint_provider.name)

    #   test_update_preprint_license_without_required_year_in_payload
        data = make_payload(
            node_id=preprint._id,
            license_id=no_license._id,
            copyright_holders=['Rachel', 'Rheisen']
        )

        res = make_request(
            url, data,
            auth=admin_contrib.auth,
            expect_errors=True)
        assert res.status_code == 400
        assert res.json['errors'][0]['detail'] == 'year must be specified for this license'

    #   test_update_preprint_license_without_required_copyright_holders_in_payload
        data = make_payload(
            node_id=preprint._id,
            license_id=no_license._id,
            license_year='1994'
        )

        res = make_request(
            url, data,
            auth=admin_contrib.auth,
            expect_errors=True)
        assert res.status_code == 400
        assert res.json['errors'][0]['detail'] == 'copyrightHolders must be specified for this license'

    def test_update_preprint_with_existing_license_year_attribute_only(
            self, admin_contrib, preprint, no_license, url, make_payload, make_request):
        preprint.set_preprint_license(
            {
                'id': no_license.license_id,
                'year': '2014',
                'copyrightHolders': ['Daniel FromBrazil', 'Queen Jaedyn']
            },
            Auth(admin_contrib),
        )
        preprint.save()

        assert preprint.license.node_license == no_license
        assert preprint.license.year == '2014'
        assert preprint.license.copyright_holders == [
            'Daniel FromBrazil', 'Queen Jaedyn']

        data = make_payload(
            node_id=preprint._id,
            license_year='2015'
        )

        res = make_request(url, data, auth=admin_contrib.auth)
        assert res.status_code == 200
        preprint.license.reload()

        assert preprint.license.node_license == no_license
        assert preprint.license.year == '2015'
        assert preprint.license.copyright_holders == [
            'Daniel FromBrazil', 'Queen Jaedyn']

    def test_update_preprint_with_existing_license_copyright_holders_attribute_only(
            self, admin_contrib, preprint, no_license, url, make_payload, make_request):
        preprint.set_preprint_license(
            {
                'id': no_license.license_id,
                'year': '2014',
                'copyrightHolders': ['Captain Haley', 'Keegor Cannoli']
            },
            Auth(admin_contrib),
        )
        preprint.save()

        assert preprint.license.node_license == no_license
        assert preprint.license.year == '2014'
        assert preprint.license.copyright_holders == [
            'Captain Haley', 'Keegor Cannoli']

        data = make_payload(
            node_id=preprint._id,
            copyright_holders=['Reason Danish', 'Ben the NJB']
        )

        res = make_request(url, data, auth=admin_contrib.auth)
        assert res.status_code == 200
        preprint.license.reload()

        assert preprint.license.node_license == no_license
        assert preprint.license.year == '2014'
        assert preprint.license.copyright_holders == [
            'Reason Danish', 'Ben the NJB']

    def test_update_preprint_with_existing_license_relationship_only(
            self, admin_contrib, preprint, cc0_license,
            no_license, url, make_payload, make_request):
        preprint.set_preprint_license(
            {
                'id': no_license.license_id,
                'year': '2014',
                'copyrightHolders': ['Reason', 'Mr. Lulu']
            },
            Auth(admin_contrib),
        )
        preprint.save()

        assert preprint.license.node_license == no_license
        assert preprint.license.year == '2014'
        assert preprint.license.copyright_holders == ['Reason', 'Mr. Lulu']

        data = make_payload(
            node_id=preprint._id,
            license_id=cc0_license._id
        )

        res = make_request(url, data, auth=admin_contrib.auth)
        assert res.status_code == 200
        preprint.license.reload()

        assert preprint.license.node_license == cc0_license
        assert preprint.license.year == '2014'
        assert preprint.license.copyright_holders == ['Reason', 'Mr. Lulu']

    def test_update_preprint_with_existing_license_relationship_and_attributes(
            self, admin_contrib, preprint, cc0_license,
            no_license, url, make_payload, make_request):
        preprint.set_preprint_license(
            {
                'id': no_license.license_id,
                'year': '2014',
                'copyrightHolders': ['Reason', 'Mr. Cosgrove']
            },
            Auth(admin_contrib),
            save=True
        )

        assert preprint.license.node_license == no_license
        assert preprint.license.year == '2014'
        assert preprint.license.copyright_holders == ['Reason', 'Mr. Cosgrove']

        data = make_payload(
            node_id=preprint._id,
            license_id=cc0_license._id,
            license_year='2015',
            copyright_holders=['Rheisen', 'Princess Tyler']
        )

        res = make_request(url, data, auth=admin_contrib.auth)
        assert res.status_code == 200
        preprint.license.reload()

        assert preprint.license.node_license == cc0_license
        assert preprint.license.year == '2015'
        assert preprint.license.copyright_holders == [
            'Rheisen', 'Princess Tyler']

    def test_update_preprint_license_does_not_change_project_license(
            self, admin_contrib, preprint, cc0_license,
            no_license, url, make_payload, make_request):
        project = ProjectFactory(creator=admin_contrib)
        preprint.node = project
        preprint.save()
        preprint.node.set_node_license(
            {
                'id': no_license.license_id,
                'year': '2015',
                'copyrightHolders': ['Simba', 'Mufasa']
            },
            auth=Auth(admin_contrib)
        )
        preprint.node.save()
        assert preprint.node.node_license.node_license == no_license

        data = make_payload(
            node_id=preprint._id,
            license_id=cc0_license._id
        )

        res = make_request(url, data, auth=admin_contrib.auth)
        assert res.status_code == 200
        preprint.reload()

        assert preprint.license.node_license == cc0_license
        assert preprint.node.node_license.node_license == no_license

    def test_update_preprint_license_without_change_does_not_add_log(
            self, admin_contrib, preprint, no_license, url, make_payload, make_request):
        preprint.set_preprint_license(
            {
                'id': no_license.license_id,
                'year': '2015',
                'copyrightHolders': ['Kim', 'Kanye']
            },
            auth=Auth(admin_contrib),
            save=True
        )

        before_num_logs = preprint.logs.count()
        before_update_log = preprint.logs.latest()

        data = make_payload(
            node_id=preprint._id,
            license_id=no_license._id,
            license_year='2015',
            copyright_holders=['Kanye', 'Kim']
        )
        res = make_request(url, data, auth=admin_contrib.auth)
        preprint.reload()

        after_num_logs = preprint.logs.count()
        after_update_log = preprint.logs.latest()

        assert res.status_code == 200
        assert before_num_logs == after_num_logs
        assert before_update_log._id == after_update_log._id


@pytest.mark.django_db
class TestPreprintDetailPermissions:

    @pytest.fixture()
    def admin(self):
        return AuthUserFactory()

    @pytest.fixture()
    def write_contrib(self):
        return AuthUserFactory()

    @pytest.fixture()
    def non_contrib(self):
        return AuthUserFactory()

    @pytest.fixture()
    def public_project(self, admin):
        return ProjectFactory(creator=admin, is_public=True)

    @pytest.fixture()
    def private_project(self, admin):
        return ProjectFactory(creator=admin, is_public=False)

    @pytest.fixture()
    def subject(self):
        return SubjectFactory()

    @pytest.fixture()
    def provider(self):
        return PreprintProviderFactory()

    @pytest.fixture()
    def unpublished_preprint(self, admin, provider, subject, public_project):
        fact = PreprintFactory(
            creator=admin,
            filename='toe_socks_and_sunrises.pdf',
            provider=provider,
            subjects=[[subject._id]],
            is_published=False,
            machine_state='initial')
        assert fact.is_published is False
        return fact

    @pytest.fixture()
    def private_preprint(self, admin, provider, subject, private_project, write_contrib):
        fact = PreprintFactory(
            creator=admin,
            filename='toe_socks_and_sunrises.pdf',
            provider=provider,
            subjects=[[subject._id]],
            is_published=True,
            is_public=False,
            machine_state='accepted')
        fact.add_contributor(write_contrib, permissions=WRITE)
        fact.is_public = False
        fact.save()
        return fact

    @pytest.fixture()
    def published_preprint(self, admin, provider, subject, write_contrib):
        fact = PreprintFactory(
            creator=admin,
            filename='toe_socks_and_sunrises.pdf',
            provider=provider,
            subjects=[[subject._id]],
            is_published=True,
            is_public=True,
            machine_state='accepted')
        fact.add_contributor(write_contrib, permissions=WRITE)
        return fact

    @pytest.fixture()
    def abandoned_private_preprint(
            self, admin, provider, subject, private_project):
        return PreprintFactory(
            creator=admin,
            filename='toe_socks_and_sunrises.pdf',
            provider=provider,
            subjects=[[subject._id]],
            project=private_project,
            is_published=False,
            is_public=False,
            machine_state='initial')

    @pytest.fixture()
    def abandoned_public_preprint(
            self, admin, provider, subject, public_project):
        fact = PreprintFactory(
            creator=admin,
            filename='toe_socks_and_sunrises.pdf',
            provider=provider,
            subjects=[[subject._id]],
            project=public_project,
            is_published=False,
            is_public=True,
            machine_state='initial')
        assert fact.is_public is True
        return fact

    @pytest.fixture()
    def abandoned_private_url(self, abandoned_private_preprint):
        return '/{}preprints/{}/'.format(
            API_BASE, abandoned_private_preprint._id)

    @pytest.fixture()
    def abandoned_public_url(self, abandoned_public_preprint):
        return '/{}preprints/{}/'.format(
            API_BASE, abandoned_public_preprint._id)

    @pytest.fixture()
    def unpublished_url(self, unpublished_preprint):
        return '/{}preprints/{}/'.format(API_BASE, unpublished_preprint._id)

    @pytest.fixture()
    def private_url(self, private_preprint):
        return '/{}preprints/{}/'.format(API_BASE, private_preprint._id)

    def test_preprint_is_published_detail(
            self, app, admin, write_contrib, non_contrib,
            unpublished_preprint, unpublished_url):

        #   test_unpublished_visible_to_admins
        res = app.get(unpublished_url, auth=admin.auth)
        assert res.json['data']['id'] == unpublished_preprint._id

    #   test_unpublished_invisible_to_write_contribs
        res = app.get(
            unpublished_url,
            auth=write_contrib.auth,
            expect_errors=True)
        assert res.status_code == 403

    #   test_unpublished_invisible_to_non_contribs
        res = app.get(
            unpublished_url,
            auth=non_contrib.auth,
            expect_errors=True)
        assert res.status_code == 403

    #   test_unpublished_invisible_to_public
        res = app.get(unpublished_url, expect_errors=True)
        assert res.status_code == 401

    def test_preprint_is_public_detail(
            self, app, admin, write_contrib, non_contrib,
            private_preprint, private_url):

        #   test_private_visible_to_admins
        res = app.get(private_url, auth=admin.auth)
        assert res.json['data']['id'] == private_preprint._id

    #   test_private_visible_to_write_contribs
        res = app.get(private_url, auth=write_contrib.auth)
        assert res.status_code == 200

    #   test_private_invisible_to_non_contribs
        res = app.get(private_url, auth=non_contrib.auth, expect_errors=True)
        assert res.status_code == 403

    #   test_private_invisible_to_public
        res = app.get(private_url, expect_errors=True)
        assert res.status_code == 401

    def test_preprint_is_abandoned_detail(
            self, app, admin, write_contrib,
            non_contrib, abandoned_private_preprint,
            abandoned_public_preprint,
            abandoned_private_url,
            abandoned_public_url):

        #   test_abandoned_private_visible_to_admins
        res = app.get(abandoned_private_url, auth=admin.auth)
        assert res.json['data']['id'] == abandoned_private_preprint._id

    #   test_abandoned_private_invisible_to_write_contribs
        res = app.get(
            abandoned_private_url,
            auth=write_contrib.auth,
            expect_errors=True)
        assert res.status_code == 403

    #   test_abandoned_private_invisible_to_non_contribs
        res = app.get(
            abandoned_private_url,
            auth=non_contrib.auth,
            expect_errors=True)
        assert res.status_code == 403

    #   test_abandoned_private_invisible_to_public
        res = app.get(abandoned_private_url, expect_errors=True)
        assert res.status_code == 401

    #   test_abandoned_public_visible_to_admins
        res = app.get(abandoned_public_url, auth=admin.auth)
        assert res.json['data']['id'] == abandoned_public_preprint._id

    #   test_abandoned_public_invisible_to_write_contribs
        res = app.get(
            abandoned_public_url,
            auth=write_contrib.auth,
            expect_errors=True)
        assert res.status_code == 403

    #   test_abandoned_public_invisible_to_non_contribs
        res = app.get(
            abandoned_public_url,
            auth=non_contrib.auth,
            expect_errors=True)
        assert res.status_code == 403

    #   test_abandoned_public_invisible_to_public
        res = app.get(abandoned_public_url, expect_errors=True)
        assert res.status_code == 401

    def test_access_primary_file_on_unpublished_preprint(
            self, app, user, write_contrib):
        unpublished = PreprintFactory(creator=user, is_public=True, is_published=False)
        preprint_file_id = unpublished.primary_file._id
        url = '/{}files/{}/'.format(API_BASE, preprint_file_id)

        res = app.get(url, auth=user.auth)
        assert res.status_code == 200

        assert unpublished.is_published is False
        res = app.get(url, expect_errors=True)
        assert res.status_code == 401

        unpublished.add_contributor(write_contrib, permissions=WRITE, save=True)
        res = app.get(url, auth=write_contrib.auth, expect_errors=True)
        assert res.status_code == 403


@pytest.mark.django_db
class TestReviewsPreprintDetailPermissions:

    @pytest.fixture()
    def admin(self):
        return AuthUserFactory()

    @pytest.fixture()
    def write_contrib(self):
        return AuthUserFactory()

    @pytest.fixture()
    def non_contrib(self):
        return AuthUserFactory()

    @pytest.fixture()
    def public_project(self, admin):
        return ProjectFactory(creator=admin, is_public=True)

    @pytest.fixture()
    def private_project(self, admin):
        return ProjectFactory(creator=admin, is_public=False)

    @pytest.fixture()
    def subject(self):
        return SubjectFactory()

    @pytest.fixture()
    def reviews_provider(self):
        return PreprintProviderFactory(reviews_workflow='pre-moderation')

    @pytest.fixture()
    def unpublished_reviews_preprint(
            self, admin, reviews_provider, subject, public_project, write_contrib):
        preprint = PreprintFactory(
            creator=admin,
            filename='toe_socks_and_sunrises.pdf',
            provider=reviews_provider,
            subjects=[[subject._id]],
            is_published=False,
            machine_state=DefaultStates.PENDING.value)
        preprint.add_contributor(write_contrib, permissions=WRITE)
        preprint.save()
        return preprint

    @pytest.fixture()
    def unpublished_reviews_initial_preprint(
            self, admin, reviews_provider, subject, public_project):
        return PreprintFactory(
            creator=admin,
            filename='toe_socks_and_sunrises.pdf',
            provider=reviews_provider,
            subjects=[[subject._id]],
            is_published=False,
            machine_state=DefaultStates.INITIAL.value)

    @pytest.fixture()
    def private_reviews_preprint(
            self, admin, reviews_provider, subject, private_project, write_contrib):
        preprint = PreprintFactory(
            creator=admin,
            filename='toe_socks_and_sunsets.pdf',
            provider=reviews_provider,
            subjects=[[subject._id]],
            is_published=False,
            is_public=False,
            machine_state=DefaultStates.PENDING.value)
        preprint.add_contributor(write_contrib, permissions=WRITE)
        return preprint

    @pytest.fixture()
    def unpublished_url(self, unpublished_reviews_preprint):
        return '/{}preprints/{}/'.format(
            API_BASE, unpublished_reviews_preprint._id)

    @pytest.fixture()
    def unpublished_initial_url(self, unpublished_reviews_initial_preprint):
        return '/{}preprints/{}/'.format(
            API_BASE, unpublished_reviews_initial_preprint._id)

    @pytest.fixture()
    def private_url(self, private_reviews_preprint):
        return '/{}preprints/{}/'.format(
            API_BASE, private_reviews_preprint._id)

    def test_reviews_preprint_is_published_detail(
            self, app, admin, write_contrib, non_contrib,
            unpublished_reviews_preprint, unpublished_url):

        #   test_unpublished_visible_to_admins
        res = app.get(unpublished_url, auth=admin.auth)
        assert res.json['data']['id'] == unpublished_reviews_preprint._id

    #   test_unpublished_visible_to_write_contribs
        res = app.get(
            unpublished_url,
            auth=write_contrib.auth,
            expect_errors=True)
        assert res.status_code == 200

    #   test_unpublished_invisible_to_non_contribs
        res = app.get(
            unpublished_url,
            auth=non_contrib.auth,
            expect_errors=True)
        assert res.status_code == 403

    #   test_unpublished_invisible_to_public
        res = app.get(unpublished_url, expect_errors=True)
        assert res.status_code == 401

    def test_reviews_preprint_initial_detail(
            self, app, admin, write_contrib, non_contrib,
            unpublished_reviews_initial_preprint,
            unpublished_initial_url):

        #   test_unpublished_visible_to_admins
        res = app.get(unpublished_initial_url, auth=admin.auth)
        assert res.json['data']['id'] == unpublished_reviews_initial_preprint._id

    #   test_unpublished_invisible_to_write_contribs
        res = app.get(
            unpublished_initial_url,
            auth=write_contrib.auth,
            expect_errors=True)
        assert res.status_code == 403

    #   test_unpublished_invisible_to_non_contribs
        res = app.get(
            unpublished_initial_url,
            auth=non_contrib.auth,
            expect_errors=True)
        assert res.status_code == 403

    #   test_unpublished_invisible_to_public
        res = app.get(unpublished_initial_url, expect_errors=True)
        assert res.status_code == 401

    def test_reviews_preprint_is_public_detail(
            self, app, admin, write_contrib, non_contrib,
            private_reviews_preprint, private_url):

        #   test_private_visible_to_admins
        res = app.get(private_url, auth=admin.auth)
        assert res.json['data']['id'] == private_reviews_preprint._id

    #   test_private_visible_to_write_contribs
        res = app.get(private_url, auth=write_contrib.auth, expect_errors=True)
        assert res.status_code == 200

    #   test_private_invisible_to_non_contribs
        res = app.get(private_url, auth=non_contrib.auth, expect_errors=True)
        assert res.status_code == 403

    #   test_private_invisible_to_public
        res = app.get(private_url, expect_errors=True)
        assert res.status_code == 401


@pytest.mark.django_db
class TestPreprintDetailWithMetrics:
    # enable the ELASTICSEARCH_METRICS switch for all tests
    @pytest.fixture(autouse=True)
    def enable_elasticsearch_metrics(self):
        with override_switch(features.ELASTICSEARCH_METRICS, active=True):
            yield

    @pytest.mark.parametrize(('metric_name', 'metric_class_name'),
    [
        ('downloads', 'PreprintDownload'),
        ('views', 'PreprintView'),
    ])
    def test_preprint_detail_with_downloads(self, app, settings, metric_name, metric_class_name):
        preprint = PreprintFactory()
        url = '/{}preprints/{}/?metrics[{}]=total'.format(API_BASE, preprint._id, metric_name)

        with mock.patch('api.preprints.views.{}.get_count_for_preprint'.format(metric_class_name)) as mock_get_count_for_preprint:
            mock_get_count_for_preprint.return_value = 42
            res = app.get(url)

        assert res.status_code == 200
        data = res.json
        assert 'metrics' in data['meta']
        assert metric_name in data['meta']['metrics']
        assert data['meta']['metrics'][metric_name] == 42<|MERGE_RESOLUTION|>--- conflicted
+++ resolved
@@ -1,6 +1,7 @@
 import mock
 import pytest
 import datetime
+import responses
 
 from django.utils import timezone
 from rest_framework import exceptions
@@ -28,13 +29,8 @@
     SubjectFactory,
     PreprintProviderFactory,
 )
-<<<<<<< HEAD
 from website.settings import DOI_FORMAT, CROSSREF_URL
-from website.language import SWITCH_VALIDATOR_ERROR
-import responses
-=======
-from website.settings import DOI_FORMAT
->>>>>>> 0bfa8e3f
+
 
 def build_preprint_update_payload(
         node_id, attributes=None, relationships=None,
