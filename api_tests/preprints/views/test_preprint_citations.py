--- conflicted
+++ resolved
@@ -5,11 +5,6 @@
 from nose.tools import *  # noqa:
 from osf_tests.factories import AuthUserFactory, PreprintFactory
 from tests.base import ApiTestCase
-<<<<<<< HEAD
-from framework.auth import Auth
-from datetime import datetime
-=======
->>>>>>> a699674e
 from osf.utils.workflows import DefaultStates
 
 
@@ -219,10 +214,6 @@
             expected_date in res.json['data']['attributes']['citation'])
 
 
-<<<<<<< HEAD
-
-=======
->>>>>>> a699674e
 class TestPreprintCitationsContentPermissions(PreprintCitationsMixin, ApiTestCase):
 
     def setUp(self):
@@ -456,11 +447,7 @@
         super(TestPreprintCitationContentAPA, self).setUp()
         self.admin_contributor = AuthUserFactory()
         self.published_preprint = PreprintFactory(
-<<<<<<< HEAD
-            title = 'A Study of Coffee',
-=======
             title='A Study of Coffee',
->>>>>>> a699674e
             creator=self.admin_contributor
         )
         self.published_preprint.save()
@@ -502,32 +489,13 @@
                 )
             )
 
-        def test_not_published(self):
-            self.published_preprint.date_published = None
-            self.published_preprint.save()
-            self.published_preprint.add_contributor(self.second_contrib)
-            self.published_preprint.save()
-            res = self.app.get(self.published_preprint_url)
-            assert_equal(res.status_code, 200)
-            citation = res.json['data']['attributes']['citation']
-            assert_equal(citation, u'McGee, G. C. B., & Jenkins, D. T. T., Junior. ({}). {}. {}'.format(
-                'n.d.',
-                self.published_preprint.title,
-                'https://doi.org/' + self.published_preprint.article_doi
-                )
-            )
-
     def test_one_author(self):
         res = self.app.get(self.published_preprint_url)
         assert_equal(res.status_code, 200)
         citation = res.json['data']['attributes']['citation']
         date = self.published_preprint.date_published.strftime('%Y, %B %-d')
-<<<<<<< HEAD
-        assert_equal(citation, u'McGee, G. C. B. ({}). {}. {}'.format(
-=======
         assert_equal(citation,
             u'McGee, G. C. B. ({}). {}. {}'.format(
->>>>>>> a699674e
                 date,
                 self.published_preprint.title,
                 'https://doi.org/' + self.published_preprint.article_doi
@@ -541,18 +509,11 @@
         assert_equal(res.status_code, 200)
         citation = res.json['data']['attributes']['citation']
         date = self.published_preprint.date_published.strftime('%Y, %B %-d')
-<<<<<<< HEAD
-        assert_equal(citation, u'McGee, G. C. B., Junior. ({}). {}. {}'.format(
-            date,
-            self.published_preprint.title,
-            'https://doi.org/' + self.published_preprint.article_doi
-=======
         assert_equal(citation,
             u'McGee, G. C. B., Junior. ({}). {}. {}'.format(
                 date,
                 self.published_preprint.title,
                 'https://doi.org/' + self.published_preprint.article_doi
->>>>>>> a699674e
             )
         )
 
@@ -564,18 +525,11 @@
         assert_equal(res.status_code, 200)
         citation = res.json['data']['attributes']['citation']
         date = self.published_preprint.date_published.strftime('%Y, %B %-d')
-<<<<<<< HEAD
-        assert_equal(citation, u'McGee, G. ({}). {}. {}'.format(
-            date,
-            self.published_preprint.title,
-            'https://doi.org/' + self.published_preprint.article_doi
-=======
         assert_equal(citation,
             u'McGee, G. ({}). {}. {}'.format(
                 date,
                 self.published_preprint.title,
                 'https://doi.org/' + self.published_preprint.article_doi
->>>>>>> a699674e
             )
         )
 
@@ -586,18 +540,11 @@
         assert_equal(res.status_code, 200)
         citation = res.json['data']['attributes']['citation']
         date = self.published_preprint.date_published.strftime('%Y, %B %-d')
-<<<<<<< HEAD
-        assert_equal(citation, u'McGee, G. C. B., & Jenkins, D. T. T., Junior. ({}). {}. {}'.format(
-            date,
-            self.published_preprint.title,
-            'https://doi.org/' + self.published_preprint.article_doi
-=======
         assert_equal(citation,
             u'McGee, G. C. B., & Jenkins, D. T. T., Junior. ({}). {}. {}'.format(
                 date,
                 self.published_preprint.title,
                 'https://doi.org/' + self.published_preprint.article_doi
->>>>>>> a699674e
             )
         )
 
@@ -619,11 +566,7 @@
     def test_seven_authors(self):
         self.published_preprint.add_contributor(self.second_contrib)
         self.published_preprint.add_contributor(self.third_contrib)
-<<<<<<< HEAD
-        for i in range(1,5):
-=======
         for i in range(1, 5):
->>>>>>> a699674e
             new_user = AuthUserFactory()
             new_user.given_name = 'James'
             new_user.family_name = 'Taylor{}'.format(i)
@@ -635,29 +578,18 @@
         assert_equal(res.status_code, 200)
         citation = res.json['data']['attributes']['citation']
         date = self.published_preprint.date_published.strftime('%Y, %B %-d')
-<<<<<<< HEAD
-        assert_equal(citation, u'McGee, G. C. B., Jenkins, D. T. T., Junior, Schematics, L. R., Taylor1, J., Taylor2, J., Taylor3, J., & Taylor4, J. ({}). {}. {}'.format(
-            date,
-            self.published_preprint.title,
-            'https://doi.org/' + self.published_preprint.article_doi
-=======
         assert_equal(citation,
             u'McGee, G. C. B., Jenkins, D. T. T., Junior, Schematics, L. R., Taylor1, J., Taylor2, J., Taylor3, J., & Taylor4, J. ({}). {}. {}'.format(
                 date,
                 self.published_preprint.title,
                 'https://doi.org/' + self.published_preprint.article_doi
->>>>>>> a699674e
             )
         )
 
     def test_eight_authors(self):
         self.published_preprint.add_contributor(self.second_contrib)
         self.published_preprint.add_contributor(self.third_contrib)
-<<<<<<< HEAD
-        for i in range(1,6):
-=======
         for i in range(1, 6):
->>>>>>> a699674e
             new_user = AuthUserFactory()
             new_user.given_name = 'James'
             new_user.family_name = 'Taylor{}'.format(i)
@@ -669,18 +601,11 @@
         assert_equal(res.status_code, 200)
         citation = res.json['data']['attributes']['citation']
         date = self.published_preprint.date_published.strftime('%Y, %B %-d')
-<<<<<<< HEAD
-        assert_equal(citation, u'McGee, G. C. B., Jenkins, D. T. T., Junior, Schematics, L. R., Taylor1, J., Taylor2, J., Taylor3, J., … Taylor5, J. ({}). {}. {}'.format(
-            date,
-            self.published_preprint.title,
-            'https://doi.org/' + self.published_preprint.article_doi
-=======
         assert_equal(citation,
             u'McGee, G. C. B., Jenkins, D. T. T., Junior, Schematics, L. R., Taylor1, J., Taylor2, J., Taylor3, J., … Taylor5, J. ({}). {}. {}'.format(
                 date,
                 self.published_preprint.title,
                 'https://doi.org/' + self.published_preprint.article_doi
->>>>>>> a699674e
             )
         )
 
@@ -691,11 +616,7 @@
         super(TestPreprintCitationContentChicago, self).setUp()
         self.admin_contributor = AuthUserFactory()
         self.published_preprint = PreprintFactory(
-<<<<<<< HEAD
-            title = 'A Study of Coffee',
-=======
             title='A Study of Coffee',
->>>>>>> a699674e
             creator=self.admin_contributor)
         self.published_preprint.save()
 
@@ -725,14 +646,6 @@
         res = self.app.get(self.published_preprint_url)
         assert_equal(res.status_code, 200)
         citation = res.json['data']['attributes']['citation']
-<<<<<<< HEAD
-        assert_equal(citation, u'McGee, Grapes C. B. {} “{}.” {}. {}.'.format(
-                'n.d.',
-                self.published_preprint.title,
-                self.published_preprint.provider.name,
-                'doi:' + self.published_preprint.article_doi
-                )
-=======
         assert_equal(citation,
             u'McGee, Grapes C. B. {} “{}.” {}. {}.'.format(
                 'n.d.',
@@ -740,7 +653,6 @@
                 self.published_preprint.provider.name,
                 'doi:' + self.published_preprint.article_doi,
             )
->>>>>>> a699674e
         )
 
     def test_one_author(self):
@@ -748,12 +660,8 @@
         assert_equal(res.status_code, 200)
         citation = res.json['data']['attributes']['citation']
         date = self.published_preprint.date_published
-<<<<<<< HEAD
-        assert_equal(citation, u'McGee, Grapes C. B. {}. “{}.” {}. {}. {}.'.format(
-=======
         assert_equal(citation,
             u'McGee, Grapes C. B. {}. “{}.” {}. {}. {}.'.format(
->>>>>>> a699674e
                 date.strftime('%Y'),
                 self.published_preprint.title,
                 self.published_preprint.provider.name,
@@ -769,12 +677,8 @@
         assert_equal(res.status_code, 200)
         citation = res.json['data']['attributes']['citation']
         date = self.published_preprint.date_published
-<<<<<<< HEAD
-        assert_equal(citation, u'McGee, Grapes C. B., Junior. {}. “{}.” {}. {}. {}.'.format(
-=======
         assert_equal(citation,
             u'McGee, Grapes C. B., Junior. {}. “{}.” {}. {}. {}.'.format(
->>>>>>> a699674e
                 date.strftime('%Y'),
                 self.published_preprint.title,
                 self.published_preprint.provider.name,
@@ -791,12 +695,8 @@
         assert_equal(res.status_code, 200)
         citation = res.json['data']['attributes']['citation']
         date = self.published_preprint.date_published
-<<<<<<< HEAD
-        assert_equal(citation, u'McGee, Grapes. {}. “{}.” {}. {}. {}.'.format(
-=======
         assert_equal(citation,
             u'McGee, Grapes. {}. “{}.” {}. {}. {}.'.format(
->>>>>>> a699674e
                 date.strftime('%Y'),
                 self.published_preprint.title,
                 self.published_preprint.provider.name,
@@ -812,12 +712,8 @@
         assert_equal(res.status_code, 200)
         citation = res.json['data']['attributes']['citation']
         date = self.published_preprint.date_published
-<<<<<<< HEAD
-        assert_equal(citation, u'McGee, Grapes C. B., and Darla T. T. Jenkins, Junior. {}. “{}.” {}. {}. {}.'.format(
-=======
         assert_equal(citation,
             u'McGee, Grapes C. B., and Darla T. T. Jenkins, Junior. {}. “{}.” {}. {}. {}.'.format(
->>>>>>> a699674e
                 date.strftime('%Y'),
                 self.published_preprint.title,
                 self.published_preprint.provider.name,
@@ -846,11 +742,7 @@
     def test_eleven_contributors(self):
         self.published_preprint.add_contributor(self.second_contrib)
         self.published_preprint.add_contributor(self.third_contrib)
-<<<<<<< HEAD
-        for i in range(1,9):
-=======
         for i in range(1, 9):
->>>>>>> a699674e
             new_user = AuthUserFactory()
             new_user.given_name = 'James'
             new_user.family_name = 'Taylor{}'.format(i)
@@ -861,12 +753,8 @@
         assert_equal(res.status_code, 200)
         citation = res.json['data']['attributes']['citation']
         date = self.published_preprint.date_published
-<<<<<<< HEAD
-        assert_equal(citation, u'McGee, Grapes C. B., Darla T. T. Jenkins, Junior, Lilith R. Schematics, James Taylor1, James Taylor2, James Taylor3, James Taylor4, et al. {}. “{}.” {}. {}. {}.'.format(
-=======
         assert_equal(citation,
             u'McGee, Grapes C. B., Darla T. T. Jenkins, Junior, Lilith R. Schematics, James Taylor1, James Taylor2, James Taylor3, James Taylor4, et al. {}. “{}.” {}. {}. {}.'.format(
->>>>>>> a699674e
                 date.strftime('%Y'),
                 self.published_preprint.title,
                 self.published_preprint.provider.name,
