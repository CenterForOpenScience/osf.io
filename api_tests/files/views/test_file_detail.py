--- conflicted
+++ resolved
@@ -476,7 +476,6 @@
         assert node._id in split_href
         assert node.id not in split_href
 
-<<<<<<< HEAD
     def test_files_view_count(self, app, user, node):
         file_one = api_utils.create_test_file(node, user, create_guid=False)
         file_one.save()
@@ -502,7 +501,7 @@
         assert attributes['extra']['downloads'] == 0
         assert attributes['extra']['views'] == 0
         assert attributes['tags'] == []
-=======
+
     def test_embed_user_on_quickfiles_detail(self, app, user):
         quickfiles = QuickFilesNode.objects.get(creator=user)
         osfstorage = quickfiles.get_addon('osfstorage')
@@ -515,7 +514,6 @@
         assert res.json['data'].get('embeds', None)
         assert res.json['data']['embeds'].get('user')
         assert res.json['data']['embeds']['user']['data']['id'] == user._id
->>>>>>> d157dfbd
 
 
 @pytest.mark.django_db
