from urllib.parse import quote, quote_plus

import itsdangerous
from unittest import mock
import pytest
import pytz
from django.utils import timezone
from importlib import import_module
from django.conf import settings as django_conf_settings

from addons.base.utils import get_mfr_url
from addons.github.models import GithubFileNode
from addons.osfstorage import settings as osfstorage_settings
from addons.osfstorage.listeners import checkin_files_task
from addons.osfstorage.tests.factories import FileVersionFactory
from api.base.settings.defaults import API_BASE
from api_tests import utils as api_utils
from framework.auth.core import Auth
<<<<<<< HEAD


from osf.models import NodeLog, Session, Node, FileVersionUserMetadata

=======
from osf.models import NodeLog, QuickFilesNode, Node, FileVersionUserMetadata
>>>>>>> a24ec143
from osf.utils.permissions import WRITE, READ
from osf.utils.workflows import DefaultStates
from osf_tests.factories import (
    AuthUserFactory,
    CommentFactory,
    ProjectFactory,
    RegistrationFactory,
    UserFactory,
    PreprintFactory,
)
from website import settings as website_settings

SessionStore = import_module(django_conf_settings.SESSION_ENGINE).SessionStore

# stolen from^W^Winspired by DRF
# rest_framework.fields.DateTimeField.to_representation
def _dt_to_iso8601(value):
    iso8601 = value.isoformat()
    if iso8601.endswith('+00:00'):
        iso8601 = iso8601[:-6] + 'Z'  # microsecond precision

    return iso8601


@pytest.fixture()
def user():
    return AuthUserFactory()


@pytest.mark.django_db
class TestFileView:

    @pytest.fixture()
    def node(self, user):
        return ProjectFactory(creator=user, comment_level='public')

    @pytest.fixture()
    def file(self, user, node):
        return api_utils.create_test_file(node, user, create_guid=False)

    @pytest.fixture()
    def file_url(self, file):
        return f'/{API_BASE}files/{file._id}/'

    @pytest.fixture()
    def file_guid_url(self, file):
        return f'/{API_BASE}files/{file.get_guid(create=True)._id}/'

    def test_must_have_auth_and_be_contributor(self, app, file_url):
        # test_must_have_auth(self, app, file_url):
        res = app.get(file_url, expect_errors=True)
        assert res.status_code == 401

        # test_must_be_contributor(self, app, file_url):
        non_contributor = AuthUserFactory()
        res = app.get(file_url, auth=non_contributor.auth, expect_errors=True)
        assert res.status_code == 403

    def test_deleted_file_return_410(self, app, node, user):
        deleted_file = api_utils.create_test_file(node, user, create_guid=True)
        url_with_guid = '/{}files/{}/'.format(
            API_BASE, deleted_file.get_guid()._id
        )
        url_with_id = f'/{API_BASE}files/{deleted_file._id}/'

        res = app.get(url_with_guid, auth=user.auth)
        assert res.status_code == 200

        res = app.get(url_with_id, auth=user.auth)
        assert res.status_code == 200

        deleted_file.delete(user=user, save=True)

        res = app.get(url_with_guid, auth=user.auth, expect_errors=True)
        assert res.status_code == 410

        res = app.get(url_with_id, auth=user.auth, expect_errors=True)
        assert res.status_code == 410

    def test_file_guid_guid_status(self, app, user, file, file_url):
        # test_unvisited_file_has_no_guid
        res = app.get(file_url, auth=user.auth)
        assert res.status_code == 200
        assert res.json['data']['attributes']['guid'] is None

        # test_visited_file_has_guid
        guid = file.get_guid(create=True)
        res = app.get(file_url, auth=user.auth)
        assert res.status_code == 200
        assert guid is not None
        assert res.json['data']['attributes']['guid'] == guid._id

    def test_file_with_wrong_guid(self, app, user):
        url = f'/{API_BASE}files/{user._id}/'
        res = app.get(url, auth=user.auth, expect_errors=True)
        assert res.status_code == 404

    @mock.patch('api.base.throttling.CreateGuidThrottle.allow_request')
    def test_file_guid_not_created_with_basic_auth(
            self, mock_allow, app, user, file_url):
        res = app.get(f'{file_url}?create_guid=1', auth=user.auth)
        guid = res.json['data']['attributes'].get('guid', None)
        assert res.status_code == 200
        assert mock_allow.call_count == 1
        assert guid is None

    @mock.patch('api.base.throttling.CreateGuidThrottle.allow_request')
    def test_file_guid_created_with_cookie(
            self, mock_allow, app, user, file_url, file):
        session = SessionStore()
        session['auth_user_id'] = user._id
        session.create()
        cookie = itsdangerous.Signer(
            website_settings.SECRET_KEY
        ).sign(session.session_key)
        app.set_cookie(website_settings.COOKIE_NAME, cookie.decode())

        res = app.get(f'{file_url}?create_guid=1', auth=user.auth)

        app.reset()  # clear cookie

        assert res.status_code == 200

        guid = res.json['data']['attributes'].get('guid', None)
        assert guid is not None

        assert guid == file.get_guid()._id
        assert mock_allow.call_count == 1

    def test_get_file(self, app, user, file_url, file):
        res = app.get(f'{file_url}?version=2.2', auth=user.auth)
        file.versions.first().reload()
        assert res.status_code == 200
        assert set(res.json.keys()) == {'meta', 'data'}
        attributes = res.json['data']['attributes']
        assert attributes['path'] == file.path
        assert attributes['kind'] == file.kind
        assert attributes['name'] == file.name
        assert attributes['materialized_path'] == file.materialized_path
        assert attributes['last_touched'] is None
        assert attributes['provider'] == file.provider
        assert attributes['size'] == file.versions.first().size
        assert attributes['current_version'] == len(file.history)
        assert attributes['date_modified'] == _dt_to_iso8601(
            file.versions.first().created.replace(tzinfo=pytz.utc)
        )
        assert attributes['date_created'] == _dt_to_iso8601(
            file.versions.last().created.replace(tzinfo=pytz.utc)
        )
        assert attributes['extra']['hashes']['md5'] is None
        assert attributes['extra']['hashes']['sha256'] is None
        assert attributes['tags'] == []
        # make sure download link has a trailing slash
        # so that downloads don't 301
        assert res.json['data']['links']['download'].endswith('/')

        # test_embed_target
        res = app.get(f'{file_url}?embed=target', auth=user.auth)
        assert res.status_code == 200
        embedded_target = res.json['data']['embeds']['target']['data']
        assert embedded_target['id'] == file.target._id
        assert embedded_target['attributes']['title'] == file.target.title

    def test_file_has_rel_link_to_owning_project(
            self, app, user, file_url, node):
        res = app.get(file_url, auth=user.auth)
        assert res.status_code == 200
        assert 'target' in res.json['data']['relationships'].keys()
        expected_url = node.api_v2_url
        actual_url = res.json['data']['relationships']['target']['links']['related']['href']
        assert expected_url in actual_url

    def test_file_has_comments_link(self, app, user, file, file_url):
        file.get_guid(create=True)
        res = app.get(file_url, auth=user.auth)
        assert res.status_code == 200
        assert 'comments' in res.json['data']['relationships'].keys()
        url = res.json['data']['relationships']['comments']['links']['related']['href']
        assert app.get(url, auth=user.auth).status_code == 200
        assert res.json['data']['type'] == 'files'

    def test_file_has_correct_unread_comments_count(
            self, app, user, file, node):
        contributor = AuthUserFactory()
        node.add_contributor(contributor, auth=Auth(user), save=True)
        CommentFactory(
            node=node,
            target=file.get_guid(create=True),
            user=contributor, page='files'
        )
        res = app.get(
            f'/{API_BASE}files/{file._id}/?related_counts=True',
            auth=user.auth
        )
        assert res.status_code == 200
        unread_comments = res.json['data']['relationships']['comments']['links']['related']['meta']['unread']
        assert unread_comments == 1

    def test_only_project_contrib_can_comment_on_closed_project(
            self, app, user, node, file_url):
        node.comment_level = 'private'
        node.is_public = True
        node.save()

        res = app.get(file_url, auth=user.auth)
        can_comment = res.json['data']['attributes']['current_user_can_comment']
        assert res.status_code == 200
        assert can_comment is True

        non_contributor = AuthUserFactory()
        res = app.get(file_url, auth=non_contributor.auth)
        can_comment = res.json['data']['attributes']['current_user_can_comment']
        assert res.status_code == 200
        assert can_comment is False

    def test_logged_or_not_user_comment_status_on_open_project(
            self, app, node, file_url):
        node.is_public = True
        node.save()

        # test_any_loggedin_user_can_comment_on_open_project(self, app, node,
        # file_url):
        non_contributor = AuthUserFactory()
        res = app.get(file_url, auth=non_contributor.auth)
        can_comment = res.json['data']['attributes']['current_user_can_comment']
        assert res.status_code == 200
        assert can_comment is True

        # test_non_logged_in_user_cant_comment(self, app, file_url, node):
        res = app.get(file_url)
        can_comment = res.json['data']['attributes']['current_user_can_comment']
        assert res.status_code == 200
        assert can_comment is False

    def test_checkout(self, app, user, file, file_url, node):
        assert file.checkout is None
        res = app.put_json_api(
            file_url, {
                'data': {
                    'id': file._id,
                    'type': 'files',
                    'attributes': {
                        'checkout': user._id
                    }
                }
            }, auth=user.auth)
        file.reload()
        file.save()
        node.reload()
        assert res.status_code == 200
        assert file.checkout == user

        res = app.get(file_url, auth=user.auth)
        assert node.logs.count() == 2
        assert node.logs.latest().action == NodeLog.CHECKED_OUT
        assert node.logs.latest().user == user
        assert user._id == res.json['data']['relationships']['checkout']['links']['related']['meta']['id']

        assert '/{}users/{}/'.format(
            API_BASE, user._id
        ) in res.json['data']['relationships']['checkout']['links']['related']['href']

        res = app.put_json_api(
            file_url, {
                'data': {
                    'id': file._id,
                    'type': 'files',
                    'attributes': {
                        'checkout': None
                    }
                }
            }, auth=user.auth)

        file.reload()
        assert file.checkout is None
        assert res.status_code == 200

    def test_checkout_file_error(self, app, user, file_url, file_guid_url, file):
        # test_checkout_file_no_type
        res = app.put_json_api(
            file_url,
            {'data': {'id': file._id, 'attributes': {'checkout': user._id}}},
            auth=user.auth, expect_errors=True
        )
        assert res.status_code == 400

        # test_checkout_file_no_id
        res = app.put_json_api(
            file_url,
            {'data': {'type': 'files', 'attributes': {'checkout': user._id}}},
            auth=user.auth, expect_errors=True
        )
        assert res.status_code == 400

        # test_checkout_file_incorrect_type
        res = app.put_json_api(
            file_url, {
                'data': {
                    'id': file._id,
                    'type': 'Wrong type.',
                    'attributes': {
                        'checkout': user._id
                    }
                }
            }, auth=user.auth, expect_errors=True)
        assert res.status_code == 409

        # test_checkout_file_incorrect_id
        res = app.put_json_api(
            file_url, {
                'data': {
                    'id': '12345',
                    'type': 'files',
                    'attributes': {
                        'checkout': user._id
                    }
                }
            }, auth=user.auth, expect_errors=True)
        assert res.status_code == 409

        # test_use_guid_as_id
        res = app.put_json_api(
            file_guid_url, {
                'data': {
                    'id': file.get_guid(create=True)._id,
                    'type': 'files',
                    'attributes': {
                        'checkout': user._id
                    }
                }
            }, auth=user.auth, expect_errors=True)
        assert res.status_code == 200

    def test_must_set_self(self, app, user, file, file_url):
        user_unauthorized = UserFactory()
        assert file.checkout is None
        res = app.put_json_api(
            file_url, {
                'data': {
                    'id': file._id,
                    'type': 'files',
                    'attributes': {
                        'checkout': user_unauthorized._id
                    }
                }
            }, auth=user.auth, expect_errors=True, )
        file.reload()
        assert res.status_code == 400
        assert file.checkout is None

    def test_must_be_self(self, app, file, file_url):
        user = AuthUserFactory()
        file.checkout = user
        file.save()
        res = app.put_json_api(
            file_url, {
                'data': {
                    'id': file._id,
                    'type': 'files',
                    'attributes': {
                        'checkout': user._id
                    }
                }
            }, auth=user.auth, expect_errors=True, )
        file.reload()
        assert res.status_code == 403
        assert file.checkout == user

    def test_admin_can_checkin(self, app, user, node, file, file_url):
        user_unauthorized = UserFactory()
        node.add_contributor(user_unauthorized)
        file.checkout = user_unauthorized
        file.save()
        res = app.put_json_api(
            file_url, {
                'data': {
                    'id': file._id,
                    'type': 'files',
                    'attributes': {
                        'checkout': None
                    }
                }
            }, auth=user.auth, expect_errors=True, )
        file.reload()
        node.reload()
        assert res.status_code == 200
        assert file.checkout is None
        assert node.logs.latest().action == NodeLog.CHECKED_IN
        assert node.logs.latest().user == user

    def test_admin_can_checkout(self, app, user, file_url, file, node):
        res = app.put_json_api(
            file_url, {
                'data': {
                    'id': file._id,
                    'type': 'files',
                    'attributes': {
                        'checkout': user._id
                    }
                }
            }, auth=user.auth, expect_errors=True, )
        file.reload()
        node.reload()
        assert res.status_code == 200
        assert file.checkout == user
        assert node.logs.latest().action == NodeLog.CHECKED_OUT
        assert node.logs.latest().user == user

    def test_cannot_checkin_when_already_checked_in(
            self, app, user, node, file, file_url):
        count = node.logs.count()
        assert not file.is_checked_out
        res = app.put_json_api(
            file_url, {
                'data': {
                    'id': file._id,
                    'type': 'files',
                    'attributes': {
                        'checkout': None
                    }
                }
            }, auth=user.auth, expect_errors=True, )
        file.reload()
        node.reload()
        assert res.status_code == 200
        assert node.logs.count() == count
        assert file.checkout is None

    def test_cannot_checkout_when_checked_out(
            self, app, user, node, file, file_url):
        user_unauthorized = UserFactory()
        node.add_contributor(user_unauthorized)
        file.checkout = user_unauthorized
        file.save()
        count = node.logs.count()
        res = app.put_json_api(
            file_url, {
                'data': {
                    'id': file._id,
                    'type': 'files',
                    'attributes': {
                        'checkout': user._id
                    }
                }
            }, auth=user.auth, expect_errors=True, )
        file.reload()
        node.reload()
        assert res.status_code == 200
        assert file.checkout == user_unauthorized
        assert node.logs.count() == count

    def test_noncontrib_and_read_contrib_cannot_checkout(
            self, app, file, node, file_url):
        # test_noncontrib_cannot_checkout
        non_contrib = AuthUserFactory()
        assert file.checkout is None
        assert not node.has_permission(non_contrib, READ)
        res = app.put_json_api(
            file_url, {
                'data': {
                    'id': file._id,
                    'type': 'files',
                    'attributes': {
                        'checkout': non_contrib._id
                    }
                }
            }, auth=non_contrib.auth, expect_errors=True, )
        file.reload()
        node.reload()
        assert res.status_code == 403
        assert file.checkout is None
        assert node.logs.latest().action != NodeLog.CHECKED_OUT

        # test_read_contrib_cannot_checkout
        read_contrib = AuthUserFactory()
        node.add_contributor(read_contrib, permissions=READ)
        node.save()
        assert not node.can_edit(user=read_contrib)
        res = app.put_json_api(
            file_url, {
                'data': {
                    'id': file._id,
                    'type': 'files',
                    'attributes': {
                        'checkout': None
                    }
                }
            }, auth=read_contrib.auth, expect_errors=True)
        file.reload()
        assert res.status_code == 403
        assert file.checkout is None
        assert node.logs.latest().action != NodeLog.CHECKED_OUT

    def test_write_contrib_can_checkin(self, app, node, file, file_url):
        write_contrib = AuthUserFactory()
        node.add_contributor(write_contrib, permissions=WRITE)
        node.save()
        assert node.can_edit(user=write_contrib)
        file.checkout = write_contrib
        file.save()
        res = app.put_json_api(
            file_url, {
                'data': {
                    'id': file._id,
                    'type': 'files',
                    'attributes': {
                        'checkout': None
                    }
                }
            }, auth=write_contrib.auth, )
        file.reload()
        assert res.status_code == 200
        assert file.checkout is None

    @mock.patch('addons.osfstorage.listeners.enqueue_postcommit_task')
    def test_removed_contrib_files_checked_in(self, mock_enqueue, app, node, file):
        write_contrib = AuthUserFactory()
        node.add_contributor(write_contrib, permissions=WRITE)
        node.save()
        assert node.can_edit(user=write_contrib)
        file.checkout = write_contrib
        file.save()
        assert file.is_checked_out

        node.remove_contributor(write_contrib, auth=Auth(write_contrib))

        mock_enqueue.assert_called_with(checkin_files_task, (node._id, write_contrib._id,), {}, celery=True)

    def test_must_be_osfstorage(self, app, user, file, file_url):
        file.recast(GithubFileNode._typedmodels_type)
        file.save()
        res = app.put_json_api(
            file_url, {
                'data': {
                    'id': file._id,
                    'type': 'files',
                    'attributes': {
                        'checkout': user._id
                    }
                }
            }, auth=user.auth, expect_errors=True, )
        assert res.status_code == 403

    def test_get_file_guids_misc(self, app, user, file, node):
        # test_get_file_resolves_guids
        guid = file.get_guid(create=True)
        url = f'/{API_BASE}files/{guid._id}/'
        res = app.get(url, auth=user.auth)
        assert res.status_code == 200
        assert set(res.json.keys()) == {'meta', 'data'}
        assert res.json['data']['attributes']['path'] == file.path

        # test_get_file_invalid_guid_gives_404
        url = '/{}files/{}/'.format(API_BASE, 'asdasasd')
        res = app.get(url, auth=user.auth, expect_errors=True)
        assert res.status_code == 404

        # test_get_file_non_file_guid_gives_404
        url = f'/{API_BASE}files/{node._id}/'
        res = app.get(url, auth=user.auth, expect_errors=True)
        assert res.status_code == 404

    def test_current_version_is_equal_to_length_of_history(
            self, app, user, file_url, file):
        res = app.get(file_url, auth=user.auth)
        assert res.json['data']['attributes']['current_version'] == 1
        for version in range(2, 4):
            file.create_version(user, {
                'object': '06d80e' + str(version),
                'service': 'cloud',
                osfstorage_settings.WATERBUTLER_RESOURCE: 'osf',
            }, {'size': 1337,
                'contentType': 'img/png'}).save()
            res = app.get(file_url, auth=user.auth)
            assert res.json['data']['attributes']['current_version'] == version

    # Regression test for OSF-7758
    def test_folder_files_relationships_contains_guid_not_id(
            self, app, user, node):
        folder = node.get_addon('osfstorage').get_root(
        ).append_folder('I\'d be a teacher!!')
        folder.save()
        folder_url = f'/{API_BASE}files/{folder._id}/'
        res = app.get(folder_url, auth=user.auth)
        split_href = res.json['data']['relationships']['files']['links']['related']['href'].split(
            '/')
        assert node._id in split_href
        assert node.id not in split_href


@pytest.mark.django_db
class TestFileVersionView:

    @pytest.fixture()
    def node(self, user):
        return ProjectFactory(creator=user)

    @pytest.fixture()
    def osfstorage(self, node):
        return node.get_addon('osfstorage')

    @pytest.fixture()
    def root_node(self, osfstorage):
        return osfstorage.get_root()

    @pytest.fixture()
    def file(self, root_node, user):
        file = root_node.append_file('test_file')
        file.create_version(user, {
            'object': '06d80e',
            'service': 'cloud',
            osfstorage_settings.WATERBUTLER_RESOURCE: 'osf',
        }, {
            'size': 1337,
            'contentType': 'img/png'
        }).save()
        return file

    def test_listing(self, app, user, file):
        file.create_version(user, {
            'object': '0683m38e',
            'service': 'cloud',
            osfstorage_settings.WATERBUTLER_RESOURCE: 'osf',
        }, {
            'size': 1347,
            'contentType': 'img/png'
        }).save()

        res = app.get(
            f'/{API_BASE}files/{file._id}/versions/',
            auth=user.auth,
        )
        assert res.status_code == 200
        assert len(res.json['data']) == 2
        assert res.json['data'][0]['id'] == '2'
        assert res.json['data'][0]['attributes']['name'] == file.name
        assert res.json['data'][1]['id'] == '1'
        assert res.json['data'][1]['attributes']['name'] == file.name

    def test_load_and_property(self, app, user, file):
        # test_by_id
        res = app.get(
            f'/{API_BASE}files/{file._id}/versions/1/',
            auth=user.auth,
        )
        assert res.status_code == 200
        assert res.json['data']['id'] == '1'

        mfr_url = get_mfr_url(file, 'osfstorage')

        render_link = res.json['data']['links']['render']
        download_link = res.json['data']['links']['download']
        assert mfr_url in render_link
        assert quote_plus(download_link) in render_link
        assert quote('revision=1') in render_link

        guid = file.get_guid(create=True)._id
        res = app.get(
            f'/{API_BASE}files/{file._id}/versions/1/',
            auth=user.auth,
        )
        render_link = res.json['data']['links']['render']
        download_link = res.json['data']['links']['download']
        assert mfr_url in render_link
        assert quote_plus(download_link) in render_link
        assert guid in render_link
        assert quote('revision=1') in render_link

        # test_read_only
        assert app.put(
            f'/{API_BASE}files/{file._id}/versions/1/',
            expect_errors=True, auth=user.auth,
        ).status_code == 405

        assert app.post(
            f'/{API_BASE}files/{file._id}/versions/1/',
            expect_errors=True, auth=user.auth,
        ).status_code == 405

        assert app.delete(
            f'/{API_BASE}files/{file._id}/versions/1/',
            expect_errors=True, auth=user.auth,
        ).status_code == 405


@pytest.mark.django_db
class TestFileTagging:

    @pytest.fixture
    def node(self, user, request):
        if request.param == 'project':
            return ProjectFactory(creator=user)
        if request.param == 'registration':
            return RegistrationFactory(creator=user)

    @pytest.fixture()
    def file(self, user, node):
        return api_utils.create_test_file(node, user, filename='file_one')

    @pytest.fixture()
    def payload(self, file):
        payload = {
            'data': {
                'type': 'files',
                'id': file._id,
                'attributes': {
                    'tags': ['goofy']
                }
            }
        }
        if isinstance(file.target, Node):
            payload['data']['attributes']['checkout'] = None
        return payload

    @pytest.fixture()
    def url(self, file):
        return f'/{API_BASE}files/{file._id}/'

    @pytest.mark.parametrize('node', ['registration', 'project'], indirect=True)
    def test_tags_add_and_update_properly(self, app, user, url, payload):
        # test_tags_add_properly
        res = app.put_json_api(url, payload, auth=user.auth)
        assert res.status_code == 200
        # Ensure adding tag data is correct from the PUT response
        assert len(res.json['data']['attributes']['tags']) == 1
        assert res.json['data']['attributes']['tags'][0] == 'goofy'

        # test_tags_update_properly
        # Ensure removing and adding tag data is correct from the PUT response
        payload['data']['attributes']['tags'] = ['goofier']
        res = app.put_json_api(url, payload, auth=user.auth)
        assert res.status_code == 200
        assert len(res.json['data']['attributes']['tags']) == 1
        assert res.json['data']['attributes']['tags'][0] == 'goofier'

    @pytest.mark.parametrize('node', ['registration', 'project'], indirect=True)
    def test_tags_add_and_remove_properly(self, app, user, url, payload):
        app.put_json_api(url, payload, auth=user.auth)
        payload['data']['attributes']['tags'] = []
        res = app.put_json_api(url, payload, auth=user.auth)
        assert res.status_code == 200
        assert len(res.json['data']['attributes']['tags']) == 0

    @pytest.mark.parametrize('node', ['registration', 'project'], indirect=True)
    def test_put_wo_tags_doesnt_remove_tags(self, app, user, url, payload):
        app.put_json_api(url, payload, auth=user.auth)
        res = app.put_json_api(url, payload, auth=user.auth)
        assert res.status_code == 200
        # Ensure adding tag data is correct from the PUT response
        assert len(res.json['data']['attributes']['tags']) == 1
        assert res.json['data']['attributes']['tags'][0] == 'goofy'

    @pytest.mark.parametrize('node', ['registration', 'project'], indirect=True)
    def test_add_and_remove_tag_adds_log(self, app, user, url, payload, node):
        # test_add_tag_adds_log
        count = node.logs.count()
        app.put_json_api(url, payload, auth=user.auth)
        assert node.logs.count() == count + 1
        assert NodeLog.FILE_TAG_ADDED == node.logs.latest().action

        # test_remove_tag_adds_log
        payload['data']['attributes']['tags'] = []
        count = node.logs.count()
        app.put_json_api(url, payload, auth=user.auth)
        assert node.logs.count() == count + 1
        assert NodeLog.FILE_TAG_REMOVED == node.logs.latest().action


@pytest.mark.django_db
class TestPreprintFileView:

    @pytest.fixture()
    def preprint(self, user):
        return PreprintFactory(creator=user)

    @pytest.fixture()
    def primary_file(self, preprint):
        return preprint.primary_file

    @pytest.fixture()
    def file_url(self, primary_file):
        return f'/{API_BASE}files/{primary_file._id}/'

    @pytest.fixture()
    def other_user(self):
        return AuthUserFactory()

    def test_published_preprint_file(self, app, file_url, preprint, user, other_user):
        # Unauthenticated
        res = app.get(file_url, expect_errors=True)
        assert res.status_code == 200

        # Non contrib
        res = app.get(file_url, auth=other_user.auth, expect_errors=True)
        assert res.status_code == 200

        # Write contrib
        preprint.add_contributor(other_user, WRITE, save=True)
        res = app.get(file_url, auth=other_user.auth, expect_errors=True)
        assert res.status_code == 200

        # Admin contrib
        res = app.get(file_url, auth=user.auth, expect_errors=True)
        assert res.status_code == 200

    def test_unpublished_preprint_file(self, app, file_url, preprint, user, other_user):
        preprint.is_published = False
        preprint.save()

        # Unauthenticated
        res = app.get(file_url, expect_errors=True)
        assert res.status_code == 401

        # Non contrib
        res = app.get(file_url, auth=other_user.auth, expect_errors=True)
        assert res.status_code == 403

        # Write contrib
        preprint.add_contributor(other_user, WRITE, save=True)
        res = app.get(file_url, auth=other_user.auth, expect_errors=True)
        assert res.status_code == 200

        # Admin contrib
        res = app.get(file_url, auth=user.auth, expect_errors=True)
        assert res.status_code == 200

    def test_private_preprint_file(self, app, file_url, preprint, user, other_user):
        preprint.is_public = False
        preprint.save()

        # Unauthenticated
        res = app.get(file_url, expect_errors=True)
        assert res.status_code == 401

        # Non contrib
        res = app.get(file_url, auth=other_user.auth, expect_errors=True)
        assert res.status_code == 403

        # Write contrib
        preprint.add_contributor(other_user, WRITE, save=True)
        res = app.get(file_url, auth=other_user.auth, expect_errors=True)
        assert res.status_code == 200

        # Admin contrib
        res = app.get(file_url, auth=user.auth, expect_errors=True)
        assert res.status_code == 200

    def test_deleted_preprint_file(self, app, file_url, preprint, user, other_user):
        preprint.deleted = timezone.now()
        preprint.save()

        # Unauthenticated
        res = app.get(file_url, expect_errors=True)
        assert res.status_code == 410

        # Non contrib
        res = app.get(file_url, auth=other_user.auth, expect_errors=True)
        assert res.status_code == 410

        # Write contrib
        preprint.add_contributor(other_user, WRITE, save=True)
        res = app.get(file_url, auth=other_user.auth, expect_errors=True)
        assert res.status_code == 410

        # Admin contrib
        res = app.get(file_url, auth=user.auth, expect_errors=True)
        assert res.status_code == 410

    def test_abandoned_preprint_file(self, app, file_url, preprint, user, other_user):
        preprint.machine_state = DefaultStates.INITIAL.value
        preprint.save()

        # Unauthenticated
        res = app.get(file_url, expect_errors=True)
        assert res.status_code == 401

        # Non contrib
        res = app.get(file_url, auth=other_user.auth, expect_errors=True)
        assert res.status_code == 403

        # Write contrib
        preprint.add_contributor(other_user, WRITE, save=True)
        res = app.get(file_url, auth=other_user.auth, expect_errors=True)
        assert res.status_code == 403

        # Admin contrib
        res = app.get(file_url, auth=user.auth, expect_errors=True)
        assert res.status_code == 200

    def test_withdrawn_preprint_files(self, app, file_url, preprint, user, other_user):
        preprint.date_withdrawn = timezone.now()
        preprint.save()

        # Unauthenticated
        res = app.get(file_url, expect_errors=True)
        assert res.status_code == 401

        # Noncontrib
        res = app.get(file_url, auth=other_user.auth, expect_errors=True)
        assert res.status_code == 403

        # Write contributor
        preprint.add_contributor(other_user, WRITE, save=True)
        res = app.get(file_url, auth=other_user.auth, expect_errors=True)
        assert res.status_code == 403

        # Admin contrib
        res = app.get(file_url, auth=user.auth, expect_errors=True)
        assert res.status_code == 403

@pytest.mark.django_db
class TestShowAsUnviewed:

    @pytest.fixture
    def node(self, user):
        return ProjectFactory(creator=user, is_public=True)

    @pytest.fixture
    def test_file(self, user, node):
        test_file = api_utils.create_test_file(node, user, create_guid=False)
        test_file.add_version(FileVersionFactory())
        return test_file

    @pytest.fixture
    def url(self, test_file):
        return f'/{API_BASE}files/{test_file._id}/'

    def test_show_as_unviewed__previously_seen(self, app, user, test_file, url):
        FileVersionUserMetadata.objects.create(
            user=user,
            file_version=test_file.versions.order_by('created').first()
        )

        res = app.get(url, auth=user.auth)
        assert res.json['data']['attributes']['show_as_unviewed']

        FileVersionUserMetadata.objects.create(
            user=user,
            file_version=test_file.versions.order_by('-created').first()
        )

        res = app.get(url, auth=user.auth)
        assert not res.json['data']['attributes']['show_as_unviewed']

    def test_show_as_unviewed__not_previously_seen(self, app, user, test_file, url):
        res = app.get(url, auth=user.auth)
        assert not res.json['data']['attributes']['show_as_unviewed']

    def test_show_as_unviewed__different_user(self, app, user, test_file, url):
        FileVersionUserMetadata.objects.create(
            user=user,
            file_version=test_file.versions.order_by('created').first()
        )
        file_viewer = AuthUserFactory()

        res = app.get(url, auth=file_viewer.auth)
        assert not res.json['data']['attributes']['show_as_unviewed']

    def test_show_as_unviewed__anonymous_user(self, app, test_file, url):
        res = app.get(url)
        assert not res.json['data']['attributes']['show_as_unviewed']

    def test_show_as_unviewed__no_versions(self, app, user, test_file, url):
        # Most Non-OSFStorage providers don't have versions; make sure this still works
        test_file.versions.all().delete()

        res = app.get(url, auth=user.auth)
        assert not res.json['data']['attributes']['show_as_unviewed']<|MERGE_RESOLUTION|>--- conflicted
+++ resolved
@@ -16,14 +16,7 @@
 from api.base.settings.defaults import API_BASE
 from api_tests import utils as api_utils
 from framework.auth.core import Auth
-<<<<<<< HEAD
-
-
-from osf.models import NodeLog, Session, Node, FileVersionUserMetadata
-
-=======
 from osf.models import NodeLog, QuickFilesNode, Node, FileVersionUserMetadata
->>>>>>> a24ec143
 from osf.utils.permissions import WRITE, READ
 from osf.utils.workflows import DefaultStates
 from osf_tests.factories import (
