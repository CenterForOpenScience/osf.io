from __future__ import unicode_literals

import itsdangerous
import mock
import pytest
import pytz
from django.utils import timezone

from addons.base.utils import get_mfr_url
from addons.github.models import GithubFileNode
from addons.osfstorage import settings as osfstorage_settings
from addons.osfstorage.listeners import checkin_files_task
from addons.osfstorage.tests.factories import FileVersionFactory
from api.base.settings.defaults import API_BASE
from api_tests import utils as api_utils
from framework.auth.core import Auth
<<<<<<< HEAD
<<<<<<< HEAD
from osf.models import NodeLog, Session
=======
from osf.models import NodeLog, Session, QuickFilesNode, Node
>>>>>>> 313e31f680f8b92fc9355a902bfc99773d64bc89
=======
from osf.models import NodeLog, Session, QuickFilesNode, Node, FileVersionUserMetadata
>>>>>>> c6fda7fa
from osf.utils.permissions import WRITE, READ
from osf.utils.workflows import DefaultStates
from osf_tests.factories import (
    AuthUserFactory,
    CommentFactory,
    ProjectFactory,
    RegistrationFactory,
    UserFactory,
    PreprintFactory,
)
from website import settings as website_settings


# stolen from^W^Winspired by DRF
# rest_framework.fields.DateTimeField.to_representation
def _dt_to_iso8601(value):
    iso8601 = value.isoformat()
    if iso8601.endswith('+00:00'):
        iso8601 = iso8601[:-6] + 'Z'  # microsecond precision

    return iso8601


@pytest.fixture()
def user():
    return AuthUserFactory()


@pytest.mark.django_db
class TestFileView:

    @pytest.fixture()
    def node(self, user):
        return ProjectFactory(creator=user, comment_level='public')

    @pytest.fixture()
    def file(self, user, node):
        return api_utils.create_test_file(node, user, create_guid=False)

    @pytest.fixture()
    def file_url(self, file):
        return '/{}files/{}/'.format(API_BASE, file._id)

    @pytest.fixture()
    def file_guid_url(self, file):
        return f'/{API_BASE}files/{file.get_guid(create=True)._id}/'

    def test_must_have_auth_and_be_contributor(self, app, file_url):
        # test_must_have_auth(self, app, file_url):
        res = app.get(file_url, expect_errors=True)
        assert res.status_code == 401

        # test_must_be_contributor(self, app, file_url):
        non_contributor = AuthUserFactory()
        res = app.get(file_url, auth=non_contributor.auth, expect_errors=True)
        assert res.status_code == 403

    def test_deleted_file_return_410(self, app, node, user):
        deleted_file = api_utils.create_test_file(node, user, create_guid=True)
        url_with_guid = '/{}files/{}/'.format(
            API_BASE, deleted_file.get_guid()._id
        )
        url_with_id = '/{}files/{}/'.format(API_BASE, deleted_file._id)

        res = app.get(url_with_guid, auth=user.auth)
        assert res.status_code == 200

        res = app.get(url_with_id, auth=user.auth)
        assert res.status_code == 200

        deleted_file.delete(user=user, save=True)

        res = app.get(url_with_guid, auth=user.auth, expect_errors=True)
        assert res.status_code == 410

        res = app.get(url_with_id, auth=user.auth, expect_errors=True)
        assert res.status_code == 410

    def test_file_guid_guid_status(self, app, user, file, file_url):
        # test_unvisited_file_has_no_guid
        res = app.get(file_url, auth=user.auth)
        assert res.status_code == 200
        assert res.json['data']['attributes']['guid'] is None

        # test_visited_file_has_guid
        guid = file.get_guid(create=True)
        res = app.get(file_url, auth=user.auth)
        assert res.status_code == 200
        assert guid is not None
        assert res.json['data']['attributes']['guid'] == guid._id

    def test_file_with_wrong_guid(self, app, user):
        url = '/{}files/{}/'.format(API_BASE, user._id)
        res = app.get(url, auth=user.auth, expect_errors=True)
        assert res.status_code == 404

    @mock.patch('api.base.throttling.CreateGuidThrottle.allow_request')
    def test_file_guid_not_created_with_basic_auth(
            self, mock_allow, app, user, file_url):
        res = app.get('{}?create_guid=1'.format(file_url), auth=user.auth)
        guid = res.json['data']['attributes'].get('guid', None)
        assert res.status_code == 200
        assert mock_allow.call_count == 1
        assert guid is None

    @mock.patch('api.base.throttling.CreateGuidThrottle.allow_request')
    def test_file_guid_created_with_cookie(
            self, mock_allow, app, user, file_url, file):
        session = Session(data={'auth_user_id': user._id})
        session.save()
        cookie = itsdangerous.Signer(
            website_settings.SECRET_KEY
        ).sign(session._id)
        app.set_cookie(website_settings.COOKIE_NAME, cookie.decode())

        res = app.get('{}?create_guid=1'.format(file_url), auth=user.auth)

        app.reset()  # clear cookie

        assert res.status_code == 200

        guid = res.json['data']['attributes'].get('guid', None)
        assert guid is not None

        assert guid == file.get_guid()._id
        assert mock_allow.call_count == 1

    def test_get_file(self, app, user, file_url, file):
        res = app.get(f'{file_url}?version=2.2', auth=user.auth)
        file.versions.first().reload()
        assert res.status_code == 200
        assert set(res.json.keys()) == {'meta', 'data'}
        attributes = res.json['data']['attributes']
        assert attributes['path'] == file.path
        assert attributes['kind'] == file.kind
        assert attributes['name'] == file.name
        assert attributes['materialized_path'] == file.materialized_path
        assert attributes['last_touched'] is None
        assert attributes['provider'] == file.provider
        assert attributes['size'] == file.versions.first().size
        assert attributes['current_version'] == len(file.history)
        assert attributes['date_modified'] == _dt_to_iso8601(
            file.versions.first().created.replace(tzinfo=pytz.utc)
        )
        assert attributes['date_created'] == _dt_to_iso8601(
            file.versions.last().created.replace(tzinfo=pytz.utc)
        )
        assert attributes['extra']['hashes']['md5'] is None
        assert attributes['extra']['hashes']['sha256'] is None
        assert attributes['tags'] == []
        # make sure download link has a trailing slash
        # so that downloads don't 301
        assert res.json['data']['links']['download'].endswith('/')

    def test_file_has_rel_link_to_owning_project(
            self, app, user, file_url, node):
        res = app.get(file_url, auth=user.auth)
        assert res.status_code == 200
        assert 'target' in res.json['data']['relationships'].keys()
        expected_url = node.api_v2_url
        actual_url = res.json['data']['relationships']['target']['links']['related']['href']
        assert expected_url in actual_url

    def test_file_has_comments_link(self, app, user, file, file_url):
        file.get_guid(create=True)
        res = app.get(file_url, auth=user.auth)
        assert res.status_code == 200
        assert 'comments' in res.json['data']['relationships'].keys()
        url = res.json['data']['relationships']['comments']['links']['related']['href']
        assert app.get(url, auth=user.auth).status_code == 200
        assert res.json['data']['type'] == 'files'

    def test_file_has_correct_unread_comments_count(
            self, app, user, file, node):
        contributor = AuthUserFactory()
        node.add_contributor(contributor, auth=Auth(user), save=True)
        CommentFactory(
            node=node,
            target=file.get_guid(create=True),
            user=contributor, page='files'
        )
        res = app.get(
            '/{}files/{}/?related_counts=True'.format(API_BASE, file._id),
            auth=user.auth
        )
        assert res.status_code == 200
        unread_comments = res.json['data']['relationships']['comments']['links']['related']['meta']['unread']
        assert unread_comments == 1

    def test_only_project_contrib_can_comment_on_closed_project(
            self, app, user, node, file_url):
        node.comment_level = 'private'
        node.is_public = True
        node.save()

        res = app.get(file_url, auth=user.auth)
        can_comment = res.json['data']['attributes']['current_user_can_comment']
        assert res.status_code == 200
        assert can_comment is True

        non_contributor = AuthUserFactory()
        res = app.get(file_url, auth=non_contributor.auth)
        can_comment = res.json['data']['attributes']['current_user_can_comment']
        assert res.status_code == 200
        assert can_comment is False

    def test_logged_or_not_user_comment_status_on_open_project(
            self, app, node, file_url):
        node.is_public = True
        node.save()

        # test_any_loggedin_user_can_comment_on_open_project(self, app, node,
        # file_url):
        non_contributor = AuthUserFactory()
        res = app.get(file_url, auth=non_contributor.auth)
        can_comment = res.json['data']['attributes']['current_user_can_comment']
        assert res.status_code == 200
        assert can_comment is True

        # test_non_logged_in_user_cant_comment(self, app, file_url, node):
        res = app.get(file_url)
        can_comment = res.json['data']['attributes']['current_user_can_comment']
        assert res.status_code == 200
        assert can_comment is False

    def test_checkout(self, app, user, file, file_url, node):
        assert file.checkout is None
        res = app.put_json_api(
            file_url, {
                'data': {
                    'id': file._id,
                    'type': 'files',
                    'attributes': {
                        'checkout': user._id
                    }
                }
            }, auth=user.auth)
        file.reload()
        file.save()
        node.reload()
        assert res.status_code == 200
        assert file.checkout == user

        res = app.get(file_url, auth=user.auth)
        assert node.logs.count() == 2
        assert node.logs.latest().action == NodeLog.CHECKED_OUT
        assert node.logs.latest().user == user
        assert user._id == res.json['data']['relationships']['checkout']['links']['related']['meta']['id']

        assert '/{}users/{}/'.format(
            API_BASE, user._id
        ) in res.json['data']['relationships']['checkout']['links']['related']['href']

        res = app.put_json_api(
            file_url, {
                'data': {
                    'id': file._id,
                    'type': 'files',
                    'attributes': {
                        'checkout': None
                    }
                }
            }, auth=user.auth)

        file.reload()
        assert file.checkout is None
        assert res.status_code == 200

    def test_checkout_file_error(self, app, user, file_url, file_guid_url, file):
        # test_checkout_file_no_type
        res = app.put_json_api(
            file_url,
            {'data': {'id': file._id, 'attributes': {'checkout': user._id}}},
            auth=user.auth, expect_errors=True
        )
        assert res.status_code == 400

        # test_checkout_file_no_id
        res = app.put_json_api(
            file_url,
            {'data': {'type': 'files', 'attributes': {'checkout': user._id}}},
            auth=user.auth, expect_errors=True
        )
        assert res.status_code == 400

        # test_checkout_file_incorrect_type
        res = app.put_json_api(
            file_url, {
                'data': {
                    'id': file._id,
                    'type': 'Wrong type.',
                    'attributes': {
                        'checkout': user._id
                    }
                }
            }, auth=user.auth, expect_errors=True)
        assert res.status_code == 409

        # test_checkout_file_incorrect_id
        res = app.put_json_api(
            file_url, {
                'data': {
                    'id': '12345',
                    'type': 'files',
                    'attributes': {
                        'checkout': user._id
                    }
                }
            }, auth=user.auth, expect_errors=True)
        assert res.status_code == 409

        # test_use_guid_as_id
        res = app.put_json_api(
            file_guid_url, {
                'data': {
                    'id': file.get_guid(create=True)._id,
                    'type': 'files',
                    'attributes': {
                        'checkout': user._id
                    }
                }
            }, auth=user.auth, expect_errors=True)
        assert res.status_code == 200

    def test_must_set_self(self, app, user, file, file_url):
        user_unauthorized = UserFactory()
        assert file.checkout is None
        res = app.put_json_api(
            file_url, {
                'data': {
                    'id': file._id,
                    'type': 'files',
                    'attributes': {
                        'checkout': user_unauthorized._id
                    }
                }
            }, auth=user.auth, expect_errors=True, )
        file.reload()
        assert res.status_code == 400
        assert file.checkout is None

    def test_must_be_self(self, app, file, file_url):
        user = AuthUserFactory()
        file.checkout = user
        file.save()
        res = app.put_json_api(
            file_url, {
                'data': {
                    'id': file._id,
                    'type': 'files',
                    'attributes': {
                        'checkout': user._id
                    }
                }
            }, auth=user.auth, expect_errors=True, )
        file.reload()
        assert res.status_code == 403
        assert file.checkout == user

    def test_admin_can_checkin(self, app, user, node, file, file_url):
        user_unauthorized = UserFactory()
        node.add_contributor(user_unauthorized)
        file.checkout = user_unauthorized
        file.save()
        res = app.put_json_api(
            file_url, {
                'data': {
                    'id': file._id,
                    'type': 'files',
                    'attributes': {
                        'checkout': None
                    }
                }
            }, auth=user.auth, expect_errors=True, )
        file.reload()
        node.reload()
        assert res.status_code == 200
        assert file.checkout is None
        assert node.logs.latest().action == NodeLog.CHECKED_IN
        assert node.logs.latest().user == user

    def test_admin_can_checkout(self, app, user, file_url, file, node):
        res = app.put_json_api(
            file_url, {
                'data': {
                    'id': file._id,
                    'type': 'files',
                    'attributes': {
                        'checkout': user._id
                    }
                }
            }, auth=user.auth, expect_errors=True, )
        file.reload()
        node.reload()
        assert res.status_code == 200
        assert file.checkout == user
        assert node.logs.latest().action == NodeLog.CHECKED_OUT
        assert node.logs.latest().user == user

    def test_cannot_checkin_when_already_checked_in(
            self, app, user, node, file, file_url):
        count = node.logs.count()
        assert not file.is_checked_out
        res = app.put_json_api(
            file_url, {
                'data': {
                    'id': file._id,
                    'type': 'files',
                    'attributes': {
                        'checkout': None
                    }
                }
            }, auth=user.auth, expect_errors=True, )
        file.reload()
        node.reload()
        assert res.status_code == 200
        assert node.logs.count() == count
        assert file.checkout is None

    def test_cannot_checkout_when_checked_out(
            self, app, user, node, file, file_url):
        user_unauthorized = UserFactory()
        node.add_contributor(user_unauthorized)
        file.checkout = user_unauthorized
        file.save()
        count = node.logs.count()
        res = app.put_json_api(
            file_url, {
                'data': {
                    'id': file._id,
                    'type': 'files',
                    'attributes': {
                        'checkout': user._id
                    }
                }
            }, auth=user.auth, expect_errors=True, )
        file.reload()
        node.reload()
        assert res.status_code == 200
        assert file.checkout == user_unauthorized
        assert node.logs.count() == count

    def test_noncontrib_and_read_contrib_cannot_checkout(
            self, app, file, node, file_url):
        # test_noncontrib_cannot_checkout
        non_contrib = AuthUserFactory()
        assert file.checkout is None
        assert not node.has_permission(non_contrib, READ)
        res = app.put_json_api(
            file_url, {
                'data': {
                    'id': file._id,
                    'type': 'files',
                    'attributes': {
                        'checkout': non_contrib._id
                    }
                }
            }, auth=non_contrib.auth, expect_errors=True, )
        file.reload()
        node.reload()
        assert res.status_code == 403
        assert file.checkout is None
        assert node.logs.latest().action != NodeLog.CHECKED_OUT

        # test_read_contrib_cannot_checkout
        read_contrib = AuthUserFactory()
        node.add_contributor(read_contrib, permissions=READ)
        node.save()
        assert not node.can_edit(user=read_contrib)
        res = app.put_json_api(
            file_url, {
                'data': {
                    'id': file._id,
                    'type': 'files',
                    'attributes': {
                        'checkout': None
                    }
                }
            }, auth=read_contrib.auth, expect_errors=True)
        file.reload()
        assert res.status_code == 403
        assert file.checkout is None
        assert node.logs.latest().action != NodeLog.CHECKED_OUT

    def test_write_contrib_can_checkin(self, app, node, file, file_url):
        write_contrib = AuthUserFactory()
        node.add_contributor(write_contrib, permissions=WRITE)
        node.save()
        assert node.can_edit(user=write_contrib)
        file.checkout = write_contrib
        file.save()
        res = app.put_json_api(
            file_url, {
                'data': {
                    'id': file._id,
                    'type': 'files',
                    'attributes': {
                        'checkout': None
                    }
                }
            }, auth=write_contrib.auth, )
        file.reload()
        assert res.status_code == 200
        assert file.checkout is None

    @mock.patch('addons.osfstorage.listeners.enqueue_postcommit_task')
    def test_removed_contrib_files_checked_in(self, mock_enqueue, app, node, file):
        write_contrib = AuthUserFactory()
        node.add_contributor(write_contrib, permissions=WRITE)
        node.save()
        assert node.can_edit(user=write_contrib)
        file.checkout = write_contrib
        file.save()
        assert file.is_checked_out

        node.remove_contributor(write_contrib, auth=Auth(write_contrib))

        mock_enqueue.assert_called_with(checkin_files_task, (node._id, write_contrib._id,), {}, celery=True)

    def test_must_be_osfstorage(self, app, user, file, file_url):
        file.recast(GithubFileNode._typedmodels_type)
        file.save()
        res = app.put_json_api(
            file_url, {
                'data': {
                    'id': file._id,
                    'type': 'files',
                    'attributes': {
                        'checkout': user._id
                    }
                }
            }, auth=user.auth, expect_errors=True, )
        assert res.status_code == 403

    def test_get_file_guids_misc(self, app, user, file, node):
        # test_get_file_resolves_guids
        guid = file.get_guid(create=True)
        url = '/{}files/{}/'.format(API_BASE, guid._id)
        res = app.get(url, auth=user.auth)
        assert res.status_code == 200
        assert set(res.json.keys()) == {'meta', 'data'}
        assert res.json['data']['attributes']['path'] == file.path

        # test_get_file_invalid_guid_gives_404
        url = '/{}files/{}/'.format(API_BASE, 'asdasasd')
        res = app.get(url, auth=user.auth, expect_errors=True)
        assert res.status_code == 404

        # test_get_file_non_file_guid_gives_404
        url = '/{}files/{}/'.format(API_BASE, node._id)
        res = app.get(url, auth=user.auth, expect_errors=True)
        assert res.status_code == 404

    def test_current_version_is_equal_to_length_of_history(
            self, app, user, file_url, file):
        res = app.get(file_url, auth=user.auth)
        assert res.json['data']['attributes']['current_version'] == 1
        for version in range(2, 4):
            file.create_version(user, {
                'object': '06d80e' + str(version),
                'service': 'cloud',
                osfstorage_settings.WATERBUTLER_RESOURCE: 'osf',
            }, {'size': 1337,
                'contentType': 'img/png'}).save()
            res = app.get(file_url, auth=user.auth)
            assert res.json['data']['attributes']['current_version'] == version

    # Regression test for OSF-7758
    def test_folder_files_relationships_contains_guid_not_id(
            self, app, user, node):
        folder = node.get_addon('osfstorage').get_root(
        ).append_folder('I\'d be a teacher!!')
        folder.save()
        folder_url = '/{}files/{}/'.format(API_BASE, folder._id)
        res = app.get(folder_url, auth=user.auth)
        split_href = res.json['data']['relationships']['files']['links']['related']['href'].split(
            '/')
        assert node._id in split_href
        assert node.id not in split_href


@pytest.mark.django_db
class TestFileVersionView:

    @pytest.fixture()
    def node(self, user):
        return ProjectFactory(creator=user)

    @pytest.fixture()
    def osfstorage(self, node):
        return node.get_addon('osfstorage')

    @pytest.fixture()
    def root_node(self, osfstorage):
        return osfstorage.get_root()

    @pytest.fixture()
    def file(self, root_node, user):
        file = root_node.append_file('test_file')
        file.create_version(user, {
            'object': '06d80e',
            'service': 'cloud',
            osfstorage_settings.WATERBUTLER_RESOURCE: 'osf',
        }, {
            'size': 1337,
            'contentType': 'img/png'
        }).save()
        return file

    def test_listing(self, app, user, file):
        file.create_version(user, {
            'object': '0683m38e',
            'service': 'cloud',
            osfstorage_settings.WATERBUTLER_RESOURCE: 'osf',
        }, {
            'size': 1347,
            'contentType': 'img/png'
        }).save()

        res = app.get(
            '/{}files/{}/versions/'.format(API_BASE, file._id),
            auth=user.auth,
        )
        assert res.status_code == 200
        assert len(res.json['data']) == 2
        assert res.json['data'][0]['id'] == '2'
        assert res.json['data'][0]['attributes']['name'] == file.name
        assert res.json['data'][1]['id'] == '1'
        assert res.json['data'][1]['attributes']['name'] == file.name

    def test_load_and_property(self, app, user, file):
        # test_by_id
        res = app.get(
            '/{}files/{}/versions/1/'.format(API_BASE, file._id),
            auth=user.auth,
        )
        assert res.status_code == 200
        assert res.json['data']['id'] == '1'

        mfr_url = get_mfr_url(file, 'osfstorage')

        render_link = res.json['data']['links']['render']
        download_link = res.json['data']['links']['download']
        assert mfr_url in render_link
        assert download_link in render_link
        assert 'revision=1' in render_link

        guid = file.get_guid(create=True)._id
        res = app.get(
            '/{}files/{}/versions/1/'.format(API_BASE, file._id),
            auth=user.auth,
        )
        render_link = res.json['data']['links']['render']
        download_link = res.json['data']['links']['download']
        assert mfr_url in render_link
        assert download_link in render_link
        assert guid in render_link
        assert 'revision=1' in render_link

        # test_read_only
        assert app.put(
            '/{}files/{}/versions/1/'.format(API_BASE, file._id),
            expect_errors=True, auth=user.auth,
        ).status_code == 405

        assert app.post(
            '/{}files/{}/versions/1/'.format(API_BASE, file._id),
            expect_errors=True, auth=user.auth,
        ).status_code == 405

        assert app.delete(
            '/{}files/{}/versions/1/'.format(API_BASE, file._id),
            expect_errors=True, auth=user.auth,
        ).status_code == 405


@pytest.mark.django_db
class TestFileTagging:

    @pytest.fixture
    def node(self, user, request):
        if request.param == 'project':
            return ProjectFactory(creator=user)
        if request.param == 'registration':
            return RegistrationFactory(creator=user)

    @pytest.fixture()
    def file(self, user, node):
        return api_utils.create_test_file(node, user, filename='file_one')

    @pytest.fixture()
    def payload(self, file):
        payload = {
            'data': {
                'type': 'files',
                'id': file._id,
                'attributes': {
                    'tags': ['goofy']
                }
            }
        }
        if isinstance(file.target, Node):
            payload['data']['attributes']['checkout'] = None
        return payload

    @pytest.fixture()
    def url(self, file):
        return '/{}files/{}/'.format(API_BASE, file._id)

    @pytest.mark.parametrize('node', ['registration', 'project'], indirect=True)
    def test_tags_add_and_update_properly(self, app, user, url, payload):
        # test_tags_add_properly
        res = app.put_json_api(url, payload, auth=user.auth)
        assert res.status_code == 200
        # Ensure adding tag data is correct from the PUT response
        assert len(res.json['data']['attributes']['tags']) == 1
        assert res.json['data']['attributes']['tags'][0] == 'goofy'

        # test_tags_update_properly
        # Ensure removing and adding tag data is correct from the PUT response
        payload['data']['attributes']['tags'] = ['goofier']
        res = app.put_json_api(url, payload, auth=user.auth)
        assert res.status_code == 200
        assert len(res.json['data']['attributes']['tags']) == 1
        assert res.json['data']['attributes']['tags'][0] == 'goofier'

    @pytest.mark.parametrize('node', ['registration', 'project'], indirect=True)
    def test_tags_add_and_remove_properly(self, app, user, url, payload):
        app.put_json_api(url, payload, auth=user.auth)
        payload['data']['attributes']['tags'] = []
        res = app.put_json_api(url, payload, auth=user.auth)
        assert res.status_code == 200
        assert len(res.json['data']['attributes']['tags']) == 0

    @pytest.mark.parametrize('node', ['registration', 'project'], indirect=True)
    def test_put_wo_tags_doesnt_remove_tags(self, app, user, url, payload):
        app.put_json_api(url, payload, auth=user.auth)
        res = app.put_json_api(url, payload, auth=user.auth)
        assert res.status_code == 200
        # Ensure adding tag data is correct from the PUT response
        assert len(res.json['data']['attributes']['tags']) == 1
        assert res.json['data']['attributes']['tags'][0] == 'goofy'

    @pytest.mark.parametrize('node', ['registration', 'project'], indirect=True)
    def test_add_and_remove_tag_adds_log(self, app, user, url, payload, node):
        # test_add_tag_adds_log
        count = node.logs.count()
        app.put_json_api(url, payload, auth=user.auth)
        assert node.logs.count() == count + 1
        assert NodeLog.FILE_TAG_ADDED == node.logs.latest().action

        # test_remove_tag_adds_log
        payload['data']['attributes']['tags'] = []
        count = node.logs.count()
        app.put_json_api(url, payload, auth=user.auth)
        assert node.logs.count() == count + 1
        assert NodeLog.FILE_TAG_REMOVED == node.logs.latest().action


@pytest.mark.django_db
class TestPreprintFileView:

    @pytest.fixture()
    def preprint(self, user):
        return PreprintFactory(creator=user)

    @pytest.fixture()
    def primary_file(self, preprint):
        return preprint.primary_file

    @pytest.fixture()
    def file_url(self, primary_file):
        return '/{}files/{}/'.format(API_BASE, primary_file._id)

    @pytest.fixture()
    def other_user(self):
        return AuthUserFactory()

    def test_published_preprint_file(self, app, file_url, preprint, user, other_user):
        # Unauthenticated
        res = app.get(file_url, expect_errors=True)
        assert res.status_code == 200

        # Non contrib
        res = app.get(file_url, auth=other_user.auth, expect_errors=True)
        assert res.status_code == 200

        # Write contrib
        preprint.add_contributor(other_user, WRITE, save=True)
        res = app.get(file_url, auth=other_user.auth, expect_errors=True)
        assert res.status_code == 200

        # Admin contrib
        res = app.get(file_url, auth=user.auth, expect_errors=True)
        assert res.status_code == 200

    def test_unpublished_preprint_file(self, app, file_url, preprint, user, other_user):
        preprint.is_published = False
        preprint.save()

        # Unauthenticated
        res = app.get(file_url, expect_errors=True)
        assert res.status_code == 401

        # Non contrib
        res = app.get(file_url, auth=other_user.auth, expect_errors=True)
        assert res.status_code == 403

        # Write contrib
        preprint.add_contributor(other_user, WRITE, save=True)
        res = app.get(file_url, auth=other_user.auth, expect_errors=True)
        assert res.status_code == 200

        # Admin contrib
        res = app.get(file_url, auth=user.auth, expect_errors=True)
        assert res.status_code == 200

    def test_private_preprint_file(self, app, file_url, preprint, user, other_user):
        preprint.is_public = False
        preprint.save()

        # Unauthenticated
        res = app.get(file_url, expect_errors=True)
        assert res.status_code == 401

        # Non contrib
        res = app.get(file_url, auth=other_user.auth, expect_errors=True)
        assert res.status_code == 403

        # Write contrib
        preprint.add_contributor(other_user, WRITE, save=True)
        res = app.get(file_url, auth=other_user.auth, expect_errors=True)
        assert res.status_code == 200

        # Admin contrib
        res = app.get(file_url, auth=user.auth, expect_errors=True)
        assert res.status_code == 200

    def test_deleted_preprint_file(self, app, file_url, preprint, user, other_user):
        preprint.deleted = timezone.now()
        preprint.save()

        # Unauthenticated
        res = app.get(file_url, expect_errors=True)
        assert res.status_code == 410

        # Non contrib
        res = app.get(file_url, auth=other_user.auth, expect_errors=True)
        assert res.status_code == 410

        # Write contrib
        preprint.add_contributor(other_user, WRITE, save=True)
        res = app.get(file_url, auth=other_user.auth, expect_errors=True)
        assert res.status_code == 410

        # Admin contrib
        res = app.get(file_url, auth=user.auth, expect_errors=True)
        assert res.status_code == 410

    def test_abandoned_preprint_file(self, app, file_url, preprint, user, other_user):
        preprint.machine_state = DefaultStates.INITIAL.value
        preprint.save()

        # Unauthenticated
        res = app.get(file_url, expect_errors=True)
        assert res.status_code == 401

        # Non contrib
        res = app.get(file_url, auth=other_user.auth, expect_errors=True)
        assert res.status_code == 403

        # Write contrib
        preprint.add_contributor(other_user, WRITE, save=True)
        res = app.get(file_url, auth=other_user.auth, expect_errors=True)
        assert res.status_code == 403

        # Admin contrib
        res = app.get(file_url, auth=user.auth, expect_errors=True)
        assert res.status_code == 200

    def test_withdrawn_preprint_files(self, app, file_url, preprint, user, other_user):
        preprint.date_withdrawn = timezone.now()
        preprint.save()

        # Unauthenticated
        res = app.get(file_url, expect_errors=True)
        assert res.status_code == 401

        # Noncontrib
        res = app.get(file_url, auth=other_user.auth, expect_errors=True)
        assert res.status_code == 403

        # Write contributor
        preprint.add_contributor(other_user, WRITE, save=True)
        res = app.get(file_url, auth=other_user.auth, expect_errors=True)
        assert res.status_code == 403

        # Admin contrib
        res = app.get(file_url, auth=user.auth, expect_errors=True)
        assert res.status_code == 403

@pytest.mark.django_db
class TestShowAsUnviewed:

    @pytest.fixture
    def node(self, user):
        return ProjectFactory(creator=user, is_public=True)

    @pytest.fixture
    def test_file(self, user, node):
        test_file = api_utils.create_test_file(node, user, create_guid=False)
        test_file.add_version(FileVersionFactory())
        return test_file

    @pytest.fixture
    def url(self, test_file):
        return f'/{API_BASE}files/{test_file._id}/'

    def test_show_as_unviewed__previously_seen(self, app, user, test_file, url):
        FileVersionUserMetadata.objects.create(
            user=user,
            file_version=test_file.versions.order_by('created').first()
        )

        res = app.get(url, auth=user.auth)
        assert res.json['data']['attributes']['show_as_unviewed']

        FileVersionUserMetadata.objects.create(
            user=user,
            file_version=test_file.versions.order_by('-created').first()
        )

        res = app.get(url, auth=user.auth)
        assert not res.json['data']['attributes']['show_as_unviewed']

    def test_show_as_unviewed__not_previously_seen(self, app, user, test_file, url):
        res = app.get(url, auth=user.auth)
        assert not res.json['data']['attributes']['show_as_unviewed']

    def test_show_as_unviewed__different_user(self, app, user, test_file, url):
        FileVersionUserMetadata.objects.create(
            user=user,
            file_version=test_file.versions.order_by('created').first()
        )
        file_viewer = AuthUserFactory()

        res = app.get(url, auth=file_viewer.auth)
        assert not res.json['data']['attributes']['show_as_unviewed']

    def test_show_as_unviewed__anonymous_user(self, app, test_file, url):
        res = app.get(url)
        assert not res.json['data']['attributes']['show_as_unviewed']

    def test_show_as_unviewed__no_versions(self, app, user, test_file, url):
        # Most Non-OSFStorage providers don't have versions; make sure this still works
        test_file.versions.all().delete()

        res = app.get(url, auth=user.auth)
        assert not res.json['data']['attributes']['show_as_unviewed']<|MERGE_RESOLUTION|>--- conflicted
+++ resolved
@@ -14,15 +14,10 @@
 from api.base.settings.defaults import API_BASE
 from api_tests import utils as api_utils
 from framework.auth.core import Auth
-<<<<<<< HEAD
-<<<<<<< HEAD
-from osf.models import NodeLog, Session
-=======
-from osf.models import NodeLog, Session, QuickFilesNode, Node
->>>>>>> 313e31f680f8b92fc9355a902bfc99773d64bc89
-=======
-from osf.models import NodeLog, Session, QuickFilesNode, Node, FileVersionUserMetadata
->>>>>>> c6fda7fa
+
+
+from osf.models import NodeLog, Session, Node, FileVersionUserMetadata
+
 from osf.utils.permissions import WRITE, READ
 from osf.utils.workflows import DefaultStates
 from osf_tests.factories import (
