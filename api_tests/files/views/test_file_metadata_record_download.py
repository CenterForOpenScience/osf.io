import pytest

from api.base.settings.defaults import API_BASE
from api_tests import utils
from osf_tests.factories import (
    AuthUserFactory,
    ProjectFactory
)

<<<<<<< HEAD
from osf.migrations import add_datacite_schema
=======
from osf.migrations import ensure_datacite_file_schema


@pytest.fixture(autouse=True)
def datacite_file_schema():
    return ensure_datacite_file_schema()

>>>>>>> c9c7f44b

@pytest.mark.django_db
class TestFileMetadataRecordDownload:

    @pytest.fixture(autouse=True)
    def datacite_file_schema(self):
        return add_datacite_schema()

    @pytest.fixture()
    def user(self):
        return AuthUserFactory()

    @pytest.fixture()
    def private_record(self, user):
        private_node = ProjectFactory(creator=user)
        private_file = utils.create_test_file(private_node, user, filename='private_file')
        return private_file.records.get(schema___id='datacite')

    @pytest.fixture()
    def public_record(self, user):
        public_node = ProjectFactory(creator=user, is_public=True)
        public_file = utils.create_test_file(public_node, user, filename='public_file')
        return public_file.records.get(schema___id='datacite')

    def get_url(self, record):
        return '/{}files/{}/metadata_records/{}/download/'.format(API_BASE, record.file._id, record._id)

    def test_metadata_record_download(self, app, user, public_record, private_record):

        # test_unauthenticated_can_download_public_file_metadata_record
        res = app.get(self.get_url(public_record))
        assert res.status_code == 200
        assert res.content_type == 'application/json'

        # test_authenticated_can_download_public_file_metadata_record
        res = app.get(self.get_url(public_record), auth=user.auth)
        assert res.status_code == 200
        assert res.content_type == 'application/json'

        # test_unauthenticated_cannot_download_private_file_metadata_record
        res = app.get(self.get_url(private_record), expect_errors=True)
        assert res.status_code == 401

        # test_authenticated_can_download_private_file_metadata_record
        res = app.get(self.get_url(private_record), auth=user.auth)
        assert res.status_code == 200
        assert res.content_type == 'application/json'

        # test_unauthorized_cannot_download_private_file_metadata_record
        unauth = AuthUserFactory()
        res = app.get(self.get_url(private_record), auth=unauth.auth, expect_errors=True)
        res.status_code == 403

        # test_can_download_as_xml
        url = self.get_url(public_record) + '?export=xml'
        res = app.get(url)
        assert res.status_code == 200
        assert res.content_type == 'application/xml'

        # test_cannot_download_unknown_format
        url = self.get_url(public_record) + '?export=dinosaur'
        res = app.get(url, expect_errors=True)
        assert res.status_code == 400
        assert res.json['errors'][0]['detail'] == 'Format "dinosaur" is not supported for metadata file export.'<|MERGE_RESOLUTION|>--- conflicted
+++ resolved
@@ -7,9 +7,6 @@
     ProjectFactory
 )
 
-<<<<<<< HEAD
-from osf.migrations import add_datacite_schema
-=======
 from osf.migrations import ensure_datacite_file_schema
 
 
@@ -17,14 +14,9 @@
 def datacite_file_schema():
     return ensure_datacite_file_schema()
 
->>>>>>> c9c7f44b
 
 @pytest.mark.django_db
 class TestFileMetadataRecordDownload:
-
-    @pytest.fixture(autouse=True)
-    def datacite_file_schema(self):
-        return add_datacite_schema()
 
     @pytest.fixture()
     def user(self):
