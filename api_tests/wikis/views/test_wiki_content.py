from nose.tools import *  # flake8: noqa
import pytest

from api.base.settings.defaults import API_BASE

from tests.base import ApiWikiTestCase
from osf_tests.factories import ProjectFactory, RegistrationFactory


class TestWikiContentView(ApiWikiTestCase):

    def _set_up_public_project_with_wiki_page(self):
        self.public_project = ProjectFactory(is_public=True, creator=self.user)
        self.public_wiki = self._add_project_wiki_page(
            self.public_project, self.user)
        self.public_url = '/{}wikis/{}/content/'.format(
            API_BASE, self.public_wiki._id)

    def _set_up_private_project_with_wiki_page(self):
        self.private_project = ProjectFactory(creator=self.user)
        self.private_wiki = self._add_project_wiki_page(
            self.private_project, self.user)
        self.private_url = '/{}wikis/{}/content/'.format(
            API_BASE, self.private_wiki._id)

    def _set_up_public_registration_with_wiki_page(self):
        self._set_up_public_project_with_wiki_page()
<<<<<<< HEAD
        self.public_registration = RegistrationFactory(project=self.public_project, user=self.user, is_public=True)
        self.public_registration_wiki_id = self.public_registration.get_wiki_page('home')._id
=======
        self.public_registration = RegistrationFactory(
            project=self.public_project, user=self.user, is_public=True)
        self.public_registration_wiki_id = self.public_registration.wiki_pages_versions[
            'home'][0]
        self.public_registration.wiki_pages_current = {
            'home': self.public_registration_wiki_id}
>>>>>>> 4168de55
        self.public_registration.save()
        self.public_registration_url = '/{}wikis/{}/content/'.format(
            API_BASE, self.public_registration_wiki_id)

    def test_logged_out_user_can_get_public_wiki_content(self):
        self._set_up_public_project_with_wiki_page()
        res = self.app.get(self.public_url)
        assert_equal(res.status_code, 200)
        assert_equal(res.content_type, 'text/markdown')
        assert_equal(res.body, self.public_wiki.get_version().content)

    def test_logged_in_non_contributor_can_get_public_wiki_content(self):
        self._set_up_public_project_with_wiki_page()
        res = self.app.get(self.public_url, auth=self.non_contributor.auth)
        assert_equal(res.status_code, 200)
        assert_equal(res.content_type, 'text/markdown')
        assert_equal(res.body, self.public_wiki.get_version().content)

    def test_logged_in_contributor_can_get_public_wiki_content(self):
        self._set_up_public_project_with_wiki_page()
        res = self.app.get(self.public_url, auth=self.user.auth)
        assert_equal(res.status_code, 200)
        assert_equal(res.content_type, 'text/markdown')
        assert_equal(res.body, self.public_wiki.get_version().content)

    def test_logged_out_user_cannot_get_private_wiki_content(self):
        self._set_up_private_project_with_wiki_page()
        res = self.app.get(self.private_url, expect_errors=True)
        assert_equal(res.status_code, 401)

    def test_logged_in_non_contributor_cannot_get_private_wiki_content(self):
        self._set_up_private_project_with_wiki_page()
        res = self.app.get(
            self.private_url,
            auth=self.non_contributor.auth,
            expect_errors=True)
        assert_equal(res.status_code, 403)

    def test_logged_in_contributor_can_get_private_wiki_content(self):
        self._set_up_private_project_with_wiki_page()
        res = self.app.get(self.private_url, auth=self.user.auth)
        assert_equal(res.status_code, 200)
        assert_equal(res.content_type, 'text/markdown')
        assert_equal(res.body, self.private_wiki.get_version().content)

    def test_user_cannot_get_withdrawn_registration_wiki_content(self):
        self._set_up_public_registration_with_wiki_page()
        withdrawal = self.public_registration.retract_registration(
            user=self.user, save=True)
        token = withdrawal.approval_state.values()[0]['approval_token']
        withdrawal.approve_retraction(self.user, token)
        withdrawal.save()
        res = self.app.get(
            self.public_registration_url,
            auth=self.user.auth,
            expect_errors=True)
        assert_equal(res.status_code, 403)<|MERGE_RESOLUTION|>--- conflicted
+++ resolved
@@ -25,17 +25,9 @@
 
     def _set_up_public_registration_with_wiki_page(self):
         self._set_up_public_project_with_wiki_page()
-<<<<<<< HEAD
-        self.public_registration = RegistrationFactory(project=self.public_project, user=self.user, is_public=True)
-        self.public_registration_wiki_id = self.public_registration.get_wiki_page('home')._id
-=======
         self.public_registration = RegistrationFactory(
             project=self.public_project, user=self.user, is_public=True)
-        self.public_registration_wiki_id = self.public_registration.wiki_pages_versions[
-            'home'][0]
-        self.public_registration.wiki_pages_current = {
-            'home': self.public_registration_wiki_id}
->>>>>>> 4168de55
+        self.public_registration_wiki_id = self.public_registration.get_wiki_page('home')._id
         self.public_registration.save()
         self.public_registration_url = '/{}wikis/{}/content/'.format(
             API_BASE, self.public_registration_wiki_id)
