import mock
import pytest
import furl
import pytz
import datetime
from future.moves.urllib.parse import urlparse
from nose.tools import *  # noqa:

from addons.wiki.models import WikiPage
from addons.wiki.tests.factories import (
    WikiFactory,
    WikiVersionFactory,
)

from api.base.settings.defaults import API_BASE
from framework.auth.core import Auth

from osf.models import Guid
from osf.utils import permissions
from osf_tests.factories import (
    AuthUserFactory,
    CommentFactory,
    PrivateLinkFactory,
    ProjectFactory,
    RegistrationFactory,
)
from tests.base import ApiWikiTestCase


def make_rename_payload(wiki_page):
<<<<<<< HEAD
    new_page_name = 'another instance where you can\'t randomly generate a word because it might be "home"'
=======
    new_page_name = 'barbaz'
>>>>>>> 6e90b71d
    payload = {
        'data': {
            'id': wiki_page._id,
            'type': 'wikis',
            'attributes': {
                'name': new_page_name
            }
        }
    }
    return payload, new_page_name


@pytest.mark.django_db
class WikiCRUDTestCase:

    @pytest.fixture()
    def user_creator(self):
        return AuthUserFactory()

    @pytest.fixture()
    def project_public(self, user_creator):
        project_public = ProjectFactory(
            is_public=True,
            creator=user_creator
        )
        wiki_page = WikiFactory(node=project_public, user=user_creator)
        WikiVersionFactory(wiki_page=wiki_page, user=user_creator)
        return project_public

    @pytest.fixture()
    def project_private(self, user_creator):
        project_private = ProjectFactory(
            is_public=False,
            creator=user_creator
        )
        wiki_page = WikiFactory(node=project_private, user=user_creator)
        WikiVersionFactory(wiki_page=wiki_page, user=user_creator)
        return project_private

    @pytest.fixture()
    def user_non_contributor(self):
        return AuthUserFactory()

    @pytest.fixture()
    def user_write_contributor(self, project_public, project_private):
        user = AuthUserFactory()
        project_public.add_contributor(user, permissions=permissions.WRITE)
        project_private.add_contributor(user, permissions=permissions.WRITE)
        return user

    @pytest.fixture()
    def user_read_contributor(self, project_public, project_private):
        user = AuthUserFactory()
        project_public.add_contributor(user, permissions=permissions.READ)
        project_private.add_contributor(user, permissions=permissions.READ)
        return user

    @pytest.fixture()
    def wiki_public(self, project_public, user_creator):
        wiki_page = WikiFactory(node=project_public, user=user_creator, page_name='foo')
        WikiVersionFactory(wiki_page=wiki_page, user=user_creator)
        return wiki_page

    @pytest.fixture()
    def wiki_private(self, project_private, user_creator):
        wiki_page = WikiFactory(node=project_private, user=user_creator, page_name='foo')
        WikiVersionFactory(wiki_page=wiki_page, user=user_creator)
        return wiki_page

    @pytest.fixture()
    def wiki_publicly_editable(self, project_public, user_creator):
        pass

    @pytest.fixture()
    def wiki_registration_public(self, project_public, user_creator):
        registration = RegistrationFactory(project=project_public, is_public=True)
        wiki_page = WikiFactory(node=registration, user=user_creator, page_name='foo')
        WikiVersionFactory(wiki_page=wiki_page, user=user_creator)
        return wiki_page

    @pytest.fixture()
    def wiki_registration_private(self, project_public, user_creator):
        registration = RegistrationFactory(project=project_public, is_public=False)
        wiki_page = WikiFactory(node=registration, user=user_creator, page_name='foo')
        WikiVersionFactory(wiki_page=wiki_page, user=user_creator)
        return wiki_page

    @pytest.fixture()
    def url_wiki_public(self, wiki_public):
        return '/{}wikis/{}/'.format(API_BASE, wiki_public._id)

    @pytest.fixture()
    def url_wiki_home(self, project_public):
        wiki_home = project_public.wikis.get(page_name='home')
        return '/{}wikis/{}/'.format(API_BASE, wiki_home._id)

    @pytest.fixture()
    def url_wiki_private(self, wiki_private):
        return '/{}wikis/{}/'.format(API_BASE, wiki_private._id)

    @pytest.fixture()
    def url_wiki_publicly_editable(self, wiki_publicly_editable):
        # return '/{}wikis/{}/'.format(API_BASE, wiki_publicly_editable._id)
        pass

    @pytest.fixture()
    def url_registration_wiki_public(self, wiki_registration_public):
        return '/{}wikis/{}/'.format(API_BASE, wiki_registration_public._id)

    @pytest.fixture()
    def url_registration_wiki_private(self, wiki_registration_private):
        return '/{}wikis/{}/'.format(API_BASE, wiki_registration_private._id)


class TestWikiDetailView(ApiWikiTestCase):

    def _set_up_public_project_with_wiki_page(self, project_options=None):
        project_options = project_options or {}
        self.public_project = ProjectFactory(is_public=True, creator=self.user, **project_options)
        from addons.wiki.tests.factories import WikiFactory, WikiVersionFactory
        with mock.patch('osf.models.AbstractNode.update_search'):
            self.public_wiki_page = WikiFactory(node=self.public_project, user=self.user)
            self.public_wiki = WikiVersionFactory(wiki_page=self.public_wiki_page, user=self.user)
        self.public_url = '/{}wikis/{}/'.format(API_BASE, self.public_wiki_page._id)
        return self.public_wiki_page

    def _set_up_private_project_with_wiki_page(self):
        self.private_project = ProjectFactory(creator=self.user)
        self.private_wiki = self._add_project_wiki_page(
            self.private_project, self.user)
        self.private_url = '/{}wikis/{}/'.format(
            API_BASE, self.private_wiki._id)

    def _set_up_public_registration_with_wiki_page(self):
        self._set_up_public_project_with_wiki_page()
        self.public_registration = RegistrationFactory(
            project=self.public_project, user=self.user, is_public=True)
        self.public_registration_wiki_id = WikiPage.objects.get_for_node(self.public_registration, 'home')._id
        self.public_registration.save()
        self.public_registration_url = '/{}wikis/{}/'.format(
            API_BASE, self.public_registration_wiki_id)

    def _set_up_private_registration_with_wiki_page(self):
        self._set_up_private_project_with_wiki_page()
        self.private_registration = RegistrationFactory(
            project=self.private_project, user=self.user)
        self.private_registration_wiki_id = WikiPage.objects.get_for_node(self.private_registration, 'home')._id
        self.private_registration.save()
        self.private_registration_url = '/{}wikis/{}/'.format(
            API_BASE, self.private_registration_wiki_id)

    def test_public_node_logged_out_user_can_view_wiki(self):
        self._set_up_public_project_with_wiki_page()
        res = self.app.get(self.public_url)
        assert_equal(res.status_code, 200)
        assert_equal(res.json['data']['id'], self.public_wiki_page._id)

    def test_public_node_logged_in_non_contributor_can_view_wiki(self):
        self._set_up_public_project_with_wiki_page()
        res = self.app.get(self.public_url, auth=self.non_contributor.auth)
        assert_equal(res.status_code, 200)
        assert_equal(res.json['data']['id'], self.public_wiki_page._id)

    def test_public_node_logged_in_contributor_can_view_wiki(self):
        self._set_up_public_project_with_wiki_page()
        res = self.app.get(self.public_url, auth=self.user.auth)
        assert_equal(res.status_code, 200)
        assert_equal(res.json['data']['id'], self.public_wiki_page._id)

    def test_private_node_logged_out_user_cannot_view_wiki(self):
        self._set_up_private_project_with_wiki_page()
        res = self.app.get(self.private_url, expect_errors=True)
        assert_equal(res.status_code, 401)
        assert_equal(res.json['errors'][0]['detail'],
                     'Authentication credentials were not provided.')

    def test_private_node_logged_in_non_contributor_cannot_view_wiki(self):
        self._set_up_private_project_with_wiki_page()
        res = self.app.get(
            self.private_url,
            auth=self.non_contributor.auth,
            expect_errors=True)
        assert_equal(res.status_code, 403)
        assert_equal(
            res.json['errors'][0]['detail'],
            'You do not have permission to perform this action.')

    def test_private_node_logged_in_contributor_can_view_wiki(self):
        self._set_up_private_project_with_wiki_page()
        res = self.app.get(self.private_url, auth=self.user.auth)
        assert_equal(res.status_code, 200)
        assert_equal(res.json['data']['id'], self.private_wiki._id)

    def test_private_node_user_with_anonymous_link_can_view_wiki(self):
        self._set_up_private_project_with_wiki_page()
        private_link = PrivateLinkFactory(anonymous=True)
        private_link.nodes.add(self.private_project)
        private_link.save()
        url = furl.furl(
            self.private_url).add(
            query_params={
                'view_only': private_link.key}).url
        res = self.app.get(url)
        assert_equal(res.status_code, 200)
        assert_equal(res.json['data']['id'], self.private_wiki._id)

    def test_private_node_user_with_view_only_link_can_view_wiki(self):
        self._set_up_private_project_with_wiki_page()
        private_link = PrivateLinkFactory(anonymous=False)
        private_link.nodes.add(self.private_project)
        private_link.save()
        url = furl.furl(
            self.private_url).add(
            query_params={
                'view_only': private_link.key}).url
        res = self.app.get(url)
        assert_equal(res.status_code, 200)
        assert_equal(res.json['data']['id'], self.private_wiki._id)

    def test_public_registration_logged_out_user_cannot_view_wiki(self):
        self._set_up_public_registration_with_wiki_page()
        res = self.app.get(self.public_registration_url, expect_errors=True)
        assert_equal(res.status_code, 200)
        assert_equal(res.json['data']['id'], self.public_registration_wiki_id)

    def test_public_registration_logged_in_non_contributor_cannot_view_wiki(
            self):
        self._set_up_public_registration_with_wiki_page()
        res = self.app.get(
            self.public_registration_url,
            auth=self.non_contributor.auth,
            expect_errors=True)
        assert_equal(res.status_code, 200)
        assert_equal(res.json['data']['id'], self.public_registration_wiki_id)

    def test_public_registration_contributor_can_view_wiki(self):
        self._set_up_public_registration_with_wiki_page()
        res = self.app.get(self.public_registration_url, auth=self.user.auth)
        assert_equal(res.status_code, 200)
        assert_equal(res.json['data']['id'], self.public_registration_wiki_id)

    def test_user_cannot_view_withdrawn_registration_wikis(self):
        self._set_up_public_registration_with_wiki_page()
        # TODO: Remove mocking when StoredFileNode is implemented
        with mock.patch('osf.models.AbstractNode.update_search'):
            withdrawal = self.public_registration.retract_registration(
                user=self.user, save=True)
            token = list(withdrawal.approval_state.values())[0]['approval_token']
            withdrawal.approve_retraction(self.user, token)
            withdrawal.save()
        res = self.app.get(
            self.public_registration_url,
            auth=self.user.auth,
            expect_errors=True)
        assert_equal(res.status_code, 403)
        assert_equal(
            res.json['errors'][0]['detail'],
            'You do not have permission to perform this action.')

    def test_private_registration_logged_out_user_cannot_view_wiki(self):
        self._set_up_private_registration_with_wiki_page()
        res = self.app.get(self.private_registration_url, expect_errors=True)
        assert_equal(res.status_code, 401)
        assert_equal(res.json['errors'][0]['detail'],
                     'Authentication credentials were not provided.')

    def test_private_registration_logged_in_non_contributor_cannot_view_wiki(
            self):
        self._set_up_private_registration_with_wiki_page()
        res = self.app.get(
            self.private_registration_url,
            auth=self.non_contributor.auth,
            expect_errors=True)
        assert_equal(res.status_code, 403)
        assert_equal(
            res.json['errors'][0]['detail'],
            'You do not have permission to perform this action.')

    def test_private_registration_contributor_can_view_wiki(self):
        self._set_up_private_registration_with_wiki_page()
        res = self.app.get(self.private_registration_url, auth=self.user.auth)
        assert_equal(res.status_code, 200)
        assert_equal(res.json['data']['id'], self.private_registration_wiki_id)

    def test_wiki_has_user_link(self):
        self._set_up_public_project_with_wiki_page()
        res = self.app.get(self.public_url)
        url = res.json['data']['relationships']['user']['links']['related']['href']
        expected_url = '/{}users/{}/'.format(API_BASE, self.user._id)
        assert_equal(res.status_code, 200)
        assert_equal(urlparse(url).path, expected_url)

    def test_wiki_has_node_link(self):
        self._set_up_public_project_with_wiki_page()
        res = self.app.get(self.public_url)
        url = res.json['data']['relationships']['node']['links']['related']['href']
        expected_url = '/{}nodes/{}/'.format(API_BASE, self.public_project._id)
        assert_equal(res.status_code, 200)
        assert_equal(urlparse(url).path, expected_url)

    def test_wiki_has_comments_link(self):
        self._set_up_public_project_with_wiki_page()
        res = self.app.get(self.public_url)
        assert_equal(res.status_code, 200)
        url = res.json['data']['relationships']['comments']['links']['related']['href']
        CommentFactory(
            node=self.public_project,
            target=Guid.load(
                self.public_wiki_page._id),
            user=self.user)
        res = self.app.get(url)
        assert_equal(res.status_code, 200)
        assert_equal(res.json['data'][0]['type'], 'comments')

    def test_only_project_contrib_can_comment_on_closed_project(self):
        self._set_up_public_project_with_wiki_page(
            project_options={'comment_level': 'private'})
        res = self.app.get(self.public_url, auth=self.user.auth)
        can_comment = res.json['data']['attributes']['current_user_can_comment']
        assert_equal(res.status_code, 200)
        assert_equal(can_comment, True)

        res = self.app.get(self.public_url, auth=self.non_contributor.auth)
        can_comment = res.json['data']['attributes']['current_user_can_comment']
        assert_equal(res.status_code, 200)
        assert_equal(can_comment, False)

    def test_any_loggedin_user_can_comment_on_open_project(self):
        self._set_up_public_project_with_wiki_page(
            project_options={'comment_level': 'public'})
        res = self.app.get(self.public_url, auth=self.non_contributor.auth)
        can_comment = res.json['data']['attributes']['current_user_can_comment']
        assert_equal(res.status_code, 200)
        assert_equal(can_comment, True)

    def test_non_logged_in_user_cant_comment(self):
        self._set_up_public_project_with_wiki_page(
            project_options={'comment_level': 'public'})
        res = self.app.get(self.public_url)
        can_comment = res.json['data']['attributes']['current_user_can_comment']
        assert_equal(res.status_code, 200)
        assert_equal(can_comment, False)

    def test_wiki_has_download_link(self):
        self._set_up_public_project_with_wiki_page()
        res = self.app.get(self.public_url)
        url = res.json['data']['links']['download']
        expected_url = '/{}wikis/{}/content/'.format(
            API_BASE, self.public_wiki_page._id)
        assert_equal(res.status_code, 200)
        assert_in(expected_url, url)

    def test_wiki_invalid_id_not_found(self):
        url = '/{}wikis/{}/'.format(API_BASE, 'abcde')
        res = self.app.get(url, expect_errors=True)
        assert_equal(res.status_code, 404)

    def test_deleted_wiki_not_returned(self):
        self._set_up_public_project_with_wiki_page()
        url = '/{}wikis/{}/'.format(
            API_BASE, self.public_wiki_page._id)
        res = self.app.get(url)
        assert_equal(res.status_code, 200)
        self.public_wiki_page.deleted = datetime.datetime(2017, 3, 16, 11, 00, tzinfo=pytz.utc)
        self.public_wiki_page.save()

        res = self.app.get(url, expect_errors=True)
        assert_equal(res.status_code, 410)

    def test_public_node_wiki_relationship_links(self):
        self._set_up_public_project_with_wiki_page()
        res = self.app.get(self.public_url)
        expected_nodes_relationship_url = '{}nodes/{}/'.format(
            API_BASE, self.public_project._id)
        expected_comments_relationship_url = '{}nodes/{}/comments/'.format(
            API_BASE, self.public_project._id)
        assert_in(
            expected_nodes_relationship_url,
            res.json['data']['relationships']['node']['links']['related']['href'])
        assert_in(
            expected_comments_relationship_url,
            res.json['data']['relationships']['comments']['links']['related']['href'])

    def test_private_node_wiki_relationship_links(self):
        self._set_up_private_project_with_wiki_page()
        res = self.app.get(self.private_url, auth=self.user.auth)
        expected_nodes_relationship_url = '{}nodes/{}/'.format(
            API_BASE, self.private_project._id)
        expected_comments_relationship_url = '{}nodes/{}/comments/'.format(
            API_BASE, self.private_project._id)
        assert_in(
            expected_nodes_relationship_url,
            res.json['data']['relationships']['node']['links']['related']['href'])
        assert_in(
            expected_comments_relationship_url,
            res.json['data']['relationships']['comments']['links']['related']['href'])

    def test_public_registration_wiki_relationship_links(self):
        self._set_up_public_registration_with_wiki_page()
        res = self.app.get(self.public_registration_url)
        expected_nodes_relationship_url = '{}registrations/{}/'.format(
            API_BASE, self.public_registration._id)
        expected_comments_relationship_url = '{}registrations/{}/comments/'.format(
            API_BASE, self.public_registration._id)
        assert_in(
            expected_nodes_relationship_url,
            res.json['data']['relationships']['node']['links']['related']['href'])
        assert_in(
            expected_comments_relationship_url,
            res.json['data']['relationships']['comments']['links']['related']['href'])

    def test_private_registration_wiki_relationship_links(self):
        self._set_up_private_registration_with_wiki_page()
        res = self.app.get(self.private_registration_url, auth=self.user.auth)
        expected_nodes_relationship_url = '{}registrations/{}/'.format(
            API_BASE, self.private_registration._id)
        expected_comments_relationship_url = '{}registrations/{}/comments/'.format(
            API_BASE, self.private_registration._id)
        assert_in(
            expected_nodes_relationship_url,
            res.json['data']['relationships']['node']['links']['related']['href'])
        assert_in(
            expected_comments_relationship_url,
            res.json['data']['relationships']['comments']['links']['related']['href'])

    def test_do_not_return_disabled_wiki(self):
        self._set_up_public_project_with_wiki_page()
        self.public_project.delete_addon('wiki', auth=Auth(self.user))
        res = self.app.get(self.public_url, expect_errors=True)
        assert res.status_code == 404


@pytest.mark.django_db
class TestWikiDelete(WikiCRUDTestCase):

    def test_delete_public_wiki_page(
        self, app, user_write_contributor, url_wiki_public
    ):
        res = app.delete(url_wiki_public, auth=user_write_contributor.auth)
        assert res.status_code == 204

    def test_do_not_delete_public_wiki_page(
        self, app, user_creator, user_read_contributor, user_non_contributor,
        url_wiki_public, url_wiki_home, url_wiki_publicly_editable
    ):
        # test_do_not_delete_home_wiki_page
        res = app.delete(url_wiki_home, auth=user_creator.auth, expect_errors=True)
        assert res.status_code == 400
        assert res.json['errors'][0]['detail'] == 'The home wiki page cannot be deleted.'

        # test_do_not_delete_public_wiki_page_as_read_contributor
        res = app.delete(url_wiki_public, auth=user_read_contributor.auth, expect_errors=True)
        assert res.status_code == 403

        # test_do_not_delete_public_wiki_page_as_non_contributor
        res = app.delete(url_wiki_public, auth=user_non_contributor.auth, expect_errors=True)
        assert res.status_code == 403

        # test_do_not_delete_public_wiki_page_as_unauthenticated
        res = app.delete(url_wiki_public, expect_errors=True)
        assert res.status_code == 401

    def test_delete_private_wiki_page(self, app, user_write_contributor, url_wiki_private):
        res = app.delete(url_wiki_private, auth=user_write_contributor.auth)
        assert res.status_code == 204

    def test_do_not_delete_private_wiki_page(
        self, app, user_read_contributor, user_non_contributor, url_wiki_private
    ):
        # test_do_not_delete_private_wiki_page_as_read_contributor
        res = app.delete(url_wiki_private, auth=user_read_contributor.auth, expect_errors=True)
        assert res.status_code == 403

        # test_do_not_delete_private_wiki_page_as_non_contributor
        res = app.delete(url_wiki_private, auth=user_non_contributor.auth, expect_errors=True)
        assert res.status_code == 403

        # test_do_not_delete_private_wiki_page_as_unauthenticated
        res = app.delete(url_wiki_private, expect_errors=True)
        assert res.status_code == 401

    def test_do_not_delete_registration_wiki_page(
        self, app, user_creator,
        url_registration_wiki_public, url_registration_wiki_private
    ):
        # test_do_not_delete_wiki_on_public_registration
        res = app.delete(url_registration_wiki_public, auth=user_creator.auth, expect_errors=True)
        assert res.status_code == 405

        # test_do_not_delete_wiki_on_embargoed_registration
        res = app.delete(url_registration_wiki_private, auth=user_creator.auth, expect_errors=True)
        assert res.status_code == 405


@pytest.mark.django_db
class TestWikiUpdate(WikiCRUDTestCase):

    def test_rename_public_wiki_page(
        self, app, user_write_contributor, url_wiki_public, wiki_public
    ):
        payload, new_name = make_rename_payload(wiki_public)
        res = app.patch_json_api(url_wiki_public, payload, auth=user_write_contributor.auth)
        assert res.status_code == 200
        assert res.json['data']['attributes']['name'] == new_name

    def test_do_not_update_content_public_wiki_page(
        self, app, user_write_contributor, url_wiki_public, wiki_public
    ):
        res = app.patch_json_api(
            url_wiki_public,
            {
                'data': {
                    'id': wiki_public._id,
                    'type': 'wikis',
                    'attributes': {
                        'name': 'new page name',
                        'content': 'brave new wiki'
                    }
                }
            },
            auth=user_write_contributor.auth
        )
        assert res.status_code == 200
        assert wiki_public.get_version().content != 'brave new wiki'

    def test_do_not_rename_public_wiki_page(
        self, app, wiki_public, project_public,
        user_creator, user_read_contributor, user_non_contributor,
        url_wiki_public, url_wiki_home, url_wiki_publicly_editable
    ):
        # test_do_not_rename_home_wiki_page
        wiki_home = project_public.wikis.get(page_name='home')
        payload, _ = make_rename_payload(wiki_home)
        res = app.patch_json_api(url_wiki_home, payload, auth=user_creator.auth, expect_errors=True)
        assert res.status_code == 400
        assert res.json['errors'][0]['detail'] == 'Cannot rename wiki home page'

        # test_do_not_rename_public_wiki_page_as_read_contributor
        payload, _ = make_rename_payload(wiki_public)
        res = app.patch_json_api(url_wiki_public, payload, auth=user_read_contributor.auth, expect_errors=True)
        assert res.status_code == 403

        # test_do_not_rename_public_wiki_page_as_non_contributor
        res = app.patch_json_api(url_wiki_public, payload, auth=user_non_contributor.auth, expect_errors=True)
        assert res.status_code == 403

        # test_do_not_rename_public_wiki_page_as_unauthenticated
        res = app.patch_json_api(url_wiki_public, payload, expect_errors=True)
        assert res.status_code == 401

    def test_rename_private_wiki_page(
        self, app, user_write_contributor, wiki_private, url_wiki_private
    ):
        payload, new_name = make_rename_payload(wiki_private)
        res = app.patch_json_api(url_wiki_private, payload, auth=user_write_contributor.auth)
        assert res.status_code == 200
        assert res.json['data']['attributes']['name'] == new_name

    def test_do_not_rename_private_wiki_page(
        self, app, wiki_private,
        user_read_contributor, user_non_contributor, url_wiki_private
    ):
        # test_do_not_rename_public_wiki_page_as_read_contributor
        payload, _ = make_rename_payload(wiki_private)
        res = app.patch_json_api(url_wiki_private, payload, auth=user_read_contributor.auth, expect_errors=True)
        assert res.status_code == 403

        # test_do_not_rename_public_wiki_page_as_non_contributor
        res = app.patch_json_api(url_wiki_private, payload, auth=user_non_contributor.auth, expect_errors=True)
        assert res.status_code == 403

        # test_do_not_rename_public_wiki_page_as_unauthenticated
        res = app.patch_json_api(url_wiki_private, payload, expect_errors=True)
        assert res.status_code == 401

    def test_do_not_rename_registration_wiki_page(
        self, app, wiki_registration_public, wiki_registration_private,
        user_creator, url_registration_wiki_public, url_registration_wiki_private
    ):
        # test_do_not_rename_wiki_on_public_registration
        payload, _ = make_rename_payload(wiki_registration_public)
        res = app.patch_json_api(url_registration_wiki_public, payload, auth=user_creator.auth, expect_errors=True)
        assert res.status_code == 405

        # test_do_not_rename_wiki_on_embargoed_registration
        payload, _ = make_rename_payload(wiki_registration_private)
        res = app.patch_json_api(url_registration_wiki_private, payload, auth=user_creator.auth, expect_errors=True)
        assert res.status_code == 405<|MERGE_RESOLUTION|>--- conflicted
+++ resolved
@@ -28,11 +28,8 @@
 
 
 def make_rename_payload(wiki_page):
-<<<<<<< HEAD
-    new_page_name = 'another instance where you can\'t randomly generate a word because it might be "home"'
-=======
     new_page_name = 'barbaz'
->>>>>>> 6e90b71d
+
     payload = {
         'data': {
             'id': wiki_page._id,
