--- conflicted
+++ resolved
@@ -294,14 +294,9 @@
         # TODO: Remove mocking when StoredFileNode is implemented
         with mock.patch('osf.models.AbstractNode.update_search'):
             withdrawal = self.public_registration.retract_registration(
-<<<<<<< HEAD
                 user=self.user, save=True,
             )
             token = withdrawal.approval_state.values()[0]['approval_token']
-=======
-                user=self.user, save=True)
-            token = list(withdrawal.approval_state.values())[0]['approval_token']
->>>>>>> 78ccfa95
             withdrawal.approve_retraction(self.user, token)
             withdrawal.save()
         res = self.app.get(
