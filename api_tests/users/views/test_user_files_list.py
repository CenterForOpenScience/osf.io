# -*- coding: utf-8 -*-
import pytest

from osf_tests.factories import AuthUserFactory
from api.base import utils
from api.base.settings.defaults import API_BASE
from osf.models import QuickFilesNode
from addons.osfstorage.models import OsfStorageFile

@pytest.mark.django_db
@pytest.mark.enable_quickfiles_creation
class TestUserQuickFiles:

    @pytest.fixture
    def user(self):
        return AuthUserFactory()

    @pytest.fixture
    def quickfiles(self, user):
        return QuickFilesNode.objects.get(creator=user)

    @pytest.fixture(autouse=True)
    def add_quickfiles(self, quickfiles):
        osfstorage = quickfiles.get_addon('osfstorage')
        root = osfstorage.get_root()

        root.append_file('Follow.txt', with_version=True)
        root.append_file('The.txt', with_version=True)
        root.append_file('Buzzards.txt', with_version=True)

    @pytest.fixture()
    def url(self, user):
        return '/{}users/{}/quickfiles/'.format(API_BASE, user._id)

    def test_authorized_gets_200(self, app, user, url):
        res = app.get(url, auth=user.auth)
        assert res.status_code == 200
        assert res.content_type == 'application/vnd.api+json'

    def test_anonymous_gets_200(self, app, url):
        res = app.get(url)
        assert res.status_code == 200
        assert res.content_type == 'application/vnd.api+json'

    def test_get_files_logged_in(self, app, user, url):
        res = app.get(url, auth=user.auth)
        node_json = res.json['data']

        ids = [each['id'] for each in node_json]

        assert len(ids) == OsfStorageFile.objects.count()

    def test_get_files_not_logged_in(self, app, url):
        res = app.get(url)
        node_json = res.json['data']

        ids = [each['id'] for each in node_json]
        assert len(ids) == OsfStorageFile.objects.count()

    def test_get_files_logged_in_as_different_user(self, app, user, url):
        user_two = AuthUserFactory()
        res = app.get(url, auth=user_two.auth)
        node_json = res.json['data']

        ids = [each['id'] for each in node_json]
        assert len(ids) == OsfStorageFile.objects.count()

    def test_get_files_me(self, app, user):
        user_two = AuthUserFactory()
        quickfiles_two = QuickFilesNode.objects.get(creator=user_two)
        osf_storage_two = quickfiles_two.get_addon('osfstorage')
        root_two = osf_storage_two.get_root()

        # these files should not be included in the users/me/files results
        root_two.append_file('Sister.txt')
        root_two.append_file('Abigail.txt')

        url = '/{}users/me/quickfiles/'.format(API_BASE)
        res = app.get(url, auth=user.auth)
        node_json = res.json['data']

        ids_returned = [each['id'] for each in node_json]
        ids_from_files = OsfStorageFile.objects.filter(
            node__creator=user).values_list(
            '_id', flat=True)
        user_two_file_ids = OsfStorageFile.objects.filter(
            node__creator=user_two).values_list('_id', flat=True)

        assert sorted(ids_returned) == sorted(ids_from_files)
        for ident in user_two_file_ids:
            assert ident not in ids_returned

    def test_get_files_detail_has_user_relationship(self, app, user):
        file_id = OsfStorageFile.objects.filter(
            node__creator=user).values_list(
            '_id', flat=True).first()
        url = '/{}files/{}/'.format(API_BASE, file_id)
        res = app.get(url, auth=user.auth)
        file_detail_json = res.json['data']

        assert 'user' in file_detail_json['relationships']
        assert 'node' not in file_detail_json['relationships']
        assert file_detail_json['relationships']['user']['links']['related']['href'].split(
            '/')[-2] == user._id

    def test_get_files_has_links(self, app, user, url, quickfiles):
        res = app.get(url, auth=user.auth)
        file_detail_json = res.json['data'][0]
        waterbutler_url = utils.waterbutler_api_url_for(
            quickfiles._id,
            'osfstorage',
            file_detail_json['attributes']['path']
        )

        assert 'delete' in file_detail_json['links']
        assert file_detail_json['links']['delete'] == waterbutler_url

        assert 'download' in file_detail_json['links']
        assert file_detail_json['links']['download'] == waterbutler_url

        assert 'info' in file_detail_json['links']

        assert 'move' in file_detail_json['links']
        assert file_detail_json['links']['move'] == waterbutler_url

        assert 'self' in file_detail_json['links']

        assert 'upload' in file_detail_json['links']
        assert file_detail_json['links']['upload'] == waterbutler_url

<<<<<<< HEAD
    def test_get_files_order_matches_serialization(self, app, user, url):
        res = app.get(url)
        node_json = res.json['data']
        date_modified_list = [file['attributes']['date_modified'] for file in node_json]

        for i in range(len(date_modified_list) - 1):
            if date_modified_list[i] > date_modified_list[i + 1]:
                assert False
=======
    def test_disabled_users_quickfiles_gets_410(self, app, user, quickfiles, url):
        user.is_disabled = True
        user.save()
        res = app.get(url, expect_errors=True)
        assert res.status_code == 410
        assert res.content_type == 'application/vnd.api+json'
>>>>>>> 2de1e2b0
<|MERGE_RESOLUTION|>--- conflicted
+++ resolved
@@ -128,7 +128,6 @@
         assert 'upload' in file_detail_json['links']
         assert file_detail_json['links']['upload'] == waterbutler_url
 
-<<<<<<< HEAD
     def test_get_files_order_matches_serialization(self, app, user, url):
         res = app.get(url)
         node_json = res.json['data']
@@ -137,11 +136,10 @@
         for i in range(len(date_modified_list) - 1):
             if date_modified_list[i] > date_modified_list[i + 1]:
                 assert False
-=======
+
     def test_disabled_users_quickfiles_gets_410(self, app, user, quickfiles, url):
         user.is_disabled = True
         user.save()
         res = app.get(url, expect_errors=True)
         assert res.status_code == 410
-        assert res.content_type == 'application/vnd.api+json'
->>>>>>> 2de1e2b0
+        assert res.content_type == 'application/vnd.api+json'