--- conflicted
+++ resolved
@@ -408,10 +408,6 @@
         token = ApiOAuth2PersonalToken(
             owner=user,
             name='Authorized Token',
-<<<<<<< HEAD
-            scopes='osf.users.create',
-=======
->>>>>>> 064c48b4
         )
         scope = ApiOAuth2ScopeFactory()
         scope.name = 'osf.users.create'
@@ -423,13 +419,8 @@
             user=user._id,
             attributes={
                 'accessToken': token.token_id,
-<<<<<<< HEAD
-                'accessTokenScope': [s for s in token.scopes.split(' ')],
+                'accessTokenScope': [s.name for s in token.scopes.all()],
             },
-=======
-                'accessTokenScope': [s.name for s in token.scopes.all()]
-            }
->>>>>>> 064c48b4
         )
         mock_auth.return_value = user, mock_cas_resp
 
@@ -459,11 +450,6 @@
         token = ApiOAuth2PersonalToken(
             owner=user,
             name='Authorized Token',
-<<<<<<< HEAD
-            scopes='osf.users.create',
-=======
-
->>>>>>> 064c48b4
         )
         scope = ApiOAuth2ScopeFactory()
         scope.name = 'osf.users.create'
@@ -475,13 +461,8 @@
             user=user._id,
             attributes={
                 'accessToken': token.token_id,
-<<<<<<< HEAD
-                'accessTokenScope': [s for s in token.scopes.split(' ')],
+                'accessTokenScope': [s.name for s in token.scopes.all()],
             },
-=======
-                'accessTokenScope': [s.name for s in token.scopes.all()]
-            }
->>>>>>> 064c48b4
         )
         mock_auth.return_value = user, mock_cas_resp
 
@@ -512,10 +493,6 @@
         token = ApiOAuth2PersonalToken(
             owner=user,
             name='Authorized Token',
-<<<<<<< HEAD
-            scopes='osf.users.create',
-=======
->>>>>>> 064c48b4
         )
         scope = ApiOAuth2ScopeFactory()
         scope.name = 'osf.users.create'
@@ -527,13 +504,8 @@
             user=user._id,
             attributes={
                 'accessToken': token.token_id,
-<<<<<<< HEAD
-                'accessTokenScope': [s for s in token.scopes.split(' ')],
+                'accessTokenScope': [s.name for s in token.scopes.all()],
             },
-=======
-                'accessTokenScope': [s.name for s in token.scopes.all()]
-            }
->>>>>>> 064c48b4
         )
         mock_auth.return_value = user, mock_cas_resp
 
@@ -563,10 +535,6 @@
         token = ApiOAuth2PersonalToken(
             owner=user,
             name='Unauthorized Token',
-<<<<<<< HEAD
-            scopes='osf.full_write',
-=======
->>>>>>> 064c48b4
         )
         token.save()
 
@@ -580,13 +548,8 @@
             user=user._id,
             attributes={
                 'accessToken': token.token_id,
-<<<<<<< HEAD
-                'accessTokenScope': [s for s in token.scopes.split(' ')],
+                'accessTokenScope': [s.name for s in token.scopes.all()],
             },
-=======
-                'accessTokenScope': [s.name for s in token.scopes.all()]
-            }
->>>>>>> 064c48b4
         )
         mock_auth.return_value = user, mock_cas_resp
 
@@ -616,10 +579,6 @@
         token = ApiOAuth2PersonalToken(
             owner=user,
             name='Admin Token',
-<<<<<<< HEAD
-            scopes='osf.admin',
-=======
->>>>>>> 064c48b4
         )
         scope = ApiOAuth2ScopeFactory()
         scope.name = 'osf.admin'
@@ -631,13 +590,8 @@
             user=user._id,
             attributes={
                 'accessToken': token.token_id,
-<<<<<<< HEAD
-                'accessTokenScope': [s for s in token.scopes.split(' ')],
+                'accessTokenScope': [s.name for s in token.scopes.all()],
             },
-=======
-                'accessTokenScope': [s.name for s in token.scopes.all()]
-            }
->>>>>>> 064c48b4
         )
         mock_auth.return_value = user, mock_cas_resp
 
