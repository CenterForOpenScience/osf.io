--- conflicted
+++ resolved
@@ -263,14 +263,8 @@
         user_json = res.json['data']
         for user in user_json:
             profile_image_url = user['links']['profile_image']
-<<<<<<< HEAD
-            query_dict = urlparse.parse_qs(
-                urlparse.urlparse(profile_image_url).query,
-            )
-=======
             query_dict = parse_qs(
                 urlparse(profile_image_url).query)
->>>>>>> 34ca37b7
             assert int(query_dict.get('s')[0]) == size
 
     def test_users_list_filter_multiple_field(self, app, user_one, user_two):
