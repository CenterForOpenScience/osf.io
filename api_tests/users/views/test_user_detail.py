--- conflicted
+++ resolved
@@ -99,14 +99,8 @@
         res = app.get(url)
         user_json = res.json['data']
         profile_image_url = user_json['links']['profile_image']
-<<<<<<< HEAD
-        query_dict = urlparse.parse_qs(
-            urlparse.urlparse(profile_image_url).query,
-        )
-=======
         query_dict = parse_qs(
             urlparse(profile_image_url).query)
->>>>>>> 34ca37b7
         assert int(query_dict.get('s')[0]) == size
 
     #   test_profile_image_in_links
@@ -1269,14 +1263,8 @@
         assert res.json['errors'][0]['meta']['given_name'] == user_one.given_name
         assert res.json['errors'][0]['meta']['middle_names'] == user_one.middle_names
         assert res.json['errors'][0]['meta']['full_name'] == user_one.fullname
-<<<<<<< HEAD
-        assert urlparse.urlparse(
-            res.json['errors'][0]['meta']['profile_image'],
-        ).netloc == 'secure.gravatar.com'
-=======
         assert urlparse(
             res.json['errors'][0]['meta']['profile_image']).netloc == 'secure.gravatar.com'
->>>>>>> 34ca37b7
         assert res.json['errors'][0]['detail'] == 'The requested user is no longer available.'
 
 
