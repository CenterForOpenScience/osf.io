--- conflicted
+++ resolved
@@ -2,17 +2,7 @@
 import pytest
 import urlparse
 
-<<<<<<< HEAD
-from api.base.settings.defaults import API_BASE
-from osf_tests.factories import (
-    AuthUserFactory,
-    CollectionFactory,
-    ProjectFactory,
-)
-from website.util.sanitize import strip_html
-from website.views import find_bookmark_collection
-
-=======
+
 from osf.models import QuickFilesNode
 from website import util as website_utils
 from website.util.sanitize import strip_html
@@ -26,7 +16,7 @@
 
 
 class TestUserDetail(ApiTestCase):
->>>>>>> feee857d
+
 
 @pytest.mark.django_db
 class TestUserDetail:
@@ -43,7 +33,7 @@
         return AuthUserFactory()
 
     def test_get(self, app, user_one, user_two):
-        
+
     #   test_gets_200
         url = '/{}users/{}/'.format(API_BASE, user_one._id)
         res = app.get(url)
