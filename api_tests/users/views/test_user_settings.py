--- conflicted
+++ resolved
@@ -7,13 +7,7 @@
     AuthUserFactory,
     UserFactory,
 )
-<<<<<<< HEAD
-from django.middleware import csrf
-from django.core.cache import cache
-from osf.models import Email, NotableDomain
-=======
 from osf.models import Email, NotableDomain, NotificationType
->>>>>>> a179750c
 from framework.auth.views import auth_email_logout
 from tests.utils import capture_notifications
 
@@ -175,141 +169,6 @@
 
 
 @pytest.mark.django_db
-<<<<<<< HEAD
-class TestResetPassword:
-
-    @pytest.fixture()
-    def user_one(self):
-        user = UserFactory()
-        user.set_password('password1')
-        user.auth = (user.username, 'password1')
-        user.save()
-        return user
-
-    @pytest.fixture()
-    def url(self):
-        return f'/{API_BASE}users/reset_password/'
-
-    @pytest.fixture
-    def csrf_token(self):
-        return csrf._mask_cipher_secret(csrf._get_new_csrf_string())
-
-    @pytest.fixture(autouse=True)
-    def clear_throttle_cache(self):
-        cache.clear()
-
-    def test_get(self, app, url, user_one):
-        encoded_email = urllib.parse.quote(user_one.email)
-        url = f'{url}?email={encoded_email}'
-        with mock.patch.object(mails, 'send_mail', return_value=None) as mock_send_mail:
-            res = app.get(url)
-            assert res.status_code == 200
-
-            user_one.reload()
-            mock_send_mail.assert_called_with(
-                to_addr=user_one.username,
-                mail=mails.FORGOT_PASSWORD,
-                reset_link=f'{settings.DOMAIN}resetpassword/{user_one._id}/{user_one.verification_key_v2['token']}',
-                can_change_preferences=False,
-            )
-
-    def test_get_invalid_email(self, app, url):
-        url = f'{url}?email={'invalid_email'}'
-        with mock.patch.object(mails, 'send_mail', return_value=None) as mock_send_mail:
-            res = app.get(url)
-            assert res.status_code == 200
-            assert not mock_send_mail.called
-
-    def test_post(self, app, url, user_one):
-        encoded_email = urllib.parse.quote(user_one.email)
-        url = f'{url}?email={encoded_email}'
-        res = app.get(url)
-        user_one.reload()
-        payload = {
-            'data': {
-                'attributes': {
-                    'uid': user_one._id,
-                    'token': user_one.verification_key_v2['token'],
-                    'password': 'password2',
-                }
-            }
-        }
-
-        res = app.post_json_api(url, payload)
-        user_one.reload()
-        assert res.status_code == 200
-        assert user_one.check_password('password2')
-
-    def test_post_empty_payload(self, app, url, csrf_token):
-        app.set_cookie(CSRF_COOKIE_NAME, csrf_token)
-        payload = {
-            'data': {
-                'attributes': {
-                }
-            }
-        }
-        res = app.post_json_api(url, payload, expect_errors=True, headers={'X-CSRFToken': csrf_token})
-        assert res.status_code == 400
-
-    def test_post_invalid_token(self, app, url, user_one, csrf_token):
-        app.set_cookie(CSRF_COOKIE_NAME, csrf_token)
-        payload = {
-            'data': {
-                'attributes': {
-                    'uid': user_one._id,
-                    'token': 'invalid_token',
-                    'password': 'password2',
-                }
-            }
-        }
-        res = app.post_json_api(url, payload, expect_errors=True, headers={'X-THROTTLE-TOKEN': 'test-token', 'X-CSRFToken': csrf_token})
-        assert res.status_code == 400
-
-    def test_post_invalid_password(self, app, url, user_one, csrf_token):
-        app.set_cookie(CSRF_COOKIE_NAME, csrf_token)
-        encoded_email = urllib.parse.quote(user_one.email)
-        url = f'{url}?email={encoded_email}'
-        res = app.get(url)
-        user_one.reload()
-        payload = {
-            'data': {
-                'attributes': {
-                    'uid': user_one._id,
-                    'token': user_one.verification_key_v2['token'],
-                    'password': user_one.username,
-                }
-            }
-        }
-
-        res = app.post_json_api(url, payload, expect_errors=True, headers={'X-THROTTLE-TOKEN': 'test-token', 'X-CSRFToken': csrf_token})
-        assert res.status_code == 400
-
-    def test_throttle(self, app, url, user_one):
-        encoded_email = urllib.parse.quote(user_one.email)
-        url = f'{url}?email={encoded_email}'
-        res = app.get(url)
-        user_one.reload()
-        payload = {
-            'data': {
-                'attributes': {
-                    'uid': user_one._id,
-                    'token': user_one.verification_key_v2['token'],
-                    'password': '12345',
-                }
-            }
-        }
-
-        res = app.post_json_api(url, payload, expect_errors=False)
-        assert res.status_code == 200
-
-        res = app.get(url, expect_errors=True)
-        assert res.status_code == 429
-        assert res.json['message'] == 'You have recently requested to change your password. Please wait a few minutes before trying again.'
-
-
-@pytest.mark.django_db
-=======
->>>>>>> a179750c
 class TestUserEmailsList:
 
     @pytest.fixture(autouse=True)
