from unittest import mock
import pytest
import urllib

from api.base.settings.defaults import API_BASE
from api.base.settings import CSRF_COOKIE_NAME
from api.base.utils import hashids
from osf_tests.factories import (
    AuthUserFactory,
    UserFactory,
)
from django.middleware import csrf
from osf.models import Email, NotableDomain
from framework.auth.views import auth_email_logout

@pytest.fixture()
def user_one():
    return AuthUserFactory()

@pytest.fixture()
def user_two():
    return AuthUserFactory()


@pytest.fixture()
def unconfirmed_address():
    return 'save@thewhales.test'


@pytest.mark.django_db
<<<<<<< HEAD
@pytest.mark.usefixtures('mock_notification_send')
=======
>>>>>>> afc38152
@pytest.mark.usefixtures('mock_send_grid')
class TestUserRequestExport:

    @pytest.fixture()
    def url(self, user_one):
        return f'/{API_BASE}users/{user_one._id}/settings/export/'

    @pytest.fixture()
    def payload(self):
        return {
            'data': {
                'type': 'user-account-export-form',
                'attributes': {}
            }
        }

    def test_get(self, app, user_one, url):
        res = app.get(url, auth=user_one.auth, expect_errors=True)
        assert res.status_code == 405

<<<<<<< HEAD
    def test_post(self, mock_send_grid, mock_notification_send, app, user_one, user_two, url, payload):
=======
    def test_post(self, mock_send_grid, app, user_one, user_two, url, payload):
>>>>>>> afc38152
        # Logged out
        res = app.post_json_api(url, payload, expect_errors=True)
        assert res.status_code == 401

        # Logged in, requesting export for another user
        res = app.post_json_api(url, payload, auth=user_two.auth, expect_errors=True)
        assert res.status_code == 403

        # Logged in
        assert user_one.email_last_sent is None
        res = app.post_json_api(url, payload, auth=user_one.auth)
        assert res.status_code == 204
        user_one.reload()
        assert user_one.email_last_sent is not None
        assert mock_send_grid.call_count == 1

<<<<<<< HEAD
    def test_post_invalid_type(self, mock_notification_send, app, user_one, url, payload):
=======
    def test_post_invalid_type(self, mock_send_grid, app, user_one, url, payload):
>>>>>>> afc38152
        assert user_one.email_last_sent is None
        payload['data']['type'] = 'Invalid Type'
        res = app.post_json_api(url, payload, auth=user_one.auth, expect_errors=True)
        assert res.status_code == 409
        user_one.reload()
        assert user_one.email_last_sent is None
<<<<<<< HEAD
        assert mock_notification_send.call_count == 0
=======
        assert mock_send_grid.call_count == 0
>>>>>>> afc38152

    def test_exceed_throttle(self, app, user_one, url, payload):
        assert user_one.email_last_sent is None
        res = app.post_json_api(url, payload, auth=user_one.auth)
        assert res.status_code == 204

        res = app.post_json_api(url, payload, auth=user_one.auth)
        assert res.status_code == 204

        res = app.post_json_api(url, payload, auth=user_one.auth, expect_errors=True)
        assert res.status_code == 429


@pytest.mark.django_db
@pytest.mark.usefixtures('mock_notification_send')
class TestUserChangePassword:

    @pytest.fixture()
    def user_one(self):
        user = UserFactory()
        user.set_password('password1')
        user.auth = (user.username, 'password1')
        user.save()
        return user

    @pytest.fixture()
    def url(self, user_one):
        return f'/{API_BASE}users/{user_one._id}/settings/password/'

    @pytest.fixture()
    def payload(self, user_one):
        return {
            'data': {
                'type': 'user_passwords',
                'id': user_one._id,
                'attributes': {
                    'existing_password': 'password1',
                    'new_password': 'password2',
                }
            }
        }

    def test_get(self, app, user_one, url):
        res = app.get(url, auth=user_one.auth, expect_errors=True)
        assert res.status_code == 405

    def test_post(self, app, user_one, user_two, url, payload):
        # Logged out
        res = app.post_json_api(url, payload, expect_errors=True)
        assert res.status_code == 401

        # Logged in, requesting export for another user
        res = app.post_json_api(url, payload, auth=user_two.auth, expect_errors=True)
        assert res.status_code == 403

        # Logged in
        res = app.post_json_api(url, payload, auth=user_one.auth)
        assert res.status_code == 204
        user_one.reload()
        assert user_one.check_password('password2')

    def test_post_invalid_type(self, app, user_one, url, payload):
        payload['data']['type'] = 'Invalid Type'
        res = app.post_json_api(url, payload, auth=user_one.auth, expect_errors=True)
        assert res.status_code == 409

    def test_exceed_throttle_failed_attempts(self, app, user_one, url, payload):
        payload['data']['attributes']['existing_password'] = 'wrong password'
        payload['data']['attributes']['new_password'] = 'password2'
        res = app.post_json_api(url, payload, auth=user_one.auth, expect_errors=True)
        assert res.status_code == 400
        assert res.json['errors'][0]['detail'] == 'Old password is invalid'

        res = app.post_json_api(url, payload, auth=user_one.auth, expect_errors=True)
        assert res.status_code == 400
        assert res.json['errors'][0]['detail'] == 'Old password is invalid'

        res = app.post_json_api(url, payload, auth=user_one.auth, expect_errors=True)
        assert res.status_code == 400
        assert res.json['errors'][0]['detail'] == 'Old password is invalid'

        res = app.post_json_api(url, payload, auth=user_one.auth, expect_errors=True)
        assert res.status_code == 429
        # Expected time is omitted to prevent probabilistic failures.
        assert 'Request was throttled. Expected available in ' in res.json['errors'][0]['detail']

    def test_multiple_errors(self, app, user_one, url, payload):
        payload['data']['attributes']['existing_password'] = 'wrong password'
        payload['data']['attributes']['new_password'] = '!'
        res = app.post_json_api(url, payload, auth=user_one.auth, expect_errors=True)
        assert res.status_code == 400
        assert res.json['errors'][0]['detail'] == 'Old password is invalid'
        assert res.json['errors'][1]['detail'] == 'Password should be at least eight characters'


@pytest.mark.django_db
<<<<<<< HEAD
@pytest.mark.usefixtures('mock_notification_send')
=======
@pytest.mark.usefixtures('mock_send_grid')
>>>>>>> afc38152
class TestResetPassword:

    @pytest.fixture()
    def user_one(self):
        user = UserFactory()
        user.set_password('password1')
        user.auth = (user.username, 'password1')
        user.save()
        return user

    @pytest.fixture()
    def url(self):
        return f'/{API_BASE}users/reset_password/'

    @pytest.fixture
    def csrf_token(self):
        return csrf._mask_cipher_secret(csrf._get_new_csrf_string())

<<<<<<< HEAD
    def test_get(self, mock_notification_send, app, url, user_one):
=======
    def test_get(self, mock_send_grid, app, url, user_one):
>>>>>>> afc38152
        encoded_email = urllib.parse.quote(user_one.email)
        url = f'{url}?email={encoded_email}'
        res = app.get(url)
        assert res.status_code == 200

        user_one.reload()
<<<<<<< HEAD
        assert mock_notification_send.called

    def test_get_invalid_email(self, mock_notification_send, app, url):
        url = f'{url}?email={'invalid_email'}'
        res = app.get(url)
        assert res.status_code == 200
        assert not mock_notification_send.called
=======
        assert mock_send_grid.call_args[1]['to_addr'] == user_one.username

    def test_get_invalid_email(self, mock_send_grid, app, url):
        url = f'{url}?email={'invalid_email'}'
        res = app.get(url)
        assert res.status_code == 200
        assert not mock_send_grid.called
>>>>>>> afc38152

    def test_post(self, mock_notification_send, app, url, user_one, csrf_token):
        app.set_cookie(CSRF_COOKIE_NAME, csrf_token)
        encoded_email = urllib.parse.quote(user_one.email)
        url = f'{url}?email={encoded_email}'
        res = app.get(url)
        user_one.reload()
        payload = {
            'data': {
                'attributes': {
                    'uid': user_one._id,
                    'token': user_one.verification_key_v2['token'],
                    'password': 'password2',
                }
            }
        }

        res = app.post_json_api(url, payload, headers={'X-CSRFToken': csrf_token})
        user_one.reload()
        assert res.status_code == 200
        assert user_one.check_password('password2')
        assert mock_notification_send.called

    def test_post_empty_payload(self, app, url, csrf_token):
        app.set_cookie(CSRF_COOKIE_NAME, csrf_token)
        payload = {
            'data': {
                'attributes': {
                }
            }
        }
        res = app.post_json_api(url, payload, expect_errors=True, headers={'X-CSRFToken': csrf_token})
        assert res.status_code == 400

    def test_post_invalid_token(self, app, url, user_one, csrf_token):
        app.set_cookie(CSRF_COOKIE_NAME, csrf_token)
        payload = {
            'data': {
                'attributes': {
                    'uid': user_one._id,
                    'token': 'invalid_token',
                    'password': 'password2',
                }
            }
        }
        res = app.post_json_api(url, payload, expect_errors=True, headers={'X-THROTTLE-TOKEN': 'test-token', 'X-CSRFToken': csrf_token})
        assert res.status_code == 400

    def test_post_invalid_password(self, app, url, user_one, csrf_token):
        app.set_cookie(CSRF_COOKIE_NAME, csrf_token)
        encoded_email = urllib.parse.quote(user_one.email)
        url = f'{url}?email={encoded_email}'
        res = app.get(url)
        user_one.reload()
        payload = {
            'data': {
                'attributes': {
                    'uid': user_one._id,
                    'token': user_one.verification_key_v2['token'],
                    'password': user_one.username,
                }
            }
        }

        res = app.post_json_api(url, payload, expect_errors=True, headers={'X-THROTTLE-TOKEN': 'test-token', 'X-CSRFToken': csrf_token})
        assert res.status_code == 400

<<<<<<< HEAD
    def test_throrrle(self, app, url, user_one, csrf_token):
        app.set_cookie(CSRF_COOKIE_NAME, csrf_token)
=======
    def test_throttle(self, app, url, user_one):
>>>>>>> afc38152
        encoded_email = urllib.parse.quote(user_one.email)
        url = f'{url}?email={encoded_email}'
        app.get(url)
        user_one.reload()
        payload = {
            'data': {
                'attributes': {
                    'uid': user_one._id,
                    'token': user_one.verification_key_v2['token'],
                    'password': '12345',
                }
            }
        }

        res = app.post_json_api(url, payload, expect_errors=True, headers={'X-CSRFToken': csrf_token})
        assert res.status_code == 200

        res = app.get(url, expect_errors=True)
        assert res.json['message'] == 'You have recently requested to change your password. Please wait a few minutes before trying again.'

@pytest.mark.django_db
class TestUserEmailsList:

    @pytest.fixture(autouse=True)
    def user_with_emails(self, user_one, unconfirmed_address):
        new_addresses = ['new_one@test.test, new_two@test.test']
        for address in new_addresses:
            Email.objects.create(address=address, user=user_one)

        user_one.add_unconfirmed_email(unconfirmed_address)
        user_one.save()

    @pytest.fixture()
    def url(self, user_one):
        return f'/{API_BASE}users/{user_one._id}/settings/emails/'

    @pytest.fixture()
    def payload(self, user_one):
        return {
            'data': {
                'type': 'user_emails',
                'attributes': {}
            }
        }

    def test_get_emails_current_user(self, app, url, user_one):
        res = app.get(url, auth=user_one.auth)
        assert res.status_code == 200
        confirmed_count = user_one.emails.count()
        unconfirmed_count = len(user_one.unconfirmed_emails)
        data = res.json['data']
        assert len(data) == confirmed_count + unconfirmed_count
        assert len([email for email in data if email['attributes']['confirmed']]) == confirmed_count
        assert len([email for email in data if email['attributes']['confirmed'] is False]) == unconfirmed_count

    def test_get_emails_not_throttled(self, app, url, user_one):
        for i in range(3):
            res = app.get(url, auth=user_one.auth)
            assert res.status_code == 200

    def test_get_emails_not_current_user(self, app, url, user_one, user_two):
        res = app.get(url, auth=user_two.auth, expect_errors=True)
        assert res.status_code == 403

    def test_unconfirmed_email_included(self, app, url, payload, user_one, unconfirmed_address):
        res = app.get(url, auth=user_one.auth)
        assert res.status_code == 200
        assert unconfirmed_address in [result['attributes']['email_address'] for result in res.json['data']]

    @mock.patch('api.users.serializers.send_confirm_email_async')
    def test_create_new_email_current_user(self, mock_send_confirm_mail, user_one, user_two, app, url, payload):
        new_email = 'hhh@wwe.test'
        payload['data']['attributes']['email_address'] = new_email

        # post from current user
        res = app.post_json_api(url, payload, auth=user_one.auth)
        assert res.status_code == 201
        assert res.json['data']['attributes']['email_address'] == new_email
        user_one.reload()
        assert new_email in user_one.unconfirmed_emails
        assert mock_send_confirm_mail.called

    @mock.patch('api.users.serializers.send_confirm_email_async')
    def test_create_new_email_not_current_user(self, mock_send_confirm_mail, app, url, payload, user_one, user_two):
        new_email = 'HHH@wwe.test'
        payload['data']['attributes']['email_address'] = new_email
        res = app.post_json_api(url, payload, auth=user_two.auth, expect_errors=True)
        assert res.status_code == 403
        user_one.reload()
        assert new_email not in user_one.unconfirmed_emails
        assert not mock_send_confirm_mail.called

    @mock.patch('api.users.serializers.send_confirm_email_async')
    def test_create_email_already_exists(self, mock_send_confirm_mail, app, url, payload, user_one):
        new_email = 'hello@email.test'
        Email.objects.create(address=new_email, user=user_one)
        payload['data']['attributes']['email_address'] = new_email
        res = app.post_json_api(url, payload, auth=user_one.auth, expect_errors=True)
        assert res.status_code == 409
        assert new_email in res.json['errors'][0]['detail']
        assert not mock_send_confirm_mail.called

        unconfirmed_email = 'hello@herewego.now'
        user_one.add_unconfirmed_email(unconfirmed_email)
        user_one.save()
        payload['data']['attributes']['email_address'] = unconfirmed_email
        res = app.post_json_api(url, payload, auth=user_one.auth, expect_errors=True)
        assert res.status_code == 409
        assert unconfirmed_email in res.json['errors'][0]['detail']
        assert not mock_send_confirm_mail.called

    def test_create_email_invalid_format(self, app, url, payload, user_one):
        new_email = 'this is not an email'
        payload['data']['attributes']['email_address'] = new_email
        res = app.post_json_api(url, payload, auth=user_one.auth, expect_errors=True)
        assert res.status_code == 400
        assert res.json['errors'][0]['detail'] == 'Enter a valid email address.'

    def test_create_blocked_email(self, app, url, payload, user_one):
        NotableDomain.objects.get_or_create(
            domain='mailinator.com',
            note=NotableDomain.Note.EXCLUDE_FROM_ACCOUNT_CREATION_AND_CONTENT,
        )
        new_email = 'freddie@mailinator.com'
        payload['data']['attributes']['email_address'] = new_email
        res = app.post_json_api(url, payload, auth=user_one.auth, expect_errors=True)
        assert res.status_code == 400
        assert res.json['errors'][0]['detail'] == 'This email address domain is blocked.'

    def test_unconfirmed_email_with_expired_token_not_in_results(self, app, url, payload, user_one):
        unconfirmed = 'notyet@unconfirmed.test'
        old_token = user_one.add_unconfirmed_email(unconfirmed)
        user_one.save()
        res = app.get(url, auth=user_one.auth)
        assert res.status_code == 200
        assert unconfirmed in [result['attributes']['email_address'] for result in res.json['data']]
        assert old_token in [result['id'] for result in res.json['data']]

        # add again, get a new token
        new_token = user_one.add_unconfirmed_email(unconfirmed)
        user_one.save()
        res = app.get(url, auth=user_one.auth)
        assert res.status_code == 200

        returned_ids = [result['id'] for result in res.json['data']]
        assert new_token in returned_ids
        assert old_token not in returned_ids

    @mock.patch('api.base.throttling.BaseThrottle.allow_request')
    def test_filter_by_attributes(self, mock_throttle, app, url, user_one):
        confirmed_not_verified = 'notyet@unconfirmed.test'
        token = user_one.add_unconfirmed_email(confirmed_not_verified)
        user_one.email_verifications[token]['confirmed'] = True
        user_one.save()

        # test filter by confirmed
        confirmed_tokens = [key for key, value in user_one.email_verifications.items() if value['confirmed']]
        confirmed_count = user_one.emails.count() + len(confirmed_tokens)
        filtered_url = f'{url}?filter[confirmed]=True'
        res = app.get(filtered_url, auth=user_one.auth)
        assert confirmed_count > 0
        assert len(res.json['data']) == confirmed_count
        for result in res.json['data']:
            assert result['attributes']['confirmed'] is True

        filtered_url = f'{url}?filter[confirmed]=False'
        res = app.get(filtered_url, auth=user_one.auth)
        assert len(res.json['data']) > 0
        for result in res.json['data']:
            assert result['attributes']['confirmed'] is False

        # test filter by verified
        verified_count = user_one.emails.count()
        filtered_url = f'{url}?filter[verified]=True'
        res = app.get(filtered_url, auth=user_one.auth)
        assert verified_count > 0
        assert len(res.json['data']) == verified_count
        for result in res.json['data']:
            assert result['attributes']['verified'] is True

        filtered_url = f'{url}?filter[verified]=False'
        res = app.get(filtered_url, auth=user_one.auth)
        assert len(res.json['data']) > 0
        for result in res.json['data']:
            assert result['attributes']['verified'] is False

        primary_filter_url = f'{url}?filter[primary]=True'
        res = app.get(primary_filter_url, auth=user_one.auth)
        assert len(res.json['data']) == 1
        assert res.json['data'][0]['attributes']['primary'] is True
        not_primary_url = f'{url}?filter[primary]=False'
        res = app.get(not_primary_url, auth=user_one.auth)
        assert len(res.json['data']) > 0
        for result in res.json['data']:
            assert result['attributes']['primary'] is False


@pytest.mark.django_db
class TestUserEmailDetail:

    def get_hashid(self, id_to_hash):
        return hashids.encode(id_to_hash)

    @pytest.fixture()
    def confirmed_email(self, user_one):
        return Email.objects.create(address='new@test.test', user=user_one)

    @pytest.fixture()
    def unconfirmed_token(self, unconfirmed_address, user_one):
        token = user_one.add_unconfirmed_email(unconfirmed_address)
        user_one.save()
        return token

    @pytest.fixture()
    def unconfirmed_url(self, user_one, unconfirmed_token):
        return f'/{API_BASE}users/{user_one._id}/settings/emails/{unconfirmed_token}/'

    @pytest.fixture()
    def payload(self):
        return {
            'data': {
                'type': 'user_emails',
                'attributes': {}
            }
        }

    @pytest.fixture()
    def confirmed_url(self, user_one, confirmed_email):
        confirmed_email_hash = self.get_hashid(confirmed_email.id)
        return f'/{API_BASE}users/{user_one._id}/settings/emails/{confirmed_email_hash}/'

    def test_get_email_detail(self, app, confirmed_url, user_one, user_two, unconfirmed_url):
        # logged in and authorized and confirmed
        res = app.get(confirmed_url, auth=user_one.auth)
        assert res.status_code == 200
        assert 'resend_confirmation' not in res.json['data']['links'].keys()

        # not logged in
        res = app.get(confirmed_url, expect_errors=True)
        assert res.status_code == 401

        # logged in as different user
        res = app.get(confirmed_url, auth=user_two.auth, expect_errors=True)
        assert res.status_code == 403

        # unconfirmed email detail
        res_unconfirmed = app.get(unconfirmed_url, auth=user_one.auth)
        assert res_unconfirmed.status_code == 200
        assert res_unconfirmed.json['data']['attributes']['confirmed'] is False
        assert 'resend_confirmation' in res_unconfirmed.json['data']['links'].keys()
        assert f'{unconfirmed_url}?resend_confirmation=true' in res_unconfirmed.json['data']['links']['resend_confirmation']

        # token for unconfirmed email different user
        res = app.get(unconfirmed_url, auth=user_two.auth, expect_errors=True)
        assert res.status_code == 403

        # id does not exist
        url = f'/{API_BASE}users/{user_one._id}/settings/emails/thisisnotarealid/'
        res = app.get(url, auth=user_one.auth, expect_errors=True)
        assert res.status_code == 404

        # id is a real hashid but the database id does not exist
        potential_id = hashids.encode(10000000)
        url = f'/{API_BASE}users/{user_one._id}/settings/emails/{potential_id}/'
        res = app.get(url, auth=user_one.auth, expect_errors=True)
        assert res.status_code == 404

        # primary email detail
        primary_email = Email.objects.get(address=user_one.username)
        primary_hash = self.get_hashid(primary_email.id)
        url = f'/{API_BASE}users/{user_one._id}/settings/emails/{primary_hash}/'
        res_primary = app.get(url, auth=user_one.auth)
        assert res_primary.status_code == 200
        assert res_primary.json['data']['attributes']['primary'] is True

        # is_merge field
        token = user_one.add_unconfirmed_email(user_two.username)
        user_one.save()
        url = f'/{API_BASE}users/{user_one._id}/settings/emails/{token}/'
        res_merge = app.get(url, auth=user_one.auth)
        assert res_merge.json['data']['attributes']['is_merge'] is True
        assert res_unconfirmed.json['data']['attributes']['is_merge'] is False
        assert res_primary.json['data']['attributes']['is_merge'] is False

    def test_adding_new_token_for_unconfirmed_email(self, app, user_one, unconfirmed_address,
                                                    unconfirmed_token, unconfirmed_url):
        res = app.get(unconfirmed_url, auth=user_one.auth)
        assert res.status_code == 200
        assert res.json['data']['id'] == unconfirmed_token

        # add the same unconfirmed email again, refreshing the token
        second_token = user_one.add_unconfirmed_email(unconfirmed_address)
        user_one.save()
        assert unconfirmed_token != second_token
        second_token_url = f'/{API_BASE}users/{user_one._id}/settings/emails/{second_token}/'
        res = app.get(second_token_url, auth=user_one.auth)
        assert res.status_code == 200
        assert res.json['data']['id'] == second_token

        # make sure the old route no longer resolves
        res = app.get(unconfirmed_url, auth=user_one.auth, expect_errors=True)
        assert res.status_code == 404

    def test_set_primary_email(self, app, confirmed_url, payload, confirmed_email, user_one, user_two, unconfirmed_url):
        payload['data']['attributes'] = {'primary': True}

        # test_set_email_primary_not_logged_in
        res = app.patch_json_api(confirmed_url, payload, expect_errors=True)
        assert res.status_code == 401

        # test_set_primary_email_current_user
        res = app.patch_json_api(confirmed_url, payload, auth=user_one.auth)
        assert res.status_code == 200
        user_one.reload()
        assert user_one.username == confirmed_email.address

        # test set primary not current user
        res = app.patch_json_api(confirmed_url, payload, auth=user_two.auth, expect_errors=True)
        assert res.status_code == 403

        # test set primary not confirmed fails
        res = app.patch_json_api(unconfirmed_url, payload, auth=user_one.auth, expect_errors=True)
        assert res.status_code == 400
        assert res.json['errors'][0]['detail'] == 'You cannot set an unconfirmed email address as your primary email address.'

    def test_delete_email(self, app, payload, user_one, user_two, confirmed_email, confirmed_url, unconfirmed_url, unconfirmed_address):
        # test delete email logged in as another user fails
        res = app.delete_json_api(confirmed_url, payload, auth=user_two.auth, expect_errors=True)
        assert res.status_code == 403

        # test delete confirmed email
        res = app.delete_json_api(confirmed_url, payload, auth=user_one.auth)
        assert res.status_code == 204
        assert confirmed_email not in user_one.emails.all()

        # test delete primary email fails
        username_email = user_one.emails.get(address=user_one.username)
        username_hash = self.get_hashid(username_email.id)
        url = f'/{API_BASE}users/{user_one._id}/settings/emails/{username_hash}/'
        res = app.delete_json_api(url, payload, auth=user_one.auth, expect_errors=True)
        assert res.status_code == 400
        assert res.json['errors'][0]['detail'] == "Can't remove primary email"

        # test delete unconfirmed email
        res = app.delete_json_api(unconfirmed_url, payload, auth=user_one.auth)
        assert res.status_code == 204
        user_one.reload()
        assert unconfirmed_address not in user_one.unconfirmed_emails

    @mock.patch('framework.auth.views.cas.get_logout_url')
    @mock.patch('framework.auth.views.web_url_for')
    def test_verified(self, mock_get_logout_url, mock_web_url_for, app, user_one, unconfirmed_token,
                        unconfirmed_url, unconfirmed_address):
        # clicking the link in the email to set confirm calls
        # auth_email_logout which does the correct attribute setting
        with mock.patch('framework.auth.views.redirect'):
            auth_email_logout(unconfirmed_token, user_one)
        user_one.reload()
        res = app.get(unconfirmed_url, auth=user_one.auth)
        assert res.json['data']['attributes']['confirmed'] is True
        assert res.json['data']['attributes']['verified'] is False

        # confirm email OSF side to set verified
        user_one.confirm_email(token=unconfirmed_token)
        user_one.reload()
        email = Email.objects.get(address=unconfirmed_address)
        email_hash = self.get_hashid(email.id)
        url = f'/{API_BASE}users/{user_one._id}/settings/emails/{email_hash}/'
        res = app.get(url, auth=user_one.auth)
        assert res.json['data']['attributes']['confirmed'] is True
        assert res.json['data']['attributes']['verified'] is True

    def test_update_confirmed_email_to_verified(self, app, user_one, unconfirmed_address,
                                                unconfirmed_url, payload, unconfirmed_token):
        payload['data']['attributes'] = {'verified': True}

        # setting verified on unconfirmed email fails
        res = app.patch_json_api(unconfirmed_url, payload, auth=user_one.auth, expect_errors=True)
        assert res.status_code == 400
        assert res.json['errors'][0]['detail'] == 'You cannot verify an email address that has not been confirmed by a user.'

        # manually set the email to confirmed
        user_one.email_verifications[unconfirmed_token]['confirmed'] = True
        user_one.save()

        # setting verified on confirmed email
        res = app.patch_json(unconfirmed_url, payload, auth=user_one.auth)
        assert res.json['data']['attributes']['confirmed'] is True
        assert res.json['data']['attributes']['verified'] is True
        new_email = Email.objects.get(address=unconfirmed_address)
        assert new_email in user_one.emails.all()
        assert res.json['data']['id'] == self.get_hashid(new_email.id)

        # old URL no longer resolves
        res_original = app.get(unconfirmed_url, auth=user_one.auth, expect_errors=True)
        assert res_original.status_code == 404

    def test_delete_confirmed_but_unverified_email(self, app, user_one, unconfirmed_address,
                                                unconfirmed_url, payload, unconfirmed_token):
        # manually set the email to confirmed
        user_one.email_verifications[unconfirmed_token]['confirmed'] = True
        user_one.email_verifications[unconfirmed_token]['verified'] = False
        user_one.save()
        # send api request to delete the token
        res = app.delete_json_api(unconfirmed_url, payload, auth=user_one.auth)
        assert res.status_code == 204

        user_one.reload()
        confirmed_tokens = [key for key, value in user_one.email_verifications.items() if value['confirmed']]
        assert unconfirmed_token not in confirmed_tokens

    def test_updating_verified_for_merge(self, app, user_one, user_two, payload):
        payload['data']['attributes'] = {'verified': True}
        token = user_one.add_unconfirmed_email(user_two.username)
        user_one.save()
        url = f'/{API_BASE}users/{user_one._id}/settings/emails/{token}/'

        # test unconfirmed merge attempt fails
        res = app.patch_json_api(url, payload, auth=user_one.auth, expect_errors=True)
        assert res.status_code == 400
        assert res.json['errors'][0]['detail'] == 'You cannot verify an email address that has not been confirmed by a user.'

        # test confirmed merge
        user_one.email_verifications[token]['confirmed'] = True
        user_one.save()
        res = app.patch_json_api(url, payload, auth=user_one.auth)
        assert res.status_code == 200
        assert res.json['data']['attributes']['verified'] is True
        assert res.json['data']['attributes']['confirmed'] is True
        assert res.json['data']['attributes']['is_merge'] is False

    @mock.patch('api.users.views.send_confirm_email_async')
    def test_resend_confirmation_email(self, mock_send_confirm_email_async, app, user_one, unconfirmed_url, confirmed_url):
        url = f'{unconfirmed_url}?resend_confirmation=True'
        res = app.get(url, auth=user_one.auth)
        assert res.status_code == 202
        assert mock_send_confirm_email_async.called
        call_count = mock_send_confirm_email_async.call_count

        # make sure setting false does not send confirm email
        url = f'{unconfirmed_url}?resend_confirmation=False'
        res = app.get(url, auth=user_one.auth)
        # should return 200 instead of 202 because nothing has been done
        assert res.status_code == 200
        assert mock_send_confirm_email_async.call_count

        # make sure normal GET request does not re-send confirmation email
        res = app.get(unconfirmed_url, auth=user_one.auth)
        assert mock_send_confirm_email_async.call_count == call_count
        assert res.status_code == 200

        # resend confirmation with confirmed email address does not send confirmation email
        url = f'{confirmed_url}?resend_confirmation=True'
        res = app.get(url, auth=user_one.auth)
        assert mock_send_confirm_email_async.call_count == call_count
        assert res.status_code == 200<|MERGE_RESOLUTION|>--- conflicted
+++ resolved
@@ -28,10 +28,7 @@
 
 
 @pytest.mark.django_db
-<<<<<<< HEAD
 @pytest.mark.usefixtures('mock_notification_send')
-=======
->>>>>>> afc38152
 @pytest.mark.usefixtures('mock_send_grid')
 class TestUserRequestExport:
 
@@ -52,11 +49,7 @@
         res = app.get(url, auth=user_one.auth, expect_errors=True)
         assert res.status_code == 405
 
-<<<<<<< HEAD
     def test_post(self, mock_send_grid, mock_notification_send, app, user_one, user_two, url, payload):
-=======
-    def test_post(self, mock_send_grid, app, user_one, user_two, url, payload):
->>>>>>> afc38152
         # Logged out
         res = app.post_json_api(url, payload, expect_errors=True)
         assert res.status_code == 401
@@ -73,22 +66,14 @@
         assert user_one.email_last_sent is not None
         assert mock_send_grid.call_count == 1
 
-<<<<<<< HEAD
     def test_post_invalid_type(self, mock_notification_send, app, user_one, url, payload):
-=======
-    def test_post_invalid_type(self, mock_send_grid, app, user_one, url, payload):
->>>>>>> afc38152
         assert user_one.email_last_sent is None
         payload['data']['type'] = 'Invalid Type'
         res = app.post_json_api(url, payload, auth=user_one.auth, expect_errors=True)
         assert res.status_code == 409
         user_one.reload()
         assert user_one.email_last_sent is None
-<<<<<<< HEAD
         assert mock_notification_send.call_count == 0
-=======
-        assert mock_send_grid.call_count == 0
->>>>>>> afc38152
 
     def test_exceed_throttle(self, app, user_one, url, payload):
         assert user_one.email_last_sent is None
@@ -185,11 +170,7 @@
 
 
 @pytest.mark.django_db
-<<<<<<< HEAD
 @pytest.mark.usefixtures('mock_notification_send')
-=======
-@pytest.mark.usefixtures('mock_send_grid')
->>>>>>> afc38152
 class TestResetPassword:
 
     @pytest.fixture()
@@ -208,18 +189,13 @@
     def csrf_token(self):
         return csrf._mask_cipher_secret(csrf._get_new_csrf_string())
 
-<<<<<<< HEAD
     def test_get(self, mock_notification_send, app, url, user_one):
-=======
-    def test_get(self, mock_send_grid, app, url, user_one):
->>>>>>> afc38152
         encoded_email = urllib.parse.quote(user_one.email)
         url = f'{url}?email={encoded_email}'
         res = app.get(url)
         assert res.status_code == 200
 
         user_one.reload()
-<<<<<<< HEAD
         assert mock_notification_send.called
 
     def test_get_invalid_email(self, mock_notification_send, app, url):
@@ -227,15 +203,6 @@
         res = app.get(url)
         assert res.status_code == 200
         assert not mock_notification_send.called
-=======
-        assert mock_send_grid.call_args[1]['to_addr'] == user_one.username
-
-    def test_get_invalid_email(self, mock_send_grid, app, url):
-        url = f'{url}?email={'invalid_email'}'
-        res = app.get(url)
-        assert res.status_code == 200
-        assert not mock_send_grid.called
->>>>>>> afc38152
 
     def test_post(self, mock_notification_send, app, url, user_one, csrf_token):
         app.set_cookie(CSRF_COOKIE_NAME, csrf_token)
@@ -303,12 +270,8 @@
         res = app.post_json_api(url, payload, expect_errors=True, headers={'X-THROTTLE-TOKEN': 'test-token', 'X-CSRFToken': csrf_token})
         assert res.status_code == 400
 
-<<<<<<< HEAD
-    def test_throrrle(self, app, url, user_one, csrf_token):
+    def test_throttle(self, app, url, user_one, csrf_token):
         app.set_cookie(CSRF_COOKIE_NAME, csrf_token)
-=======
-    def test_throttle(self, app, url, user_one):
->>>>>>> afc38152
         encoded_email = urllib.parse.quote(user_one.email)
         url = f'{url}?email={encoded_email}'
         app.get(url)
