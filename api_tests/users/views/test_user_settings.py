--- conflicted
+++ resolved
@@ -165,8 +165,6 @@
 
 
 @pytest.mark.django_db
-<<<<<<< HEAD
-=======
 @pytest.mark.usefixtures('mock_send_grid')
 class TestResetPassword:
 
@@ -289,7 +287,6 @@
 
 
 @pytest.mark.django_db
->>>>>>> afc38152
 class TestUserEmailsList:
 
     @pytest.fixture(autouse=True)
