import abc
import re
import pytest

from api.base.settings.defaults import API_BASE

from tests.base import ApiAddonTestCase
from osf_tests.factories import AuthUserFactory

from addons.bitbucket.tests.factories import BitbucketAccountFactory
from addons.box.tests.factories import BoxAccountFactory
from addons.dataverse.tests.factories import DataverseAccountFactory
from addons.dropbox.tests.factories import DropboxAccountFactory
from addons.github.tests.factories import GitHubAccountFactory
from addons.googledrive.tests.factories import GoogleDriveAccountFactory
from addons.mendeley.tests.factories import MendeleyAccountFactory
from addons.owncloud.tests.factories import OwnCloudAccountFactory
from addons.s3.tests.factories import S3AccountFactory
from addons.zotero.tests.factories import ZoteroAccountFactory


class UserAddonListMixin:
    def set_setting_list_url(self):
        self.setting_list_url = f'/{API_BASE}users/{self.user._id}/addons/'

    def test_settings_list_GET_returns_user_settings_if_present(self):
        wrong_type = self.should_expect_errors()
        res = self.app.get(self.setting_list_url, auth=self.user.auth)

        if not wrong_type:
            addon_data = res.json['data'][0]
<<<<<<< HEAD
            assert_true(addon_data['attributes']['user_has_auth'])
            assert addon_data['relationships']['accounts']
=======
            assert addon_data['attributes']['user_has_auth'] is True
            assert self.node._id in addon_data['links']['accounts'][self.account_id]['nodes_connected'][0]
>>>>>>> 73dbff8e
        if wrong_type:
            assert res.status_code == 200
            assert res.json['data'] == []

    def test_settings_list_GET_returns_none_if_absent(self):
        try:
            if self.user.external_accounts.count():
                self.user.external_accounts.clear()
            self.user.delete_addon(self.short_name, auth=self.auth)
        except ValueError:
            # If addon was mandatory -- OSFStorage
            pass
        res = self.app.get(self.setting_list_url, auth=self.user.auth)

        addon_data = res.json['data']
        assert addon_data == []

    def test_settings_list_raises_error_if_PUT(self):
        res = self.app.put_json_api(
            self.setting_list_url,
            {'id': self.short_name, 'type': 'user-addons'},
            auth=self.user.auth,
            expect_errors=True,
        )
        assert res.status_code == 405

    def test_settings_list_raises_error_if_PATCH(self):
        res = self.app.patch_json_api(
            self.setting_list_url,
            {'id': self.short_name, 'type': 'user-addons'},
            auth=self.user.auth,
            expect_errors=True,
        )
        assert res.status_code == 405

    def test_settings_list_raises_error_if_DELETE(self):
        res = self.app.delete(self.setting_list_url, auth=self.user.auth, expect_errors=True)
        assert res.status_code == 405

    def test_settings_list_raises_error_if_nonauthenticated(self):
        res = self.app.get(self.setting_list_url, expect_errors=True)
        assert res.status_code == 401

    def test_settings_list_user_cannot_view_other_user(self):
        other_user = AuthUserFactory()
        res = self.app.get(self.setting_list_url, auth=other_user.auth, expect_errors=True)
        assert res.status_code == 403


class UserAddonDetailMixin:
    def set_setting_detail_url(self):
        self.setting_detail_url = f'/{API_BASE}users/{self.user._id}/addons/{self.short_name}/'

    def test_settings_detail_GET_returns_user_settings_if_present(self):
        wrong_type = self.should_expect_errors()
        res = self.app.get(self.setting_detail_url, auth=self.user.auth, expect_errors=wrong_type)

        if not wrong_type:
            addon_data = res.json['data']
<<<<<<< HEAD
            assert_true(addon_data['attributes']['user_has_auth'])
            assert addon_data['relationships']['accounts']
=======
            assert addon_data['attributes']['user_has_auth'] is True
            assert self.node._id in addon_data['links']['accounts'][self.account_id]['nodes_connected'][0]
>>>>>>> 73dbff8e
        if wrong_type:
            assert res.status_code == 404

    def test_settings_detail_GET_raises_error_if_absent(self):
        wrong_type = self.should_expect_errors()
        try:
            if self.user.external_accounts.count():
                self.user.external_accounts.clear()
            self.user.delete_addon(self.short_name, auth=self.auth)
        except ValueError:
            # If addon was mandatory -- OSFStorage
            pass
        res = self.app.get(self.setting_detail_url, auth=self.user.auth, expect_errors=True)

        assert res.status_code == 404
        if not wrong_type:
            assert 'Requested addon not enabled' in res.json['errors'][0]['detail']
        if wrong_type:
            assert re.match(r'Requested addon un(available|recognized)', (res.json['errors'][0]['detail']))

    def test_settings_detail_raises_error_if_PUT(self):
        res = self.app.put_json_api(
            self.setting_detail_url,
            {'id': self.short_name, 'type': 'user-addon-detail'},
            auth=self.user.auth,
            expect_errors=True,
        )
        assert res.status_code == 405

    def test_settings_detail_raises_error_if_PATCH(self):
        res = self.app.patch_json_api(
            self.setting_detail_url,
            {'id': self.short_name, 'type': 'user-addon-detail'},
            auth=self.user.auth,
            expect_errors=True,
        )
        assert res.status_code == 405

    def test_settings_detail_raises_error_if_DELETE(self):
        res = self.app.delete(self.setting_detail_url, auth=self.user.auth, expect_errors=True)
        assert res.status_code == 405

    def test_settings_detail_raises_error_if_nonauthenticated(self):
        res = self.app.get(self.setting_detail_url, expect_errors=True)

        assert res.status_code == 401

    def test_settings_detail_user_cannot_view_other_user(self):
        other_user = AuthUserFactory()
        res = self.app.get(self.setting_detail_url, auth=other_user.auth, expect_errors=True)
        assert res.status_code == 403


class UserAddonAccountListMixin:
    def set_account_list_url(self):
        self.account_list_url = f'/{API_BASE}users/{self.user._id}/addons/{self.short_name}/accounts/'

    def test_account_list_GET_returns_accounts_if_present(self):
        wrong_type = self.should_expect_errors()
        res = self.app.get(self.account_list_url, auth=self.user.auth, expect_errors=wrong_type)

        if not wrong_type:
            addon_data = res.json['data'][0]
<<<<<<< HEAD
            assert_equal(addon_data['id'], self.account._id)
            assert_equal(
                addon_data['attributes']['display_name'],
                self.account.display_name)
            assert_equal(
                addon_data['attributes']['profile_url'],
                self.account.profile_url)
            addon_relationship_link = addon_data['relationships']['provider']['links']['related']['href']
            assert addon_relationship_link.endswith(f'/addons/{self.account.provider}/')
=======
            assert addon_data['id'] == self.account._id
            assert addon_data['attributes']['display_name'] == self.account.display_name
            assert addon_data['attributes']['provider'] == self.account.provider
            assert addon_data['attributes']['profile_url'] == self.account.profile_url
>>>>>>> 73dbff8e
        if wrong_type:
            assert res.status_code == 404

    def test_account_list_raises_error_if_absent(self):
        wrong_type = self.should_expect_errors()
        try:
            if self.user.external_accounts.count():
                self.user.external_accounts.clear()
            self.user.delete_addon(self.short_name, auth=self.auth)
        except ValueError:
            # If addon was mandatory -- OSFStorage
            pass
        res = self.app.get(self.account_list_url, auth=self.user.auth, expect_errors=True)

        assert res.status_code == 404
        if not wrong_type:
            assert 'Requested addon not enabled' in res.json['errors'][0]['detail']
        if wrong_type:
            assert re.match(r'Requested addon un(available|recognized)', (res.json['errors'][0]['detail']))

    def test_account_list_raises_error_if_PUT(self):
        res = self.app.put_json_api(
            self.account_list_url,
            {'id': self.short_name, 'type': 'user-external_accounts'},
            auth=self.user.auth,
            expect_errors=True,
        )
        assert res.status_code == 405

    def test_account_list_raises_error_if_PATCH(self):
        res = self.app.patch_json_api(
            self.account_list_url,
            {'id': self.short_name, 'type': 'user-external_accounts'},
            auth=self.user.auth,
            expect_errors=True,
        )
        assert res.status_code == 405

    def test_account_list_raises_error_if_DELETE(self):
        res = self.app.delete(self.account_list_url, auth=self.user.auth, expect_errors=True)
        assert res.status_code == 405

    def test_account_list_raises_error_if_nonauthenticated(self):
        res = self.app.get(self.account_list_url, expect_errors=True)

        assert res.status_code == 401

    def test_account_list_user_cannot_view_other_user(self):
        other_user = AuthUserFactory()
        res = self.app.get(self.account_list_url, auth=other_user.auth, expect_errors=True)
        assert res.status_code == 403


class UserAddonAccountDetailMixin:
    def set_account_detail_url(self):
        self.account_detail_url = '/{}users/{}/addons/{}/accounts/{}/'.format(
            API_BASE, self.user._id, self.short_name, self.account_id
        )

    def test_account_detail_GET_returns_account_if_enabled(self):
        wrong_type = self.should_expect_errors()
        res = self.app.get(self.account_detail_url, auth=self.user.auth, expect_errors=wrong_type)

        if not wrong_type:
            addon_data = res.json['data']
<<<<<<< HEAD
            assert_equal(addon_data['id'], self.account._id)
            assert_equal(
                addon_data['attributes']['display_name'],
                self.account.display_name)
            assert_equal(
                addon_data['attributes']['profile_url'],
                self.account.profile_url)
            addon_relationship_link = addon_data['relationships']['provider']['links']['related']['href']
            assert addon_relationship_link.endswith(f'/addons/{self.account.provider}/')

=======
            assert addon_data['id'] == self.account._id
            assert addon_data['attributes']['display_name'] == self.account.display_name
            assert addon_data['attributes']['provider'] == self.account.provider
            assert addon_data['attributes']['profile_url'] == self.account.profile_url
>>>>>>> 73dbff8e
        if wrong_type:
            assert res.status_code == 404

    def test_account_detail_raises_error_if_not_found(self):
        wrong_type = self.should_expect_errors()
        try:
            if self.user.external_accounts.count():
                self.user.external_accounts.clear()
            self.user.delete_addon(self.short_name, auth=self.auth)
        except ValueError:
            # If addon was mandatory -- OSFStorage
            pass
        res = self.app.get(self.account_detail_url, auth=self.user.auth, expect_errors=True)

        assert res.status_code == 404
        if not wrong_type:
            assert 'Requested addon not enabled' in res.json['errors'][0]['detail']
        if wrong_type:
            assert re.match(r'Requested addon un(available|recognized)', (res.json['errors'][0]['detail']))

    def test_account_detail_raises_error_if_PUT(self):
        res = self.app.put_json_api(
            self.account_detail_url,
            {'id': self.short_name, 'type': 'user-external_account-detail'},
            auth=self.user.auth,
            expect_errors=True,
        )
        assert res.status_code == 405

    def test_account_detail_raises_error_if_PATCH(self):
        res = self.app.patch_json_api(
            self.account_detail_url,
            {'id': self.short_name, 'type': 'user-external_account-detail'},
            auth=self.user.auth,
            expect_errors=True,
        )
        assert res.status_code == 405

    def test_account_detail_raises_error_if_DELETE(self):
        res = self.app.delete(self.account_detail_url, auth=self.user.auth, expect_errors=True)
        assert res.status_code == 405

    def test_account_detail_raises_error_if_nonauthenticated(self):
        res = self.app.get(self.account_detail_url, expect_errors=True)

        assert res.status_code == 401

    def test_account_detail_user_cannot_view_other_user(self):
        other_user = AuthUserFactory()
        res = self.app.get(self.account_detail_url, auth=other_user.auth, expect_errors=True)
        assert res.status_code == 403


class UserAddonTestSuiteMixin(
    UserAddonListMixin, UserAddonDetailMixin, UserAddonAccountListMixin, UserAddonAccountDetailMixin
):
    def set_urls(self):
        self.set_setting_list_url()
        self.set_setting_detail_url()
        self.set_account_list_url()
        self.set_account_detail_url()

    def should_expect_errors(self, success_types=('OAUTH',)):
        return self.addon_type not in success_types


class UserOAuthAddonTestSuiteMixin(UserAddonTestSuiteMixin):
    addon_type = 'OAUTH'

    @property
    @abc.abstractmethod
    def AccountFactory(self):
        pass


class UserUnmanageableAddonTestSuiteMixin(UserAddonTestSuiteMixin):
    addon_type = 'UNMANAGEABLE'


# UNMANAGEABLE


class TestUserForwardAddon(UserUnmanageableAddonTestSuiteMixin, ApiAddonTestCase):
    short_name = 'forward'


class TestUserOsfStorageAddon(UserUnmanageableAddonTestSuiteMixin, ApiAddonTestCase):
    short_name = 'osfstorage'


class TestUserTwoFactorAddon(UserUnmanageableAddonTestSuiteMixin, ApiAddonTestCase):
    short_name = 'twofactor'


class TestUserWikiAddon(UserUnmanageableAddonTestSuiteMixin, ApiAddonTestCase):
    short_name = 'wiki'


# OAUTH


class TestUserBitbucketAddon(UserOAuthAddonTestSuiteMixin, ApiAddonTestCase):
    short_name = 'bitbucket'
    AccountFactory = BitbucketAccountFactory


class TestUserBoxAddon(UserOAuthAddonTestSuiteMixin, ApiAddonTestCase):
    short_name = 'box'
    AccountFactory = BoxAccountFactory


class TestUserDataverseAddon(UserOAuthAddonTestSuiteMixin, ApiAddonTestCase):
    short_name = 'dataverse'
    AccountFactory = DataverseAccountFactory


class TestUserDropboxAddon(UserOAuthAddonTestSuiteMixin, ApiAddonTestCase):
    short_name = 'dropbox'
    AccountFactory = DropboxAccountFactory


class TestUserGitHubAddon(UserOAuthAddonTestSuiteMixin, ApiAddonTestCase):
    short_name = 'github'
    AccountFactory = GitHubAccountFactory


class TestUserGoogleDriveAddon(UserOAuthAddonTestSuiteMixin, ApiAddonTestCase):
    short_name = 'googledrive'
    AccountFactory = GoogleDriveAccountFactory


class TestUserMendeleyAddon(UserOAuthAddonTestSuiteMixin, ApiAddonTestCase):
    short_name = 'mendeley'
    AccountFactory = MendeleyAccountFactory


class TestUserS3Addon(UserOAuthAddonTestSuiteMixin, ApiAddonTestCase):
    short_name = 's3'
    AccountFactory = S3AccountFactory


class TestUserZoteroAddon(UserOAuthAddonTestSuiteMixin, ApiAddonTestCase):
    short_name = 'zotero'
    AccountFactory = ZoteroAccountFactory


class TestUserOwnCloudAddon(UserOAuthAddonTestSuiteMixin, ApiAddonTestCase):
    short_name = 'owncloud'
    AccountFactory = OwnCloudAccountFactory


@pytest.mark.skip('Unskip when figshare v2 addon is ported')
class TestUserFigshareAddon(UserOAuthAddonTestSuiteMixin, ApiAddonTestCase):
    short_name = 'figshare'
    # AccountFactory = FigshareAccountFactory


class TestUserInvalidAddon(UserAddonTestSuiteMixin, ApiAddonTestCase):
    addon_type = 'INVALID'
    short_name = 'fake'<|MERGE_RESOLUTION|>--- conflicted
+++ resolved
@@ -29,13 +29,8 @@
 
         if not wrong_type:
             addon_data = res.json['data'][0]
-<<<<<<< HEAD
-            assert_true(addon_data['attributes']['user_has_auth'])
+            assert addon_data['attributes']['user_has_auth'] is True
             assert addon_data['relationships']['accounts']
-=======
-            assert addon_data['attributes']['user_has_auth'] is True
-            assert self.node._id in addon_data['links']['accounts'][self.account_id]['nodes_connected'][0]
->>>>>>> 73dbff8e
         if wrong_type:
             assert res.status_code == 200
             assert res.json['data'] == []
@@ -95,13 +90,8 @@
 
         if not wrong_type:
             addon_data = res.json['data']
-<<<<<<< HEAD
-            assert_true(addon_data['attributes']['user_has_auth'])
+            assert addon_data['attributes']['user_has_auth'] is True
             assert addon_data['relationships']['accounts']
-=======
-            assert addon_data['attributes']['user_has_auth'] is True
-            assert self.node._id in addon_data['links']['accounts'][self.account_id]['nodes_connected'][0]
->>>>>>> 73dbff8e
         if wrong_type:
             assert res.status_code == 404
 
@@ -165,22 +155,12 @@
 
         if not wrong_type:
             addon_data = res.json['data'][0]
-<<<<<<< HEAD
-            assert_equal(addon_data['id'], self.account._id)
-            assert_equal(
-                addon_data['attributes']['display_name'],
-                self.account.display_name)
-            assert_equal(
-                addon_data['attributes']['profile_url'],
-                self.account.profile_url)
-            addon_relationship_link = addon_data['relationships']['provider']['links']['related']['href']
-            assert addon_relationship_link.endswith(f'/addons/{self.account.provider}/')
-=======
             assert addon_data['id'] == self.account._id
             assert addon_data['attributes']['display_name'] == self.account.display_name
             assert addon_data['attributes']['provider'] == self.account.provider
             assert addon_data['attributes']['profile_url'] == self.account.profile_url
->>>>>>> 73dbff8e
+            addon_relationship_link = addon_data['relationships']['provider']['links']['related']['href']
+            assert addon_relationship_link.endswith(f'/addons/{self.account.provider}/')
         if wrong_type:
             assert res.status_code == 404
 
@@ -246,23 +226,13 @@
 
         if not wrong_type:
             addon_data = res.json['data']
-<<<<<<< HEAD
-            assert_equal(addon_data['id'], self.account._id)
-            assert_equal(
-                addon_data['attributes']['display_name'],
-                self.account.display_name)
-            assert_equal(
-                addon_data['attributes']['profile_url'],
-                self.account.profile_url)
-            addon_relationship_link = addon_data['relationships']['provider']['links']['related']['href']
-            assert addon_relationship_link.endswith(f'/addons/{self.account.provider}/')
-
-=======
             assert addon_data['id'] == self.account._id
             assert addon_data['attributes']['display_name'] == self.account.display_name
             assert addon_data['attributes']['provider'] == self.account.provider
             assert addon_data['attributes']['profile_url'] == self.account.profile_url
->>>>>>> 73dbff8e
+            addon_relationship_link = addon_data['relationships']['provider']['links']['related']['href']
+            assert addon_relationship_link.endswith(f'/addons/{self.account.provider}/')
+
         if wrong_type:
             assert res.status_code == 404
 
