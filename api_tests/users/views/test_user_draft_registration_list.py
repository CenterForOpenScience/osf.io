import pytest
from django.utils import timezone

from api.base.settings.defaults import API_BASE
from api.users.views import UserDraftRegistrations
from api_tests.nodes.views.test_node_draft_registration_list import AbstractDraftRegistrationTestCase
from api_tests.utils import only_supports_methods
from osf.models import RegistrationSchema
from osf_tests.factories import (
    RegistrationFactory,
    AuthUserFactory,
    DraftRegistrationFactory,
)
from osf.utils import permissions

SCHEMA_VERSION = 2


@pytest.mark.django_db
class TestUserDraftRegistrationList(AbstractDraftRegistrationTestCase):

    @pytest.fixture()
    def url_draft_registrations(self, project_public):
        return f'/{API_BASE}users/me/draft_registrations/'

    @pytest.fixture()
    def other_admin(self, project_public):
        user = AuthUserFactory()
        project_public.add_contributor(user, permissions=permissions.ADMIN, save=True)
        return user

    @pytest.fixture()
    def schema(self):
        return RegistrationSchema.objects.get(
            name='Open-Ended Registration',
            schema_version=SCHEMA_VERSION
        )

    @pytest.fixture()
    def draft_registration(self, user, project_public, schema):
        return DraftRegistrationFactory(
            initiator=user,
            registration_schema=schema,
            branched_from=project_public
        )

<<<<<<< HEAD
=======
    @pytest.fixture()
    def url_draft_registrations(self, project_public):
        return f'/{API_BASE}users/me/draft_registrations/'

>>>>>>> c63042b6
    def test_unacceptable_methods(self):
        assert only_supports_methods(UserDraftRegistrations, ['GET'])

    def test_non_contrib_view_permissions(
            self, app, user, other_admin, draft_registration, schema, url_draft_registrations
    ):
        res = app.get(url_draft_registrations, auth=user.auth)
        assert res.status_code == 200
        data = res.json['data']
        assert len(data) == 1
        assert schema._id in data[0]['relationships']['registration_schema']['links']['related']['href']
        assert data[0]['id'] == draft_registration._id
        assert data[0]['attributes']['registration_metadata'] == {}

    def test_read_only_contributor_can_view_draft_list(
            self, app, draft_registration, user_read_contrib, url_draft_registrations
    ):
        res = app.get(
            url_draft_registrations,
            auth=user_read_contrib.auth
        )
        assert len(res.json['data']) == 1

    def test_read_write_contributor_can_view_draft_list(
            self, app, user, other_admin, draft_registration, user_write_contrib, url_draft_registrations
    ):
        res = app.get(
            url_draft_registrations,
            auth=user_write_contrib.auth
        )
        assert len(res.json['data']) == 1

    def test_logged_in_non_contributor_cannot_view_draft_list(
            self, app, user, draft_registration, user_non_contrib, url_draft_registrations
    ):
        res = app.get(
            url_draft_registrations,
            auth=user_non_contrib.auth)
        assert len(res.json['data']) == 0

    def test_unauthenticated_user_cannot_view_draft_list(self, app, url_draft_registrations):
        res = app.get(url_draft_registrations, expect_errors=True)
        assert res.status_code == 401

    def test_deleted_draft_registration_does_not_show_up_in_draft_list(
            self, app, user, draft_registration, url_draft_registrations):
        draft_registration.deleted = timezone.now()
        draft_registration.save()
        res = app.get(url_draft_registrations, auth=user.auth)
        assert res.status_code == 200
        data = res.json['data']
        assert len(data) == 0

    def test_deleted_node_does_not_show_up_in_draft_list(
            self, app, user, project_public, draft_registration, url_draft_registrations):
        project_public.deleted = timezone.now()
        project_public.save()
        res = app.get(url_draft_registrations, auth=user.auth)
        assert res.status_code == 200
        data = res.json['data']
        assert len(data) == 0

    def test_draft_with_registered_node_does_not_show_up_in_draft_list(
            self, app, user, project_public, draft_registration, url_draft_registrations):
        reg = RegistrationFactory(project=project_public, draft_registration=draft_registration)
        draft_registration.registered_node = reg
        draft_registration.save()
        res = app.get(url_draft_registrations, auth=user.auth)
        assert res.status_code == 200
        data = res.json['data']
        assert len(data) == 0

    def test_draft_with_deleted_registered_node_shows_up_in_draft_list(
            self, app, user, project_public,
            draft_registration, schema,
            url_draft_registrations):
        reg = RegistrationFactory(project=project_public, draft_registration=draft_registration)
        draft_registration.registered_node = reg
        draft_registration.save()
        reg.deleted = timezone.now()
        reg.save()
        res = app.get(url_draft_registrations, auth=user.auth)
        assert res.status_code == 200
        data = res.json['data']
        assert len(data) == 1
        assert schema._id in data[0]['relationships']['registration_schema']['links']['related']['href']
        assert data[0]['id'] == draft_registration._id
        assert data[0]['attributes']['registration_metadata'] == {}

<<<<<<< HEAD
    def test_cannot_access_other_users_draft_registration(self, app, user, other_admin, draft_registration, schema):
        res = app.get(
            f'/{API_BASE}users/{user._id}/draft_registrations/',
            auth=other_admin.auth,
            expect_errors=True
        )
        assert res.status_code == 403

    def test_can_access_own_draft_registrations_with_guid(self, app, user, draft_registration):
        url = '/{}users/{}/draft_registrations/'.format(API_BASE, user._id)
=======
    def test_cannot_access_other_users_draft_registration(
            self, app, user, other_admin, project_public,
            draft_registration, schema):
        url = f'/{API_BASE}users/{user._id}/draft_registrations/'
        res = app.get(url, auth=other_admin.auth, expect_errors=True)
        assert res.status_code == 403

    def test_can_access_own_draft_registrations_with_guid(
            self, app, user, draft_registration):
        url = f'/{API_BASE}users/{user._id}/draft_registrations/'
>>>>>>> c63042b6
        res = app.get(url, auth=user.auth, expect_errors=True)
        assert res.status_code == 200
        assert len(res.json['data']) == 1<|MERGE_RESOLUTION|>--- conflicted
+++ resolved
@@ -44,13 +44,10 @@
             branched_from=project_public
         )
 
-<<<<<<< HEAD
-=======
     @pytest.fixture()
     def url_draft_registrations(self, project_public):
         return f'/{API_BASE}users/me/draft_registrations/'
 
->>>>>>> c63042b6
     def test_unacceptable_methods(self):
         assert only_supports_methods(UserDraftRegistrations, ['GET'])
 
@@ -140,18 +137,6 @@
         assert data[0]['id'] == draft_registration._id
         assert data[0]['attributes']['registration_metadata'] == {}
 
-<<<<<<< HEAD
-    def test_cannot_access_other_users_draft_registration(self, app, user, other_admin, draft_registration, schema):
-        res = app.get(
-            f'/{API_BASE}users/{user._id}/draft_registrations/',
-            auth=other_admin.auth,
-            expect_errors=True
-        )
-        assert res.status_code == 403
-
-    def test_can_access_own_draft_registrations_with_guid(self, app, user, draft_registration):
-        url = '/{}users/{}/draft_registrations/'.format(API_BASE, user._id)
-=======
     def test_cannot_access_other_users_draft_registration(
             self, app, user, other_admin, project_public,
             draft_registration, schema):
@@ -162,7 +147,6 @@
     def test_can_access_own_draft_registrations_with_guid(
             self, app, user, draft_registration):
         url = f'/{API_BASE}users/{user._id}/draft_registrations/'
->>>>>>> c63042b6
         res = app.get(url, auth=user.auth, expect_errors=True)
         assert res.status_code == 200
         assert len(res.json['data']) == 1