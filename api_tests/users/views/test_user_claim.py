--- conflicted
+++ resolved
@@ -248,12 +248,8 @@
             )
         assert res.status_code == 204
         assert len(notifications['emits']) == 2
-<<<<<<< HEAD
         assert notifications['emits'][0]['type'] == NotificationTypeEnum.USER_FORWARD_INVITE_REGISTERED
         assert notifications['emits'][1]['type'] == NotificationTypeEnum.USER_PENDING_VERIFICATION_REGISTERED
-=======
-        assert notifications['emits'][0]['type'] == NotificationType.Type.USER_FORWARD_INVITE_REGISTERED
-        assert notifications['emits'][1]['type'] == NotificationType.Type.USER_PENDING_VERIFICATION_REGISTERED
 
 
 @pytest.mark.django_db
@@ -344,5 +340,4 @@
             expect_errors=True
         )
         assert res.status_code == 400
-        assert res.json['errors'][0]['detail'] == 'User has already been claimed.'
->>>>>>> c1e2ddc1
+        assert res.json['errors'][0]['detail'] == 'User has already been claimed.'