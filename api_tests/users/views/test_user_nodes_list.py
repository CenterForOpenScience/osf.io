--- conflicted
+++ resolved
@@ -2,11 +2,7 @@
 from nose.tools import *  # flake8: noqa
 
 from tests.base import ApiTestCase
-<<<<<<< HEAD
-from tests.factories import AuthUserFactory, BookmarkCollectionFactory, CollectionFactory, ProjectFactory
-=======
 from tests.factories import AuthUserFactory, BookmarkCollectionFactory, CollectionFactory, ProjectFactory, RegistrationFactory
->>>>>>> 927b1fe7
 
 from api.base.settings.defaults import API_BASE
 
@@ -42,12 +38,9 @@
                                                 creator=self.user_one,
                                                 is_deleted=True)
         self.bookmark_collection = BookmarkCollectionFactory()
-<<<<<<< HEAD
-=======
 
         self.registration = RegistrationFactory(project=self.public_project_user_one,
                                                       creator=self.user_one, is_public=True)
->>>>>>> 927b1fe7
 
     def tearDown(self):
         super(TestUserNodes, self).tearDown()
