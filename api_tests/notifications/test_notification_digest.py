--- conflicted
+++ resolved
@@ -12,10 +12,6 @@
 )
 from osf_tests.factories import AuthUserFactory, RegistrationProviderFactory
 from tests.utils import capture_notifications
-<<<<<<< HEAD
-
-=======
->>>>>>> d6adb5f3
 
 def add_notification_subscription(user, notification_type, frequency, provider=None, subscription=None):
     """
@@ -38,10 +34,9 @@
 
 
 @pytest.mark.django_db
-<<<<<<< HEAD
 class TestNotificationDigestTasks:
 
-    def test_send_user_email_task_success(fake):
+    def test_send_user_email_task_success(self):
         user = AuthUserFactory()
         notification_type = NotificationType.objects.get(name=NotificationType.Type.USER_FILE_UPDATED)
         subscription_type = add_notification_subscription(
@@ -68,7 +63,7 @@
                 'osf_logo_list': 'osf_logo_list',
                 'destination_node_parent_node_title': 'test parent node title',
                 'destination_node_title': 'test node title',
-            },
+            }
         )
         user.save()
         notification_ids = [notification.id]
@@ -149,127 +144,6 @@
         assert email_task.status == 'SUCCESS'
         notification.refresh_from_db()
         assert notification.sent
-=======
-def test_send_user_email_task_success(fake):
-    user = AuthUserFactory()
-    notification_type = NotificationType.objects.get(name=NotificationType.Type.USER_DIGEST)
-    notification = Notification.objects.create(
-        subscription=add_notification_subscription(user, NotificationType.Type.USER_FILE_UPDATED, notification_type, 'daily'),
-        sent=None,
-        # event_context={'osf_logo': 'logo_url', 'source_addon': 'source_addon', 'action': 'action', 'file_name': 'file_name', 'osf_logo_list': []},
-        event_context={
-            'user_fullname': 'user_fullname',
-            'action': 'action',
-            'source_node': 'source_node',
-            'source_node_title': 'source_node_title',
-            'destination_node': 'destination_node',
-            'destination_node_title': 'destination_node_title',
-            'destination_node_parent_node_title': 'destination_node_parent_node_title',
-            'source_path': 'source_path',
-            'source_addon': 'source_addon',
-            'destination_addon': 'destination_addon',
-            'osf_support_email': 'osf_support_email',
-            'logo': 'logo',
-            'osf_logo_list': 'OSF_LOGO_LIST',
-            'osf_logo': 'osf_logo',
-        }
-    )
-    user.save()
-    notification_ids = [notification.id]
-    with capture_notifications() as notifications:
-        send_user_email_task.apply(args=(user._id, notification_ids)).get()
-    assert len(notifications['emits']) == 1
-    assert notifications['emits'][0]['type'] == NotificationType.Type.USER_DIGEST
-    email_task = EmailTask.objects.get(user_id=user.id)
-    assert email_task.status == 'SUCCESS'
-    notification.refresh_from_db()
-    assert notification.sent
-
-@pytest.mark.django_db
-def test_send_user_email_task_user_not_found():
-    non_existent_user_id = 'fakeuserid'
-    notification_ids = []
-    send_user_email_task.apply(args=(non_existent_user_id, notification_ids)).get()
-    assert EmailTask.objects.all().exists()
-    email_task = EmailTask.objects.all().get()
-    assert email_task.status == 'NO_USER_FOUND'
-    assert email_task.error_message == 'User not found or disabled'
-
-@pytest.mark.django_db
-def test_send_user_email_task_user_disabled(fake):
-    user = AuthUserFactory()
-    user.deactivate_account()
-    user.save()
-    notification_type = NotificationType.objects.get(name=NotificationType.Type.USER_DIGEST)
-    notification = Notification.objects.create(
-        subscription=add_notification_subscription(user, NotificationType.Type.USER_FILE_UPDATED, notification_type, 'daily'),
-        sent=None,
-        event_context={},
-    )
-    notification_ids = [notification.id]
-    send_user_email_task.apply(args=(user._id, notification_ids)).get()
-    email_task = EmailTask.objects.filter(user_id=user.id).first()
-    assert email_task.status == 'USER_DISABLED'
-    assert email_task.error_message == 'User not found or disabled'
-
-@pytest.mark.django_db
-def test_send_user_email_task_no_notifications(fake):
-    user = AuthUserFactory()
-    notification_ids = []
-    send_user_email_task.apply(args=(user._id, notification_ids)).get()
-    email_task = EmailTask.objects.filter(user_id=user.id).first()
-    assert email_task.status == 'SUCCESS'
-
-@pytest.mark.django_db
-def test_send_moderator_email_task_registration_provider_admin(fake):
-    user = AuthUserFactory(fullname='Admin User')
-    reg_provider = RegistrationProviderFactory(_id='abc123')
-    admin_group = reg_provider.get_group('admin')
-    admin_group.user_set.add(user)
-    notification_type = NotificationType.objects.get(name=NotificationType.Type.PROVIDER_NEW_PENDING_SUBMISSIONS)
-    notification = Notification.objects.create(
-        subscription=add_notification_subscription(user, notification_type, 'daily', provider=reg_provider),
-        event_context={
-            'provider_id': reg_provider.id,
-            'submitter_fullname': 'submitter_fullname',
-            'requester_fullname': 'requester_fullname',
-            'requester_contributor_names': 'requester_contributor_names',
-            'localized_timestamp': '2024-01-01T00:00:00Z',
-            'message': 'submitted title.',
-            'reviews_submission_url': 'reviews_submission_url',
-            'is_request_email': False,
-            'is_initiator': False,
-            'profile_image_url': 'profile_image_url'
-        },
-        sent=None,
-    )
-    notification_ids = [notification.id]
-    with capture_notifications() as notifications:
-        send_moderator_email_task.apply(args=(user._id, reg_provider.id, notification_ids)).get()
-    assert len(notifications['emits']) == 1
-    assert notifications['emits'][0]['type'] == NotificationType.Type.DIGEST_REVIEWS_MODERATORS
-    email_task = EmailTask.objects.filter(user_id=user.id).first()
-    assert email_task.status == 'SUCCESS'
-    notification.refresh_from_db()
-    assert notification.sent
-
-@pytest.mark.django_db
-def test_send_moderator_email_task_no_notifications(fake):
-    user = AuthUserFactory(fullname='Admin User')
-    provider = RegistrationProviderFactory()
-    notification_ids = []
-    send_moderator_email_task.apply(args=(user._id, provider.id, notification_ids)).get()
-    email_task = EmailTask.objects.filter(user_id=user.id).first()
-    assert email_task.status == 'SUCCESS'
-
-@pytest.mark.django_db
-def test_send_moderator_email_task_user_not_found():
-    provider = RegistrationProviderFactory()
-    send_moderator_email_task.apply(args=('nouser', provider.id, [])).get()
-    email_task = EmailTask.objects.filter()
-    assert email_task.exists()
-    assert email_task.first().status == 'NO_USER_FOUND'
->>>>>>> d6adb5f3
 
     def test_send_moderator_email_task_no_notifications(self):
         user = AuthUserFactory(fullname='Admin User')
@@ -283,7 +157,6 @@
             provider=provider
         )
 
-<<<<<<< HEAD
         send_moderator_email_task.apply(args=(user._id, notification_ids)).get()
         email_task = EmailTask.objects.filter(user_id=user.id).first()
         assert email_task.status == 'SUCCESS'
@@ -294,7 +167,7 @@
         assert email_task.exists()
         assert email_task.first().status == 'NO_USER_FOUND'
 
-    def test_get_users_emails(fake):
+    def test_get_users_emails(self):
         user = AuthUserFactory()
         notification_type = NotificationType.objects.get(name=NotificationType.Type.USER_DIGEST)
         notification1 = Notification.objects.create(
@@ -375,62 +248,20 @@
             subscription=add_notification_subscription(user, notification_type, 'daily', provider=provider),
             sent=None,
             event_context={
-                'reviews_submission_url': 'http://example.com/reviews_submission.png',
-                'requester_contributor_names': ['<NAME>'],
+                'submitter_fullname': 'submitter_fullname',
+                'requester_fullname': 'requester_fullname',
+                'requester_contributor_names': 'requester_contributor_names',
+                'localized_timestamp': '2024-01-01T00:00:00Z',
+                'message': 'submitted title.',
+                'reviews_submission_url': 'reviews_submission_url',
                 'is_request_email': False,
-                'localized_timestamp': 'test timestamp',
-                'requester_fullname': '<NAME>',
-                'message': 'test message',
-                'profile_image_url': 'http://example.com/profile.png',
+                'is_initiator': False,
+                'profile_image_url': 'profile_image_url'
             },
         )
         with capture_notifications() as notifications:
             send_moderators_digest_email.delay()
         assert len(notifications['emits']) == 1
-        email_task = EmailTask.objects.filter(user_id=user.id).first()
-        assert email_task.status == 'SUCCESS'
-=======
-@pytest.mark.django_db
-def test_send_users_digest_email_end_to_end(fake):
-    user = AuthUserFactory()
-    notification_type = NotificationType.objects.get(name=NotificationType.Type.USER_DIGEST)
-    Notification.objects.create(
-        subscription=add_notification_subscription(user, notification_type, 'daily'),
-        sent=None,
-        event_context={'notifications': ['1', '2']},
-    )
-    with capture_notifications() as notifications:
-        send_users_digest_email()
-    assert len(notifications['emits']) == 1
-    assert notifications['emits'][0]['type'] == NotificationType.Type.USER_DIGEST
-    email_task = EmailTask.objects.get(user_id=user.id)
-    assert email_task.status == 'SUCCESS'
-
-@pytest.mark.django_db
-def test_send_moderators_digest_email_end_to_end(fake):
-    user = AuthUserFactory()
-    provider = RegistrationProviderFactory()
-    notification_type = NotificationType.objects.get(name=NotificationType.Type.PROVIDER_NEW_PENDING_SUBMISSIONS)
-    Notification.objects.create(
-        subscription=add_notification_subscription(user, notification_type, 'daily', provider=provider),
-        sent=None,
-        event_context={
-            'provider_id': provider.id,
-            'submitter_fullname': 'submitter_fullname',
-            'requester_fullname': 'requester_fullname',
-            'requester_contributor_names': 'requester_contributor_names',
-            'localized_timestamp': '2024-01-01T00:00:00Z',
-            'message': 'submitted title.',
-            'reviews_submission_url': 'reviews_submission_url',
-            'is_request_email': False,
-            'is_initiator': False,
-            'profile_image_url': 'profile_image_url'
-        },
-    )
-    with capture_notifications() as notifications:
-        send_moderators_digest_email.delay()
-    assert len(notifications['emits']) == 1
-    assert notifications['emits'][0]['type'] == NotificationType.Type.DIGEST_REVIEWS_MODERATORS
-    email_task = EmailTask.objects.filter(user_id=user.id).first()
-    assert email_task.status == 'SUCCESS'
->>>>>>> d6adb5f3
+        assert notifications['emits'][0]['type'] == NotificationType.Type.DIGEST_REVIEWS_MODERATORS
+        email_task = EmailTask.objects.filter(user_id=user.id).first()
+        assert email_task.status == 'SUCCESS'