--- conflicted
+++ resolved
@@ -1,11 +1,7 @@
 import pytest
 from django.contrib.contenttypes.models import ContentType
 
-<<<<<<< HEAD
-from osf.models import Notification, NotificationType, NotificationTypeEnum, EmailTask
-=======
-from osf.models import Notification, NotificationType, EmailTask, Email
->>>>>>> c1e2ddc1
+from osf.models import Notification, NotificationType, NotificationTypeEnum, EmailTask, Email
 from notifications.tasks import (
     send_user_email_task,
     send_moderator_email_task,
@@ -313,7 +309,7 @@
         RegistrationFactory(provider=provider)
 
         notification_ids = []
-        notification_type = NotificationType.objects.get(name=NotificationType.Type.PROVIDER_NEW_PENDING_SUBMISSIONS)
+        notification_type = NotificationType.objects.get(name=NotificationTypeEnum.PROVIDER_NEW_PENDING_SUBMISSIONS)
         add_notification_subscription(
             user,
             notification_type,
