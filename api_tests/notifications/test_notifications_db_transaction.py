import pytest
from osf_tests.factories import (
    AuthUserFactory,
    NotificationTypeFactory
)
<<<<<<< HEAD
from osf.models import Notification, NotificationTypeEnum, NotificationSubscription
=======
from datetime import datetime
from osf.models import Notification, NotificationType, NotificationSubscription
>>>>>>> c1e2ddc1
from tests.utils import capture_notifications
from django.db import reset_queries, connection


@pytest.mark.django_db
class TestNotificationTypeDBTransaction:

    @pytest.fixture()
    def user_one(self):
        return AuthUserFactory()

    @pytest.fixture()
    def test_notification_type(self):
        return NotificationTypeFactory(
            name='test_notification_type',
            template='Test template for ${notifications}',
            subject='Test notification subject',
        )

    def test_notification_type_cache(self):
        NotificationTypeEnum.NODE_FILE_UPDATED.instance
        reset_queries()
        NotificationTypeEnum.NODE_FILE_UPDATED.instance
        assert len(connection.queries) == 0

    def test_emit_without_saving(self, user_one, test_notification_type):
        with capture_notifications():
            test_notification_type.emit(
                user=user_one,
                event_context={'notifications': 'test template for Test notification'},
                save=False
            )
        assert len(connection.queries) == 0
        assert not NotificationSubscription.objects.filter(
            user=user_one,
            notification_type=test_notification_type
        ).exists()
        assert not Notification.objects.filter(
            subscription__notification_type=test_notification_type
        ).exists()

    def test_emit_frequency_none(self, user_one, test_notification_type):
        test_notification_type.emit(
            user=user_one,
            event_context={'notifications': 'test template for Test notification'},
            message_frequency='none'
        )
        assert Notification.objects.filter(
            subscription__notification_type=test_notification_type,
            sent=datetime(1000, 1, 1)
        ).exists()<|MERGE_RESOLUTION|>--- conflicted
+++ resolved
@@ -3,12 +3,8 @@
     AuthUserFactory,
     NotificationTypeFactory
 )
-<<<<<<< HEAD
+from datetime import datetime
 from osf.models import Notification, NotificationTypeEnum, NotificationSubscription
-=======
-from datetime import datetime
-from osf.models import Notification, NotificationType, NotificationSubscription
->>>>>>> c1e2ddc1
 from tests.utils import capture_notifications
 from django.db import reset_queries, connection
 
