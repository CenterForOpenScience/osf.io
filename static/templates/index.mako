--- conflicted
+++ resolved
@@ -1,6 +1,6 @@
-<<<<<<< HEAD
-<div mod-meta='{"tpl": "header.mako", "replace": true}'></div>
-
+<%inherit file="base.mako"/>
+<%def name="title()">Home</%def>
+<%def name="content()">
       <div class="headline">
         <div class="container">
           <h1>The Open Science Framework</h1>
@@ -43,34 +43,4 @@
       % if use_cdn:
       <script>!function(d,s,id){var js,fjs=d.getElementsByTagName(s)[0];if(!d.getElementById(id)){js=d.createElement(s);js._primary_key=id;js.src="//platform.twitter.com/widgets.js";fjs.parentNode.insertBefore(js,fjs);}}(document,"script","twitter-wjs");</script>
       %endif
-
-<div mod-meta='{"tpl":"footer.mako","replace": true}'></div>
-=======
-<%inherit file="base.mako"/>
-<%def name="title()">Home</%def>
-<%def name="content()">
-<div class="container" style="margin-top: 30px;">
-<div class="row">
-    <div class="span4">
-        <h1>Scientists</h1>
-            <iframe style="padding-top: 20px;padding-right: 0px;padding-left: 0px;padding-bottom: 20px;" width="277" height="156" src="//www.youtube.com/embed/c6lCJFSnMcg" frameborder="0" allowfullscreen></iframe>
-        <p>Scientists can use OSF for free to archive, share, find, register research materials and data. Watch the videos, get <a href="/project/4znZP/wiki/home">background info</a>, get <a href="/getting-started">help</a>, or just <a href="/account">register</a> to get started.</p>
-    </div>
-    <div class="span4">
-        <h1>Journals, Funders, and Societies</h1>
-            <p style="padding-top: 25px;">Journals, funders and scientific societies can use the OSF as back-end infrastructure for preregistration, data and materials archiving, and other administrative functions. Email contact@centerforopenscience.org.</p>
-        <a href="/explore/activity/"><img style="padding-top: 20px; padding-bottom:36px;" src="/static/img/activity.png" alt="public activity screenshot"></a>
-    </div>
-    <div class="span4">
-      <h1>Developers</h1>
-        <iframe style="padding-top: 20px;padding-right: 0px;padding-left: 0px;padding-bottom: 20px;" width="277" height="156" src="//www.youtube.com/embed/WRadGRdkAIQ" frameborder="0" allowfullscreen></iframe>
-      <p>Developers can contribute to OSF and other open-source projects, or connect their projects to OSF via API. To learn more you can watch the above video from SciPy, find us on <a href="https://github.com/centerforopenscience" target="_blank">GitHub</a>, or contact developer@centerforopenscience.org.</p>
-        </div>
-                  % if use_cdn:
-                  <script>!function(d,s,id){var js,fjs=d.getElementsByTagName(s)[0];if(!d.getElementById(id)){js=d.createElement(s);js._primary_key=id;js.src="//platform.twitter.com/widgets.js";fjs.parentNode.insertBefore(js,fjs);}}(document,"script","twitter-wjs");</script>
-                  %endif
-      </p>
-    </div>
-</div>
 </%def>
->>>>>>> 8a120509
