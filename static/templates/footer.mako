--- conflicted
+++ resolved
@@ -1,58 +1,10 @@
-<<<<<<< HEAD
-
-    </div><!-- end container from header -->
-        <div class="footer">
-            <div class="container">
-                <div class="row">
-                     <div class="col-md-2 col-md-offset-1">
-                        <h4>OSF</h4>
-                        <ul>
-                            <li><a href="/project/4znZP/wiki/home">About</a></li>
-                            <li><a href="/faq">FAQ</a></li>
-                            <li><a href="/explore">Explore</a></li>
-                        </ul>
-                    </div>
-                    <div class="col-md-3">
-                        <h4>Center for Open Science</h4>
-                        <ul>
-                            <li><a href="http://centerforopenscience.org">Home</a></li>
-                            <li><a href="http://centerforopenscience.org/#contact">Contact</a></li>
-                            <li><a href="/project/EZcUj/wiki/home">Reproducibility Project</a></li>
-                        </ul>
-                    </div>
-                    <div class="col-md-2">
-                        <h4>Documentation</h4>
-                        <ul>
-                            <li><a href="/getting-started">Getting Started</a></li>
-                            <li>Developer API</li>
-                        </ul>
-                    </div>
-                    <div class="col-md-2">
-                        <h4>Socialize</h4>
-                        <div class="social">
-                            <a href="http://twitter.com/OSFramework"><img src="/static/img/twitter_alt.png" alt="Twitter" height="24" width="24"></a>
-                            <a href="https://www.facebook.com/OpenScienceFramework"><img src="/static/img/facebook.png" alt="Facebook" height="24" width="24"></a>
-                            <a href="https://groups.google.com/forum/#!forum/openscienceframework"><img src="/static/img/google.png" alt="Google Group" height="24" width="24"></a>
-                            <a href="https://www.github.com/centerforopenscience"><img src="/static/img/github_alt.png" alt="GitHub" height="24" width="24"></a>
-                            <a href="https://plus.google.com/103557785986281627994" rel="publisher"><img src="/static/img/googleplus.png" alt="Google Plus" height="24" width="24"></a>
-                        </div>
-                    </div> <!-- column -->
-                </div>
-            </div>
-        </div>
-        <div class="container copyright">
-            <div class="row">
-                <div class="col-md-12">
-                <p>Copyright &copy; 2011-2013 <a href="http://centerforopenscience.org">CenterforOpenScience.org</a> - Terms of Service | Privacy | Security</p>
-                </div>
-=======
 <div class="footer">
     <div class="container">
         <div class="row">
-            <div class="span1">
+            <div class="col-md-1">
                 &nbsp;
             </div>
-             <div class="span2">
+             <div class="col-md-2">
                 <h4>OSF</h4>
                 <ul>
                     <li><a href="/project/4znZP/wiki/home">About</a></li>
@@ -60,23 +12,22 @@
                     <li><a href="/explore">Explore</a></li>
                 </ul>
             </div>
-            <div class="span3">
+            <div class="col-md-3">
                 <h4>Center for Open Science</h4>
                 <ul>
                     <li><a href="http://centerforopenscience.org">Home</a></li>
                     <li><a href="http://centerforopenscience.org/#contact">Contact</a></li>
                     <li><a href="/project/EZcUj/wiki/home">Reproducibility Project</a></li>
                 </ul>
->>>>>>> 8a120509
             </div>
-            <div class="span2">
+            <div class="col-md-2">
                 <h4>Documentation</h4>
                 <ul>
                     <li><a href="/getting-started">Getting Started</a></li>
                     <li>Developer API</li>
                 </ul>
             </div>
-            <div class="span2">
+            <div class="col-md-2">
                 <h4>Socialize</h4>
                 <div class="social">
                     <a href="http://twitter.com/OSFramework"><img src="/static/img/twitter_alt.png" alt="Twitter" height="24" width="24"></a>
@@ -91,7 +42,7 @@
 </div><!-- end footer -->
 <div class="container copyright">
     <div class="row">
-        <div class="span12">
+        <div class="col-md-12">
         <p>Copyright &copy; 2011-2013 <a href="http://centerforopenscience.org">CenterforOpenScience.org</a> - Terms of Service | Privacy | Security</p>
         </div>
     </div>
