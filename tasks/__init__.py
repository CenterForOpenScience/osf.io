#!/usr/bin/env python
# -*- coding: utf-8 -*-
"""Invoke tasks. To run a task, run ``$ invoke <COMMAND>``. To see a list of
commands, run ``$ invoke --list``.
"""
import os
import sys
import code
import json
import platform
import subprocess
import logging
from time import sleep

import invoke
from invoke import Collection

from website import settings
from utils import pip_install, bin_prefix

logging.getLogger('invoke').setLevel(logging.CRITICAL)

# gets the root path for all the scripts that rely on it
HERE = os.path.abspath(os.path.join(os.path.dirname(os.path.abspath(__file__)), '..'))
WHEELHOUSE_PATH = os.environ.get('WHEELHOUSE')
CONSTRAINTS_PATH = os.path.join(HERE, 'requirements', 'constraints.txt')

try:
    __import__('rednose')
except ImportError:
    TEST_CMD = 'nosetests'
else:
    TEST_CMD = 'nosetests --rednose'

ns = Collection()

try:
    from admin import tasks as admin_tasks
    ns.add_collection(Collection.from_module(admin_tasks), name='admin')
except ImportError:
    pass


def task(*args, **kwargs):
    """Behaves the same way as invoke.task. Adds the task
    to the root namespace.
    """
    if len(args) == 1 and callable(args[0]):
        new_task = invoke.task(args[0])
        ns.add_task(new_task)
        return new_task
    def decorator(f):
        new_task = invoke.task(f, *args, **kwargs)
        ns.add_task(new_task)
        return new_task
    return decorator


@task
def server(ctx, host=None, port=5000, debug=True, live=False, gitlogs=False):
    """Run the app server."""
    if gitlogs:
        git_logs(ctx)
    from website.app import init_app
    os.environ['DJANGO_SETTINGS_MODULE'] = 'api.base.settings'
    app = init_app(set_backends=True, routes=True)
    settings.API_SERVER_PORT = port

    if live:
        from livereload import Server
        server = Server(app.wsgi_app)
        server.watch(os.path.join(HERE, 'website', 'static', 'public'))
        server.serve(port=port)
    else:
        if settings.SECURE_MODE:
            context = (settings.OSF_SERVER_CERT, settings.OSF_SERVER_KEY)
        else:
            context = None
        app.run(host=host, port=port, debug=debug, threaded=debug, extra_files=[settings.ASSET_HASH_PATH], ssl_context=context)


@task
def git_logs(ctx, branch=None):
    from scripts.meta import gatherer
    gatherer.main(branch=branch)


@task
<<<<<<< HEAD
def apiserver(port=8000, wait=True, host='127.0.0.1'):
    """Run the API server."""
    env = os.environ.copy()
    cmd = 'DJANGO_SETTINGS_MODULE=api.base.settings {} manage.py runserver {}:{} --nothreading'.format(sys.executable, host, port)
=======
def apiserver(ctx, port=8000, wait=True, autoreload=True, host='127.0.0.1'):
    """Run the API server."""
    env = os.environ.copy()
    cmd = 'DJANGO_SETTINGS_MODULE=api.base.settings {} manage.py runserver {}:{} --nothreading'\
        .format(sys.executable, host, port)
    if not autoreload:
        cmd += ' --noreload'
    if settings.SECURE_MODE:
        cmd = cmd.replace('runserver', 'runsslserver')
        cmd += ' --certificate {} --key {}'.format(settings.OSF_SERVER_CERT, settings.OSF_SERVER_KEY)

>>>>>>> 7c0b0731
    if wait:
        return ctx.run(cmd, echo=True, pty=True)
    from subprocess import Popen

    return Popen(cmd, shell=True, env=env)


@task
<<<<<<< HEAD
def adminserver(port=8001, host='127.0.0.1'):
    """Run the Admin server."""
    env = 'DJANGO_SETTINGS_MODULE="admin.base.settings"'
    cmd = '{} python manage.py runserver {}:{} --nothreading'.format(env, host, port)
    run(cmd, echo=True, pty=True)
=======
def adminserver(ctx, port=8001, host='127.0.0.1'):
    """Run the Admin server."""
    env = 'DJANGO_SETTINGS_MODULE="admin.base.settings"'
    cmd = '{} python manage.py runserver {}:{} --nothreading'.format(env, host, port)
    if settings.SECURE_MODE:
        cmd = cmd.replace('runserver', 'runsslserver')
        cmd += ' --certificate {} --key {}'.format(settings.OSF_SERVER_CERT, settings.OSF_SERVER_KEY)
    ctx.run(cmd, echo=True, pty=True)
>>>>>>> 7c0b0731


SHELL_BANNER = """
{version}

+--------------------------------------------------+
|cccccccccccccccccccccccccccccccccccccccccccccccccc|
|ccccccccccccccccccccccOOOOOOOccccccccccccccccccccc|
|ccccccccccccccccccccOOOOOOOOOOcccccccccccccccccccc|
|cccccccccccccccccccOOOOOOOOOOOOccccccccccccccccccc|
|cccccccccOOOOOOOcccOOOOOOOOOOOOcccOOOOOOOccccccccc|
|cccccccOOOOOOOOOOccOOOOOsssOOOOcOOOOOOOOOOOccccccc|
|ccccccOOOOOOOOOOOOccOOssssssOOccOOOOOOOOOOOccccccc|
|ccccccOOOOOOOOOOOOOcOssssssssOcOOOOOOOOOOOOOcccccc|
|ccccccOOOOOOOOOOOOsOcOssssssOOOOOOOOOOOOOOOccccccc|
|cccccccOOOOOOOOOOOssccOOOOOOcOssOOOOOOOOOOcccccccc|
|cccccccccOOOOOOOsssOccccccccccOssOOOOOOOcccccccccc|
|cccccOOOccccOOssssOccccccccccccOssssOccccOOOcccccc|
|ccOOOOOOOOOOOOOccccccccccccccccccccOOOOOOOOOOOOccc|
|cOOOOOOOOssssssOcccccccccccccccccOOssssssOOOOOOOOc|
|cOOOOOOOssssssssOccccccccccccccccOsssssssOOOOOOOOc|
|cOOOOOOOOsssssssOccccccccccccccccOsssssssOOOOOOOOc|
|cOOOOOOOOOssssOOccccccccccccccccccOsssssOOOOOOOOcc|
|cccOOOOOOOOOOOOOOOccccccccccccccOOOOOOOOOOOOOOOccc|
|ccccccccccccOOssssOOccccccccccOssssOOOcccccccccccc|
|ccccccccOOOOOOOOOssOccccOOcccOsssOOOOOOOOccccccccc|
|cccccccOOOOOOOOOOOsOcOOssssOcOssOOOOOOOOOOOccccccc|
|ccccccOOOOOOOOOOOOOOOsssssssOcOOOOOOOOOOOOOOcccccc|
|ccccccOOOOOOOOOOOOOcOssssssssOcOOOOOOOOOOOOOcccccc|
|ccccccOOOOOOOOOOOOcccOssssssOcccOOOOOOOOOOOccccccc|
|ccccccccOOOOOOOOOcccOOOOOOOOOOcccOOOOOOOOOcccccccc|
|ccccccccccOOOOcccccOOOOOOOOOOOcccccOOOOccccccccccc|
|ccccccccccccccccccccOOOOOOOOOOcccccccccccccccccccc|
|cccccccccccccccccccccOOOOOOOOOcccccccccccccccccccc|
|cccccccccccccccccccccccOOOOccccccccccccccccccccccc|
|cccccccccccccccccccccccccccccccccccccccccccccccccc|
+--------------------------------------------------+

Welcome to the OSF Python Shell. Happy hacking!

{transaction}
Available variables:

{context}
"""

TRANSACTION_WARNING = """
*** TRANSACTION AUTOMATICALLY STARTED ***

To persist changes run 'commit()'.
Keep in mind that changing documents will lock them.

This feature can be disabled with the '--no-transaction' flag.

"""


def make_shell_context(auto_transact=True):
    from modularodm import Q
    from framework.auth import User, Auth
    from framework.mongo import database
    from website.app import init_app
    from website.project.model import Node
    from website import models  # all models
    from website import settings
    import requests
    from framework.transactions import commands
    from framework.transactions import context as tcontext
    app = init_app()

    def commit():
        commands.commit()
        print('Transaction committed.')
        if auto_transact:
            commands.begin()
            print('New transaction opened.')

    def rollback():
        commands.rollback()
        print('Transaction rolled back.')
        if auto_transact:
            commands.begin()
            print('New transaction opened.')

    context = {
        'transaction': tcontext.TokuTransaction,
        'start_transaction': commands.begin,
        'commit': commit,
        'rollback': rollback,
        'app': app,
        'db': database,
        'User': User,
        'Auth': Auth,
        'Node': Node,
        'Q': Q,
        'models': models,
        'run_tests': test,
        'rget': requests.get,
        'rpost': requests.post,
        'rdelete': requests.delete,
        'rput': requests.put,
        'settings': settings,
    }
    try:  # Add a fake factory for generating fake names, emails, etc.
        from faker import Factory
        fake = Factory.create()
        context['fake'] = fake
    except ImportError:
        pass
    if auto_transact:
        commands.begin()
    return context


def format_context(context):
    lines = []
    for name, obj in context.items():
        line = '{name}: {obj!r}'.format(**locals())
        lines.append(line)
    return '\n'.join(lines)


# Shell command adapted from Flask-Script. See NOTICE for license info.
@task
def shell(ctx, transaction=True):
    context = make_shell_context(auto_transact=transaction)
    banner = SHELL_BANNER.format(version=sys.version,
        context=format_context(context),
        transaction=TRANSACTION_WARNING if transaction else ''
    )
    try:
        try:
            # 0.10.x
            from IPython.Shell import IPShellEmbed
            ipshell = IPShellEmbed(banner=banner)
            ipshell(global_ns={}, local_ns=context)
        except ImportError:
            # 0.12+
            from IPython import embed
            embed(banner1=banner, user_ns=context)
        return
    except ImportError:
        pass
    # fallback to basic python shell
    code.interact(banner, local=context)
    return


@task(aliases=['mongo'])
def mongoserver(ctx, daemon=False, config=None):
    """Run the mongod process.
    """
    if not config:
        platform_configs = {
            'darwin': '/usr/local/etc/tokumx.conf',  # default for homebrew install
            'linux': '/etc/tokumx.conf',
        }
        platform = str(sys.platform).lower()
        config = platform_configs.get(platform)
    port = settings.DB_PORT
    cmd = 'mongod --port {0}'.format(port)
    if config:
        cmd += ' --config {0}'.format(config)
    if daemon:
        cmd += ' --fork'
    ctx.run(cmd, echo=True)


@task(aliases=['mongoshell'])
def mongoclient(ctx):
    """Run the mongo shell for the OSF database."""
    db = settings.DB_NAME
    port = settings.DB_PORT
    ctx.run('mongo {db} --port {port}'.format(db=db, port=port), pty=True)


@task
def mongodump(ctx, path):
    """Back up the contents of the running OSF database"""
    db = settings.DB_NAME
    port = settings.DB_PORT

    cmd = 'mongodump --db {db} --port {port} --out {path}'.format(
        db=db,
        port=port,
        path=path,
        pty=True)

    if settings.DB_USER:
        cmd += ' --username {0}'.format(settings.DB_USER)
    if settings.DB_PASS:
        cmd += ' --password {0}'.format(settings.DB_PASS)

    ctx.run(cmd, echo=True)

    print()
    print('To restore from the dumped database, run `invoke mongorestore {0}`'.format(
        os.path.join(path, settings.DB_NAME)))


@task
def mongorestore(ctx, path, drop=False):
    """Restores the running OSF database with the contents of the database at
    the location given its argument.

    By default, the contents of the specified database are added to
    the existing database. The `--drop` option will cause the existing database
    to be dropped.

    A caveat: if you `invoke mongodump {path}`, you must restore with
    `invoke mongorestore {path}/{settings.DB_NAME}, as that's where the
    database dump will be stored.
    """
    db = settings.DB_NAME
    port = settings.DB_PORT

    cmd = 'mongorestore --db {db} --port {port}'.format(
        db=db,
        port=port,
        pty=True)

    if settings.DB_USER:
        cmd += ' --username {0}'.format(settings.DB_USER)
    if settings.DB_PASS:
        cmd += ' --password {0}'.format(settings.DB_PASS)

    if drop:
        cmd += ' --drop'

    cmd += ' ' + path
    ctx.run(cmd, echo=True)


@task
def sharejs(ctx, host=None, port=None, db_url=None, cors_allow_origin=None):
    """Start a local ShareJS server."""
    if host:
        os.environ['SHAREJS_SERVER_HOST'] = host
    if port:
        os.environ['SHAREJS_SERVER_PORT'] = port
    if db_url:
        os.environ['SHAREJS_DB_URL'] = db_url
    if cors_allow_origin:
        os.environ['SHAREJS_CORS_ALLOW_ORIGIN'] = cors_allow_origin

    if settings.SENTRY_DSN:
        os.environ['SHAREJS_SENTRY_DSN'] = settings.SENTRY_DSN

    share_server = os.path.join(settings.ADDON_PATH, 'wiki', 'shareServer.js')
    ctx.run('node {0}'.format(share_server))


@task(aliases=['celery'])
def celery_worker(ctx, level='debug', hostname=None, beat=False):
    """Run the Celery process."""
    cmd = 'celery worker -A framework.celery_tasks -l {0}'.format(level)
    if hostname:
        cmd = cmd + ' --hostname={}'.format(hostname)
    # beat sets up a cron like scheduler, refer to website/settings
    if beat:
        cmd = cmd + ' --beat'
    ctx.run(bin_prefix(cmd), pty=True)


@task(aliases=['beat'])
def celery_beat(ctx, level='debug', schedule=None):
    """Run the Celery process."""
    # beat sets up a cron like scheduler, refer to website/settings
    cmd = 'celery beat -A framework.celery_tasks -l {0} --pidfile='.format(level)
    if schedule:
        cmd = cmd + ' --schedule={}'.format(schedule)
    ctx.run(bin_prefix(cmd), pty=True)


@task
def rabbitmq(ctx):
    """Start a local rabbitmq server.

    NOTE: this is for development only. The production environment should start
    the server as a daemon.
    """
    ctx.run('rabbitmq-server', pty=True)


@task(aliases=['elastic'])
def elasticsearch(ctx):
    """Start a local elasticsearch server

    NOTE: Requires that elasticsearch is installed. See README for instructions
    """
    import platform
    if platform.linux_distribution()[0] == 'Ubuntu':
        ctx.run('sudo service elasticsearch start')
    elif platform.system() == 'Darwin':  # Mac OSX
        ctx.run('elasticsearch')
    else:
        print('Your system is not recognized, you will have to start elasticsearch manually')

@task
def migrate_search(ctx, delete=False, index=settings.ELASTIC_INDEX):
    """Migrate the search-enabled models."""
    from website.search_migration.migrate import migrate
    migrate(delete, index=index)


@task
def rebuild_search(ctx):
    """Delete and recreate the index for elasticsearch"""
    ctx.run('curl -s -XDELETE {uri}/{index}*'.format(uri=settings.ELASTIC_URI,
                                             index=settings.ELASTIC_INDEX))
    ctx.run('curl -s -XPUT {uri}/{index}'.format(uri=settings.ELASTIC_URI,
                                          index=settings.ELASTIC_INDEX))
    migrate_search(ctx)


@task
def mailserver(ctx, port=1025):
    """Run a SMTP test server."""
    cmd = 'python -m smtpd -n -c DebuggingServer localhost:{port}'.format(port=port)
    ctx.run(bin_prefix(cmd), pty=True)


@task
def jshint(ctx):
    """Run JSHint syntax check"""
    js_folder = os.path.join(HERE, 'website', 'static', 'js')
    cmd = 'jshint {}'.format(js_folder)
    ctx.run(cmd, echo=True)


@task(aliases=['flake8'])
def flake(ctx):
    ctx.run('flake8 .', echo=True)


@task(aliases=['req'])
def requirements(ctx, base=False, addons=False, release=False, dev=False, metrics=False, quick=False):
    """Install python dependencies.

    Examples:
        inv requirements
        inv requirements --quick

    Quick requirements are, in order, addons, dev and the base requirements. You should be able to use --quick for
    day to day development.

    By default, base requirements will run. However, if any set of addons, release, dev, or metrics are chosen, base
    will have to be mentioned explicitly in order to run. This is to remain compatible with previous usages. Release
    requirements will prevent dev, metrics, and base from running.
    """
    if quick:
        base = True
        addons = True
        dev = True
    if not(addons or dev or metrics):
        base = True
    if release or addons:
        addon_requirements(ctx)
    # "release" takes precedence
    if release:
        req_file = os.path.join(HERE, 'requirements', 'release.txt')
        ctx.run(
            pip_install(req_file, constraints_file=CONSTRAINTS_PATH),
            echo=True
        )
    else:
        if dev:  # then dev requirements
            req_file = os.path.join(HERE, 'requirements', 'dev.txt')
            ctx.run(
                pip_install(req_file, constraints_file=CONSTRAINTS_PATH),
                echo=True
            )
        if metrics:  # then dev requirements
            req_file = os.path.join(HERE, 'requirements', 'metrics.txt')
            ctx.run(
                pip_install(req_file, constraints_file=CONSTRAINTS_PATH),
                echo=True
            )
        if base:  # then base requirements
            req_file = os.path.join(HERE, 'requirements.txt')
            ctx.run(
                pip_install(req_file, constraints_file=CONSTRAINTS_PATH),
                echo=True
            )


@task
def test_module(ctx, module=None, verbosity=2):
    """Helper for running tests.
    """
    # Allow selecting specific submodule
    module_fmt = ' '.join(module) if isinstance(module, list) else module
    args = ' --verbosity={0} -s {1}'.format(verbosity, module_fmt)
    # Use pty so the process buffers "correctly"
    ctx.run(bin_prefix(TEST_CMD) + args, pty=True)


@task
def test_osf(ctx):
    """Run the OSF test suite."""
    test_module(ctx, module='tests/')


@task
def test_api(ctx):
    """Run the API test suite."""
    test_module(ctx, module='api_tests/')


@task
def test_admin(ctx):
    """Run the Admin test suite."""
    # test_module(ctx, module="admin_tests/")
    module = 'admin_tests/'
    module_fmt = ' '.join(module) if isinstance(module, list) else module
    admin_tasks.manage(ctx, 'test {}'.format(module_fmt))


@task
def test_varnish(ctx):
    """Run the Varnish test suite."""
    proc = apiserver(ctx, wait=False, autoreload=False)
    try:
        sleep(5)
        test_module(ctx, module='api/caching/tests/test_caching.py')
    finally:
        proc.kill()


@task
def test_addons(ctx):
    """Run all the tests in the addons directory.
    """
    modules = []
    for addon in settings.ADDONS_REQUESTED:
        module = os.path.join(settings.BASE_PATH, 'addons', addon)
        modules.append(module)
    test_module(ctx, module=modules)


@task
def test(ctx, all=False, syntax=False):
    """
    Run unit tests: OSF (always), plus addons and syntax checks (optional)
    """
    if syntax:
        flake(ctx)
        jshint(ctx)

    test_osf(ctx)
    test_api(ctx)
    test_admin(ctx)

    if all:
        test_addons(ctx)
        karma(ctx, single=True, browsers='PhantomJS')


@task
def test_js(ctx):
    jshint(ctx)
    karma(ctx, single=True, browsers='PhantomJS')


@task
def test_travis_osf(ctx):
    """
    Run half of the tests to help travis go faster. Lints and Flakes happen everywhere to keep from wasting test time.
    """
    flake(ctx)
    jshint(ctx)
    test_osf(ctx)
    test_addons(ctx)


@task
def test_travis_else(ctx):
    """
    Run other half of the tests to help travis go faster. Lints and Flakes happen everywhere to keep from
    wasting test time.
    """
    flake(ctx)
    jshint(ctx)
    test_api(ctx)
    test_admin(ctx)


@task
def test_travis_varnish(ctx):
    """
    Run the fast and quirky JS tests and varnish tests in isolation
    """
    test_js(ctx)
    test_varnish(ctx)


@task
def karma(ctx, single=False, sauce=False, browsers=None):
    """Run JS tests with Karma. Requires PhantomJS to be installed."""
    karma_bin = os.path.join(
        HERE, 'node_modules', 'karma', 'bin', 'karma'
    )
    cmd = '{} start'.format(karma_bin)
    if sauce:
        cmd += ' karma.saucelabs.conf.js'
    if single:
        cmd += ' --single-run'
    # Use browsers if specified on the command-line, otherwise default
    # what's specified in karma.conf.js
    if browsers:
        cmd += ' --browsers {}'.format(browsers)
    ctx.run(cmd, echo=True)


@task
def wheelhouse(ctx, addons=False, release=False, dev=False, metrics=False):
    """Build wheels for python dependencies.

    Examples:

        inv wheelhouse --dev
        inv wheelhouse --addons
        inv wheelhouse --release
        inv wheelhouse --metrics
    """
    if release or addons:
        for directory in os.listdir(settings.ADDON_PATH):
            path = os.path.join(settings.ADDON_PATH, directory)
            if os.path.isdir(path):
                req_file = os.path.join(path, 'requirements.txt')
                if os.path.exists(req_file):
                    cmd = 'pip wheel --find-links={} -r {} --wheel-dir={} -c {}'.format(
                        WHEELHOUSE_PATH, req_file, WHEELHOUSE_PATH, CONSTRAINTS_PATH,
                    )
                    ctx.run(cmd, pty=True)
    if release:
        req_file = os.path.join(HERE, 'requirements', 'release.txt')
    elif dev:
        req_file = os.path.join(HERE, 'requirements', 'dev.txt')
    elif metrics:
        req_file = os.path.join(HERE, 'requirements', 'metrics.txt')
    else:
        req_file = os.path.join(HERE, 'requirements.txt')
    cmd = 'pip wheel --find-links={} -r {} --wheel-dir={} -c {}'.format(
        WHEELHOUSE_PATH, req_file, WHEELHOUSE_PATH, CONSTRAINTS_PATH,
    )
    ctx.run(cmd, pty=True)


@task
def addon_requirements(ctx):
    """Install all addon requirements."""
    for directory in os.listdir(settings.ADDON_PATH):
        path = os.path.join(settings.ADDON_PATH, directory)

        requirements_file = os.path.join(path, 'requirements.txt')
        if os.path.isdir(path) and os.path.isfile(requirements_file):
            print('Installing requirements for {0}'.format(directory))
            ctx.run(
                pip_install(requirements_file, constraints_file=CONSTRAINTS_PATH),
                echo=True
            )

    print('Finished installing addon requirements')


@task
def encryption(ctx, owner=None):
    """Generate GnuPG key.

    For local development:
    > invoke encryption
    On Linode:
    > sudo env/bin/invoke encryption --owner www-data

    """
    if not settings.USE_GNUPG:
        print('GnuPG is not enabled. No GnuPG key will be generated.')
        return

    import gnupg
    gpg = gnupg.GPG(gnupghome=settings.GNUPG_HOME, gpgbinary=settings.GNUPG_BINARY)
    keys = gpg.list_keys()
    if keys:
        print('Existing GnuPG key found')
        return
    print('Generating GnuPG key')
    input_data = gpg.gen_key_input(name_real='OSF Generated Key')
    gpg.gen_key(input_data)
    if owner:
        ctx.run('sudo chown -R {0} {1}'.format(owner, settings.GNUPG_HOME))


@task
def travis_addon_settings(ctx):
    for directory in os.listdir(settings.ADDON_PATH):
        path = os.path.join(settings.ADDON_PATH, directory, 'settings')
        if os.path.isdir(path):
            try:
                open(os.path.join(path, 'local-travis.py'))
                ctx.run('cp {path}/local-travis.py {path}/local.py'.format(path=path))
            except IOError:
                pass


@task
def copy_addon_settings(ctx):
    for directory in os.listdir(settings.ADDON_PATH):
        path = os.path.join(settings.ADDON_PATH, directory, 'settings')
        if os.path.isdir(path) and not os.path.isfile(os.path.join(path, 'local.py')):
            try:
                open(os.path.join(path, 'local-dist.py'))
                ctx.run('cp {path}/local-dist.py {path}/local.py'.format(path=path))
            except IOError:
                pass


@task
def copy_settings(ctx, addons=False):
    # Website settings
    if not os.path.isfile('website/settings/local.py'):
        print('Creating local.py file')
        ctx.run('cp website/settings/local-dist.py website/settings/local.py')

    # Addon settings
    if addons:
        copy_addon_settings(ctx)


@task
def packages(ctx):
    brew_commands = [
        'update',
        'upgrade',
        'install libxml2',
        'install libxslt',
        'install elasticsearch',
        'install rabbitmq',
        'install gpg',
        'install node',
        'tap tokutek/tokumx',
        'install tokumx-bin',
    ]
    if platform.system() == 'Darwin':
        print('Running brew commands')
        for item in brew_commands:
            command = 'brew {cmd}'.format(cmd=item)
            ctx.run(command)
    elif platform.system() == 'Linux':
        # TODO: Write a script similar to brew bundle for Ubuntu
        # e.g., run('sudo apt-get install [list of packages]')
        pass


@task(aliases=['bower'])
def bower_install(ctx):
    print('Installing bower-managed packages')
    bower_bin = os.path.join(HERE, 'node_modules', 'bower', 'bin', 'bower')
    ctx.run('{} prune'.format(bower_bin), echo=True)
    ctx.run('{} install'.format(bower_bin), echo=True)


@task
def setup(ctx):
    """Creates local settings, installs requirements, and generates encryption key"""
    copy_settings(ctx, addons=True)
    packages(ctx)
    requirements(ctx, addons=True, dev=True)
    encryption(ctx)
    # Build nodeCategories.json before building assets
    build_js_config_files(ctx)
    assets(ctx, dev=True, watch=False)


@task
def clear_sessions(ctx, months=1, dry_run=False):
    from website.app import init_app
    init_app(routes=False, set_backends=True)
    from scripts import clear_sessions
    clear_sessions.clear_sessions_relative(months=months, dry_run=dry_run)


# Release tasks

@task
def hotfix(ctx, name, finish=False, push=False):
    """Rename hotfix branch to hotfix/<next-patch-version> and optionally
    finish hotfix.
    """
    print('Checking out master to calculate curent version')
    ctx.run('git checkout master')
    latest_version = latest_tag_info()['current_version']
    print('Current version is: {}'.format(latest_version))
    major, minor, patch = latest_version.split('.')
    next_patch_version = '.'.join([major, minor, str(int(patch) + 1)])
    print('Bumping to next patch version: {}'.format(next_patch_version))
    print('Renaming branch...')

    new_branch_name = 'hotfix/{}'.format(next_patch_version)
    ctx.run('git checkout {}'.format(name), echo=True)
    ctx.run('git branch -m {}'.format(new_branch_name), echo=True)
    if finish:
        ctx.run('git flow hotfix finish {}'.format(next_patch_version), echo=True, pty=True)
    if push:
        ctx.run('git push origin master', echo=True)
        ctx.run('git push --tags', echo=True)
        ctx.run('git push origin develop', echo=True)


@task
def feature(ctx, name, finish=False, push=False):
    """Rename the current branch to a feature branch and optionally finish it."""
    print('Renaming branch...')
    ctx.run('git branch -m feature/{}'.format(name), echo=True)
    if finish:
        ctx.run('git flow feature finish {}'.format(name), echo=True)
    if push:
        ctx.run('git push origin develop', echo=True)


# Adapted from bumpversion
def latest_tag_info():
    try:
        # git-describe doesn't update the git-index, so we do that
        # subprocess.check_output(["git", "update-index", "--refresh"])

        # get info about the latest tag in git
        describe_out = subprocess.check_output([
            'git',
            'describe',
            '--dirty',
            '--tags',
            '--long',
            '--abbrev=40'
        ], stderr=subprocess.STDOUT
        ).decode().split('-')
    except subprocess.CalledProcessError as err:
        raise err
        # logger.warn("Error when running git describe")
        return {}

    info = {}

    if describe_out[-1].strip() == 'dirty':
        info['dirty'] = True
        describe_out.pop()

    info['commit_sha'] = describe_out.pop().lstrip('g')
    info['distance_to_latest_tag'] = int(describe_out.pop())
    info['current_version'] = describe_out.pop().lstrip('v')

    # assert type(info["current_version"]) == str
    assert 0 == len(describe_out)

    return info


# Tasks for generating and bundling SSL certificates
# See http://cosdev.readthedocs.org/en/latest/osf/ops.html for details

@task
def generate_key(ctx, domain, bits=2048):
    cmd = 'openssl genrsa -des3 -out {0}.key {1}'.format(domain, bits)
    ctx.run(cmd)


@task
def generate_key_nopass(ctx, domain):
    cmd = 'openssl rsa -in {domain}.key -out {domain}.key.nopass'.format(
        domain=domain
    )
    ctx.run(cmd)


@task
def generate_csr(ctx, domain):
    cmd = 'openssl req -new -key {domain}.key.nopass -out {domain}.csr'.format(
        domain=domain
    )
    ctx.run(cmd)


@task
def request_ssl_cert(ctx, domain):
    """Generate a key, a key with password removed, and a signing request for
    the specified domain.

    Usage:
    > invoke request_ssl_cert pizza.osf.io
    """
    generate_key(ctx, domain)
    generate_key_nopass(ctx, domain)
    generate_csr(ctx, domain)


@task
def bundle_certs(ctx, domain, cert_path):
    """Concatenate certificates from NameCheap in the correct order. Certificate
    files must be in the same directory.
    """
    cert_files = [
        '{0}.crt'.format(domain),
        'COMODORSADomainValidationSecureServerCA.crt',
        'COMODORSAAddTrustCA.crt',
        'AddTrustExternalCARoot.crt',
    ]
    certs = ' '.join(
        os.path.join(cert_path, cert_file)
        for cert_file in cert_files
    )
    cmd = 'cat {certs} > {domain}.bundle.crt'.format(
        certs=certs,
        domain=domain,
    )
    ctx.run(cmd)


@task
def clean_assets(ctx):
    """Remove built JS files."""
    public_path = os.path.join(HERE, 'website', 'static', 'public')
    js_path = os.path.join(public_path, 'js')
    ctx.run('rm -rf {0}'.format(js_path), echo=True)


@task(aliases=['pack'])
def webpack(ctx, clean=False, watch=False, dev=False, colors=False):
    """Build static assets with webpack."""
    if clean:
        clean_assets(ctx)
    webpack_bin = os.path.join(HERE, 'node_modules', 'webpack', 'bin', 'webpack.js')
    args = [webpack_bin]
    args += ['--progress']
    if watch:
        args += ['--watch']
    if colors:
        args += ['--colors']
    config_file = 'webpack.dev.config.js' if dev else 'webpack.prod.config.js'
    args += ['--config {0}'.format(config_file)]
    command = ' '.join(args)
    ctx.run(command, echo=True)


@task()
def build_js_config_files(ctx):
    from website import settings
    print('Building JS config files...')
    with open(os.path.join(settings.STATIC_FOLDER, 'built', 'nodeCategories.json'), 'wb') as fp:
        json.dump(settings.NODE_CATEGORY_MAP, fp)
    print('...Done.')


@task()
def assets(ctx, dev=False, watch=False, colors=False):
    """Install and build static assets."""
    npm = 'npm install'
    if not dev:
        npm += ' --production'
    ctx.run(npm, echo=True)
    bower_install(ctx)
    build_js_config_files(ctx)
    # Always set clean=False to prevent possible mistakes
    # on prod
    webpack(ctx, clean=False, watch=watch, dev=dev, colors=colors)


@task
def generate_self_signed(ctx, domain):
    """Generate self-signed SSL key and certificate.
    """
    cmd = (
        'openssl req -x509 -nodes -days 365 -newkey rsa:2048'
        ' -keyout {0}.key -out {0}.crt'
    ).format(domain)
    ctx.run(cmd)


@task
def update_citation_styles(ctx):
    from scripts import parse_citation_styles
    total = parse_citation_styles.main()
    print('Parsed {} styles'.format(total))


@task
def clean(ctx, verbose=False):
    ctx.run('find . -name "*.pyc" -delete', echo=True)


@task(default=True)
def usage(ctx):
    ctx.run('invoke --list')


### Maintenance Tasks ###

@task
def set_maintenance(ctx, start=None, end=None):
    from website.maintenance import set_maintenance, get_maintenance
    """Set the time period for the maintenance notice to be displayed.
    If no start or end values are displayed, default to starting now
    and ending 24 hours from now. If no timezone info is passed along,
    everything will be converted to UTC.

    If a given end time results in a start that is after the end, start
    will be changed to be 24 hours before the end time.

    Examples:
        invoke set_maintenance_state
        invoke set_maintenance_state --start 2016-03-16T15:41:00-04:00
        invoke set_maintenance_state --end 2016-03-16T15:41:00-04:00
    """
    set_maintenance(start, end)
    state = get_maintenance()
    print('Maintenance notice up for {} to {}.'.format(state['start'], state['end']))


@task
def unset_maintenance(ctx):
    from website.maintenance import unset_maintenance
    print('Taking down maintenance notice...')
    unset_maintenance()
    print('...Done.')<|MERGE_RESOLUTION|>--- conflicted
+++ resolved
@@ -86,12 +86,6 @@
 
 
 @task
-<<<<<<< HEAD
-def apiserver(port=8000, wait=True, host='127.0.0.1'):
-    """Run the API server."""
-    env = os.environ.copy()
-    cmd = 'DJANGO_SETTINGS_MODULE=api.base.settings {} manage.py runserver {}:{} --nothreading'.format(sys.executable, host, port)
-=======
 def apiserver(ctx, port=8000, wait=True, autoreload=True, host='127.0.0.1'):
     """Run the API server."""
     env = os.environ.copy()
@@ -103,7 +97,6 @@
         cmd = cmd.replace('runserver', 'runsslserver')
         cmd += ' --certificate {} --key {}'.format(settings.OSF_SERVER_CERT, settings.OSF_SERVER_KEY)
 
->>>>>>> 7c0b0731
     if wait:
         return ctx.run(cmd, echo=True, pty=True)
     from subprocess import Popen
@@ -112,13 +105,6 @@
 
 
 @task
-<<<<<<< HEAD
-def adminserver(port=8001, host='127.0.0.1'):
-    """Run the Admin server."""
-    env = 'DJANGO_SETTINGS_MODULE="admin.base.settings"'
-    cmd = '{} python manage.py runserver {}:{} --nothreading'.format(env, host, port)
-    run(cmd, echo=True, pty=True)
-=======
 def adminserver(ctx, port=8001, host='127.0.0.1'):
     """Run the Admin server."""
     env = 'DJANGO_SETTINGS_MODULE="admin.base.settings"'
@@ -127,7 +113,6 @@
         cmd = cmd.replace('runserver', 'runsslserver')
         cmd += ' --certificate {} --key {}'.format(settings.OSF_SERVER_CERT, settings.OSF_SERVER_KEY)
     ctx.run(cmd, echo=True, pty=True)
->>>>>>> 7c0b0731
 
 
 SHELL_BANNER = """
