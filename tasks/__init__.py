--- conflicted
+++ resolved
@@ -913,14 +913,9 @@
 def build_js_config_files():
     from website import settings
     print('Building JS config files...')
-<<<<<<< HEAD
     with open(os.path.join(settings.STATIC_FOLDER, 'built', 'nodeCategories.json'), 'wb') as fp:
         json.dump(settings.NODE_CATEGORY_MAP, fp)
-    print("...Done.")
-=======
-    _build_js_config_files(settings)
     print('...Done.')
->>>>>>> 097baa8b
 
 
 @task()
