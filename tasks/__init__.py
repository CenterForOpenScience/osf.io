#!/usr/bin/env python3
# -*- coding: utf-8 -*-
"""Invoke tasks. To run a task, run ``$ invoke <COMMAND>``. To see a list of
commands, run ``$ invoke --list``.
"""
import os
import sys
import json
import platform
import subprocess
import logging
import sqlite3

import invoke
from invoke import Collection

from website import settings
from .utils import pip_install, bin_prefix


try:
    from tasks import local  # noqa
except ImportError:
    print('No tasks/local.py file found. '
          'Did you remember to copy local-dist.py to local.py?')

logging.getLogger('invoke').setLevel(logging.CRITICAL)

# gets the root path for all the scripts that rely on it
HERE = os.path.abspath(os.path.join(os.path.dirname(os.path.abspath(__file__)), '..'))
WHEELHOUSE_PATH = os.environ.get('WHEELHOUSE')
NO_TESTS_COLLECTED = 5
ns = Collection()

try:
    from tasks import local as local_tasks
    ns.add_collection(Collection.from_module(local_tasks), name='local')
except ImportError:
    pass

try:
    from admin import tasks as admin_tasks
    ns.add_collection(Collection.from_module(admin_tasks), name='admin')
except ImportError:
    pass


def task(*args, **kwargs):
    """Behaves the same way as invoke.task. Adds the task
    to the root namespace.
    """
    if len(args) == 1 and callable(args[0]):
        new_task = invoke.task(args[0])
        ns.add_task(new_task)
        return new_task

    def decorator(f):
        new_task = invoke.task(f, *args, **kwargs)
        ns.add_task(new_task)
        return new_task
    return decorator


@task
def server(ctx, host=None, port=5000, debug=True, gitlogs=False):
    """Run the app server."""
    if os.environ.get('WERKZEUG_RUN_MAIN') == 'true' or not debug:
        if os.environ.get('WEB_REMOTE_DEBUG', None):
            import pydevd
            # e.g. '127.0.0.1:5678'
            remote_parts = os.environ.get('WEB_REMOTE_DEBUG').split(':')
            pydevd.settrace(remote_parts[0], port=int(remote_parts[1]), suspend=False, stdoutToServer=True, stderrToServer=True)

        if gitlogs:
            git_logs(ctx)
        from website.app import init_app
        os.environ['DJANGO_SETTINGS_MODULE'] = 'api.base.settings'
        app = init_app(set_backends=True, routes=True)
        settings.API_SERVER_PORT = port
    else:
        from framework.flask import app

    context = None
    if settings.SECURE_MODE:
        context = (settings.OSF_SERVER_CERT, settings.OSF_SERVER_KEY)
    app.run(host=host, port=port, debug=debug, threaded=debug, extra_files=[settings.ASSET_HASH_PATH], ssl_context=context)


@task
def git_logs(ctx, branch=None):
    from scripts.meta import gatherer
    gatherer.main(branch=branch)


@task
def apiserver(ctx, port=8000, wait=True, autoreload=True, host='127.0.0.1', pty=True):
    """Run the API server."""
    env = os.environ.copy()
    cmd = 'DJANGO_SETTINGS_MODULE=api.base.settings {} manage.py runserver {}:{} --nothreading'\
        .format(sys.executable, host, port)
    if not autoreload:
        cmd += ' --noreload'
    if settings.SECURE_MODE:
        cmd = cmd.replace('runserver', 'runsslserver')
        cmd += ' --certificate {} --key {}'.format(settings.OSF_SERVER_CERT, settings.OSF_SERVER_KEY)

    if wait:
        return ctx.run(cmd, echo=True, pty=pty)
    from subprocess import Popen

    return Popen(cmd, shell=True, env=env)


@task
def adminserver(ctx, port=8001, host='127.0.0.1', pty=True):
    """Run the Admin server."""
    env = 'DJANGO_SETTINGS_MODULE="admin.base.settings"'
    cmd = '{} python3 manage.py runserver {}:{} --nothreading'.format(env, host, port)
    if settings.SECURE_MODE:
        cmd = cmd.replace('runserver', 'runsslserver')
        cmd += ' --certificate {} --key {}'.format(settings.OSF_SERVER_CERT, settings.OSF_SERVER_KEY)
    ctx.run(cmd, echo=True, pty=pty)

@task
def shell(ctx, transaction=True, print_sql=False, notebook=False):
    cmd = 'DJANGO_SETTINGS_MODULE="api.base.settings" python3 manage.py osf_shell'
    if notebook:
        cmd += ' --notebook'
    if not transaction:
        cmd += ' --no-transaction'
    return ctx.run(cmd, pty=True, echo=True)


@task
def sharejs(ctx, host=None, port=None, db_url=None, cors_allow_origin=None):
    """Start a local ShareJS server."""
    if host:
        os.environ['SHAREJS_SERVER_HOST'] = host
    if port:
        os.environ['SHAREJS_SERVER_PORT'] = port
    if db_url:
        os.environ['SHAREJS_DB_URL'] = db_url
    if cors_allow_origin:
        os.environ['SHAREJS_CORS_ALLOW_ORIGIN'] = cors_allow_origin

    if settings.SENTRY_DSN:
        os.environ['SHAREJS_SENTRY_DSN'] = settings.SENTRY_DSN

    share_server = os.path.join(settings.ADDON_PATH, 'wiki', 'shareServer.js')
    ctx.run('node {0}'.format(share_server))


@task(aliases=['celery'])
def celery_worker(ctx, level='debug', hostname=None, beat=False, queues=None, concurrency=None, max_tasks_per_child=None):
    """Run the Celery process."""
    os.environ['DJANGO_SETTINGS_MODULE'] = 'api.base.settings'
    cmd = 'celery worker -A framework.celery_tasks -Ofair -l {0}'.format(level)
    if hostname:
        cmd = cmd + ' --hostname={}'.format(hostname)
    # beat sets up a cron like scheduler, refer to website/settings
    if beat:
        cmd = cmd + ' --beat'
    if queues:
        cmd = cmd + ' --queues={}'.format(queues)
    if concurrency:
        cmd = cmd + ' --concurrency={}'.format(concurrency)
    if max_tasks_per_child:
        cmd = cmd + ' --maxtasksperchild={}'.format(max_tasks_per_child)
    ctx.run(bin_prefix(cmd), pty=True)


@task(aliases=['beat'])
def celery_beat(ctx, level='debug', schedule=None):
    """Run the Celery process."""
    os.environ['DJANGO_SETTINGS_MODULE'] = 'api.base.settings'
    # beat sets up a cron like scheduler, refer to website/settings
    cmd = 'celery beat -A framework.celery_tasks -l {0} --pidfile='.format(level)
    if schedule:
        cmd = cmd + ' --schedule={}'.format(schedule)
    ctx.run(bin_prefix(cmd), pty=True)

@task
def migrate_search(ctx, delete=True, remove=False, index=settings.ELASTIC_INDEX):
    """Migrate the search-enabled models."""
    from website.app import init_app
    init_app(routes=False, set_backends=False)
    from website.search_migration.migrate import migrate

    # NOTE: Silence the warning:
    # "InsecureRequestWarning: Unverified HTTPS request is being made. Adding certificate verification is strongly advised."
    SILENT_LOGGERS = ['py.warnings']
    for logger in SILENT_LOGGERS:
        logging.getLogger(logger).setLevel(logging.ERROR)

    migrate(delete, remove=remove, index=index)

@task
def rebuild_search(ctx):
    """Delete and recreate the index for elasticsearch"""
    from website.app import init_app
    import requests
    from website import settings

    init_app(routes=False, set_backends=True)
    if not settings.ELASTIC_URI.startswith('http'):
        protocol = 'http://' if settings.DEBUG_MODE else 'https://'
    else:
        protocol = ''
    url = '{protocol}{uri}/{index}'.format(
        protocol=protocol,
        uri=settings.ELASTIC_URI.rstrip('/'),
        index=settings.ELASTIC_INDEX,
    )
    print('Deleting index {}'.format(settings.ELASTIC_INDEX))
    print('----- DELETE {}*'.format(url))
    requests.delete(url + '*')
    print('Creating index {}'.format(settings.ELASTIC_INDEX))
    print('----- PUT {}'.format(url))
    requests.put(url)
    migrate_search(ctx, delete=False)


@task
def mailserver(ctx, port=1025):
    """Run a SMTP test server."""
    cmd = 'python3 -m smtpd -n -c DebuggingServer localhost:{port}'.format(port=port)
    ctx.run(bin_prefix(cmd), pty=True)


@task
def syntax(ctx):
    """Use pre-commit to run formatters and linters."""
    ctx.run('pre-commit run --all-files --show-diff-on-failure', echo=True)


@task(aliases=['req'])
def requirements(ctx, base=False, addons=False, release=False, dev=False, all=False):
    """Install python dependencies.

    Examples:
        inv requirements
        inv requirements --all

    You should use --all for updating your developement environment.
    --all will install (in order): addons, dev and the base requirements.

    By default, base requirements will run. However, if any set of addons, release, or dev are chosen, base
    will have to be mentioned explicitly in order to run. This is to remain compatible with previous usages. Release
    requirements will prevent dev, and base from running.
    """
    if all:
        base = True
        addons = True
        dev = True
    if not(addons or dev):
        base = True
    if release or addons:
        addon_requirements(ctx)
    # "release" takes precedence
    if release:
        req_file = os.path.join(HERE, 'requirements', 'release.txt')
        ctx.run(
            pip_install(req_file),
            echo=True
        )
    else:
        if dev:  # then dev requirements
            req_file = os.path.join(HERE, 'requirements', 'dev.txt')
            ctx.run(
                pip_install(req_file),
                echo=True
            )

        if base:  # then base requirements
            req_file = os.path.join(HERE, 'requirements.txt')
            ctx.run(
                pip_install(req_file),
                echo=True
            )
    # fix URITemplate name conflict h/t @github
    ctx.run('pip3 uninstall uritemplate.py --yes || true')
    ctx.run('pip3 install --no-cache-dir uritemplate.py==0.3.0')


@task
def test_module(ctx, module=None, numprocesses=None, nocapture=False, params=None, coverage=False, testmon=False):
    """Helper for running tests.
    """
    from past.builtins import basestring
    os.environ['DJANGO_SETTINGS_MODULE'] = 'osf_tests.settings'
    import pytest
    if not numprocesses:
        from multiprocessing import cpu_count
        numprocesses = cpu_count()
    numprocesses = int(numprocesses)
    # NOTE: Subprocess to compensate for lack of thread safety in the httpretty module.
    # https://github.com/gabrielfalcao/HTTPretty/issues/209#issue-54090252
    args = []
    if coverage:
        args.extend([
            '--cov-report', 'term-missing',
            '--cov', 'admin',
            '--cov', 'addons',
            '--cov', 'api',
            '--cov', 'framework',
            '--cov', 'osf',
            '--cov', 'website',
        ])
    if not nocapture:
        args += ['-s']
    if numprocesses > 1:
        args += ['-n {}'.format(numprocesses), '--max-slave-restart=0']
    modules = [module] if isinstance(module, basestring) else module
    args.extend(modules)
    if testmon:
        args.extend(['--testmon'])

    if params:
        params = [params] if isinstance(params, basestring) else params
        args.extend(params)

    retcode = pytest.main(args)

    # exit code 5 is all tests skipped which is the same as passing with testmon
    sys.exit(0 if retcode == NO_TESTS_COLLECTED else retcode)


OSF_TESTS = [
    'osf_tests',
]

WEBSITE_TESTS = [
    'tests',
]

API_TESTS1 = [
    'api_tests/draft_registrations',
    'api_tests/draft_nodes',
    'api_tests/identifiers',
    'api_tests/institutions',
    'api_tests/licenses',
    'api_tests/logs',
    'api_tests/schemas',
    'api_tests/providers',
    'api_tests/preprints',
    'api_tests/registrations',
    'api_tests/registries_moderation',
    'api_tests/users',
]
API_TESTS2 = [
    'api_tests/chronos',
    'api_tests/meetings',
    'api_tests/metrics',
    'api_tests/nodes',
    'api_tests/osf_groups',
    'api_tests/requests',
    'api_tests/resources',
    'api_tests/schema_responses',
    'api_tests/subscriptions',
    'api_tests/waffle',
    'api_tests/wb',
]
API_TESTS3 = [
    'api_tests/actions',
    'api_tests/addons_tests',
    'api_tests/alerts',
    'api_tests/applications',
    'api_tests/banners',
    'api_tests/base',
    'api_tests/collections',
<<<<<<< HEAD
=======
    'api_tests/collection_submissions',
>>>>>>> 8b92e2a2
    'api_tests/collection_submissions_actions',
    'api_tests/comments',
    'api_tests/crossref',
    'api_tests/files',
    'api_tests/guids',
    'api_tests/reviews',
    'api_tests/regions',
    'api_tests/search',
    'api_tests/scopes',
    'api_tests/subjects',
    'api_tests/taxonomies',
    'api_tests/test',
    'api_tests/tokens',
    'api_tests/view_only_links',
    'api_tests/share',
    'api_tests/wikis',
]
ADDON_TESTS = [
    'addons',
]
ADMIN_TESTS = [
    'admin_tests',
]


@task
def test_osf(ctx, numprocesses=None, coverage=False, testmon=False):
    """Run the OSF test suite."""
    print('Testing modules "{}"'.format(OSF_TESTS))
    test_module(ctx, module=OSF_TESTS, numprocesses=numprocesses, coverage=coverage, testmon=testmon)

@task
def test_website(ctx, numprocesses=None, coverage=False, testmon=False):
    """Run the old test suite."""
    print('Testing modules "{}"'.format(WEBSITE_TESTS))
    test_module(ctx, module=WEBSITE_TESTS, numprocesses=numprocesses, coverage=coverage, testmon=testmon)

@task
def test_api1(ctx, numprocesses=None, coverage=False, testmon=False):
    """Run the API test suite."""
    print('Testing modules "{}"'.format(API_TESTS1 + ADMIN_TESTS))
    test_module(ctx, module=API_TESTS1 + ADMIN_TESTS, numprocesses=numprocesses, coverage=coverage, testmon=testmon)


@task
def test_api2(ctx, numprocesses=None, coverage=False, testmon=False):
    """Run the API test suite."""
    print('Testing modules "{}"'.format(API_TESTS2))
    test_module(ctx, module=API_TESTS2, numprocesses=numprocesses, coverage=coverage, testmon=testmon)


@task
def test_api3(ctx, numprocesses=None, coverage=False, testmon=False):
    """Run the API test suite."""
    print('Testing modules "{}"'.format(API_TESTS3 + OSF_TESTS))
    # NOTE: There may be some concurrency issues with ES
    test_module(ctx, module=API_TESTS3 + OSF_TESTS, numprocesses=numprocesses, coverage=coverage, testmon=testmon)


@task
def test_admin(ctx, numprocesses=None, coverage=False, testmon=False):
    """Run the Admin test suite."""
    print('Testing module "admin_tests"')
    test_module(ctx, module=ADMIN_TESTS, numprocesses=numprocesses, coverage=coverage, testmon=testmon)


@task
def test_addons(ctx, numprocesses=None, coverage=False, testmon=False):
    """Run all the tests in the addons directory.
    """
    print('Testing modules "{}"'.format(ADDON_TESTS))
    test_module(ctx, module=ADDON_TESTS, numprocesses=numprocesses, coverage=coverage, testmon=testmon)


@task
def test(ctx, all=False, lint=False):
    """
    Run unit tests: OSF (always), plus addons and syntax checks (optional)
    """
    if lint:
        syntax(ctx)

    test_website(ctx)  # /tests
    test_api1(ctx)
    test_api2(ctx)
    test_api3(ctx)  # also /osf_tests

    if all:
        test_addons(ctx)
        # TODO: Enable admin tests
        test_admin(ctx)

@task
def remove_failures_from_testmon(ctx, db_path=None):

    conn = sqlite3.connect(db_path)
    tests_decached = conn.execute("delete from node where result <> '{}'").rowcount
    ctx.run('echo {} failures purged from travis cache'.format(tests_decached))

@task
def travis_setup(ctx):
    with open('package.json', 'r') as fobj:
        package_json = json.load(fobj)
        ctx.run('npm install @centerforopenscience/list-of-licenses@{}'.format(package_json['dependencies']['@centerforopenscience/list-of-licenses']), echo=True)

@task
def test_travis_addons(ctx, numprocesses=None, coverage=False, testmon=False):
    """
    Run half of the tests to help travis go faster.
    """
    #travis_setup(ctx)
    syntax(ctx)
    test_addons(ctx, numprocesses=numprocesses, coverage=coverage, testmon=testmon)

@task
def test_travis_website(ctx, numprocesses=None, coverage=False, testmon=False):
    """
    Run other half of the tests to help travis go faster.
    """
    #travis_setup(ctx)
    test_website(ctx, numprocesses=numprocesses, coverage=coverage, testmon=testmon)


@task
def test_travis_api1_and_js(ctx, numprocesses=None, coverage=False, testmon=False):
    #travis_setup(ctx)
    test_api1(ctx, numprocesses=numprocesses, coverage=coverage, testmon=testmon)


@task
def test_travis_api2(ctx, numprocesses=None, coverage=False, testmon=False):
    #travis_setup(ctx)
    test_api2(ctx, numprocesses=numprocesses, coverage=coverage, testmon=testmon)


@task
def test_travis_api3_and_osf(ctx, numprocesses=None, coverage=False, testmon=False):
    #travis_setup(ctx)
    test_api3(ctx, numprocesses=numprocesses, coverage=coverage, testmon=testmon)

@task
def wheelhouse(ctx, addons=False, release=False, dev=False, pty=True):
    """Build wheels for python dependencies.

    Examples:

        inv wheelhouse --dev
        inv wheelhouse --addons
        inv wheelhouse --release
    """
    if release or addons:
        for directory in os.listdir(settings.ADDON_PATH):
            path = os.path.join(settings.ADDON_PATH, directory)
            if os.path.isdir(path):
                req_file = os.path.join(path, 'requirements.txt')
                if os.path.exists(req_file):
                    cmd = ('pip3 wheel --find-links={} -r {} --wheel-dir={} ').format(WHEELHOUSE_PATH, req_file, WHEELHOUSE_PATH)
                    ctx.run(cmd, pty=pty)
    if release:
        req_file = os.path.join(HERE, 'requirements', 'release.txt')
    elif dev:
        req_file = os.path.join(HERE, 'requirements', 'dev.txt')
    else:
        req_file = os.path.join(HERE, 'requirements.txt')
    cmd = 'pip3 wheel --find-links={} -r {} --wheel-dir={} '.format(WHEELHOUSE_PATH, req_file, WHEELHOUSE_PATH)
    ctx.run(cmd, pty=pty)


@task
def addon_requirements(ctx):
    """Install all addon requirements."""
    for directory in os.listdir(settings.ADDON_PATH):
        path = os.path.join(settings.ADDON_PATH, directory)

        requirements_file = os.path.join(path, 'requirements.txt')
        if os.path.isdir(path) and os.path.isfile(requirements_file):
            print('Installing requirements for {0}'.format(directory))
            ctx.run(
                pip_install(requirements_file),
                echo=True
            )

    print('Finished installing addon requirements')


@task
def travis_addon_settings(ctx):
    for directory in os.listdir(settings.ADDON_PATH):
        path = os.path.join(settings.ADDON_PATH, directory, 'settings')
        if os.path.isdir(path):
            try:
                open(os.path.join(path, 'local-travis.py'))
                ctx.run('cp {path}/local-travis.py {path}/local.py'.format(path=path))
            except IOError:
                pass


@task
def copy_addon_settings(ctx):
    for directory in os.listdir(settings.ADDON_PATH):
        path = os.path.join(settings.ADDON_PATH, directory, 'settings')
        if os.path.isdir(path) and not os.path.isfile(os.path.join(path, 'local.py')):
            try:
                open(os.path.join(path, 'local-dist.py'))
                ctx.run('cp {path}/local-dist.py {path}/local.py'.format(path=path))
            except IOError:
                pass


@task
def copy_settings(ctx, addons=False):
    # Website settings
    if not os.path.isfile('website/settings/local.py'):
        print('Creating local.py file')
        ctx.run('cp website/settings/local-dist.py website/settings/local.py')

    # Addon settings
    if addons:
        copy_addon_settings(ctx)


@task(aliases=['bower'])
def bower_install(ctx):
    print('Installing bower-managed packages')
    bower_bin = os.path.join(HERE, 'node_modules', '.bin', 'bower')
    ctx.run('{} prune --allow-root'.format(bower_bin), echo=True)
    ctx.run('{} install --allow-root'.format(bower_bin), echo=True)


@task
def docker_init(ctx):
    """Initial docker setup"""
    print('You will be asked for your sudo password to continue...')
    if platform.system() == 'Darwin':  # Mac OSX
        ctx.run('sudo ifconfig lo0 alias 192.168.168.167')
    else:
        print('Your system is not recognized, you will have to setup docker manually')

def ensure_docker_env_setup(ctx):
    if hasattr(os.environ, 'DOCKER_ENV_SETUP') and os.environ['DOCKER_ENV_SETUP'] == '1':
        pass
    else:
        os.environ['WEB_REMOTE_DEBUG'] = '192.168.168.167:11000'
        os.environ['API_REMOTE_DEBUG'] = '192.168.168.167:12000'
        os.environ['WORKER_REMOTE_DEBUG'] = '192.168.168.167:13000'
        os.environ['DOCKER_ENV_SETUP'] = '1'
        docker_init(ctx)

@task
def docker_requirements(ctx):
    ensure_docker_env_setup(ctx)
    ctx.run('docker-compose up requirements requirements_mfr requirements_wb')

@task
def docker_appservices(ctx):
    ensure_docker_env_setup(ctx)
    ctx.run('docker-compose up assets fakecas elasticsearch tokumx postgres')

@task
def docker_osf(ctx):
    ensure_docker_env_setup(ctx)
    ctx.run('docker-compose up mfr wb web api')

@task
def clear_sessions(ctx, months=1, dry_run=False):
    from website.app import init_app
    init_app(routes=False, set_backends=True)
    from scripts import clear_sessions
    clear_sessions.clear_sessions_relative(months=months, dry_run=dry_run)


# Release tasks

@task
def hotfix(ctx, name, finish=False, push=False):
    """Rename hotfix branch to hotfix/<next-patch-version> and optionally
    finish hotfix.
    """
    print('Checking out master to calculate curent version')
    ctx.run('git checkout master')
    latest_version = latest_tag_info()['current_version']
    print('Current version is: {}'.format(latest_version))
    major, minor, patch = latest_version.split('.')
    next_patch_version = '.'.join([major, minor, str(int(patch) + 1)])
    print('Bumping to next patch version: {}'.format(next_patch_version))
    print('Renaming branch...')

    new_branch_name = 'hotfix/{}'.format(next_patch_version)
    ctx.run('git checkout {}'.format(name), echo=True)
    ctx.run('git branch -m {}'.format(new_branch_name), echo=True)
    if finish:
        ctx.run('git flow hotfix finish {}'.format(next_patch_version), echo=True, pty=True)
    if push:
        ctx.run('git push --follow-tags origin master', echo=True)
        ctx.run('git push origin develop', echo=True)


@task
def feature(ctx, name, finish=False, push=False):
    """Rename the current branch to a feature branch and optionally finish it."""
    print('Renaming branch...')
    ctx.run('git branch -m feature/{}'.format(name), echo=True)
    if finish:
        ctx.run('git flow feature finish {}'.format(name), echo=True)
    if push:
        ctx.run('git push origin develop', echo=True)


# Adapted from bumpversion
def latest_tag_info():
    try:
        # git-describe doesn't update the git-index, so we do that
        # subprocess.check_output(["git", "update-index", "--refresh"])

        # get info about the latest tag in git
        describe_out = subprocess.check_output([
            'git',
            'describe',
            '--dirty',
            '--tags',
            '--long',
            '--abbrev=40'
        ], stderr=subprocess.STDOUT
        ).decode().split('-')
    except subprocess.CalledProcessError as err:
        raise err
        # logger.warn("Error when running git describe")
        return {}

    info = {}

    if describe_out[-1].strip() == 'dirty':
        info['dirty'] = True
        describe_out.pop()

    info['commit_sha'] = describe_out.pop().lstrip('g')
    info['distance_to_latest_tag'] = int(describe_out.pop())
    info['current_version'] = describe_out.pop().lstrip('v')

    # assert type(info["current_version"]) == str
    assert 0 == len(describe_out)

    return info


# Tasks for generating and bundling SSL certificates
# See http://cosdev.readthedocs.org/en/latest/osf/ops.html for details

@task
def generate_key(ctx, domain, bits=2048):
    cmd = 'openssl genrsa -des3 -out {0}.key {1}'.format(domain, bits)
    ctx.run(cmd)


@task
def generate_key_nopass(ctx, domain):
    cmd = 'openssl rsa -in {domain}.key -out {domain}.key.nopass'.format(
        domain=domain
    )
    ctx.run(cmd)


@task
def generate_csr(ctx, domain):
    cmd = 'openssl req -new -key {domain}.key.nopass -out {domain}.csr'.format(
        domain=domain
    )
    ctx.run(cmd)


@task
def request_ssl_cert(ctx, domain):
    """Generate a key, a key with password removed, and a signing request for
    the specified domain.

    Usage:
    > invoke request_ssl_cert pizza.osf.io
    """
    generate_key(ctx, domain)
    generate_key_nopass(ctx, domain)
    generate_csr(ctx, domain)


@task
def bundle_certs(ctx, domain, cert_path):
    """Concatenate certificates from NameCheap in the correct order. Certificate
    files must be in the same directory.
    """
    cert_files = [
        '{0}.crt'.format(domain),
        'COMODORSADomainValidationSecureServerCA.crt',
        'COMODORSAAddTrustCA.crt',
        'AddTrustExternalCARoot.crt',
    ]
    certs = ' '.join(
        os.path.join(cert_path, cert_file)
        for cert_file in cert_files
    )
    cmd = 'cat {certs} > {domain}.bundle.crt'.format(
        certs=certs,
        domain=domain,
    )
    ctx.run(cmd)


@task
def clean_assets(ctx):
    """Remove built JS files."""
    public_path = os.path.join(HERE, 'website', 'static', 'public')
    js_path = os.path.join(public_path, 'js')
    ctx.run('rm -rf {0}'.format(js_path), echo=True)


@task(aliases=['pack'])
def webpack(ctx, clean=False, watch=False, dev=False, colors=False):
    """Build static assets with webpack."""
    if clean:
        clean_assets(ctx)
    args = ['yarn run webpack-{}'.format('dev' if dev else 'prod')]
    args += ['--progress']
    if watch:
        args += ['--watch']
    if colors:
        args += ['--colors']
    command = ' '.join(args)
    ctx.run(command, echo=True)


@task()
def build_js_config_files(ctx):
    from website import settings
    print('Building JS config files...')
    with open(os.path.join(settings.STATIC_FOLDER, 'built', 'nodeCategories.json'), 'w') as fp:
        json.dump(settings.NODE_CATEGORY_MAP, fp)
    print('...Done.')


@task()
def assets(ctx, dev=False, watch=False, colors=False):
    """Install and build static assets."""
    command = 'yarn install --frozen-lockfile'
    if not dev:
        command += ' --production'
    ctx.run(command, echo=True)
    bower_install(ctx)
    build_js_config_files(ctx)
    # Always set clean=False to prevent possible mistakes
    # on prod
    webpack(ctx, clean=False, watch=watch, dev=dev, colors=colors)


@task
def generate_self_signed(ctx, domain):
    """Generate self-signed SSL key and certificate.
    """
    cmd = (
        'openssl req -x509 -nodes -days 365 -newkey rsa:2048'
        ' -keyout {0}.key -out {0}.crt'
    ).format(domain)
    ctx.run(cmd)


@task
def update_citation_styles(ctx):
    from scripts import parse_citation_styles
    total = parse_citation_styles.main()
    print('Parsed {} styles'.format(total))


@task
def clean(ctx, verbose=False):
    ctx.run('find . -name "*.pyc" -delete', echo=True)


@task(default=True)
def usage(ctx):
    ctx.run('invoke --list')


### Maintenance Tasks ###

@task
def set_maintenance(ctx, message='', level=1, start=None, end=None):
    from website.app import setup_django
    setup_django()
    from website.maintenance import set_maintenance
    """Display maintenance notice across OSF applications (incl. preprints, registries, etc.)

    start - Start time for the maintenance period
    end - End time for the mainteance period
        NOTE: If no start or end values are provided, default to starting now
        and ending 24 hours from now.
    message - Message to display. If omitted, will be:
        "The site will undergo maintenance between <localized start time> and <localized end time>. Thank you
        for your patience."
    level - Severity level. Modifies the color of the displayed notice. Must be one of 1 (info), 2 (warning), 3 (danger).

    Examples:
        invoke set_maintenance --start 2016-03-16T15:41:00-04:00 --end 2016-03-16T15:42:00-04:00
        invoke set_maintenance --message 'The OSF is experiencing issues connecting to a 3rd party service' --level 2 --start 2016-03-16T15:41:00-04:00 --end 2016-03-16T15:42:00-04:00
    """
    state = set_maintenance(message, level, start, end)
    print('Maintenance notice up {} to {}.'.format(state['start'], state['end']))


@task
def unset_maintenance(ctx):
    from website.app import setup_django
    setup_django()
    from website.maintenance import unset_maintenance
    print('Taking down maintenance notice...')
    unset_maintenance()
    print('...Done.')<|MERGE_RESOLUTION|>--- conflicted
+++ resolved
@@ -368,10 +368,7 @@
     'api_tests/banners',
     'api_tests/base',
     'api_tests/collections',
-<<<<<<< HEAD
-=======
     'api_tests/collection_submissions',
->>>>>>> 8b92e2a2
     'api_tests/collection_submissions_actions',
     'api_tests/comments',
     'api_tests/crossref',
