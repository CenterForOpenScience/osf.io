--- conflicted
+++ resolved
@@ -306,7 +306,6 @@
 
 .icon-fork {
     background-position: 0 -144px;
-<<<<<<< HEAD
 }
 
 /* Modal forms */
@@ -328,6 +327,4 @@
 
 form.form-horizontal.form-horizontal-narrow .control-group {
     padding-left:55px;
-=======
->>>>>>> cd981492
 }