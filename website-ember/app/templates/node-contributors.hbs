{{eosf-project-nav node=model user=user isProjectContributor=isContributor}}

<br>
<br>

<div class="page-header visible-xs">
    <h2 class="text-300">Contributors</h2>
</div>

<div class="col-md-3 col-xs-12">
    <div class="filters">
        <input type="text" class="form-control searchable" id="nameSearch" placeholder="Filter by name">
        <h5 class="m-t-md">
            Permissions
            <i class="fa fa-question-circle permission-info" title="Permission Information"></i>
        </h5>
        <div class="btn-group btn-group-justified-vertical filtergroup" id='permissionFilter'>
            <div class="btn-group">
                <button class="filter-btn btn-default btn" id="admins">Administrator</button>
            </div>
            <div class="btn-group">
                <button class="filter-btn btn-default btn" id="write">Read + Write</button>
            </div>
            <div class="btn-group">
                <button class="filter-btn btn-default btn" id="read">Read</button>
            </div>
        </div>
        <h5 class="m-t-md">
            Bibliographic Contributor
            <i class="fa fa-question-circle visibility-info"
                data-toggle="popover"
                data-title="Bibliographic Contributor Information"
                data-container="body"
                data-placement="right"
                data-html="true"
            ></i>
        </h5>
        <div class="btn-group btn-group-justified-vertical filtergroup" id='visibleFilter'>
            <div class="btn-group">
                <button class="filter-btn btn-default btn" id='visible'>Bibliographic</button>
            </div>
            <div class="btn-group">
                <button class="filter-btn btn-default btn" id='notVisible'>Non-Bibliographic</button>
            </div>
        </div>
    </div>
</div>

<div class="col-md-9 col-xs-12">
    <div id="manageContributors" class="scripted">
        <h3>
            Contributors
            {{#if canEdit}}
                <button {{action 'toggleAddContributorModal'}} class="btn btn-success btn-sm m-l-md">
                    <i class="fa fa-plus" aria-hidden="true"></i> Add
                </button>

                {{modal-add-contribs isOpen=showModalAddContributors model=model contributors=contributors}}
            {{/if}}
        </h3>

        {{#if canEdit}}
            <p class="m-b-xs">Drag and drop contributors to change listing order.</p>
        {{/if}}
        {{!-- % if 'admin' in user['permissions'] and not node['is_registration']: --}}

        {{!-- % endif --}}

    {{!-- <div data-bind="filters: {
            items: ['.contrib', '.admin'],
            toggleClass: 'btn-default btn-primary',
            manualRemove: true,
            groups: {
                permissionFilter: {
                    filter: '.permission-filter',
                    type: 'text',
                    buttons: {
                        admins: 'Administrator',
                        write: 'Read + Write',
                        read: 'Read'
                    }
                },
                visibleFilter: {
                    filter: '.visible-filter',
                    type: 'checkbox',
                    buttons: {
                        visible: true,
                        notVisible: false
                    }
                }
            },
            inputs: {
                nameSearch: '.name-search'
            }
        }"> --}}
        <div>
<<<<<<< HEAD
            {{contributor-manager contributors=contributors}}
=======
            {{contributor-manager contributors=model.contributors node=model isAdmin=isAdmin canEdit=canEdit editContributors=(action 'updateContributors')}}
>>>>>>> 986da488
        </div>
        {{!--<div data-bind="visible: $root.empty" class="no-items text-danger m-b-md">
            No contributors found
        </div>
        <span id="adminContributorsAnchor" class="project-page anchor"></span>
        <div id="adminContributors" data-bind="if: adminContributors().length">
            <h4>
                Admins on Parent Projects
                <i class="fa fa-question-circle admin-info"
                      data-content="These users are not contributors on
                      this component but can view and register it because they
                        are administrators on a parent project."
                      data-toggle="popover"
                      data-title="Admins on Parent Projects"
                      data-container="body"
                      data-placement="right"
                      data-html="true"
                ></i>
            </h4>
            <table  id="adminContributorsTable"
                    class="table responsive-table responsive-table-xxs"
                    data-bind="template: {
                        name: 'contribTable',
                        afterRender: afterRender,
                        options: {
                            containment: '#manageContributors'
                        },
                        data: 'admin'
                    }">
            </table>
            <div id="noAdminContribs" data-bind="visible: $root.adminEmpty" class="text-danger no-items m-b-md">
                No administrators from parent project found.
            </div>
        </div>
        ${buttonGroup()} --}}
    </div>

    {{!-- % if 'admin' in user['permissions']: --}}
    <h3 class="m-t-xl">
        View-only Links
        <a href="#addPrivateLink" data-toggle="modal" class="btn btn-success btn-sm m-l-md">
            <i class="fa fa-plus"></i> Add
        </a>
    </h3>
    <p>Create a link to share this project so those who have the link can view&mdash;but not edit&mdash;the project.</p>
    {{!-- <div class="scripted" id="linkScope">
        <table id="privateLinkTable" class="table responsive-table responsive-table-xs"
                data-bind="visible: visible">
            <thead>
                <tr>
                    <th class="responsive-table-hide">Link Name</th>
                    <th class="shared-comp">Shared Components</th>
                    <th>Created Date</th>
                    <th>Created By</th>
                    <th class="min-width">Anonymous</th>
                    <th class="min-width"></th>
                </tr>
            </thead>
            <tbody data-bind="template: {
                        name: 'linkTbl',
                        foreach: privateLinks,
                        afterRender: afterRenderLink
                    }">
            </tbody>
        </table>
    </div> --}}
    {{!-- % endif --}}
</div><|MERGE_RESOLUTION|>--- conflicted
+++ resolved
@@ -94,11 +94,7 @@
             }
         }"> --}}
         <div>
-<<<<<<< HEAD
-            {{contributor-manager contributors=contributors}}
-=======
-            {{contributor-manager contributors=model.contributors node=model isAdmin=isAdmin canEdit=canEdit editContributors=(action 'updateContributors')}}
->>>>>>> 986da488
+            {{contributor-manager contributors=contributors node=model isAdmin=isAdmin canEdit=canEdit editContributors=(action 'updateContributors')}}
         </div>
         {{!--<div data-bind="visible: $root.empty" class="no-items text-danger m-b-md">
             No contributors found
