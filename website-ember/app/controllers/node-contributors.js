--- conflicted
+++ resolved
@@ -38,15 +38,6 @@
         removeContributor(contrib) {
             this._super(...arguments);
             this.get('contributors').removeObject(contrib);
-<<<<<<< HEAD
-        },
-        updateContributors(contributors, permissionsChanges, bibliographicChanges) { // jshint ignore:line
-            this._super(...arguments);
-            // TODO how to send multiple save actions in a row without reload?
-            // May be related to how loading contributors initially.
-            window.location.reload();
-=======
->>>>>>> 61dd76a2
         }
     }
 });