import Ember from 'ember';

import NodeActionsMixin from 'ember-osf/mixins/node-actions';

export default Ember.Controller.extend(NodeActionsMixin, {
    contributors: Ember.A(),

    isContributor: Ember.computed('user', 'contributors', function() {
        // Is a contributor if userId in list of known contributors
        return !!this.get('contributors').findBy('userId', this.get('user.id'));
    }),

    isAdmin: Ember.computed(function() {
        return this.get('model').get('currentUserPermissions').indexOf('admin') >= 0;
    }),
    // TODO: check vs comments PR logic etc
    canEdit: Ember.computed('isAdmin', 'isRegistration', function() {
        return this.get('isAdmin') && !(this.get('model').get('registration'));
    }),

    showModalAddContributors: false,
    actions: {
        toggleAddContributorModal() {
            this.toggleProperty('showModalAddContributors');
        },
<<<<<<< HEAD

        addContributor(userId) {
            // Perform additional cleanup specific to this view to keep manually fetched contributors list in sync
            return this._super(...arguments).then((res) => {
                let contributors = this.get('contributors');
                let record = this.store.peekRecord('contributor', `${this.get('model.id')}-${userId}`);
                if (record) {
                    contributors.addObject(record);
                }
                // TODO: Is error handling needed (if record not found)?
                return res;
            });

=======
        removeContributor(contrib) {
            this._super(...arguments);
            this.get('contributors').removeObject(contrib);
        },
        updateContributors(contributors, permissionsChanges, bibliographicChanges) {
            this._super(...arguments);
            // TODO how to send multiple save actions in a row without reload?
            window.location.reload();
>>>>>>> dd632723
        }

    }
});<|MERGE_RESOLUTION|>--- conflicted
+++ resolved
@@ -23,8 +23,6 @@
         toggleAddContributorModal() {
             this.toggleProperty('showModalAddContributors');
         },
-<<<<<<< HEAD
-
         addContributor(userId) {
             // Perform additional cleanup specific to this view to keep manually fetched contributors list in sync
             return this._super(...arguments).then((res) => {
@@ -36,8 +34,7 @@
                 // TODO: Is error handling needed (if record not found)?
                 return res;
             });
-
-=======
+        },
         removeContributor(contrib) {
             this._super(...arguments);
             this.get('contributors').removeObject(contrib);
@@ -46,8 +43,6 @@
             this._super(...arguments);
             // TODO how to send multiple save actions in a row without reload?
             window.location.reload();
->>>>>>> dd632723
         }
-
     }
 });