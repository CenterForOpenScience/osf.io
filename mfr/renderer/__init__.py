--- conflicted
+++ resolved
@@ -1,12 +1,6 @@
 import os
 import inspect
-<<<<<<< HEAD
-import logging
-=======
-from hurry.filesize import size
->>>>>>> 92cf2703
 from mako.lookup import TemplateLookup
-
 
 
 class FileMeta(type):
