# -*- coding: utf-8 -*-
import time
import logging
<<<<<<< HEAD
import httplib as http
from urllib2 import HTTPError

import bleach

from flask import request

=======
import functools
import httplib as http

import bleach
>>>>>>> 60fed4eb
from modularodm import Q
from flask import request

<<<<<<< HEAD
from framework import status
from framework.auth.decorators import collect_auth
=======
from framework.auth.core import get_current_user
>>>>>>> 60fed4eb
from framework.auth.decorators import must_be_logged_in

from website.models import Node
from website.models import User
import website.search.search as search
<<<<<<< HEAD
from website.project.views.contributor import get_node_contributors_abbrev
=======
from website.search.util import build_query
from website.models import User, Node
from website.project.views.contributor import get_node_contributors_abbrev
from framework.exceptions import HTTPError
from website.search import exceptions
>>>>>>> 60fed4eb

logger = logging.getLogger(__name__)


def handle_search_errors(func):
    @functools.wraps(func)
    def wrapped(*args, **kwargs):
        try:
            return func(*args, **kwargs)
        except exceptions.MalformedQueryError:
            raise HTTPError(http.BAD_REQUEST, data={
                'message_short': 'Bad search query',
                'message_long': ('Please check our help (the question mark beside the search box) for more information '
                                 'on advanced search queries.'),
            })
        except exceptions.SearchUnavailableError:
            raise HTTPError(http.SERVICE_UNAVAILABLE, data={
                'message_short': 'Search unavailable',
                'message_long': ('Our search service is currently unavailable, if the issue persists, '
                'please report it to <a href="mailto:support@osf.io">support@osf.io</a>.'),
            })
    return wrapped


@handle_search_errors
def search_search(**kwargs):
    _type = kwargs.get('type', '_all')

    tick = time.time()
    results = {}

    if request.method == 'POST':
        results = search.search(request.get_json(), search_type=_type)
    elif request.method == 'GET':
        q = request.args.get('q', '*')
        # TODO Match javascript params?
        start = request.args.get('from', '0')
        size = request.args.get('size', '10')
        results = search.search(build_query(q, start, size), search_type=_type)

    results['time'] = round(time.time() - tick, 2)
    return results


def conditionally_add_query_item(query, item, condition):
    """ Helper for the search_projects_by_title function which will add a condition to a query
    It will give an error if the proper search term is not used.
    :param query: The modular ODM query that you want to modify
    :param item:  the field to query on
    :param condition: yes, no, or either
    :return: the modified query
    """

    condition = condition.lower()

    if condition == "yes":
        return query & Q(item, 'eq', True)
    elif condition == "no":
        return query & Q(item, 'eq', False)
    elif condition == "either":
        return query

    raise HTTPError(http.BAD_REQUEST)


@must_be_logged_in
def search_projects_by_title(**kwargs):
    """ Search for nodes by title. Can pass in arguments from the URL to modify the search
    :arg term: The substring of the title.
    :arg category: Category of the node.
    :arg isDeleted: yes, no, or either. Either will not add a qualifier for that argument in the search.
    :arg isFolder: yes, no, or either. Either will not add a qualifier for that argument in the search.
    :arg isRegistration: yes, no, or either. Either will not add a qualifier for that argument in the search.
    :arg includePublic: yes or no. Whether the projects listed should include public projects.
    :arg includeContributed: yes or no. Whether the search should include projects the current user has
        contributed to.
    :arg ignoreNode: a list of nodes that should not be included in the search.
    :return: a list of dictionaries of projects

    """
    # TODO(fabianvf): At some point, it would be nice to do this with elastic search
    user = kwargs['auth'].user

    term = request.args.get('term', '')
    max_results = int(request.args.get('maxResults', '10'))
    category = request.args.get('category', 'project').lower()
    is_deleted = request.args.get('isDeleted', 'no').lower()
    is_folder = request.args.get('isFolder', 'no').lower()
    is_registration = request.args.get('isRegistration', 'no').lower()
    include_public = request.args.get('includePublic', 'yes').lower()
    include_contributed = request.args.get('includeContributed', 'yes').lower()
    ignore_nodes = request.args.getlist('ignoreNode', [])

    matching_title = (
        Q('title', 'icontains', term) &  # search term (case insensitive)
        Q('category', 'eq', category)  # is a project
    )

    matching_title = conditionally_add_query_item(matching_title, 'is_deleted', is_deleted)
    matching_title = conditionally_add_query_item(matching_title, 'is_folder', is_folder)
    matching_title = conditionally_add_query_item(matching_title, 'is_registration', is_registration)

    if len(ignore_nodes) > 0:
        for node_id in ignore_nodes:
            matching_title = matching_title & Q('_id', 'ne', node_id)

    my_projects = []
    my_project_count = 0
    public_projects = []

    if include_contributed == "yes":
        my_projects = Node.find(
            matching_title &
            Q('contributors', 'contains', user._id)  # user is a contributor
        ).limit(max_results)
        my_project_count = my_project_count

    if my_project_count < max_results and include_public == "yes":
        public_projects = Node.find(
            matching_title &
            Q('is_public', 'eq', True)  # is public
        ).limit(max_results - my_project_count)

    results = list(my_projects) + list(public_projects)
    out = process_project_search_results(results, **kwargs)
    return out


@must_be_logged_in
def process_project_search_results(results, **kwargs):
    """
    :param results: list of projects from the modular ODM search
    :return: we return the entire search result, which is a list of
    dictionaries. This includes the list of contributors.
    """
    user = kwargs['auth'].user

    out = []

    for project in results:
        authors = get_node_contributors_abbrev(project=project, auth=kwargs['auth'])
        authors_html = ''
        for author in authors['contributors']:
            a = User.load(author['user_id'])
            authors_html += '<a href="%s">%s</a>' % (a.url, a.fullname)
            authors_html += author['separator'] + ' '
        authors_html += ' ' + authors['others_count']

        out.append({
            'id': project._id,
            'label': project.title,
            'value': project.title,
            'category': 'My Projects' if user in project.contributors else 'Public Projects',
            'authors': authors_html,
        })

    return out


@collect_auth
def search_contributor(auth):
    user = auth.user if auth else None
    nid = request.args.get('excludeNode')
<<<<<<< HEAD
    exclude = Node.load(nid).contributors if nid else list()

=======
    exclude = Node.load(nid).contributors if nid else []
>>>>>>> 60fed4eb
    query = bleach.clean(request.args.get('query', ''), tags=[], strip=True)
    page = int(bleach.clean(request.args.get('page', '0'), tags=[], strip=True))
    size = int(bleach.clean(request.args.get('size', '5'), tags=[], strip=True))
    return search.search_contributor(query=query, page=page, size=size,
                                     exclude=exclude, current_user=user)<|MERGE_RESOLUTION|>--- conflicted
+++ resolved
@@ -1,43 +1,25 @@
 # -*- coding: utf-8 -*-
 import time
 import logging
-<<<<<<< HEAD
+import functools
 import httplib as http
-from urllib2 import HTTPError
 
 import bleach
 
 from flask import request
 
-=======
-import functools
-import httplib as http
+from modularodm import Q
 
-import bleach
->>>>>>> 60fed4eb
-from modularodm import Q
-from flask import request
-
-<<<<<<< HEAD
-from framework import status
 from framework.auth.decorators import collect_auth
-=======
-from framework.auth.core import get_current_user
->>>>>>> 60fed4eb
 from framework.auth.decorators import must_be_logged_in
 
 from website.models import Node
 from website.models import User
+from website.search import exceptions
 import website.search.search as search
-<<<<<<< HEAD
+from framework.exceptions import HTTPError
+from website.search.util import build_query
 from website.project.views.contributor import get_node_contributors_abbrev
-=======
-from website.search.util import build_query
-from website.models import User, Node
-from website.project.views.contributor import get_node_contributors_abbrev
-from framework.exceptions import HTTPError
-from website.search import exceptions
->>>>>>> 60fed4eb
 
 logger = logging.getLogger(__name__)
 
@@ -201,12 +183,7 @@
 def search_contributor(auth):
     user = auth.user if auth else None
     nid = request.args.get('excludeNode')
-<<<<<<< HEAD
-    exclude = Node.load(nid).contributors if nid else list()
-
-=======
     exclude = Node.load(nid).contributors if nid else []
->>>>>>> 60fed4eb
     query = bleach.clean(request.args.get('query', ''), tags=[], strip=True)
     page = int(bleach.clean(request.args.get('page', '0'), tags=[], strip=True))
     size = int(bleach.clean(request.args.get('size', '5'), tags=[], strip=True))
