# -*- coding: utf-8 -*-

import time
<<<<<<< HEAD
from urllib2 import HTTPError
from flask import request
=======
import bleach
>>>>>>> 4dd4fb35
import logging
from urllib2 import HTTPError
from modularodm.storage.mongostorage import RawQuery as Q

<<<<<<< HEAD
from framework.auth.decorators import must_be_logged_in
from framework import status
from website.search.solr_search import search_solr
from website import settings
from website.filters import gravatar
=======
from framework import must_be_logged_in, request, status

import website.search.search as search
>>>>>>> 4dd4fb35
from website.models import User, Node
from website.project.views.contributor import get_node_contributors_abbrev


logging.basicConfig(level=logging.DEBUG)
logger = logging.getLogger('search.routes')


def search_search():
    tick = time.time()
    # search results are automatically paginated. on the pages that are
    # not the first page, we pass the page number along with the url
    start = request.args.get('pagination', 0)
    try:
        start = int(start)
    except (TypeError, ValueError):
        logger.error(u'Invalid pagination value: {0}'.format(start))
        start = 0
    query = request.args.get('q')
    # if there is not a query, tell our users to enter a search
    query = bleach.clean(query, tags=[], strip=True)
    if query == '':
        status.push_status_message('No search query', 'info')
        return {
            'results': [],
            'tags': [],
            'query': '',
        }
    # if the search does not work,
    # post an error message to the user, otherwise,
    # the document, highlight,
    # and spellcheck suggestions are returned to us
    try:
        results_search, tags, counts = search.search(query, start)
    except HTTPError:
        status.push_status_message('Malformed query. Please try again')
        return {
            'results': [],
            'tags': [],
            'query': '',
        }
    # with our highlights and search result 'documents' we build the search
    # results so that it is easier for us to display
    # Whether or not the user is searching for users
    searching_users = query.startswith("user:")
    total = counts if not isinstance(counts, dict) else counts['total']
    return {
        'highlight': [],
        'results': results_search,
        'total': total,
        'query': query,
        'spellcheck': [],
        'current_page': start,
        'time': round(time.time() - tick, 2),
        'tags': tags,
        'searching_users': searching_users,
        'counts': counts
    }


@must_be_logged_in
def search_projects_by_title(**kwargs):
    # TODO(fabianvf): At some point, it would be nice to do this with elastic search

    term = request.args.get('term')
    user = kwargs['auth'].user

    max_results = 10

    matching_title = (
        Q('title', 'icontains', term) &  # search term (case insensitive)
        Q('category', 'eq', 'project') &  # is a project
        Q('is_deleted', 'eq', False)  # isn't deleted
    )

    my_projects = Node.find(
        matching_title &
        Q('contributors', 'contains', user._id)  # user is a contributor
    ).limit(max_results)

    if my_projects.count() < max_results:
        public_projects = Node.find(
            matching_title &
            Q('is_public', 'eq', True)  # is public
        ).limit(max_results - my_projects.count())
    else:
        public_projects = []

    results = list(my_projects) + list(public_projects)

    out = []

    for project in results:
        authors = get_node_contributors_abbrev(project=project, auth=kwargs['auth'])
        authors_html = ''
        for author in authors['contributors']:
            a = User.load(author['user_id'])
            authors_html += '<a href="%s">%s</a>' % (a.url, a.fullname)
            authors_html += author['separator'] + ' '
        authors_html += ' ' + authors['others_count']
        if authors['others_count']:
            authors_html += ' other' + authors['others_suffix']

        out.append({
            'id': project._id,
            'label': project.title,
            'value': project.title,
            'category': 'My Projects' if user in project.contributors else 'Public Projects',
            'authors': authors_html,
        })

    return out


def search_contributor():
    nid = request.args.get('excludeNode')
    exclude = Node.load(nid).contributors if nid else list()
    query = bleach.clean(request.args.get('query', ''), tags=[], strip=True)
    return search.search_contributor(query, exclude)<|MERGE_RESOLUTION|>--- conflicted
+++ resolved
@@ -1,27 +1,16 @@
 # -*- coding: utf-8 -*-
 
 import time
-<<<<<<< HEAD
+import bleach
+import logging
+from flask import request
 from urllib2 import HTTPError
-from flask import request
-=======
-import bleach
->>>>>>> 4dd4fb35
-import logging
-from urllib2 import HTTPError
-from modularodm.storage.mongostorage import RawQuery as Q
 
-<<<<<<< HEAD
+from framework.mongo import Q
 from framework.auth.decorators import must_be_logged_in
 from framework import status
-from website.search.solr_search import search_solr
-from website import settings
-from website.filters import gravatar
-=======
-from framework import must_be_logged_in, request, status
 
 import website.search.search as search
->>>>>>> 4dd4fb35
 from website.models import User, Node
 from website.project.views.contributor import get_node_contributors_abbrev
 
