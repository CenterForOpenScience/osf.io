# -*- coding: utf-8 -*-
import time
import logging
import functools
import httplib as http

import bleach

from flask import request

from modularodm import Q

from framework.auth.decorators import collect_auth
from framework.auth.decorators import must_be_logged_in

from website.models import Node
from website.models import User
from website.search import exceptions
import website.search.search as search
from framework.exceptions import HTTPError
from website.search.util import build_query
from website.project.views.contributor import get_node_contributors_abbrev

logger = logging.getLogger(__name__)


def handle_search_errors(func):
    @functools.wraps(func)
    def wrapped(*args, **kwargs):
        try:
            return func(*args, **kwargs)
        except exceptions.MalformedQueryError:
            raise HTTPError(http.BAD_REQUEST, data={
                'message_short': 'Bad search query',
                'message_long': ('Please check our help (the question mark beside the search box) for more information '
                                 'on advanced search queries.'),
            })
        except exceptions.SearchUnavailableError:
            raise HTTPError(http.SERVICE_UNAVAILABLE, data={
                'message_short': 'Search unavailable',
                'message_long': ('Our search service is currently unavailable, if the issue persists, '
                'please report it to <a href="mailto:support@osf.io">support@osf.io</a>.'),
            })
    return wrapped


@handle_search_errors
def search_search(**kwargs):
    _type = kwargs.get('type', '_all')

    tick = time.time()

<<<<<<< HEAD
    if request.method == 'POST' and request.json:
        query = request.json
=======
    if request.method == 'POST':
        results = search.search(request.get_json(), search_type=_type)
>>>>>>> 20585c11
    elif request.method == 'GET':
        q = request.args.get('q', '*')
        # TODO Match javascript params?
        start = request.args.get('from', '0')
        size = request.args.get('size', '10')
        query = build_query(q, start, size)

    results = search.search(query, search_type=_type)

    results['time'] = round(time.time() - tick, 2)
    return results


def conditionally_add_query_item(query, item, condition):
    """ Helper for the search_projects_by_title function which will add a condition to a query
    It will give an error if the proper search term is not used.
    :param query: The modular ODM query that you want to modify
    :param item:  the field to query on
    :param condition: yes, no, or either
    :return: the modified query
    """

    condition = condition.lower()

    if condition == "yes":
        return query & Q(item, 'eq', True)
    elif condition == "no":
        return query & Q(item, 'eq', False)
    elif condition == "either":
        return query

    raise HTTPError(http.BAD_REQUEST)


@must_be_logged_in
def search_projects_by_title(**kwargs):
    """ Search for nodes by title. Can pass in arguments from the URL to modify the search
    :arg term: The substring of the title.
    :arg category: Category of the node.
    :arg isDeleted: yes, no, or either. Either will not add a qualifier for that argument in the search.
    :arg isFolder: yes, no, or either. Either will not add a qualifier for that argument in the search.
    :arg isRegistration: yes, no, or either. Either will not add a qualifier for that argument in the search.
    :arg includePublic: yes or no. Whether the projects listed should include public projects.
    :arg includeContributed: yes or no. Whether the search should include projects the current user has
        contributed to.
    :arg ignoreNode: a list of nodes that should not be included in the search.
    :return: a list of dictionaries of projects

    """
    # TODO(fabianvf): At some point, it would be nice to do this with elastic search
    user = kwargs['auth'].user

    term = request.args.get('term', '')
    max_results = int(request.args.get('maxResults', '10'))
    category = request.args.get('category', 'project').lower()
    is_deleted = request.args.get('isDeleted', 'no').lower()
    is_folder = request.args.get('isFolder', 'no').lower()
    is_registration = request.args.get('isRegistration', 'no').lower()
    include_public = request.args.get('includePublic', 'yes').lower()
    include_contributed = request.args.get('includeContributed', 'yes').lower()
    ignore_nodes = request.args.getlist('ignoreNode', [])

    matching_title = (
        Q('title', 'icontains', term) &  # search term (case insensitive)
        Q('category', 'eq', category)  # is a project
    )

    matching_title = conditionally_add_query_item(matching_title, 'is_deleted', is_deleted)
    matching_title = conditionally_add_query_item(matching_title, 'is_folder', is_folder)
    matching_title = conditionally_add_query_item(matching_title, 'is_registration', is_registration)

    if len(ignore_nodes) > 0:
        for node_id in ignore_nodes:
            matching_title = matching_title & Q('_id', 'ne', node_id)

    my_projects = []
    my_project_count = 0
    public_projects = []

    if include_contributed == "yes":
        my_projects = Node.find(
            matching_title &
            Q('contributors', 'contains', user._id)  # user is a contributor
        ).limit(max_results)
        my_project_count = my_project_count

    if my_project_count < max_results and include_public == "yes":
        public_projects = Node.find(
            matching_title &
            Q('is_public', 'eq', True)  # is public
        ).limit(max_results - my_project_count)

    results = list(my_projects) + list(public_projects)
    out = process_project_search_results(results, **kwargs)
    return out


@must_be_logged_in
def process_project_search_results(results, **kwargs):
    """
    :param results: list of projects from the modular ODM search
    :return: we return the entire search result, which is a list of
    dictionaries. This includes the list of contributors.
    """
    user = kwargs['auth'].user

    out = []

    for project in results:
        authors = get_node_contributors_abbrev(project=project, auth=kwargs['auth'])
        authors_html = ''
        for author in authors['contributors']:
            a = User.load(author['user_id'])
            authors_html += '<a href="%s">%s</a>' % (a.url, a.fullname)
            authors_html += author['separator'] + ' '
        authors_html += ' ' + authors['others_count']

        out.append({
            'id': project._id,
            'label': project.title,
            'value': project.title,
            'category': 'My Projects' if user in project.contributors else 'Public Projects',
            'authors': authors_html,
        })

    return out


@collect_auth
def search_contributor(auth):
    user = auth.user if auth else None
    nid = request.args.get('excludeNode')
    exclude = Node.load(nid).contributors if nid else []
    query = bleach.clean(request.args.get('query', ''), tags=[], strip=True)
    page = int(bleach.clean(request.args.get('page', '0'), tags=[], strip=True))
    size = int(bleach.clean(request.args.get('size', '5'), tags=[], strip=True))
    return search.search_contributor(query=query, page=page, size=size,
                                     exclude=exclude, current_user=user)<|MERGE_RESOLUTION|>--- conflicted
+++ resolved
@@ -50,13 +50,8 @@
 
     tick = time.time()
 
-<<<<<<< HEAD
-    if request.method == 'POST' and request.json:
-        query = request.json
-=======
     if request.method == 'POST':
-        results = search.search(request.get_json(), search_type=_type)
->>>>>>> 20585c11
+        query = request.get_json()
     elif request.method == 'GET':
         q = request.args.get('q', '*')
         # TODO Match javascript params?
