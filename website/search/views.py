--- conflicted
+++ resolved
@@ -33,24 +33,6 @@
         try:
             return func(*args, **kwargs)
         except exceptions.MalformedQueryError:
-<<<<<<< HEAD
-            raise HTTPError(
-                http.BAD_REQUEST, data={
-                    'message_short': 'Bad search query',
-                    'message_long': language.SEARCH_QUERY_HELP,
-                },
-            )
-        except exceptions.SearchUnavailableError:
-            raise HTTPError(
-                http.SERVICE_UNAVAILABLE, data={
-                    'message_short': 'Search unavailable',
-                    'message_long': (
-                        'Our search service is currently unavailable, if the issue persists, '
-                        + language.SUPPORT_LINK
-                    ),
-                },
-            )
-=======
             raise HTTPError(http_status.HTTP_400_BAD_REQUEST, data={
                 'message_short': 'Bad search query',
                 'message_long': language.SEARCH_QUERY_HELP,
@@ -61,25 +43,15 @@
                 'message_long': ('Our search service is currently unavailable, if the issue persists, '
                                  + language.SUPPORT_LINK),
             })
->>>>>>> 34ca37b7
         except exceptions.SearchException:
             # Interim fix for issue where ES fails with 500 in some settings- ensure exception is still logged until it can be better debugged. See OSF-4538
             sentry.log_exception()
             sentry.log_message('Elasticsearch returned an unexpected error response')
             # TODO: Add a test; may need to mock out the error response due to inability to reproduce error code locally
-<<<<<<< HEAD
-            raise HTTPError(
-                http.BAD_REQUEST, data={
-                    'message_short': 'Could not perform search query',
-                    'message_long': language.SEARCH_QUERY_HELP,
-                },
-            )
-=======
             raise HTTPError(http_status.HTTP_400_BAD_REQUEST, data={
                 'message_short': 'Could not perform search query',
                 'message_long': language.SEARCH_QUERY_HELP,
             })
->>>>>>> 34ca37b7
     return wrapped
 
 
