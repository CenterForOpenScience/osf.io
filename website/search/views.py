--- conflicted
+++ resolved
@@ -17,75 +17,17 @@
 from website.models import User, Node
 from website.project.views.contributor import get_node_contributors_abbrev
 import httplib as http
-from website.settings import SHARE_APP_ID
 
 logger = logging.getLogger(__name__)
 
 
 def search_search():
-    if request.method == 'GET':
-        return {'shareID': SHARE_APP_ID}
-
     tick = time.time()
     ERROR_RETURN = {
         'results': [],
         'query': '',
     }
 
-<<<<<<< HEAD
-    if request.json:
-        results = search.search(request.json)
-        results['time'] = round(time.time() - tick, 2)
-        return results
-
-    raise Exception("Why are we here?")
-
-    # search results are automatically paginated. on the pages that are
-    # not the first page, we pass the page number along with the url
-    start = request.args.get('pagination', 0)
-    try:
-        start = int(start)
-    except (TypeError, ValueError):
-        logger.error(u'Invalid pagination value: {0}'.format(start))
-        start = 0
-    query = request.args.get('q')
-    # if there is not a query, tell our users to enter a search
-    query = bleach.clean(query, tags=[], strip=True)
-    if query == '':
-        status.push_status_message('No search query', 'info')
-        return ERROR_RETURN
-
-    # if the search does not work,
-    # post an error message to the user, otherwise,
-    # the document, highlight,
-    # and spellcheck suggestions are returned to us
-    try:
-        results_search, tags, counts = search.search(query, start)
-    except HTTPError:
-        status.push_status_message('Malformed query. Please try again')
-        return ERROR_RETURN
-    except TypeError:
-        status.push_status_message('There was a problem querying the search database. Please try again later.')
-        return ERROR_RETURN
-
-    # with our highlights and search result 'documents' we build the search
-    # results so that it is easier for us to display
-    # Whether or not the user is searching for users
-    searching_users = query.startswith("user:")
-    total = counts if not isinstance(counts, dict) else counts['total']
-    return {
-        'highlight': [],
-        'results': results_search,
-        'total': total,
-        'query': query,
-        'spellcheck': [],
-        'current_page': start,
-        'time': round(time.time() - tick, 2),
-        'tags': tags,
-        'searching_users': searching_users,
-        'counts': counts
-    }
-=======
     if request.method == 'POST' and request.json:
         results = search.search(request.json)
         results['time'] = round(time.time() - tick, 2)
@@ -96,14 +38,7 @@
         results = search.search(build_query(q, start, size))
 
     return results
->>>>>>> c5a5ce47
 
-
-def share_search():
-
-    return {
-        'shareAppId': SHARE_APP_ID,
-    }
 
 def conditionally_add_query_item(query, item, condition):
     """ Helper for the search_projects_by_title function which will add a condition to a query
@@ -216,7 +151,7 @@
             'authors': authors_html,
         })
 
-    return {'results': out, 'count': len(out)}
+    return out
 
 
 def search_contributor():
