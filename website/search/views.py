import time
from urllib2 import HTTPError
import logging

from framework import request, status
from website.search.solr_search import search_solr

logging.basicConfig(level=logging.DEBUG)
logger = logging.getLogger('search.routes')


def search_search():
    tick = time.time()
    # solr search results are automatically paginated. on the pages that are
    # not the first page, we pass the page number along with the url
    if 'pagination' in request.args:
        start = int(request.args.get('pagination'))
    else:
        start = 0
    query = request.args.get('q')
    # if there is not a query, tell our users to enter a search
    if query == '':
        status.push_status_message('Enter a search!')
        return {
            'results': [],
            'tags': [],
            'query': '',
        }
    # if the search does not work,
    # post an error message to the user, otherwise,
    # the document, highlight,
    # and spellcheck suggestions are returned to us
    try:
        results, highlights, spellcheck_results = search_solr(query, start)
    except HTTPError:
        status.push_status_message('Malformed query. Please try again')
        return {
            'results': [],
            'tags': [],
            'query': '',
        }
    # with our highlights and search result 'documents' we build the search
    # results so that it is easier for us to display
    result_search, tags = create_result(highlights, results['docs'])
    total = results['numFound']
    # Whether or not the user is searching for users
    searching_users = query.startswith("user:")
    return {
        'highlight': highlights,
        'results': result_search,
        'total': total,
        'query': query,
        'spellcheck': spellcheck_results,
        'current_page': start,
        'time': round(time.time() - tick, 2),
        'tags': tags,
        'searching_users': searching_users
    }


def create_result(highlights, results):
    """
    :param highlights: highlights are the snippets of highlighted text
    :param results:  results are the 'documents' that solr returns to us
    :return: we return the entire search result, which is a list of
    dictionaries
    """
    result_search = []
    tags = {}
    for result in results:
        container = {}
        id = result['id']
        # users are separate documents in our solr database,
        # so the logic for returning
        # those documents is different
        if 'user' in result:
            container['user'] = result['user']
            container['user_url'] = '/profile/'+result['id']
            result_search.append(container)
        else:
            container['title'] = result.get(id+'_title', '-- private project --')
            container['url'] = result.get(id+'_url')
            contributors = []
            contributors_url = []
            # we're only going to show contributors on projects, for now
            for contributor in result.get(id+'_contributors', []):
                contributors.append(contributor)
            for url in result.get(id+'_contributors_url', []):
                contributors_url.append(url)
            container['contributors'] = contributors
            container['contributors_url'] = contributors_url
            # highlights will be returned as liss
            main_lit = []
            # we will create the wiki links
            main_wiki_link = ''
            # nest is for our nested nodes; i.e, materials, procedure ects
            nest = {}
            component_tags = []
            # need to keep track of visisted nodes for our tag cloud so we dont
            # miscount our fx of tags
            visited_nests = []
            for key, value in highlights[id].iteritems():
                if id in key:
                    # if wiki is in the key,
                    # we have to split on __ to build the url for the wik
                    if '__wiki' in key:
                        main_wiki_link = result[id+'_url'] + (
                            '/wiki/' + key.split('__')[1])
                    # we're only going to show
                    # the highlight if its wiki or description. title or
                    # tags is redundant information
                    if '__wiki' in key or '_description' in key:
                        main_lit = value
                # if id is not in key, we know that we have some
                # nested information to display
                elif id not in key:
                    if key == 'id':
                        continue
                    # our first step is to get id of the
                    # node by splitting the key
                    # wiki keys are set up to include page name as well.
                    # so splitting to find
                    # the node id is different
                    if '__wiki' in key:
                        splits = key.split('__')
                        split_id = splits[0]
                        pagename = splits[1]
                    else:
                        split_id = key.split('_')[0]
                    # nodes can have contributors
                    contributors = []
                    contributors_url = []
                    lit = []
                    wiki_link = ''
                    # build our wiki link
                    if '__wiki' in key:
                        wiki_link = result[split_id+'_url'] + '/wiki/'+pagename
                    # again title and tags are
                    # redundant so only show highlight if the
                    # wiki or description are in the key
                    if '__wiki' in key or '_description' in key:
                        if value[0] != 'None':
                            lit = value
                    # build our contributor list and our contributor url list
                    for contributor in result[split_id+'_contributors']:
                        contributors.append(contributor)
                    for url in result[split_id+'_contributors_url']:
                        contributors_url.append(url)
                    if result[split_id+'_public']:
                        nest[split_id] = {
                            'title': result[split_id+'_title'],
                            'url': result[split_id+'_url'],
                            'highlight': lit or nest.get(split_id)['highlight'] if nest.get(split_id) else None,
                            'wiki_link': wiki_link,
                            'contributors': contributors,
                            'contributors_url': contributors_url,
                        }
                        if split_id+'_tags' in result:
                            if split_id not in visited_nests:
                                # we've visted the node so
                                # append to our visited nests lists
                                visited_nests.append(split_id)
                                # we're going to have a
                                # list of all tags for each project.
                                # we're creating a list with no
                                # duplicates using sets
                                component_tags = component_tags + list(
                                    set(result[split_id+'_tags']) - set(
                                        component_tags))
                                # count the occurence of each tag
                                for tag in result[split_id+'_tags']:
                                    if tag not in tags.keys():
                                        tags[tag] = 1
                                    else:
                                        tags[tag] += 1
            # add the highlight to our dictionary
            if main_lit:
                container['highlight'] = main_lit
            else:
                container['highlight'] = None
            # and the link to the wiki
            container['wiki_link'] = main_wiki_link
            # and our nested information
            container['nest'] = nest
            if id+'_tags' in result.keys():
                # again using sets to create a list without duplicates
                container['tags'] = result[id+'_tags'] + list(
                    set(component_tags) - set(result[id+'_tags']))
                # and were still keeping count of tag occurence
                for tag in result[id+'_tags']:
                    if tag not in tags.keys():
                        tags[tag] = 1
                    else:
                        tags[tag] += 1
            result_search.append(container)
    return result_search, tags

import re

from website import settings
from website.filters import gravatar
from website.models import User

def _search_contributor(query):
    """Search for contributors to add to a project using Solr. Request must
    include JSON data with a "query" field.

    :param: Search query
    :return: List of dictionaries, each containing the ID, full name, and
        gravatar URL of an OSF user

    """
    # Prepare query
<<<<<<< HEAD
    query = request.args.get('query', '')
=======
>>>>>>> 16b93804
    query = re.sub(r'[\-\+]', ' ', query)

    # Prepend "user:" to each token in the query; else Solr will search for
    # e.g. user:Barack AND Obama. Also search for tokens plus wildcard so that
    # Bar will match Barack. Note: in Solr, Barack* does not match Barack,
    # so must search for (Barack OR Barack*).
    q = ' AND '.join([
        u'user:({token} OR {token}*)'.format(token=token).encode('utf-8')
        for token in re.split(r'\s+', query)
    ])

    result, highlight, spellcheck_result = search_solr(q)
<<<<<<< HEAD

    try:
        docs = result['docs']
    except KeyError:
        return []
=======
    docs = result.get('docs', [])
>>>>>>> 16b93804

    users = []
    for doc in docs:
        users.append({
            'fullname': doc['user'],
            'id': doc['id'],
            'gravatar': gravatar(
                User.load(doc['id']),
                use_ssl=True,
                size=settings.GRAVATAR_SIZE_ADD_CONTRIBUTOR,
            )
        })

    return {'users': users}

def search_contributor():
    return _search_contributor(request.args.get('query', ''))
<|MERGE_RESOLUTION|>--- conflicted
+++ resolved
@@ -211,10 +211,6 @@
 
     """
     # Prepare query
-<<<<<<< HEAD
-    query = request.args.get('query', '')
-=======
->>>>>>> 16b93804
     query = re.sub(r'[\-\+]', ' ', query)
 
     # Prepend "user:" to each token in the query; else Solr will search for
@@ -227,15 +223,7 @@
     ])
 
     result, highlight, spellcheck_result = search_solr(q)
-<<<<<<< HEAD
-
-    try:
-        docs = result['docs']
-    except KeyError:
-        return []
-=======
     docs = result.get('docs', [])
->>>>>>> 16b93804
 
     users = []
     for doc in docs:
