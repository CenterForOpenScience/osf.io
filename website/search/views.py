--- conflicted
+++ resolved
@@ -256,15 +256,12 @@
         query = json.loads(unquote(json_query))
         query['from'] = start
         query['size'] = RESULTS_PER_PAGE
-<<<<<<< HEAD
-=======
 
         # Aggregations are expensive, and we really don't want to
         # execute them if they won't be used
         for field in ['aggs', 'aggregations']:
             if query.get(field):
                 del query[field]
->>>>>>> f0470a5c
         q = query  # Do we really want to display this?
 
     try:
