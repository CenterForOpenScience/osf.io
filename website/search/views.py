# -*- coding: utf-8 -*-
import time
import logging
import functools
import httplib as http

import bleach

from flask import request

from modularodm import Q

from framework.auth.decorators import collect_auth
from framework.auth.decorators import must_be_logged_in

from website.models import Node
from website.models import User
from website.search import exceptions
import website.search.search as search
from framework.exceptions import HTTPError
from website.search.util import build_query
from website.project.views.contributor import get_node_contributors_abbrev

logger = logging.getLogger(__name__)


def handle_search_errors(func):
    @functools.wraps(func)
    def wrapped(*args, **kwargs):
        try:
            return func(*args, **kwargs)
        except exceptions.MalformedQueryError:
            raise HTTPError(http.BAD_REQUEST, data={
                'message_short': 'Bad search query',
                'message_long': ('Please check our help (the question mark beside the search box) for more information '
                                 'on advanced search queries.'),
            })
        except exceptions.SearchUnavailableError:
            raise HTTPError(http.SERVICE_UNAVAILABLE, data={
                'message_short': 'Search unavailable',
                'message_long': ('Our search service is currently unavailable, if the issue persists, '
                'please report it to <a href="mailto:support@osf.io">support@osf.io</a>.'),
            })
    return wrapped


@handle_search_errors
def search_search(**kwargs):
    _type = kwargs.get('type', None)

    tick = time.time()

    if request.method == 'POST':
<<<<<<< HEAD
        query = request.get_json()
=======
        results = search.search(request.get_json(), doc_type=_type)
>>>>>>> 09fd6d04
    elif request.method == 'GET':
        q = request.args.get('q', '*')
        # TODO Match javascript params?
        start = request.args.get('from', '0')
        size = request.args.get('size', '10')
<<<<<<< HEAD
        query = build_query(q, start, size)

    results = search.search(query, search_type=_type)
=======
        results = search.search(build_query(q, start, size), doc_type=_type)
>>>>>>> 09fd6d04

    results['time'] = round(time.time() - tick, 2)
    return results


def conditionally_add_query_item(query, item, condition):
    """ Helper for the search_projects_by_title function which will add a condition to a query
    It will give an error if the proper search term is not used.
    :param query: The modular ODM query that you want to modify
    :param item:  the field to query on
    :param condition: yes, no, or either
    :return: the modified query
    """

    condition = condition.lower()

    if condition == "yes":
        return query & Q(item, 'eq', True)
    elif condition == "no":
        return query & Q(item, 'eq', False)
    elif condition == "either":
        return query

    raise HTTPError(http.BAD_REQUEST)


@must_be_logged_in
def search_projects_by_title(**kwargs):
    """ Search for nodes by title. Can pass in arguments from the URL to modify the search
    :arg term: The substring of the title.
    :arg category: Category of the node.
    :arg isDeleted: yes, no, or either. Either will not add a qualifier for that argument in the search.
    :arg isFolder: yes, no, or either. Either will not add a qualifier for that argument in the search.
    :arg isRegistration: yes, no, or either. Either will not add a qualifier for that argument in the search.
    :arg includePublic: yes or no. Whether the projects listed should include public projects.
    :arg includeContributed: yes or no. Whether the search should include projects the current user has
        contributed to.
    :arg ignoreNode: a list of nodes that should not be included in the search.
    :return: a list of dictionaries of projects

    """
    # TODO(fabianvf): At some point, it would be nice to do this with elastic search
    user = kwargs['auth'].user

    term = request.args.get('term', '')
    max_results = int(request.args.get('maxResults', '10'))
    category = request.args.get('category', 'project').lower()
    is_deleted = request.args.get('isDeleted', 'no').lower()
    is_folder = request.args.get('isFolder', 'no').lower()
    is_registration = request.args.get('isRegistration', 'no').lower()
    include_public = request.args.get('includePublic', 'yes').lower()
    include_contributed = request.args.get('includeContributed', 'yes').lower()
    ignore_nodes = request.args.getlist('ignoreNode', [])

    matching_title = (
        Q('title', 'icontains', term) &  # search term (case insensitive)
        Q('category', 'eq', category)  # is a project
    )

    matching_title = conditionally_add_query_item(matching_title, 'is_deleted', is_deleted)
    matching_title = conditionally_add_query_item(matching_title, 'is_folder', is_folder)
    matching_title = conditionally_add_query_item(matching_title, 'is_registration', is_registration)

    if len(ignore_nodes) > 0:
        for node_id in ignore_nodes:
            matching_title = matching_title & Q('_id', 'ne', node_id)

    my_projects = []
    my_project_count = 0
    public_projects = []

    if include_contributed == "yes":
        my_projects = Node.find(
            matching_title &
            Q('contributors', 'contains', user._id)  # user is a contributor
        ).limit(max_results)
        my_project_count = my_project_count

    if my_project_count < max_results and include_public == "yes":
        public_projects = Node.find(
            matching_title &
            Q('is_public', 'eq', True)  # is public
        ).limit(max_results - my_project_count)

    results = list(my_projects) + list(public_projects)
    out = process_project_search_results(results, **kwargs)
    return out


@must_be_logged_in
def process_project_search_results(results, **kwargs):
    """
    :param results: list of projects from the modular ODM search
    :return: we return the entire search result, which is a list of
    dictionaries. This includes the list of contributors.
    """
    user = kwargs['auth'].user

    out = []

    for project in results:
        authors = get_node_contributors_abbrev(project=project, auth=kwargs['auth'])
        authors_html = ''
        for author in authors['contributors']:
            a = User.load(author['user_id'])
            authors_html += '<a href="%s">%s</a>' % (a.url, a.fullname)
            authors_html += author['separator'] + ' '
        authors_html += ' ' + authors['others_count']

        out.append({
            'id': project._id,
            'label': project.title,
            'value': project.title,
            'category': 'My Projects' if user in project.contributors else 'Public Projects',
            'authors': authors_html,
        })

    return out


@collect_auth
def search_contributor(auth):
    user = auth.user if auth else None
    nid = request.args.get('excludeNode')
    exclude = Node.load(nid).contributors if nid else []
    query = bleach.clean(request.args.get('query', ''), tags=[], strip=True)
    page = int(bleach.clean(request.args.get('page', '0'), tags=[], strip=True))
    size = int(bleach.clean(request.args.get('size', '5'), tags=[], strip=True))
    return search.search_contributor(query=query, page=page, size=size,
                                     exclude=exclude, current_user=user)<|MERGE_RESOLUTION|>--- conflicted
+++ resolved
@@ -51,23 +51,13 @@
     tick = time.time()
 
     if request.method == 'POST':
-<<<<<<< HEAD
-        query = request.get_json()
-=======
         results = search.search(request.get_json(), doc_type=_type)
->>>>>>> 09fd6d04
     elif request.method == 'GET':
         q = request.args.get('q', '*')
         # TODO Match javascript params?
         start = request.args.get('from', '0')
         size = request.args.get('size', '10')
-<<<<<<< HEAD
-        query = build_query(q, start, size)
-
-    results = search.search(query, search_type=_type)
-=======
         results = search.search(build_query(q, start, size), doc_type=_type)
->>>>>>> 09fd6d04
 
     results['time'] = round(time.time() - tick, 2)
     return results
