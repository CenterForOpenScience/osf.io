--- conflicted
+++ resolved
@@ -49,19 +49,17 @@
     _type = kwargs.get('type', '_all')
 
     tick = time.time()
-<<<<<<< HEAD
-=======
-    results = {}
->>>>>>> 8d82003d
 
     if request.method == 'POST' and request.json:
-        results = search.search(request.json, search_type=_type)
+        query = request.json
     elif request.method == 'GET':
         q = request.args.get('q', '*')
         # TODO Match javascript params?
         start = request.args.get('from', '0')
         size = request.args.get('size', '10')
-        results = search.search(build_query(q, start, size), search_type=_type)
+        query = build_query(q, start, size)
+
+    results = search.search(query, search_type=_type)
 
     results['time'] = round(time.time() - tick, 2)
     return results
