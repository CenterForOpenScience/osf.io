--- conflicted
+++ resolved
@@ -11,9 +11,8 @@
 class MalformedQueryError(SearchException):
     pass
 
-<<<<<<< HEAD
 class TypeCollisionError(SearchException):
-=======
+    pass
+
 class SearchUnavailableError(SearchException):
->>>>>>> 8d82003d
     pass