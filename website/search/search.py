--- conflicted
+++ resolved
@@ -20,11 +20,6 @@
 
 
 @requires_search
-<<<<<<< HEAD
-def search(query, index='_all', _type=None, return_raw=False):
-    return search_engine.search(query, index=index, search_type=_type, return_raw=return_raw)
-
-=======
 def search(query, index='website', _type=None):
     try:
         return search_engine.search(query, index=index, search_type=_type)
@@ -34,7 +29,7 @@
             "counts": {},
             "typeAliases": {}
         }
->>>>>>> 58133934
+
 
 @requires_search
 def update_node(node, index='website'):
