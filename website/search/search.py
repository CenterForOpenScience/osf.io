--- conflicted
+++ resolved
@@ -1,6 +1,7 @@
 import logging
 
 from website import settings
+from website.search import exceptions
 
 logger = logging.getLogger(__name__)
 
@@ -19,10 +20,9 @@
 
 
 @requires_search
-<<<<<<< HEAD
-def search(query, index='website', _type=None, types=None, return_raw=False):
+def search(query, index='website', search_type=None, types=None, return_raw=False):
     try:
-        return search_engine.search(query, index=index, search_type=_type, types=types, return_raw=return_raw)
+        return search_engine.search(query, index=index, search_type=search_type, types=types, return_raw=return_raw)
     except exceptions.IndexNotFoundError:
         return {
             "results": [],
@@ -31,10 +31,6 @@
             },
             "typeAliases": {}
         }
-=======
-def search(query, index='website', search_type=None):
-    return search_engine.search(query, index=index, search_type=search_type)
->>>>>>> 8d82003d
 
 
 @requires_search
