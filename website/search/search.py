from website import settings
import logging


logger = logging.getLogger(__name__)

if settings.SEARCH_ENGINE == 'elastic':
    import elastic_search as search_engine
else:
    search_engine = None
    logger.warn('Elastic search is not set to load')


def requires_search(func):
    def wrapped(*args, **kwargs):
        if search_engine is not None:
            return func(*args, **kwargs)
    return wrapped


@requires_search
def search(query, start=0, size=10, index='website', _type=None):
    if index == 'metadata':
        return search_engine.search_metadata(query, _type, start, size)

    result, tags, counts = search_engine.search(query, start, size)
    return result, tags, counts


@requires_search
def update_node(node, index='website'):
    search_engine.update_node(node, index)


@requires_search
def update_metadata(metadata):
    search_engine.update_metadata(metadata)


@requires_search
def update_user(user):
    search_engine.update_user(user)


@requires_search
def delete_all():
    search_engine.delete_all()


@requires_search
def search_contributor(query, exclude=None, current_user=None):
    result = search_engine.search_contributor(query, exclude, current_user)
    return result


@requires_search
def get_mapping(index, _type):
<<<<<<< HEAD
    search_engine.get_mapping(index, _type)
=======
    search_engine.get_mapping(index, _type)


@requires_search
def get_recent_documents(query='', start=0, size=10):
    return search_engine.get_recent_documents(query, start, size)
>>>>>>> 784ec707
<|MERGE_RESOLUTION|>--- conflicted
+++ resolved
@@ -55,13 +55,9 @@
 
 @requires_search
 def get_mapping(index, _type):
-<<<<<<< HEAD
-    search_engine.get_mapping(index, _type)
-=======
     search_engine.get_mapping(index, _type)
 
 
 @requires_search
 def get_recent_documents(query='', start=0, size=10):
-    return search_engine.get_recent_documents(query, start, size)
->>>>>>> 784ec707
+    return search_engine.get_recent_documents(query, start, size)