import logging

from framework.celery_tasks.handlers import enqueue_task

from website import settings

logger = logging.getLogger(__name__)

if settings.SEARCH_ENGINE == 'elastic':
    import elastic_search as search_engine
else:
    search_engine = None
    logger.warn('Elastic search is not set to load')

def requires_search(func):
    def wrapped(*args, **kwargs):
        if search_engine is not None and not settings.RUNNING_MIGRATION:
            return func(*args, **kwargs)
    return wrapped


@requires_search
def search(query, index=None, doc_type=None, raw=None):
    index = index or settings.ELASTIC_INDEX
    return search_engine.search(query, index=index, doc_type=doc_type, raw=raw)

@requires_search
def update_node(node, index=None, bulk=False, async_update=True, saved_fields=None):
    kwargs = {
        'index': index,
        'bulk': bulk
    }
    if async_update:
        node_id = node._id
        # We need the transaction to be committed before trying to run celery tasks.
        # For example, when updating a Node's privacy, is_public must be True in the
        # database in order for method that updates the Node's elastic search document
        # to run correctly.
        if settings.USE_CELERY:
            enqueue_task(search_engine.update_node_async.s(node_id=node_id, **kwargs))
        else:
            search_engine.update_node_async(node_id=node_id, **kwargs)
    else:
        index = index or settings.ELASTIC_INDEX
        return search_engine.update_node(node, **kwargs)

@requires_search
<<<<<<< HEAD
def update_preprint(preprint, index=None, bulk=False, async=True, saved_fields=None):
=======
def update_preprint(preprint, index=None, bulk=False, async_update=True, saved_fields=None):
>>>>>>> a699674e
    kwargs = {
        'index': index,
        'bulk': bulk
    }
<<<<<<< HEAD
    if async:
=======
    if async_update:
>>>>>>> a699674e
        preprint_id = preprint._id
        # We need the transaction to be committed before trying to run celery tasks.
        if settings.USE_CELERY:
            enqueue_task(search_engine.update_preprint_async.s(preprint_id=preprint_id, **kwargs))
        else:
            search_engine.update_preprint_async(preprint_id=preprint_id, **kwargs)
    else:
        index = index or settings.ELASTIC_INDEX
        return search_engine.update_preprint(preprint, **kwargs)

@requires_search
def bulk_update_nodes(serialize, nodes, index=None, category=None):
    index = index or settings.ELASTIC_INDEX
    search_engine.bulk_update_nodes(serialize, nodes, index=index, category=category)

@requires_search
def delete_node(node, index=None):
    index = index or settings.ELASTIC_INDEX
    doc_type = node.project_or_component
    if node.is_registration:
        doc_type = 'registration'
    search_engine.delete_doc(node._id, node, index=index, category=doc_type)

@requires_search
def update_contributors_async(user_id):
    """Async version of update_contributors above"""
    if settings.USE_CELERY:
        enqueue_task(search_engine.update_contributors_async.s(user_id))
    else:
        search_engine.update_contributors_async(user_id)

@requires_search
def update_user(user, index=None, async_update=True):
    index = index or settings.ELASTIC_INDEX
    if async_update:
        user_id = user.id
        if settings.USE_CELERY:
            enqueue_task(search_engine.update_user_async.s(user_id, index=index))
        else:
            search_engine.update_user_async(user_id, index=index)
    else:
        search_engine.update_user(user, index=index)

@requires_search
def update_file(file_, index=None, delete=False):
    index = index or settings.ELASTIC_INDEX
    search_engine.update_file(file_, index=index, delete=delete)

@requires_search
def update_institution(institution, index=None):
    index = index or settings.ELASTIC_INDEX
    search_engine.update_institution(institution, index=index)

@requires_search
def update_collected_metadata(cgm_id, collection_id=None, index=None, op='update'):
    index = index or settings.ELASTIC_INDEX

    if settings.USE_CELERY:
        enqueue_task(search_engine.update_cgm_async.s(cgm_id, collection_id=collection_id, op=op, index=index))
    else:
        search_engine.update_cgm_async(cgm_id, collection_id=collection_id, op=op, index=index)

@requires_search
def bulk_update_collected_metadata(cgms, op='update', index=None):
    index = index or settings.ELASTIC_INDEX
    search_engine.bulk_update_cgm(cgms, op=op, index=index)

@requires_search
def delete_all():
    search_engine.delete_all()

@requires_search
def delete_index(index):
    search_engine.delete_index(index)

@requires_search
def create_index(index=None):
    index = index or settings.ELASTIC_INDEX
    search_engine.create_index(index=index)


@requires_search
def search_contributor(query, page=0, size=10, exclude=None, current_user=None):
    exclude = exclude or []
    result = search_engine.search_contributor(query=query, page=page, size=size,
                                              exclude=exclude, current_user=current_user)
    return result<|MERGE_RESOLUTION|>--- conflicted
+++ resolved
@@ -45,20 +45,12 @@
         return search_engine.update_node(node, **kwargs)
 
 @requires_search
-<<<<<<< HEAD
-def update_preprint(preprint, index=None, bulk=False, async=True, saved_fields=None):
-=======
 def update_preprint(preprint, index=None, bulk=False, async_update=True, saved_fields=None):
->>>>>>> a699674e
     kwargs = {
         'index': index,
         'bulk': bulk
     }
-<<<<<<< HEAD
-    if async:
-=======
     if async_update:
->>>>>>> a699674e
         preprint_id = preprint._id
         # We need the transaction to be committed before trying to run celery tasks.
         if settings.USE_CELERY:
