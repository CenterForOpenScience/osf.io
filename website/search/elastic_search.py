--- conflicted
+++ resolved
@@ -474,11 +474,7 @@
 
 
 @requires_search
-<<<<<<< HEAD
-def get_recent_documents(raw_query='', size=10, start=0):
-=======
 def get_recent_documents(raw_query='', start=0, size=10):
->>>>>>> f0acf38b
 
     query = _build_query(raw_query, start, size)
     query['sort'] = [{
