# -*- coding: utf-8 -*-

<<<<<<< HEAD
import re
import copy
import logging
import pyelasticsearch

from requests.exceptions import ConnectionError
=======
from __future__ import division
import logging
import pyelasticsearch
import re
import copy
import math
>>>>>>> 425b054a

from framework import sentry

from website import settings
from website.filters import gravatar
from website.search import exceptions
from website.models import User, Node

logger = logging.getLogger(__name__)

# These are the doc_types that exist in the search database
TYPES = ['_all', 'website/project', 'website/component', 'website/registration', 'website/user', 'metadata/{}'.format(settings.SHARE_APP_ID)]
ALIASES = {
    'metadata/{}'.format(settings.SHARE_APP_ID): 'SHARE',
    '_all': 'total',
    'website/project': 'projects',
    'website/component': 'components',
    'website/registration': 'registrations',
    'website/user': 'users'
}

try:
    elastic = pyelasticsearch.ElasticSearch(
        settings.ELASTIC_URI,
        timeout=settings.ELASTIC_TIMEOUT
    )
    logging.getLogger('pyelasticsearch').setLevel(logging.WARN)
    logging.getLogger('requests').setLevel(logging.WARN)
    elastic.health()
except pyelasticsearch.exceptions.ConnectionError as e:
    sentry.log_exception()
    sentry.log_message("The SEARCH_ENGINE setting is set to 'elastic', but there "
                        "was a problem starting the elasticsearch interface. Is "
                        "elasticsearch running?")
    elastic = None


def requires_search(func):
    def wrapped(*args, **kwargs):
        if elastic is not None:
            try:
                return func(*args, **kwargs)
            except pyelasticsearch.exceptions.ElasticHttpError as e:
                raise exceptions.SearchException(e.error)
            except ConnectionError:
                raise exceptions.SearchException('Can not connect to ElasticSearch')

        sentry.log_message('Elastic search action failed. Is elasticsearch running?')
    return wrapped


@requires_search
def search(query, index='website', search_type='_all'):

    # Get document counts by type
    counts = {}
    count_query = copy.deepcopy(query)
    try:
        import re
        count_query['query']['filtered']['query']['query_string']['query'] = re.sub(r' AND category:\S*', '', count_query['query']['filtered']['query']['query_string']['query'])
    except Exception:
        pass

    if count_query.get('from') is not None: del count_query['from']
    if count_query.get('size')is not None: del count_query['size']
    if count_query.get('sort'): del count_query['sort']
    for _type in TYPES:
        try:
            if len(_type.split('/')) > 1:
                count_index, count_type = _type.split('/')
            else:
                count_index, count_type = index, _type
            count = elastic.count(count_query, index=count_index, doc_type=count_type)['count']
        except Exception:
            count = 0
        counts[ALIASES.get(_type, _type)] = count
    # Figure out which count we should display as a total
    counts['total'] = counts.get(ALIASES.get(search_type, 'total'))

    # Run the real query and get the results
    raw_results = elastic.search(query, index=index, doc_type=search_type)


    results = [hit['_source'] for hit in raw_results['hits']['hits']]

    return {
        'results': format_results(results),
        'counts': counts,
        'typeAliases': {
            'components': 'component',
            'projects': 'project',
            'registrations': 'registration',
            'SHARE': 'metadata',
            'users': 'user',
        }
    }


def format_results(results):
    ret = []
    for result in results:
        if result.get('category') == 'user':
            result['url'] = '/profile/' + result['id']
        elif result.get('category') in {'project', 'component', 'registration'}:
            result = format_result(result, result.get('parent_id'))
        elif result.get('category') == 'metadata':
            result['contributors'] = [' '.join([x['prefix'], x['given'], x['middle'], x['family'], x['suffix']]).strip() for x in result['contributors']]
        ret.append(result)
    return ret


# for formatting projects, components, and registrations
def format_result(result, parent_id=None):
    parent_info = load_parent(parent_id)
    formatted_result = {
        'contributors': result['contributors'],
        'wiki_link': result['url'] + 'wiki/',
        'title': result['title'],
        'url': result['url'],
        'is_component': False if parent_info is None else True,
        'parent_title': parent_info.get('title') if parent_info is not None else None,
        'parent_url': parent_info.get('url') if parent_info is not None else None,
        'tags': result['tags'],
        'contributors_url': result['contributors_url'],
        'is_registration': (result['registeredproject'] if parent_info is None
                                                        else parent_info.get('is_registration')),
        'description': result['description'] if parent_info is None else None,
        'category': result.get('category')
    }

    return formatted_result


def load_parent(parent_id):
    parent = Node.load(parent_id)
    if parent is None: return None
    parent_info = {}
    if parent is not None and parent.is_public:
        parent_info['title'] = parent.title
        parent_info['url'] = parent.url
        parent_info['is_registration'] = parent.is_registration
        parent_info['id'] = parent._id
    else:
        parent_info['title'] = '-- private project --'
        parent_info['url'] = ''
        parent_info['is_registration'] = None
        parent_info['id'] = None
    return parent_info


@requires_search
def update_node(node, index='website'):
    from website.addons.wiki.model import NodeWikiPage

    component_categories = ['', 'hypothesis', 'methods and measures', 'procedure', 'instrumentation', 'data', 'analysis', 'communication', 'other']
    category = 'component' if node.category in component_categories else node.category

    if category == 'project':
        elastic_document_id = node._id
        parent_id = None
        category = 'registration' if node.is_registration else category
    elif category == 'report':
        elastic_document_id = node._id
        parent_id = node.parent_id
    else:
        try:
            elastic_document_id = node._id
            parent_id = node.parent_id
            category = 'registration' if node.is_registration else category
        except IndexError:
            # Skip orphaned components
            return

    if node.is_deleted or not node.is_public:
        delete_doc(elastic_document_id, node)
    else:
        elastic_document = {
            'id': elastic_document_id,
            'contributors': [
                x.fullname for x in node.visible_contributors
                if x is not None
                and (x.is_active() or category == 'report')
            ],
            'contributors_url': [
                x.profile_url for x in node.visible_contributors
                if x is not None
                and x.is_active()
            ],
            'description': node.description,
            'title': node.title,
            'category': category,
            'public': node.is_public,
            'tags': [tag._id for tag in node.tags if tag],
            'url': node.url,
            'registeredproject': node.is_registration,
            'wikis': {},
            'parent_id': parent_id,
            'iso_timestamp': node.date_created,
            'boost': int(not node.is_registration) + 1,  # This is for making registered projects less relevant
        }
        for wiki in [
            NodeWikiPage.load(x)
            for x in node.wiki_pages_current.values()
        ]:
            elastic_document['wikis'][wiki.page_name] = wiki.raw_text(node)

        try:
            elastic.update(index, category, id=elastic_document_id, doc=elastic_document, upsert=elastic_document, refresh=True)
        except pyelasticsearch.exceptions.ElasticHttpNotFoundError:
            elastic.index(index, category, elastic_document, id=elastic_document_id, overwrite_existing=True, refresh=True)


@requires_search
def update_user(user):
    if not user.is_active() or user.is_system_user:
        try:
            elastic.delete('website', 'user', user._id, refresh=True)
            return
        except pyelasticsearch.exceptions.ElasticHttpNotFoundError as e:
            return

    user_doc = {
        'id': user._id,
        'user': user.fullname,
        'category': 'user',
        'boost': 2,  # TODO(fabianvf): Probably should make this a constant or something
    }

    try:
        elastic.update('website', 'user', doc=user_doc, id=user._id, upsert=user_doc, refresh=True)
    except pyelasticsearch.exceptions.ElasticHttpNotFoundError:
        elastic.index("website", "user", user_doc, id=user._id, overwrite_existing=True, refresh=True)


@requires_search
def delete_all():
    indices = [
        'website',
        'metadata',
        'application',
        'application_created'
    ]

    for index in indices:
        try:
            elastic.delete_index(index)
        except pyelasticsearch.exceptions.ElasticHttpNotFoundError as e:
            logger.warn(e)
            logger.warn('The index "{}" was not deleted from elasticsearch'.format(index))


@requires_search
def delete_doc(elastic_document_id, node, index='website'):
    category = 'registration' if node.is_registration else node.project_or_component
    try:
        elastic.delete(index, category, elastic_document_id, refresh=True)
    except pyelasticsearch.exceptions.ElasticHttpNotFoundError:
        logger.warn("Document with id {} not found in database".format(elastic_document_id))



@requires_search
def search_contributor(query, page=0, size=10, exclude=None, current_user=None):
    """Search for contributors to add to a project using elastic search. Request must
    include JSON data with a "query" field.

    :param query: The substring of the username to search for
    :param page: For pagination, the page number to use for results
    :param size: For pagination, the number of results per page
    :param exclude: A list of User objects to exclude from the search
    :param current_user: A User object of the current user

    :return: List of dictionaries, each containing the ID, full name,
        most recent employment and education, gravatar URL of an OSF user

    """
    start = (page * size)
    query.replace(" ", "_")
    query = re.sub(r'[\-\+]', '', query)
    query = re.split(r'\s+', query)
    bool_filter = {
        'must': [],
        'should': [],
        'must_not': [],
    }
    if exclude is not None:
        for excluded in exclude:
            bool_filter['must_not'].append({
                'term': {
                    'id': excluded._id
                }
            })

    if len(query) > 1:
        for item in query:
            bool_filter['must'].append({
                'prefix': {
                    'user': item.lower()
                }
            })
    else:
        bool_filter['must'].append({
            'prefix': {
                'user': query[0].lower()
            }
        })

    query = {
        'query': {
            'filtered': {
                'filter': {
                    'bool': bool_filter
                }
            }
        },
        'from': start,
        'size': size,
    }

    results = elastic.search(query, index='website')
    docs = [hit['_source'] for hit in results['hits']['hits']]
    pages = math.ceil(results[u'hits'][u'total'] / size)

    users = []
    for doc in docs:
        # TODO: use utils.serialize_user
        user = User.load(doc['id'])

        if current_user:
            n_projects_in_common = current_user.n_projects_in_common(user)
        else:
            n_projects_in_common = 0

        if user is None:
            logger.error('Could not load user {0}'.format(doc['id']))
            continue
        if user.is_active():  # exclude merged, unregistered, etc.
            current_employment = None
            education = None

            if user.jobs:
                current_employment = user.jobs[0]['institution']

            if user.schools:
                education = user.schools[0]['institution']

            users.append({
                'fullname': doc['user'],
                'id': doc['id'],
                'employment': current_employment,
                'education': education,
                'n_projects_in_common': n_projects_in_common,
                'gravatar_url': gravatar(
                    user,
                    use_ssl=True,
                    size=settings.GRAVATAR_SIZE_ADD_CONTRIBUTOR,
                ),
                'profile_url': user.profile_url,
                'registered': user.is_registered,
                'active': user.is_active()

            })

<<<<<<< HEAD
    return {'users': users}


# ## Metadata stuff ## #

@requires_search
def update_metadata(metadata):
    index = "metadata"
    app_id = metadata.namespace
    metadata['category'] = 'metadata'
    data = metadata.to_json()
    elastic.update(index=index, doc_type=app_id, upsert=data, doc=data, id=metadata._id, refresh=True)


@requires_search
def search_metadata(query, _type):
    return elastic.search(query, index='metadata', doc_type=_type)


@requires_search
def get_mapping(index, _type):
    try:
        mapping = elastic.get_mapping(index, _type)[index]['mappings'][_type]['properties']
    except KeyError:
        return None  # For now
    except pyelasticsearch.exceptions.ElasticHttpNotFoundError:
        return None  # No mapping

    return _strings_to_types(mapping)


def _strings_to_types(mapping):
    type_map = {
        u'boolean': bool,
        u'object': dict,
        u'long': int,
        u'int': int,
        u'float': float,
        u'double': float,
        u'null': type(None),
        u'string': str,
    }

    for key, val in mapping.items():
        if val.get('type') and isinstance(val['type'], basestring):
            mapping[key] = type_map.get(val['type'])
        else:
            mapping[key] = _strings_to_types(val)

    return mapping


@requires_search
def get_recent_documents(raw_query='', start=0, size=10):

    query = _recent_document_query(raw_query, start, size)
    raw_results = elastic.search(query, index='website', doc_type='project')
    results = [hit['_source'] for hit in raw_results['hits']['hits']]
    count = raw_results['hits']['total']

    return {'results': results, 'count': count}


def _recent_document_query(raw_query, start=0, size=10):
    inner_query = {}
    if not raw_query or ':' not in raw_query:
        inner_query = {'match_all': {}} if not raw_query else {'match': {'_all': raw_query}}
    else:
        items = raw_query.split(';')
        filters = []
        for item in items:
            item = item.split(':')
            if len(item) == 1:
                item = ['_all', item[0]]

            filters.append({
                "query": {
                    'match': {
                        item[0]: {
                            'query': item[1],
                            'operator': 'and',
                            'type': 'phrase',
                        }
                    }
                }
            })

        inner_query = {
            'filtered': {
                'filter': {
                    'and': filters
                },
            },
        }

    return {
        'sort': [{
            'iso_timestamp': {
                'order': 'desc'
            }
        }],
        'query': inner_query,
        'from': start,
        'size': size
    }
=======
    return \
        {
            'users': users,
            'total': results[u'hits'][u'total'],
            'pages': pages,
            'page': page,
        }
>>>>>>> 425b054a
<|MERGE_RESOLUTION|>--- conflicted
+++ resolved
@@ -1,20 +1,13 @@
 # -*- coding: utf-8 -*-
-
-<<<<<<< HEAD
-import re
-import copy
-import logging
-import pyelasticsearch
-
-from requests.exceptions import ConnectionError
-=======
 from __future__ import division
-import logging
-import pyelasticsearch
+
 import re
 import copy
 import math
->>>>>>> 425b054a
+import logging
+import pyelasticsearch
+
+from requests.exceptions import ConnectionError
 
 from framework import sentry
 
@@ -378,7 +371,6 @@
 
             })
 
-<<<<<<< HEAD
     return {'users': users}
 
 
@@ -483,13 +475,4 @@
         'query': inner_query,
         'from': start,
         'size': size
-    }
-=======
-    return \
-        {
-            'users': users,
-            'total': results[u'hits'][u'total'],
-            'pages': pages,
-            'page': page,
-        }
->>>>>>> 425b054a
+    }