# -*- coding: utf-8 -*-

import re
import copy
import logging
import pyelasticsearch

from requests.exceptions import ConnectionError

from framework import sentry

from website import settings
from website.filters import gravatar
from website.search import exceptions
from website.models import User, Node

logger = logging.getLogger(__name__)


# These are the doc_types that exist in the search database
TYPES = ['project', 'component', 'user', 'registration']

try:
    elastic = pyelasticsearch.ElasticSearch(
        settings.ELASTIC_URI,
        timeout=settings.ELASTIC_TIMEOUT
    )
    logging.getLogger('pyelasticsearch').setLevel(logging.WARN)
    logging.getLogger('requests').setLevel(logging.WARN)
    elastic.health()
except pyelasticsearch.exceptions.ConnectionError as e:
    sentry.log_exception()
    sentry.log_message("The SEARCH_ENGINE setting is set to 'elastic', but there "
                        "was a problem starting the elasticsearch interface. Is "
                        "elasticsearch running?")
    elastic = None


def requires_search(func):
    def wrapped(*args, **kwargs):
        if elastic is not None:
            try:
                return func(*args, **kwargs)
            except pyelasticsearch.exceptions.ElasticHttpError as e:
                raise exceptions.SearchException(e.error)
            except ConnectionError:
                raise exceptions.SearchException('Can not connect to ElasticSearch' )

        sentry.log_message('Elastic search action failed. Is elasticsearch running?')
    return wrapped


@requires_search
def search(raw_query, start=0, size=10, index='website'):
    orig_query = raw_query
    query, filtered_query = _build_query(raw_query, start, size)

    # Get document counts by type
    counts = {}
    count_query = copy.deepcopy(query)
    del count_query['from']
    del count_query['size']
    for type in TYPES:
        try:
            count_query['query']['function_score']['query']['filtered']['filter']['type']['value'] = type
        except KeyError:
            pass

        counts[type + 's'] = elastic.count(count_query, index=index, doc_type=type)['count']

    # Figure out which count we should display as a total
    for type in TYPES:
        if type + ':' in orig_query:
            counts['total'] = counts[type + 's']
    if not counts.get('total'):
        counts['total'] = sum([x for x in counts.values()])

    # Run the real query and get the results
<<<<<<< HEAD
    raw_results = elastic.search(query, index='website')

=======
    raw_results = elastic.search(query, index=index)
>>>>>>> 5f3d7973
    results = [hit['_source'] for hit in raw_results['hits']['hits']]
    formatted_results, tags = create_result(results, counts)

    return formatted_results, tags, counts


def _build_query(raw_query, start, size):

    # Default to searching all types with a big 'or' query
    type_filter = {}
    type_filter['or'] = [{
        'type': {
            'value': type
        }
    } for type in TYPES]

    # But make sure to filter by type if requested
    for type in TYPES:
        if type + ':' in raw_query:
            type_filter = {
                'type': {
                    'value': type
                }
            }

    # Cleanup string before using it to query
    for type in TYPES:
        raw_query = raw_query.replace(type + ':', '')

    raw_query = raw_query.replace('(', '').replace(')', '').replace('\\', '').replace('"', '')

    raw_query = raw_query.replace(',', ' ').replace('-', ' ').replace('_', ' ')

    # If the search contains wildcards, make them mean something
    if '*' in raw_query:
        inner_query = {
            'query_string': {
                'default_field': '_all',
                'query': raw_query + '*',
                'analyze_wildcard': True,
            }
        }
    else:
        inner_query = {
            'multi_match': {
                'query': raw_query,
                'type': 'phrase_prefix',
                'fields': '_all',
            }
        }

    # If the search has a tag filter, add that to the query
    if 'tags:' in raw_query:
        tags = raw_query.replace('AND', ' ').split('tags:')
        tag_filter = {
            'query': {
                'match': {
                    'tags': {
                        'query': '',
                        'operator': 'or'
                    }
                }
            }
        }
        for i in range(1, len(tags)):
            for tag in tags[i].split():
                tag_filter['query']['match']['tags']['query'] += ' ' + tag

        # If the query is empty, turn it back to a wildcard search
        if not tags[0].strip():
            inner_query = {
                'query_string': {
                    'default_field': '_all',
                    'query': '*',
                    'analyze_wildcard': True,
                }
            }
        elif inner_query.get('query_string'):
            inner_query['query_string']['query'] = tags[0]
        elif inner_query.get('multi_match'):
            inner_query['multi_match']['query'] = tags[0]

        inner_query = {
            'filtered': {
                'filter': tag_filter,
                'query': inner_query
            }
        }

    # This is the complete query
    query = {
        'query': {
            'function_score': {
                'query': {
                    'filtered': {
                        'filter': type_filter,
                        'query': inner_query
                    }
                },
                'functions': [{
                    'field_value_factor': {
                        'field': 'boost'
                    }
                }],
                'score_mode': 'multiply'
            }
        },
        'from': start,
        'size': 10,
    }

    return query, raw_query


@requires_search
def update_node(node, index='website'):
    from website.addons.wiki.model import NodeWikiPage

    component_categories = ['', 'hypothesis', 'methods and measures', 'procedure', 'instrumentation', 'data', 'analysis', 'communication', 'other']
    category = 'component' if node.category in component_categories else node.category

    if category == 'project':
        elastic_document_id = node._id
        parent_id = None
        category = 'registration' if node.is_registration else category
    elif category == 'report':
        elastic_document_id = node._id
        parent_id = node.parent_id
    else:
        try:
            elastic_document_id = node._id
            parent_id = node.parent_id
            category = 'registration' if node.is_registration else category
        except IndexError:
            # Skip orphaned components
            return

    if node.is_deleted or not node.is_public:
        delete_doc(elastic_document_id, node)
    else:
        elastic_document = {
            'id': elastic_document_id,
            'contributors': [
                x.fullname for x in node.visible_contributors
                if x is not None
                and (x.is_active() or category == 'report')
            ],
            'contributors_url': [
                x.profile_url for x in node.visible_contributors
                if x is not None
                and x.is_active()
            ],
            'description': node.description,
            'title': node.title,
            'category': node.category,
            'public': node.is_public,
            'tags': [tag._id for tag in node.tags if tag],
            'url': node.url,
            'registeredproject': node.is_registration,
            'wikis': {},
            'parent_id': parent_id,
            'iso_timestamp': node.date_created,
            'boost': int(not node.is_registration) + 1,  # This is for making registered projects less relevant
        }
        for wiki in [
            NodeWikiPage.load(x)
            for x in node.wiki_pages_current.values()
        ]:
            elastic_document['wikis'][wiki.page_name] = wiki.raw_text(node)

        try:
            elastic.update(index, category, id=elastic_document_id, doc=elastic_document, upsert=elastic_document, refresh=True)
        except pyelasticsearch.exceptions.ElasticHttpNotFoundError:
            elastic.index(index, category, elastic_document, id=elastic_document_id, overwrite_existing=True, refresh=True)

@requires_search
def update_user(user):
    if not user.is_active() or user.is_system_user:
        try:
            elastic.delete('website', 'user', user._id, refresh=True)
            return
        except pyelasticsearch.exceptions.ElasticHttpNotFoundError as e:
            return

    user_doc = {
        'id': user._id,
        'user': user.fullname,
        'boost': 2,  # TODO(fabianvf): Probably should make this a constant or something
    }

    try:
        elastic.update('website', 'user', doc=user_doc, id=user._id, upsert=user_doc, refresh=True)
    except pyelasticsearch.exceptions.ElasticHttpNotFoundError:
        elastic.index("website", "user", user_doc, id=user._id, overwrite_existing=True, refresh=True)

@requires_search
def delete_all():
    indices = [
        'website',
        'metadata',
        'application',
        'application_created'
    ]

    for index in indices:
        try:
            elastic.delete_index(index)
        except pyelasticsearch.exceptions.ElasticHttpNotFoundError as e:
            logger.warn(e)
            logger.warn('The index "{}" was not deleted from elasticsearch'.format(index))

@requires_search
def delete_doc(elastic_document_id, node):
    category = 'registration' if node.is_registration else node.project_or_component
    try:
        elastic.delete('website', category, elastic_document_id, refresh=True)
    except pyelasticsearch.exceptions.ElasticHttpNotFoundError:
        logger.warn("Document with id {} not found in database".format(elastic_document_id))

def _load_parent(parent):
    parent_info = {}
    if parent is not None and parent.is_public:
        parent_info['title'] = parent.title
        parent_info['url'] = parent.url
        parent_info['is_registration'] = parent.is_registration
        parent_info['id'] = parent._id
    else:
        parent_info['title'] = '-- private project --'
        parent_info['url'] = ''
        parent_info['is_registration'] = None
        parent_info['id'] = None
    return parent_info


def create_result(results, counts):
    ''' Takes a dict of counts by type, and a list of dicts of the following structure:
    {
        'category': {NODE CATEGORY},
        'description': {NODE DESCRIPTION},
        'contributors': [{LIST OF CONTRIBUTORS}],
        'title': {TITLE TEXT},
        'url': {URL FOR NODE},
        'tags': {LIST OF TAGS},
        'contributors_url': [{LIST OF LINKS TO CONTRIBUTOR PAGES}],
        'id': {NODE ID},
        'parent_id': {PARENT NODE ID},
        'parent_title': {TITLE TEXT OF PARENT NODE},
        'wikis': {LIST OF WIKIS AND THEIR TEXT},
        'public': {TRUE OR FALSE},
        'registeredproject': {TRUE OR FALSE}
    }

    Returns list of dicts of the following structure:
    {
        'contributors': [{LIST OF CONTRIBUTORS}],
        'wiki_link': '{LINK TO WIKIS}',
        'title': '{TITLE TEXT}',
        'url': '{URL FOR NODE}',
        'is_component': {TRUE OR FALSE},
        'parent_title': {TITLE TEXT OF PARENT NODE},
        'parent_url': {URL FOR PARENT NODE},
        'tags': [{LIST OF TAGS}],
        'contributors_url': [{LIST OF LINKS TO CONTRIBUTOR PAGES}],
        'is_registration': {TRUE OR FALSE},
        'highlight': [{No longer used, need to phase out}],
        'description': {PROJECT DESCRIPTION},
    }
    '''
    formatted_results = []
    word_cloud = {}
    visited_nodes = {}  # For making sure projects are only returned once
    index = 0  # For keeping track of what index a project is stored
    for result in results:
        # User results are handled specially
        if 'user' in result:
            formatted_results.append({
                'id': result['id'],
                'user': result['user'],
                'user_url': '/profile/' + result['id'],
            })
            index += 1
        else:
            # Build up word cloud
            for tag in result['tags']:
                word_cloud[tag] = 1 if word_cloud.get(tag) is None \
                    else word_cloud[tag] + 1

            # Ensures that information from private projects is never returned
            parent = Node.load(result['parent_id'])
            parent_info = _load_parent(parent)  # This is to keep track of information, without using the node (for security)

            if visited_nodes.get(result['id']):
                # If node already visited, it should not be returned as a result
                continue
            else:
                visited_nodes[result['id']] = index

            # Format dictionary for output
            result['url']
            formatted_results.append(_format_result(result, parent, parent_info))
            index += 1

    return formatted_results, word_cloud


def _format_result(result, parent, parent_info):
    formatted_result = {
        'contributors': result['contributors'],
        'wiki_link': result['url'] + 'wiki/',
        'title': result['title'],
        'url': result['url'],
        'is_component': False if parent is None else True,
        'parent_title': parent_info['title'] if parent is not None else None,
        'parent_url': parent_info['url'] if parent is not None else None,
        'tags': result['tags'],
        'contributors_url': result['contributors_url'],
        'is_registration': (result['registeredproject'] if parent is None
                                                        else parent_info['is_registration']),
        'highlight': [],
        'description': result['description'] if parent is None else None,
    }

    return formatted_result


@requires_search
def search_contributor(query, exclude=None, current_user=None):
    """Search for contributors to add to a project using elastic search. Request must
    include JSON data with a "query" field.

    :param: Search query, current_user
    :return: List of dictionaries, each containing the ID, full name,
        most recent employment and education, gravatar URL of an OSF user

    """
    query.replace(" ", "_")
    query = re.sub(r'[\-\+]', '', query)
    query = re.split(r'\s+', query)

    if len(query) > 1:
        and_filter = {'and': []}
        for item in query:
            and_filter['and'].append({
                'prefix': {
                    'user': item.lower()
                }
            })
    else:
        and_filter = {
            'prefix': {
                'user': query[0].lower()
            }
        }

    query = {
        'query': {
            'filtered': {
                'filter': and_filter
            }
        }
    }

    results = elastic.search(query, index='website')
    docs = [hit['_source'] for hit in results['hits']['hits']]

    if exclude:
        docs = (x for x in docs if x.get('id') not in exclude)

    users = []
    for doc in docs:
        # TODO: use utils.serialize_user
        user = User.load(doc['id'])

        if current_user:
            n_projects_in_common = current_user.n_projects_in_common(user)
        else:
            n_projects_in_common = 0

        if user is None:
            logger.error('Could not load user {0}'.format(doc['id']))
            continue
        if user.is_active():  # exclude merged, unregistered, etc.
            current_employment = None
            education = None

            if user.jobs:
                current_employment = user.jobs[0]['institution']

            if user.schools:
                education = user.schools[0]['institution']

            users.append({
                'fullname': doc['user'],
                'id': doc['id'],
                'employment': current_employment,
                'education': education,
                'n_projects_in_common': n_projects_in_common,
                'gravatar_url': gravatar(
                    user,
                    use_ssl=True,
                    size=settings.GRAVATAR_SIZE_ADD_CONTRIBUTOR,
                ),
                'profile_url': user.profile_url,
                'registered': user.is_registered,
                'active': user.is_active()

            })

    return {'users': users}


# ## Metadata stuff ## #

@requires_search
def update_metadata(metadata):
    index = "metadata"
    app_id = metadata.namespace
    data = metadata.to_json()
    elastic.update(index=index, doc_type=app_id, upsert=data, doc=data, id=metadata._id)

@requires_search
def search_metadata(query, _type, start, size):
    if isinstance(query, dict):
        return search_metadata_dict(query, _type)

    query = {
        'query': _metadata_inner_query(query),
        'from': start,
        'size': size,
    }

    return elastic.search(query, index='metadata', doc_type=_type)

def search_metadata_dict(query, _type):
    return elastic.search(query, index='metadata', doc_type=_type)

def _metadata_inner_query(query):
    if query == '*':
        return {
            'query_string': {
                'default_field': '_all',
                'query': '*',
                'analyze_wildcard': True,
            }
        }
    query = query.split(';')
    filters = []
    for item in query:
        item = item.split(':')

        if len(item) == 1:
            item = ['_all', item[0]]
        if len(item[1].split(',')) > 1:
            filters.append({
                'terms': {
                    item[0]: item[1].split(',')
                }
            })
        else:
            filters.append({
                "query": {
                    'match': {
                        item[0]: {
                            'query': item[1],
                            'operator': 'and',
                            'type': 'phrase',
                        }
                    }
                }
            })

    inner_query = {
        'filtered': {
            'filter': {
                'and': filters,
            },
        },
    }
    return inner_query


@requires_search
def get_mapping(index, _type):
    try:
        mapping = elastic.get_mapping(index, _type)[index]['mappings'][_type]['properties']
    except KeyError:
        return None  # For now
    except pyelasticsearch.exceptions.ElasticHttpNotFoundError:
        return None  # No mapping

    return _strings_to_types(mapping)


def _strings_to_types(mapping):
    type_map = {
        u'boolean': bool,
        u'object': dict,
        u'long': int,
        u'int': int,
        u'float': float,
        u'double': float,
        u'null': type(None),
        u'string': str,
    }

    for key, val in mapping.items():
        if val.get('type') and isinstance(val['type'], basestring):
            mapping[key] = type_map.get(val['type'])
        else:
            mapping[key] = _strings_to_types(val)

    return mapping
@requires_search
def get_recent_documents(raw_query='', start=0, size=10):

    query = _recent_document_query(raw_query, start, size)
    raw_results = elastic.search(query, index='website', doc_type='project')
    results = [hit['_source'] for hit in raw_results['hits']['hits']]
    count = raw_results['hits']['total']

    return {'results': results, 'count': count}


def _recent_document_query(raw_query, start=0, size=10):
    inner_query = {}
    if not raw_query or ':' not in raw_query:
        inner_query = {'match_all': {}} if not raw_query else {'match': {'_all': raw_query}}
    else:
        items = raw_query.split(';')
        filters = []
        for item in items:
            item = item.split(':')
            if len(item) == 1:
                item = ['_all', item[0]]

            filters.append({
                "query": {
                    'match': {
                        item[0]: {
                            'query': item[1],
                            'operator': 'and',
                            'type': 'phrase',
                        }
                    }
                }
            })

        inner_query = {
            'filtered': {
                'filter': {
                    'and': filters
                },
            },
        }

    return {
        'sort': [{
            'iso_timestamp': {
                'order': 'desc'
            }
        }],
        'query': inner_query,
        'from': start,
        'size': size
    }<|MERGE_RESOLUTION|>--- conflicted
+++ resolved
@@ -76,12 +76,7 @@
         counts['total'] = sum([x for x in counts.values()])
 
     # Run the real query and get the results
-<<<<<<< HEAD
-    raw_results = elastic.search(query, index='website')
-
-=======
     raw_results = elastic.search(query, index=index)
->>>>>>> 5f3d7973
     results = [hit['_source'] for hit in raw_results['hits']['hits']]
     formatted_results, tags = create_result(results, counts)
 
@@ -257,6 +252,7 @@
         except pyelasticsearch.exceptions.ElasticHttpNotFoundError:
             elastic.index(index, category, elastic_document, id=elastic_document_id, overwrite_existing=True, refresh=True)
 
+
 @requires_search
 def update_user(user):
     if not user.is_active() or user.is_system_user:
@@ -277,6 +273,7 @@
     except pyelasticsearch.exceptions.ElasticHttpNotFoundError:
         elastic.index("website", "user", user_doc, id=user._id, overwrite_existing=True, refresh=True)
 
+
 @requires_search
 def delete_all():
     indices = [
@@ -293,6 +290,7 @@
             logger.warn(e)
             logger.warn('The index "{}" was not deleted from elasticsearch'.format(index))
 
+
 @requires_search
 def delete_doc(elastic_document_id, node):
     category = 'registration' if node.is_registration else node.project_or_component
@@ -300,6 +298,7 @@
         elastic.delete('website', category, elastic_document_id, refresh=True)
     except pyelasticsearch.exceptions.ElasticHttpNotFoundError:
         logger.warn("Document with id {} not found in database".format(elastic_document_id))
+
 
 def _load_parent(parent):
     parent_info = {}
@@ -501,6 +500,7 @@
     app_id = metadata.namespace
     data = metadata.to_json()
     elastic.update(index=index, doc_type=app_id, upsert=data, doc=data, id=metadata._id)
+
 
 @requires_search
 def search_metadata(query, _type, start, size):
