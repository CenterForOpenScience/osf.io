# -*- coding: utf-8 -*-

from __future__ import division

import re
import copy
import math
import logging
import unicodedata

import six

from elasticsearch import (
    Elasticsearch,
    RequestError,
    NotFoundError
)

from requests.exceptions import ConnectionError

from framework import sentry

from website import settings
from website.filters import gravatar
from website.models import User, Node
from website.search import exceptions
from website.search.util import build_query

logger = logging.getLogger(__name__)


# These are the doc_types that exist in the search database
INDICES = ['website', 'metadata']
ALIASES = {
    'project': 'Projects',
    'component': 'Components',
    'registration': 'Registrations',
    'user': 'Users',
    'total': 'Total'
}

INDICES = ['website']

try:
    es = Elasticsearch(
        settings.ELASTIC_URI,
        request_timeout=settings.ELASTIC_TIMEOUT
    )
    logging.getLogger('elasticsearch').setLevel(logging.WARN)
    logging.getLogger('elasticsearch.trace').setLevel(logging.WARN)
    logging.getLogger('urllib3').setLevel(logging.WARN)
    logging.getLogger('requests').setLevel(logging.WARN)
    es.cluster.health(wait_for_status='yellow')
except ConnectionError as e:
    sentry.log_exception()
    sentry.log_message("The SEARCH_ENGINE setting is set to 'elastic', but there "
            "was a problem starting the elasticsearch interface. Is "
            "elasticsearch running?")
    es = None


def requires_search(func):
    def wrapped(*args, **kwargs):
        if es is not None:
            try:
                return func(*args, **kwargs)
            except ConnectionError:
                raise exceptions.SearchUnavailableError('Could not connect to elasticsearch')
            except NotFoundError as e:
                raise exceptions.IndexNotFoundError(e.error)
            except RequestError as e:
                if 'ParseException' in e.error:
                    raise exceptions.MalformedQueryError(e.error)
                if 'MapperParsingException' in e.error:
                    raise exceptions.TypeCollisionError(e.error)
                raise exceptions.SearchException(e.error)

        sentry.log_message('Elastic search action failed. Is elasticsearch running?')
        raise exceptions.SearchUnavailableError("Failed to connect to elasticsearch")
    return wrapped


@requires_search
def get_counts(count_query, clean=True):
    count_query['aggregations'] = {
        'counts': {
            'terms': {
                'field': '_type',
            }
        }
    }

    res = es.search(index='_all', doc_type=None, search_type='count', body=count_query)

    counts = {x['key']: x['doc_count'] for x in res['aggregations']['counts']['buckets'] if x['key'] in ALIASES.keys()}

    counts['total'] = sum([val for val in counts.values()])
    return counts


@requires_search
def get_tags(query, index):
    query['aggregations'] = {
        'tag_cloud': {
            'terms': {'field': 'tags'}
        }
    }

    results = es.search(index=index, doc_type=None, body=query)
    tags = results['aggregations']['tag_cloud']['buckets']

    return tags


@requires_search
def search(query, index='website', doc_type='_all', raw=False):
    """Search for a query

    :param query: The substring of the username/project name/tag to search for
    :param index:
    :param doc_type:

    :return: List of dictionaries, each containing the results, counts, tags and typeAliases
        results: All results returned by the query, that are within the index and search type
        counts: A dictionary in which keys are types and values are counts for that type, e.g, count['total'] is the sum of the other counts
        tags: A list of tags that are returned by the search query
        typeAliases: the doc_types that exist in the search database
    """
    tag_query = copy.deepcopy(query)
    count_query = copy.deepcopy(query)

    # Run the real query and get the results
    raw_results = es.search(index=index, doc_type=doc_type, body=query)

    if raw:
        return raw_results

    for key in ['from', 'size', 'sort']:
        try:
            del tag_query[key]
            del count_query[key]
        except KeyError:
            pass

    tags = get_tags(tag_query, index)
    counts = get_counts(count_query, index)

    results = [hit['_source'] for hit in raw_results['hits']['hits']]

    return_value = {
        'results': format_results(results),
        'counts': counts,
        'tags': tags,
        'typeAliases': ALIASES
    }
    return return_value


def format_results(results):
    ret = []
    for result in results:
        if result.get('category') == 'user':
            result['url'] = '/profile/' + result['id']
        elif result.get('category') in {'project', 'component', 'registration'}:
            result = format_result(result, result.get('parent_id'))
        ret.append(result)
    return ret


def format_result(result, parent_id=None):
    parent_info = load_parent(parent_id)
    formatted_result = {
        'contributors': result['contributors'],
        'wiki_link': result['url'] + 'wiki/',
        'title': result['title'],
        'url': result['url'],
        'is_component': False if parent_info is None else True,
        'parent_title': parent_info.get('title') if parent_info is not None else None,
        'parent_url': parent_info.get('url') if parent_info is not None else None,
        'tags': result['tags'],
        'contributors_url': result['contributors_url'],
        'is_registration': (result['is_registration'] if parent_info is None
                                                        else parent_info.get('is_registration')),
        'description': result['description'] if parent_info is None else None,
        'category': result.get('category')
    }

    return formatted_result


def load_parent(parent_id):
    parent = Node.load(parent_id)
    if parent is None:
        return None

    parent_info = {}

    if parent is not None and parent.is_public:
        parent_info['title'] = parent.title
        parent_info['url'] = parent.url
        parent_info['is_registration'] = parent.is_registration
        parent_info['id'] = parent._id
    else:
        parent_info['title'] = '-- private project --'
        parent_info['url'] = ''
        parent_info['is_registration'] = None
        parent_info['id'] = None
    return parent_info


@requires_search
def update_node(node, index='website'):
    from website.addons.wiki.model import NodeWikiPage

    component_categories = ['', 'hypothesis', 'methods and measures', 'procedure', 'instrumentation', 'data', 'analysis', 'communication', 'other']
    category = 'component' if node.category in component_categories else node.category

    if category == 'project':
        elastic_document_id = node._id
        parent_id = None
        category = 'registration' if node.is_registration else category
    else:
        try:
            elastic_document_id = node._id
            parent_id = node.parent_id
            category = 'registration' if node.is_registration else category
        except IndexError:
            # Skip orphaned components
            return
    if node.is_deleted or not node.is_public:
        delete_doc(elastic_document_id, node)
    else:
        try:
            normalized_title = six.u(node.title)
        except TypeError:
            normalized_title = node.title
        normalized_title = unicodedata.normalize('NFKD', normalized_title).encode('ascii', 'ignore')

        elastic_document = {
            'id': elastic_document_id,
            'contributors': [
                x.fullname for x in node.visible_contributors
                if x is not None
                and x.is_active
            ],
            'contributors_url': [
                x.profile_url for x in node.visible_contributors
                if x is not None
                and x.is_active
            ],
            'title': node.title,
            'normalized_title': normalized_title,
            'category': category,
            'public': node.is_public,
            'tags': [tag._id for tag in node.tags if tag],
            'description': node.description,
            'url': node.url,
            'is_registration': node.is_registration,
            'registered_date': str(node.registered_date)[:10],
            'wikis': {},
            'parent_id': parent_id,
            'iso_timestamp': node.date_created,
            'boost': int(not node.is_registration) + 1,  # This is for making registered projects less relevant
        }
        for wiki in [
            NodeWikiPage.load(x)
            for x in node.wiki_pages_current.values()
        ]:
            elastic_document['wikis'][wiki.page_name] = wiki.raw_text(node)

        es.index(index=index, doc_type=category, id=elastic_document_id, body=elastic_document, refresh=True)


@requires_search
def update_user(user):
    if not user.is_active:
        try:
            es.delete(index='website', doc_type='user', id=user._id, refresh=True, ignore=[404])
        except NotFoundError:
            pass
        return

    names = dict(
        fullname=user.fullname,
        given_name=user.given_name,
        family_name=user.family_name,
        middle_names=user.middle_names,
        suffix=user.suffix
    )

    normalized_names = {}
    for key, val in names.items():
        if val is not None:
            try:
                val = six.u(val)
            except TypeError:
                pass  # This is fine, will only happen in 2.x if val is already unicode
            normalized_names[key] = unicodedata.normalize('NFKD', val).encode('ascii', 'ignore')

    user_doc = {
        'id': user._id,
        'user': user.fullname,
        'normalized_user': normalized_names['fullname'],
        'normalized_names': normalized_names,
        'names': names,
        'job': user.jobs[0]['institution'] if user.jobs else '',
        'job_title': user.jobs[0]['title'] if user.jobs else '',
        'school': user.schools[0]['institution'] if user.schools else '',
        'category': 'user',
        'degree': user.schools[0]['degree'] if user.schools else '',
        'social': user.social_links,
        'boost': 2,  # TODO(fabianvf): Probably should make this a constant or something
    }

    es.index(index='website', doc_type='user', body=user_doc, id=user._id, refresh=True)


@requires_search
def delete_all():
    for idx in INDICES:
        delete_index(idx)


@requires_search
def delete_index(index):
    es.indices.delete(index, ignore=[404])


@requires_search
def create_index():
    '''Creates index with some specified mappings to begin with,
    all of which are applied to all projects, components, and registrations'''
    mapping = {
        'properties': {
            'tags': {
                'type': 'string',
                'index': 'not_analyzed',
            },
        }
    }
    es.indices.create('website', ignore=[400])
    for type_ in ['project', 'component', 'registration', 'user']:
        es.indices.put_mapping(index='website', doc_type=type_, body=mapping, ignore=[400, 404])


@requires_search
def delete_doc(elastic_document_id, node, index='website'):
    category = 'registration' if node.is_registration else node.project_or_component
    es.delete(index=index, doc_type=category, id=elastic_document_id, refresh=True, ignore=[404])


@requires_search
def search_contributor(query, page=0, size=10, exclude=[], current_user=None):
    """Search for contributors to add to a project using elastic search. Request must
    include JSON data with a "query" field.

    :param query: The substring of the username to search for
    :param page: For pagination, the page number to use for results
    :param size: For pagination, the number of results per page
    :param exclude: A list of User objects to exclude from the search
    :param current_user: A User object of the current user

    :return: List of dictionaries, each containing the ID, full name,
        most recent employment and education, gravatar URL of an OSF user

    """
    start = (page * size)
    items = re.split(r'[\s-]+', query)
    query = ''

    query = "  AND ".join('{}*~'.format(re.escape(item)) for item in items) + \
            "".join(' NOT "{}"'.format(excluded) for excluded in exclude)

    results = search(build_query(query, start=start, size=size), index='website', doc_type='user')
    docs = results['results']
    pages = math.ceil(results['counts'].get('user', 0) / size)

    users = []
    for doc in docs:
        # TODO: use utils.serialize_user
        user = User.load(doc['id'])

        if current_user:
            n_projects_in_common = current_user.n_projects_in_common(user)
        else:
            n_projects_in_common = 0

        if user is None:
            logger.error('Could not load user {0}'.format(doc['id']))
            continue
        if user.is_active:  # exclude merged, unregistered, etc.
            current_employment = None
            education = None

            if user.jobs:
                current_employment = user.jobs[0]['institution']

            if user.schools:
                education = user.schools[0]['institution']

            users.append({
                'fullname': doc['user'],
                'id': doc['id'],
                'employment': current_employment,
                'education': education,
                'n_projects_in_common': n_projects_in_common,
                'gravatar_url': gravatar(
                    user,
                    use_ssl=True,
                    size=settings.GRAVATAR_SIZE_ADD_CONTRIBUTOR,
                ),
                'profile_url': user.profile_url,
                'registered': user.is_registered,
                'active': user.is_active

            })

<<<<<<< HEAD
    return \
        {
            'users': users,
            'total': results['counts']['total'],
            'pages': pages,
            'page': page,
        }


@requires_search
def update_metadata(metadata):
    app_id = metadata.namespace
    data = metadata.to_json()
    es.index(index='metadata', doc_type=app_id, body=data, id=metadata._id, refresh=True)
=======
    return {
        'users': users,
        'total': results['counts']['total'],
        'pages': pages,
        'page': page,
    }
>>>>>>> bde6a312
<|MERGE_RESOLUTION|>--- conflicted
+++ resolved
@@ -415,7 +415,6 @@
 
             })
 
-<<<<<<< HEAD
     return \
         {
             'users': users,
@@ -429,12 +428,4 @@
 def update_metadata(metadata):
     app_id = metadata.namespace
     data = metadata.to_json()
-    es.index(index='metadata', doc_type=app_id, body=data, id=metadata._id, refresh=True)
-=======
-    return {
-        'users': users,
-        'total': results['counts']['total'],
-        'pages': pages,
-        'page': page,
-    }
->>>>>>> bde6a312
+    es.index(index='metadata', doc_type=app_id, body=data, id=metadata._id, refresh=True)