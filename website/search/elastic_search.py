
# -*- coding: utf-8 -*-

from __future__ import division

import copy
import functools
import logging
import math
import re
from framework import sentry

from django.apps import apps
from django.core.paginator import Paginator
from django.contrib.contenttypes.models import ContentType
from django.db.models import Q
from elasticsearch2 import (ConnectionError, Elasticsearch, NotFoundError,
                           RequestError, TransportError, helpers)
from framework.celery_tasks import app as celery_app
from framework.database import paginated
from osf.models import AbstractNode
from osf.models import OSFUser
from osf.models import BaseFileNode
from osf.models import Institution
from osf.models import OSFGroup
from osf.models import QuickFilesNode
from osf.models import Preprint
from osf.models import SpamStatus
from osf.models import Guid
from addons.wiki.models import WikiPage
from osf.models import CollectionSubmission
from osf.models import Comment
from osf.utils.sanitize import unescape_entities
from website import settings
from website.filters import profile_image_url
from osf.models.licenses import serialize_node_license_record
from website.search import exceptions
from website.search.util import build_query, clean_splitters, es_escape, convert_query_string, unicode_normalize, quote
from website.views import validate_page_num

from django.utils.translation import ugettext_lazy as _

logger = logging.getLogger(__name__)

# True: use ALIASES_COMMENT
ENABLE_DOC_TYPE_COMMENT = False

# These are the doc_types that exist in the search database
<<<<<<< HEAD
ALIASES_BASE = {
    'project': 'Projects',
    'component': 'Components',
    'registration': 'Registrations',
    'user': 'Users',
    'total': 'All OSF Results',
    'file': 'Files',
    'institution': 'Institutions',
    'preprint': 'Preprints',
    'group': 'Groups',
=======
ALIASES = {
    'project': unicode(_('Projects')),
    'component': unicode(_('Components')),
    'registration': unicode(_('Registrations')),
    'user': unicode(_('Users')),
    'total': unicode(_('All GakuNin RDM Results')),
    'file': unicode(_('Files')),
    'institution': unicode(_('Institutions')),
    'preprint': unicode(_('Preprints')),
    'group': unicode(_('Groups')),
>>>>>>> a4573090
}

ALIASES_EXT = {
    'wiki': 'Wiki',
}

ALIASES_COMMENT = {
    'comment': 'Comments',
}

ALIASES = {}

DOC_TYPE_TO_MODEL = {
    'component': AbstractNode,
    'project': AbstractNode,
    'registration': AbstractNode,
    'user': OSFUser,
    'file': BaseFileNode,
    'institution': Institution,
    'preprint': Preprint,
    'collectionSubmission': CollectionSubmission,
    'group': OSFGroup
}

# Prevent tokenizing and stop word removal.
NOT_ANALYZED_PROPERTY = {'type': 'string', 'index': 'not_analyzed'}

# Perform stemming on the field it's applied to.
ENGLISH_ANALYZER_PROPERTY = {'type': 'string', 'analyzer': 'english',
                             'term_vector': 'with_positions_offsets'}
# with_positions_offsets: adjust highlighted fields to the middle position.

# INDEX is modified by tests. (TODO: INDEX is unnecessary for GRDM ver.)
INDEX = settings.ELASTIC_INDEX

def es_index_protected(index, private):
    if not index:
        # settings.ELASTIC_INDEX is modified by tests.
        index = settings.ELASTIC_INDEX

    if settings.ENABLE_PRIVATE_SEARCH and private and \
       not index.startswith(settings.ELASTIC_INDEX_PRIVATE_PREFIX):
        # allow only expected implementations to search private projects
        index = settings.ELASTIC_INDEX_PRIVATE_PREFIX + index
    return index

def es_index(index=None):
    return es_index_protected(index, True)

CLIENT = None


def client():
    global CLIENT
    if CLIENT is None:
        try:
            CLIENT = Elasticsearch(
                settings.ELASTIC_URI,
                request_timeout=settings.ELASTIC_TIMEOUT,
                retry_on_timeout=True,
                **settings.ELASTIC_KWARGS
            )
            logging.getLogger('elasticsearch').setLevel(logging.WARN)
            logging.getLogger('elasticsearch.trace').setLevel(logging.WARN)
            logging.getLogger('urllib3').setLevel(logging.WARN)
            logging.getLogger('requests').setLevel(logging.WARN)
            CLIENT.cluster.health(wait_for_status='yellow')
        except ConnectionError:
            message = (
                'The SEARCH_ENGINE setting is set to "elastic", but there '
                'was a problem starting the elasticsearch interface. Is '
                'elasticsearch running?'
            )
            if settings.SENTRY_DSN:
                try:
                    sentry.log_exception()
                    sentry.log_message(message)
                except AssertionError:  # App has not yet been initialized
                    logger.exception(message)
            else:
                logger.error(message)
            exit(1)
    return CLIENT


def requires_search(func):
    def wrapped(*args, **kwargs):
        if client() is not None:
            try:
                return func(*args, **kwargs)
            except ConnectionError as e:
                raise exceptions.SearchUnavailableError(str(e))
            except NotFoundError as e:
                raise exceptions.IndexNotFoundError(e.error)
            except RequestError as e:
                if e.error == 'search_phase_execution_exception':
                    raise exceptions.MalformedQueryError('Failed to parse query')
                if 'ParseException' in e.error:  # ES 1.5
                    raise exceptions.MalformedQueryError(e.error)
                if type(e.error) == dict:  # ES 2.0
                    try:
                        root_cause = e.error['root_cause'][0]
                        if root_cause['type'] == 'query_parsing_exception':
                            raise exceptions.MalformedQueryError(root_cause['reason'])
                    except (AttributeError, KeyError):
                        pass
                raise exceptions.SearchException(e.error)
            except TransportError as e:
                # Catch and wrap generic uncaught ES error codes. TODO: Improve fix for https://openscience.atlassian.net/browse/OSF-4538
                raise exceptions.SearchException(e.error)

        sentry.log_message('Elastic search action failed. Is elasticsearch running?')
        raise exceptions.SearchUnavailableError('Failed to connect to elasticsearch')
    return wrapped


@requires_search
def get_aggregations(query, index, doc_type):
    query['aggregations'] = {
        'licenses': {
            'terms': {
                'field': 'license.id'
            }
        }
    }

    res = client().search(index=index, doc_type=doc_type, search_type='count', body=query)
    ret = {
        doc_type: {
            item['key']: item['doc_count']
            for item in agg['buckets']
        }
        for doc_type, agg in res['aggregations'].items()
    }
    ret['total'] = res['hits']['total']
    return ret


@requires_search
def get_counts(count_query, index, doc_type, clean=True):
    count_query['aggregations'] = {
        'counts': {
            'terms': {
                'field': '_type',
            }
        }
    }

    res = client().search(index=index, doc_type=doc_type, search_type='count', body=count_query)
    counts = {x['key']: x['doc_count'] for x in res['aggregations']['counts']['buckets'] if x['key'] in ALIASES.keys()}

    counts['total'] = sum([val for val in counts.values()])
    return counts


@requires_search
def get_tags(query, index, doc_type):
    query['aggregations'] = {
        'tag_cloud': {
            'terms': {'field': 'tags'}
        }
    }

    results = client().search(index=index, doc_type=doc_type, body=query)
    tags = results['aggregations']['tag_cloud']['buckets']

    return tags


def get_query_string(query):
    if isinstance(query, list):
        if len(query) == 1:  # expect query[0] only
            rv = get_query_string(query[0])
            if rv:
                return rv

    if not isinstance(query, dict):
        return None

    for key, val in query.items():
        if key == 'query' and \
           (isinstance(val, str) or isinstance(val, unicode)):
            return val  # found
        rv = get_query_string(val)
        if rv:
            return rv
        # next key

    return None


@requires_search
def search(query, index=None, doc_type=None, raw=False, normalize=True, private=False, ext=False):
    """Search for a query

    :param query: The substring of the username/project name/tag to search for
    :param index:
    :param doc_type:
    :param normalize: normalize unicode string
    :param private: allow searching private data
                    (ENABLE_PRIVATE_SEARCH is also required)
    :param ext: include extended doc_types.
                (ENABLE_PRIVATE_SEARCH is also required)

    :return: List of dictionaries, each containing the results, counts, tags and typeAliases
        results: All results returned by the query, that are within the index and search type
        counts: A dictionary in which keys are types and values are counts for that type, e.g, count['total'] is the sum of the other counts
        tags: A list of tags that are returned by the search query
        typeAliases: the doc_types that exist in the search database
    """
    global ALIASES

    ALIASES = copy.deepcopy(ALIASES_BASE)
    if settings.ENABLE_PRIVATE_SEARCH and ext:
        ALIASES.update(ALIASES_EXT)
    if ENABLE_DOC_TYPE_COMMENT:
        ALIASES.update(ALIASES_COMMENT)

    if doc_type is None:
        doc_type = ','.join(ALIASES.keys())
        if raw:
            doc_type += ',collectionSubmission'

    index = es_index_protected(index, private)

    # Quote query string for mutilingual search.
    # This search() is called from ...
    #   - Web Browser  (filtered)
    #   - website.search.util.build_private_search_query
    #   - website.search.util.build_query
    #   - website.search.util.build_query with GUID
    if settings.ENABLE_MULTILINGUAL_SEARCH:
        from_browser = 'filtered' in query['query']
        from_build_private_search_query = 'bool' in query['query'] and \
                                          'must' in query['query']['bool']
        from_build_query = 'query_string' in query['query']
        from_build_query_with_guid = 'bool' in query['query'] and \
                                     'should' in query['query']['bool']
        if from_browser:
            q = query['query']['filtered']['query']['query_string']['query']
            q = convert_query_string(q, normalize=normalize)
            query['query']['filtered']['query']['query_string']['query'] = q
        elif from_build_private_search_query:
            q = query['query']['bool']['must'][0]['query_string']['query']
            q = convert_query_string(q, normalize=normalize)
            query['query']['bool']['must'][0]['query_string']['query'] = q
        elif from_build_query:
            q = query['query']['query_string']['query']
            q = convert_query_string(q, normalize=normalize)
            query['query']['query_string']['query'] = q
        elif from_build_query_with_guid:
            q = query['query']['bool']['should'][0]['query_string']['query']
            q = convert_query_string(q, normalize=normalize)
            query['query']['bool']['should'][0]['query_string']['query'] = q

    tag_query = copy.deepcopy(query)

    for key in ['from', 'size', 'sort', 'highlight']:
        try:
            del tag_query[key]
        except KeyError:
            pass

    aggs_query = copy.deepcopy(tag_query)
    count_query = copy.deepcopy(tag_query)

    tags = get_tags(tag_query, index, doc_type)
    try:
        del aggs_query['query']['filtered']['filter']
        del count_query['query']['filtered']['filter']
    except KeyError:
        pass
    aggregations = get_aggregations(aggs_query, index, doc_type)
    counts = get_counts(count_query, index, doc_type)

    # Run the real query and get the results
    raw_results = client().search(index=index, doc_type=doc_type, body=query)

    if raw:
        results = raw_results['hits']['hits']
    else:
        hits = raw_results['hits']['hits']
        hits = merge_highlight(hits)
        hits = set_last_comment(hits)
        results = [hit['_source'] for hit in hits]
        results = format_results(results)

    return_value = {
        'results': results,
        'counts': counts,
        'aggs': aggregations,
        'tags': tags,
        'typeAliases': ALIASES
    }

    return return_value

def merge_highlight(hits):
    for hit in hits:
        hit['_source']['highlight'] = hit.get('highlight', {})
    return hits

def set_last_comment(hits):
    for hit in hits:
        s = hit['_source']
        highlight = s['highlight']
        last_comment = None
        last_text = None
        for key, value in highlight.items():
            if not key.startswith('comments.'):
                continue
            try:
                comment_id = int(key.split('.')[1])
            except Exception:
                continue  # unexpected type, ignore
            c = Comment.objects.get(id=comment_id)
            if last_comment is None or c.created > last_comment.created:
                last_comment = c
                last_text = value[0]
        if last_comment is None:
            s['comment'] = None
            continue  # no comment, skip
        d = {}
        d['text'] = last_text
        d['user_id'] = last_comment.user._id
        d['user_name'] = last_comment.user.fullname
        replyto_user_id = None
        replyto_username = None
        if isinstance(last_comment.target.referent, Comment):
            replyto_user_id = last_comment.target.referent.user._id
            replyto_username = last_comment.target.referent.user.fullname
        d['replyto_user_id'] = replyto_user_id
        d['replyto_user_name'] = replyto_username
        s['comment'] = d
    return hits

def format_results(results):
    ret = []
    for result in results:
        category = result.get('category')
        if category == 'user':
            result['url'] = '/profile/' + result['id']
            # unnormalized
            user = OSFUser.load(result['id'])
            if user:
                job, school = user.get_ongoing_job_school()
                if job is None:
                    job = {}
                result['ongoing_job'] = job.get('institution', '')
                result['ongoing_job_department'] = job.get('department', '')
                result['ongoing_job_title'] = job.get('title', '')
                if school is None:
                    school = {}
                result['ongoing_school'] = school.get('institution', '')
                result['ongoing_school_department'] = school.get('department', '')
                result['ongoing_school_degree'] = school.get('degree', '')
        elif category == 'wiki':
            # get unnormalized names
            wiki = WikiPage.load(result['id'])
            if wiki:
                result['name'] = wiki.page_name
            creator_id, creator_name = user_id_fullname(
                result.get('creator_id'))
            modifier_id, modifier_name = user_id_fullname(
                result.get('modifier_id'))
            result['creator_name'] = creator_name
            result['modifier_name'] = modifier_name
        elif category == 'comment':
            result['page_url'] = '/' + result['page_id'] + '/'
            result['user_url'] = '/profile/' + result['user_id']
            replyto_user_id = result.get('replyto_user_id', None)
            if replyto_user_id:
                result['replyto_user_url'] = '/profile/' + replyto_user_id
            else:
                result['replyto_user_url'] = None
        elif category == 'file':
            parent_info = load_parent(result.get('parent_id'))
            result['parent_url'] = parent_info.get('url') if parent_info else None
            result['parent_title'] = parent_info.get('title') if parent_info else None
            # get unnormalized names
            creator_id, creator_name = user_id_fullname(
                result.get('creator_id'))
            modifier_id, modifier_name = user_id_fullname(
                result.get('modifier_id'))
            result['creator_name'] = creator_name
            result['modifier_name'] = modifier_name
        elif category in {'project', 'component', 'registration'}:
            result = format_result(result, result.get('parent_id'))
        elif category in {'preprint'}:
            result = format_preprint_result(result)
        elif category == 'collectionSubmission':
            continue
        elif not category:
            continue

        ret.append(result)
    return ret


# return (guid, fullname)
def user_id_fullname(guid_id):
    if guid_id:
        user = OSFUser.load(guid_id)
        if user:
            return (guid_id, user.fullname)
    return ('', '')


# for 'project', 'component', 'registration'
def format_result(result, parent_id=None):
    parent_info = load_parent(parent_id)

    # get unnormalized names
    creator_id, creator_name = user_id_fullname(result.get('creator_id'))
    modifier_id, modifier_name = user_id_fullname(result.get('modifier_id'))

    formatted_result = {
        'contributors': result['contributors'],
        'groups': result.get('groups'),
        'wiki_link': result['url'] + 'wiki/',
        # TODO: Remove unescape_entities when mako html safe comes in
        'title': unescape_entities(result['title']),
        'url': result['url'],
        'is_component': False if parent_info is None else True,
        'parent_title': unescape_entities(parent_info.get('title')) if parent_info else None,
        'parent_url': parent_info.get('url') if parent_info is not None else None,
        'tags': result['tags'],
        'is_registration': (result['is_registration'] if parent_info is None
                                                        else parent_info.get('is_registration')),
        'is_retracted': result['is_retracted'],
        'is_pending_retraction': result['is_pending_retraction'],
        'embargo_end_date': result['embargo_end_date'],
        'is_pending_embargo': result['is_pending_embargo'],
        'description': unescape_entities(result['description']),
        'category': result.get('category'),
        'date_created': result.get('date_created'),
        'date_modified': result.get('date_modified'),
        'creator_id': creator_id,
        'creator_name': creator_name,
        'modifier_id': modifier_id,
        'modifier_name': modifier_name,
        'date_registered': result.get('registered_date'),
        'n_wikis': len(result['wikis'] or []),
        'license': result.get('license'),
        'affiliated_institutions': result.get('affiliated_institutions'),
        'highlight': result.get('highlight'),
        'comment': result.get('comment'),
    }

    return formatted_result


def format_preprint_result(result):
    parent_info = None
    formatted_result = {
        'contributors': result['contributors'],
        # TODO: Remove unescape_entities when mako html safe comes in
        'title': unescape_entities(result['title']),
        'url': result['url'],
        'is_component': False,
        'parent_title': None,
        'parent_url': parent_info.get('url') if parent_info is not None else None,
        'tags': result['tags'],
        'is_registration': False,
        'is_retracted': result['is_retracted'],
        'is_pending_retraction': False,
        'embargo_end_date': None,
        'is_pending_embargo': False,
        'description': unescape_entities(result['description']),
        'category': result.get('category'),
        'date_created': result.get('created'),
        'date_registered': None,
        'n_wikis': 0,
        'license': result.get('license'),
        'affiliated_institutions': None,
    }

    return formatted_result


def load_parent(parent_id):
    parent = AbstractNode.load(parent_id)
    if parent and parent.is_public:
        return {
            'title': parent.title,
            'url': parent.url,
            'id': parent._id,
            'is_registation': parent.is_registration,
        }
    return None


COMPONENT_CATEGORIES = set(settings.NODE_CATEGORY_MAP.keys())


def get_doctype_from_node(node):
    if isinstance(node, Preprint):
        return 'preprint'
    if isinstance(node, OSFGroup):
        return 'group'
    if node.is_registration:
        return 'registration'
    elif node.parent_node is None:
        # ElasticSearch categorizes top-level projects differently than children
        return 'project'
    elif node.category in COMPONENT_CATEGORIES:
        return 'component'
    else:
        return node.category

@celery_app.task(bind=True, max_retries=5, default_retry_delay=60)
def update_node_async(self, node_id, index=None, bulk=False, wiki_page_id=None):
    AbstractNode = apps.get_model('osf.AbstractNode')
    node = AbstractNode.load(node_id)
    if wiki_page_id:
        WikiPage = apps.get_model('addons_wiki.WikiPage')
        wiki_page = WikiPage.load(wiki_page_id)
    else:
        wiki_page = None
    try:
        update_node(node=node, index=index, bulk=bulk, async_update=True, wiki_page=wiki_page)
    except Exception as exc:
        self.retry(exc=exc)

@celery_app.task(bind=True, max_retries=5, default_retry_delay=60)
def update_preprint_async(self, preprint_id, index=None, bulk=False):
    Preprint = apps.get_model('osf.Preprint')
    preprint = Preprint.load(preprint_id)
    try:
        update_preprint(preprint=preprint, index=index, bulk=bulk, async_update=True)
    except Exception as exc:
        self.retry(exc=exc)

@celery_app.task(bind=True, max_retries=5, default_retry_delay=60)
def update_group_async(self, group_id, index=None, bulk=False, deleted_id=None):
    OSFGroup = apps.get_model('osf.OSFGroup')
    group = OSFGroup.load(group_id)
    try:
        update_group(group=group, index=index, bulk=bulk, async_update=True, deleted_id=deleted_id)
    except Exception as exc:
        self.retry(exc=exc)

@celery_app.task(bind=True, max_retries=5, default_retry_delay=60)
def update_comment_async(self, comment_id, index=None, bulk=False):
    Comment = apps.get_model('osf.Comment')
    comment = Comment.load(comment_id)
    try:
        update_comment(comment=comment, index=index, bulk=bulk)
    except Exception as exc:
        self.retry(exc=exc)

@celery_app.task(bind=True, max_retries=5, default_retry_delay=60)
def update_user_async(self, user_id, index=None):
    OSFUser = apps.get_model('osf.OSFUser')
    user = OSFUser.objects.get(id=user_id)
    try:
        update_user(user, index)
    except Exception as exc:
        self.retry(exc)

def serialize_node(node, category):
    elastic_document = {}
    parent_id = node.parent_id

    normalized_title = unicode_normalize(node.title)

    tags = list(node.tags.filter(system=False).values_list('name', flat=True))
    normalized_tags = [unicode_normalize(tag) for tag in tags]
    latest_log = node.logs.order_by('date').last()
    modifier = latest_log.user

    elastic_document = {
        'id': node._id,
        'contributors': [
            {
                'fullname': x['fullname'],
                'url': '/{}/'.format(x['guids___id']) if x['is_active'] else None,
                'id': x['guids___id']
            }
            for x in node._contributors.filter(contributor__visible=True).order_by('contributor___order')
            .values('fullname', 'guids___id', 'is_active')
        ],
        'groups': [
            {
                'name': x['name'],
                'url': '/{}/'.format(x['_id'])
            }
            for x in node.osf_groups.values('name', '_id')
        ],
        'title': node.title,
        'normalized_title': normalized_title,
        'sort_node_name': node.title,
        'category': category,
        'public': node.is_public,
        'tags': tags,
        'normalized_tags': normalized_tags,
        'description': node.description,
        'normalized_description': unicode_normalize(node.description),
        'url': node.url,
        'is_registration': node.is_registration,
        'is_pending_registration': node.is_pending_registration,
        'is_retracted': node.is_retracted,
        'is_pending_retraction': node.is_pending_retraction,
        'embargo_end_date': node.embargo_end_date.strftime('%A, %b. %d, %Y') if node.embargo_end_date else False,
        'is_pending_embargo': node.is_pending_embargo,
        'registered_date': node.registered_date,
        'wikis': {},
        'parent_id': parent_id,
        'date_created': node.created,
        'date_modified': latest_log.date,
        'creator_id': node.creator._id,
        'creator_name': unicode_normalize(node.creator.fullname),
        'modifier_id': modifier._id if modifier else None,
        'modifier_name': unicode_normalize(modifier.fullname) if modifier else None,
        'license': serialize_node_license_record(node.license),
        'affiliated_institutions': list(node.affiliated_institutions.values_list('name', flat=True)),
        'boost': int(not node.is_registration) + 1,  # This is for making registered projects less relevant
        'extra_search_terms': clean_splitters(node.title),
        'comments': comments_to_doc(node._id),
    }
    if not node.is_retracted:
        wiki_names = []
        for wiki in WikiPage.objects.get_wiki_pages_latest(node):
            # '.' is not allowed in field names in ES2
            wiki_name = unicode_normalize(wiki.wiki_page.page_name.replace('.', ' '))
            elastic_document['wikis'][wiki_name] = unicode_normalize(wiki.raw_text(node))
            wiki_names.append(wiki_name)
        elastic_document['wiki_names'] = wiki_names
    return elastic_document

def comments_to_doc(guid_id):
    comments = {}
    for c in Guid.load(guid_id).comments.iterator():
        if c.is_deleted or c.root_target is None:
            continue
        comments[c.id] = remove_newline(unicode_normalize(c.content))
    return comments

def serialize_preprint(preprint, category):
    elastic_document = {}

    normalized_title = unicode_normalize(preprint.title)
    tags = list(preprint.tags.filter(system=False).values_list('name', flat=True))
    latest_log = preprint.logs.order_by('created').last()
    modifier = latest_log.user
    normalized_tags = [unicode_normalize(tag) for tag in tags]
    elastic_document = {
        'id': preprint._id,
        'contributors': [
            {
                'fullname': x['fullname'],
                'url': '/{}/'.format(x['guids___id']) if x['is_active'] else None,
                'id': x['guids___id']
            }
            for x in preprint._contributors.filter(preprintcontributor__visible=True).order_by('preprintcontributor___order')
            .values('fullname', 'guids___id', 'is_active')
        ],
        'title': preprint.title,
        'normalized_title': normalized_title,
        'category': category,
        'public': preprint.is_public,
        'published': preprint.verified_publishable,
        'is_retracted': preprint.is_retracted,
        'tags': tags,
        'normalized_tags': normalized_tags,
        'description': preprint.description,
        'normalized_description': unicode_normalize(preprint.description),
        'url': preprint.url,
        'date_created': preprint.created,
        'date_modified': latest_log.created,
        'creator_id': preprint.creator._id,
        'creator_name': unicode_normalize(preprint.creator.fullname),
        'modifier_id': modifier._id if modifier else None,
        'modifier_name': unicode_normalize(modifier.fullname) if modifier else None,
        'license': serialize_node_license_record(preprint.license),
        'boost': 2,  # More relevant than a registration
        'extra_search_terms': clean_splitters(preprint.title),
    }

    return elastic_document

def serialize_wiki(wiki_page, category):
    w = wiki_page
    last_ver = w.get_version()
    first_ver = w.get_version(version=1)

    node = w.node
    elastic_document = {}
    name = w.page_name
    normalized_name = unicode_normalize(name)

    creator = first_ver.user
    if creator:
        creator_id = creator._id
        creator_name = unicode_normalize(creator.fullname)
    else:
        creator_id = ''
        creator_name = ''

    modifier = last_ver.user
    if modifier:
        modifier_id = modifier._id
        modifier_name = unicode_normalize(modifier.fullname)
    else:
        modifier_id = ''
        modifier_name = ''

    elastic_document = {
        'id': w._id,
        'name': normalized_name,
        'sort_wiki_name': name,
        'sort_node_name': node.title,
        'category': category,
        'node_public': node.is_public,
        'date_created': w.created,
        'date_modified': w.modified,
        'creator_id': creator_id,
        'creator_name': creator_name,
        'modifier_id': modifier_id,
        'modifier_name': modifier_name,
        'node_title': node.title,
        'normalized_node_title': unicode_normalize(node.title),
        'node_url': node.url,
        'node_contributors': [
            {
                'id': x['guids___id']
            }
            for x in node._contributors.filter(contributor__visible=True).order_by('contributor___order')
            .values('guids___id')
        ],
        'url': w.deep_url,
        'text': unicode_normalize(w.get_version().raw_text(node)),
        'comments': comments_to_doc(w._id),
    }
    return elastic_document

def serialize_group(group, category):
    elastic_document = {}

    normalized_title = unicode_normalize(group.name)
    elastic_document = {
        'id': group._id,
        'members': [
            {
                'fullname': x['fullname'],
                'url': '/{}/'.format(x['guids___id']) if x['is_active'] else None
            }
            for x in group.members_only.values('fullname', 'guids___id', 'is_active')
        ],
        'managers': [
            {
                'fullname': x['fullname'],
                'url': '/{}/'.format(x['guids___id']) if x['is_active'] else None
            }
            for x in group.managers.values('fullname', 'guids___id', 'is_active')
        ],
        'title': group.name,
        'normalized_title': normalized_title,
        'category': category,
        'url': group.url,
        'date_created': group.created,
        'boost': 2,  # More relevant than a registration
        'extra_search_terms': clean_splitters(group.name),
    }

    return elastic_document

def remove_newline(text):
    return text.replace('&#13;&#10;', '')

def serialize_comment(comment, category):
    c = comment
    elastic_document = {}
    page_id = ''  # GUID
    page_name = ''
    if c.page == Comment.FILES:
        guid = c.root_target.referent.get_guid(create=False)
        page_id = guid._id if guid else None
        page_name = c.root_target.referent.name
    elif c.page == Comment.WIKI:
        page_id = c.root_target.referent._id
        page_name = c.root_target.referent.page_name
    else:  # c.page == Comment.OVERVIEW
        page_id = c.node._id
        page_name = c.node.title

    replyto_user_id = ''
    replyto_username = ''
    if isinstance(c.target.referent, Comment):
        replyto_user_id = c.target.referent.user._id
        replyto_username = c.target.referent.user.fullname

    text = remove_newline(unicode_normalize(c.content))

    elastic_document = {
        'id': c._id,
        'page_type': c.page,
        'page_id': page_id,
        'page_name': page_name,
        'normalized_page_name': unicode_normalize(page_name),
        'category': category,
        'node_public': c.node.is_public,
        'date_created': c.created,
        'date_modified': c.modified,
        'user_id': c.user._id,
        'user': c.user.fullname,
        'normalized_user': unicode_normalize(c.user.fullname),
        'node_contributors': [
            {
                'id': x['guids___id']
            }
            for x in c.node._contributors.filter(contributor__visible=True).order_by('contributor___order')
            .values('guids___id')
        ],
        'text': text,
        'replyto_user_id': replyto_user_id,
        'replyto_user': replyto_username,
        'normalized_replyto_user': unicode_normalize(replyto_username),
    }
    return elastic_document

@requires_search
def update_comment(comment, index=None, bulk=False):
    index = es_index(index)
    category = 'comment'

    if comment.is_deleted or \
       comment.root_target is None:  # root Node or File is deleted
        delete_comment_doc(comment._id, index=index)
        return None

    elastic_document = serialize_comment(comment, category)
    if bulk:
        return elastic_document
    else:
        client().index(index=index, doc_type=category, id=comment._id, body=elastic_document, refresh=True)

@requires_search
def update_wiki(wiki_page, index=None, bulk=False):
    index = es_index(index)
    category = 'wiki'

    if wiki_page.deleted:
        delete_wiki_doc(wiki_page._id, index=index)
        return None

    # WikiVersion does not exist just after WikiPage.objects.create()
    if wiki_page.get_version() is None:
        return None

    elastic_document = serialize_wiki(wiki_page, category)
    if bulk:
        return elastic_document
    else:
        client().index(index=index, doc_type=category, id=wiki_page._id, body=elastic_document, refresh=True)

@requires_search
def update_node(node, index=None, bulk=False, async_update=False, wiki_page=None):
    if wiki_page:
        update_wiki(wiki_page, index=index)
        # NOTE: update_node() may be called twice after WikiPage.save()

    from addons.osfstorage.models import OsfStorageFile
    index = es_index(index)
    for file_ in paginated(OsfStorageFile, Q(target_content_type=ContentType.objects.get_for_model(type(node)), target_object_id=node.id)):
        update_file(file_, index=index)

    is_qa_node = bool(set(settings.DO_NOT_INDEX_LIST['tags']).intersection(node.tags.all().values_list('name', flat=True))) or any(substring in node.title for substring in settings.DO_NOT_INDEX_LIST['titles'])
    if node.is_deleted or (not settings.ENABLE_PRIVATE_SEARCH and not node.is_public) or node.archiving or node.is_spam or (node.spam_status == SpamStatus.FLAGGED and settings.SPAM_FLAGGED_REMOVE_FROM_SEARCH) or node.is_quickfiles or is_qa_node:
        delete_doc(node._id, node, index=index)
        for wiki_page in node.wikis.iterator():
            delete_wiki_doc(wiki_page._id, index=index)
    else:
        category = get_doctype_from_node(node)
        elastic_document = serialize_node(node, category)
        if bulk:
            return elastic_document
        else:
            client().index(index=index, doc_type=category, id=node._id, body=elastic_document, refresh=True)

@requires_search
def update_preprint(preprint, index=None, bulk=False, async_update=False):
    from addons.osfstorage.models import OsfStorageFile
    index = es_index(index)
    for file_ in paginated(OsfStorageFile, Q(target_content_type=ContentType.objects.get_for_model(type(preprint)), target_object_id=preprint.id)):
        update_file(file_, index=index)

    is_qa_preprint = bool(set(settings.DO_NOT_INDEX_LIST['tags']).intersection(preprint.tags.all().values_list('name', flat=True))) or any(substring in preprint.title for substring in settings.DO_NOT_INDEX_LIST['titles'])
    if not preprint.verified_publishable or preprint.is_spam or (preprint.spam_status == SpamStatus.FLAGGED and settings.SPAM_FLAGGED_REMOVE_FROM_SEARCH) or is_qa_preprint:
        delete_doc(preprint._id, preprint, category='preprint', index=index)
    else:
        category = 'preprint'
        elastic_document = serialize_preprint(preprint, category)
        if bulk:
            return elastic_document
        else:
            client().index(index=index, doc_type=category, id=preprint._id, body=elastic_document, refresh=True)

@requires_search
def update_group(group, index=None, bulk=False, async_update=False, deleted_id=None):
    index = es_index(index)

    if deleted_id:
        delete_group_doc(deleted_id, index=index)
    else:
        category = 'group'
        elastic_document = serialize_group(group, category)
        if bulk:
            return elastic_document
        else:
            client().index(index=index, doc_type=category, id=group._id, body=elastic_document, refresh=True)

def bulk_update_nodes(serialize, nodes, index=None, category=None):
    """Updates the list of input projects

    :param function Node-> dict serialize:
    :param Node[] nodes: Projects, components, registrations, or preprints
    :param str index: Index of the nodes
    :return:
    """
    index = es_index(index)
    actions = []
    for node in nodes:
        serialized = serialize(node)
        if serialized:
            actions.append({
                '_op_type': 'update',
                '_index': index,
                '_id': node._id,
                '_type': category or get_doctype_from_node(node),
                'doc': serialized,
                'doc_as_upsert': True,
            })
    if actions:
        return helpers.bulk(client(), actions)

def bulk_update_wikis(wiki_pages, index=None):
    index = es_index(index)
    category = 'wiki'
    actions = []
    for wiki in wiki_pages:
        serialized = update_wiki(wiki, index=index, bulk=True)
        if serialized:
            actions.append({
                '_op_type': 'update',
                '_index': index,
                '_id': wiki._id,
                '_type': category,
                'doc': serialized,
                'doc_as_upsert': True,
            })
    if actions:
        return helpers.bulk(client(), actions)

def bulk_update_comments(comments, index=None):
    index = es_index(index)
    category = 'comment'
    actions = []
    for comment in comments:
        serialized = update_comment(comment, index=index, bulk=True)
        if serialized:
            actions.append({
                '_op_type': 'update',
                '_index': index,
                '_id': comment._id,
                '_type': category,
                'doc': serialized,
                'doc_as_upsert': True,
            })
    if actions:
        return helpers.bulk(client(), actions)

def serialize_cgm_contributor(contrib):
    return {
        'fullname': contrib['fullname'],
        'url': '/{}/'.format(contrib['guids___id']) if contrib['is_active'] else None
    }

def serialize_cgm(cgm):
    obj = cgm.guid.referent
    tags = list(obj.tags.filter(system=False).values_list('name', flat=True))
    normalized_tags = [unicode_normalize(tag) for tag in tags]

    contributors = []
    if hasattr(obj, '_contributors'):
        contributors = obj._contributors.filter(contributor__visible=True).order_by('contributor___order').values('fullname', 'guids___id', 'is_active')

    return {
        'id': cgm._id,
        'abstract': getattr(obj, 'description', ''),
        'contributors': [serialize_cgm_contributor(contrib) for contrib in contributors],
        'provider': getattr(cgm.collection.provider, '_id', None),
        'modified': max(cgm.modified, obj.modified),
        'collectedType': cgm.collected_type,
        'status': cgm.status,
        'volume': cgm.volume,
        'issue': cgm.issue,
        'programArea': cgm.program_area,
        'subjects': list(cgm.subjects.values_list('text', flat=True)),
        'title': getattr(obj, 'title', ''),
        'url': getattr(obj, 'url', ''),
        'tags': tags,
        'normalized_tags': normalized_tags,
        'category': 'collectionSubmission',
    }

@requires_search
def bulk_update_cgm(cgms, actions=None, op='update', index=None):
    index = es_index(index)
    if not actions and cgms:
        actions = ({
            '_op_type': op,
            '_index': index,
            '_id': cgm._id,
            '_type': 'collectionSubmission',
            'doc': serialize_cgm(cgm),
            'doc_as_upsert': True,
        } for cgm in cgms)

    try:
        helpers.bulk(client(), actions or [], refresh=True, raise_on_error=False)
    except helpers.BulkIndexError as e:
        raise exceptions.BulkUpdateError(e.errors)

def serialize_contributors(node):
    return {
        'contributors': [
            {
                'fullname': x['user__fullname'],
                'url': '/{}/'.format(x['user__guids___id']),
                'id': x['user__guids___id']
            } for x in
            node.contributor_set.filter(visible=True, user__is_active=True).order_by('_order').values('user__fullname', 'user__guids___id')
        ]
    }


bulk_update_contributors = functools.partial(bulk_update_nodes, serialize_contributors)


@celery_app.task(bind=True, max_retries=5, default_retry_delay=60)
def update_contributors_async(self, user_id):
    OSFUser = apps.get_model('osf.OSFUser')
    user = OSFUser.objects.get(id=user_id)
    # If search updated so group member names are displayed on project search results,
    # then update nodes that the user has group membership as well
    p = Paginator(user.visible_contributor_to.order_by('id'), 100)
    for page_num in p.page_range:
        bulk_update_contributors(p.page(page_num).object_list)

@requires_search
def update_user(user, index=None):

    index = es_index(index)
    if not user.is_active:
        try:
            client().delete(index=index, doc_type='user', id=user._id, refresh=True, ignore=[404])
            # update files in their quickfiles node if the user has been marked as spam
            if user.spam_status == SpamStatus.SPAM:
                quickfiles = QuickFilesNode.objects.get_for_user(user)
                for quickfile_id in quickfiles.files.values_list('_id', flat=True):
                    client().delete(
                        index=index,
                        doc_type='file',
                        id=quickfile_id,
                        refresh=True,
                        ignore=[404]
                    )
        except NotFoundError:
            pass
        return

    names = dict(
        fullname=user.fullname,
        given_name=user.given_name,
        family_name=user.family_name,
        middle_names=user.middle_names,
        suffix=user.suffix
    )

    normalized_names = {}
    for key, val in names.items():
        if val is not None:
            normalized_names[key] = unicode_normalize(val)

    ogjob, ogschool = user.get_ongoing_job_school()
    if ogjob is None:
        ogjob = {}
    ongoing_job = unicode_normalize(ogjob.get('institution', ''))
    ongoing_job_department = unicode_normalize(ogjob.get('department', ''))
    ongoing_job_title = unicode_normalize(ogjob.get('title', ''))
    if ogschool is None:
        ogschool = {}
    ongoing_school = unicode_normalize(ogschool.get('institution', ''))
    ongoing_school_department = unicode_normalize(ogschool.get('department', ''))
    ongoing_school_degree = unicode_normalize(ogschool.get('degree', ''))

    user_doc = {
        'id': user._id,
        'user': user.fullname,
        'sort_user_name': user.fullname,
        'date_created': user.created,
        'date_modified': user.modified,
        'normalized_user': normalized_names['fullname'],
        'normalized_names': normalized_names,
        'names': names,
        'job': user.jobs[0]['institution'] if user.jobs else '',
        'job_title': user.jobs[0]['title'] if user.jobs else '',
        'all_jobs': [job['institution'] for job in user.jobs[1:]],
        'school': user.schools[0]['institution'] if user.schools else '',
        'all_schools': [school['institution'] for school in user.schools],
        'category': 'user',
        'degree': user.schools[0]['degree'] if user.schools else '',
        'social': user.social_links,
        'boost': 2,  # TODO(fabianvf): Probably should make this a constant or something
        'user_affiliated_institutions': list(user.affiliated_institutions.values_list('_id', flat=True)),
        'ongoing_job': ongoing_job,
        'ongoing_job_department': ongoing_job_department,
        'ongoing_job_title': ongoing_job_title,
        'ongoing_school': ongoing_school,
        'ongoing_school_department': ongoing_school_department,
        'ongoing_school_degree': ongoing_school_degree,
    }

    client().index(index=index, doc_type='user', body=user_doc, id=user._id, refresh=True)

@requires_search
def update_file(file_, index=None, delete=False):
    index = es_index(index)
    target = file_.target

    # TODO: Can remove 'not file_.name' if we remove all base file nodes with name=None
    file_node_is_qa = bool(
        set(settings.DO_NOT_INDEX_LIST['tags']).intersection(file_.tags.all().values_list('name', flat=True))
    ) or bool(
        set(settings.DO_NOT_INDEX_LIST['tags']).intersection(target.tags.all().values_list('name', flat=True))
    ) or any(substring in target.title for substring in settings.DO_NOT_INDEX_LIST['titles'])
    if not file_.name or (not settings.ENABLE_PRIVATE_SEARCH and not target.is_public) or delete or file_node_is_qa or getattr(target, 'is_deleted', False) or getattr(target, 'archiving', False) or target.is_spam or (
            target.spam_status == SpamStatus.FLAGGED and settings.SPAM_FLAGGED_REMOVE_FROM_SEARCH):
        client().delete(
            index=index,
            doc_type='file',
            id=file_._id,
            refresh=True,
            ignore=[404]
        )
        return

    if isinstance(target, Preprint):
        if not getattr(target, 'verified_publishable', False) or target.primary_file != file_ or target.is_spam or (
                target.spam_status == SpamStatus.FLAGGED and settings.SPAM_FLAGGED_REMOVE_FROM_SEARCH):
            client().delete(
                index=index,
                doc_type='file',
                id=file_._id,
                refresh=True,
                ignore=[404]
            )
            return

    # We build URLs manually here so that this function can be
    # run outside of a Flask request context (e.g. in a celery task)
    file_deep_url = '/{target_id}/files/{provider}{path}/'.format(
        target_id=target._id,
        provider=file_.provider,
        path=file_.path,
    )
    if getattr(target, 'is_quickfiles', None):
        node_url = '/{user_id}/quickfiles/'.format(user_id=target.creator._id)
    else:
        node_url = '/{target_id}/'.format(target_id=target._id)

    tags = list(file_.tags.filter(system=False).values_list('name', flat=True))
    normalized_tags = [unicode_normalize(tag) for tag in tags]

    # FileVersion ordering is '-created'. (reversed order)
    first_file = file_.versions.all().last()  # may be None
    last_file = file_.versions.all().first()  # may be None
    if first_file:
        creator = first_file.creator
        creator_id = creator._id
        creator_name = unicode_normalize(creator.fullname)
        date_created = first_file.created
    else:
        creator_id = None
        creator_name = None
        date_created = file_.created
    if last_file:
        modifier = last_file.creator
        modifier_id = modifier._id
        modifier_name = unicode_normalize(modifier.fullname)
        date_modified = last_file.created
    else:
        modifier_id = None
        modifier_name = None
        date_modified = file_.created

    guid_url = None
    file_guid = file_.get_guid(create=False)
    if file_guid:
        guid_url = '/{file_guid}/'.format(file_guid=file_guid._id)
    # File URL's not provided for preprint files, because the File Detail Page will
    # just reroute to preprints detail
    file_doc = {
        'id': file_._id,
        'date_created': date_created,
        'date_modified': date_modified,
        'sort_file_name': file_.name,
        'sort_node_name': getattr(target, 'title', None),
        'creator_id': creator_id,
        'creator_name': creator_name,
        'modifier_id': modifier_id,
        'modifier_name': modifier_name,
        'deep_url': None if isinstance(target, Preprint) else file_deep_url,
        'guid_url': None if isinstance(target, Preprint) else guid_url,
        'tags': tags,
        'normalized_tags': normalized_tags,
        'name': file_.name,
        'normalized_name': unicode_normalize(file_.name),
        'category': 'file',
        'node_url': node_url,
        'node_title': getattr(target, 'title', None),
        'parent_id': target.parent_node._id if getattr(target, 'parent_node', None) else None,
        'is_registration': getattr(target, 'is_registration', False),
        'is_retracted': getattr(target, 'is_retracted', False),
        'extra_search_terms': clean_splitters(file_.name),
        'node_contributors': [
            {
                'id': x['guids___id']
            }
            for x in target._contributors.filter(contributor__visible=True).order_by('contributor___order')
            .values('guids___id')
        ],
        'node_public': target.is_public,
        'comments': comments_to_doc(file_guid._id) if file_guid else {}
    }

    client().index(
        index=index,
        doc_type='file',
        body=file_doc,
        id=file_._id,
        refresh=True
    )

@requires_search
def update_institution(institution, index=None):
    index = es_index(index)
    id_ = institution._id
    if institution.is_deleted:
        client().delete(index=index, doc_type='institution', id=id_, refresh=True, ignore=[404])
    else:
        institution_doc = {
            'id': id_,
            'url': '/institutions/{}/'.format(institution._id),
            'logo_path': institution.logo_path,
            'category': 'institution',
            'name': institution.name,
            'sort_institution_name': institution.name,
            'date_created': institution.created,
            'date_modified': institution.modified,
        }

        client().index(index=index, doc_type='institution', body=institution_doc, id=id_, refresh=True)


@celery_app.task(bind=True, max_retries=5, default_retry_delay=60)
def update_cgm_async(self, cgm_id, collection_id=None, op='update', index=None):
    CollectionSubmission = apps.get_model('osf.CollectionSubmission')
    if collection_id:
        try:
            cgm = CollectionSubmission.objects.get(
                guid___id=cgm_id,
                collection_id=collection_id,
                collection__provider__isnull=False,
                collection__deleted__isnull=True,
                collection__is_bookmark_collection=False)

        except CollectionSubmission.DoesNotExist:
            logger.exception('Could not find object <_id {}> in a collection <_id {}>'.format(cgm_id, collection_id))
        else:
            if cgm and hasattr(cgm.guid.referent, 'is_public') and cgm.guid.referent.is_public:
                try:
                    update_cgm(cgm, op=op, index=index)
                except Exception as exc:
                    self.retry(exc=exc)
    else:
        cgms = CollectionSubmission.objects.filter(
            guid___id=cgm_id,
            collection__provider__isnull=False,
            collection__deleted__isnull=True,
            collection__is_bookmark_collection=False)

        for cgm in cgms:
            try:
                update_cgm(cgm, op=op, index=index)
            except Exception as exc:
                self.retry(exc=exc)

@requires_search
def update_cgm(cgm, op='update', index=None):
    index = es_index(index)
    if op == 'delete':
        client().delete(index=index, doc_type='collectionSubmission', id=cgm._id, refresh=True, ignore=[404])
        return
    collection_submission_doc = serialize_cgm(cgm)
    client().index(index=index, doc_type='collectionSubmission', body=collection_submission_doc, id=cgm._id, refresh=True)

@requires_search
def delete_all():
    delete_index(es_index())


@requires_search
def delete_index(index):
    client().indices.delete(index, ignore=[404])

PROJECT_LIKE_TYPES = ['project', 'component', 'registration', 'preprint']

@requires_search
def create_index(index=None):
    """Creates index with some specified mappings to begin with,
    all of which are applied to all projects, components, preprints, and registrations.
    """
    index = es_index(index)
    document_types = ['project', 'component', 'registration', 'user', 'file', 'institution', 'preprint', 'collectionSubmission', 'wiki', 'comment']
    project_like_types = PROJECT_LIKE_TYPES
    analyzed_fields = ['title', 'description']  # for project_like_types

    client().indices.create(index, ignore=[400])  # HTTP 400 if index already exists
    for type_ in document_types:
        if type_ == 'collectionSubmission':
            mapping = {
                'properties': {
                    'collectedType': NOT_ANALYZED_PROPERTY,
                    'subjects': NOT_ANALYZED_PROPERTY,
                    'status': NOT_ANALYZED_PROPERTY,
                    'issue': NOT_ANALYZED_PROPERTY,
                    'volume': NOT_ANALYZED_PROPERTY,
                    'programArea': NOT_ANALYZED_PROPERTY,
                    'provider': NOT_ANALYZED_PROPERTY,
                    'title': ENGLISH_ANALYZER_PROPERTY,
                    'abstract': ENGLISH_ANALYZER_PROPERTY
                }
            }
        else:
            mapping = {
                'properties': {
                    'date_created': {'type': 'date'},
                    'date_modified': {'type': 'date'},
                    'sort_node_name': NOT_ANALYZED_PROPERTY,
                    'sort_file_name': NOT_ANALYZED_PROPERTY,
                    'sort_wiki_name': NOT_ANALYZED_PROPERTY,
                    'sort_user_name': NOT_ANALYZED_PROPERTY,
                    'sort_institution_name': NOT_ANALYZED_PROPERTY,
                    'tags': NOT_ANALYZED_PROPERTY,
                    'normalized_tags': NOT_ANALYZED_PROPERTY,
                    'license': {
                        'properties': {
                            'id': NOT_ANALYZED_PROPERTY,
                            'name': NOT_ANALYZED_PROPERTY,
                            # Elasticsearch automatically infers mappings from content-type. `year` needs to
                            # be explicitly mapped as a string to allow date ranges, which break on the inferred type
                            'year': {'type': 'string'},
                        }
                    }
                }
            }
            if type_ in project_like_types:
                analyzers = {field: ENGLISH_ANALYZER_PROPERTY
                             for field in analyzed_fields}
                mapping['properties'].update(analyzers)
                mapping['dynamic_templates'] = [
                    {
                        'comments_fields': {
                            'path_match': 'comments.*',
                            'mapping': ENGLISH_ANALYZER_PROPERTY
                        }
                    }, {
                        'wikis_fields': {
                            'path_match': 'wikis.*',
                            'mapping': ENGLISH_ANALYZER_PROPERTY
                        }
                    }
                ]

            if type_ == 'user':
                fields = {
                    'uesr': ENGLISH_ANALYZER_PROPERTY,
                    'job': {
                        'type': 'string',
                        'boost': '1',
                    },
                    'all_jobs': {
                        'type': 'string',
                        'boost': '0.01',
                    },
                    'school': {
                        'type': 'string',
                        'boost': '1',
                    },
                    'all_schools': {
                        'type': 'string',
                        'boost': '0.01'
                    },
                    'ongoing_job': ENGLISH_ANALYZER_PROPERTY,
                    'ongoing_job_department': ENGLISH_ANALYZER_PROPERTY,
                    'ongoing_job_title': ENGLISH_ANALYZER_PROPERTY,
                    'ongoing_school': ENGLISH_ANALYZER_PROPERTY,
                    'ongoing_school_department': ENGLISH_ANALYZER_PROPERTY,
                    'ongoing_school_degree': ENGLISH_ANALYZER_PROPERTY,
                }
                mapping['properties'].update(fields)
            elif type_ == 'file' or type_ == 'wiki':
                fields = {
                    'name': ENGLISH_ANALYZER_PROPERTY,
                    'text': ENGLISH_ANALYZER_PROPERTY,
                }
                mapping['properties'].update(fields)
                mapping['dynamic_templates'] = [
                    {
                        'comments_fields': {
                            'path_match': 'comments.*',
                            'mapping': ENGLISH_ANALYZER_PROPERTY
                        }
                    }
                ]
            elif type_ == 'comment':
                fields = {
                    'page_name': ENGLISH_ANALYZER_PROPERTY,
                    'text': ENGLISH_ANALYZER_PROPERTY,
                }
                mapping['properties'].update(fields)
            elif type_ == 'institution':
                fields = {
                    'name': ENGLISH_ANALYZER_PROPERTY,
                }
                mapping['properties'].update(fields)

        client().indices.put_mapping(index=index, doc_type=type_, body=mapping, ignore=[400, 404])

@requires_search
def delete_doc(elastic_document_id, node, index=None, category=None):
    index = es_index(index)
    if not category:
        if isinstance(node, Preprint):
            category = 'preprint'
        elif node.is_registration:
            category = 'registration'
        else:
            category = node.project_or_component
    client().delete(index=index, doc_type=category, id=elastic_document_id, refresh=True, ignore=[404])

@requires_search
def delete_group_doc(deleted_id, index=None):
    index = es_index(index)
    client().delete(index=index, doc_type='group', id=deleted_id, refresh=True, ignore=[404])

@requires_search
def delete_wiki_doc(deleted_id, index=None):
    index = es_index(index)
    client().delete(index=index, doc_type='wiki', id=deleted_id, refresh=True, ignore=[404])

@requires_search
def delete_comment_doc(deleted_id, index=None):
    index = es_index(index)
    client().delete(index=index, doc_type='comment', id=deleted_id, refresh=True, ignore=[404])

@requires_search
def search_contributor(query, page=0, size=10, exclude=None, current_user=None):
    """Search for contributors to add to a project using elastic search. Request must
    include JSON data with a "query" field.

    :param query: The substring of the username to search for
    :param page: For pagination, the page number to use for results
    :param size: For pagination, the number of results per page
    :param exclude: A list of User objects to exclude from the search
    :param current_user: A User object of the current user

    :return: List of dictionaries, each containing the ID, full name,
        most recent employment and education, profile_image URL of an OSF user

    """
    escaped_query = es_escape(query)

    start = (page * size)
    items = re.split(r'[\s-]+', query)
    exclude = exclude or []
    normalized_items = []
    for item in items:
        normalized_item = unicode_normalize(item)
        normalized_items.append(normalized_item)
    items = normalized_items

    def item_format_quote(item):
        item, quoted = quote(es_escape(item))
        if quoted:
            return item
        else:
            return u'{}*~'.format(item)

    def item_format_normal(item):
        return u'{}*~'.format(es_escape(item))

    item_format = item_format_normal
    if settings.ENABLE_MULTILINGUAL_SEARCH:
        item_format = item_format_quote

    query = u'  AND '.join(item_format(item) for item in items) + \
            ''.join(' NOT id:"{}"'.format(excluded._id) for excluded in exclude)
    if current_user and current_user.affiliated_institutions.all().exists():
        query = query + u' AND user_affiliated_institutions:({})'.format(u' OR '.join(
            u'"{}"'.format(es_escape(inst_id)) for inst_id in
            current_user.affiliated_institutions.values_list('_id', flat=True)
        ))

    results = search(build_query(query, start=start, size=size, sort=None, user_guid=escaped_query), index=None, doc_type='user', normalize=False, private=True)
    docs = results['results']
    pages = math.ceil(results['counts'].get('user', 0) / size)
    validate_page_num(page, pages)

    users = []
    for doc in docs:
        # TODO: use utils.serialize_user
        user = OSFUser.load(doc['id'])

        if current_user and current_user._id == user._id:
            n_projects_in_common = -1
        elif current_user:
            n_projects_in_common = current_user.n_projects_in_common(user)
        else:
            n_projects_in_common = 0

        if user is None:
            logger.error('Could not load user {0}'.format(doc['id']))
            continue
        if user.is_active:  # exclude merged, unregistered, etc.
            current_employment = None
            education = None

            if user.jobs:
                current_employment = user.jobs[0]['institution']

            if user.schools:
                education = user.schools[0]['institution']

            users.append({
                'fullname': doc['user'],
                'id': doc['id'],
                'employment': current_employment,
                'education': education,
                'social': user.social_links,
                'n_projects_in_common': n_projects_in_common,
                'profile_image_url': profile_image_url(settings.PROFILE_IMAGE_PROVIDER,
                                                       user,
                                                       use_ssl=True,
                                                       size=settings.PROFILE_IMAGE_MEDIUM),
                'profile_url': user.profile_url,
                'registered': user.is_registered,
                'active': user.is_active
            })

    return {
        'users': users,
        'total': results['counts']['total'],
        'pages': pages,
        'page': page,
    }<|MERGE_RESOLUTION|>--- conflicted
+++ resolved
@@ -46,19 +46,7 @@
 ENABLE_DOC_TYPE_COMMENT = False
 
 # These are the doc_types that exist in the search database
-<<<<<<< HEAD
 ALIASES_BASE = {
-    'project': 'Projects',
-    'component': 'Components',
-    'registration': 'Registrations',
-    'user': 'Users',
-    'total': 'All OSF Results',
-    'file': 'Files',
-    'institution': 'Institutions',
-    'preprint': 'Preprints',
-    'group': 'Groups',
-=======
-ALIASES = {
     'project': unicode(_('Projects')),
     'component': unicode(_('Components')),
     'registration': unicode(_('Registrations')),
@@ -68,15 +56,14 @@
     'institution': unicode(_('Institutions')),
     'preprint': unicode(_('Preprints')),
     'group': unicode(_('Groups')),
->>>>>>> a4573090
 }
 
 ALIASES_EXT = {
-    'wiki': 'Wiki',
+    'wiki': unicode(_('Wiki')),
 }
 
 ALIASES_COMMENT = {
-    'comment': 'Comments',
+    'comment': unicode(_('Comments')),
 }
 
 ALIASES = {}
