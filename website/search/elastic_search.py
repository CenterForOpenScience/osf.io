import copy
import functools
import logging
import math
import re
import unicodedata
from framework import sentry

from django.apps import apps
from django.core.paginator import Paginator
from django.contrib.contenttypes.models import ContentType
from django.db.models import Q
from elasticsearch2 import (ConnectionError, Elasticsearch, NotFoundError,
                            RequestError, TransportError, helpers)
from framework.celery_tasks import app as celery_app
from framework.database import paginated
from osf.models import AbstractNode
from osf.models import OSFUser
from osf.models import BaseFileNode
from osf.models import GuidMetadataRecord
from osf.models import Institution
from osf.models import OSFGroup
from osf.models import Preprint
from osf.models import SpamStatus
from addons.wiki.models import WikiPage
from osf.models import CollectionSubmission
from osf.utils.sanitize import unescape_entities
from osf.utils.workflows import CollectionSubmissionStates
from website import settings
from website.filters import profile_image_url
from osf.models.licenses import serialize_node_license_record
from website.search import exceptions
from website.search.util import build_query, clean_splitters
from website.views import validate_page_num

logger = logging.getLogger(__name__)


# These are the doc_types that exist in the search database
ALIASES = {
    'project': 'Projects',
    'component': 'Components',
    'registration': 'Registrations',
    'user': 'Users',
    'total': 'All OSF Results',
    'file': 'Files',
    'institution': 'Institutions',
    'preprint': 'Preprints',
    'group': 'Groups',
}

DOC_TYPE_TO_MODEL = {
    'component': AbstractNode,
    'project': AbstractNode,
    'registration': AbstractNode,
    'user': OSFUser,
    'file': BaseFileNode,
    'institution': Institution,
    'preprint': Preprint,
    'collectionSubmission': CollectionSubmission,
    'group': OSFGroup
}

# Prevent tokenizing and stop word removal.
NOT_ANALYZED_PROPERTY = {'type': 'string', 'index': 'not_analyzed'}

# Perform stemming on the field it's applied to.
ENGLISH_ANALYZER_PROPERTY = {'type': 'string', 'analyzer': 'english'}

INDEX = settings.ELASTIC_INDEX

CLIENT = None


def client():
    global CLIENT
    if CLIENT is None:
        try:
            CLIENT = Elasticsearch(
                settings.ELASTIC_URI,
                request_timeout=settings.ELASTIC_TIMEOUT,
                retry_on_timeout=True,
                **settings.ELASTIC_KWARGS
            )
            logging.getLogger('elasticsearch').setLevel(logging.WARN)
            logging.getLogger('elasticsearch.trace').setLevel(logging.WARN)
            logging.getLogger('urllib3').setLevel(logging.WARN)
            logging.getLogger('requests').setLevel(logging.WARN)
            CLIENT.cluster.health(wait_for_status='yellow')
        except ConnectionError as e:
            message = (
                'The SEARCH_ENGINE setting is set to "elastic", but there '
                'was a problem starting the elasticsearch interface. Is '
                'elasticsearch running?'
            )
            if settings.SENTRY_DSN:
                try:
                    sentry.log_exception(e)
                    sentry.log_message(message)
                except AssertionError:  # App has not yet been initialized
                    logger.exception(message)
            else:
                logger.error(message)
            exit(1)
    return CLIENT


def requires_search(func):
    def wrapped(*args, **kwargs):
        if client() is not None:
            try:
                return func(*args, **kwargs)
            except ConnectionError as e:
                raise exceptions.SearchUnavailableError(str(e))
            except NotFoundError as e:
                raise exceptions.IndexNotFoundError(e.error)
            except RequestError as e:
                if e.error == 'search_phase_execution_exception':
                    raise exceptions.MalformedQueryError('Failed to parse query')
                if 'ParseException' in e.error:  # ES 1.5
                    raise exceptions.MalformedQueryError(e.error)
                if isinstance(e.error, dict):  # ES 2.0
                    try:
                        root_cause = e.error['root_cause'][0]
                        if root_cause['type'] == 'query_parsing_exception':
                            raise exceptions.MalformedQueryError(root_cause['reason'])
                    except (AttributeError, KeyError):
                        pass
                raise exceptions.SearchException(e.error)
            except TransportError as e:
                # Catch and wrap generic uncaught ES error codes. TODO: Improve fix for https://openscience.atlassian.net/browse/OSF-4538
                raise exceptions.SearchException(e.error)

        sentry.log_message('Elastic search action failed. Is elasticsearch running?')
        raise exceptions.SearchUnavailableError('Failed to connect to elasticsearch')
    return wrapped


@requires_search
def get_aggregations(query, doc_type):
    query['aggregations'] = {
        'licenses': {
            'terms': {
                'field': 'license.id'
            }
        }
    }

    res = client().search(index=INDEX, doc_type=doc_type, search_type='count', body=query)
    ret = {
        doc_type: {
            item['key']: item['doc_count']
            for item in agg['buckets']
        }
        for doc_type, agg in res['aggregations'].items()
    }
    ret['total'] = res['hits']['total']
    return ret


@requires_search
def get_counts(count_query, clean=True):
    count_query['aggregations'] = {
        'counts': {
            'terms': {
                'field': '_type',
            }
        }
    }

    res = client().search(index=INDEX, doc_type=None, search_type='count', body=count_query)
    counts = {x['key']: x['doc_count'] for x in res['aggregations']['counts']['buckets'] if x['key'] in ALIASES.keys()}

    counts['total'] = sum([val for val in counts.values()])
    return counts


@requires_search
def get_tags(query, index):
    query['aggregations'] = {
        'tag_cloud': {
            'terms': {'field': 'tags'}
        }
    }

    results = client().search(index=index, doc_type=None, body=query)
    tags = results['aggregations']['tag_cloud']['buckets']

    return tags


@requires_search
def search(query, index=None, doc_type='_all', raw=False):
    """Search for a query

    :param query: The substring of the username/project name/tag to search for
    :param index:
    :param doc_type:

    :return: List of dictionaries, each containing the results, counts, tags and typeAliases
        results: All results returned by the query, that are within the index and search type
        counts: A dictionary in which keys are types and values are counts for that type, e.g, count['total'] is the sum of the other counts
        tags: A list of tags that are returned by the search query
        typeAliases: the doc_types that exist in the search database
    """
    index = index or INDEX
    tag_query = copy.deepcopy(query)
    aggs_query = copy.deepcopy(query)
    count_query = copy.deepcopy(query)

    for key in ['from', 'size', 'sort']:
        try:
            del tag_query[key]
            del aggs_query[key]
            del count_query[key]
        except KeyError:
            pass

    tags = get_tags(tag_query, index)
    try:
        del aggs_query['query']['filtered']['filter']
        del count_query['query']['filtered']['filter']
    except KeyError:
        pass
    aggregations = get_aggregations(aggs_query, doc_type=doc_type)
    counts = get_counts(count_query, index)

    # Run the real query and get the results
    raw_results = client().search(index=index, doc_type=doc_type, body=query)
    results = [hit['_source'] for hit in raw_results['hits']['hits']]

    return_value = {
        'results': raw_results['hits']['hits'] if raw else format_results(results),
        'counts': counts,
        'aggs': aggregations,
        'tags': tags,
        'typeAliases': ALIASES
    }
    return return_value

def format_results(results):
    ret = []
    for result in results:
        if result.get('category') == 'user':
            result['url'] = '/profile/' + result['id']
        elif result.get('category') == 'file':
            parent_info = load_parent(result.get('parent_id'))
            result['parent_url'] = parent_info.get('url') if parent_info else None
            result['parent_title'] = parent_info.get('title') if parent_info else None
        elif result.get('category') in {'project', 'component', 'registration'}:
            result = format_result(result, result.get('parent_id'))
        elif result.get('category') in {'preprint'}:
            result = format_preprint_result(result)
        elif result.get('category') == 'collectionSubmission':
            continue
        elif not result.get('category'):
            continue

        ret.append(result)
    return ret

def format_result(result, parent_id=None):
    parent_info = load_parent(parent_id)
    formatted_result = {
        'contributors': result['contributors'],
        'groups': result.get('groups'),
        'wiki_link': result['url'] + 'wiki/',
        # TODO: Remove unescape_entities when mako html safe comes in
        'title': unescape_entities(result['title']),
        'url': result['url'],
        'is_component': False if parent_info is None else True,
        'parent_title': unescape_entities(parent_info.get('title')) if parent_info else None,
        'parent_url': parent_info.get('url') if parent_info is not None else None,
        'tags': result['tags'],
        'is_registration': (result['is_registration'] if parent_info is None
                                                        else parent_info.get('is_registration')),
        'is_retracted': result['is_retracted'],
        'is_pending_retraction': result['is_pending_retraction'],
        'embargo_end_date': result['embargo_end_date'],
        'is_pending_embargo': result['is_pending_embargo'],
        'description': unescape_entities(result['description']),
        'category': result.get('category'),
        'date_created': result.get('date_created'),
        'date_registered': result.get('registered_date'),
        'n_wikis': len(result['wikis'] or []),
        'license': result.get('license'),
        'affiliated_institutions': result.get('affiliated_institutions'),
    }

    return formatted_result


def format_preprint_result(result):
    parent_info = None
    formatted_result = {
        'contributors': result['contributors'],
        # TODO: Remove unescape_entities when mako html safe comes in
        'title': unescape_entities(result['title']),
        'url': result['url'],
        'is_component': False,
        'parent_title': None,
        'parent_url': parent_info.get('url') if parent_info is not None else None,
        'tags': result['tags'],
        'is_registration': False,
        'is_retracted': result['is_retracted'],
        'is_pending_retraction': False,
        'embargo_end_date': None,
        'is_pending_embargo': False,
        'description': unescape_entities(result['description']),
        'category': result.get('category'),
        'date_created': result.get('created'),
        'date_registered': None,
        'n_wikis': 0,
        'license': result.get('license'),
        'affiliated_institutions': None,
    }

    return formatted_result


def load_parent(parent_id):
    parent = AbstractNode.load(parent_id)
    if parent and parent.is_public:
        return {
            'title': parent.title,
            'url': parent.url,
            'id': parent._id,
            'is_registation': parent.is_registration,
        }
    return None


COMPONENT_CATEGORIES = set(settings.NODE_CATEGORY_MAP.keys())


def get_doctype_from_node(node):
    if isinstance(node, Preprint):
        return 'preprint'
    if isinstance(node, OSFGroup):
        return 'group'
    if node.is_registration:
        return 'registration'
    elif node.parent_node is None:
        # ElasticSearch categorizes top-level projects differently than children
        return 'project'
    elif node.category in COMPONENT_CATEGORIES:
        return 'component'
    else:
        return node.category

@celery_app.task(bind=True, max_retries=5, default_retry_delay=60)
def update_node_async(self, node_id, index=None, bulk=False):
    AbstractNode = apps.get_model('osf.AbstractNode')
    node = AbstractNode.load(node_id)
    try:
        update_node(node=node, index=index, bulk=bulk, async_update=True)
    except Exception as exc:
        self.retry(exc=exc)

@celery_app.task(bind=True, max_retries=5, default_retry_delay=60)
def update_preprint_async(self, preprint_id, index=None, bulk=False):
    Preprint = apps.get_model('osf.Preprint')
    preprint = Preprint.load(preprint_id)
    try:
        update_preprint(preprint=preprint, index=index, bulk=bulk, async_update=True)
    except Exception as exc:
        self.retry(exc=exc)

@celery_app.task(bind=True, max_retries=5, default_retry_delay=60)
def update_group_async(self, group_id, index=None, bulk=False, deleted_id=None):
    OSFGroup = apps.get_model('osf.OSFGroup')
    group = OSFGroup.load(group_id)
    try:
        update_group(group=group, index=index, bulk=bulk, async_update=True, deleted_id=deleted_id)
    except Exception as exc:
        self.retry(exc=exc)

@celery_app.task(bind=True, max_retries=5, default_retry_delay=60)
def update_user_async(self, user_id, index=None):
    OSFUser = apps.get_model('osf.OSFUser')
    user = OSFUser.objects.get(id=user_id)
    try:
        update_user(user, index)
    except Exception as exc:
        self.retry(exc)

def serialize_node(node, category):
    parent_id = node.parent_id

    normalized_title = unicodedata.normalize('NFKD', node.title)
    elastic_document = {
        **serialize_guid_metadata(node._id),
        'id': node._id,
        'contributors': [
            {
                'fullname': x['user__fullname'],
                'url': '/{}/'.format(x['user__guids___id']) if x['user__is_active'] else None
            }
            for x in node.contributor_set.filter(visible=True).order_by('_order')
            .values('user__fullname', 'user__guids___id', 'user__is_active')
        ],
        'groups': [
            {
                'name': x['name'],
                'url': '/{}/'.format(x['_id'])
            }
            for x in node.osf_groups.values('name', '_id')
        ],
        'title': node.title,
        'normalized_title': normalized_title,
        'category': category,
        'public': node.is_public,
        'tags': list(node.tags.filter(system=False).values_list('name', flat=True)),
        'description': node.description,
        'url': node.url,
        'is_registration': node.is_registration,
        'is_pending_registration': node.is_pending_registration,
        'is_retracted': node.is_retracted,
        'is_pending_retraction': node.is_pending_retraction,
        'embargo_end_date': node.embargo_end_date.strftime('%A, %b. %d, %Y') if node.embargo_end_date else False,
        'is_pending_embargo': node.is_pending_embargo,
        'registered_date': node.registered_date,
        'wikis': {},
        'parent_id': parent_id,
        'date_created': node.created,
        'license': serialize_node_license_record(node.license),
        'affiliated_institutions': list(node.affiliated_institutions.values_list('name', flat=True)),
        'boost': int(not node.is_registration) + 1,  # This is for making registered projects less relevant
        'extra_search_terms': clean_splitters(node.title),
    }
    if not node.is_retracted:
        for wiki in WikiPage.objects.get_wiki_pages_latest(node):
            # '.' is not allowed in field names in ES2
            elastic_document['wikis'][wiki.wiki_page.page_name.replace('.', ' ')] = wiki.raw_text(node)

    return elastic_document

def serialize_preprint(preprint, category):
    normalized_title = unicodedata.normalize('NFKD', preprint.title)
    elastic_document = {
        'id': preprint._id,
        'contributors': [
            {
                'fullname': x['user__fullname'],
                'url': '/{}/'.format(x['user__guids___id']) if x['user__is_active'] else None
            }
            for x in preprint.contributor_set.filter(visible=True).order_by('_order')
            .values('user__fullname', 'user__guids___id', 'user__is_active')
        ],
        'title': preprint.title,
        'normalized_title': normalized_title,
        'category': category,
        'public': preprint.is_public,
        'published': preprint.verified_publishable,
        'is_retracted': preprint.is_retracted,
        'tags': list(preprint.tags.filter(system=False).values_list('name', flat=True)),
        'description': preprint.description,
        'url': preprint.url,
        'date_created': preprint.created,
        'license': serialize_node_license_record(preprint.license),
        'boost': 2,  # More relevant than a registration
        'extra_search_terms': clean_splitters(preprint.title),
    }

    return elastic_document

def serialize_group(group, category):
    normalized_title = unicodedata.normalize('NFKD', group.name)
    elastic_document = {
        'id': group._id,
        'members': [
            {
                'fullname': x['fullname'],
                'url': '/{}/'.format(x['guids___id']) if x['is_active'] else None
            }
            for x in group.members_only.values('fullname', 'guids___id', 'is_active')
        ],
        'managers': [
            {
                'fullname': x['fullname'],
                'url': '/{}/'.format(x['guids___id']) if x['is_active'] else None
            }
            for x in group.managers.values('fullname', 'guids___id', 'is_active')
        ],
        'title': group.name,
        'normalized_title': normalized_title,
        'category': category,
        'url': group.url,
        'date_created': group.created,
        'boost': 2,  # More relevant than a registration
        'extra_search_terms': clean_splitters(group.name),
    }

    return elastic_document

@requires_search
def update_node(node, index=None, bulk=False, async_update=False):
    from addons.osfstorage.models import OsfStorageFile
    index = index or INDEX
    for file_ in paginated(OsfStorageFile, Q(target_content_type=ContentType.objects.get_for_model(type(node)), target_object_id=node.id)):
        file_.update_search()

    is_qa_node = bool(set(settings.DO_NOT_INDEX_LIST['tags']).intersection(node.tags.all().values_list('name', flat=True))) or any(substring in node.title for substring in settings.DO_NOT_INDEX_LIST['titles'])
    if node.is_deleted or not node.is_public or node.archiving or node.is_spam or (node.spam_status == SpamStatus.FLAGGED and settings.SPAM_FLAGGED_REMOVE_FROM_SEARCH) or is_qa_node:
        delete_doc(node._id, node, index=index)
    else:
        category = get_doctype_from_node(node)
        elastic_document = serialize_node(node, category)
        if bulk:
            return elastic_document
        else:
            client().index(index=index, doc_type=category, id=node._id, body=elastic_document, refresh=True)

@requires_search
def update_preprint(preprint, index=None, bulk=False, async_update=False):
    from addons.osfstorage.models import OsfStorageFile
    index = index or INDEX
    for file_ in paginated(OsfStorageFile, Q(target_content_type=ContentType.objects.get_for_model(type(preprint)), target_object_id=preprint.id)):
        file_.update_search()

    is_qa_preprint = bool(set(settings.DO_NOT_INDEX_LIST['tags']).intersection(preprint.tags.all().values_list('name', flat=True))) or any(substring in preprint.title for substring in settings.DO_NOT_INDEX_LIST['titles'])
    if not preprint.verified_publishable or preprint.is_spam or (preprint.spam_status == SpamStatus.FLAGGED and settings.SPAM_FLAGGED_REMOVE_FROM_SEARCH) or is_qa_preprint:
        delete_doc(preprint._id, preprint, category='preprint', index=index)
    else:
        category = 'preprint'
        elastic_document = serialize_preprint(preprint, category)
        if bulk:
            return elastic_document
        else:
            client().index(index=index, doc_type=category, id=preprint._id, body=elastic_document, refresh=True)

@requires_search
def update_group(group, index=None, bulk=False, async_update=False, deleted_id=None):
    index = index or INDEX

    if deleted_id:
        delete_group_doc(deleted_id, index=index)
    else:
        category = 'group'
        elastic_document = serialize_group(group, category)
        if bulk:
            return elastic_document
        else:
            client().index(index=index, doc_type=category, id=group._id, body=elastic_document, refresh=True)

def bulk_update_nodes(serialize, nodes, index=None, category=None):
    """Updates the list of input projects

    :param function Node-> dict serialize:
    :param Node[] nodes: Projects, components, registrations, or preprints
    :param str index: Index of the nodes
    :return:
    """
    index = index or INDEX
    actions = []
    for node in nodes:
        serialized = serialize(node)
        if serialized:
            actions.append({
                '_op_type': 'update',
                '_index': index,
                '_id': node._id,
                '_type': category or get_doctype_from_node(node),
                'doc': serialized,
                'doc_as_upsert': True,
            })
    if actions:
        return helpers.bulk(client(), actions, refresh=True)


def serialize_collection_submission_contributor(contrib):
    return {
        'fullname': contrib['user__fullname'],
        'url': '/{}/'.format(contrib['user__guids___id']) if contrib['user__is_active'] else None
    }


def serialize_collection_submission(collection_submission):
    obj = collection_submission.guid.referent
    contributors = []
    if hasattr(obj, 'contributor_set'):
        contributors = obj.contributor_set.filter(visible=True).order_by('_order').values('user__fullname', 'user__guids___id', 'user__is_active')

    tags = []
    if hasattr(obj, 'tags'):
        tags = list(obj.tags.filter(system=False).values_list('name', flat=True))

    return {
        'id': collection_submission._id,
        'abstract': getattr(obj, 'description', ''),
        'contributors': [serialize_collection_submission_contributor(contrib) for contrib in contributors],
        'provider': getattr(collection_submission.collection.provider, '_id', None),
        'modified': max(collection_submission.modified, obj.modified),
        'created': max(collection_submission.created, obj.created),
        'collectedType': collection_submission.collected_type,
        'status': collection_submission.status,
        'volume': collection_submission.volume,
        'issue': collection_submission.issue,
        'programArea': collection_submission.program_area,
        'schoolType': collection_submission.school_type,
        'studyDesign': collection_submission.study_design,
        'disease': collection_submission.disease,
        'dataType': collection_submission.data_type,
        'subjects': list(collection_submission.subjects.values_list('text', flat=True)),
        'title': getattr(obj, 'title', ''),
        'url': getattr(obj, 'url', ''),
        'tags': tags,
        'category': 'collectionSubmission',
    }

@requires_search
def bulk_update_collection_submission(collection_submissions, actions=None, op='update', index=None):
    index = index or INDEX
    if not actions and collection_submissions:
        actions = ({
            '_op_type': op,
            '_index': index,
            '_id': collection_submission._id,
            '_type': 'collectionSubmission',
            'doc': serialize_collection_submission(collection_submission),
            'doc_as_upsert': True,
        } for collection_submission in collection_submissions)

    try:
        helpers.bulk(client(), actions or [], refresh=True, raise_on_error=False)
    except helpers.BulkIndexError as e:
        raise exceptions.BulkUpdateError(e.errors)

def serialize_contributors(node):
    return {
        'contributors': [
            {
                'fullname': x['user__fullname'],
                'url': '/{}/'.format(x['user__guids___id'])
            } for x in
            node.contributor_set.filter(visible=True, user__is_active=True).order_by('_order').values('user__fullname', 'user__guids___id')
        ]
    }


bulk_update_contributors = functools.partial(bulk_update_nodes, serialize_contributors)


@celery_app.task(bind=True, max_retries=5, default_retry_delay=60)
def update_contributors_async(self, user_id):
    OSFUser = apps.get_model('osf.OSFUser')
    user = OSFUser.objects.get(id=user_id)
    # If search updated so group member names are displayed on project search results,
    # then update nodes that the user has group membership as well
    p = Paginator(user.visible_contributor_to.order_by('id'), 100)
    for page_num in p.page_range:
        bulk_update_contributors(p.page(page_num).object_list)

@requires_search
def update_user(user, index=None):

    index = index or INDEX
    if not user.is_active:
        try:
            client().delete(index=index, doc_type='user', id=user._id, refresh=True, ignore=[404])
        except NotFoundError:
            pass
        return

    names = dict(
        fullname=user.fullname,
        given_name=user.given_name,
        family_name=user.family_name,
        middle_names=user.middle_names,
        suffix=user.suffix
    )

    normalized_names = {}
    for key, val in names.items():
        if val is not None:
            normalized_names[key] = unicodedata.normalize('NFKD', val)

    user_doc = {
        'id': user._id,
        'user': user.fullname,
        'normalized_user': normalized_names['fullname'],
        'normalized_names': normalized_names,
        'names': names,
        'job': user.jobs[0]['institution'] if user.jobs else '',
        'job_title': user.jobs[0]['title'] if user.jobs else '',
        'all_jobs': [job['institution'] for job in user.jobs[1:]],
        'school': user.schools[0]['institution'] if user.schools else '',
        'all_schools': [school['institution'] for school in user.schools],
        'category': 'user',
        'degree': user.schools[0]['degree'] if user.schools else '',
        'social': user.social_links,
        'boost': 2,  # TODO(fabianvf): Probably should make this a constant or something
    }

    client().index(index=index, doc_type='user', body=user_doc, id=user._id, refresh=True)

@requires_search
def update_file(file_, index=None, delete=False):
    index = index or INDEX
    target = file_.target

    if not file_.should_update_search or delete:
        client().delete(
            index=index,
            doc_type='file',
            id=file_._id,
            refresh=True,
            ignore=[404]
        )
        return

    # We build URLs manually here so that this function can be
    # run outside of a Flask request context (e.g. in a celery task)
    file_deep_url = '/{target_id}/files/{provider}{path}/'.format(
        target_id=target._id,
        provider=file_.provider,
        path=file_.path,
    )
<<<<<<< HEAD
    node_url = '/{target_id}/'.format(target_id=target._id)
=======
    if getattr(target, 'is_quickfiles', None):
        node_url = f'/{target.creator._id}/quickfiles/'
    else:
        node_url = f'/{target._id}/'
>>>>>>> a24ec143

    guid_url = None
    file_guid = file_.get_guid(create=False)
    if file_guid:
        guid_url = f'/{file_guid._id}/'
    # File URL's not provided for preprint files, because the File Detail Page will
    # just reroute to preprints detail
    file_doc = {
        **serialize_guid_metadata(file_guid),
        'id': file_._id,
        'deep_url': None if isinstance(target, Preprint) else file_deep_url,
        'guid_url': None if isinstance(target, Preprint) else guid_url,
        'tags': list(file_.tags.filter(system=False).values_list('name', flat=True)),
        'name': file_.name,
        'category': 'file',
        'node_url': node_url,
        'node_title': getattr(target, 'title', None),
        'parent_id': target.parent_node._id if getattr(target, 'parent_node', None) else None,
        'is_registration': getattr(target, 'is_registration', False),
        'is_retracted': getattr(target, 'is_retracted', False),
        'extra_search_terms': clean_splitters(file_.name),
    }

    client().index(
        index=index,
        doc_type='file',
        body=file_doc,
        id=file_._id,
        refresh=True
    )

@requires_search
def update_institution(institution, index=None):
    index = index or INDEX
    id_ = institution._id
    if institution.deleted or institution.deactivated:
        client().delete(index=index, doc_type='institution', id=id_, refresh=True, ignore=[404])
    else:
        institution_doc = {
            'id': id_,
            'url': f'/institutions/{institution._id}/',
            'logo_path': institution.logo_path,
            'category': 'institution',
            'name': institution.name,
        }

        client().index(index=index, doc_type='institution', body=institution_doc, id=id_, refresh=True)


@celery_app.task(bind=True, max_retries=5, default_retry_delay=60)
def update_collection_submission_async(self, node_id, collection_id=None, op='update', index=None):
    CollectionSubmission = apps.get_model('osf.CollectionSubmission')
    qs = CollectionSubmission.objects.filter(
        guid___id=node_id,
        collection__provider__isnull=False,
        collection__deleted__isnull=True,
        collection__is_bookmark_collection=False,
    )
    if collection_id:
        qs = qs.filter(collection_id=collection_id)

    for collection_submission in qs:
        if op == 'update':
            if not collection_submission.guid.referent.is_public:
                continue
            if collection_submission.guid.referent.deleted:
                continue
            if collection_submission.state is not CollectionSubmissionStates.ACCEPTED:
                continue
        try:
            update_collection_submission(collection_submission, op=op, index=index)
        except Exception as exc:
            self.retry(exc=exc)

@requires_search
def update_collection_submission(collection_submission, op='update', index=None):
    index = index or INDEX
    if op == 'delete':
        client().delete(index=index, doc_type='collectionSubmission', id=collection_submission._id, refresh=True, ignore=[404])
        return
    collection_submission_doc = serialize_collection_submission(collection_submission)
    client().index(index=index, doc_type='collectionSubmission', body=collection_submission_doc, id=collection_submission._id, refresh=True)

@requires_search
def delete_all():
    delete_index(INDEX)


@requires_search
def delete_index(index):
    client().indices.delete(index, ignore=[404])


@requires_search
def create_index(index=None):
    """Creates index with some specified mappings to begin with,
    all of which are applied to all projects, components, preprints, and registrations.
    """
    index = index or INDEX
    document_types = ['project', 'component', 'registration', 'user', 'file', 'institution', 'preprint', 'collectionSubmission']
    guid_metadata_types = ['project', 'component', 'registration', 'preprint', 'file']

    client().indices.create(index, ignore=[400])  # HTTP 400 if index already exists
    for type_ in document_types:
        if type_ == 'collectionSubmission':
            mapping = {
                'properties': {
                    'collectedType': NOT_ANALYZED_PROPERTY,
                    'subjects': NOT_ANALYZED_PROPERTY,
                    'status': NOT_ANALYZED_PROPERTY,
                    'issue': NOT_ANALYZED_PROPERTY,
                    'volume': NOT_ANALYZED_PROPERTY,
                    'programArea': NOT_ANALYZED_PROPERTY,
                    'provider': NOT_ANALYZED_PROPERTY,
                    'title': ENGLISH_ANALYZER_PROPERTY,
                    'abstract': ENGLISH_ANALYZER_PROPERTY,
                    'schoolType': NOT_ANALYZED_PROPERTY,
                    'studyDesign': NOT_ANALYZED_PROPERTY,
                }
            }
        else:
            mapping = {
                'properties': {
                    'tags': NOT_ANALYZED_PROPERTY,
                    'license': {
                        'properties': {
                            'id': NOT_ANALYZED_PROPERTY,
                            'name': NOT_ANALYZED_PROPERTY,
                            # Elasticsearch automatically infers mappings from content-type. `year` needs to
                            # be explicitly mapped as a string to allow date ranges, which break on the inferred type
                            'year': {'type': 'string'},
                        }
                    },

                }
            }
            if type_ in guid_metadata_types:
                mapping['properties'].update({
                    'title': ENGLISH_ANALYZER_PROPERTY,
                    'description': ENGLISH_ANALYZER_PROPERTY,
                    'language': NOT_ANALYZED_PROPERTY,
                    'resource_type_general': NOT_ANALYZED_PROPERTY,
                    'funder_name': {'type': 'string'},
                    'funder_identifier': NOT_ANALYZED_PROPERTY,
                    'award_number': NOT_ANALYZED_PROPERTY,
                    'award_uri': NOT_ANALYZED_PROPERTY,
                    'award_title': {'type': 'string'},
                })

            if type_ == 'user':
                fields = {
                    'job': {
                        'type': 'string',
                        'boost': '1',
                    },
                    'all_jobs': {
                        'type': 'string',
                        'boost': '0.01',
                    },
                    'school': {
                        'type': 'string',
                        'boost': '1',
                    },
                    'all_schools': {
                        'type': 'string',
                        'boost': '0.01'
                    },
                }
                mapping['properties'].update(fields)
        client().indices.put_mapping(index=index, doc_type=type_, body=mapping, ignore=[400, 404])

@requires_search
def delete_doc(elastic_document_id, node, index=None, category=None):
    index = index or INDEX
    if not category:
        if isinstance(node, Preprint):
            category = 'preprint'
        elif node.is_registration:
            category = 'registration'
        else:
            category = node.project_or_component
    client().delete(index=index, doc_type=category, id=elastic_document_id, refresh=True, ignore=[404])

@requires_search
def delete_group_doc(deleted_id, index=None):
    index = index or INDEX
    client().delete(index=index, doc_type='group', id=deleted_id, refresh=True, ignore=[404])

@requires_search
def search_contributor(query, page=0, size=10, exclude=None, current_user=None):
    """Search for contributors to add to a project using elastic search. Request must
    include JSON data with a "query" field.

    :param query: The substring of the username to search for
    :param page: For pagination, the page number to use for results
    :param size: For pagination, the number of results per page
    :param exclude: A list of User objects to exclude from the search
    :param current_user: A User object of the current user

    :return: List of dictionaries, each containing the ID, full name,
        most recent employment and education, profile_image URL of an OSF user

    """
    start = (page * size)
    items = re.split(r'[\s-]+', query)
    exclude = exclude or []
    normalized_items = []
    for item in items:
        normalized_item = unicodedata.normalize('NFKD', item)
        normalized_items.append(normalized_item)
    items = normalized_items

    query = '  AND '.join(f'{re.escape(item)}*~' for item in items) + \
            ''.join(f' NOT id:"{excluded._id}"' for excluded in exclude)

    results = search(build_query(query, start=start, size=size), index=INDEX, doc_type='user')
    docs = results['results']
    pages = math.ceil(results['counts'].get('user', 0) / size)
    validate_page_num(page, pages)

    users = []
    for doc in docs:
        # TODO: use utils.serialize_user
        user = OSFUser.load(doc['id'])

        if current_user and current_user._id == user._id:
            n_projects_in_common = -1
        elif current_user:
            n_projects_in_common = current_user.n_projects_in_common(user)
        else:
            n_projects_in_common = 0

        if user is None:
            logger.error(f"Could not load user {doc['id']}")
            continue
        if user.is_active:  # exclude merged, unregistered, etc.
            current_employment = None
            education = None

            if user.jobs:
                current_employment = user.jobs[0]['institution']

            if user.schools:
                education = user.schools[0]['institution']

            users.append({
                'fullname': doc['user'],
                'id': doc['id'],
                'employment': current_employment,
                'education': education,
                'social': user.social_links,
                'n_projects_in_common': n_projects_in_common,
                'profile_image_url': profile_image_url(settings.PROFILE_IMAGE_PROVIDER,
                                                       user,
                                                       use_ssl=True,
                                                       size=settings.PROFILE_IMAGE_MEDIUM),
                'profile_url': user.profile_url,
                'registered': user.is_registered,
                'active': user.is_active
            })

    return {
        'users': users,
        'total': results['counts']['total'],
        'pages': pages,
        'page': page,
    }


def serialize_guid_metadata(guid):
    serialized_guid_metadata = {}
    if guid:
        guid_metadata_record = GuidMetadataRecord.objects.for_guid(guid)
        if guid_metadata_record.id:
            serialized_guid_metadata = {
                'title': guid_metadata_record.title or None,
                'description': guid_metadata_record.description or None,
                'language': guid_metadata_record.language or None,
                'resource_type_general': guid_metadata_record.resource_type_general or None,
                'funder_name': _funding_values(guid_metadata_record, 'funder_name'),
                'funder_identifier': _funding_values(guid_metadata_record, 'funder_identifier'),
                'award_number': _funding_values(guid_metadata_record, 'award_number'),
                'award_uri': _funding_values(guid_metadata_record, 'award_uri'),
                'award_title': _funding_values(guid_metadata_record, 'award_title'),
            }
    return serialized_guid_metadata


def _funding_values(guid_metadata_record, funding_field):
    return [
        funding_info[funding_field]
        for funding_info in guid_metadata_record.funding_info
        if funding_info[funding_field]
    ]<|MERGE_RESOLUTION|>--- conflicted
+++ resolved
@@ -716,14 +716,7 @@
         provider=file_.provider,
         path=file_.path,
     )
-<<<<<<< HEAD
-    node_url = '/{target_id}/'.format(target_id=target._id)
-=======
-    if getattr(target, 'is_quickfiles', None):
-        node_url = f'/{target.creator._id}/quickfiles/'
-    else:
-        node_url = f'/{target._id}/'
->>>>>>> a24ec143
+    node_url = f'/{target._id}/'
 
     guid_url = None
     file_guid = file_.get_guid(create=False)
