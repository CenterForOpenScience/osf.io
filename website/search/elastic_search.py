# -*- coding: utf-8 -*-

import logging
import pyelasticsearch
import re
import copy

from framework import sentry

from website import settings
from website.filters import gravatar
from website.models import User, Node

logger = logging.getLogger(__name__)


# These are the doc_types that exist in the search database
TYPES = ['project', 'component', 'user', 'registration']

try:
    elastic = pyelasticsearch.ElasticSearch(
        settings.ELASTIC_URI,
        timeout=settings.ELASTIC_TIMEOUT
    )
    logging.getLogger('pyelasticsearch').setLevel(logging.WARN)
    logging.getLogger('requests').setLevel(logging.WARN)
    elastic.health()
except pyelasticsearch.exceptions.ConnectionError as e:
    sentry.log_exception()
    sentry.log_message("The SEARCH_ENGINE setting is set to 'elastic', but there "
                        "was a problem starting the elasticsearch interface. Is "
                        "elasticsearch running?")
    elastic = None


def requires_search(func):
    def wrapped(*args, **kwargs):
        if elastic is not None:
            return func(*args, **kwargs)
<<<<<<< HEAD
=======
        sentry.log_message('Elastic search action failed. Is elasticsearch running?')
>>>>>>> c86b977e
    return wrapped


@requires_search
<<<<<<< HEAD
def search(raw_query, start=0, size=10):
=======
def search(raw_query, start=0):
>>>>>>> c86b977e
    orig_query = raw_query

    query, filtered_query = _build_query(raw_query, start, size)

    # Get document counts by type
    counts = {}
    count_query = copy.deepcopy(query)
    del count_query['from']
    del count_query['size']
    for type in TYPES:
        try:
            count_query['query']['function_score']['query']['filtered']['filter']['type']['value'] = type
        except KeyError:
            pass

        counts[type + 's'] = elastic.count(count_query, index='website', doc_type=type)['count']

    # Figure out which count we should display as a total
    for type in TYPES:
        if type + ':' in orig_query:
            counts['total'] = counts[type + 's']
    if not counts.get('total'):
        counts['total'] = sum([x for x in counts.values()])

    # Run the real query and get the results
    raw_results = elastic.search(query, index='website')
    results = [hit['_source'] for hit in raw_results['hits']['hits']]
    formatted_results, tags = create_result(results, counts)

    return formatted_results, tags, counts


def _build_query(raw_query, start, size):

    # Default to searching all types with a big 'or' query
    type_filter = {}
    type_filter['or'] = [{
        'type': {
            'value': type
        }
    } for type in TYPES]

    # But make sure to filter by type if requested
    for type in TYPES:
        if type + ':' in raw_query:
            type_filter = {
                'type': {
                    'value': type
                }
            }

    # Cleanup string before using it to query
    for type in TYPES:
        raw_query = raw_query.replace(type + ':', '')

    raw_query = raw_query.replace('(', '').replace(')', '').replace('\\', '').replace('"', '')

    raw_query = raw_query.replace(',', ' ').replace('-', ' ').replace('_', ' ')

    # If the search contains wildcards, make them mean something
    if '*' in raw_query:
        inner_query = {
            'query_string': {
                'default_field': '_all',
                'query': raw_query + '*',
                'analyze_wildcard': True,
            }
        }
    else:
        inner_query = {
            'multi_match': {
                'query': raw_query,
                'type': 'phrase_prefix',
                'fields': '_all',
            }
        }

    # If the search has a tag filter, add that to the query
    if 'tags:' in raw_query:
        tags = raw_query.replace('AND', ' ').split('tags:')
        tag_filter = {
            'query': {
                'match': {
                    'tags': {
                        'query': '',
                        'operator': 'or'
                    }
                }
            }
        }
        for i in range(1, len(tags)):
            for tag in tags[i].split():
                tag_filter['query']['match']['tags']['query'] += ' ' + tag

        # If the query is empty, turn it back to a wildcard search
        if not tags[0].strip():
            inner_query = {
                'query_string': {
                    'default_field': '_all',
                    'query': '*',
                    'analyze_wildcard': True,
                }
            }
        elif inner_query.get('query_string'):
            inner_query['query_string']['query'] = tags[0]
        elif inner_query.get('multi_match'):
            inner_query['multi_match']['query'] = tags[0]

        inner_query = {
            'filtered': {
                'filter': tag_filter,
                'query': inner_query
            }
        }

    # This is the complete query
    query = {
        'query': {
            'function_score': {
                'query': {
                    'filtered': {
                        'filter': type_filter,
                        'query': inner_query
                    }
                },
                'functions': [{
                    'field_value_factor': {
                        'field': 'boost'
                    }
                }],
                'score_mode': 'multiply'
            }
        },
        'from': start,
        'size': size,
    }

    return query, raw_query


@requires_search
<<<<<<< HEAD
def update_node(node, index='website'):
=======
def update_node(node):
>>>>>>> c86b977e
    from website.addons.wiki.model import NodeWikiPage

    component_categories = ['', 'hypothesis', 'methods and measures', 'procedure', 'instrumentation', 'data', 'analysis', 'communication', 'other']
    category = 'component' if node.category in component_categories else node.category

    if category == 'project':
        elastic_document_id = node._id
        parent_id = None
        category = 'registration' if node.is_registration else category
    else:
        try:
            elastic_document_id = node._id
            parent_id = node.parent_id
            category = 'registration' if node.is_registration else category
        except IndexError:
            # Skip orphaned components
            return
    if node.is_deleted or not node.is_public:
        delete_doc(elastic_document_id, node)
    else:
        elastic_document = {
            'id': elastic_document_id,
            'contributors': [
                x.fullname for x in node.visible_contributors
                if x is not None
                and x.is_active()
            ],
            'contributors_url': [
                x.profile_url for x in node.visible_contributors
                if x is not None
                and x.is_active()
            ],
            'description': node.description,
            'title': node.title,
            'category': node.category,
            'public': node.is_public,
            'tags': [tag._id for tag in node.tags if tag],
            'url': node.url,
            'registeredproject': node.is_registration,
            'wikis': {},
            'parent_id': parent_id,
            'boost': int(not node.is_registration) + 1,  # This is for making registered projects less relevant
        }
        for wiki in [
            NodeWikiPage.load(x)
            for x in node.wiki_pages_current.values()
        ]:
            elastic_document['wikis'][wiki.page_name] = wiki.raw_text(node)

        try:
            elastic.update(index, category, id=elastic_document_id, doc=elastic_document, upsert=elastic_document, refresh=True)
        except pyelasticsearch.exceptions.ElasticHttpNotFoundError:
            elastic.index(index, category, elastic_document, id=elastic_document_id, overwrite_existing=True, refresh=True)


@requires_search
def update_user(user):
    if not user.is_active():
        try:
            elastic.delete('website', 'user', user._id, refresh=True)
            logger.debug('User ' + user._id + ' successfully removed from the Elasticsearch index')
            return
        except pyelasticsearch.exceptions.ElasticHttpNotFoundError as e:
            logger.error(e)
            return

    user_doc = {
        'id': user._id,
        'user': user.fullname,
        'boost': 2,  # TODO(fabianvf): Probably should make this a constant or something
    }

    try:
        elastic.update('website', 'user', doc=user_doc, id=user._id, upsert=user_doc, refresh=True)
    except pyelasticsearch.exceptions.ElasticHttpNotFoundError:
        elastic.index("website", "user", user_doc, id=user._id, overwrite_existing=True, refresh=True)


@requires_search
def delete_all():
    try:
        elastic.delete_index('website')
    except pyelasticsearch.exceptions.ElasticHttpNotFoundError as e:
        logger.error(e)
        logger.error("The index 'website' was not deleted from elasticsearch")


@requires_search
def delete_doc(elastic_document_id, node):
    category = 'registration' if node.is_registration else node.project_or_component
    try:
        elastic.delete('website', category, elastic_document_id, refresh=True)
    except pyelasticsearch.exceptions.ElasticHttpNotFoundError:
        logger.warn("Document with id {} not found in database".format(elastic_document_id))


def _load_parent(parent):
    parent_info = {}
    if parent is not None and parent.is_public:
        parent_info['title'] = parent.title
        parent_info['url'] = parent.url
        parent_info['is_registration'] = parent.is_registration
        parent_info['id'] = parent._id
    else:
        parent_info['title'] = '-- private project --'
        parent_info['url'] = ''
        parent_info['is_registration'] = None
        parent_info['id'] = None
    return parent_info


def create_result(results, counts):
    ''' Takes a dict of counts by type, and a list of dicts of the following structure:
    {
        'category': {NODE CATEGORY},
        'description': {NODE DESCRIPTION},
        'contributors': [{LIST OF CONTRIBUTORS}],
        'title': {TITLE TEXT},
        'url': {URL FOR NODE},
        'tags': {LIST OF TAGS},
        'contributors_url': [{LIST OF LINKS TO CONTRIBUTOR PAGES}],
        'id': {NODE ID},
        'parent_id': {PARENT NODE ID},
        'parent_title': {TITLE TEXT OF PARENT NODE},
        'wikis': {LIST OF WIKIS AND THEIR TEXT},
        'public': {TRUE OR FALSE},
        'registeredproject': {TRUE OR FALSE}
    }

    Returns list of dicts of the following structure:
    {
        'contributors': [{LIST OF CONTRIBUTORS}],
        'wiki_link': '{LINK TO WIKIS}',
        'title': '{TITLE TEXT}',
        'url': '{URL FOR NODE}',
        'is_component': {TRUE OR FALSE},
        'parent_title': {TITLE TEXT OF PARENT NODE},
        'parent_url': {URL FOR PARENT NODE},
        'tags': [{LIST OF TAGS}],
        'contributors_url': [{LIST OF LINKS TO CONTRIBUTOR PAGES}],
        'is_registration': {TRUE OR FALSE},
        'highlight': [{No longer used, need to phase out}],
        'description': {PROJECT DESCRIPTION},
    }
    '''
    formatted_results = []
    word_cloud = {}
    visited_nodes = {}  # For making sure projects are only returned once
    index = 0  # For keeping track of what index a project is stored
    for result in results:
        # User results are handled specially
        if 'user' in result:
            formatted_results.append({
                'id': result['id'],
                'user': result['user'],
                'user_url': '/profile/' + result['id'],
            })
            index += 1
        else:
            # Build up word cloud
            for tag in result['tags']:
                word_cloud[tag] = 1 if word_cloud.get(tag) is None \
                    else word_cloud[tag] + 1

            # Ensures that information from private projects is never returned
            parent = Node.load(result['parent_id'])
            parent_info = _load_parent(parent)  # This is to keep track of information, without using the node (for security)

            if visited_nodes.get(result['id']):
                # If node already visited, it should not be returned as a result
                continue
            else:
                visited_nodes[result['id']] = index

            # Format dictionary for output
            result['url']
            formatted_results.append(_format_result(result, parent, parent_info))
            index += 1

    return formatted_results, word_cloud


def _format_result(result, parent, parent_info):
    formatted_result = {
        'contributors': result['contributors'],
        'wiki_link': result['url'] + 'wiki/',
        'title': result['title'],
        'url': result['url'],
        'is_component': False if parent is None else True,
        'parent_title': parent_info['title'] if parent is not None else None,
        'parent_url': parent_info['url'] if parent is not None else None,
        'tags': result['tags'],
        'contributors_url': result['contributors_url'],
        'is_registration': (result['registeredproject'] if parent is None
                                                        else parent_info['is_registration']),
        'highlight': [],
        'description': result['description'] if parent is None else None,
    }

    return formatted_result


@requires_search
def search_contributor(query, exclude=None, current_user=None):
    """Search for contributors to add to a project using elastic search. Request must
    include JSON data with a "query" field.

    :param: Search query, current_user
    :return: List of dictionaries, each containing the ID, full name,
        most recent employment and education, gravatar URL of an OSF user

    """
    query.replace(" ", "_")
    query = re.sub(r'[\-\+]', '', query)
    query = re.split(r'\s+', query)

    if len(query) > 1:
        and_filter = {'and': []}
        for item in query:
            and_filter['and'].append({
                'prefix': {
                    'user': item.lower()
                }
            })
    else:
        and_filter = {
            'prefix': {
                'user': query[0].lower()
            }
        }

    query = {
        'query': {
            'filtered': {
                'filter': and_filter
            }
        }
    }

    results = elastic.search(query, index='website')
    docs = [hit['_source'] for hit in results['hits']['hits']]

    if exclude:
        docs = (x for x in docs if x.get('id') not in exclude)

    users = []
    for doc in docs:
        # TODO: use utils.serialize_user
        user = User.load(doc['id'])

        if current_user:
            n_projects_in_common = current_user.n_projects_in_common(user)
        else:
            n_projects_in_common = 0

        if user is None:
            logger.error('Could not load user {0}'.format(doc['id']))
            continue
        if user.is_active():  # exclude merged, unregistered, etc.
            current_employment = None
            education = None

            if user.jobs:
                current_employment = user.jobs[0]['institution']

            if user.schools:
                education = user.schools[0]['institution']

            users.append({
                'fullname': doc['user'],
                'id': doc['id'],
                'employment': current_employment,
                'education': education,
                'n_projects_in_common': n_projects_in_common,
                'gravatar_url': gravatar(
                    user,
                    use_ssl=True,
                    size=settings.GRAVATAR_SIZE_ADD_CONTRIBUTOR,
                ),
                'profile_url': user.profile_url,
                'registered': user.is_registered,
                'active': user.is_active()

            })

    return {'users': users}


# ## Metadata stuff ## #

@requires_search
def update_metadata(metadata):
    index = "metadata"
    app_id = metadata.namespace
    data = metadata.to_json()
    elastic.update(index=index, doc_type=app_id, upsert=data, doc=data, id=metadata._id)


@requires_search
def search_metadata(query, _type, start, size):
    query = {
        'query': _metadata_inner_query(query),
        'from': start,
        'size': 10,
    }

    return elastic.search(query, index='metadata', doc_type=_type)


def _metadata_inner_query(query):
    query = query.split(';')
    filters = []
    for item in query:
        item = item.split(':')
        if len(item) == 1:
            item = ['_all', item[0]]

        filters.append({
            "query": {
                'match': {
                    item[0]: {
                        'query': item[1],
                        'operator': 'and',
                        'type': 'phrase',
                    }
                }
            }
        })

        inner_query = {
            'filtered': {
                'filter': {
                    'and': filters
                },
            },
        }

    return inner_query


@requires_search
def get_mapping(index, _type):
    try:
        mapping = elastic.get_mapping(index, _type)[index]['mappings'][_type]['properties']
    except KeyError:
        return None  # For now
    except pyelasticsearch.exceptions.ElasticHttpNotFoundError:
        return None  # No mapping

    return _strings_to_types(mapping)


def _strings_to_types(mapping):

    type_map = {
        u'boolean': bool,
        u'object': dict,
        u'long': int,
        u'int': int,
        u'float': float,
        u'double': float,
        u'null': type(None),
        u'string': str,
    }

    # x = lambda *y: {item[0]: type_map.get(item[1]['type'], str) for item in y}
    # return map(x, mapping.items())

    for key, val in mapping.items():
        mapping[key] = type_map.get(val['type'], str)

    return mapping<|MERGE_RESOLUTION|>--- conflicted
+++ resolved
@@ -37,19 +37,12 @@
     def wrapped(*args, **kwargs):
         if elastic is not None:
             return func(*args, **kwargs)
-<<<<<<< HEAD
-=======
         sentry.log_message('Elastic search action failed. Is elasticsearch running?')
->>>>>>> c86b977e
     return wrapped
 
 
 @requires_search
-<<<<<<< HEAD
 def search(raw_query, start=0, size=10):
-=======
-def search(raw_query, start=0):
->>>>>>> c86b977e
     orig_query = raw_query
 
     query, filtered_query = _build_query(raw_query, start, size)
@@ -191,11 +184,7 @@
 
 
 @requires_search
-<<<<<<< HEAD
 def update_node(node, index='website'):
-=======
-def update_node(node):
->>>>>>> c86b977e
     from website.addons.wiki.model import NodeWikiPage
 
     component_categories = ['', 'hypothesis', 'methods and measures', 'procedure', 'instrumentation', 'data', 'analysis', 'communication', 'other']
