
# -*- coding: utf-8 -*-

from __future__ import division

import copy
import functools
import logging
import math
import re
import unicodedata
from framework import sentry

import six

from django.apps import apps
from django.core.paginator import Paginator
from django.contrib.contenttypes.models import ContentType
from django.db.models import Q
from elasticsearch2 import (ConnectionError, Elasticsearch, NotFoundError,
                           RequestError, TransportError, helpers)
from framework.celery_tasks import app as celery_app
from framework.database import paginated
from osf.models import AbstractNode
from osf.models import OSFUser
from osf.models import BaseFileNode
from osf.models import Institution
from osf.models import QuickFilesNode
<<<<<<< HEAD
from osf.models.spam import SpamStatus
=======
from osf.models import Preprint
from osf.models import SpamStatus
>>>>>>> a454460b
from addons.wiki.models import WikiPage
from osf.models import CollectionSubmission
from osf.utils.sanitize import unescape_entities
from website import settings
from website.filters import profile_image_url
from osf.models.licenses import serialize_node_license_record
from website.search import exceptions
from website.search.util import build_query, clean_splitters
from website.views import validate_page_num

logger = logging.getLogger(__name__)


# These are the doc_types that exist in the search database
ALIASES = {
    'project': 'Projects',
    'component': 'Components',
    'registration': 'Registrations',
    'user': 'Users',
    'total': 'All OSF Results',
    'file': 'Files',
    'institution': 'Institutions',
    'preprint': 'Preprints',
}

DOC_TYPE_TO_MODEL = {
    'component': AbstractNode,
    'project': AbstractNode,
    'registration': AbstractNode,
    'user': OSFUser,
    'file': BaseFileNode,
    'institution': Institution,
    'preprint': Preprint,
    'collectionSubmission': CollectionSubmission,
}

# Prevent tokenizing and stop word removal.
NOT_ANALYZED_PROPERTY = {'type': 'string', 'index': 'not_analyzed'}

# Perform stemming on the field it's applied to.
ENGLISH_ANALYZER_PROPERTY = {'type': 'string', 'analyzer': 'english'}

INDEX = settings.ELASTIC_INDEX

CLIENT = None


def client():
    global CLIENT
    if CLIENT is None:
        try:
            CLIENT = Elasticsearch(
                settings.ELASTIC_URI,
                request_timeout=settings.ELASTIC_TIMEOUT,
                retry_on_timeout=True,
                **settings.ELASTIC_KWARGS
            )
            logging.getLogger('elasticsearch').setLevel(logging.WARN)
            logging.getLogger('elasticsearch.trace').setLevel(logging.WARN)
            logging.getLogger('urllib3').setLevel(logging.WARN)
            logging.getLogger('requests').setLevel(logging.WARN)
            CLIENT.cluster.health(wait_for_status='yellow')
        except ConnectionError:
            message = (
                'The SEARCH_ENGINE setting is set to "elastic", but there '
                'was a problem starting the elasticsearch interface. Is '
                'elasticsearch running?'
            )
            if settings.SENTRY_DSN:
                try:
                    sentry.log_exception()
                    sentry.log_message(message)
                except AssertionError:  # App has not yet been initialized
                    logger.exception(message)
            else:
                logger.error(message)
            exit(1)
    return CLIENT


def requires_search(func):
    def wrapped(*args, **kwargs):
        if client() is not None:
            try:
                return func(*args, **kwargs)
            except ConnectionError as e:
                raise exceptions.SearchUnavailableError(str(e))
            except NotFoundError as e:
                raise exceptions.IndexNotFoundError(e.error)
            except RequestError as e:
                if e.error == 'search_phase_execution_exception':
                    raise exceptions.MalformedQueryError('Failed to parse query')
                if 'ParseException' in e.error:  # ES 1.5
                    raise exceptions.MalformedQueryError(e.error)
                if type(e.error) == dict:  # ES 2.0
                    try:
                        root_cause = e.error['root_cause'][0]
                        if root_cause['type'] == 'query_parsing_exception':
                            raise exceptions.MalformedQueryError(root_cause['reason'])
                    except (AttributeError, KeyError):
                        pass
                raise exceptions.SearchException(e.error)
            except TransportError as e:
                # Catch and wrap generic uncaught ES error codes. TODO: Improve fix for https://openscience.atlassian.net/browse/OSF-4538
                raise exceptions.SearchException(e.error)

        sentry.log_message('Elastic search action failed. Is elasticsearch running?')
        raise exceptions.SearchUnavailableError('Failed to connect to elasticsearch')
    return wrapped


@requires_search
def get_aggregations(query, doc_type):
    query['aggregations'] = {
        'licenses': {
            'terms': {
                'field': 'license.id'
            }
        }
    }

    res = client().search(index=INDEX, doc_type=doc_type, search_type='count', body=query)
    ret = {
        doc_type: {
            item['key']: item['doc_count']
            for item in agg['buckets']
        }
        for doc_type, agg in res['aggregations'].items()
    }
    ret['total'] = res['hits']['total']
    return ret


@requires_search
def get_counts(count_query, clean=True):
    count_query['aggregations'] = {
        'counts': {
            'terms': {
                'field': '_type',
            }
        }
    }

    res = client().search(index=INDEX, doc_type=None, search_type='count', body=count_query)
    counts = {x['key']: x['doc_count'] for x in res['aggregations']['counts']['buckets'] if x['key'] in ALIASES.keys()}

    counts['total'] = sum([val for val in counts.values()])
    return counts


@requires_search
def get_tags(query, index):
    query['aggregations'] = {
        'tag_cloud': {
            'terms': {'field': 'tags'}
        }
    }

    results = client().search(index=index, doc_type=None, body=query)
    tags = results['aggregations']['tag_cloud']['buckets']

    return tags


@requires_search
def search(query, index=None, doc_type='_all', raw=False):
    """Search for a query

    :param query: The substring of the username/project name/tag to search for
    :param index:
    :param doc_type:

    :return: List of dictionaries, each containing the results, counts, tags and typeAliases
        results: All results returned by the query, that are within the index and search type
        counts: A dictionary in which keys are types and values are counts for that type, e.g, count['total'] is the sum of the other counts
        tags: A list of tags that are returned by the search query
        typeAliases: the doc_types that exist in the search database
    """
    index = index or INDEX
    tag_query = copy.deepcopy(query)
    aggs_query = copy.deepcopy(query)
    count_query = copy.deepcopy(query)

    for key in ['from', 'size', 'sort']:
        try:
            del tag_query[key]
            del aggs_query[key]
            del count_query[key]
        except KeyError:
            pass

    tags = get_tags(tag_query, index)
    try:
        del aggs_query['query']['filtered']['filter']
        del count_query['query']['filtered']['filter']
    except KeyError:
        pass
    aggregations = get_aggregations(aggs_query, doc_type=doc_type)
    counts = get_counts(count_query, index)

    # Run the real query and get the results
    raw_results = client().search(index=index, doc_type=doc_type, body=query)
    results = [hit['_source'] for hit in raw_results['hits']['hits']]

    return_value = {
        'results': raw_results['hits']['hits'] if raw else format_results(results),
        'counts': counts,
        'aggs': aggregations,
        'tags': tags,
        'typeAliases': ALIASES
    }
    return return_value

def format_results(results):
    ret = []
    for result in results:
        if result.get('category') == 'user':
            result['url'] = '/profile/' + result['id']
        elif result.get('category') == 'file':
            parent_info = load_parent(result.get('parent_id'))
            result['parent_url'] = parent_info.get('url') if parent_info else None
            result['parent_title'] = parent_info.get('title') if parent_info else None
        elif result.get('category') in {'project', 'component', 'registration'}:
            result = format_result(result, result.get('parent_id'))
        elif result.get('category') in {'preprint'}:
            result = format_preprint_result(result)
        elif result.get('category') == 'collectionSubmission':
            continue
        elif not result.get('category'):
            continue

        ret.append(result)
    return ret

def format_result(result, parent_id=None):
    parent_info = load_parent(parent_id)
    formatted_result = {
        'contributors': result['contributors'],
        'wiki_link': result['url'] + 'wiki/',
        # TODO: Remove unescape_entities when mako html safe comes in
        'title': unescape_entities(result['title']),
        'url': result['url'],
        'is_component': False if parent_info is None else True,
        'parent_title': unescape_entities(parent_info.get('title')) if parent_info else None,
        'parent_url': parent_info.get('url') if parent_info is not None else None,
        'tags': result['tags'],
        'is_registration': (result['is_registration'] if parent_info is None
                                                        else parent_info.get('is_registration')),
        'is_retracted': result['is_retracted'],
        'is_pending_retraction': result['is_pending_retraction'],
        'embargo_end_date': result['embargo_end_date'],
        'is_pending_embargo': result['is_pending_embargo'],
        'description': unescape_entities(result['description']),
        'category': result.get('category'),
        'date_created': result.get('date_created'),
        'date_registered': result.get('registered_date'),
        'n_wikis': len(result['wikis'] or []),
        'license': result.get('license'),
        'affiliated_institutions': result.get('affiliated_institutions'),
    }

    return formatted_result


def format_preprint_result(result):
    parent_info = None
    formatted_result = {
        'contributors': result['contributors'],
        # TODO: Remove unescape_entities when mako html safe comes in
        'title': unescape_entities(result['title']),
        'url': result['url'],
        'is_component': False,
        'parent_title': None,
        'parent_url': parent_info.get('url') if parent_info is not None else None,
        'tags': result['tags'],
        'is_registration': False,
        'is_retracted': result['is_retracted'],
        'is_pending_retraction': False,
        'embargo_end_date': None,
        'is_pending_embargo': False,
        'description': unescape_entities(result['description']),
        'category': result.get('category'),
        'date_created': result.get('created'),
        'date_registered': None,
        'n_wikis': 0,
        'license': result.get('license'),
        'affiliated_institutions': None,
    }

    return formatted_result


def load_parent(parent_id):
    parent = AbstractNode.load(parent_id)
    if parent and parent.is_public:
        return {
            'title': parent.title,
            'url': parent.url,
            'id': parent._id,
            'is_registation': parent.is_registration,
        }
    return None


COMPONENT_CATEGORIES = set(settings.NODE_CATEGORY_MAP.keys())


def get_doctype_from_node(node):
    if isinstance(node, Preprint):
        return 'preprint'
    if node.is_registration:
        return 'registration'
    elif node.parent_node is None:
        # ElasticSearch categorizes top-level projects differently than children
        return 'project'
    elif node.category in COMPONENT_CATEGORIES:
        return 'component'
    else:
        return node.category

@celery_app.task(bind=True, max_retries=5, default_retry_delay=60)
def update_node_async(self, node_id, index=None, bulk=False):
    AbstractNode = apps.get_model('osf.AbstractNode')
    node = AbstractNode.load(node_id)
    try:
        update_node(node=node, index=index, bulk=bulk, async_update=True)
    except Exception as exc:
        self.retry(exc=exc)

@celery_app.task(bind=True, max_retries=5, default_retry_delay=60)
def update_preprint_async(self, preprint_id, index=None, bulk=False):
    Preprint = apps.get_model('osf.Preprint')
    preprint = Preprint.load(preprint_id)
    try:
        update_preprint(preprint=preprint, index=index, bulk=bulk, async_update=True)
    except Exception as exc:
        self.retry(exc=exc)

@celery_app.task(bind=True, max_retries=5, default_retry_delay=60)
def update_user_async(self, user_id, index=None):
    OSFUser = apps.get_model('osf.OSFUser')
    user = OSFUser.objects.get(id=user_id)
    try:
        update_user(user, index)
    except Exception as exc:
        self.retry(exc)

def serialize_node(node, category):
    elastic_document = {}
    parent_id = node.parent_id

    try:
        normalized_title = six.u(node.title)
    except TypeError:
        normalized_title = node.title
    normalized_title = unicodedata.normalize('NFKD', normalized_title).encode('ascii', 'ignore')
    elastic_document = {
        'id': node._id,
        'contributors': [
            {
                'fullname': x['fullname'],
                'url': '/{}/'.format(x['guids___id']) if x['is_active'] else None
            }
            for x in node._contributors.filter(contributor__visible=True).order_by('contributor___order')
            .values('fullname', 'guids___id', 'is_active')
        ],
        'title': node.title,
        'normalized_title': normalized_title,
        'category': category,
        'public': node.is_public,
        'tags': list(node.tags.filter(system=False).values_list('name', flat=True)),
        'description': node.description,
        'url': node.url,
        'is_registration': node.is_registration,
        'is_pending_registration': node.is_pending_registration,
        'is_retracted': node.is_retracted,
        'is_pending_retraction': node.is_pending_retraction,
        'embargo_end_date': node.embargo_end_date.strftime('%A, %b. %d, %Y') if node.embargo_end_date else False,
        'is_pending_embargo': node.is_pending_embargo,
        'registered_date': node.registered_date,
        'wikis': {},
        'parent_id': parent_id,
        'date_created': node.created,
        'license': serialize_node_license_record(node.license),
        'affiliated_institutions': list(node.affiliated_institutions.values_list('name', flat=True)),
        'boost': int(not node.is_registration) + 1,  # This is for making registered projects less relevant
        'extra_search_terms': clean_splitters(node.title),
    }
    if not node.is_retracted:
        for wiki in WikiPage.objects.get_wiki_pages_latest(node):
            # '.' is not allowed in field names in ES2
            elastic_document['wikis'][wiki.wiki_page.page_name.replace('.', ' ')] = wiki.raw_text(node)

    return elastic_document

def serialize_preprint(preprint, category):
    elastic_document = {}

    try:
        normalized_title = six.u(preprint.title)
    except TypeError:
        normalized_title = preprint.title
    normalized_title = unicodedata.normalize('NFKD', normalized_title).encode('ascii', 'ignore')
    elastic_document = {
        'id': preprint._id,
        'contributors': [
            {
                'fullname': x['fullname'],
                'url': '/{}/'.format(x['guids___id']) if x['is_active'] else None
            }
            for x in preprint._contributors.filter(preprintcontributor__visible=True).order_by('preprintcontributor___order')
            .values('fullname', 'guids___id', 'is_active')
        ],
        'title': preprint.title,
        'normalized_title': normalized_title,
        'category': category,
        'public': preprint.is_public,
        'published': preprint.verified_publishable,
        'is_retracted': preprint.is_retracted,
        'tags': list(preprint.tags.filter(system=False).values_list('name', flat=True)),
        'description': preprint.description,
        'url': preprint.url,
        'date_created': preprint.created,
        'license': serialize_node_license_record(preprint.license),
        'boost': 2,  # More relevant than a registration
        'extra_search_terms': clean_splitters(preprint.title),
    }

    return elastic_document

@requires_search
def update_node(node, index=None, bulk=False, async_update=False):
    from addons.osfstorage.models import OsfStorageFile
    index = index or INDEX
    for file_ in paginated(OsfStorageFile, Q(target_content_type=ContentType.objects.get_for_model(type(node)), target_object_id=node.id)):
        update_file(file_, index=index)

    is_qa_node = bool(set(settings.DO_NOT_INDEX_LIST['tags']).intersection(node.tags.all().values_list('name', flat=True))) or any(substring in node.title for substring in settings.DO_NOT_INDEX_LIST['titles'])
    if node.is_deleted or not node.is_public or node.archiving or node.is_spam or (node.spam_status == SpamStatus.FLAGGED and settings.SPAM_FLAGGED_REMOVE_FROM_SEARCH) or node.is_quickfiles or is_qa_node:
        delete_doc(node._id, node, index=index)
    else:
        category = get_doctype_from_node(node)
        elastic_document = serialize_node(node, category)
        if bulk:
            return elastic_document
        else:
            client().index(index=index, doc_type=category, id=node._id, body=elastic_document, refresh=True)

@requires_search
def update_preprint(preprint, index=None, bulk=False, async_update=False):
    from addons.osfstorage.models import OsfStorageFile
    index = index or INDEX
    for file_ in paginated(OsfStorageFile, Q(target_content_type=ContentType.objects.get_for_model(type(preprint)), target_object_id=preprint.id)):
        update_file(file_, index=index)

    is_qa_preprint = bool(set(settings.DO_NOT_INDEX_LIST['tags']).intersection(preprint.tags.all().values_list('name', flat=True))) or any(substring in preprint.title for substring in settings.DO_NOT_INDEX_LIST['titles'])
    if not preprint.verified_publishable or preprint.is_spam or (preprint.spam_status == SpamStatus.FLAGGED and settings.SPAM_FLAGGED_REMOVE_FROM_SEARCH) or is_qa_preprint:
        delete_doc(preprint._id, preprint, category='preprint', index=index)
    else:
        category = 'preprint'
        elastic_document = serialize_preprint(preprint, category)
        if bulk:
            return elastic_document
        else:
            client().index(index=index, doc_type=category, id=preprint._id, body=elastic_document, refresh=True)

def bulk_update_nodes(serialize, nodes, index=None, category=None):
    """Updates the list of input projects

    :param function Node-> dict serialize:
    :param Node[] nodes: Projects, components, registrations, or preprints
    :param str index: Index of the nodes
    :return:
    """
    index = index or INDEX
    actions = []
    for node in nodes:
        serialized = serialize(node)
        if serialized:
            actions.append({
                '_op_type': 'update',
                '_index': index,
                '_id': node._id,
                '_type': category or get_doctype_from_node(node),
                'doc': serialized,
                'doc_as_upsert': True,
            })
    if actions:
        return helpers.bulk(client(), actions)

def serialize_cgm_contributor(contrib):
    return {
        'fullname': contrib['fullname'],
        'url': '/{}/'.format(contrib['guids___id']) if contrib['is_active'] else None
    }

def serialize_cgm(cgm):
    obj = cgm.guid.referent
    contributors = []
    if hasattr(obj, '_contributors'):
        contributors = obj._contributors.filter(contributor__visible=True).order_by('contributor___order').values('fullname', 'guids___id', 'is_active')

    return {
        'id': cgm._id,
        'abstract': getattr(obj, 'description', ''),
        'contributors': [serialize_cgm_contributor(contrib) for contrib in contributors],
        'provider': getattr(cgm.collection.provider, '_id', None),
        'modified': max(cgm.modified, obj.modified),
        'collectedType': cgm.collected_type,
        'status': cgm.status,
        'volume': cgm.volume,
        'issue': cgm.issue,
        'programArea': cgm.program_area,
        'subjects': list(cgm.subjects.values_list('text', flat=True)),
        'title': getattr(obj, 'title', ''),
        'url': getattr(obj, 'url', ''),
        'category': 'collectionSubmission',
    }

@requires_search
def bulk_update_cgm(cgms, actions=None, op='update', index=None):
    index = index or INDEX
    if not actions and cgms:
        actions = ({
            '_op_type': op,
            '_index': index,
            '_id': cgm._id,
            '_type': 'collectionSubmission',
            'doc': serialize_cgm(cgm),
            'doc_as_upsert': True,
        } for cgm in cgms)

    try:
        helpers.bulk(client(), actions or [], refresh=True, raise_on_error=False)
    except helpers.BulkIndexError as e:
        raise exceptions.BulkUpdateError(e.errors)

def serialize_contributors(node):
    return {
        'contributors': [
            {
                'fullname': x['user__fullname'],
                'url': '/{}/'.format(x['user__guids___id'])
            } for x in
            node.contributor_set.filter(visible=True, user__is_active=True).order_by('_order').values('user__fullname', 'user__guids___id')
        ]
    }


bulk_update_contributors = functools.partial(bulk_update_nodes, serialize_contributors)


@celery_app.task(bind=True, max_retries=5, default_retry_delay=60)
def update_contributors_async(self, user_id):
    OSFUser = apps.get_model('osf.OSFUser')
    user = OSFUser.objects.get(id=user_id)
    p = Paginator(user.visible_contributor_to.order_by('id'), 100)
    for page_num in p.page_range:
        bulk_update_contributors(p.page(page_num).object_list)

@requires_search
def update_user(user, index=None):

    index = index or INDEX
    if not user.is_active:
        try:
            client().delete(index=index, doc_type='user', id=user._id, refresh=True, ignore=[404])
            # update files in their quickfiles node if the user has been marked as spam
            if user.spam_status == SpamStatus.SPAM:
                quickfiles = QuickFilesNode.objects.get_for_user(user)
                for quickfile_id in quickfiles.files.values_list('_id', flat=True):
                    client().delete(
                        index=index,
                        doc_type='file',
                        id=quickfile_id,
                        refresh=True,
                        ignore=[404]
                    )
        except NotFoundError:
            pass
        return

    names = dict(
        fullname=user.fullname,
        given_name=user.given_name,
        family_name=user.family_name,
        middle_names=user.middle_names,
        suffix=user.suffix
    )

    normalized_names = {}
    for key, val in names.items():
        if val is not None:
            try:
                val = six.u(val)
            except TypeError:
                pass  # This is fine, will only happen in 2.x if val is already unicode
            normalized_names[key] = unicodedata.normalize('NFKD', val).encode('ascii', 'ignore')

    user_doc = {
        'id': user._id,
        'user': user.fullname,
        'normalized_user': normalized_names['fullname'],
        'normalized_names': normalized_names,
        'names': names,
        'job': user.jobs[0]['institution'] if user.jobs else '',
        'job_title': user.jobs[0]['title'] if user.jobs else '',
        'all_jobs': [job['institution'] for job in user.jobs[1:]],
        'school': user.schools[0]['institution'] if user.schools else '',
        'all_schools': [school['institution'] for school in user.schools],
        'category': 'user',
        'degree': user.schools[0]['degree'] if user.schools else '',
        'social': user.social_links,
        'boost': 2,  # TODO(fabianvf): Probably should make this a constant or something
    }

    client().index(index=index, doc_type='user', body=user_doc, id=user._id, refresh=True)

@requires_search
def update_file(file_, index=None, delete=False):
    index = index or INDEX
    target = file_.target

    # TODO: Can remove 'not file_.name' if we remove all base file nodes with name=None
    file_node_is_qa = bool(
        set(settings.DO_NOT_INDEX_LIST['tags']).intersection(file_.tags.all().values_list('name', flat=True))
    ) or bool(
        set(settings.DO_NOT_INDEX_LIST['tags']).intersection(target.tags.all().values_list('name', flat=True))
    ) or any(substring in target.title for substring in settings.DO_NOT_INDEX_LIST['titles'])
    if not file_.name or not target.is_public or delete or file_node_is_qa or getattr(target, 'is_deleted', False) or getattr(target, 'archiving', False) or target.is_spam or (
            target.spam_status == SpamStatus.FLAGGED and settings.SPAM_FLAGGED_REMOVE_FROM_SEARCH):
        client().delete(
            index=index,
            doc_type='file',
            id=file_._id,
            refresh=True,
            ignore=[404]
        )
        return

    if isinstance(target, Preprint):
        if not getattr(target, 'verified_publishable', False) or target.primary_file != file_ or target.is_spam or (
                target.spam_status == SpamStatus.FLAGGED and settings.SPAM_FLAGGED_REMOVE_FROM_SEARCH):
            client().delete(
                index=index,
                doc_type='file',
                id=file_._id,
                refresh=True,
                ignore=[404]
            )
            return

    # We build URLs manually here so that this function can be
    # run outside of a Flask request context (e.g. in a celery task)
    file_deep_url = '/{target_id}/files/{provider}{path}/'.format(
        target_id=target._id,
        provider=file_.provider,
        path=file_.path,
    )
    if getattr(target, 'is_quickfiles', None):
        node_url = '/{user_id}/quickfiles/'.format(user_id=target.creator._id)
    else:
        node_url = '/{target_id}/'.format(target_id=target._id)

    guid_url = None
    file_guid = file_.get_guid(create=False)
    if file_guid:
        guid_url = '/{file_guid}/'.format(file_guid=file_guid._id)
    # File URL's not provided for preprint files, because the File Detail Page will
    # just reroute to preprints detail
    file_doc = {
        'id': file_._id,
        'deep_url': None if isinstance(target, Preprint) else file_deep_url,
        'guid_url': None if isinstance(target, Preprint) else guid_url,
        'tags': list(file_.tags.filter(system=False).values_list('name', flat=True)),
        'name': file_.name,
        'category': 'file',
        'node_url': node_url,
        'node_title': getattr(target, 'title', None),
        'parent_id': target.parent_node._id if getattr(target, 'parent_node', None) else None,
        'is_registration': getattr(target, 'is_registration', False),
        'is_retracted': getattr(target, 'is_retracted', False),
        'extra_search_terms': clean_splitters(file_.name),
    }

    client().index(
        index=index,
        doc_type='file',
        body=file_doc,
        id=file_._id,
        refresh=True
    )

@requires_search
def update_institution(institution, index=None):
    index = index or INDEX
    id_ = institution._id
    if institution.is_deleted:
        client().delete(index=index, doc_type='institution', id=id_, refresh=True, ignore=[404])
    else:
        institution_doc = {
            'id': id_,
            'url': '/institutions/{}/'.format(institution._id),
            'logo_path': institution.logo_path,
            'category': 'institution',
            'name': institution.name,
        }

        client().index(index=index, doc_type='institution', body=institution_doc, id=id_, refresh=True)


@celery_app.task(bind=True, max_retries=5, default_retry_delay=60)
def update_cgm_async(self, cgm_id, collection_id=None, op='update', index=None):
    CollectionSubmission = apps.get_model('osf.CollectionSubmission')
    if collection_id:
        try:
            cgm = CollectionSubmission.objects.get(
                guid___id=cgm_id,
                collection_id=collection_id,
                collection__provider__isnull=False,
                collection__deleted__isnull=True,
                collection__is_bookmark_collection=False)

        except CollectionSubmission.DoesNotExist:
            logger.exception('Could not find object <_id {}> in a collection <_id {}>'.format(cgm_id, collection_id))
        else:
            if cgm and hasattr(cgm.guid.referent, 'is_public') and cgm.guid.referent.is_public:
                try:
                    update_cgm(cgm, op=op, index=index)
                except Exception as exc:
                    self.retry(exc=exc)
    else:
        cgms = CollectionSubmission.objects.filter(
            guid___id=cgm_id,
            collection__provider__isnull=False,
            collection__deleted__isnull=True,
            collection__is_bookmark_collection=False)

        for cgm in cgms:
            try:
                update_cgm(cgm, op=op, index=index)
            except Exception as exc:
                self.retry(exc=exc)

@requires_search
def update_cgm(cgm, op='update', index=None):
    index = index or INDEX
    if op == 'delete':
        client().delete(index=index, doc_type='collectionSubmission', id=cgm._id, refresh=True, ignore=[404])
        return
    collection_submission_doc = serialize_cgm(cgm)
    client().index(index=index, doc_type='collectionSubmission', body=collection_submission_doc, id=cgm._id, refresh=True)

@requires_search
def delete_all():
    delete_index(INDEX)


@requires_search
def delete_index(index):
    client().indices.delete(index, ignore=[404])


@requires_search
def create_index(index=None):
    """Creates index with some specified mappings to begin with,
    all of which are applied to all projects, components, preprints, and registrations.
    """
    index = index or INDEX
    document_types = ['project', 'component', 'registration', 'user', 'file', 'institution', 'preprint', 'collectionSubmission']
    project_like_types = ['project', 'component', 'registration', 'preprint']
    analyzed_fields = ['title', 'description']

    client().indices.create(index, ignore=[400])  # HTTP 400 if index already exists
    for type_ in document_types:
        if type_ == 'collectionSubmission':
            mapping = {
                'properties': {
                    'collectedType': NOT_ANALYZED_PROPERTY,
                    'subjects': NOT_ANALYZED_PROPERTY,
                    'status': NOT_ANALYZED_PROPERTY,
                    'issue': NOT_ANALYZED_PROPERTY,
                    'volume': NOT_ANALYZED_PROPERTY,
                    'programArea': NOT_ANALYZED_PROPERTY,
                    'provider': NOT_ANALYZED_PROPERTY,
                    'title': ENGLISH_ANALYZER_PROPERTY,
                    'abstract': ENGLISH_ANALYZER_PROPERTY
                }
            }
        else:
            mapping = {
                'properties': {
                    'tags': NOT_ANALYZED_PROPERTY,
                    'license': {
                        'properties': {
                            'id': NOT_ANALYZED_PROPERTY,
                            'name': NOT_ANALYZED_PROPERTY,
                            # Elasticsearch automatically infers mappings from content-type. `year` needs to
                            # be explicitly mapped as a string to allow date ranges, which break on the inferred type
                            'year': {'type': 'string'},
                        }
                    }
                }
            }
            if type_ in project_like_types:
                analyzers = {field: ENGLISH_ANALYZER_PROPERTY
                             for field in analyzed_fields}
                mapping['properties'].update(analyzers)

            if type_ == 'user':
                fields = {
                    'job': {
                        'type': 'string',
                        'boost': '1',
                    },
                    'all_jobs': {
                        'type': 'string',
                        'boost': '0.01',
                    },
                    'school': {
                        'type': 'string',
                        'boost': '1',
                    },
                    'all_schools': {
                        'type': 'string',
                        'boost': '0.01'
                    },
                }
                mapping['properties'].update(fields)
        client().indices.put_mapping(index=index, doc_type=type_, body=mapping, ignore=[400, 404])

@requires_search
def delete_doc(elastic_document_id, node, index=None, category=None):
    index = index or INDEX
    if not category:
        if isinstance(node, Preprint):
            category = 'preprint'
        elif node.is_registration:
            category = 'registration'
        else:
            category = node.project_or_component
    client().delete(index=index, doc_type=category, id=elastic_document_id, refresh=True, ignore=[404])


@requires_search
def search_contributor(query, page=0, size=10, exclude=None, current_user=None):
    """Search for contributors to add to a project using elastic search. Request must
    include JSON data with a "query" field.

    :param query: The substring of the username to search for
    :param page: For pagination, the page number to use for results
    :param size: For pagination, the number of results per page
    :param exclude: A list of User objects to exclude from the search
    :param current_user: A User object of the current user

    :return: List of dictionaries, each containing the ID, full name,
        most recent employment and education, profile_image URL of an OSF user

    """
    start = (page * size)
    items = re.split(r'[\s-]+', query)
    exclude = exclude or []
    normalized_items = []
    for item in items:
        try:
            normalized_item = six.u(item)
        except TypeError:
            normalized_item = item
        normalized_item = unicodedata.normalize('NFKD', normalized_item).encode('ascii', 'ignore')
        normalized_items.append(normalized_item)
    items = normalized_items

    query = '  AND '.join('{}*~'.format(re.escape(item)) for item in items) + \
            ''.join(' NOT id:"{}"'.format(excluded._id) for excluded in exclude)

    results = search(build_query(query, start=start, size=size), index=INDEX, doc_type='user')
    docs = results['results']
    pages = math.ceil(results['counts'].get('user', 0) / size)
    validate_page_num(page, pages)

    users = []
    for doc in docs:
        # TODO: use utils.serialize_user
        user = OSFUser.load(doc['id'])

        if current_user and current_user._id == user._id:
            n_projects_in_common = -1
        elif current_user:
            n_projects_in_common = current_user.n_projects_in_common(user)
        else:
            n_projects_in_common = 0

        if user is None:
            logger.error('Could not load user {0}'.format(doc['id']))
            continue
        if user.is_active:  # exclude merged, unregistered, etc.
            current_employment = None
            education = None

            if user.jobs:
                current_employment = user.jobs[0]['institution']

            if user.schools:
                education = user.schools[0]['institution']

            users.append({
                'fullname': doc['user'],
                'id': doc['id'],
                'employment': current_employment,
                'education': education,
                'social': user.social_links,
                'n_projects_in_common': n_projects_in_common,
                'profile_image_url': profile_image_url(settings.PROFILE_IMAGE_PROVIDER,
                                                       user,
                                                       use_ssl=True,
                                                       size=settings.PROFILE_IMAGE_MEDIUM),
                'profile_url': user.profile_url,
                'registered': user.is_registered,
                'active': user.is_active
            })

    return {
        'users': users,
        'total': results['counts']['total'],
        'pages': pages,
        'page': page,
    }<|MERGE_RESOLUTION|>--- conflicted
+++ resolved
@@ -26,12 +26,8 @@
 from osf.models import BaseFileNode
 from osf.models import Institution
 from osf.models import QuickFilesNode
-<<<<<<< HEAD
-from osf.models.spam import SpamStatus
-=======
 from osf.models import Preprint
 from osf.models import SpamStatus
->>>>>>> a454460b
 from addons.wiki.models import WikiPage
 from osf.models import CollectionSubmission
 from osf.utils.sanitize import unescape_entities
