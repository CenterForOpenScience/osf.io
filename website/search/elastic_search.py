--- conflicted
+++ resolved
@@ -25,11 +25,7 @@
 from osf.models import OSFUser
 from osf.models import BaseFileNode
 from osf.models import Institution
-<<<<<<< HEAD
-=======
 from osf.models import OSFGroup
-from osf.models import QuickFilesNode
->>>>>>> 0a529b80
 from osf.models import Preprint
 from osf.models import SpamStatus
 from addons.wiki.models import WikiPage
@@ -233,7 +229,7 @@
         pass
     aggregations = get_aggregations(aggs_query, doc_type=doc_type)
     counts = get_counts(count_query, index)
-
+    print(query)
     # Run the real query and get the results
     raw_results = client().search(index=index, doc_type=doc_type, body=query)
     results = [hit['_source'] for hit in raw_results['hits']['hits']]
@@ -336,6 +332,7 @@
             'id': parent._id,
             'is_registation': parent.is_registration,
         }
+
     return None
 
 
