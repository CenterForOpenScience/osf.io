# -*- coding: utf-8 -*-

from __future__ import division

import re
import copy
import math
import logging
import unicodedata
import six

# TODO: Remove when using standard calls to API
import index_file

from elasticsearch import (
    Elasticsearch,
    RequestError,
    NotFoundError,
    ConnectionError
)

from framework import sentry

from website import settings
from website.filters import gravatar
from website.models import User, Node
from website.search import exceptions
from website.search.util import build_query
from website.util import sanitize

logger = logging.getLogger(__name__)


# These are the doc_types that exist in the search database
ALIASES = {
    'project': 'Projects',
    'component': 'Components',
    'registration': 'Registrations',
    'user': 'Users',
    'total': 'Total'
}

# Prevent tokenizing and stop word removal.
NOT_ANALYZED_PROPERTY = {'type': 'string', 'index': 'not_analyzed'}

# Perform stemming on the field it's applied to.
ENGLISH_ANALYZER_PROPERTY = {'type': 'string', 'analyzer': 'english'}

INDEX = settings.ELASTIC_INDEX

try:
    es = Elasticsearch(
        settings.ELASTIC_URI,
        request_timeout=settings.ELASTIC_TIMEOUT
    )
    logging.getLogger('elasticsearch').setLevel(logging.WARN)
    logging.getLogger('elasticsearch.trace').setLevel(logging.WARN)
    logging.getLogger('urllib3').setLevel(logging.WARN)
    logging.getLogger('requests').setLevel(logging.WARN)
    es.cluster.health(wait_for_status='yellow')
except ConnectionError as e:
    sentry.log_exception()
    sentry.log_message("The SEARCH_ENGINE setting is set to 'elastic', but there "
            "was a problem starting the elasticsearch interface. Is "
            "elasticsearch running?")
    es = None


def requires_search(func):
    def wrapped(*args, **kwargs):
        if es is not None:
            try:
                return func(*args, **kwargs)
            except ConnectionError:
                raise exceptions.SearchUnavailableError('Could not connect to elasticsearch')
            except NotFoundError as e:
                raise exceptions.IndexNotFoundError(e.error)
            except RequestError as e:
                if 'ParseException' in e.error:
                    raise exceptions.MalformedQueryError(e.error)
                raise exceptions.SearchException(e.error)

        sentry.log_message('Elastic search action failed. Is elasticsearch running?')
        raise exceptions.SearchUnavailableError("Failed to connect to elasticsearch")
    return wrapped


@requires_search
def get_counts(count_query, clean=True):
    count_query['aggregations'] = {
        'counts': {
            'terms': {
                'field': '_type',
            }
        }
    }

    res = es.search(index=INDEX, doc_type=None, search_type='count', body=count_query)

    counts = {x['key']: x['doc_count'] for x in res['aggregations']['counts']['buckets'] if x['key'] in ALIASES.keys()}

    counts['total'] = sum([val for val in counts.values()])
    return counts


@requires_search
def get_tags(query, index):
    query['aggregations'] = {
        'tag_cloud': {
            'terms': {'field': 'tags'}
        }
    }

    results = es.search(index=index, doc_type=None, body=query)
    tags = results['aggregations']['tag_cloud']['buckets']

    return tags


@requires_search
def search(query, index=None, doc_type='_all'):
    """Search for a query

    :param query: The substring of the username/project name/tag to search for
    :param index:
    :param doc_type:

    :return: List of dictionaries, each containing the results, counts, tags and typeAliases
        results: All results returned by the query, that are within the index and search type
        counts: A dictionary in which keys are types and values are counts for that type, e.g, count['total'] is the sum of the other counts
        tags: A list of tags that are returned by the search query
        typeAliases: the doc_types that exist in the search database
    """
    index = index or INDEX
    tag_query = copy.deepcopy(query)
    count_query = copy.deepcopy(query)

    for key in ['from', 'size', 'sort']:
        try:
            del tag_query[key]
            del count_query[key]
        except KeyError:
            pass

    tags = get_tags(tag_query, index)
    counts = get_counts(count_query, index)

    # Run the real query and get the results
    raw_results = es.search(index=index, doc_type=doc_type, body=query)

    results = [hit['_source'] for hit in raw_results['hits']['hits']]
    return_value = {
        'results': format_results(results),
        'counts': counts,
        'tags': tags,
        'typeAliases': ALIASES
    }
    return return_value


def format_results(results):
    ret = []
    for result in results:
        if result.get('category') == 'user':
            result['url'] = '/profile/' + result['id']
        elif result.get('category') in {'project', 'component', 'registration'}:
            result = format_result(result, result.get('parent_id'))
        ret.append(result)
    return ret


def format_result(result, parent_id=None):
    parent_info = load_parent(parent_id)
    formatted_result = {
        'contributors': result['contributors'],
        'wiki_link': result['url'] + 'wiki/',
        # TODO: Remove safe_unescape_html when mako html safe comes in
        'title': sanitize.safe_unescape_html(result['title']),
        'url': result['url'],
        'is_component': False if parent_info is None else True,
        'parent_title': sanitize.safe_unescape_html(parent_info.get('title')) if parent_info else None,
        'parent_url': parent_info.get('url') if parent_info is not None else None,
        'tags': result['tags'],
        'is_registration': (result['is_registration'] if parent_info is None
                                                        else parent_info.get('is_registration')),
        'is_retracted': result['is_retracted'],
        'pending_retraction': result['pending_retraction'],
        'embargo_end_date': result['embargo_end_date'],
        'pending_embargo': result['pending_embargo'],
        'description': result['description'] if parent_info is None else None,
        'category': result.get('category'),
        'date_created': result.get('date_created'),
        'date_registered': result.get('registration_date')
    }

    return formatted_result


def load_parent(parent_id):
    parent = Node.load(parent_id)
    if parent is None:
        return None
    parent_info = {}
    if parent is not None and parent.is_public:
        parent_info['title'] = parent.title
        parent_info['url'] = parent.url
        parent_info['is_registration'] = parent.is_registration
        parent_info['id'] = parent._id
    else:
        parent_info['title'] = '-- private project --'
        parent_info['url'] = ''
        parent_info['is_registration'] = None
        parent_info['id'] = None
    return parent_info


@requires_search
def update_node(node, index=None):
    index = index or INDEX
    from website.addons.wiki.model import NodeWikiPage

    component_categories = [k for k in Node.CATEGORY_MAP.keys() if not k == 'project']
    category = 'component' if node.category in component_categories else node.category

    if category == 'project':
        elastic_document_id = node._id
        parent_id = None
        category = 'registration' if node.is_registration else category
    else:
        try:
            elastic_document_id = node._id
            parent_id = node.parent_id
            category = 'registration' if node.is_registration else category
        except IndexError:
            # Skip orphaned components
            return
    if node.is_deleted or not node.is_public or node.archiving:
        delete_doc(elastic_document_id, node)
    else:
        try:
            normalized_title = six.u(node.title)
        except TypeError:
            normalized_title = node.title
        normalized_title = unicodedata.normalize('NFKD', normalized_title).encode('ascii', 'ignore')

        elastic_document = {
            'id': elastic_document_id,
            'contributors': [
                {
                    'fullname': x.fullname,
                    'url': x.profile_url if x.is_active else None
                }
                for x in node.visible_contributors
                if x is not None
            ],
            'title': node.title,
            'normalized_title': normalized_title,
            'category': category,
            'public': node.is_public,
            'tags': [tag._id for tag in node.tags if tag],
            'description': node.description,
            'url': node.url,
            'is_registration': node.is_registration,
            'is_retracted': node.is_retracted,
            'pending_retraction': node.pending_retraction,
            'embargo_end_date': node.embargo_end_date.strftime("%A, %b. %d, %Y") if node.embargo_end_date else False,
            'pending_embargo': node.pending_embargo,
            'registered_date': node.registered_date,
            'wikis': {},
            'files': '',
            'parent_id': parent_id,
            'date_created': node.date_created,
            'boost': int(not node.is_registration) + 1,  # This is for making registered projects less relevant
        }
<<<<<<< HEAD
        for wiki in [NodeWikiPage.load(x) for x in node.wiki_pages_current.values()]:
            elastic_document['wikis'][wiki.page_name] = wiki.raw_text(node)
=======

        if not node.is_retracted:
            for wiki in [
                NodeWikiPage.load(x)
                for x in node.wiki_pages_current.values()
            ]:
                elastic_document['wikis'][wiki.page_name] = wiki.raw_text(node)
>>>>>>> 8805d95a

        es.index(index=index, doc_type=category, id=elastic_document_id, body=elastic_document, refresh=True)
        update_project_files(node, category, index=index)


@requires_search
def update_project_files(node, category, index=None):
    index = index or INDEX

    files = index_file.collect_files(node._id)
    file_text = ' '.join([file_['content'] for file_ in files if file_['content']])
    update_body = {'doc': {'files': file_text}}
    #TODO: REMOVE DEBUGGING
    logger.info('\nES UPDATING FILES OF NODE {}...\n'.format(node))
    response = es.update(index=index, doc_type=category, id=node._id, body=update_body)
    logging.info('\nUPDATE RESPONSE: {}\n'.format(response))

@requires_search
def update_user(user, index=None):
    index = index or INDEX
    if not user.is_active:
        try:
            es.delete(index=index, doc_type='user', id=user._id, refresh=True, ignore=[404])
        except NotFoundError:
            pass
        return

    names = dict(
        fullname=user.fullname,
        given_name=user.given_name,
        family_name=user.family_name,
        middle_names=user.middle_names,
        suffix=user.suffix
    )

    normalized_names = {}
    for key, val in names.items():
        if val is not None:
            try:
                val = six.u(val)
            except TypeError:
                pass  # This is fine, will only happen in 2.x if val is already unicode
            normalized_names[key] = unicodedata.normalize('NFKD', val).encode('ascii', 'ignore')

    user_doc = {
        'id': user._id,
        'user': user.fullname,
        'normalized_user': normalized_names['fullname'],
        'normalized_names': normalized_names,
        'names': names,
        'job': user.jobs[0]['institution'] if user.jobs else '',
        'job_title': user.jobs[0]['title'] if user.jobs else '',
        'school': user.schools[0]['institution'] if user.schools else '',
        'category': 'user',
        'degree': user.schools[0]['degree'] if user.schools else '',
        'social': user.social_links,
        'boost': 2,  # TODO(fabianvf): Probably should make this a constant or something
    }

    es.index(index=index, doc_type='user', body=user_doc, id=user._id, refresh=True)


@requires_search
def delete_all():
    delete_index(INDEX)


@requires_search
def delete_index(index):
    es.indices.delete(index, ignore=[404])


@requires_search
def create_index(index=None):
    '''Creates index with some specified mappings to begin with,
    all of which are applied to all projects, components, and registrations.
    '''
    index = index or INDEX
    document_types = ['project', 'component', 'registration', 'user']
    project_like_types = ['project', 'component', 'registration']
    analyzed_fields = ['title', 'description']

    es.indices.create(index, ignore=[400])
    for type_ in document_types:
        mapping = {'properties': {'tags': NOT_ANALYZED_PROPERTY}}
        if type_ in project_like_types:
            analyzers = {field: ENGLISH_ANALYZER_PROPERTY
                         for field in analyzed_fields}
            mapping['properties'].update(analyzers)

        es.indices.put_mapping(index=index, doc_type=type_, body=mapping, ignore=[400, 404])


@requires_search
def delete_doc(elastic_document_id, node, index=None, category=None):
    index = index or INDEX
    category = category or 'registration' if node.is_registration else node.project_or_component
    es.delete(index=index, doc_type=category, id=elastic_document_id, refresh=True, ignore=[404])


@requires_search
def search_contributor(query, page=0, size=10, exclude=[], current_user=None):
    """Search for contributors to add to a project using elastic search. Request must
    include JSON data with a "query" field.

    :param query: The substring of the username to search for
    :param page: For pagination, the page number to use for results
    :param size: For pagination, the number of results per page
    :param exclude: A list of User objects to exclude from the search
    :param current_user: A User object of the current user

    :return: List of dictionaries, each containing the ID, full name,
        most recent employment and education, gravatar URL of an OSF user

    """
    start = (page * size)
    items = re.split(r'[\s-]+', query)

    normalized_items = []
    for item in items:
        try:
            normalized_item = six.u(item)
        except TypeError:
            normalized_item = item
        normalized_item = unicodedata.normalize('NFKD', normalized_item).encode('ascii', 'ignore')
        normalized_items.append(normalized_item)
    items = normalized_items

    query = ''

    query = "  AND ".join('{}*~'.format(re.escape(item)) for item in items) + \
            "".join(' NOT "{}"'.format(excluded) for excluded in exclude)

    results = search(build_query(query, start=start, size=size), index=INDEX, doc_type='user')
    docs = results['results']
    pages = math.ceil(results['counts'].get('user', 0) / size)

    users = []
    for doc in docs:
        # TODO: use utils.serialize_user
        user = User.load(doc['id'])

        if current_user:
            n_projects_in_common = current_user.n_projects_in_common(user)
        else:
            n_projects_in_common = 0

        if user is None:
            logger.error('Could not load user {0}'.format(doc['id']))
            continue
        if user.is_active:  # exclude merged, unregistered, etc.
            current_employment = None
            education = None

            if user.jobs:
                current_employment = user.jobs[0]['institution']

            if user.schools:
                education = user.schools[0]['institution']

            users.append({
                'fullname': doc['user'],
                'id': doc['id'],
                'employment': current_employment,
                'education': education,
                'n_projects_in_common': n_projects_in_common,
                'gravatar_url': gravatar(
                    user,
                    use_ssl=True,
                    size=settings.GRAVATAR_SIZE_ADD_CONTRIBUTOR,
                ),
                'profile_url': user.profile_url,
                'registered': user.is_registered,
                'active': user.is_active

            })

    return {
        'users': users,
        'total': results['counts']['total'],
        'pages': pages,
        'page': page,
    }<|MERGE_RESOLUTION|>--- conflicted
+++ resolved
@@ -272,18 +272,12 @@
             'date_created': node.date_created,
             'boost': int(not node.is_registration) + 1,  # This is for making registered projects less relevant
         }
-<<<<<<< HEAD
-        for wiki in [NodeWikiPage.load(x) for x in node.wiki_pages_current.values()]:
-            elastic_document['wikis'][wiki.page_name] = wiki.raw_text(node)
-=======
-
         if not node.is_retracted:
             for wiki in [
                 NodeWikiPage.load(x)
                 for x in node.wiki_pages_current.values()
             ]:
                 elastic_document['wikis'][wiki.page_name] = wiki.raw_text(node)
->>>>>>> 8805d95a
 
         es.index(index=index, doc_type=category, id=elastic_document_id, body=elastic_document, refresh=True)
         update_project_files(node, category, index=index)
