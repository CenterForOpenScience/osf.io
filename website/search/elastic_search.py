# -*- coding: utf-8 -*-

from __future__ import division

import re
import copy
import math
import logging
import unicodedata

import six

import pyelasticsearch

from requests.exceptions import ConnectionError

from framework import sentry

from website import settings
from website.filters import gravatar
from website.models import User, Node
from website.search import exceptions
from website.search.util import build_query

logger = logging.getLogger(__name__)


# These are the doc_types that exist in the search database
INDICES = ['website', 'metadata']
ALIASES = {
    'project': 'Projects',
    'component': 'Components',
    'registration': 'Registrations',
    'user': 'Users',
    'total': 'Total'
}

INDICES = ['website']

try:
    elastic = pyelasticsearch.ElasticSearch(
        settings.ELASTIC_URI,
        timeout=settings.ELASTIC_TIMEOUT
    )
    logging.getLogger('pyelasticsearch').setLevel(logging.WARN)
    logging.getLogger('requests').setLevel(logging.WARN)
    elastic.health()
except ConnectionError as e:
    sentry.log_exception()
    sentry.log_message("The SEARCH_ENGINE setting is set to 'elastic', but there "
            "was a problem starting the elasticsearch interface. Is "
            "elasticsearch running?")
    elastic = None


def requires_search(func):
    def wrapped(*args, **kwargs):
        if elastic is not None:
            try:
                return func(*args, **kwargs)
            except ConnectionError:
                raise exceptions.SearchUnavailableError('Could not connect to elasticsearch')
            except pyelasticsearch.exceptions.ElasticHttpNotFoundError as e:
                raise exceptions.IndexNotFoundError(e.error)
            except pyelasticsearch.exceptions.ElasticHttpError as e:
                if 'ParseException' in e.error:
                    raise exceptions.MalformedQueryError(e.error)
                if 'MapperParsingException' in e.error:
                    raise exceptions.TypeCollisionError(e.error)
                raise exceptions.SearchException(e.error)

        sentry.log_message('Elastic search action failed. Is elasticsearch running?')
        raise exceptions.SearchUnavailableError("Failed to connect to elasticsearch")
    return wrapped


@requires_search
def get_counts(count_query, clean=True):
    count_query['aggs'] = {
        'counts': {
            'terms': {
                'field': '_type',
            }
        }
    }
    #pyelastic search is dumb
    res = elastic.send_request('GET', ['_all', '_search'], body=count_query, query_params={'search_type': 'count'})

    counts = {x['key']: x['doc_count'] for x in res['aggregations']['counts']['buckets'] if x['key'] in ALIASES.keys()}

    counts['total'] = sum([val for val in counts.values()])

    return counts


@requires_search
def get_tags(query, index):
    query['aggregations'] = {
        'tag_cloud': {
            'terms': {'field': 'tags'}
        }
    }

    results = elastic.search(query, index=index, doc_type='_all')
    tags = results['aggregations']['tag_cloud']['buckets']

    return tags


@requires_search
<<<<<<< HEAD
def search(query, index='website', search_type='_all', raw=False):
=======
def search(query, index='website', search_type='_all'):
    """Search for a query

    :param query: The substring of the username/project name/tag to search for
    :param index:
    :param search_type:

    :return: List of dictionaries, each containing the results, counts, tags and typeAliases
        results: All results returned by the query, that are within the index and search type
        counts: A dictionary in which keys are types and values are counts for that type, e.g, count['total'] is the sum of the other counts
        tags: A list of tags that are returned by the search query
        typeAliases: the doc_types that exist in the search database
    """
>>>>>>> 20585c11
    tag_query = copy.deepcopy(query)
    count_query = copy.deepcopy(query)

    # Run the real query and get the results
    raw_results = elastic.search(query, index=index, doc_type=search_type)

    if raw:
        return raw_results

    for key in ['from', 'size', 'sort']:
        try:
            del tag_query[key]
            del count_query[key]
        except KeyError:
            pass

    tags = get_tags(tag_query, index)
    counts = get_counts(count_query, index)

    results = [hit['_source'] for hit in raw_results['hits']['hits']]

    return_value = {
        'results': format_results(results),
        'counts': counts,
        'tags': tags,
        'typeAliases': ALIASES
    }
    return return_value


def format_results(results):
    ret = []
    for result in results:
        if result.get('category') == 'user':
            result['url'] = '/profile/' + result['id']
        elif result.get('category') in {'project', 'component', 'registration'}:
            result = format_result(result, result.get('parent_id'))
        ret.append(result)
    return ret


def format_result(result, parent_id=None):
    parent_info = load_parent(parent_id)
    formatted_result = {
        'contributors': result['contributors'],
        'wiki_link': result['url'] + 'wiki/',
        'title': result['title'],
        'url': result['url'],
        'is_component': False if parent_info is None else True,
        'parent_title': parent_info.get('title') if parent_info is not None else None,
        'parent_url': parent_info.get('url') if parent_info is not None else None,
        'tags': result['tags'],
        'contributors_url': result['contributors_url'],
        'is_registration': (result['is_registration'] if parent_info is None
                                                        else parent_info.get('is_registration')),
        'description': result['description'] if parent_info is None else None,
        'category': result.get('category')
    }

    return formatted_result


def load_parent(parent_id):
    parent = Node.load(parent_id)
    if parent is None:
        return None

    parent_info = {}

    if parent is not None and parent.is_public:
        parent_info['title'] = parent.title
        parent_info['url'] = parent.url
        parent_info['is_registration'] = parent.is_registration
        parent_info['id'] = parent._id
    else:
        parent_info['title'] = '-- private project --'
        parent_info['url'] = ''
        parent_info['is_registration'] = None
        parent_info['id'] = None
    return parent_info


@requires_search
def update_node(node, index='website'):
    from website.addons.wiki.model import NodeWikiPage

    component_categories = ['', 'hypothesis', 'methods and measures', 'procedure', 'instrumentation', 'data', 'analysis', 'communication', 'other']
    category = 'component' if node.category in component_categories else node.category

    if category == 'project':
        elastic_document_id = node._id
        parent_id = None
        category = 'registration' if node.is_registration else category
    else:
        try:
            elastic_document_id = node._id
            parent_id = node.parent_id
            category = 'registration' if node.is_registration else category
        except IndexError:
            # Skip orphaned components
            return
    if node.is_deleted or not node.is_public:
        delete_doc(elastic_document_id, node)
    else:
        try:
            normalized_title = six.u(node.title)
        except TypeError:
            normalized_title = node.title
        normalized_title = unicodedata.normalize('NFKD', normalized_title).encode('ascii', 'ignore')

        elastic_document = {
            'id': elastic_document_id,
            'contributors': [
                x.fullname for x in node.visible_contributors
                if x is not None
                and x.is_active()
            ],
            'contributors_url': [
                x.profile_url for x in node.visible_contributors
                if x is not None
                and x.is_active()
            ],
            'title': node.title,
            'normalized_title': normalized_title,
            'category': category,
            'public': node.is_public,
            'tags': [tag._id for tag in node.tags if tag],
            'description': node.description,
            'url': node.url,
            'is_registration': node.is_registration,
            'registered_date': str(node.registered_date)[:10],
            'wikis': {},
            'parent_id': parent_id,
            'iso_timestamp': node.date_created,
            'boost': int(not node.is_registration) + 1,  # This is for making registered projects less relevant
        }
        for wiki in [
            NodeWikiPage.load(x)
            for x in node.wiki_pages_current.values()
        ]:
            elastic_document['wikis'][wiki.page_name] = wiki.raw_text(node)

        try:
            elastic.update(index, category, id=elastic_document_id, doc=elastic_document, upsert=elastic_document, refresh=True)
        except pyelasticsearch.exceptions.ElasticHttpNotFoundError:
            elastic.index(index, category, doc=elastic_document, id=elastic_document_id, overwrite_existing=True, refresh=True)

def generate_social_links(social):
    social_links = {}
    if 'github' in social:
        social_links['github'] = 'http://github.com/{}'.format(social['github']) if social['github'] else None
    if 'impactStory' in social:
        social_links['impactStory'] = 'https://impactstory.org/{}'.format(social['impactStory']) if social['impactStory'] else None
    if 'linkedIn' in social:
        social_links['linkedIn'] = 'https://www.linkedin.com/profile/view?id={}'.format(social['linkedIn']) if social['linkedIn'] else None
    if 'orcid' in social:
        social_links['orcid'] = 'http://orcid.com/{}'.format(social['orcid']) if social['orcid'] else None
    if 'personal' in social:
        social_links['personal'] = social['personal'] if social['personal'] else None
    if 'researcherId' in social:
        social_links['researcherId'] = 'http://researcherid.com/rid/{}'.format(social['researcherId']) if social['researcherId'] else None
    if 'scholar' in social:
        social_links['scholar'] = 'http://scholar.google.com/citations?user={}'.format(social['scholar']) if social['scholar'] else None
    if 'twitter' in social:
        social_links['twitter'] = 'http://twitter.com/{}'.format(social['twitter']) if social['twitter'] else None
    return social_links

@requires_search
def update_user(user):
    if not user.is_active():
        try:
            elastic.delete('website', 'user', user._id, refresh=True)
            logger.debug('User ' + user._id + ' successfully removed from the Elasticsearch index')
        except pyelasticsearch.exceptions.ElasticHttpNotFoundError:
            logger.warn('User ' + user._id + 'not in the Elasticsearch index')
        return

    names = dict(
        fullname=user.fullname,
        given_name=user.given_name,
        family_name=user.family_name,
        middle_names=user.middle_names,
        suffix=user.suffix
    )

    normalized_names = {}
    for key, val in names.items():
        if val is not None:
            try:
                val = six.u(val)
            except TypeError:
                pass  # This is fine, will only happen in 2.x if val is already unicode
            normalized_names[key] = unicodedata.normalize('NFKD', val).encode('ascii', 'ignore')

    user_doc = {
        'id': user._id,
        'user': user.fullname,
        'normalized_user': normalized_names['fullname'],
        'normalized_names': normalized_names,
        'names': names,
        'job': user.jobs[0]['institution'] if user.jobs else '',
        'job_title': user.jobs[0]['title'] if user.jobs else '',
        'school': user.schools[0]['institution'] if user.schools else '',
        'category': 'user',
        'degree': user.schools[0]['degree'] if user.schools else '',
        'social': generate_social_links(user.social),
        'boost': 2,  # TODO(fabianvf): Probably should make this a constant or something
    }

    try:
        elastic.update('website', 'user', doc=user_doc, id=user._id, upsert=user_doc, refresh=True)
    except pyelasticsearch.exceptions.ElasticHttpNotFoundError:
        elastic.index('website', 'user', id=user._id, doc=user_doc, upsert=user_doc, refresh=True)


@requires_search
def delete_all():
<<<<<<< HEAD
    for index in INDICES:
        try:
            elastic.delete_index(index)
        except pyelasticsearch.exceptions.ElasticHttpNotFoundError:
            logger.warning("Index '{}' does not exist and was unable to be deleted".format(index))
=======
    for idx in INDICES:
        delete_index(idx)


@requires_search
def delete_index(index):
    try:
        elastic.delete_index(index)
    except pyelasticsearch.exceptions.ElasticHttpNotFoundError:
        logger.debug('Index {} does not exist; was unable to delete'.format(index))
>>>>>>> 20585c11


@requires_search
def create_index():
    '''Creates index with some specified mappings to begin with,
    all of which are applied to all projects, components, and registrations'''
    mapping = {
        'properties': {
            'tags': {
                'type': 'string',
                'index': 'not_analyzed',
            },
        }
    }
    try:
        elastic.create_index('website')
        for type_ in ['project', 'component', 'registration', 'user']:
            elastic.put_mapping('website', type_, mapping)
    except pyelasticsearch.exceptions.IndexAlreadyExistsError:
        pass  # No harm done


@requires_search
def delete_doc(elastic_document_id, node, index='website'):
    category = 'registration' if node.is_registration else node.project_or_component
    try:
        elastic.delete(index, category, elastic_document_id, refresh=True)
    except pyelasticsearch.exceptions.ElasticHttpNotFoundError:
        logger.debug('Document {} does not exist; was unable to delete'.format(elastic_document_id))


@requires_search
def search_contributor(query, page=0, size=10, exclude=[], current_user=None):
    """Search for contributors to add to a project using elastic search. Request must
    include JSON data with a "query" field.

    :param query: The substring of the username to search for
    :param page: For pagination, the page number to use for results
    :param size: For pagination, the number of results per page
    :param exclude: A list of User objects to exclude from the search
    :param current_user: A User object of the current user

    :return: List of dictionaries, each containing the ID, full name,
        most recent employment and education, gravatar URL of an OSF user

    """
    start = (page * size)
    items = re.split(r'[\s-]+', query)
    query = ''

    query = "  AND ".join('{}*~'.format(item) for item in items) + \
            "".join(' NOT "{}"'.format(excluded) for excluded in exclude)

    results = search(build_query(query, start=start, size=size), index='website', search_type='user')
    docs = results['results']
    pages = math.ceil(results['counts'].get('user', 0) / size)

    users = []
    for doc in docs:
        # TODO: use utils.serialize_user
        user = User.load(doc['id'])

        if current_user:
            n_projects_in_common = current_user.n_projects_in_common(user)
        else:
            n_projects_in_common = 0

        if user is None:
            logger.error('Could not load user {0}'.format(doc['id']))
            continue
        if user.is_active():  # exclude merged, unregistered, etc.
            current_employment = None
            education = None

            if user.jobs:
                current_employment = user.jobs[0]['institution']

            if user.schools:
                education = user.schools[0]['institution']

            users.append({
                'fullname': doc['user'],
                'id': doc['id'],
                'employment': current_employment,
                'education': education,
                'n_projects_in_common': n_projects_in_common,
                'gravatar_url': gravatar(
                    user,
                    use_ssl=True,
                    size=settings.GRAVATAR_SIZE_ADD_CONTRIBUTOR,
                ),
                'profile_url': user.profile_url,
                'registered': user.is_registered,
                'active': user.is_active()

            })

    return \
        {
            'users': users,
            'total': results['counts']['total'],
            'pages': pages,
            'page': page,
        }


@requires_search
def update_metadata(metadata):
    index = "metadata"
    app_id = metadata.namespace
    data = metadata.to_json()
    data['category'] = 'metadata'
    elastic.update(index=index, doc_type=app_id, upsert=data, doc=data, id=metadata._id, refresh=True)<|MERGE_RESOLUTION|>--- conflicted
+++ resolved
@@ -76,7 +76,7 @@
 
 @requires_search
 def get_counts(count_query, clean=True):
-    count_query['aggs'] = {
+    count_query['aggregations'] = {
         'counts': {
             'terms': {
                 'field': '_type',
@@ -85,7 +85,6 @@
     }
     #pyelastic search is dumb
     res = elastic.send_request('GET', ['_all', '_search'], body=count_query, query_params={'search_type': 'count'})
-
     counts = {x['key']: x['doc_count'] for x in res['aggregations']['counts']['buckets'] if x['key'] in ALIASES.keys()}
 
     counts['total'] = sum([val for val in counts.values()])
@@ -108,10 +107,7 @@
 
 
 @requires_search
-<<<<<<< HEAD
 def search(query, index='website', search_type='_all', raw=False):
-=======
-def search(query, index='website', search_type='_all'):
     """Search for a query
 
     :param query: The substring of the username/project name/tag to search for
@@ -124,7 +120,6 @@
         tags: A list of tags that are returned by the search query
         typeAliases: the doc_types that exist in the search database
     """
->>>>>>> 20585c11
     tag_query = copy.deepcopy(query)
     count_query = copy.deepcopy(query)
 
@@ -342,13 +337,6 @@
 
 @requires_search
 def delete_all():
-<<<<<<< HEAD
-    for index in INDICES:
-        try:
-            elastic.delete_index(index)
-        except pyelasticsearch.exceptions.ElasticHttpNotFoundError:
-            logger.warning("Index '{}' does not exist and was unable to be deleted".format(index))
-=======
     for idx in INDICES:
         delete_index(idx)
 
@@ -359,7 +347,6 @@
         elastic.delete_index(index)
     except pyelasticsearch.exceptions.ElasticHttpNotFoundError:
         logger.debug('Index {} does not exist; was unable to delete'.format(index))
->>>>>>> 20585c11
 
 
 @requires_search
