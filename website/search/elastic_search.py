
# -*- coding: utf-8 -*-

from __future__ import division

import copy
import functools
import logging
import math
import re
import unicodedata
from framework import sentry

import six

from django.apps import apps
from django.core.paginator import Paginator
from django.contrib.contenttypes.models import ContentType
from django.db.models import Q
from elasticsearch2 import (ConnectionError, Elasticsearch, NotFoundError,
                           RequestError, TransportError, helpers)
from framework.celery_tasks import app as celery_app
from framework.database import paginated
from osf.models import AbstractNode
from osf.models import OSFUser
from osf.models import BaseFileNode
from osf.models import Institution
from osf.models import QuickFilesNode
from osf.models import Preprint
from osf.models import SpamStatus
from addons.wiki.models import WikiPage
from osf.models import CollectionSubmission
from osf.utils.sanitize import unescape_entities
from website import settings
from website.filters import profile_image_url
from osf.models.licenses import serialize_node_license_record
from website.search import exceptions
from website.search.util import build_query, clean_splitters
from website.views import validate_page_num

logger = logging.getLogger(__name__)


# These are the doc_types that exist in the search database
ALIASES = {
    'project': 'Projects',
    'component': 'Components',
    'registration': 'Registrations',
    'user': 'Users',
    'total': 'All OSF Results',
    'file': 'Files',
    'institution': 'Institutions',
    'preprint': 'Preprints',
}

DOC_TYPE_TO_MODEL = {
    'component': AbstractNode,
    'project': AbstractNode,
    'registration': AbstractNode,
    'user': OSFUser,
    'file': BaseFileNode,
    'institution': Institution,
    'preprint': Preprint,
    'collectionSubmission': CollectionSubmission,
}

# Prevent tokenizing and stop word removal.
NOT_ANALYZED_PROPERTY = {'type': 'string', 'index': 'not_analyzed'}

# Perform stemming on the field it's applied to.
ENGLISH_ANALYZER_PROPERTY = {'type': 'string', 'analyzer': 'english'}

INDEX = settings.ELASTIC_INDEX

CLIENT = None


def client():
    global CLIENT
    if CLIENT is None:
        try:
            CLIENT = Elasticsearch(
                settings.ELASTIC_URI,
                request_timeout=settings.ELASTIC_TIMEOUT,
                retry_on_timeout=True,
                **settings.ELASTIC_KWARGS
            )
            logging.getLogger('elasticsearch').setLevel(logging.WARN)
            logging.getLogger('elasticsearch.trace').setLevel(logging.WARN)
            logging.getLogger('urllib3').setLevel(logging.WARN)
            logging.getLogger('requests').setLevel(logging.WARN)
            CLIENT.cluster.health(wait_for_status='yellow')
        except ConnectionError:
            message = (
                'The SEARCH_ENGINE setting is set to "elastic", but there '
                'was a problem starting the elasticsearch interface. Is '
                'elasticsearch running?'
            )
            if settings.SENTRY_DSN:
                try:
                    sentry.log_exception()
                    sentry.log_message(message)
                except AssertionError:  # App has not yet been initialized
                    logger.exception(message)
            else:
                logger.error(message)
            exit(1)
    return CLIENT


def requires_search(func):
    def wrapped(*args, **kwargs):
        if client() is not None:
            try:
                return func(*args, **kwargs)
            except ConnectionError as e:
                raise exceptions.SearchUnavailableError(str(e))
            except NotFoundError as e:
                raise exceptions.IndexNotFoundError(e.error)
            except RequestError as e:
                if e.error == 'search_phase_execution_exception':
                    raise exceptions.MalformedQueryError('Failed to parse query')
                if 'ParseException' in e.error:  # ES 1.5
                    raise exceptions.MalformedQueryError(e.error)
                if type(e.error) == dict:  # ES 2.0
                    try:
                        root_cause = e.error['root_cause'][0]
                        if root_cause['type'] == 'query_parsing_exception':
                            raise exceptions.MalformedQueryError(root_cause['reason'])
                    except (AttributeError, KeyError):
                        pass
                raise exceptions.SearchException(e.error)
            except TransportError as e:
                # Catch and wrap generic uncaught ES error codes. TODO: Improve fix for https://openscience.atlassian.net/browse/OSF-4538
                raise exceptions.SearchException(e.error)

        sentry.log_message('Elastic search action failed. Is elasticsearch running?')
        raise exceptions.SearchUnavailableError('Failed to connect to elasticsearch')
    return wrapped


@requires_search
def get_aggregations(query, doc_type):
    query['aggregations'] = {
        'licenses': {
            'terms': {
                'field': 'license.id'
            }
        }
    }

    res = client().search(index=INDEX, doc_type=doc_type, search_type='count', body=query)
    ret = {
        doc_type: {
            item['key']: item['doc_count']
            for item in agg['buckets']
        }
        for doc_type, agg in res['aggregations'].items()
    }
    ret['total'] = res['hits']['total']
    return ret


@requires_search
def get_counts(count_query, clean=True):
    count_query['aggregations'] = {
        'counts': {
            'terms': {
                'field': '_type',
            }
        }
    }

    res = client().search(index=INDEX, doc_type=None, search_type='count', body=count_query)
    counts = {x['key']: x['doc_count'] for x in res['aggregations']['counts']['buckets'] if x['key'] in ALIASES.keys()}

    counts['total'] = sum([val for val in counts.values()])
    return counts


@requires_search
def get_tags(query, index):
    query['aggregations'] = {
        'tag_cloud': {
            'terms': {'field': 'tags'}
        }
    }

    results = client().search(index=index, doc_type=None, body=query)
    tags = results['aggregations']['tag_cloud']['buckets']

    return tags


@requires_search
def search(query, index=None, doc_type='_all', raw=False):
    """Search for a query

    :param query: The substring of the username/project name/tag to search for
    :param index:
    :param doc_type:

    :return: List of dictionaries, each containing the results, counts, tags and typeAliases
        results: All results returned by the query, that are within the index and search type
        counts: A dictionary in which keys are types and values are counts for that type, e.g, count['total'] is the sum of the other counts
        tags: A list of tags that are returned by the search query
        typeAliases: the doc_types that exist in the search database
    """
    index = index or INDEX
    tag_query = copy.deepcopy(query)
    aggs_query = copy.deepcopy(query)
    count_query = copy.deepcopy(query)

    for key in ['from', 'size', 'sort']:
        try:
            del tag_query[key]
            del aggs_query[key]
            del count_query[key]
        except KeyError:
            pass

    tags = get_tags(tag_query, index)
    try:
        del aggs_query['query']['filtered']['filter']
        del count_query['query']['filtered']['filter']
    except KeyError:
        pass
    aggregations = get_aggregations(aggs_query, doc_type=doc_type)
    counts = get_counts(count_query, index)

    # Run the real query and get the results
    raw_results = client().search(index=index, doc_type=doc_type, body=query)
    results = [hit['_source'] for hit in raw_results['hits']['hits']]

    return_value = {
        'results': raw_results['hits']['hits'] if raw else format_results(results),
        'counts': counts,
        'aggs': aggregations,
        'tags': tags,
        'typeAliases': ALIASES
    }
    return return_value

def format_results(results):
    ret = []
    for result in results:
        if result.get('category') == 'user':
            result['url'] = '/profile/' + result['id']
        elif result.get('category') == 'file':
            parent_info = load_parent(result.get('parent_id'))
            result['parent_url'] = parent_info.get('url') if parent_info else None
            result['parent_title'] = parent_info.get('title') if parent_info else None
        elif result.get('category') in {'project', 'component', 'registration'}:
            result = format_result(result, result.get('parent_id'))
        elif result.get('category') in {'preprint'}:
            result = format_preprint_result(result)
        elif result.get('category') == 'collectionSubmission':
            continue
        elif not result.get('category'):
            continue

        ret.append(result)
    return ret

def format_result(result, parent_id=None):
    parent_info = load_parent(parent_id)
    formatted_result = {
        'contributors': result['contributors'],
        'wiki_link': result['url'] + 'wiki/',
        # TODO: Remove unescape_entities when mako html safe comes in
        'title': unescape_entities(result['title']),
        'url': result['url'],
        'is_component': False if parent_info is None else True,
        'parent_title': unescape_entities(parent_info.get('title')) if parent_info else None,
        'parent_url': parent_info.get('url') if parent_info is not None else None,
        'tags': result['tags'],
        'is_registration': (result['is_registration'] if parent_info is None
                                                        else parent_info.get('is_registration')),
        'is_retracted': result['is_retracted'],
        'is_pending_retraction': result['is_pending_retraction'],
        'embargo_end_date': result['embargo_end_date'],
        'is_pending_embargo': result['is_pending_embargo'],
        'description': unescape_entities(result['description']),
        'category': result.get('category'),
        'date_created': result.get('date_created'),
        'date_registered': result.get('registered_date'),
        'n_wikis': len(result['wikis'] or []),
        'license': result.get('license'),
        'affiliated_institutions': result.get('affiliated_institutions'),
    }

    return formatted_result


def format_preprint_result(result):
    parent_info = None
    formatted_result = {
        'contributors': result['contributors'],
        # TODO: Remove unescape_entities when mako html safe comes in
        'title': unescape_entities(result['title']),
        'url': result['url'],
        'is_component': False,
        'parent_title': None,
        'parent_url': parent_info.get('url') if parent_info is not None else None,
        'tags': result['tags'],
        'is_registration': False,
        'is_retracted': result['is_retracted'],
        'is_pending_retraction': False,
        'embargo_end_date': None,
        'is_pending_embargo': False,
        'description': unescape_entities(result['description']),
        'category': result.get('category'),
        'date_created': result.get('created'),
        'date_registered': None,
        'n_wikis': 0,
        'license': result.get('license'),
        'affiliated_institutions': None,
    }

    return formatted_result


def load_parent(parent_id):
    parent = AbstractNode.load(parent_id)
    if parent and parent.is_public:
        return {
            'title': parent.title,
            'url': parent.url,
            'id': parent._id,
            'is_registation': parent.is_registration,
        }
    return None


COMPONENT_CATEGORIES = set(settings.NODE_CATEGORY_MAP.keys())


def get_doctype_from_node(node):
    if isinstance(node, Preprint):
        return 'preprint'
    if node.is_registration:
        return 'registration'
    elif node.parent_node is None:
        # ElasticSearch categorizes top-level projects differently than children
        return 'project'
    elif node.category in COMPONENT_CATEGORIES:
        return 'component'
    else:
        return node.category

@celery_app.task(bind=True, max_retries=5, default_retry_delay=60)
def update_node_async(self, node_id, index=None, bulk=False):
    AbstractNode = apps.get_model('osf.AbstractNode')
    node = AbstractNode.load(node_id)
    try:
        update_node(node=node, index=index, bulk=bulk, async_update=True)
    except Exception as exc:
        self.retry(exc=exc)

@celery_app.task(bind=True, max_retries=5, default_retry_delay=60)
def update_preprint_async(self, preprint_id, index=None, bulk=False):
    Preprint = apps.get_model('osf.Preprint')
    preprint = Preprint.load(preprint_id)
    try:
        update_preprint(preprint=preprint, index=index, bulk=bulk, async_update=True)
    except Exception as exc:
        self.retry(exc=exc)

@celery_app.task(bind=True, max_retries=5, default_retry_delay=60)
def update_preprint_async(self, preprint_id, index=None, bulk=False):
    Preprint = apps.get_model('osf.Preprint')
    preprint = Preprint.load(preprint_id)
    try:
        update_preprint(preprint=preprint, index=index, bulk=bulk, async=True)
    except Exception as exc:
        self.retry(exc=exc)

@celery_app.task(bind=True, max_retries=5, default_retry_delay=60)
def update_user_async(self, user_id, index=None):
    OSFUser = apps.get_model('osf.OSFUser')
    user = OSFUser.objects.get(id=user_id)
    try:
        update_user(user, index)
    except Exception as exc:
        self.retry(exc)

def serialize_node(node, category):
    elastic_document = {}
    parent_id = node.parent_id

    try:
        normalized_title = six.u(node.title)
    except TypeError:
        normalized_title = node.title
    normalized_title = unicodedata.normalize('NFKD', normalized_title).encode('ascii', 'ignore')
    elastic_document = {
        'id': node._id,
        'contributors': [
            {
                'fullname': x['fullname'],
                'url': '/{}/'.format(x['guids___id']) if x['is_active'] else None
            }
            for x in node._contributors.filter(contributor__visible=True).order_by('contributor___order')
            .values('fullname', 'guids___id', 'is_active')
        ],
        'title': node.title,
        'normalized_title': normalized_title,
        'category': category,
        'public': node.is_public,
        'tags': list(node.tags.filter(system=False).values_list('name', flat=True)),
        'description': node.description,
        'url': node.url,
        'is_registration': node.is_registration,
        'is_pending_registration': node.is_pending_registration,
        'is_retracted': node.is_retracted,
        'is_pending_retraction': node.is_pending_retraction,
        'embargo_end_date': node.embargo_end_date.strftime('%A, %b. %d, %Y') if node.embargo_end_date else False,
        'is_pending_embargo': node.is_pending_embargo,
        'registered_date': node.registered_date,
        'wikis': {},
        'parent_id': parent_id,
        'date_created': node.created,
        'license': serialize_node_license_record(node.license),
        'affiliated_institutions': list(node.affiliated_institutions.values_list('name', flat=True)),
        'boost': int(not node.is_registration) + 1,  # This is for making registered projects less relevant
        'extra_search_terms': clean_splitters(node.title),
    }
    if not node.is_retracted:
        for wiki in WikiPage.objects.get_wiki_pages_latest(node):
            # '.' is not allowed in field names in ES2
            elastic_document['wikis'][wiki.wiki_page.page_name.replace('.', ' ')] = wiki.raw_text(node)

    return elastic_document

def serialize_preprint(preprint, category):
    elastic_document = {}

    try:
        normalized_title = six.u(preprint.title)
    except TypeError:
        normalized_title = preprint.title
    normalized_title = unicodedata.normalize('NFKD', normalized_title).encode('ascii', 'ignore')
    elastic_document = {
        'id': preprint._id,
        'contributors': [
            {
                'fullname': x['fullname'],
                'url': '/{}/'.format(x['guids___id']) if x['is_active'] else None
            }
            for x in preprint._contributors.filter(preprintcontributor__visible=True).order_by('preprintcontributor___order')
            .values('fullname', 'guids___id', 'is_active')
        ],
        'title': preprint.title,
        'normalized_title': normalized_title,
        'category': category,
        'public': preprint.is_public,
        'published': preprint.verified_publishable,
        'is_retracted': preprint.is_retracted,
        'tags': list(preprint.tags.filter(system=False).values_list('name', flat=True)),
        'description': preprint.description,
        'url': preprint.url,
        'date_created': preprint.created,
        'license': serialize_node_license_record(preprint.license),
        'boost': 2,  # More relevant than a registration
        'extra_search_terms': clean_splitters(preprint.title),
    }

    return elastic_document

@requires_search
def update_node(node, index=None, bulk=False, async_update=False):
    from addons.osfstorage.models import OsfStorageFile
    index = index or INDEX
    for file_ in paginated(OsfStorageFile, Q(target_content_type=ContentType.objects.get_for_model(type(node)), target_object_id=node.id)):
        update_file(file_, index=index)

    is_qa_node = bool(set(settings.DO_NOT_INDEX_LIST['tags']).intersection(node.tags.all().values_list('name', flat=True))) or any(substring in node.title for substring in settings.DO_NOT_INDEX_LIST['titles'])
    if node.is_deleted or not node.is_public or node.archiving or node.is_spam or (node.spam_status == SpamStatus.FLAGGED and settings.SPAM_FLAGGED_REMOVE_FROM_SEARCH) or node.is_quickfiles or is_qa_node:
        delete_doc(node._id, node, index=index)
    else:
        category = get_doctype_from_node(node)
        elastic_document = serialize_node(node, category)
        if bulk:
            return elastic_document
        else:
            client().index(index=index, doc_type=category, id=node._id, body=elastic_document, refresh=True)

@requires_search
<<<<<<< HEAD
def update_preprint(preprint, index=None, bulk=False, async=False):
=======
def update_preprint(preprint, index=None, bulk=False, async_update=False):
>>>>>>> a699674e
    from addons.osfstorage.models import OsfStorageFile
    index = index or INDEX
    for file_ in paginated(OsfStorageFile, Q(target_content_type=ContentType.objects.get_for_model(type(preprint)), target_object_id=preprint.id)):
        update_file(file_, index=index)

    is_qa_preprint = bool(set(settings.DO_NOT_INDEX_LIST['tags']).intersection(preprint.tags.all().values_list('name', flat=True))) or any(substring in preprint.title for substring in settings.DO_NOT_INDEX_LIST['titles'])
    if not preprint.verified_publishable or preprint.is_spam or (preprint.spam_status == SpamStatus.FLAGGED and settings.SPAM_FLAGGED_REMOVE_FROM_SEARCH) or is_qa_preprint:
        delete_doc(preprint._id, preprint, category='preprint', index=index)
    else:
        category = 'preprint'
        elastic_document = serialize_preprint(preprint, category)
        if bulk:
            return elastic_document
        else:
            client().index(index=index, doc_type=category, id=preprint._id, body=elastic_document, refresh=True)

def bulk_update_nodes(serialize, nodes, index=None, category=None):
    """Updates the list of input projects

    :param function Node-> dict serialize:
    :param Node[] nodes: Projects, components, registrations, or preprints
    :param str index: Index of the nodes
    :return:
    """
    index = index or INDEX
    actions = []
    for node in nodes:
        serialized = serialize(node)
        if serialized:
            actions.append({
                '_op_type': 'update',
                '_index': index,
                '_id': node._id,
                '_type': category or get_doctype_from_node(node),
                'doc': serialized,
                'doc_as_upsert': True,
            })
    if actions:
        return helpers.bulk(client(), actions)

def serialize_cgm_contributor(contrib):
    return {
        'fullname': contrib['fullname'],
        'url': '/{}/'.format(contrib['guids___id']) if contrib['is_active'] else None
    }

def serialize_cgm(cgm):
    obj = cgm.guid.referent
    contributors = []
    if hasattr(obj, '_contributors'):
        contributors = obj._contributors.filter(contributor__visible=True).order_by('contributor___order').values('fullname', 'guids___id', 'is_active')

    return {
        'id': cgm._id,
        'abstract': getattr(obj, 'description', ''),
        'contributors': [serialize_cgm_contributor(contrib) for contrib in contributors],
        'provider': getattr(cgm.collection.provider, '_id', None),
        'collectedType': cgm.collected_type,
        'status': cgm.status,
        'volume': cgm.volume,
        'issue': cgm.issue,
        'programArea': cgm.program_area,
        'subjects': list(cgm.subjects.values_list('text', flat=True)),
        'title': getattr(obj, 'title', ''),
        'url': getattr(obj, 'url', ''),
        'category': 'collectionSubmission',
    }

@requires_search
def bulk_update_cgm(cgms, actions=None, op='update', index=None):
    index = index or INDEX
    if not actions and cgms:
        actions = ({
            '_op_type': op,
            '_index': index,
            '_id': cgm._id,
            '_type': 'collectionSubmission',
            'doc': serialize_cgm(cgm),
            'doc_as_upsert': True,
        } for cgm in cgms)

    try:
        helpers.bulk(client(), actions or [], refresh=True, raise_on_error=False)
    except helpers.BulkIndexError as e:
        raise exceptions.BulkUpdateError(e.errors)

def serialize_contributors(node):
    return {
        'contributors': [
            {
                'fullname': x['user__fullname'],
                'url': '/{}/'.format(x['user__guids___id'])
            } for x in
            node.contributor_set.filter(visible=True, user__is_active=True).order_by('_order').values('user__fullname', 'user__guids___id')
        ]
    }


bulk_update_contributors = functools.partial(bulk_update_nodes, serialize_contributors)


@celery_app.task(bind=True, max_retries=5, default_retry_delay=60)
def update_contributors_async(self, user_id):
    OSFUser = apps.get_model('osf.OSFUser')
    user = OSFUser.objects.get(id=user_id)
    p = Paginator(user.visible_contributor_to.order_by('id'), 100)
    for page_num in p.page_range:
        bulk_update_contributors(p.page(page_num).object_list)

@requires_search
def update_user(user, index=None):

    index = index or INDEX
    if not user.is_active:
        try:
            client().delete(index=index, doc_type='user', id=user._id, refresh=True, ignore=[404])
            # update files in their quickfiles node if the user has been marked as spam
            if 'spam_confirmed' in user.system_tags:
                quickfiles = QuickFilesNode.objects.get_for_user(user)
                for quickfile_id in quickfiles.files.values_list('_id', flat=True):
                    client().delete(
                        index=index,
                        doc_type='file',
                        id=quickfile_id,
                        refresh=True,
                        ignore=[404]
                    )
        except NotFoundError:
            pass
        return

    names = dict(
        fullname=user.fullname,
        given_name=user.given_name,
        family_name=user.family_name,
        middle_names=user.middle_names,
        suffix=user.suffix
    )

    normalized_names = {}
    for key, val in names.items():
        if val is not None:
            try:
                val = six.u(val)
            except TypeError:
                pass  # This is fine, will only happen in 2.x if val is already unicode
            normalized_names[key] = unicodedata.normalize('NFKD', val).encode('ascii', 'ignore')

    user_doc = {
        'id': user._id,
        'user': user.fullname,
        'normalized_user': normalized_names['fullname'],
        'normalized_names': normalized_names,
        'names': names,
        'job': user.jobs[0]['institution'] if user.jobs else '',
        'job_title': user.jobs[0]['title'] if user.jobs else '',
        'all_jobs': [job['institution'] for job in user.jobs[1:]],
        'school': user.schools[0]['institution'] if user.schools else '',
        'all_schools': [school['institution'] for school in user.schools],
        'category': 'user',
        'degree': user.schools[0]['degree'] if user.schools else '',
        'social': user.social_links,
        'boost': 2,  # TODO(fabianvf): Probably should make this a constant or something
    }

    client().index(index=index, doc_type='user', body=user_doc, id=user._id, refresh=True)

@requires_search
def update_file(file_, index=None, delete=False):
    index = index or INDEX
    target = file_.target

    # TODO: Can remove 'not file_.name' if we remove all base file nodes with name=None
    file_node_is_qa = bool(
        set(settings.DO_NOT_INDEX_LIST['tags']).intersection(file_.tags.all().values_list('name', flat=True))
    ) or bool(
        set(settings.DO_NOT_INDEX_LIST['tags']).intersection(target.tags.all().values_list('name', flat=True))
    ) or any(substring in target.title for substring in settings.DO_NOT_INDEX_LIST['titles'])
    if not file_.name or not target.is_public or delete or file_node_is_qa or getattr(target, 'is_deleted', False) or getattr(target, 'archiving', False) or target.is_spam or (
            target.spam_status == SpamStatus.FLAGGED and settings.SPAM_FLAGGED_REMOVE_FROM_SEARCH):
        client().delete(
            index=index,
            doc_type='file',
            id=file_._id,
            refresh=True,
            ignore=[404]
        )
        return

    if isinstance(target, Preprint):
        if not getattr(target, 'verified_publishable', False) or target.primary_file != file_ or target.is_spam or (
                target.spam_status == SpamStatus.FLAGGED and settings.SPAM_FLAGGED_REMOVE_FROM_SEARCH):
            client().delete(
                index=index,
                doc_type='file',
                id=file_._id,
                refresh=True,
                ignore=[404]
            )
            return

    # We build URLs manually here so that this function can be
    # run outside of a Flask request context (e.g. in a celery task)
    file_deep_url = '/{target_id}/files/{provider}{path}/'.format(
        target_id=target._id,
        provider=file_.provider,
        path=file_.path,
    )
    if getattr(target, 'is_quickfiles', None):
        node_url = '/{user_id}/quickfiles/'.format(user_id=target.creator._id)
    else:
        node_url = '/{target_id}/'.format(target_id=target._id)

    guid_url = None
    file_guid = file_.get_guid(create=False)
    if file_guid:
        guid_url = '/{file_guid}/'.format(file_guid=file_guid._id)
    # File URL's not provided for preprint files, because the File Detail Page will
    # just reroute to preprints detail
    file_doc = {
        'id': file_._id,
        'deep_url': None if isinstance(target, Preprint) else file_deep_url,
        'guid_url': None if isinstance(target, Preprint) else guid_url,
        'tags': list(file_.tags.filter(system=False).values_list('name', flat=True)),
        'name': file_.name,
        'category': 'file',
        'node_url': node_url,
        'node_title': getattr(target, 'title', None),
        'parent_id': target.parent_node._id if getattr(target, 'parent_node', None) else None,
        'is_registration': getattr(target, 'is_registration', False),
        'is_retracted': getattr(target, 'is_retracted', False),
        'extra_search_terms': clean_splitters(file_.name),
    }

    client().index(
        index=index,
        doc_type='file',
        body=file_doc,
        id=file_._id,
        refresh=True
    )

@requires_search
def update_institution(institution, index=None):
    index = index or INDEX
    id_ = institution._id
    if institution.is_deleted:
        client().delete(index=index, doc_type='institution', id=id_, refresh=True, ignore=[404])
    else:
        institution_doc = {
            'id': id_,
            'url': '/institutions/{}/'.format(institution._id),
            'logo_path': institution.logo_path,
            'category': 'institution',
            'name': institution.name,
        }

        client().index(index=index, doc_type='institution', body=institution_doc, id=id_, refresh=True)


@celery_app.task(bind=True, max_retries=5, default_retry_delay=60)
def update_cgm_async(self, cgm_id, collection_id=None, op='update', index=None):
    CollectionSubmission = apps.get_model('osf.CollectionSubmission')
    if collection_id:
        try:
            cgm = CollectionSubmission.objects.get(
                guid___id=cgm_id,
                collection_id=collection_id,
                collection__provider__isnull=False,
                collection__deleted__isnull=True,
                collection__is_bookmark_collection=False)

        except CollectionSubmission.DoesNotExist:
            logger.exception('Could not find object <_id {}> in a collection <_id {}>'.format(cgm_id, collection_id))
        else:
            if cgm and hasattr(cgm.guid.referent, 'is_public') and cgm.guid.referent.is_public:
                try:
                    update_cgm(cgm, op=op, index=index)
                except Exception as exc:
                    self.retry(exc=exc)
    else:
        cgms = CollectionSubmission.objects.filter(
            guid___id=cgm_id,
            collection__provider__isnull=False,
            collection__deleted__isnull=True,
            collection__is_bookmark_collection=False)

        for cgm in cgms:
            try:
                update_cgm(cgm, op=op, index=index)
            except Exception as exc:
                self.retry(exc=exc)

@requires_search
def update_cgm(cgm, op='update', index=None):
    index = index or INDEX
    if op == 'delete':
        client().delete(index=index, doc_type='collectionSubmission', id=cgm._id, refresh=True, ignore=[404])
        return
    collection_submission_doc = serialize_cgm(cgm)
    client().index(index=index, doc_type='collectionSubmission', body=collection_submission_doc, id=cgm._id, refresh=True)

@requires_search
def delete_all():
    delete_index(INDEX)


@requires_search
def delete_index(index):
    client().indices.delete(index, ignore=[404])


@requires_search
def create_index(index=None):
    """Creates index with some specified mappings to begin with,
    all of which are applied to all projects, components, preprints, and registrations.
    """
    index = index or INDEX
    document_types = ['project', 'component', 'registration', 'user', 'file', 'institution', 'preprint', 'collectionSubmission']
    project_like_types = ['project', 'component', 'registration', 'preprint']
    analyzed_fields = ['title', 'description']

    client().indices.create(index, ignore=[400])  # HTTP 400 if index already exists
    for type_ in document_types:
        if type_ == 'collectionSubmission':
            mapping = {
                'properties': {
                    'collectedType': NOT_ANALYZED_PROPERTY,
                    'subjects': NOT_ANALYZED_PROPERTY,
                    'status': NOT_ANALYZED_PROPERTY,
                    'issue': NOT_ANALYZED_PROPERTY,
                    'volume': NOT_ANALYZED_PROPERTY,
                    'programArea': NOT_ANALYZED_PROPERTY,
                    'provider': NOT_ANALYZED_PROPERTY,
                    'title': ENGLISH_ANALYZER_PROPERTY,
                    'abstract': ENGLISH_ANALYZER_PROPERTY
                }
            }
        else:
            mapping = {
                'properties': {
                    'tags': NOT_ANALYZED_PROPERTY,
                    'license': {
                        'properties': {
                            'id': NOT_ANALYZED_PROPERTY,
                            'name': NOT_ANALYZED_PROPERTY,
                            # Elasticsearch automatically infers mappings from content-type. `year` needs to
                            # be explicitly mapped as a string to allow date ranges, which break on the inferred type
                            'year': {'type': 'string'},
                        }
                    }
                }
            }
            if type_ in project_like_types:
                analyzers = {field: ENGLISH_ANALYZER_PROPERTY
                             for field in analyzed_fields}
                mapping['properties'].update(analyzers)

            if type_ == 'user':
                fields = {
                    'job': {
                        'type': 'string',
                        'boost': '1',
                    },
                    'all_jobs': {
                        'type': 'string',
                        'boost': '0.01',
                    },
                    'school': {
                        'type': 'string',
                        'boost': '1',
                    },
                    'all_schools': {
                        'type': 'string',
                        'boost': '0.01'
                    },
                }
                mapping['properties'].update(fields)
        client().indices.put_mapping(index=index, doc_type=type_, body=mapping, ignore=[400, 404])

@requires_search
def delete_doc(elastic_document_id, node, index=None, category=None):
    index = index or INDEX
    if not category:
        if isinstance(node, Preprint):
            category = 'preprint'
        elif node.is_registration:
            category = 'registration'
        else:
            category = node.project_or_component
    client().delete(index=index, doc_type=category, id=elastic_document_id, refresh=True, ignore=[404])


@requires_search
def search_contributor(query, page=0, size=10, exclude=None, current_user=None):
    """Search for contributors to add to a project using elastic search. Request must
    include JSON data with a "query" field.

    :param query: The substring of the username to search for
    :param page: For pagination, the page number to use for results
    :param size: For pagination, the number of results per page
    :param exclude: A list of User objects to exclude from the search
    :param current_user: A User object of the current user

    :return: List of dictionaries, each containing the ID, full name,
        most recent employment and education, profile_image URL of an OSF user

    """
    start = (page * size)
    items = re.split(r'[\s-]+', query)
    exclude = exclude or []
    normalized_items = []
    for item in items:
        try:
            normalized_item = six.u(item)
        except TypeError:
            normalized_item = item
        normalized_item = unicodedata.normalize('NFKD', normalized_item).encode('ascii', 'ignore')
        normalized_items.append(normalized_item)
    items = normalized_items

    query = '  AND '.join('{}*~'.format(re.escape(item)) for item in items) + \
            ''.join(' NOT id:"{}"'.format(excluded._id) for excluded in exclude)

    results = search(build_query(query, start=start, size=size), index=INDEX, doc_type='user')
    docs = results['results']
    pages = math.ceil(results['counts'].get('user', 0) / size)
    validate_page_num(page, pages)

    users = []
    for doc in docs:
        # TODO: use utils.serialize_user
        user = OSFUser.load(doc['id'])

        if current_user and current_user._id == user._id:
            n_projects_in_common = -1
        elif current_user:
            n_projects_in_common = current_user.n_projects_in_common(user)
        else:
            n_projects_in_common = 0

        if user is None:
            logger.error('Could not load user {0}'.format(doc['id']))
            continue
        if user.is_active:  # exclude merged, unregistered, etc.
            current_employment = None
            education = None

            if user.jobs:
                current_employment = user.jobs[0]['institution']

            if user.schools:
                education = user.schools[0]['institution']

            users.append({
                'fullname': doc['user'],
                'id': doc['id'],
                'employment': current_employment,
                'education': education,
                'social': user.social_links,
                'n_projects_in_common': n_projects_in_common,
                'profile_image_url': profile_image_url(settings.PROFILE_IMAGE_PROVIDER,
                                                       user,
                                                       use_ssl=True,
                                                       size=settings.PROFILE_IMAGE_MEDIUM),
                'profile_url': user.profile_url,
                'registered': user.is_registered,
                'active': user.is_active
            })

    return {
        'users': users,
        'total': results['counts']['total'],
        'pages': pages,
        'page': page,
    }<|MERGE_RESOLUTION|>--- conflicted
+++ resolved
@@ -363,15 +363,6 @@
     preprint = Preprint.load(preprint_id)
     try:
         update_preprint(preprint=preprint, index=index, bulk=bulk, async_update=True)
-    except Exception as exc:
-        self.retry(exc=exc)
-
-@celery_app.task(bind=True, max_retries=5, default_retry_delay=60)
-def update_preprint_async(self, preprint_id, index=None, bulk=False):
-    Preprint = apps.get_model('osf.Preprint')
-    preprint = Preprint.load(preprint_id)
-    try:
-        update_preprint(preprint=preprint, index=index, bulk=bulk, async=True)
     except Exception as exc:
         self.retry(exc=exc)
 
@@ -486,11 +477,7 @@
             client().index(index=index, doc_type=category, id=node._id, body=elastic_document, refresh=True)
 
 @requires_search
-<<<<<<< HEAD
-def update_preprint(preprint, index=None, bulk=False, async=False):
-=======
 def update_preprint(preprint, index=None, bulk=False, async_update=False):
->>>>>>> a699674e
     from addons.osfstorage.models import OsfStorageFile
     index = index or INDEX
     for file_ in paginated(OsfStorageFile, Q(target_content_type=ContentType.objects.get_for_model(type(preprint)), target_object_id=preprint.id)):
