
# -*- coding: utf-8 -*-

from __future__ import division

import copy
import functools
import logging
import math
import re
import unicodedata
from framework import sentry

import six

from django.apps import apps
from django.core.paginator import Paginator
from django.contrib.contenttypes.models import ContentType
from django.db.models import Q
from elasticsearch2 import (ConnectionError, Elasticsearch, NotFoundError,
                           RequestError, TransportError, helpers)
from framework.celery_tasks import app as celery_app
from framework.database import paginated
from osf.models import AbstractNode
from osf.models import OSFUser
from osf.models import BaseFileNode
from osf.models import Institution
from osf.models import Preprint
from osf.models import SpamStatus
from addons.wiki.models import WikiPage
from osf.models import CollectionSubmission
from osf.utils.sanitize import unescape_entities
from website import settings
from website.filters import profile_image_url
from osf.models.licenses import serialize_node_license_record
from website.search import exceptions
from website.search.util import build_query, clean_splitters
from website.views import validate_page_num

logger = logging.getLogger(__name__)


# These are the doc_types that exist in the search database
ALIASES = {
    'project': 'Projects',
    'component': 'Components',
    'registration': 'Registrations',
    'user': 'Users',
    'total': 'All OSF Results',
    'file': 'Files',
    'institution': 'Institutions',
    'preprint': 'Preprints',
}

DOC_TYPE_TO_MODEL = {
    'component': AbstractNode,
    'project': AbstractNode,
    'registration': AbstractNode,
    'user': OSFUser,
    'file': BaseFileNode,
    'institution': Institution,
    'preprint': Preprint,
    'collectionSubmission': CollectionSubmission,
}

# Prevent tokenizing and stop word removal.
NOT_ANALYZED_PROPERTY = {'type': 'string', 'index': 'not_analyzed'}

# Perform stemming on the field it's applied to.
ENGLISH_ANALYZER_PROPERTY = {'type': 'string', 'analyzer': 'english'}

INDEX = settings.ELASTIC_INDEX

CLIENT = None


def client():
    global CLIENT
    if CLIENT is None:
        try:
            CLIENT = Elasticsearch(
                settings.ELASTIC_URI,
                request_timeout=settings.ELASTIC_TIMEOUT,
                retry_on_timeout=True,
                **settings.ELASTIC_KWARGS
            )
            logging.getLogger('elasticsearch').setLevel(logging.WARN)
            logging.getLogger('elasticsearch.trace').setLevel(logging.WARN)
            logging.getLogger('urllib3').setLevel(logging.WARN)
            logging.getLogger('requests').setLevel(logging.WARN)
            CLIENT.cluster.health(wait_for_status='yellow')
        except ConnectionError:
            message = (
                'The SEARCH_ENGINE setting is set to "elastic", but there '
                'was a problem starting the elasticsearch interface. Is '
                'elasticsearch running?'
            )
            if settings.SENTRY_DSN:
                try:
                    sentry.log_exception()
                    sentry.log_message(message)
                except AssertionError:  # App has not yet been initialized
                    logger.exception(message)
            else:
                logger.error(message)
            exit(1)
    return CLIENT


def requires_search(func):
    def wrapped(*args, **kwargs):
        if client() is not None:
            try:
                return func(*args, **kwargs)
            except ConnectionError as e:
                raise exceptions.SearchUnavailableError(str(e))
            except NotFoundError as e:
                raise exceptions.IndexNotFoundError(e.error)
            except RequestError as e:
                if e.error == 'search_phase_execution_exception':
                    raise exceptions.MalformedQueryError('Failed to parse query')
                if 'ParseException' in e.error:  # ES 1.5
                    raise exceptions.MalformedQueryError(e.error)
                if type(e.error) == dict:  # ES 2.0
                    try:
                        root_cause = e.error['root_cause'][0]
                        if root_cause['type'] == 'query_parsing_exception':
                            raise exceptions.MalformedQueryError(root_cause['reason'])
                    except (AttributeError, KeyError):
                        pass
                raise exceptions.SearchException(e.error)
            except TransportError as e:
                # Catch and wrap generic uncaught ES error codes. TODO: Improve fix for https://openscience.atlassian.net/browse/OSF-4538
                raise exceptions.SearchException(e.error)

        sentry.log_message('Elastic search action failed. Is elasticsearch running?')
        raise exceptions.SearchUnavailableError('Failed to connect to elasticsearch')
    return wrapped


@requires_search
def get_aggregations(query, doc_type):
    query['aggregations'] = {
        'licenses': {
            'terms': {
                'field': 'license.id'
            }
        }
    }

    res = client().search(index=INDEX, doc_type=doc_type, search_type='count', body=query)
    ret = {
        doc_type: {
            item['key']: item['doc_count']
            for item in agg['buckets']
        }
        for doc_type, agg in res['aggregations'].items()
    }
    ret['total'] = res['hits']['total']
    return ret


@requires_search
def get_counts(count_query, clean=True):
    count_query['aggregations'] = {
        'counts': {
            'terms': {
                'field': '_type',
            }
        }
    }

    res = client().search(index=INDEX, doc_type=None, search_type='count', body=count_query)
    counts = {x['key']: x['doc_count'] for x in res['aggregations']['counts']['buckets'] if x['key'] in ALIASES.keys()}

    counts['total'] = sum([val for val in counts.values()])
    return counts


@requires_search
def get_tags(query, index):
    query['aggregations'] = {
        'tag_cloud': {
            'terms': {'field': 'tags'}
        }
    }

    results = client().search(index=index, doc_type=None, body=query)
    tags = results['aggregations']['tag_cloud']['buckets']

    return tags


@requires_search
def search(query, index=None, doc_type='_all', raw=False):
    """Search for a query

    :param query: The substring of the username/project name/tag to search for
    :param index:
    :param doc_type:

    :return: List of dictionaries, each containing the results, counts, tags and typeAliases
        results: All results returned by the query, that are within the index and search type
        counts: A dictionary in which keys are types and values are counts for that type, e.g, count['total'] is the sum of the other counts
        tags: A list of tags that are returned by the search query
        typeAliases: the doc_types that exist in the search database
    """
    index = index or INDEX
    tag_query = copy.deepcopy(query)
    aggs_query = copy.deepcopy(query)
    count_query = copy.deepcopy(query)

    for key in ['from', 'size', 'sort']:
        try:
            del tag_query[key]
            del aggs_query[key]
            del count_query[key]
        except KeyError:
            pass

    tags = get_tags(tag_query, index)
    try:
        del aggs_query['query']['filtered']['filter']
        del count_query['query']['filtered']['filter']
    except KeyError:
        pass
    aggregations = get_aggregations(aggs_query, doc_type=doc_type)
    counts = get_counts(count_query, index)

    # Run the real query and get the results
    raw_results = client().search(index=index, doc_type=doc_type, body=query)
    results = [hit['_source'] for hit in raw_results['hits']['hits']]

    return_value = {
        'results': raw_results['hits']['hits'] if raw else format_results(results),
        'counts': counts,
        'aggs': aggregations,
        'tags': tags,
        'typeAliases': ALIASES
    }
    return return_value

def format_results(results):
    ret = []
    for result in results:
        if result.get('category') == 'user':
            result['url'] = '/profile/' + result['id']
        elif result.get('category') == 'file':
            parent_info = load_parent(result.get('parent_id'))
            result['parent_url'] = parent_info.get('url') if parent_info else None
            result['parent_title'] = parent_info.get('title') if parent_info else None
        elif result.get('category') in {'project', 'component', 'registration'}:
            result = format_result(result, result.get('parent_id'))
        elif result.get('category') in {'preprint'}:
            result = format_preprint_result(result)
        elif result.get('category') == 'collectionSubmission':
            continue
        elif not result.get('category'):
            continue

        ret.append(result)
    return ret

def format_result(result, parent_id=None):
    parent_info = load_parent(parent_id)
    formatted_result = {
        'contributors': result['contributors'],
        'wiki_link': result['url'] + 'wiki/',
        # TODO: Remove unescape_entities when mako html safe comes in
        'title': unescape_entities(result['title']),
        'url': result['url'],
        'is_component': False if parent_info is None else True,
        'parent_title': unescape_entities(parent_info.get('title')) if parent_info else None,
        'parent_url': parent_info.get('url') if parent_info is not None else None,
        'tags': result['tags'],
        'is_registration': (result['is_registration'] if parent_info is None
                                                        else parent_info.get('is_registration')),
        'is_retracted': result['is_retracted'],
        'is_pending_retraction': result['is_pending_retraction'],
        'embargo_end_date': result['embargo_end_date'],
        'is_pending_embargo': result['is_pending_embargo'],
        'description': unescape_entities(result['description']),
        'category': result.get('category'),
        'date_created': result.get('date_created'),
        'date_registered': result.get('registered_date'),
        'n_wikis': len(result['wikis'] or []),
        'license': result.get('license'),
        'affiliated_institutions': result.get('affiliated_institutions'),
    }

    return formatted_result


def format_preprint_result(result):
    parent_info = None
    formatted_result = {
        'contributors': result['contributors'],
        # TODO: Remove unescape_entities when mako html safe comes in
        'title': unescape_entities(result['title']),
        'url': result['url'],
        'is_component': False,
        'parent_title': None,
        'parent_url': parent_info.get('url') if parent_info is not None else None,
        'tags': result['tags'],
        'is_registration': False,
        'is_retracted': result['is_retracted'],
        'is_pending_retraction': False,
        'embargo_end_date': None,
        'is_pending_embargo': False,
        'description': unescape_entities(result['description']),
        'category': result.get('category'),
        'date_created': result.get('created'),
        'date_registered': None,
        'n_wikis': 0,
        'license': result.get('license'),
        'affiliated_institutions': None,
    }

    return formatted_result


def load_parent(parent_id):
    parent = AbstractNode.load(parent_id)
    if parent and parent.is_public:
        return {
            'title': parent.title,
            'url': parent.url,
            'id': parent._id,
            'is_registation': parent.is_registration,
        }
    return None


COMPONENT_CATEGORIES = set(settings.NODE_CATEGORY_MAP.keys())


def get_doctype_from_node(node):
    if isinstance(node, Preprint):
        return 'preprint'
    if node.is_registration:
        return 'registration'
    elif node.parent_node is None:
        # ElasticSearch categorizes top-level projects differently than children
        return 'project'
    elif node.category in COMPONENT_CATEGORIES:
        return 'component'
    else:
        return node.category

@celery_app.task(bind=True, max_retries=5, default_retry_delay=60)
def update_node_async(self, node_id, index=None, bulk=False):
    AbstractNode = apps.get_model('osf.AbstractNode')
    node = AbstractNode.load(node_id)
    try:
        update_node(node=node, index=index, bulk=bulk, async_update=True)
    except Exception as exc:
        self.retry(exc=exc)

@celery_app.task(bind=True, max_retries=5, default_retry_delay=60)
def update_preprint_async(self, preprint_id, index=None, bulk=False):
    Preprint = apps.get_model('osf.Preprint')
    preprint = Preprint.load(preprint_id)
    try:
        update_preprint(preprint=preprint, index=index, bulk=bulk, async_update=True)
    except Exception as exc:
        self.retry(exc=exc)

@celery_app.task(bind=True, max_retries=5, default_retry_delay=60)
def update_user_async(self, user_id, index=None):
    OSFUser = apps.get_model('osf.OSFUser')
    user = OSFUser.objects.get(id=user_id)
    try:
        update_user(user, index)
    except Exception as exc:
        self.retry(exc)

def serialize_node(node, category):
    elastic_document = {}
    parent_id = node.parent_id

    try:
        normalized_title = six.u(node.title)
    except TypeError:
        normalized_title = node.title
    normalized_title = unicodedata.normalize('NFKD', normalized_title).encode('ascii', 'ignore')
    elastic_document = {
        'id': node._id,
        'contributors': [
            {
                'fullname': x['fullname'],
                'url': '/{}/'.format(x['guids___id']) if x['is_active'] else None
            }
            for x in node._contributors.filter(contributor__visible=True).order_by('contributor___order')
            .values('fullname', 'guids___id', 'is_active')
        ],
        'title': node.title,
        'normalized_title': normalized_title,
        'category': category,
        'public': node.is_public,
        'tags': list(node.tags.filter(system=False).values_list('name', flat=True)),
        'description': node.description,
        'url': node.url,
        'is_registration': node.is_registration,
        'is_pending_registration': node.is_pending_registration,
        'is_retracted': node.is_retracted,
        'is_pending_retraction': node.is_pending_retraction,
        'embargo_end_date': node.embargo_end_date.strftime('%A, %b. %d, %Y') if node.embargo_end_date else False,
        'is_pending_embargo': node.is_pending_embargo,
        'registered_date': node.registered_date,
        'wikis': {},
        'parent_id': parent_id,
        'date_created': node.created,
        'license': serialize_node_license_record(node.license),
        'affiliated_institutions': list(node.affiliated_institutions.values_list('name', flat=True)),
        'boost': int(not node.is_registration) + 1,  # This is for making registered projects less relevant
        'extra_search_terms': clean_splitters(node.title),
    }
    if not node.is_retracted:
        for wiki in WikiPage.objects.get_wiki_pages_latest(node):
            # '.' is not allowed in field names in ES2
            elastic_document['wikis'][wiki.wiki_page.page_name.replace('.', ' ')] = wiki.raw_text(node)

    return elastic_document

def serialize_preprint(preprint, category):
    elastic_document = {}

    try:
        normalized_title = six.u(preprint.title)
    except TypeError:
        normalized_title = preprint.title
    normalized_title = unicodedata.normalize('NFKD', normalized_title).encode('ascii', 'ignore')
    elastic_document = {
        'id': preprint._id,
        'contributors': [
            {
                'fullname': x['fullname'],
                'url': '/{}/'.format(x['guids___id']) if x['is_active'] else None
            }
            for x in preprint._contributors.filter(preprintcontributor__visible=True).order_by('preprintcontributor___order')
            .values('fullname', 'guids___id', 'is_active')
        ],
        'title': preprint.title,
        'normalized_title': normalized_title,
        'category': category,
        'public': preprint.is_public,
        'published': preprint.verified_publishable,
        'is_retracted': preprint.is_retracted,
        'tags': list(preprint.tags.filter(system=False).values_list('name', flat=True)),
        'description': preprint.description,
        'url': preprint.url,
        'date_created': preprint.created,
        'license': serialize_node_license_record(preprint.license),
        'boost': 2,  # More relevant than a registration
        'extra_search_terms': clean_splitters(preprint.title),
    }

    return elastic_document

@requires_search
def update_node(node, index=None, bulk=False, async_update=False):
    from addons.osfstorage.models import OsfStorageFile
    index = index or INDEX
    for file_ in paginated(OsfStorageFile, Q(target_content_type=ContentType.objects.get_for_model(type(node)), target_object_id=node.id)):
        update_file(file_, index=index)

    is_qa_node = bool(set(settings.DO_NOT_INDEX_LIST['tags']).intersection(node.tags.all().values_list('name', flat=True))) or any(substring in node.title for substring in settings.DO_NOT_INDEX_LIST['titles'])
    if node.is_deleted or not node.is_public or node.archiving or node.is_spam or (node.spam_status == SpamStatus.FLAGGED and settings.SPAM_FLAGGED_REMOVE_FROM_SEARCH) or is_qa_node:
        delete_doc(node._id, node, index=index)
    else:
        category = get_doctype_from_node(node)
        elastic_document = serialize_node(node, category)
        if bulk:
            return elastic_document
        else:
            client().index(index=index, doc_type=category, id=node._id, body=elastic_document, refresh=True)

@requires_search
def update_preprint(preprint, index=None, bulk=False, async_update=False):
    from addons.osfstorage.models import OsfStorageFile
    index = index or INDEX
    for file_ in paginated(OsfStorageFile, Q(target_content_type=ContentType.objects.get_for_model(type(preprint)), target_object_id=preprint.id)):
        update_file(file_, index=index)

    is_qa_preprint = bool(set(settings.DO_NOT_INDEX_LIST['tags']).intersection(preprint.tags.all().values_list('name', flat=True))) or any(substring in preprint.title for substring in settings.DO_NOT_INDEX_LIST['titles'])
    if not preprint.verified_publishable or preprint.is_spam or (preprint.spam_status == SpamStatus.FLAGGED and settings.SPAM_FLAGGED_REMOVE_FROM_SEARCH) or is_qa_preprint:
        delete_doc(preprint._id, preprint, category='preprint', index=index)
    else:
        category = 'preprint'
        elastic_document = serialize_preprint(preprint, category)
        if bulk:
            return elastic_document
        else:
            client().index(index=index, doc_type=category, id=preprint._id, body=elastic_document, refresh=True)

def bulk_update_nodes(serialize, nodes, index=None, category=None):
    """Updates the list of input projects

    :param function Node-> dict serialize:
    :param Node[] nodes: Projects, components, registrations, or preprints
    :param str index: Index of the nodes
    :return:
    """
    index = index or INDEX
    actions = []
    for node in nodes:
        serialized = serialize(node)
        if serialized:
            actions.append({
                '_op_type': 'update',
                '_index': index,
                '_id': node._id,
                '_type': category or get_doctype_from_node(node),
                'doc': serialized,
                'doc_as_upsert': True,
            })
    if actions:
        return helpers.bulk(client(), actions)

def serialize_cgm_contributor(contrib):
    return {
        'fullname': contrib['fullname'],
        'url': '/{}/'.format(contrib['guids___id']) if contrib['is_active'] else None
    }

def serialize_cgm(cgm):
    obj = cgm.guid.referent
    contributors = []
    if hasattr(obj, '_contributors'):
        contributors = obj._contributors.filter(contributor__visible=True).order_by('contributor___order').values('fullname', 'guids___id', 'is_active')

    return {
        'id': cgm._id,
        'abstract': getattr(obj, 'description', ''),
        'contributors': [serialize_cgm_contributor(contrib) for contrib in contributors],
        'provider': getattr(cgm.collection.provider, '_id', None),
        'modified': max(cgm.modified, obj.modified),
        'collectedType': cgm.collected_type,
        'status': cgm.status,
        'volume': cgm.volume,
        'issue': cgm.issue,
        'programArea': cgm.program_area,
        'subjects': list(cgm.subjects.values_list('text', flat=True)),
        'title': getattr(obj, 'title', ''),
        'url': getattr(obj, 'url', ''),
        'tags': list(obj.tag_names),
        'category': 'collectionSubmission',
    }

@requires_search
def bulk_update_cgm(cgms, actions=None, op='update', index=None):
    index = index or INDEX
    if not actions and cgms:
        actions = ({
            '_op_type': op,
            '_index': index,
            '_id': cgm._id,
            '_type': 'collectionSubmission',
            'doc': serialize_cgm(cgm),
            'doc_as_upsert': True,
        } for cgm in cgms)

    try:
        helpers.bulk(client(), actions or [], refresh=True, raise_on_error=False)
    except helpers.BulkIndexError as e:
        raise exceptions.BulkUpdateError(e.errors)

def serialize_contributors(node):
    return {
        'contributors': [
            {
                'fullname': x['user__fullname'],
                'url': '/{}/'.format(x['user__guids___id'])
            } for x in
            node.contributor_set.filter(visible=True, user__is_active=True).order_by('_order').values('user__fullname', 'user__guids___id')
        ]
    }


bulk_update_contributors = functools.partial(bulk_update_nodes, serialize_contributors)


@celery_app.task(bind=True, max_retries=5, default_retry_delay=60)
def update_contributors_async(self, user_id):
    OSFUser = apps.get_model('osf.OSFUser')
    user = OSFUser.objects.get(id=user_id)
    p = Paginator(user.visible_contributor_to.order_by('id'), 100)
    for page_num in p.page_range:
        bulk_update_contributors(p.page(page_num).object_list)

@requires_search
def update_user(user, index=None):

    index = index or INDEX
    if not user.is_active:
        try:
            client().delete(index=index, doc_type='user', id=user._id, refresh=True, ignore=[404])
            # update files in their quickfiles node if the user has been marked as spam
<<<<<<< HEAD
            if 'spam_confirmed' in user.system_tags:
                for quickfile_id in user.quickfiles.values_list('_id', flat=True):
=======
            if user.spam_status == SpamStatus.SPAM:
                quickfiles = QuickFilesNode.objects.get_for_user(user)
                for quickfile_id in quickfiles.files.values_list('_id', flat=True):
>>>>>>> 00e65452
                    client().delete(
                        index=index,
                        doc_type='file',
                        id=quickfile_id,
                        refresh=True,
                        ignore=[404]
                    )
        except NotFoundError:
            pass
        return

    names = dict(
        fullname=user.fullname,
        given_name=user.given_name,
        family_name=user.family_name,
        middle_names=user.middle_names,
        suffix=user.suffix
    )

    normalized_names = {}
    for key, val in names.items():
        if val is not None:
            try:
                val = six.u(val)
            except TypeError:
                pass  # This is fine, will only happen in 2.x if val is already unicode
            normalized_names[key] = unicodedata.normalize('NFKD', val).encode('ascii', 'ignore')

    user_doc = {
        'id': user._id,
        'user': user.fullname,
        'normalized_user': normalized_names['fullname'],
        'normalized_names': normalized_names,
        'names': names,
        'job': user.jobs[0]['institution'] if user.jobs else '',
        'job_title': user.jobs[0]['title'] if user.jobs else '',
        'all_jobs': [job['institution'] for job in user.jobs[1:]],
        'school': user.schools[0]['institution'] if user.schools else '',
        'all_schools': [school['institution'] for school in user.schools],
        'category': 'user',
        'degree': user.schools[0]['degree'] if user.schools else '',
        'social': user.social_links,
        'boost': 2,  # TODO(fabianvf): Probably should make this a constant or something
    }

    client().index(index=index, doc_type='user', body=user_doc, id=user._id, refresh=True)

@requires_search
def update_file(file_, index=None, delete=False):
    index = index or INDEX
    target = file_.target

    # TODO: Can remove 'not file_.name' if we remove all base file nodes with name=None

    tags_not_to_index = set(settings.DO_NOT_INDEX_LIST['tags'])
    file_tags = file_.tags.all().values_list('name', flat=True)
    target_tags = file_.tags.all().values_list('name', flat=True)

    file_tag_in_do_not_index = bool(tags_not_to_index.intersection(file_tags))
    target_tag_in_do_not_index = bool(tags_not_to_index.intersection(target_tags))

    if hasattr(target, 'title'):
        part_of_tag_in_target_title = any(substring in target.title for substring in settings.DO_NOT_INDEX_LIST['titles'])
    else:
        part_of_tag_in_target_title = False

    file_node_is_qa = file_tag_in_do_not_index or target_tag_in_do_not_index or part_of_tag_in_target_title
    flagged = target.is_spam and settings.SPAM_FLAGGED_REMOVE_FROM_SEARCH

    if not file_.name or not target.is_public or delete or file_node_is_qa or getattr(target, 'is_deleted', False) or getattr(target, 'archiving', False) or target.is_spam or flagged:
        client().delete(
            index=index,
            doc_type='file',
            id=file_._id,
            refresh=True,
            ignore=[404]
        )
        return

    if isinstance(target, Preprint):
        if not getattr(target, 'verified_publishable', False) or target.primary_file != file_ or target.is_spam or (
                target.spam_status == SpamStatus.FLAGGED and settings.SPAM_FLAGGED_REMOVE_FROM_SEARCH):
            client().delete(
                index=index,
                doc_type='file',
                id=file_._id,
                refresh=True,
                ignore=[404]
            )
            return

    # We build URLs manually here so that this function can be
    # run outside of a Flask request context (e.g. in a celery task)
    file_deep_url = '/{target_id}/files/{provider}{path}/'.format(
        target_id=target._id,
        provider=file_.provider,
        path=file_.path,
    )
    if file_.is_quickfile:
        node_url = '/{user_id}/quickfiles/'.format(user_id=target._id)
    else:
        node_url = '/{target_id}/'.format(target_id=target._id)

    guid_url = None
    file_guid = file_.get_guid(create=False)
    if file_guid:
        guid_url = '/{file_guid}/'.format(file_guid=file_guid._id)
    # File URL's not provided for preprint files, because the File Detail Page will
    # just reroute to preprints detail
    file_doc = {
        'id': file_._id,
        'deep_url': None if isinstance(target, Preprint) else file_deep_url,
        'guid_url': None if isinstance(target, Preprint) else guid_url,
        'tags': list(file_.tags.filter(system=False).values_list('name', flat=True)),
        'name': file_.name,
        'category': 'file',
        'node_url': node_url,
        'node_title': getattr(target, 'title', None),
        'parent_id': target.parent_node._id if getattr(target, 'parent_node', None) else None,
        'is_registration': getattr(target, 'is_registration', False),
        'is_retracted': getattr(target, 'is_retracted', False),
        'extra_search_terms': clean_splitters(file_.name),
    }

    client().index(
        index=index,
        doc_type='file',
        body=file_doc,
        id=file_._id,
        refresh=True
    )

@requires_search
def update_institution(institution, index=None):
    index = index or INDEX
    id_ = institution._id
    if institution.is_deleted:
        client().delete(index=index, doc_type='institution', id=id_, refresh=True, ignore=[404])
    else:
        institution_doc = {
            'id': id_,
            'url': '/institutions/{}/'.format(institution._id),
            'logo_path': institution.logo_path,
            'category': 'institution',
            'name': institution.name,
        }

        client().index(index=index, doc_type='institution', body=institution_doc, id=id_, refresh=True)


@celery_app.task(bind=True, max_retries=5, default_retry_delay=60)
def update_cgm_async(self, cgm_id, collection_id=None, op='update', index=None):
    CollectionSubmission = apps.get_model('osf.CollectionSubmission')
    if collection_id:
        try:
            cgm = CollectionSubmission.objects.get(
                guid___id=cgm_id,
                collection_id=collection_id,
                collection__provider__isnull=False,
                collection__deleted__isnull=True,
                collection__is_bookmark_collection=False)

        except CollectionSubmission.DoesNotExist:
            logger.exception('Could not find object <_id {}> in a collection <_id {}>'.format(cgm_id, collection_id))
        else:
            if cgm and hasattr(cgm.guid.referent, 'is_public') and cgm.guid.referent.is_public:
                try:
                    update_cgm(cgm, op=op, index=index)
                except Exception as exc:
                    self.retry(exc=exc)
    else:
        cgms = CollectionSubmission.objects.filter(
            guid___id=cgm_id,
            collection__provider__isnull=False,
            collection__deleted__isnull=True,
            collection__is_bookmark_collection=False)

        for cgm in cgms:
            try:
                update_cgm(cgm, op=op, index=index)
            except Exception as exc:
                self.retry(exc=exc)

@requires_search
def update_cgm(cgm, op='update', index=None):
    index = index or INDEX
    if op == 'delete':
        client().delete(index=index, doc_type='collectionSubmission', id=cgm._id, refresh=True, ignore=[404])
        return
    collection_submission_doc = serialize_cgm(cgm)
    client().index(index=index, doc_type='collectionSubmission', body=collection_submission_doc, id=cgm._id, refresh=True)

@requires_search
def delete_all():
    delete_index(INDEX)


@requires_search
def delete_index(index):
    client().indices.delete(index, ignore=[404])


@requires_search
def create_index(index=None):
    """Creates index with some specified mappings to begin with,
    all of which are applied to all projects, components, preprints, and registrations.
    """
    index = index or INDEX
    document_types = ['project', 'component', 'registration', 'user', 'file', 'institution', 'preprint', 'collectionSubmission']
    project_like_types = ['project', 'component', 'registration', 'preprint']
    analyzed_fields = ['title', 'description']

    client().indices.create(index, ignore=[400])  # HTTP 400 if index already exists
    for type_ in document_types:
        if type_ == 'collectionSubmission':
            mapping = {
                'properties': {
                    'collectedType': NOT_ANALYZED_PROPERTY,
                    'subjects': NOT_ANALYZED_PROPERTY,
                    'status': NOT_ANALYZED_PROPERTY,
                    'issue': NOT_ANALYZED_PROPERTY,
                    'volume': NOT_ANALYZED_PROPERTY,
                    'programArea': NOT_ANALYZED_PROPERTY,
                    'provider': NOT_ANALYZED_PROPERTY,
                    'title': ENGLISH_ANALYZER_PROPERTY,
                    'abstract': ENGLISH_ANALYZER_PROPERTY
                }
            }
        else:
            mapping = {
                'properties': {
                    'tags': NOT_ANALYZED_PROPERTY,
                    'license': {
                        'properties': {
                            'id': NOT_ANALYZED_PROPERTY,
                            'name': NOT_ANALYZED_PROPERTY,
                            # Elasticsearch automatically infers mappings from content-type. `year` needs to
                            # be explicitly mapped as a string to allow date ranges, which break on the inferred type
                            'year': {'type': 'string'},
                        }
                    }
                }
            }
            if type_ in project_like_types:
                analyzers = {field: ENGLISH_ANALYZER_PROPERTY
                             for field in analyzed_fields}
                mapping['properties'].update(analyzers)

            if type_ == 'user':
                fields = {
                    'job': {
                        'type': 'string',
                        'boost': '1',
                    },
                    'all_jobs': {
                        'type': 'string',
                        'boost': '0.01',
                    },
                    'school': {
                        'type': 'string',
                        'boost': '1',
                    },
                    'all_schools': {
                        'type': 'string',
                        'boost': '0.01'
                    },
                }
                mapping['properties'].update(fields)
        client().indices.put_mapping(index=index, doc_type=type_, body=mapping, ignore=[400, 404])

@requires_search
def delete_doc(elastic_document_id, node, index=None, category=None):
    index = index or INDEX
    if not category:
        if isinstance(node, Preprint):
            category = 'preprint'
        elif node.is_registration:
            category = 'registration'
        else:
            category = node.project_or_component
    client().delete(index=index, doc_type=category, id=elastic_document_id, refresh=True, ignore=[404])


@requires_search
def search_contributor(query, page=0, size=10, exclude=None, current_user=None):
    """Search for contributors to add to a project using elastic search. Request must
    include JSON data with a "query" field.

    :param query: The substring of the username to search for
    :param page: For pagination, the page number to use for results
    :param size: For pagination, the number of results per page
    :param exclude: A list of User objects to exclude from the search
    :param current_user: A User object of the current user

    :return: List of dictionaries, each containing the ID, full name,
        most recent employment and education, profile_image URL of an OSF user

    """
    start = (page * size)
    items = re.split(r'[\s-]+', query)
    exclude = exclude or []
    normalized_items = []
    for item in items:
        try:
            normalized_item = six.u(item)
        except TypeError:
            normalized_item = item
        normalized_item = unicodedata.normalize('NFKD', normalized_item).encode('ascii', 'ignore')
        normalized_items.append(normalized_item)
    items = normalized_items

    query = '  AND '.join('{}*~'.format(re.escape(item)) for item in items) + \
            ''.join(' NOT id:"{}"'.format(excluded._id) for excluded in exclude)

    results = search(build_query(query, start=start, size=size), index=INDEX, doc_type='user')
    docs = results['results']
    pages = math.ceil(results['counts'].get('user', 0) / size)
    validate_page_num(page, pages)

    users = []
    for doc in docs:
        # TODO: use utils.serialize_user
        user = OSFUser.load(doc['id'])

        if current_user and current_user._id == user._id:
            n_projects_in_common = -1
        elif current_user:
            n_projects_in_common = current_user.n_projects_in_common(user)
        else:
            n_projects_in_common = 0

        if user is None:
            logger.error('Could not load user {0}'.format(doc['id']))
            continue
        if user.is_active:  # exclude merged, unregistered, etc.
            current_employment = None
            education = None

            if user.jobs:
                current_employment = user.jobs[0]['institution']

            if user.schools:
                education = user.schools[0]['institution']

            users.append({
                'fullname': doc['user'],
                'id': doc['id'],
                'employment': current_employment,
                'education': education,
                'social': user.social_links,
                'n_projects_in_common': n_projects_in_common,
                'profile_image_url': profile_image_url(settings.PROFILE_IMAGE_PROVIDER,
                                                       user,
                                                       use_ssl=True,
                                                       size=settings.PROFILE_IMAGE_MEDIUM),
                'profile_url': user.profile_url,
                'registered': user.is_registered,
                'active': user.is_active
            })

    return {
        'users': users,
        'total': results['counts']['total'],
        'pages': pages,
        'page': page,
    }<|MERGE_RESOLUTION|>--- conflicted
+++ resolved
@@ -596,14 +596,8 @@
         try:
             client().delete(index=index, doc_type='user', id=user._id, refresh=True, ignore=[404])
             # update files in their quickfiles node if the user has been marked as spam
-<<<<<<< HEAD
-            if 'spam_confirmed' in user.system_tags:
+            if user.spam_status == SpamStatus.SPAM:
                 for quickfile_id in user.quickfiles.values_list('_id', flat=True):
-=======
-            if user.spam_status == SpamStatus.SPAM:
-                quickfiles = QuickFilesNode.objects.get_for_user(user)
-                for quickfile_id in quickfiles.files.values_list('_id', flat=True):
->>>>>>> 00e65452
                     client().delete(
                         index=index,
                         doc_type='file',
