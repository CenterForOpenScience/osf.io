# -*- coding: utf-8 -*-
from __future__ import division
<<<<<<< HEAD

=======
>>>>>>> c5a5ce47
import re
import copy
import math
import logging
import pyelasticsearch

from requests.exceptions import ConnectionError

from framework import sentry

from website import settings
from website.filters import gravatar
from website.search import exceptions
from website.models import User, Node


logger = logging.getLogger(__name__)

# These are the doc_types that exist in the search database
<<<<<<< HEAD
TYPES = ['_all', 'website/project', 'website/component', 'website/registration', 'website/user', 'metadata/{}'.format(settings.SHARE_APP_ID)]
ALIASES = {
    'metadata/{}'.format(settings.SHARE_APP_ID): 'SHARE',
    '_all': 'total',
=======
TYPES = ['website/project', 'website/component', 'website/registration', 'website/user']
ALIASES = {
>>>>>>> c5a5ce47
    'website/project': 'projects',
    'website/component': 'components',
    'website/registration': 'registrations',
    'website/user': 'users'
}

try:
    elastic = pyelasticsearch.ElasticSearch(
            settings.ELASTIC_URI,
            timeout=settings.ELASTIC_TIMEOUT
            )
    logging.getLogger('pyelasticsearch').setLevel(logging.WARN)
    logging.getLogger('requests').setLevel(logging.WARN)
    elastic.health()
except ConnectionError as e:
    sentry.log_exception()
    sentry.log_message("The SEARCH_ENGINE setting is set to 'elastic', but there "
            "was a problem starting the elasticsearch interface. Is "
            "elasticsearch running?")
    elastic = None


def requires_search(func):
    def wrapped(*args, **kwargs):
        if elastic is not None:
            try:
                return func(*args, **kwargs)
<<<<<<< HEAD
            except pyelasticsearch.exceptions.ElasticHttpError as e:
                raise exceptions.SearchException(e.error)
            except ConnectionError:
                raise exceptions.SearchException('Can not connect to ElasticSearch')
=======
            except pyelasticsearch.exceptions.ElasticHttpNotFoundError as e:
                raise exceptions.IndexNotFoundError(e.error)
            except pyelasticsearch.exceptions.ElasticHttpError as e:
                if 'ParseException' in e.error:
                    raise exceptions.MalformedQueryError(e.error)
                raise exceptions.SearchException(e.error)
>>>>>>> c5a5ce47

        sentry.log_message('Elastic search action failed. Is elasticsearch running?')
    return wrapped


@requires_search
def search(query, index='website', search_type='_all'):

    # Get document counts by type
    counts = {}
    count_query = copy.deepcopy(query)
    try:
<<<<<<< HEAD
        import re
=======
>>>>>>> c5a5ce47
        count_query['query']['filtered']['query']['query_string']['query'] = re.sub(r' AND category:\S*', '', count_query['query']['filtered']['query']['query_string']['query'])
    except Exception:
        pass

    if count_query.get('from') is not None: del count_query['from']
    if count_query.get('size')is not None: del count_query['size']
    if count_query.get('sort'): del count_query['sort']
    for _type in TYPES:
        try:
            if len(_type.split('/')) > 1:
                count_index, count_type = _type.split('/')
            else:
                count_index, count_type = index, _type
            count = elastic.count(count_query, index=count_index, doc_type=count_type)['count']
        except Exception:
            count = 0
        counts[ALIASES.get(_type, _type)] = count
    # Figure out which count we should display as a total
    counts['total'] = counts.get(ALIASES.get(search_type, 'total'))

    # Run the real query and get the results
    raw_results = elastic.search(query, index=index, doc_type=search_type)


    results = [hit['_source'] for hit in raw_results['hits']['hits']]

    return {
        'results': format_results(results),
        'counts': counts,
        'typeAliases': {
            'components': 'component',
            'projects': 'project',
            'registrations': 'registration',
<<<<<<< HEAD
            'SHARE': 'metadata',
            'users': 'user',
        }
    }


def format_results(results):
    ret = []
    for result in results:
        if result.get('category') == 'user':
            result['url'] = '/profile/' + result['id']
        elif result.get('category') in {'project', 'component', 'registration'}:
            result = format_result(result, result.get('parent_id'))
        elif result.get('category') == 'metadata':
            result['contributors'] = [' '.join([x['prefix'], x['given'], x['middle'], x['family'], x['suffix']]).strip() for x in result['contributors']]
        ret.append(result)
    return ret


# for formatting projects, components, and registrations
=======
            'users': 'user',
        }
    }


def format_results(results):
    ret = []
    for result in results:
        if result.get('category') == 'user':
            result['url'] = '/profile/' + result['id']
        elif result.get('category') in {'project', 'component', 'registration'}:
            result = format_result(result, result.get('parent_id'))
        ret.append(result)
    return ret


>>>>>>> c5a5ce47
def format_result(result, parent_id=None):
    parent_info = load_parent(parent_id)
    formatted_result = {
        'contributors': result['contributors'],
        'wiki_link': result['url'] + 'wiki/',
        'title': result['title'],
        'url': result['url'],
        'is_component': False if parent_info is None else True,
        'parent_title': parent_info.get('title') if parent_info is not None else None,
        'parent_url': parent_info.get('url') if parent_info is not None else None,
        'tags': result['tags'],
        'contributors_url': result['contributors_url'],
        'is_registration': (result['registeredproject'] if parent_info is None
                                                        else parent_info.get('is_registration')),
        'description': result['description'] if parent_info is None else None,
        'category': result.get('category')
    }

    return formatted_result


def load_parent(parent_id):
    parent = Node.load(parent_id)
    if parent is None: return None
    parent_info = {}
    if parent is not None and parent.is_public:
        parent_info['title'] = parent.title
        parent_info['url'] = parent.url
        parent_info['is_registration'] = parent.is_registration
        parent_info['id'] = parent._id
    else:
        parent_info['title'] = '-- private project --'
        parent_info['url'] = ''
        parent_info['is_registration'] = None
        parent_info['id'] = None
    return parent_info


@requires_search
def update_node(node, index='website'):
    from website.addons.wiki.model import NodeWikiPage

    component_categories = ['', 'hypothesis', 'methods and measures', 'procedure', 'instrumentation', 'data', 'analysis', 'communication', 'other']
    category = 'component' if node.category in component_categories else node.category

    if category == 'project':
        elastic_document_id = node._id
        parent_id = None
        category = 'registration' if node.is_registration else category
    elif category == 'report':
        elastic_document_id = node._id
        parent_id = node.parent_id
    else:
        try:
            elastic_document_id = node._id
            parent_id = node.parent_id
            category = 'registration' if node.is_registration else category
        except IndexError:
            # Skip orphaned components
            return

    if node.is_deleted or not node.is_public:
        delete_doc(elastic_document_id, node)
    else:
        elastic_document = {
            'id': elastic_document_id,
            'contributors': [
                x.fullname for x in node.visible_contributors
                if x is not None
                and (x.is_active() or category == 'report')
            ],
            'contributors_url': [
                x.profile_url for x in node.visible_contributors
                if x is not None
                and x.is_active()
            ],
            'description': node.description,
            'title': node.title,
            'category': category,
            'public': node.is_public,
            'tags': [tag._id for tag in node.tags if tag],
            'url': node.url,
            'registeredproject': node.is_registration,
            'wikis': {},
            'parent_id': parent_id,
            'iso_timestamp': node.date_created,
            'boost': int(not node.is_registration) + 1,  # This is for making registered projects less relevant
        }
        for wiki in [
            NodeWikiPage.load(x)
            for x in node.wiki_pages_current.values()
        ]:
            elastic_document['wikis'][wiki.page_name] = wiki.raw_text(node)

        try:
            elastic.update(index, category, id=elastic_document_id, doc=elastic_document, upsert=elastic_document, refresh=True)
        except pyelasticsearch.exceptions.ElasticHttpNotFoundError:
            elastic.index(index, category, elastic_document, id=elastic_document_id, overwrite_existing=True, refresh=True)


@requires_search
def update_user(user):
    if not user.is_active() or user.is_system_user:
        try:
            elastic.delete('website', 'user', user._id, refresh=True)
            return
        except pyelasticsearch.exceptions.ElasticHttpNotFoundError as e:
            return

    user_doc = {
        'id': user._id,
        'user': user.fullname,
        'category': 'user',
        'boost': 2,  # TODO(fabianvf): Probably should make this a constant or something
    }

    try:
        elastic.update('website', 'user', doc=user_doc, id=user._id, upsert=user_doc, refresh=True)
    except pyelasticsearch.exceptions.ElasticHttpNotFoundError:
        elastic.index("website", "user", user_doc, id=user._id, overwrite_existing=True, refresh=True)


@requires_search
def delete_all():
    indices = [
        'website',
        'metadata',
        'application',
        'application_created'
    ]

    for index in indices:
        try:
            elastic.delete_index(index)
        except pyelasticsearch.exceptions.ElasticHttpNotFoundError as e:
            logger.warn(e)
            logger.warn('The index "{}" was not deleted from elasticsearch'.format(index))


@requires_search
def delete_doc(elastic_document_id, node, index='website'):
    category = 'registration' if node.is_registration else node.project_or_component
    try:
        elastic.delete(index, category, elastic_document_id, refresh=True)
    except pyelasticsearch.exceptions.ElasticHttpNotFoundError:
        logger.warn("Document with id {} not found in database".format(elastic_document_id))


<<<<<<< HEAD

=======
>>>>>>> c5a5ce47
@requires_search
def search_contributor(query, page=0, size=10, exclude=None, current_user=None):
    """Search for contributors to add to a project using elastic search. Request must
    include JSON data with a "query" field.

    :param query: The substring of the username to search for
    :param page: For pagination, the page number to use for results
    :param size: For pagination, the number of results per page
    :param exclude: A list of User objects to exclude from the search
    :param current_user: A User object of the current user

    :return: List of dictionaries, each containing the ID, full name,
        most recent employment and education, gravatar URL of an OSF user

    """
    start = (page * size)
    query.replace(" ", "_")
    query = re.sub(r'[\-\+]', '', query)
    query = re.split(r'\s+', query)
    bool_filter = {
        'must': [],
        'should': [],
        'must_not': [],
    }
    if exclude is not None:
        for excluded in exclude:
            bool_filter['must_not'].append({
                'term': {
                    'id': excluded._id
                }
            })

    if len(query) > 1:
        for item in query:
            bool_filter['must'].append({
                'prefix': {
                    'user': item.lower()
                }
            })
    else:
        bool_filter['must'].append({
            'prefix': {
                'user': query[0].lower()
            }
        })

    query = {
        'query': {
            'filtered': {
                'filter': {
                    'bool': bool_filter
                }
            }
        },
        'from': start,
        'size': size,
    }

    results = elastic.search(query, index='website')
    docs = [hit['_source'] for hit in results['hits']['hits']]
    pages = math.ceil(results[u'hits'][u'total'] / size)

    users = []
    for doc in docs:
        # TODO: use utils.serialize_user
        user = User.load(doc['id'])

        if current_user:
            n_projects_in_common = current_user.n_projects_in_common(user)
        else:
            n_projects_in_common = 0

        if user is None:
            logger.error('Could not load user {0}'.format(doc['id']))
            continue
        if user.is_active():  # exclude merged, unregistered, etc.
            current_employment = None
            education = None

            if user.jobs:
                current_employment = user.jobs[0]['institution']

            if user.schools:
                education = user.schools[0]['institution']

            users.append({
                'fullname': doc['user'],
                'id': doc['id'],
                'employment': current_employment,
                'education': education,
                'n_projects_in_common': n_projects_in_common,
                'gravatar_url': gravatar(
                    user,
                    use_ssl=True,
                    size=settings.GRAVATAR_SIZE_ADD_CONTRIBUTOR,
                ),
                'profile_url': user.profile_url,
                'registered': user.is_registered,
                'active': user.is_active()

            })

    return {'users': users}


# ## Metadata stuff ## #

@requires_search
def update_metadata(metadata):
    index = "metadata"
    app_id = metadata.namespace
    data = metadata.to_json()
    data['category'] = 'metadata'
    elastic.update(index=index, doc_type=app_id, upsert=data, doc=data, id=metadata._id, refresh=True)


@requires_search
def search_metadata(query, _type):
    return elastic.search(query, index='metadata', doc_type=_type)


@requires_search
def get_mapping(index, _type):
    try:
        mapping = elastic.get_mapping(index, _type)[index]['mappings'][_type]['properties']
    except KeyError:
        return None  # For now
    except pyelasticsearch.exceptions.ElasticHttpNotFoundError:
        return None  # No mapping

    return _strings_to_types(mapping)


def _strings_to_types(mapping):
    type_map = {
        u'boolean': bool,
        u'object': dict,
        u'long': int,
        u'int': int,
        u'float': float,
        u'double': float,
        u'null': type(None),
        u'string': str,
    }

    for key, val in mapping.items():
        if val.get('type') and isinstance(val['type'], basestring):
            mapping[key] = type_map.get(val['type'])
        else:
            mapping[key] = _strings_to_types(val)

    return mapping


@requires_search
def get_recent_documents(raw_query='', start=0, size=10):

    query = _recent_document_query(raw_query, start, size)
    raw_results = elastic.search(query, index='website', doc_type='project')
    results = [hit['_source'] for hit in raw_results['hits']['hits']]
    count = raw_results['hits']['total']

    return {'results': results, 'count': count}


def _recent_document_query(raw_query, start=0, size=10):
    inner_query = {}
    if not raw_query or ':' not in raw_query:
        inner_query = {'match_all': {}} if not raw_query else {'match': {'_all': raw_query}}
    else:
        items = raw_query.split(';')
        filters = []
        for item in items:
            item = item.split(':')
            if len(item) == 1:
                item = ['_all', item[0]]

            filters.append({
                "query": {
                    'match': {
                        item[0]: {
                            'query': item[1],
                            'operator': 'and',
                            'type': 'phrase',
                        }
                    }
                }
            })

        inner_query = {
            'filtered': {
                'filter': {
                    'and': filters
                },
            },
        }

    return {
        'sort': [{
            'iso_timestamp': {
                'order': 'desc'
            }
        }],
        'query': inner_query,
        'from': start,
        'size': size
    }<|MERGE_RESOLUTION|>--- conflicted
+++ resolved
@@ -1,9 +1,6 @@
 # -*- coding: utf-8 -*-
+
 from __future__ import division
-<<<<<<< HEAD
-
-=======
->>>>>>> c5a5ce47
 import re
 import copy
 import math
@@ -22,16 +19,10 @@
 
 logger = logging.getLogger(__name__)
 
+
 # These are the doc_types that exist in the search database
-<<<<<<< HEAD
-TYPES = ['_all', 'website/project', 'website/component', 'website/registration', 'website/user', 'metadata/{}'.format(settings.SHARE_APP_ID)]
-ALIASES = {
-    'metadata/{}'.format(settings.SHARE_APP_ID): 'SHARE',
-    '_all': 'total',
-=======
 TYPES = ['website/project', 'website/component', 'website/registration', 'website/user']
 ALIASES = {
->>>>>>> c5a5ce47
     'website/project': 'projects',
     'website/component': 'components',
     'website/registration': 'registrations',
@@ -59,19 +50,12 @@
         if elastic is not None:
             try:
                 return func(*args, **kwargs)
-<<<<<<< HEAD
-            except pyelasticsearch.exceptions.ElasticHttpError as e:
-                raise exceptions.SearchException(e.error)
-            except ConnectionError:
-                raise exceptions.SearchException('Can not connect to ElasticSearch')
-=======
             except pyelasticsearch.exceptions.ElasticHttpNotFoundError as e:
                 raise exceptions.IndexNotFoundError(e.error)
             except pyelasticsearch.exceptions.ElasticHttpError as e:
                 if 'ParseException' in e.error:
                     raise exceptions.MalformedQueryError(e.error)
                 raise exceptions.SearchException(e.error)
->>>>>>> c5a5ce47
 
         sentry.log_message('Elastic search action failed. Is elasticsearch running?')
     return wrapped
@@ -84,10 +68,6 @@
     counts = {}
     count_query = copy.deepcopy(query)
     try:
-<<<<<<< HEAD
-        import re
-=======
->>>>>>> c5a5ce47
         count_query['query']['filtered']['query']['query_string']['query'] = re.sub(r' AND category:\S*', '', count_query['query']['filtered']['query']['query_string']['query'])
     except Exception:
         pass
@@ -121,28 +101,6 @@
             'components': 'component',
             'projects': 'project',
             'registrations': 'registration',
-<<<<<<< HEAD
-            'SHARE': 'metadata',
-            'users': 'user',
-        }
-    }
-
-
-def format_results(results):
-    ret = []
-    for result in results:
-        if result.get('category') == 'user':
-            result['url'] = '/profile/' + result['id']
-        elif result.get('category') in {'project', 'component', 'registration'}:
-            result = format_result(result, result.get('parent_id'))
-        elif result.get('category') == 'metadata':
-            result['contributors'] = [' '.join([x['prefix'], x['given'], x['middle'], x['family'], x['suffix']]).strip() for x in result['contributors']]
-        ret.append(result)
-    return ret
-
-
-# for formatting projects, components, and registrations
-=======
             'users': 'user',
         }
     }
@@ -159,7 +117,6 @@
     return ret
 
 
->>>>>>> c5a5ce47
 def format_result(result, parent_id=None):
     parent_info = load_parent(parent_id)
     formatted_result = {
@@ -209,9 +166,6 @@
         elastic_document_id = node._id
         parent_id = None
         category = 'registration' if node.is_registration else category
-    elif category == 'report':
-        elastic_document_id = node._id
-        parent_id = node.parent_id
     else:
         try:
             elastic_document_id = node._id
@@ -220,7 +174,6 @@
         except IndexError:
             # Skip orphaned components
             return
-
     if node.is_deleted or not node.is_public:
         delete_doc(elastic_document_id, node)
     else:
@@ -229,18 +182,18 @@
             'contributors': [
                 x.fullname for x in node.visible_contributors
                 if x is not None
-                and (x.is_active() or category == 'report')
+                and x.is_active()
             ],
             'contributors_url': [
                 x.profile_url for x in node.visible_contributors
                 if x is not None
                 and x.is_active()
             ],
-            'description': node.description,
             'title': node.title,
             'category': category,
             'public': node.is_public,
             'tags': [tag._id for tag in node.tags if tag],
+            'description': node.description,
             'url': node.url,
             'registeredproject': node.is_registration,
             'wikis': {},
@@ -262,11 +215,13 @@
 
 @requires_search
 def update_user(user):
-    if not user.is_active() or user.is_system_user:
+    if not user.is_active():
         try:
             elastic.delete('website', 'user', user._id, refresh=True)
+            logger.debug('User ' + user._id + ' successfully removed from the Elasticsearch index')
             return
         except pyelasticsearch.exceptions.ElasticHttpNotFoundError as e:
+            logger.error(e)
             return
 
     user_doc = {
@@ -284,19 +239,11 @@
 
 @requires_search
 def delete_all():
-    indices = [
-        'website',
-        'metadata',
-        'application',
-        'application_created'
-    ]
-
-    for index in indices:
-        try:
-            elastic.delete_index(index)
-        except pyelasticsearch.exceptions.ElasticHttpNotFoundError as e:
-            logger.warn(e)
-            logger.warn('The index "{}" was not deleted from elasticsearch'.format(index))
+    try:
+        elastic.delete_index('website')
+    except pyelasticsearch.exceptions.ElasticHttpNotFoundError as e:
+        logger.error(e)
+        logger.error("The index 'website' was not deleted from elasticsearch")
 
 
 @requires_search
@@ -308,10 +255,6 @@
         logger.warn("Document with id {} not found in database".format(elastic_document_id))
 
 
-<<<<<<< HEAD
-
-=======
->>>>>>> c5a5ce47
 @requires_search
 def search_contributor(query, page=0, size=10, exclude=None, current_user=None):
     """Search for contributors to add to a project using elastic search. Request must
@@ -414,108 +357,10 @@
 
             })
 
-    return {'users': users}
-
-
-# ## Metadata stuff ## #
-
-@requires_search
-def update_metadata(metadata):
-    index = "metadata"
-    app_id = metadata.namespace
-    data = metadata.to_json()
-    data['category'] = 'metadata'
-    elastic.update(index=index, doc_type=app_id, upsert=data, doc=data, id=metadata._id, refresh=True)
-
-
-@requires_search
-def search_metadata(query, _type):
-    return elastic.search(query, index='metadata', doc_type=_type)
-
-
-@requires_search
-def get_mapping(index, _type):
-    try:
-        mapping = elastic.get_mapping(index, _type)[index]['mappings'][_type]['properties']
-    except KeyError:
-        return None  # For now
-    except pyelasticsearch.exceptions.ElasticHttpNotFoundError:
-        return None  # No mapping
-
-    return _strings_to_types(mapping)
-
-
-def _strings_to_types(mapping):
-    type_map = {
-        u'boolean': bool,
-        u'object': dict,
-        u'long': int,
-        u'int': int,
-        u'float': float,
-        u'double': float,
-        u'null': type(None),
-        u'string': str,
-    }
-
-    for key, val in mapping.items():
-        if val.get('type') and isinstance(val['type'], basestring):
-            mapping[key] = type_map.get(val['type'])
-        else:
-            mapping[key] = _strings_to_types(val)
-
-    return mapping
-
-
-@requires_search
-def get_recent_documents(raw_query='', start=0, size=10):
-
-    query = _recent_document_query(raw_query, start, size)
-    raw_results = elastic.search(query, index='website', doc_type='project')
-    results = [hit['_source'] for hit in raw_results['hits']['hits']]
-    count = raw_results['hits']['total']
-
-    return {'results': results, 'count': count}
-
-
-def _recent_document_query(raw_query, start=0, size=10):
-    inner_query = {}
-    if not raw_query or ':' not in raw_query:
-        inner_query = {'match_all': {}} if not raw_query else {'match': {'_all': raw_query}}
-    else:
-        items = raw_query.split(';')
-        filters = []
-        for item in items:
-            item = item.split(':')
-            if len(item) == 1:
-                item = ['_all', item[0]]
-
-            filters.append({
-                "query": {
-                    'match': {
-                        item[0]: {
-                            'query': item[1],
-                            'operator': 'and',
-                            'type': 'phrase',
-                        }
-                    }
-                }
-            })
-
-        inner_query = {
-            'filtered': {
-                'filter': {
-                    'and': filters
-                },
-            },
-        }
-
-    return {
-        'sort': [{
-            'iso_timestamp': {
-                'order': 'desc'
-            }
-        }],
-        'query': inner_query,
-        'from': start,
-        'size': size
-    }+    return \
+        {
+            'users': users,
+            'total': results[u'hits'][u'total'],
+            'pages': pages,
+            'page': page,
+        }