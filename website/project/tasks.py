from django.apps import apps
import logging
from future.moves.urllib.parse import urljoin
import random
import requests

from framework.celery_tasks import app as celery_app

from website import settings, mails
from website.util.share import GraphNode, format_contributor


logger = logging.getLogger(__name__)


@celery_app.task(ignore_results=True)
def on_node_updated(node_id, user_id, first_save, saved_fields, request_headers=None):
    # WARNING: Only perform Read-Only operations in an asynchronous task, until Repeatable Read/Serializable
    # transactions are implemented in View and Task application layers.
    AbstractNode = apps.get_model('osf.AbstractNode')
    node = AbstractNode.load(node_id)

    if node.is_collection or node.archiving or node.is_quickfiles:
        return

    need_update = bool(node.SEARCH_UPDATE_FIELDS.intersection(saved_fields))
    # due to async nature of call this can issue a search update for a new record (acceptable trade-off)
    if bool({'spam_status', 'is_deleted'}.intersection(saved_fields)):
        need_update = True
    elif not node.is_public and 'is_public' not in saved_fields:
        need_update = False

    if need_update:
        node.update_search()
        update_node_share(node)
        update_collecting_metadata(node, saved_fields)

    if node.get_identifier_value('doi') and bool(node.IDENTIFIER_UPDATE_FIELDS.intersection(saved_fields)):
        node.request_identifier_update(category='doi')

def update_collecting_metadata(node, saved_fields):
    from website.search.search import update_collected_metadata
    if node.is_collected:
        if node.is_public:
            update_collected_metadata(node._id)
        else:
            if 'is_public' in saved_fields:
                update_collected_metadata(node._id, op='delete')

def update_node_share(node):
    # Wrapper that ensures share_url and token exist
    if settings.SHARE_URL:
        if not settings.SHARE_API_TOKEN:
            return logger.warning('SHARE_API_TOKEN not set. Could not send "{}" to SHARE.'.format(node._id))
        _update_node_share(node)

def _update_node_share(node):
    # Any modifications to this function may need to change _async_update_node_share
    data = serialize_share_node_data(node)
    resp = send_share_node_data(data)
    try:
        resp.raise_for_status()
    except Exception:
        if resp.status_code >= 500:
            _async_update_node_share.delay(node._id)
        else:
            send_desk_share_error(node, resp, 0)

@celery_app.task(bind=True, max_retries=4, acks_late=True)
def _async_update_node_share(self, node_id):
    # Any modifications to this function may need to change _update_node_share
    # Takes node_id to ensure async retries push fresh data
    AbstractNode = apps.get_model('osf.AbstractNode')
    node = AbstractNode.load(node_id)

    data = serialize_share_node_data(node)
    resp = send_share_node_data(data)
    try:
        resp.raise_for_status()
    except Exception as e:
        if resp.status_code >= 500:
            if self.request.retries == self.max_retries:
                send_desk_share_error(node, resp, self.request.retries)
            raise self.retry(
                exc=e,
                countdown=(random.random() + 1) * min(60 + settings.CELERY_RETRY_BACKOFF_BASE ** self.request.retries, 60 * 10),
            )
        else:
            send_desk_share_error(node, resp, self.request.retries)

def send_share_node_data(data):
    resp = requests.post('{}api/normalizeddata/'.format(settings.SHARE_URL), json=data, headers={'Authorization': 'Bearer {}'.format(settings.SHARE_API_TOKEN), 'Content-Type': 'application/vnd.api+json'})
    logger.debug(resp.content)
    return resp

def serialize_share_node_data(node):
    return {
        'data': {
            'type': 'NormalizedData',
            'attributes': {
                'tasks': [],
                'raw': None,
                'data': {'@graph': format_registration(node) if node.is_registration else format_node(node)},
            },
        },
    }

def format_node(node):
    is_qa_node = bool(set(settings.DO_NOT_INDEX_LIST['tags']).intersection(node.tags.all().values_list('name', flat=True))) \
        or any(substring in node.title for substring in settings.DO_NOT_INDEX_LIST['titles'])
    return [
        {
            '@id': '_:123',
            '@type': 'workidentifier',
            'creative_work': {'@id': '_:789', '@type': 'project'},
            'uri': '{}{}/'.format(settings.DOMAIN, node._id),
        }, {
            '@id': '_:789',
            '@type': 'project',
            'is_deleted': not node.is_public or node.is_deleted or node.is_spammy or is_qa_node,
        },
    ]

def format_registration(node):
    is_qa_node = bool(set(settings.DO_NOT_INDEX_LIST['tags']).intersection(node.tags.all().values_list('name', flat=True))) \
        or any(substring in node.title for substring in settings.DO_NOT_INDEX_LIST['titles'])

    registration_graph = GraphNode(
        'registration', **{
            'title': node.title,
            'description': node.description or '',
            'is_deleted': not node.is_public or node.is_deleted or is_qa_node,
            'date_published': node.registered_date.isoformat() if node.registered_date else None,
            'registration_type': node.registered_schema.first().name if node.registered_schema else None,
            'withdrawn': node.is_retracted,
            'justification': node.retraction.justification if node.retraction else None,
        }
    )

    to_visit = [
        registration_graph,
<<<<<<< HEAD
        GraphNode('workidentifier', creative_work=registration_graph, uri=urlparse.urljoin(settings.DOMAIN, node.url)),
=======
        GraphNode('workidentifier', creative_work=registration_graph, uri=urljoin(settings.DOMAIN, node.url))
>>>>>>> 4caa1130
    ]

    registration_graph.attrs['tags'] = [
        GraphNode('throughtags', creative_work=registration_graph, tag=GraphNode('tag', name=tag._id))
        for tag in node.tags.all() or [] if tag._id
    ]

    to_visit.extend(format_contributor(registration_graph, user, bool(user._id in node.visible_contributor_ids), i) for i, user in enumerate(node.contributors))
    to_visit.extend(GraphNode('AgentWorkRelation', creative_work=registration_graph, agent=GraphNode('institution', name=institution.name)) for institution in node.affiliated_institutions.all())

    if node.parent_node:
        parent = GraphNode('registration')
        to_visit.extend([
            parent,
            GraphNode('workidentifier', creative_work=parent, uri=urljoin(settings.DOMAIN, node.parent_node.url)),
            GraphNode('ispartof', subject=registration_graph, related=parent),
        ])

    visited = set()
    to_visit.extend(registration_graph.get_related())

    while True:
        if not to_visit:
            break
        n = to_visit.pop(0)
        if n in visited:
            continue
        visited.add(n)
        to_visit.extend(list(n.get_related()))

    return [node_.serialize() for node_ in visited]

def send_desk_share_error(node, resp, retries):
    mails.send_mail(
        to_addr=settings.OSF_SUPPORT_EMAIL,
        mail=mails.SHARE_ERROR_DESK,
        node=node,
        resp=resp,
        retries=retries,
        can_change_preferences=False,
    )<|MERGE_RESOLUTION|>--- conflicted
+++ resolved
@@ -139,11 +139,7 @@
 
     to_visit = [
         registration_graph,
-<<<<<<< HEAD
-        GraphNode('workidentifier', creative_work=registration_graph, uri=urlparse.urljoin(settings.DOMAIN, node.url)),
-=======
-        GraphNode('workidentifier', creative_work=registration_graph, uri=urljoin(settings.DOMAIN, node.url))
->>>>>>> 4caa1130
+        GraphNode('workidentifier', creative_work=registration_graph, uri=urljoin(settings.DOMAIN, node.url)),
     ]
 
     registration_graph.attrs['tags'] = [
