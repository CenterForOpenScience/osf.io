--- conflicted
+++ resolved
@@ -12,6 +12,22 @@
 
 
 logger = logging.getLogger(__name__)
+
+
+@celery_app.task(ignore_results=True)
+def institution_set_dashboard_display(inst):
+    from website.models import Node
+    if not inst.dashboard_display:
+        num_nodes = len(Node.find_by_institutions(inst, query=(
+            Q('is_public', 'eq', True) &
+            Q('is_folder', 'ne', True) &
+            Q('is_deleted', 'ne', True) &
+            Q('parent_node', 'eq', None) &
+            Q('is_registration', 'eq', False)
+        )))
+        if num_nodes >= settings.INSTITUTION_DISPLAY_NODE_THRESHOLD:
+            inst.node.institution_dashboard_display = True
+            inst.node.save()
 
 
 @celery_app.task(ignore_results=True)
@@ -34,46 +50,6 @@
     if need_update:
         node.update_search()
 
-<<<<<<< HEAD
-        if settings.SHARE_URL and settings.SHARE_API_TOKEN:
-            requests.post('{}api/normalizeddata/'.format(settings.SHARE_URL), json={
-                'created_at': datetime.datetime.utcnow().isoformat(),
-                'normalized_data': {
-                    '@graph': [{
-                        '@id': '_:123',
-                        '@type': 'link',
-                        'type': 'provider',
-                        'url': '{}{}/'.format(settings.DOMAIN, node._id),
-                    }, {
-                        '@id': '_:456',
-                        '@type': 'throughlinks',
-                        'link': {'@type': 'link', '@id': '_:123'},
-                        'creative_work': {'@type': 'project', '@id': '_:789'},
-                    }, {
-                        '@id': '_:789',
-                        '@type': 'project',
-                        'is_deleted': not node.is_public or node.is_deleted or node.is_spammy,
-                        'links': [{'@id': '_:456', '@type': 'throughlinks'}],
-                    }]
-                },
-            }, headers={'Authorization': 'Bearer {}'.format(settings.SHARE_API_TOKEN)}).raise_for_status()
-
-
-@celery_app.task(ignore_results=True)
-def institution_set_dashboard_display(inst):
-    from website.models import Node
-    if not inst.dashboard_display:
-        num_nodes = len(Node.find_by_institutions(inst, query=(
-            Q('is_public', 'eq', True) &
-            Q('is_folder', 'ne', True) &
-            Q('is_deleted', 'ne', True) &
-            Q('parent_node', 'eq', None) &
-            Q('is_registration', 'eq', False)
-        )))
-        if num_nodes >= settings.INSTITUTION_DISPLAY_NODE_THRESHOLD:
-            inst.node.institution_dashboard_display = True
-            inst.node.save()
-=======
         if settings.SHARE_URL:
             if not settings.SHARE_API_TOKEN:
                 return logger.warning('SHARE_API_TOKEN not set. Could not send %s to SHARE.'.format(node))
@@ -155,4 +131,3 @@
         to_visit.extend(list(n.get_related()))
 
     return [node_.serialize() for node_ in visited]
->>>>>>> 649b7e5f
