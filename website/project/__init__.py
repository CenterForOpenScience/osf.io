# -*- coding: utf-8 -*-
import uuid

from django.apps import apps

from .model import PrivateLink
from framework.mongo.utils import from_mongo
from modularodm import Q
from modularodm.exceptions import ValidationValueError
from website.exceptions import NodeStateError
from website.util.sanitize import strip_html

def show_diff(seqm):
    """Unify operations between two compared strings
seqm is a difflib.SequenceMatcher instance whose a & b are strings"""
    output = []
    insert_el = '<span style="background:#4AA02C; font-size:1.5em; ">'
    ins_el_close = '</span>'
    del_el = '<span style="background:#D16587; font-size:1.5em;">'
    del_el_close = '</span>'
    for opcode, a0, a1, b0, b1 in seqm.get_opcodes():
        content_a = strip_html(seqm.a[a0:a1])
        content_b = strip_html(seqm.b[b0:b1])
        if opcode == 'equal':
            output.append(content_a)
        elif opcode == 'insert':
            output.append(insert_el + content_b + ins_el_close)
        elif opcode == 'delete':
            output.append(del_el + content_a + del_el_close)
        elif opcode == 'replace':
            output.append(del_el + content_a + del_el_close + insert_el + content_b + ins_el_close)
        else:
            raise RuntimeError('unexpected opcode')
    return ''.join(output)

# TODO: This should be a class method of Node
def new_node(category, title, user, description='', parent=None):
    """Create a new project or component.

    :param str category: Node category
    :param str title: Node title
    :param User user: User object
    :param str description: Node description
    :param Node project: Optional parent object
    :return Node: Created node

    """
    # We use apps.get_model rather than import .model.Node
    # because we want the concrete Node class, not AbstractNode
    Node = apps.get_model('osf.Node')
    category = category
    title = strip_html(title.strip())
    if description:
        description = strip_html(description.strip())

    node = Node(
        title=title,
        category=category,
        creator=user,
        description=description,
        parent=parent
    )

    node.save()

    return node


def new_bookmark_collection(user):
    """Create a new bookmark collection project.

    :param User user: User object
    :return Node: Created node

    """
<<<<<<< HEAD
    Collection = apps.get_model('osf.Collection')
    existing_bookmark_collection = Collection.find(
        Q('is_bookmark_collection', 'eq', True) &
        Q('creator', 'eq', user)
=======
    existing_bookmark_collection = Node.find(
        Q('is_bookmark_collection', 'eq', True) & Q('contributors', 'eq', user._id) & Q('is_deleted', 'eq', False)
>>>>>>> 12ae6dce
    )

    if existing_bookmark_collection.count() > 0:
        raise NodeStateError('Users may only have one bookmark collection')

    collection = Collection(
        title='Bookmarks',
        creator=user,
        is_bookmark_collection=True
    )
    collection.save()
    return collection


def new_private_link(name, user, nodes, anonymous):
    """Create a new private link.

    :param str name: private link name
    :param User user: User object
    :param list Node node: a list of node object
    :param bool anonymous: make link anonymous or not
    :return PrivateLink: Created private link

    """
    key = str(uuid.uuid4()).replace('-', '')
    if name:
        name = strip_html(name)
        if name is None or not name.strip():
            raise ValidationValueError('Invalid link name.')
    else:
        name = 'Shared project link'

    private_link = PrivateLink(
        key=key,
        name=name,
        creator=user,
        anonymous=anonymous
    )

    private_link.save()

    private_link.nodes.add(*nodes)

    private_link.save()

    return private_link


template_name_replacements = {
    ('.txt', ''),
    ('_', ' '),
}


def clean_template_name(template_name):
    template_name = from_mongo(template_name)
    for replacement in template_name_replacements:
        template_name = template_name.replace(*replacement)
    return template_name<|MERGE_RESOLUTION|>--- conflicted
+++ resolved
@@ -73,15 +73,11 @@
     :return Node: Created node
 
     """
-<<<<<<< HEAD
     Collection = apps.get_model('osf.Collection')
     existing_bookmark_collection = Collection.find(
         Q('is_bookmark_collection', 'eq', True) &
-        Q('creator', 'eq', user)
-=======
-    existing_bookmark_collection = Node.find(
-        Q('is_bookmark_collection', 'eq', True) & Q('contributors', 'eq', user._id) & Q('is_deleted', 'eq', False)
->>>>>>> 12ae6dce
+        Q('creator', 'eq', user) &
+        Q('is_deleted', 'eq', False)
     )
 
     if existing_bookmark_collection.count() > 0:
