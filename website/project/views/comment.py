--- conflicted
+++ resolved
@@ -90,26 +90,6 @@
     source_node.save()
     destination_node.save()
 
-<<<<<<< HEAD
-        if (source.get('provider') == destination.get('provider') == 'osfstorage') and source_node._id != destination_node._id:
-            obj = FileNode.load(source.get('path').strip('/'))
-            update_folder_contents([obj], source_node, destination_node)
-
-
-def update_folder_contents(children, source_node, destination_node):
-    for item in children:
-        if not item.is_file:
-            update_folder_contents(item.children, source_node, destination_node)
-        else:
-            Comment.update(Q('root_target', 'eq', item._id), data={'node': destination_node})
-            # update node record of commented files
-            if item._id in source_node.commented_files:
-                destination_node.commented_files[item._id] = source_node.commented_files[item._id]
-                del source_node.commented_files[item._id]
-                source_node.save()
-                destination_node.save()
-=======
->>>>>>> 58c870e3
 
 @comment_added.connect
 def send_comment_added_notification(comment, auth):
