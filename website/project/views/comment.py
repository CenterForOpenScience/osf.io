--- conflicted
+++ resolved
@@ -27,13 +27,11 @@
     return target.referent
 
 
-def collect_discussion(target, users=None, node=None, auth=None):
-
-    # todo does node comment status matter? probably optimal to check that first before checking each comment
+def collect_discussion(target, users=None):
 
     users = users or collections.defaultdict(list)
     for comment in getattr(target, 'commented', []):
-        if not comment.is_deleted and comment.can_view(node, auth):
+        if not comment.is_deleted:
             users[comment.user].append(comment)
         collect_discussion(comment, users=users)
     return users
@@ -45,7 +43,7 @@
     auth = kwargs['auth']
     node = kwargs['node'] or kwargs['project']
 
-    users = collect_discussion(node, node=node, auth=auth)
+    users = collect_discussion(node)
 
     # Sort users by comment frequency
     # TODO: Allow sorting by recency, combination of frequency and recency
@@ -74,7 +72,6 @@
 
 
 def serialize_comment(comment, auth):
-
     return {
         'id': comment._id,
         'author': {
@@ -85,8 +82,8 @@
                     comment.user, use_ssl=True,
                     size=settings.GRAVATAR_SIZE_DISCUSSION),
         },
-        'dateCreated': comment.date_created.strftime('%x %X'),
-        'dateModified': comment.date_modified.strftime('%x %X'),
+        'dateCreated': comment.date_created.strftime('%m/%d/%y %H:%M:%S'),
+        'dateModified': comment.date_modified.strftime('%m/%d/%y %H:%M:%S'),
         'content': comment.content,
         'hasChildren': bool(getattr(comment, 'commented', [])),
         'canEdit': comment.user == auth.user,
@@ -181,12 +178,7 @@
         raise HTTPError(http.BAD_REQUEST)
 
     comment.edit(
-<<<<<<< HEAD
-        content=sanitize(content),
-=======
         content=content,
-        is_public=is_public,
->>>>>>> 026a7839
         auth=auth,
         save=True
     )
