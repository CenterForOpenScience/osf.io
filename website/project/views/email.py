--- conflicted
+++ resolved
@@ -15,12 +15,7 @@
 from framework.mongo import Q
 from framework.forms.utils import sanitize
 from framework.exceptions import HTTPError
-<<<<<<< HEAD
-from framework.auth.decorators import Auth
-=======
-from framework.flask import request
 from framework.auth import Auth
->>>>>>> 4dd4fb35
 
 from website import settings, security
 from website.util import web_url_for
@@ -72,7 +67,7 @@
         'info_url': None,
         'logo_url': None,
         'active': True,
-    },
+    }
 }
 
 
