--- conflicted
+++ resolved
@@ -701,19 +701,6 @@
             'date_created': iso8601format(node.date_created),
             'date_modified': iso8601format(node.logs.latest().date) if node.logs.exists() else '',
             'tags': list(node.tags.filter(system=False).values_list('name', flat=True)),
-<<<<<<< HEAD
-            'children': bool(node.nodes_active),
-            'is_registration': node.is_registration,
-            'is_pending_registration': node.is_pending_registration,
-            'is_retracted': node.is_retracted,
-            'is_pending_retraction': node.is_pending_retraction,
-            'retracted_justification': getattr(node.retraction, 'justification', None),
-            'date_retracted': iso8601format(getattr(node.retraction, 'date_retracted', None)),
-            'embargo_end_date': node.embargo_end_date.strftime('%A, %b %d, %Y') if node.embargo_end_date else False,
-            'is_pending_embargo': node.is_pending_embargo,
-            'is_embargoed': node.is_embargoed,
-            'is_pending_embargo_termination': node.is_embargoed and (
-=======
             'children': node.nodes_active.exists(),
             'is_registration': is_registration,
             'is_pending_registration': node.is_pending_registration if is_registration else False,
@@ -721,11 +708,10 @@
             'is_pending_retraction': node.is_pending_retraction if is_registration else False,
             'retracted_justification': getattr(node.retraction, 'justification', None) if is_registration else None,
             'date_retracted': iso8601format(getattr(node.retraction, 'date_retracted', None)) if is_registration else '',
-            'embargo_end_date': node.embargo_end_date.strftime('%A, %b. %d, %Y') if is_registration and node.embargo_end_date else '',
+            'embargo_end_date': node.embargo_end_date.strftime('%A, %b %d, %Y') if is_registration and node.embargo_end_date else '',
             'is_pending_embargo': node.is_pending_embargo if is_registration else False,
             'is_embargoed': node.is_embargoed if is_registration else False,
             'is_pending_embargo_termination': is_registration and node.is_embargoed and (
->>>>>>> 43b9d306
                 node.embargo_termination_approval and
                 node.embargo_termination_approval.is_pending_approval
             ),
