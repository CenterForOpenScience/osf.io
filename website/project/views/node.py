# -*- coding: utf-8 -*-
import logging
import httplib as http

from framework.flask import request
from framework import push_errors_to_status, Q

from framework import StoredObject
from framework.auth.decorators import must_be_logged_in, collect_auth
import framework.status as status
from framework.exceptions import HTTPError
from framework.forms.utils import sanitize
from framework.mongo.utils import from_mongo

from website import language
from website.project import new_node, clean_template_name
from website.project.decorators import (
    must_not_be_registration, must_be_valid_project, must_be_contributor,
    must_be_contributor_or_public, must_have_permission,
)
from website.project.forms import NewProjectForm, NewNodeForm
from website.models import WatchConfig, Node, Pointer
from website import settings
from website.views import _render_nodes
from website.profile import utils

from .log import _get_logs

logger = logging.getLogger(__name__)

@must_be_valid_project  # returns project
@must_be_contributor  # returns user, project
@must_not_be_registration
def edit_node(**kwargs):
    project = kwargs['project']
    node = kwargs['node']
    auth = kwargs['auth']
    node_to_use = node or project
    post_data = request.json
    edited_field = post_data.get('name')
    value = sanitize(post_data.get("value"))
    if value:
        if edited_field == 'title':
            node_to_use.set_title(value, auth=auth)
        elif edited_field == 'description':
            node_to_use.set_description(value, auth=auth)
        node_to_use.save()
    return {'status': 'success'}


##############################################################################
# New Project
##############################################################################


@must_be_logged_in
def project_new(**kwargs):
    return {}


@must_be_logged_in
def project_new_post(**kwargs):
    user = kwargs['auth'].user
    form = NewProjectForm(request.form)
    if form.validate():
        project = new_node(
            'project', form.title.data, user, form.description.data
        )
        return {}, 201, None, project.url
    else:
        push_errors_to_status(form.errors)
    return {}, http.BAD_REQUEST


##############################################################################
# New Node
##############################################################################


@must_be_valid_project # returns project
@must_be_contributor # returns user, project
@must_not_be_registration
def project_new_node(**kwargs):
    form = NewNodeForm(request.form)
    project = kwargs['project']
    user = kwargs['auth'].user
    if form.validate():
        node = new_node(
            title=form.title.data,
            user=user,
            category=form.category.data,
            project=project,
        )
        return {
            'status': 'success',
        }, 201, None, node.url
    else:
        push_errors_to_status(form.errors)
    raise HTTPError(http.BAD_REQUEST, redirect_url=project.url)


@must_be_logged_in
@must_be_valid_project  # returns project
@must_not_be_registration
def project_before_fork(**kwargs):

    node = kwargs['node'] or kwargs['project']
    user = kwargs['auth'].user

    prompts = node.callback('before_fork', user=user)

    pointers = node.get_pointers()
    if pointers:
        prompts.append(
            language.BEFORE_FORK_HAS_POINTERS.format(
                category=node.project_or_component
            )
        )

    return {'prompts': prompts}


@must_be_logged_in
@must_be_valid_project
def node_fork_page(**kwargs):
    project = kwargs['project']
    node = kwargs['node']
    auth = kwargs['auth']

    if node:
        node_to_use = node
        status.push_status_message('At this time, only projects can be forked; however, this behavior is coming soon.')
        raise HTTPError(
            http.FORBIDDEN,
            message='At this time, only projects can be forked; however, this behavior is coming soon.',
            redirect_url=node_to_use.url
        )
    else:
        node_to_use = project

    if node_to_use.is_registration:
        raise HTTPError(http.FORBIDDEN)

    fork = node_to_use.fork_node(auth)

    return fork.url


@must_be_valid_project
@must_be_contributor_or_public # returns user, project
def node_registrations(**kwargs):
    auth = kwargs['auth']
    node_to_use = kwargs['node'] or kwargs['project']
    return _view_project(node_to_use, auth, primary=True)


@must_be_valid_project
@must_be_contributor_or_public # returns user, project
def node_forks(**kwargs):
    project = kwargs['project']
    node = kwargs['node']
    auth = kwargs['auth']

    node_to_use = node or project
    return _view_project(node_to_use, auth, primary=True)


@must_be_valid_project
@must_be_contributor # returns user, project
@must_not_be_registration
def node_setting(**kwargs):

    auth = kwargs['auth']
    node = kwargs['node'] or kwargs['project']

    rv = _view_project(node, auth, primary=True)

    addons_enabled = []
    addon_enabled_settings = []

    for addon in node.get_addons():

        addons_enabled.append(addon.config.short_name)

        if 'node' in addon.config.configs:
            addon_enabled_settings.append(addon.config.short_name)

    rv['addon_categories'] = settings.ADDON_CATEGORIES
    rv['addons_available'] = [
        addon
        for addon in settings.ADDONS_AVAILABLE
        if 'node' in addon.owners
            and 'node' not in addon.added_mandatory
    ]
    rv['addons_enabled'] = addons_enabled
    rv['addon_enabled_settings'] = addon_enabled_settings
    rv['addon_capabilities'] = settings.ADDON_CAPABILITIES

    rv['comments'] = {
        'level': node.comment_level,
    }

    return rv


@must_be_contributor
@must_not_be_registration
def node_choose_addons(**kwargs):
    node = kwargs['node'] or kwargs['project']
    auth = kwargs['auth']
    node.config_addons(request.json, auth)


@must_be_valid_project
@must_be_contributor # returns user, project
def node_contributors(**kwargs):

    auth = kwargs['auth']
    node = kwargs['node'] or kwargs['project']

    rv = _view_project(node, auth)
    rv['contributors'] = utils.serialize_contributors(node.contributors, node)
    return rv


@must_be_contributor
def configure_comments(**kwargs):
    node = kwargs['node'] or kwargs['project']
    comment_level = request.json.get('commentLevel')
    if not comment_level:
        node.comment_level = None
    elif comment_level in ['public', 'private']:
        node.comment_level = comment_level
    else:
        raise HTTPError(http.BAD_REQUEST)
    node.save()


##############################################################################
# View Project
##############################################################################


@must_be_valid_project
@must_not_be_registration
@must_be_contributor # returns user, project
def project_reorder_components(**kwargs):

    project = kwargs['project']

    new_list = [
        tuple(node.split(':'))
        for node in request.json.get('new_list', [])
    ]
    nodes_new = [
        StoredObject.get_collection(schema).load(key)
        for key, schema in new_list
    ]
    if len(project.nodes) == len(nodes_new) and set(project.nodes) == set(nodes_new):
        project.nodes = nodes_new
        project.save()
        return {}

    # todo log impossibility
    raise HTTPError(http.BAD_REQUEST)


##############################################################################


@must_be_valid_project
@must_be_contributor_or_public # returns user, project
def project_statistics(**kwargs):
    auth = kwargs['auth']
    node = kwargs['node'] or kwargs['project']
    return _view_project(node, auth, primary=True)


###############################################################################
# Make Public
###############################################################################


@must_be_valid_project
@must_have_permission('admin')
def project_set_privacy(**kwargs):

    auth = kwargs['auth']
    permissions = kwargs['permissions']
    node_to_use = kwargs['node'] or kwargs['project']

    node_to_use.set_privacy(permissions, auth)

    return {
        'status': 'success',
        'permissions': permissions,
        'redirect_url': node_to_use.url
    }, None, None


@must_be_valid_project  # returns project
@must_be_contributor_or_public
@must_not_be_registration
def watch_post(**kwargs):
    node_to_use = kwargs['node'] or kwargs['project']
    user = kwargs['auth'].user
    watch_config = WatchConfig(node=node_to_use,
                               digest=request.json.get('digest', False),
                               immediate=request.json.get('immediate', False))
    try:
        user.watch(watch_config)
    except ValueError:  # Node is already being watched
        raise HTTPError(http.BAD_REQUEST)
    watch_config.save()
    user.save()
    return {
        'status': 'success',
        'watchCount': len(node_to_use.watchconfig__watched)
    }



@must_be_valid_project  # returns project
@must_be_contributor_or_public
@must_not_be_registration
def unwatch_post(**kwargs):
    node_to_use = kwargs['node'] or kwargs['project']
    user = kwargs['auth'].user
    watch_config = WatchConfig(node=node_to_use,
                                digest=request.json.get('digest', False),
                                immediate=request.json.get('immediate', False))
    try:
        user.unwatch(watch_config, save=True)
    except ValueError:  # Node isn't being watched
        raise HTTPError(http.BAD_REQUEST)
    return {
        'status': 'success',
        'watchCount': len(node_to_use.watchconfig__watched)
    }


@must_be_valid_project  # returns project
@must_be_contributor_or_public
@must_not_be_registration
def togglewatch_post(**kwargs):
    '''View for toggling watch mode for a node.'''
    node = kwargs['node'] or kwargs['project']
    user = kwargs['auth'].user
    watch_config = WatchConfig(
        node=node,
        digest=request.json.get('digest', False),
        immediate=request.json.get('immediate', False)
    )
    try:
        if user.is_watching(node):
            user.unwatch(watch_config, save=True)
        else:
            user.watch(watch_config, save=True)
    except ValueError:
        raise HTTPError(http.BAD_REQUEST)
    return {
        'status': 'success',
        'watchCount': len(node.watchconfig__watched),
        'watched': user.is_watching(node)
    }


@must_be_valid_project # returns project
@must_have_permission('admin')
@must_not_be_registration
def component_remove(**kwargs):
    """Remove component, and recursively remove its children. If node has a
    parent, add log and redirect to parent; else redirect to user dashboard.

    """
    node_to_use = kwargs['node'] or kwargs['project']
    auth = kwargs['auth']

    if node_to_use.remove_node(auth):
        message = '{} deleted'.format(
            node_to_use.project_or_component.capitalize()
        )
        status.push_status_message(message)
        if node_to_use.node__parent:
            redirect_url = node_to_use.node__parent[0].url
        else:
            redirect_url = '/dashboard/'
        return {
            'url': redirect_url,
        }
    raise HTTPError(
        http.BAD_REQUEST, message='Could not delete component'
    )


@must_be_valid_project
@must_be_contributor_or_public
def view_project(**kwargs):
    auth = kwargs['auth']
    node_to_use = kwargs['node'] or kwargs['project']
    primary = '/api/v1' not in request.path
    rv = _view_project(node_to_use, auth, primary=primary)
    rv['addon_capabilities'] = settings.ADDON_CAPABILITIES
    return rv


# TODO: Split into separate functions
def _render_addon(node):

    widgets = {}
    configs = {}
    js = []
    css = []

    for addon in node.get_addons():

        configs[addon.config.short_name] = addon.config.to_json()

        js.extend(addon.config.include_js.get('widget', []))
        css.extend(addon.config.include_css.get('widget', []))

        js.extend(addon.config.include_js.get('files', []))
        css.extend(addon.config.include_css.get('files', []))

    return widgets, configs, js, css


def _view_project(node, auth, primary=False):
    """Build a JSON object containing everything needed to render
    project.view.mako.

    """

    user = auth.user

    parent = node.parent_node
    recent_logs = _get_logs(node, 10, auth)
    widgets, configs, js, css = _render_addon(node)
    # Before page load callback; skip if not primary call
    if primary:
        for addon in node.get_addons():
            messages = addon.before_page_load(node, user) or []
            for message in messages:
                status.push_status_message(message)
    data = {
        'node': {
            'id': node._primary_key,
            'title': node.title,
            'category': node.project_or_component,
            'description': node.description,
            'url': node.url,
            'api_url': node.api_url,
            'absolute_url': node.absolute_url,
            'display_absolute_url': node.display_absolute_url,
            'citations': {
                'apa': node.citation_apa,
                'mla': node.citation_mla,
                'chicago': node.citation_chicago,
            },
            'is_public': node.is_public,
            'date_created': node.date_created.strftime('%m/%d/%Y %I:%M %p UTC'),
            'date_modified': node.logs[-1].date.strftime('%m/%d/%Y %I:%M %p UTC') if node.logs else '',

            'tags': [tag._primary_key for tag in node.tags],
            'children': bool(node.nodes),
            'children_ids': [str(child._primary_key) for child in node.nodes],
            'is_registration': node.is_registration,
            'registered_from_url': node.registered_from.url if node.is_registration else '',
            'registered_date': node.registered_date.strftime('%Y/%m/%d %I:%M %p') if node.is_registration else '',
            'registered_meta': [
                {
                    'name_no_ext': from_mongo(meta),
                    'name_clean': clean_template_name(meta),
                }
                for meta in node.registered_meta or []
            ],
            'registration_count': len(node.registration_list),

            'is_fork': node.is_fork,
            'forked_from_id': node.forked_from._primary_key if node.is_fork else '',
            'forked_from_display_absolute_url': node.forked_from.display_absolute_url if node.is_fork else '',
            'forked_date': node.forked_date.strftime('%Y/%m/%d %I:%M %p') if node.is_fork else '',
            'fork_count': len(node.fork_list),
            'watched_count': len(node.watchconfig__watched),
            'logs': recent_logs,
            'points': node.points,
            'piwik_site_id': node.piwik_site_id,

            'comment_level': node.comment_level,
            'can_view_comments': node.can_comment(auth),
            'can_add_comments': node.can_comment(auth, write=True),
            'has_children': bool(getattr(node, 'commented', False)),

        },
        'parent_node': {
            'id': parent._primary_key if parent else '',
            'title': parent.title if parent else '',
            'url': parent.url if parent else '',
            'api_url': parent.api_url if parent else '',
            'absolute_url':  parent.absolute_url if parent else '',
            'is_public': parent.is_public if parent else '',
            'is_contributor': parent.is_contributor(user) if parent else ''
        },
        'user': {
            'is_contributor': node.is_contributor(user),
            'can_edit': (node.can_edit(auth)
                                and not node.is_registration),
            'permissions': node.get_permissions(user) if user else [],
            'is_watching': user.is_watching(node) if user else False,
            'id': user._id if user else '',
            'piwik_token': user.piwik_token if user else '',
<<<<<<< HEAD
=======
            'id': user._primary_key if user else None,
            'username': user.username if user else None,
>>>>>>> 13147f1d
        },
        # TODO: Namespace with nested dicts
        'addons_enabled': node.get_addon_names(),
        'addons': configs,
        'addon_widgets': widgets,
        'addon_widget_js': js,
        'addon_widget_css': css,

    }
    return data


def _get_children(node, auth, indent=0):

    children = []

    for child in node.nodes_primary:
        if not child.is_deleted and child.can_edit(auth):
            children.append({
                'id': child._primary_key,
                'title': child.title,
                'indent': indent,
            })
            children.extend(_get_children(child, auth, indent+1))

    return children


@collect_auth
@must_be_valid_project
def get_editable_children(**kwargs):

    node_to_use = kwargs['node'] or kwargs['project']
    auth = kwargs['auth']

    if not node_to_use.can_edit(auth):
        return

    children = _get_children(node_to_use, auth)

    return {'children': children}


def _get_user_activity(node, auth, rescale_ratio):

    # Counters
    total_count = len(node.logs)

    # Note: It's typically much faster to find logs of a given node
    # attached to a given user using node.logs.find(...) than by
    # loading the logs into Python and checking each one. However,
    # using deep caching might be even faster down the road.

    if auth.user:
        ua_count = node.logs.find(Q('user', 'eq', auth.user)).count()
    else:
        ua_count = 0

    non_ua_count = total_count - ua_count # base length of blue bar

    # Normalize over all nodes
    try:
        ua = ua_count / rescale_ratio * settings.USER_ACTIVITY_MAX_WIDTH
    except ZeroDivisionError:
        ua = 0
    try:
        non_ua = non_ua_count / rescale_ratio * settings.USER_ACTIVITY_MAX_WIDTH
    except ZeroDivisionError:
        non_ua = 0

    return ua_count, ua, non_ua


@must_be_valid_project
def get_recent_logs(**kwargs):
    node_to_use = kwargs['node'] or kwargs['project']
    logs = list(reversed(node_to_use.logs._to_primary_keys()))[:3]
    return {'logs': logs}


def _get_summary(node, auth, rescale_ratio, primary=True, link_id=None):

    summary = {}

    if node.can_view(auth):
        summary.update({
            'can_view': True,
            'can_edit': node.can_edit(auth),
            'id': link_id if link_id else node._id,
            'primary_id': node._id,
            'url': node.url,
            'primary': primary,
            'api_url': node.api_url,
            'title': node.title,
            'category': node.project_or_component,
            'is_registration': node.is_registration,
            'registered_date': node.registered_date.strftime('%m/%d/%y %I:%M %p')
                if node.is_registration
                else None,
            'nlogs': None,
            'ua_count': None,
            'ua': None,
            'non_ua': None,
            'addons_enabled': node.get_addon_names(),
        })
        if rescale_ratio:
            ua_count, ua, non_ua = _get_user_activity(node, auth, rescale_ratio)
            summary.update({
                'nlogs': len(node.logs),
                'ua_count': ua_count,
                'ua': ua,
                'non_ua': non_ua,
            })
    else:
        summary['can_view'] = False

    # TODO: Make output format consistent with _view_project
    return {
        'summary': summary,
    }


@collect_auth
@must_be_valid_project
def get_summary(**kwargs):

    auth = kwargs['auth']
    node = kwargs['node'] or kwargs['project']
    rescale_ratio = kwargs.get('rescale_ratio')
    primary = kwargs.get('primary')
    link_id = kwargs.get('link_id')

    return _get_summary(
        node, auth, rescale_ratio, primary=primary, link_id=link_id
    )


@must_be_contributor_or_public
def get_children(**kwargs):
    node_to_use = kwargs['node'] or kwargs['project']
    return _render_nodes([
        node
        for node in node_to_use.nodes
        if not node.is_deleted
    ])


@must_be_contributor_or_public
def get_forks(**kwargs):
    node_to_use = kwargs['node'] or kwargs['project']
    forks = node_to_use.node__forked.find(
        Q('is_deleted', 'eq', False)
    )
    return _render_nodes(forks)


@must_be_contributor_or_public
def get_registrations(**kwargs):
    node_to_use = kwargs['node'] or kwargs['project']
    registrations = node_to_use.node__registrations
    return _render_nodes(registrations)


def _serialize_node_search(node):
    """Serialize a node for use in pointer search.

    :param Node node: Node to serialize
    :return: Dictionary of node data

    """
    title = node.title
    if node.is_registration:
        title += ' (registration)'
    return {
        'id': node._id,
        'title': title,
        'firstAuthor': node.contributors[0].family_name,
        'etal': len(node.contributors) > 1,
    }


@must_be_logged_in
def search_node(**kwargs):
    """

    """
    # Get arguments
    auth = kwargs['auth']
    node = Node.load(request.json.get('nodeId'))
    include_public = request.json.get('includePublic')
    query = request.json.get('query', '').strip()
    if not query:
        return {'nodes': []}

    # Build ODM query
    title_query = Q('title', 'icontains', query)
    not_deleted_query = Q('is_deleted', 'eq', False)
    visibility_query = Q('contributors', 'eq', auth.user)
    if include_public:
        visibility_query = visibility_query | Q('is_public', 'eq', True)
    odm_query = title_query & not_deleted_query & visibility_query

    # Exclude current node from query if provided
    if node:
        nin = [node._id] + node.node_ids
        odm_query = (
            odm_query &
            Q('_id', 'nin', nin)
        )

    # TODO: Parameterize limit; expose pagination
    cursor = Node.find(odm_query).limit(20)

    return {
        'nodes': [
            _serialize_node_search(each)
            for each in cursor
            if each.contributors
        ]
    }


def _add_pointers(node, pointers, auth):
    """

    :param Node node: Node to which pointers will be added
    :param list pointers: Nodes to add as pointers

    """
    added = False
    for pointer in pointers:
        node.add_pointer(pointer, auth, save=False)
        added = True

    if added:
        node.save()


@must_be_contributor
@must_not_be_registration
def add_pointers(**kwargs):
    """Add pointers to a node.

    """
    auth = kwargs['auth']
    node = kwargs['node'] or kwargs['project']
    node_ids = request.json.get('nodeIds')

    if not node_ids:
        raise HTTPError(http.BAD_REQUEST)

    nodes = [
        Node.load(node_id)
        for node_id in node_ids
    ]

    _add_pointers(node, nodes, auth)

    return {}


@must_be_contributor
@must_not_be_registration
def remove_pointer(**kwargs):
    """Remove a pointer from a node, raising a 400 if the pointer is not
    in `node.nodes`.

    """
    auth = kwargs['auth']
    node = kwargs['node'] or kwargs['project']
    # TODO: since these a delete request, shouldn't use request body. put pointer
    # id in the URL instead
    pointer_id = request.json.get('pointerId')
    if pointer_id is None:
        raise HTTPError(http.BAD_REQUEST)

    pointer = Pointer.load(pointer_id)
    if pointer is None:
        raise HTTPError(http.BAD_REQUEST)

    try:
        node.rm_pointer(pointer, auth=auth)
    except ValueError:
        raise HTTPError(http.BAD_REQUEST)

    node.save()


@must_be_contributor
@must_not_be_registration
def fork_pointer(**kwargs):
    """Fork a pointer. Raises BAD_REQUEST if pointer not provided, not found,
    or not present in `nodes`.

    """
    auth = kwargs['auth']
    node = kwargs['node'] or kwargs['project']
    pointer_id = request.json.get('pointerId')
    pointer = Pointer.load(pointer_id)

    if pointer is None:
        raise HTTPError(http.BAD_REQUEST)

    try:
        node.fork_pointer(pointer, auth=auth, save=True)
    except ValueError:
        raise HTTPError(http.BAD_REQUEST)


def abbrev_authors(node):
    rv = node.contributors[0].family_name
    if len(node.contributors) > 1:
        rv += ' et al.'
    return rv


@must_be_contributor_or_public
def get_pointed(**kwargs):

    node = kwargs['node'] or kwargs['project']
    return {'pointed': [
        {
            'url': each.url,
            'title': each.title,
            'authorShort': abbrev_authors(node),
        }
        for each in node.pointed
    ]}
<|MERGE_RESOLUTION|>--- conflicted
+++ resolved
@@ -507,13 +507,9 @@
                                 and not node.is_registration),
             'permissions': node.get_permissions(user) if user else [],
             'is_watching': user.is_watching(node) if user else False,
-            'id': user._id if user else '',
             'piwik_token': user.piwik_token if user else '',
-<<<<<<< HEAD
-=======
             'id': user._primary_key if user else None,
             'username': user.username if user else None,
->>>>>>> 13147f1d
         },
         # TODO: Namespace with nested dicts
         'addons_enabled': node.get_addon_names(),
