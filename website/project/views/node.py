--- conflicted
+++ resolved
@@ -76,13 +76,8 @@
             node.set_title(value, auth=auth)
         except ValidationError as e:
             raise HTTPError(
-<<<<<<< HEAD
-                http.BAD_REQUEST,
+                http_status.HTTP_400_BAD_REQUEST,
                 data=dict(message_long=e.message),
-=======
-                http_status.HTTP_400_BAD_REQUEST,
-                data=dict(message_long=e.message)
->>>>>>> 4caa1130
             )
         new_val = node.title
     elif edited_field == 'description':
@@ -95,13 +90,8 @@
         node.save()
     except ValidationError as e:
         raise HTTPError(
-<<<<<<< HEAD
-            http.BAD_REQUEST,
+            http_status.HTTP_400_BAD_REQUEST,
             data=dict(message_long=e.message),
-=======
-            http_status.HTTP_400_BAD_REQUEST,
-            data=dict(message_long=e.message)
->>>>>>> 4caa1130
         )
     return {
         'status': 'success',
@@ -153,24 +143,14 @@
             project = new_node(category, title, user, description)
         except ValidationError as e:
             raise HTTPError(
-<<<<<<< HEAD
-                http.BAD_REQUEST,
+                http_status.HTTP_400_BAD_REQUEST,
                 data=dict(message_long=e.message),
-=======
-                http_status.HTTP_400_BAD_REQUEST,
-                data=dict(message_long=e.message)
->>>>>>> 4caa1130
             )
         new_project = _view_project(project, auth)
     return {
         'projectUrl': project.url,
-<<<<<<< HEAD
         'newNode': new_project['node'] if new_project else None,
-    }, http.CREATED
-=======
-        'newNode': new_project['node'] if new_project else None
     }, http_status.HTTP_201_CREATED
->>>>>>> 4caa1130
 
 
 @must_be_logged_in
@@ -207,13 +187,8 @@
             )
         except ValidationError as e:
             raise HTTPError(
-<<<<<<< HEAD
-                http.BAD_REQUEST,
+                http_status.HTTP_400_BAD_REQUEST,
                 data=dict(message_long=e.message),
-=======
-                http_status.HTTP_400_BAD_REQUEST,
-                data=dict(message_long=e.message)
->>>>>>> 4caa1130
             )
         redirect_url = node.url
         message = (
@@ -588,19 +563,12 @@
     try:
         node.set_privacy(permissions, auth)
     except NodeStateError as e:
-<<<<<<< HEAD
         raise HTTPError(
-            http.BAD_REQUEST, data=dict(
+            http_status.HTTP_400_BAD_REQUEST, data=dict(
                 message_short="Can't change privacy",
                 message_long=str(e),
             ),
         )
-=======
-        raise HTTPError(http_status.HTTP_400_BAD_REQUEST, data=dict(
-            message_short="Can't change privacy",
-            message_long=str(e)
-        ))
->>>>>>> 4caa1130
 
     return {
         'status': 'success',
@@ -1171,13 +1139,8 @@
         )
     except ValidationError as e:
         raise HTTPError(
-<<<<<<< HEAD
-            http.BAD_REQUEST,
+            http_status.HTTP_400_BAD_REQUEST,
             data=dict(message_long=e.message),
-=======
-            http_status.HTTP_400_BAD_REQUEST,
-            data=dict(message_long=e.message)
->>>>>>> 4caa1130
         )
 
     return new_link
@@ -1192,13 +1155,8 @@
     except ValidationError as e:
         message = 'Invalid link name.' if e.message == 'Invalid title.' else e.message
         raise HTTPError(
-<<<<<<< HEAD
-            http.BAD_REQUEST,
+            http_status.HTTP_400_BAD_REQUEST,
             data=dict(message_long=message),
-=======
-            http_status.HTTP_400_BAD_REQUEST,
-            data=dict(message_long=message)
->>>>>>> 4caa1130
         )
 
     private_link_id = request.json.get('pk', '')
@@ -1211,13 +1169,8 @@
         return new_name
     else:
         raise HTTPError(
-<<<<<<< HEAD
-            http.BAD_REQUEST,
+            http_status.HTTP_400_BAD_REQUEST,
             data=dict(message_long='View-only link not found.'),
-=======
-            http_status.HTTP_400_BAD_REQUEST,
-            data=dict(message_long='View-only link not found.')
->>>>>>> 4caa1130
         )
 
 
@@ -1410,15 +1363,9 @@
 
     return {
         'data': {
-<<<<<<< HEAD
             'node': serialize_node_summary(node=fork, auth=auth, show_path=False),
         },
-    }, http.CREATED
-=======
-            'node': serialize_node_summary(node=fork, auth=auth, show_path=False)
-        }
     }, http_status.HTTP_201_CREATED
->>>>>>> 4caa1130
 
 def abbrev_authors(node):
     lead_author = node.visible_contributors[0]
