# -*- coding: utf-8 -*-
import json
import logging
import httplib as http
from framework import (
    request, redirect, must_be_logged_in,
    push_errors_to_status, get_current_user, Q,
    analytics
)
from framework.analytics import update_counters
import framework.status as status
from framework.exceptions import HTTPError
from framework.forms.utils import sanitize
from framework.mongo.utils import from_mongo
from framework.auth import must_have_session_auth, get_api_key

from website.models import Node
from website.project import new_node, clean_template_name
from website.project.decorators import must_not_be_registration, must_be_valid_project, \
    must_be_contributor, must_be_contributor_or_public, must_be_contributor_and_no_private_link
from website.project.forms import NewProjectForm, NewNodeForm
from website.models import WatchConfig
from website import settings
from website.views import _render_nodes

logger = logging.getLogger(__name__)


@must_have_session_auth
@must_be_valid_project  # returns project
@must_be_contributor  # returns user, project
@must_not_be_registration
def edit_node(*args, **kwargs):
    project = kwargs['project']
    node = kwargs['node']
    node_to_use = node or project
    post_data = request.json
    edited_field = post_data.get('name')
    value = sanitize(post_data.get("value"))
    user = get_current_user()
    api_key = get_api_key()
    if value:
        if edited_field == 'title':
            node_to_use.set_title(value, user=user,
                                  api_key=api_key)
        elif edited_field == 'description':
            node_to_use.set_description(value, user=user, api_key=api_key)
        node_to_use.save()
    return {'status': 'success'}


##############################################################################
# New Project
##############################################################################


@must_be_logged_in
def project_new(*args, **kwargs):
    return {}


@must_be_logged_in
def project_new_post(*args, **kwargs):
    user = kwargs['user']
    form = NewProjectForm(request.form)
    if form.validate():
        project = new_node(
            'project', form.title.data, user, form.description.data
        )
        status.push_status_message(
            'Welcome to your new {category}! Please select and configure your add-ons below.'.format(
                category=project.project_or_component,
            )
        )
        return {}, 201, None, project.url + 'settings/'
    else:
        push_errors_to_status(form.errors)
    return {}, http.BAD_REQUEST


##############################################################################
# New Node
##############################################################################


@must_have_session_auth # returns user
@must_be_valid_project # returns project
@must_be_contributor # returns user, project
@must_not_be_registration
def project_new_node(*args, **kwargs):
    form = NewNodeForm(request.form)
    project = kwargs['project']
    user = kwargs['user']
    if form.validate():
        node = new_node(
            title=form.title.data,
            user=user,
            category=form.category.data,
            project=project,
        )
        status.push_status_message(
            'Welcome to your new {category}! Please select and configure your add-ons below.'.format(
                category=node.project_or_component,
            )
        )
        return {
            'status': 'success',
        }, 201, None, node.url + 'settings/'
    else:
        push_errors_to_status(form.errors)
    raise HTTPError(http.BAD_REQUEST, redirect_url=project.url)


@must_have_session_auth
@must_be_valid_project  # returns project
@must_not_be_registration
def project_before_fork(*args, **kwargs):

    node = kwargs['node'] or kwargs['project']
    user = kwargs['user']
    api_key = get_api_key()

    prompts = node.callback('before_fork', user)

    return {'prompts': prompts}


@must_be_logged_in
@must_be_valid_project
def node_fork_page(*args, **kwargs):
    project = kwargs['project']
    node = kwargs['node']
    user = get_current_user()
    api_key = get_api_key()

    if node:
        node_to_use = node
        status.push_status_message('At this time, only projects can be forked; however, this behavior is coming soon.')
        raise HTTPError(
            http.FORBIDDEN,
            message='At this time, only projects can be forked; however, this behavior is coming soon.',
            redirect_url=node_to_use.url
        )
    else:
        node_to_use = project

    if node_to_use.is_registration:
        raise HTTPError(http.FORBIDDEN)

    fork = node_to_use.fork_node(user, api_key=api_key)

    return fork.url


@must_be_valid_project
@must_be_contributor_or_public# returns user, project
@update_counters('node:{pid}')
@update_counters('node:{nid}')
def node_registrations(*args, **kwargs):
    user = get_current_user()
    node_to_use = kwargs['node'] or kwargs['project']
<<<<<<< HEAD
    link = kwargs['link']
    return _view_project(node_to_use, user, link)
=======
    return _view_project(node_to_use, user, primary=True)

>>>>>>> 5a270a48

@must_be_valid_project
@must_be_contributor_or_public # returns user, project
@update_counters('node:{pid}')
@update_counters('node:{nid}')
def node_forks(*args, **kwargs):
    project = kwargs['project']
    node = kwargs['node']
    user = get_current_user()
    link = kwargs['link']
    node_to_use = node or project
<<<<<<< HEAD
    return _view_project(node_to_use, user, link)

@must_be_valid_project
@must_be_contributor_and_no_private_link# returns user, project
def node_setting(*args, **kwargs):
    project = kwargs['project']
    node = kwargs['node']
=======
    return _view_project(node_to_use, user, primary=True)


@must_be_valid_project
@must_be_contributor # returns user, project
@must_not_be_registration
def node_setting(**kwargs):

>>>>>>> 5a270a48
    user = get_current_user()
    node = kwargs.get('node') or kwargs.get('project')

    rv = _view_project(node, user, primary=True)

    addons_enabled = []
    addon_enabled_settings = []

    for addon in node.get_addons():

        addons_enabled.append(addon.config.short_name)

        if 'node' in addon.config.configs:
            addon_enabled_settings.append(addon.config.short_name)

    rv['addon_categories'] = settings.ADDON_CATEGORIES
    rv['addons_available'] = [
        addon
        for addon in settings.ADDONS_AVAILABLE
        if 'node' in addon.owners
    ]
    rv['addons_enabled'] = addons_enabled
    rv['addon_enabled_settings'] = addon_enabled_settings
    rv['addon_capabilities'] = settings.ADDON_CAPABILITIES

    return rv


@must_be_contributor
@must_not_be_registration
def node_choose_addons(**kwargs):
    node = kwargs['node'] or kwargs['project']
    node.config_addons(request.json)


##############################################################################
# View Project
##############################################################################


@must_be_valid_project
@must_not_be_registration
@must_be_contributor # returns user, project
def project_reorder_components(*args, **kwargs):
    project = kwargs['project']
    user = get_current_user()

    node_to_use = project
    old_list = [i._id for i in node_to_use.nodes if not i.is_deleted]
    new_list = json.loads(request.form['new_list'])

    if len(old_list) == len(new_list) and set(new_list) == set(old_list):
        node_to_use.nodes = new_list
        if node_to_use.save():
            return {'status': 'success'}
    # todo log impossibility
    return {'status': 'failure'}


##############################################################################


@must_be_valid_project
@must_be_contributor_or_public # returns user, project
def project_statistics(*args, **kwargs):
    project = kwargs['project']
    node = kwargs['node']
    user = get_current_user()

    # todo not used
    node_to_use = node or project

    counters = analytics.get_day_total_list(
        'node:{}'.format(node_to_use._primary_key)
    )
    csv = '\\n'.join(['date,price'] + ['{},{}'.format(counter[0], counter[1]) for counter in counters])

    rv = {
        'csv' : csv,
    }
<<<<<<< HEAD
    link = kwargs['link']
    rv.update(_view_project(node_to_use, user, link))
=======
    rv.update(_view_project(node_to_use, user, primary=True))
>>>>>>> 5a270a48
    return rv


###############################################################################
# Make Public
###############################################################################


@must_have_session_auth
@must_be_valid_project
@must_be_contributor
def project_set_permissions(*args, **kwargs):

    user = kwargs['user']
    api_key = kwargs['api_key']
    permissions = kwargs['permissions']
    node_to_use = kwargs['node'] or kwargs['project']

    node_to_use.set_permissions(permissions, user, api_key)

    return {
        'status': 'success',
        'permissions': permissions,
        'redirect_url': node_to_use.url
    }, None, None


@must_have_session_auth  # returns user or api_node
@must_be_valid_project  # returns project
@must_be_contributor_or_public
@must_not_be_registration
def watch_post(*args, **kwargs):
    node_to_use = kwargs['node'] or kwargs['project']
    user = kwargs['user']
    watch_config = WatchConfig(node=node_to_use,
                               digest=request.json.get('digest', False),
                               immediate=request.json.get('immediate', False))
    try:
        user.watch(watch_config)
    except ValueError:  # Node is already being watched
        raise HTTPError(http.BAD_REQUEST)
    watch_config.save()
    user.save()
    return {
        'status': 'success',
        'watchCount': len(node_to_use.watchconfig__watched)
    }


@must_have_session_auth  # returns user or api_node
@must_be_valid_project  # returns project
@must_be_contributor_or_public
@must_not_be_registration
def unwatch_post(*args, **kwargs):
    node_to_use = kwargs['node'] or kwargs['project']
    user = kwargs['user']
    watch_config = WatchConfig(node=node_to_use,
                                digest=request.json.get('digest', False),
                                immediate=request.json.get('immediate', False))
    try:
        user.unwatch(watch_config, save=True)
    except ValueError:  # Node isn't being watched
        raise HTTPError(http.BAD_REQUEST)
    return {
        'status': 'success',
        'watchCount': len(node_to_use.watchconfig__watched)
    }


@must_have_session_auth  # returns user or api_node
@must_be_valid_project  # returns project
@must_be_contributor_or_public
@must_not_be_registration
def togglewatch_post(*args, **kwargs):
    '''View for toggling watch mode for a node.'''
    node = kwargs['node'] or kwargs['project']
    user = kwargs['user']
    watch_config = WatchConfig(node=node,
                                digest=request.json.get('digest', False),
                                immediate=request.json.get('immediate', False))
    try:
        if user.is_watching(node):
            user.unwatch(watch_config, save=True)
        else:
            user.watch(watch_config, save=True)
    except ValueError:
        raise HTTPError(http.BAD_REQUEST)
    return {
        'status': 'success',
        'watchCount': len(node.watchconfig__watched),
        'watched': user.is_watching(node)
    }


@must_have_session_auth # returns user or api_node
@must_be_valid_project # returns project
@must_be_contributor # returns user, project
@must_not_be_registration
def component_remove(*args, **kwargs):
    """Remove component, and recursively remove its children. If node has a
    parent, add log and redirect to parent; else redirect to user dashboard.

    """
    node_to_use = kwargs['node'] or kwargs['project']
    user = kwargs['user']

    if node_to_use.remove_node(user=user):
        message = '{} deleted'.format(
            node_to_use.project_or_component.capitalize()
        )
        status.push_status_message(message)
        if node_to_use.node__parent:
            redirect_url = node_to_use.node__parent[0].url
        else:
            redirect_url = '/dashboard/'
        return {
            'status': 'success',
            'message': message,
        }, None, None, redirect_url
    else:
        raise HTTPError(http.BAD_REQUEST, message='Could not delete component')


@must_be_valid_project
@must_be_contributor_or_public
def view_project(*args, **kwargs):
    user = get_current_user()
    node_to_use = kwargs['node'] or kwargs['project']
<<<<<<< HEAD
    link = kwargs['link']
    return _view_project(node_to_use, user, link)

@must_have_session_auth # returns user or api_node
@must_be_valid_project # returns project
@must_be_contributor
def remove_private_link(*args, **kwargs):
    node_to_use = kwargs['node'] or kwargs['project']
    link = request.json['private_link']
    node_to_use.remove_private_link(link)
=======
    primary = '/api/v1' not in request.path
    rv = _view_project(node_to_use, user, primary=primary)
    rv['addon_capabilities'] = settings.ADDON_CAPABILITIES
    return rv


# TODO: Split into separate functions
def _render_addon(node):

    widgets = {}
    configs = {}
    js = []
    css = []

    for addon in node.get_addons():

        configs[addon.config.short_name] = addon.config.to_json()
>>>>>>> 5a270a48

        js.extend(addon.config.include_js.get('widget', []))
        css.extend(addon.config.include_css.get('widget', []))

<<<<<<< HEAD
def _view_project(node_to_use, user, link='', api_key=None):
    '''Build a JSON object containing everything needed to render
=======
    return widgets, configs, js, css


def _view_project(node_to_use, user, api_key=None, primary=False):
    """Build a JSON object containing everything needed to render
>>>>>>> 5a270a48
    project.view.mako.

    """
    parent = node_to_use.parent
    recent_logs = list(reversed(node_to_use.logs)[:10])
    recent_logs_dicts = [log.serialize() for log in recent_logs]
    widgets, configs, js, css = _render_addon(node_to_use)
    # Before page load callback; skip if not primary call
    if primary:
        for addon in node_to_use.get_addons():
            message = addon.before_page_load(node_to_use, user)
            if message:
                status.push_status_message(message)
    data = {
        'node': {
            'id': node_to_use._primary_key,
            'title': node_to_use.title,
            'category': node_to_use.project_or_component,
            'description': node_to_use.description,
            'url': node_to_use.url,
            'api_url': node_to_use.api_url,
            'absolute_url': node_to_use.absolute_url,
            'display_absolute_url': node_to_use.display_absolute_url,
            'citations': {
                'apa': node_to_use.citation_apa,
                'mla': node_to_use.citation_mla,
                'chicago': node_to_use.citation_chicago,
            },
            'is_public': node_to_use.is_public,
            'date_created': node_to_use.date_created.strftime('%m/%d/%Y %I:%M %p UTC'),
            'date_modified': node_to_use.logs[-1].date.strftime('%m/%d/%Y %I:%M %p UTC') if node_to_use.logs else '',

            'tags': [tag._primary_key for tag in node_to_use.tags],
            'children': bool(node_to_use.nodes),
            'children_ids': [str(child._primary_key) for child in node_to_use.nodes],
            'is_registration': node_to_use.is_registration,
            'registered_from_url': node_to_use.registered_from.url if node_to_use.is_registration else '',
            'registered_date': node_to_use.registered_date.strftime('%Y/%m/%d %I:%M %p') if node_to_use.is_registration else '',
            'registered_meta': [
                {
                    'name_no_ext': from_mongo(meta),
                    'name_clean': clean_template_name(meta),
                }
                for meta in node_to_use.registered_meta or []
            ],
            'registration_count': len(node_to_use.registration_list),

            'is_fork': node_to_use.is_fork,
            'forked_from_id': node_to_use.forked_from._primary_key if node_to_use.is_fork else '',
            'forked_from_display_absolute_url': node_to_use.forked_from.display_absolute_url if node_to_use.is_fork else '',
            'forked_date': node_to_use.forked_date.strftime('%Y/%m/%d %I:%M %p') if node_to_use.is_fork else '',
            'fork_count': len(node_to_use.fork_list),

            'watched_count': len(node_to_use.watchconfig__watched),
            'logs': recent_logs_dicts,
<<<<<<< HEAD
            'private_links': node_to_use.private_links,
            'url_params': '?key={0}'.format(link) if link else ''
=======
            'piwik_site_id': node_to_use.piwik_site_id,
>>>>>>> 5a270a48
        },
        'parent': {
            'id': parent._primary_key if parent else '',
            'title': parent.title if parent else '',
            'url': parent.url if parent else '',
            'api_url': parent.api_url if parent else '',
            'absolute_url':  parent.absolute_url if parent else '',
            'is_public': parent.is_public if parent else '',
            'is_contributor': parent.is_contributor(user) if parent else '',
            'can_be_viewed': (link in parent.private_links) if parent else False
        },
        'user': {
            'is_contributor': node_to_use.is_contributor(user),
            'can_edit': (node_to_use.can_edit(user, api_key)
                                and not node_to_use.is_registration),
<<<<<<< HEAD
            'can_view': node_to_use.can_view(user, link, api_key),
            'is_watching': user.is_watching(node_to_use) if user and not user == None else False
        }
=======
            'is_watching': user.is_watching(node_to_use) if user else False,
            'piwik_token': user.piwik_token if user else '',
        },
        # TODO: Namespace with nested dicts
        'addons_enabled': node_to_use.get_addon_names(),
        'addons': configs,
        'addon_widgets': widgets,
        'addon_widget_js': js,
        'addon_widget_css': css,
>>>>>>> 5a270a48
    }
    return data


def _get_children(node, user, indent=0):

    children = []

    for child in node.nodes:
        if node.can_view(user):
            children.append({
                'id': child._primary_key,
                'title': child.title,
                'indent': indent,
            })
            children.extend(_get_children(child, user, indent+1))

    return children


@must_be_valid_project
def get_editable_children(*args, **kwargs):

    node_to_use = kwargs['node'] or kwargs['project']
    user = get_current_user()

    if not node_to_use.can_edit(user):
        return redirect('/login/?next={0}'.format(request.path))

    children = _get_children(node_to_use, user)

    return {'children': children}


def _get_user_activity(node, user, rescale_ratio):

    # Counters
    total_count = len(node.logs)

    # Note: It's typically much faster to find logs of a given node
    # attached to a given user using node.logs.find(...) than by
    # loading the logs into Python and checking each one. However,
    # using deep caching might be even faster down the road.

    if user:
        ua_count = node.logs.find(Q('user', 'eq', user)).count()
    else:
        ua_count = 0

    non_ua_count = total_count - ua_count # base length of blue bar

    # Normalize over all nodes
    try:
        ua = ua_count / rescale_ratio * settings.USER_ACTIVITY_MAX_WIDTH
    except ZeroDivisionError:
        ua = 0
    try:
        non_ua = non_ua_count / rescale_ratio * settings.USER_ACTIVITY_MAX_WIDTH
    except ZeroDivisionError:
        non_ua = 0

    return ua_count, ua, non_ua

@must_be_valid_project
def get_recent_logs(*args, **kwargs):
    node_to_use = kwargs['node'] or kwargs['project']
    logs = list(reversed(node_to_use.logs._to_primary_keys()))[:3]
    return {'logs': logs}

@must_be_valid_project
def get_summary(*args, **kwargs):

    user = get_current_user()
    api_key = get_api_key()
    rescale_ratio = kwargs.get('rescale_ratio')
    node_to_use = kwargs['node'] or kwargs['project']
    link = request.args.get('key', '').strip('/')

    if node_to_use.can_view(user, link, api_key):
        summary = {
            'can_view': True,
            'id': node_to_use._primary_key,
            'url': node_to_use.url,
            'api_url': node_to_use.api_url,
            'title': node_to_use.title,
            'is_registration': node_to_use.is_registration,
            'registered_date': node_to_use.registered_date.strftime('%m/%d/%y %I:%M %p') if node_to_use.is_registration else None,
            'nlogs': None,
            'ua_count': None,
            'ua': None,
            'non_ua': None,
            'addons_enabled': node_to_use.get_addon_names(),
        }
        if rescale_ratio:
            ua_count, ua, non_ua = _get_user_activity(node_to_use, user, rescale_ratio)
            summary.update({
                'nlogs': len(node_to_use.logs),
                'ua_count': ua_count,
                'ua': ua,
                'non_ua': non_ua,
            })
    else:
        summary = {
            'can_view': False,
        }
    # TODO: Make output format consistent with _view_project
    return {
        'summary': summary,
    }

@must_be_contributor_or_public
def get_children(*args, **kwargs):
    node_to_use = kwargs['node'] or kwargs['project']
    return _render_nodes([
        node
        for node in node_to_use.nodes
        if not node.is_deleted
    ])

@must_be_contributor_or_public
def get_forks(*args, **kwargs):
    node_to_use = kwargs['node'] or kwargs['project']
    forks = node_to_use.node__forked.find(
        Q('is_deleted', 'eq', False)
    )
    return _render_nodes(forks)

@must_be_contributor_or_public
def get_registrations(*args, **kwargs):
    node_to_use = kwargs['node'] or kwargs['project']
    registrations = node_to_use.node__registrations
    return _render_nodes(registrations)

@must_be_valid_project # returns project
@must_be_contributor # returns user, project
def project_generate_private_link_post(*args, **kwargs):
    """ Add contributors to a node. """

    node_to_use = kwargs['node'] or kwargs['project']
    node_ids = request.json.get('node_ids', [])
    link = node_to_use.add_private_link()

    for node_id in node_ids:
        node = Node.load(node_id)
        node.add_private_link(link)

    return {'status': 'success'}, 201<|MERGE_RESOLUTION|>--- conflicted
+++ resolved
@@ -159,13 +159,9 @@
 def node_registrations(*args, **kwargs):
     user = get_current_user()
     node_to_use = kwargs['node'] or kwargs['project']
-<<<<<<< HEAD
     link = kwargs['link']
-    return _view_project(node_to_use, user, link)
-=======
-    return _view_project(node_to_use, user, primary=True)
-
->>>>>>> 5a270a48
+    return _view_project(node_to_use, user, link, primary=True)
+
 
 @must_be_valid_project
 @must_be_contributor_or_public # returns user, project
@@ -177,16 +173,7 @@
     user = get_current_user()
     link = kwargs['link']
     node_to_use = node or project
-<<<<<<< HEAD
-    return _view_project(node_to_use, user, link)
-
-@must_be_valid_project
-@must_be_contributor_and_no_private_link# returns user, project
-def node_setting(*args, **kwargs):
-    project = kwargs['project']
-    node = kwargs['node']
-=======
-    return _view_project(node_to_use, user, primary=True)
+    return _view_project(node_to_use, user, link, primary=True)
 
 
 @must_be_valid_project
@@ -194,7 +181,6 @@
 @must_not_be_registration
 def node_setting(**kwargs):
 
->>>>>>> 5a270a48
     user = get_current_user()
     node = kwargs.get('node') or kwargs.get('project')
 
@@ -275,12 +261,8 @@
     rv = {
         'csv' : csv,
     }
-<<<<<<< HEAD
     link = kwargs['link']
-    rv.update(_view_project(node_to_use, user, link))
-=======
-    rv.update(_view_project(node_to_use, user, primary=True))
->>>>>>> 5a270a48
+    rv.update(_view_project(node_to_use, user, link, primary=True))
     return rv
 
 
@@ -409,9 +391,11 @@
 def view_project(*args, **kwargs):
     user = get_current_user()
     node_to_use = kwargs['node'] or kwargs['project']
-<<<<<<< HEAD
     link = kwargs['link']
-    return _view_project(node_to_use, user, link)
+    primary = '/api/v1' not in request.path
+    rv = _view_project(node_to_use, user, link, primary=primary)
+    rv['addon_capabilities'] = settings.ADDON_CAPABILITIES
+    return rv
 
 @must_have_session_auth # returns user or api_node
 @must_be_valid_project # returns project
@@ -420,11 +404,8 @@
     node_to_use = kwargs['node'] or kwargs['project']
     link = request.json['private_link']
     node_to_use.remove_private_link(link)
-=======
-    primary = '/api/v1' not in request.path
-    rv = _view_project(node_to_use, user, primary=primary)
-    rv['addon_capabilities'] = settings.ADDON_CAPABILITIES
-    return rv
+
+
 
 
 # TODO: Split into separate functions
@@ -438,21 +419,17 @@
     for addon in node.get_addons():
 
         configs[addon.config.short_name] = addon.config.to_json()
->>>>>>> 5a270a48
 
         js.extend(addon.config.include_js.get('widget', []))
         css.extend(addon.config.include_css.get('widget', []))
-
-<<<<<<< HEAD
-def _view_project(node_to_use, user, link='', api_key=None):
-    '''Build a JSON object containing everything needed to render
-=======
     return widgets, configs, js, css
 
 
-def _view_project(node_to_use, user, api_key=None, primary=False):
+
+
+def _view_project(node_to_use, user, link='', api_key=None, primary=False):
     """Build a JSON object containing everything needed to render
->>>>>>> 5a270a48
+
     project.view.mako.
 
     """
@@ -508,12 +485,10 @@
 
             'watched_count': len(node_to_use.watchconfig__watched),
             'logs': recent_logs_dicts,
-<<<<<<< HEAD
             'private_links': node_to_use.private_links,
-            'url_params': '?key={0}'.format(link) if link else ''
-=======
+            'url_params': '?key={0}'.format(link) if link else '',
             'piwik_site_id': node_to_use.piwik_site_id,
->>>>>>> 5a270a48
+
         },
         'parent': {
             'id': parent._primary_key if parent else '',
@@ -529,12 +504,8 @@
             'is_contributor': node_to_use.is_contributor(user),
             'can_edit': (node_to_use.can_edit(user, api_key)
                                 and not node_to_use.is_registration),
-<<<<<<< HEAD
             'can_view': node_to_use.can_view(user, link, api_key),
-            'is_watching': user.is_watching(node_to_use) if user and not user == None else False
-        }
-=======
-            'is_watching': user.is_watching(node_to_use) if user else False,
+            'is_watching': user.is_watching(node_to_use) if user and not user == None else False,
             'piwik_token': user.piwik_token if user else '',
         },
         # TODO: Namespace with nested dicts
@@ -543,7 +514,6 @@
         'addon_widgets': widgets,
         'addon_widget_js': js,
         'addon_widget_css': css,
->>>>>>> 5a270a48
     }
     return data
 
