# -*- coding: utf-8 -*-
import os
import logging
from rest_framework import status as http_status
import math
from collections import defaultdict

from flask import request
from django.apps import apps
from django.utils import timezone
from django.core.exceptions import ValidationError
from django.db.models import Q, OuterRef, Subquery

from framework import status
from framework.utils import iso8601format
from framework.flask import redirect  # VOL-aware redirect
from framework.auth.decorators import must_be_logged_in, collect_auth
from website.ember_osf_web.decorators import ember_flag_is_active
from api.waffle.utils import flag_is_active, storage_i18n_flag_active, storage_usage_flag_active
from framework.exceptions import HTTPError
from osf.models.nodelog import NodeLog
from osf.utils.functional import rapply
from osf.utils.registrations import strip_registered_meta_comments
from osf.utils import sanitize
from osf import features

from website import language

from website.util import rubeus
from website.ember_osf_web.views import use_ember_app
from osf.exceptions import NodeStateError
from website.project import new_node, new_private_link
from website.project.decorators import (
    must_be_contributor_or_public_but_not_anonymized,
    must_be_contributor_or_public,
    must_be_valid_project,
    must_have_permission,
    must_not_be_registration,
    must_not_be_retracted_registration,
)
from osf.utils.tokens import process_token_or_pass
from website.util.rubeus import collect_addon_js
from website.project.model import has_anonymous_link, NodeUpdateError, validate_title
from website.project.forms import NewNodeForm
from website.project.utils import sizeof_fmt, get_storage_limits_css
from website.project.metadata.utils import serialize_meta_schemas
from addons.wiki.models import WikiPage
from osf.models import AbstractNode, Collection, Contributor, Guid, PrivateLink, Node, NodeRelation, Preprint
from osf.models.licenses import serialize_node_license_record
from osf.utils.sanitize import strip_html
from osf.utils.permissions import ADMIN, READ, WRITE, CREATOR_PERMISSIONS, ADMIN_NODE
from website import settings
from website.views import find_bookmark_collection, validate_page_num
from website.views import serialize_node_summary, get_storage_region_list
from website.profile import utils
from addons.mendeley.provider import MendeleyCitationsProvider
from addons.zotero.provider import ZoteroCitationsProvider
from addons.wiki.utils import serialize_wiki_widget
from addons.wiki.models import WikiVersion
from addons.dataverse.utils import serialize_dataverse_widget
from addons.forward.utils import serialize_forward_widget

r_strip_html = lambda collection: rapply(collection, strip_html)
logger = logging.getLogger(__name__)

@must_be_valid_project
@must_have_permission(WRITE)
def edit_node(auth, node, **kwargs):
    post_data = request.json
    edited_field = post_data.get('name')
    value = post_data.get('value', '')

    new_val = None
    if edited_field == 'title':
        try:
            node.set_title(value, auth=auth)
        except ValidationError as e:
            raise HTTPError(
                http_status.HTTP_400_BAD_REQUEST,
                data=dict(message_long=str(e))
            )
        new_val = node.title
    elif edited_field == 'description':
        node.set_description(value, auth=auth)
        new_val = node.description
    elif edited_field == 'category':
        node.category = new_val = value

    try:
        node.save()
    except ValidationError as e:
        raise HTTPError(
            http_status.HTTP_400_BAD_REQUEST,
            data=dict(message_long=str(e))
        )
    return {
        'status': 'success',
        'newValue': new_val  # Used by x-editable  widget to reflect changes made by sanitizer
    }


##############################################################################
# New Project
##############################################################################


@must_be_logged_in
def project_new(**kwargs):
    return {}

@must_be_logged_in
def project_new_post(auth, **kwargs):
    user = auth.user
    data = request.get_json()
    title = strip_html(data.get('title'))
    title = title.strip()
    category = data.get('category', 'project')
    template = data.get('template')
    description = strip_html(data.get('description'))
    campaign = data.get('campaign', None)
    new_project = {}

    if template:
        original_node = AbstractNode.load(template)
        changes = {
            'title': title,
            'category': category,
            'template_node': original_node,
        }

        if description:
            changes['description'] = description

        project = original_node.use_as_template(
            auth=auth,
            changes={
                template: changes,
            }
        )

    else:
        try:
            project = new_node(category, title, user, description, campaign=campaign)
        except ValidationError as e:
            raise HTTPError(
                http_status.HTTP_400_BAD_REQUEST,
                data=dict(message_long=str(e))
            )
        new_project = _view_project(project, auth)
    return {
        'projectUrl': project.url,
        'newNode': new_project['node'] if new_project else None
    }, http_status.HTTP_201_CREATED


@must_be_logged_in
@must_be_valid_project
def project_new_from_template(auth, node, **kwargs):
    new_node = node.use_as_template(
        auth=auth,
        changes=dict(),
    )
    return {'url': new_node.url}, http_status.HTTP_201_CREATED, None


##############################################################################
# New Node
##############################################################################

@must_be_valid_project
@must_have_permission(WRITE)
@must_not_be_registration
def project_new_node(auth, node, **kwargs):
    """
    There's an APIv2 endpoint that does this same thing!
    If you make changes here, see if they need to be made there.
    """
    form = NewNodeForm(request.form)
    user = auth.user
    if form.validate():
        try:
            new_component = new_node(
                title=strip_html(form.title.data),
                user=user,
                category=form.category.data,
                parent=node,
            )
        except ValidationError as e:
            raise HTTPError(
                http_status.HTTP_400_BAD_REQUEST,
                data=dict(message_long=str(e))
            )
        redirect_url = node.url
        message = (
            'Your component was created successfully. You can keep working on the project page below, '
            'or go to the new <u><a href={component_url}>component</a></u>.'
        ).format(component_url=new_component.url)
        if form.inherit_contributors.data and node.has_permission(user, WRITE):
            for contributor in node.contributors:
                # Using permission property off of Contributor model to get contributor permissions - not group member perms
                perm = CREATOR_PERMISSIONS if contributor._id == user._id else Contributor.objects.get(user_id=contributor.id, node_id=node.id).permission
                if contributor._id == user._id and not contributor.is_registered:
                    new_component.add_unregistered_contributor(
                        fullname=contributor.fullname, email=contributor.email,
                        permissions=perm, auth=auth, existing_user=contributor
                    )
                else:
                    new_component.add_contributor(contributor, permissions=perm, auth=auth)

            for group in node.osf_groups:
                if group.is_manager(user):
                    new_component.add_osf_group(group, group.get_permission_to_node(node), auth=auth)

            new_component.save()
            redirect_url = new_component.url + 'contributors/'
            message = (
                'Your component was created successfully. You can edit the contributor permissions below, '
                'work on your <u><a href={component_url}>component</a></u> or return to the <u> '
                '<a href="{project_url}">project page</a></u>.'
            ).format(component_url=new_component.url, project_url=node.url)
        status.push_status_message(message, kind='info', trust=True)

        return {
            'status': 'success',
        }, 201, None, redirect_url
    else:
        # TODO: This function doesn't seem to exist anymore?
        status.push_errors_to_status(form.errors)
    raise HTTPError(http_status.HTTP_400_BAD_REQUEST, redirect_url=node.url)


@must_be_logged_in
@must_be_valid_project
def project_before_fork(auth, node, **kwargs):
    user = auth.user

    prompts = node.callback('before_fork', user=user)

    if node.has_pointers_recursive:
        prompts.append(
            language.BEFORE_FORK_HAS_POINTERS.format(
                category=node.project_or_component
            )
        )

    return {'prompts': prompts}


@must_be_logged_in
@must_be_valid_project
def project_before_template(auth, node, **kwargs):
    prompts = []

    for addon in node.get_addons():
        if 'node' in addon.config.configs:
            if addon.to_json(auth.user)['addon_full_name']:
                prompts.append(addon.to_json(auth.user)['addon_full_name'])

    return {'prompts': prompts, 'isRegistration': node.is_registration}


@must_be_valid_project
@must_be_contributor_or_public_but_not_anonymized
@must_not_be_registration
def node_registrations(auth, node, **kwargs):
    if request.path.startswith('/project/'):
        return redirect('/{}/registrations/'.format(node._id))
    return use_ember_app()

@must_be_valid_project
@must_be_contributor_or_public_but_not_anonymized
@must_not_be_retracted_registration
def node_forks(auth, node, **kwargs):
    if request.path.startswith('/project/'):
        return redirect('/' + node._id + '/forks/')
    return use_ember_app()

@must_be_valid_project
@must_not_be_retracted_registration
@must_be_logged_in
@must_have_permission(READ)
@ember_flag_is_active(features.EMBER_PROJECT_SETTINGS)
def node_setting(auth, node, **kwargs):
    if node.is_registration and flag_is_active(request, features.EMBER_REGISTRIES_DETAIL_PAGE):
        # Registration settings page obviated during redesign
        return redirect(node.url)
    auth.user.update_affiliated_institutions_by_email_domain()
    auth.user.save()
    ret = _view_project(node, auth, primary=True)

    ret['include_wiki_settings'] = WikiPage.objects.include_wiki_settings(node)
    ret['wiki_enabled'] = 'wiki' in node.get_addon_names()

    ret['comments'] = {
        'level': node.comment_level,
    }

    addon_settings = {}
    for addon in ['forward']:
        addon_config = apps.get_app_config('addons_{}'.format(addon))
        config = addon_config.to_json()
        config['template_lookup'] = addon_config.template_lookup
        config['addon_icon_url'] = addon_config.icon_url
        config['node_settings_template'] = os.path.basename(addon_config.node_settings_template)
        addon_settings[addon] = config

    ret['addon_settings'] = addon_settings

    ret['categories'] = settings.NODE_CATEGORY_MAP
    ret['categories'].update({
        'project': 'Project'
    })

    return ret

@must_be_valid_project
@must_not_be_registration
@must_be_logged_in
@must_have_permission(WRITE)
def node_addons(auth, node, **kwargs):

    ret = _view_project(node, auth, primary=True)

    addon_settings = serialize_addons(node, auth)

    ret['addon_capabilities'] = settings.ADDON_CAPABILITIES

    # If an addon is default you cannot connect/disconnect so we don't have to load it.
    ret['addon_settings'] = [addon for addon in addon_settings]

    # Addons can have multiple categories, but we only want a set of unique ones being used.
    ret['addon_categories'] = set([item for addon in addon_settings for item in addon['categories']])

    # The page only needs to load enabled addons and it refreshes when a new addon is being enabled.
    ret['addon_js'] = collect_node_config_js([addon for addon in addon_settings if addon['enabled']])

    return ret


def serialize_addons(node, auth):

    addon_settings = []
    addons_available = [addon for addon in settings.ADDONS_AVAILABLE
                        if addon not in settings.SYSTEM_ADDED_ADDONS['node']
                        and addon.short_name not in ('wiki', 'forward', 'twofactor')]

    for addon in addons_available:
        addon_config = apps.get_app_config('addons_{}'.format(addon.short_name))
        config = addon_config.to_json()
        config['template_lookup'] = addon_config.template_lookup
        config['addon_icon_url'] = addon_config.icon_url
        config['node_settings_template'] = os.path.basename(addon_config.node_settings_template)
        config['addon_short_name'] = addon.short_name
        config['addon_full_name'] = addon.full_name
        config['categories'] = addon.categories
        config['enabled'] = node.has_addon(addon.short_name)
        config['default'] = addon.short_name in settings.ADDONS_DEFAULT

        if node.has_addon(addon.short_name):
            node_json = node.get_addon(addon.short_name).to_json(auth.user)
            config.update(node_json)

        addon_settings.append(config)

    addon_settings = sorted(addon_settings, key=lambda addon: addon['full_name'].lower())

    return addon_settings

def collect_node_config_js(addons):
    """Collect webpack bundles for each of the addons' node-cfg.js modules. Return
    the URLs for each of the JS modules to be included on the node addons config page.

    :param list addons: List of node's addon config records.
    """
    js_modules = []
    for addon in addons:
        source_path = os.path.join(
            settings.ADDON_PATH,
            addon['short_name'],
            'static',
            'node-cfg.js',
        )
        if os.path.exists(source_path):
            asset_path = os.path.join(
                '/',
                'static',
                'public',
                'js',
                addon['short_name'],
                'node-cfg.js',
            )
            js_modules.append(asset_path)

    return js_modules


@must_have_permission(WRITE)
@must_not_be_registration
def node_choose_addons(auth, node, **kwargs):
    node.config_addons(request.json, auth)


@must_be_valid_project
@must_not_be_retracted_registration
@must_have_permission(READ)
@ember_flag_is_active(features.EMBER_PROJECT_CONTRIBUTORS)
def node_contributors(auth, node, **kwargs):
    ret = _view_project(node, auth, primary=True)
    ret['contributors'] = utils.serialize_contributors(node.contributors, node)
    ret['access_requests'] = utils.serialize_access_requests(node)
    ret['adminContributors'] = utils.serialize_contributors(node.parent_admin_contributors, node, admin=True)
    return ret


@must_have_permission(ADMIN)
def configure_comments(node, **kwargs):
    comment_level = request.json.get('commentLevel')
    if not comment_level:
        node.comment_level = None
    elif comment_level in ['public', 'private']:
        node.comment_level = comment_level
    else:
        raise HTTPError(http_status.HTTP_400_BAD_REQUEST)
    node.save()

@must_have_permission(ADMIN)
@must_not_be_registration
def configure_requests(node, **kwargs):
    access_requests_enabled = request.get_json().get('accessRequestsEnabled')
    auth = kwargs.get('auth', None)
    node.set_access_requests_enabled(access_requests_enabled, auth, save=True)
    return {'access_requests_enabled': access_requests_enabled}, 200


##############################################################################
# View Project
##############################################################################

@process_token_or_pass
@must_be_valid_project(retractions_valid=True)
@must_be_contributor_or_public
@ember_flag_is_active(features.EMBER_PROJECT_DETAIL)
def view_project(auth, node, **kwargs):
    primary = '/api/v1' not in request.path
    ret = _view_project(node, auth,
                        primary=primary,
                        embed_contributors=True,
                        embed_descendants=True
                        )

    ret['addon_capabilities'] = settings.ADDON_CAPABILITIES
    # Collect the URIs to the static assets for addons that have widgets
    ret['addon_widget_js'] = list(collect_addon_js(
        node,
        filename='widget-cfg.js',
        config_entry='widget'
    ))
    ret.update(rubeus.collect_addon_assets(node))

    access_request = node.requests.filter(creator=auth.user).exclude(machine_state='accepted')
    ret['user']['access_request_state'] = access_request.get().machine_state if access_request else None

    addons_widget_data = {
        'wiki': None,
        'mendeley': None,
        'zotero': None,
        'forward': None,
        'dataverse': None
    }

    if 'wiki' in ret['addons']:
        addons_widget_data['wiki'] = serialize_wiki_widget(node)

    if 'dataverse' in ret['addons']:
        addons_widget_data['dataverse'] = serialize_dataverse_widget(node)

    if 'forward' in ret['addons']:
        addons_widget_data['forward'] = serialize_forward_widget(node)

    if 'zotero' in ret['addons']:
        node_addon = node.get_addon('zotero')
        zotero_widget_data = ZoteroCitationsProvider().widget(node_addon)
        addons_widget_data['zotero'] = zotero_widget_data

    if 'mendeley' in ret['addons']:
        node_addon = node.get_addon('mendeley')
        mendeley_widget_data = MendeleyCitationsProvider().widget(node_addon)
        addons_widget_data['mendeley'] = mendeley_widget_data

    ret.update({'addons_widget_data': addons_widget_data})
    return ret


@process_token_or_pass
@must_be_valid_project(retractions_valid=True)
@must_be_contributor_or_public
def token_action(auth, node, **kwargs):
    return redirect(node.url)


# Reorder components
@must_be_valid_project
@must_not_be_registration
@must_have_permission(WRITE)
def project_reorder_components(node, **kwargs):
    """Reorders the components in a project's component list.

    :param-json list new_list: List of strings that include node GUIDs.
    """
    ordered_guids = request.get_json().get('new_list', [])
    node_relations = (
        node.node_relations
            .select_related('child')
            .filter(child__is_deleted=False)
    )
    deleted_node_relation_ids = list(
        node.node_relations.select_related('child')
        .filter(child__is_deleted=True)
        .values_list('pk', flat=True)
    )

    if len(ordered_guids) > len(node_relations):
        raise HTTPError(http_status.HTTP_400_BAD_REQUEST, data=dict(message_long='Too many node IDs'))

    # Ordered NodeRelation pks, sorted according the order of guids passed in the request payload
    new_node_relation_ids = [
        each.id for each in sorted(node_relations,
                                   key=lambda nr: ordered_guids.index(nr.child._id))
    ]

    if len(node_relations) == len(ordered_guids):
        node.set_noderelation_order(new_node_relation_ids + deleted_node_relation_ids)
        node.save()
        return {'nodes': ordered_guids}

    logger.error('Got invalid node list in reorder components')
    raise HTTPError(http_status.HTTP_400_BAD_REQUEST)

@must_be_valid_project
@must_be_contributor_or_public
@must_not_be_retracted_registration
def project_statistics(auth, node, **kwargs):
    if request.path.startswith('/project/'):
        return redirect('/' + node._id + '/analytics/')
    return use_ember_app()


###############################################################################
# Make Private/Public
###############################################################################

@must_be_valid_project
@must_have_permission(ADMIN)
def project_set_privacy(auth, node, **kwargs):

    permissions = kwargs.get('permissions')
    if permissions is None:
        raise HTTPError(http_status.HTTP_400_BAD_REQUEST)

    try:
        node.set_privacy(permissions, auth)
    except NodeStateError as e:
        raise HTTPError(http_status.HTTP_400_BAD_REQUEST, data=dict(
            message_short="Can't change privacy",
            message_long=str(e)
        ))

    return {
        'status': 'success',
        'permissions': permissions,
    }


@must_be_valid_project
@must_have_permission(WRITE)
def update_node(auth, node, **kwargs):
    # in node.update() method there is a key list node.WRITABLE_WHITELIST only allow user to modify
    # category, title, and description which can be edited by write permission contributor
    data = r_strip_html(request.get_json())
    try:
        updated_field_names = node.update(data, auth=auth)
    except NodeUpdateError as e:
        raise HTTPError(400, data=dict(
            message_short="Failed to update attribute '{0}'".format(e.key),
            message_long=e.reason
        ))
    # Need to cast tags to a string to make them JSON-serialiable
    updated_fields_dict = {
        key: getattr(node, key) if key != 'tags' else [str(tag) for tag in node.tags]
        for key in updated_field_names
        if key != 'logs' and key != 'modified' and key != 'last_logged'
    }
    return {'updated_fields': updated_fields_dict}

@must_be_valid_project
@must_have_permission(ADMIN)
@must_not_be_registration
def component_remove(auth, node, **kwargs):
    """Remove component, and recursively remove its children. If node has a
    parent, add log and redirect to parent; else redirect to user dashboard.

    """
    try:
        node.remove_node(auth)
    except NodeStateError as e:
        raise HTTPError(
            http_status.HTTP_400_BAD_REQUEST,
            data={
                'message_short': 'Error',
                'message_long': 'Could not delete component: ' + str(e)
            },
        )

    message = '{} has been successfully deleted.'.format(
        node.project_or_component.capitalize()
    )
    id = '{}_deleted'.format(node.project_or_component)
    status.push_status_message(message, kind='success', trust=False, id=id)
    parent = node.parent_node
    if parent and parent.can_view(auth):
        redirect_url = node.parent_node.url
    else:
        redirect_url = '/dashboard/'

    return {
        'url': redirect_url,
    }


@must_be_valid_project
@must_have_permission(ADMIN)
def remove_private_link(*args, **kwargs):
    link_id = request.json['private_link_id']

    try:
        link = PrivateLink.objects.get(_id=link_id)
    except PrivateLink.DoesNotExist:
        raise HTTPError(http_status.HTTP_404_NOT_FOUND)

    link.is_deleted = True
    link.deleted = timezone.now()
    link.save()

    for node in link.nodes.all():
        log_dict = {
            'project': node.parent_id,
            'node': node._id,
            'user': kwargs.get('auth').user._id,
            'anonymous_link': link.anonymous,
        }

        node.add_log(
            NodeLog.VIEW_ONLY_LINK_REMOVED,
            log_dict,
            auth=kwargs.get('auth', None)
        )

# TODO: Split into separate functions
def _render_addons(addons):

    widgets = {}
    configs = {}
    js = []
    css = []

    for addon in addons:
        configs[addon.config.short_name] = addon.config.to_json()
        js.extend(addon.config.include_js.get('widget', []))
        css.extend(addon.config.include_css.get('widget', []))

        js.extend(addon.config.include_js.get('files', []))
        css.extend(addon.config.include_css.get('files', []))

    return widgets, configs, js, css


def _should_show_wiki_widget(node, user):
    has_wiki = bool(node.get_addon('wiki'))
    wiki_page = WikiVersion.objects.get_for_node(node, 'home')

    if node.has_permission(user, WRITE) and not node.is_registration:
        return has_wiki
    else:
        return has_wiki and wiki_page and wiki_page.html(node)


def _view_project(node, auth, primary=False,
                  embed_contributors=False, embed_descendants=False,
                  embed_registrations=False, embed_forks=False):
    """Build a JSON object containing everything needed to render
    project.view.mako.
    """
    node = AbstractNode.objects.filter(pk=node.pk).prefetch_related('contributor_set__user__guids').get()
    user = auth.user

    parent = node.find_readable_antecedent(auth)
    if user:
        bookmark_collection = find_bookmark_collection(user)
        bookmark_collection_id = bookmark_collection._id
        in_bookmark_collection = bookmark_collection.guid_links.filter(_id=node._id).exists()
    else:
        in_bookmark_collection = False
        bookmark_collection_id = ''

    view_only_link = auth.private_key or request.args.get('view_only', '').strip('/')
    anonymous = has_anonymous_link(node, auth)
    addons = list(node.get_addons())
    widgets, configs, js, css = _render_addons(addons)
    redirect_url = node.url + '?view_only=None'

    disapproval_link = ''
    if (node.is_pending_registration and node.has_permission(user, ADMIN)):
        disapproval_link = node.root.registration_approval.stashed_urls.get(user._id, {}).get('reject', '')

    if (node.is_pending_embargo and node.has_permission(user, ADMIN)):
        disapproval_link = node.root.embargo.stashed_urls.get(user._id, {}).get('reject', '')

    # Before page load callback; skip if not primary call
    if primary:
        for addon in addons:
            messages = addon.before_page_load(node, user) or []
            for message in messages:
                status.push_status_message(message, kind='info', dismissible=False, trust=True)
    NodeRelation = apps.get_model('osf.NodeRelation')

    is_registration = node.is_registration
    data = {
        'node': {
            'disapproval_link': disapproval_link,
            'id': node._primary_key,
            'title': sanitize.unescape_entities(node.title),
            'category': node.category_display,
            'category_short': node.category,
            'node_type': node.project_or_component,
            'description': node.description or '',
            'license': serialize_node_license_record(node.license),
            'url': node.url,
            'api_url': node.api_url,
            'absolute_url': node.absolute_url,
            'redirect_url': redirect_url,
            'display_absolute_url': node.display_absolute_url,
            'update_url': node.api_url_for('update_node'),
            'in_dashboard': in_bookmark_collection,
            'is_public': node.is_public,
            'is_archiving': node.archiving,
            'date_created': iso8601format(node.created),
            'date_modified': iso8601format(node.last_logged) if node.last_logged else '',
            'tags': list(node.tags.filter(system=False).values_list('name', flat=True)),
            'children': node.nodes_active.exists(),
            'child_exists': Node.objects.get_children(node, active=True).exists(),
            'is_supplemental_project': node.has_linked_published_preprints,
            'is_registration': is_registration,
            'is_pending_registration': node.is_pending_registration if is_registration else False,
            'is_retracted': node.is_retracted if is_registration else False,
            'is_pending_retraction': node.is_pending_retraction if is_registration else False,
            'retracted_justification': getattr(node.root.retraction, 'justification', None) if is_registration else None,
            'date_retracted': iso8601format(getattr(node.root.retraction, 'date_retracted', None)) if is_registration else '',
            'embargo_end_date': node.embargo_end_date.strftime('%A, %b %d, %Y') if is_registration and node.embargo_end_date else '',
            'is_pending_embargo': node.is_pending_embargo if is_registration else False,
            'is_embargoed': node.is_embargoed if is_registration else False,
            'is_pending_embargo_termination': is_registration and node.is_pending_embargo_termination,
            'registered_from_url': node.registered_from.url if is_registration else '',
            'registered_date': iso8601format(node.registered_date) if is_registration else '',
            'root_id': node.root._id if node.root else None,
            'registered_meta': strip_registered_meta_comments(node.registered_meta),
            'registered_schemas': serialize_meta_schemas(list(node.registered_schema.all())) if is_registration else False,
            'is_fork': node.is_fork,
            'is_collected': node.is_collected,
            'collections': serialize_collections(node.collecting_metadata_list, auth),
            'forked_from_id': node.forked_from._primary_key if node.is_fork else '',
            'forked_from_display_absolute_url': node.forked_from.display_absolute_url if node.is_fork else '',
            'forked_date': iso8601format(node.forked_date) if node.is_fork else '',
            'fork_count': node.forks.exclude(type='osf.registration').filter(is_deleted=False).count(),
            'private_links': [x.to_json() for x in node.private_links_active],
            'link': view_only_link,
            'templated_count': node.templated_list.count(),
            'linked_nodes_count': NodeRelation.objects.filter(child=node, is_node_link=True).exclude(parent__type='osf.collection').count(),
            'anonymous': anonymous,
            'comment_level': node.comment_level,
            'has_comments': node.comment_set.exists(),
            'identifiers': {
                'doi': node.get_identifier_value('doi'),
                'ark': node.get_identifier_value('ark'),
            },
            'visible_preprints': serialize_preprints(node, user),
            'institutions': get_affiliated_institutions(node) if node else [],
            'has_draft_registrations': node.has_active_draft_registrations,
            'access_requests_enabled': node.access_requests_enabled,
            'storage_location': node.osfstorage_region.name,
            'waterbutler_url': node.osfstorage_region.waterbutler_url,
            'mfr_url': node.osfstorage_region.mfr_url,
            'groups': list(node.osf_groups.values_list('name', flat=True)),
            'storage_limit_status': get_storage_limits_css(node),
        },
        'parent_node': {
            'exists': parent is not None,
            'id': parent._primary_key if parent else '',
            'title': parent.title if parent else '',
            'category': parent.category_display if parent else '',
            'url': parent.url if parent else '',
            'api_url': parent.api_url if parent else '',
            'absolute_url': parent.absolute_url if parent else '',
            'registrations_url': parent.web_url_for('node_registrations', _guid=True) if parent else '',
            'is_public': parent.is_public if parent else '',
            'is_contributor_or_group_member': parent.is_contributor_or_group_member(user) if parent else '',
            'is_contributor': parent.is_contributor(user) if parent else '',
            'can_view': parent.can_view(auth) if parent else False,
        },
        'user': {
            'is_contributor_or_group_member': node.is_contributor_or_group_member(user),
            'is_contributor': node.is_contributor(user),
            'is_admin': node.has_permission(user, ADMIN),
            'is_admin_parent_contributor': parent.is_admin_parent(user, include_group_admin=False) if parent else False,
            'is_admin_parent_contributor_or_group_member': parent.is_admin_parent(user) if parent else False,
            'can_edit': node.has_permission(user, WRITE),
            'can_edit_tags': node.has_permission(user, WRITE),
            'has_read_permissions': node.has_permission(user, READ),
            'permissions': node.get_permissions(user) if user else [],
            'id': user._id if user else None,
            'username': user.username if user else None,
            'fullname': user.fullname if user else '',
            'can_comment': node.can_comment(auth),
            'show_wiki_widget': _should_show_wiki_widget(node, user),
            'dashboard_id': bookmark_collection_id,
            'institutions': get_affiliated_institutions(user) if user else [],
        },
        # TODO: Namespace with nested dicts
        'addons_enabled': [each.short_name for each in addons],
        'addons': configs,
        'addon_widgets': widgets,
        'addon_widget_js': js,
        'addon_widget_css': css,
        'node_categories': [
            {'value': key, 'display_name': value}
            for key, value in list(settings.NODE_CATEGORY_MAP.items())
        ]
    }

    # Default should be at top of list for UI and for the project overview page the default region
    # for a component is that of the it's parent node.
    region_list = get_storage_region_list(user, node=node)

    data.update({'storage_regions': region_list})
    data.update({'storage_flag_is_active': storage_i18n_flag_active()})
    if storage_usage_flag_active():
        storage_usage = node.storage_usage
        if storage_usage is not None:
            data['node']['storage_usage'] = sizeof_fmt(storage_usage)

    if embed_contributors and not anonymous:
        data['node']['contributors'] = utils.serialize_visible_contributors(node)
    else:
        data['node']['contributors'] = list(node.contributors.values_list('guids___id', flat=True))
    if embed_descendants:
        descendants, all_readable = _get_readable_descendants(auth=auth, node=node)
        data['user']['can_sort'] = all_readable
        data['node']['descendants'] = [
            serialize_node_summary(node=each, auth=auth, primary=not node.has_node_link_to(each), show_path=False)
            for each in descendants
        ]
    if embed_registrations:
        data['node']['registrations'] = [
            serialize_node_summary(node=each, auth=auth, show_path=False)
            for each in node.registrations_all.order_by('-registered_date').exclude(is_deleted=True)
        ]
    if embed_forks:
        data['node']['forks'] = [
            serialize_node_summary(node=each, auth=auth, show_path=False)
            for each in node.forks.exclude(type='osf.registration').exclude(is_deleted=True).order_by('-forked_date')
        ]
    return data

def get_affiliated_institutions(obj):
    ret = []
    for institution in obj.affiliated_institutions.all():
        ret.append({
            'name': institution.name,
            'logo_path': institution.logo_path,
            'logo_path_rounded_corners': institution.logo_path_rounded_corners,
            'id': institution._id,
        })
    return ret

def serialize_collections(collection_submissions, auth):
    return [{
<<<<<<< HEAD
        'title': cgm.collection.title,
        'name': cgm.collection.provider.name,
        'url': '/collections/{}/'.format(cgm.collection.provider._id),
        'status': cgm.status,
        'type': cgm.collected_type,
        'issue': cgm.issue,
        'volume': cgm.volume,
        'program_area': cgm.program_area,
        'school_type': cgm.school_type,
        'study_design': cgm.study_design,
        'subjects': list(cgm.subjects.values_list('text', flat=True)),
        'is_public': cgm.collection.is_public,
        'logo': cgm.collection.provider.get_asset_url('favicon')
    } for cgm in cgms if cgm.collection.provider and (cgm.collection.is_public or
        (auth.user and auth.user.has_perm('read_collection', cgm.collection)))]
=======
        'title': collection_submission.collection.title,
        'name': collection_submission.collection.provider.name,
        'url': '/collections/{}/'.format(collection_submission.collection.provider._id),
        'status': collection_submission.status,
        'type': collection_submission.collected_type,
        'issue': collection_submission.issue,
        'volume': collection_submission.volume,
        'program_area': collection_submission.program_area,
        'subjects': list(collection_submission.subjects.values_list('text', flat=True)),
        'is_public': collection_submission.collection.is_public,
        'logo': collection_submission.collection.provider.get_asset_url('favicon')
    } for collection_submission in collection_submissions if collection_submission.collection.provider and (collection_submission.collection.is_public or
        (auth.user and auth.user.has_perm('read_collection', collection_submission.collection)))]
>>>>>>> 735ebe87

def serialize_preprints(node, user):
    return [
        {
            'title': preprint.title,
            'is_moderated': preprint.provider.reviews_workflow,
            'is_withdrawn': preprint.date_withdrawn is not None,
            'state': preprint.machine_state,
            'word': preprint.provider.preprint_word,
            'provider': {'name': 'OSF Preprints' if preprint.provider.name == 'Open Science Framework' else preprint.provider.name, 'workflow': preprint.provider.reviews_workflow},
            'url': preprint.url,
            'absolute_url': preprint.absolute_url
        } for preprint in Preprint.objects.can_view(base_queryset=node.preprints, user=user).filter(date_withdrawn__isnull=True)
    ]


def serialize_children(child_list, nested, indent=0):
    """
    Returns the serialized representation of a list of child nodes.

    This is a helper function for _get_children and as such it does not
    redundantly check permissions.
    """
    results = []
    for child in child_list:
        results.append({
            'id': child._id,
            'title': child.title,
            'is_public': child.is_public,
            'parent_id': child.parentnode_id,
            'indent': indent
        })
        if child._id in nested.keys():
            results.extend(serialize_children(nested.get(child._id), nested, indent + 1))
    return results

def _get_children(node, auth):
    """
    Returns the serialized representation of the given node and all of its children
    for which the given user has ADMIN permission.
    """
    parent_node_sqs = NodeRelation.objects.filter(child=OuterRef('pk'), is_node_link=False).values('parent__guids___id')
    children = (Node.objects.get_children(node)
                .filter(is_deleted=False)
                .annotate(parentnode_id=Subquery(parent_node_sqs[:1])))
    admin_children = Node.objects.get_nodes_for_user(auth.user, ADMIN_NODE, children)

    nested = defaultdict(list)
    for child in admin_children:
        nested[child.parentnode_id].append(child)

    return serialize_children(nested[node._id], nested)


@must_be_valid_project
@must_have_permission(ADMIN)
def private_link_table(node, **kwargs):
    data = {
        'node': {
            'absolute_url': node.absolute_url,
            'private_links': [x.to_json() for x in node.private_links_active],
        }
    }
    return data


@collect_auth
@must_be_valid_project
@must_have_permission(ADMIN)
def get_editable_children(auth, node, **kwargs):

    children = _get_children(node, auth)

    return {
        'node': {'id': node._id, 'title': node.title, 'is_public': node.is_public},
        'children': children,
    }


@must_be_valid_project
def get_recent_logs(node, **kwargs):
    logs = list(reversed(node.logs._to_primary_keys()))[:3]
    return {'logs': logs}


def _get_readable_descendants(auth, node, permission=None):
    descendants = []
    all_readable = True
    for child in node.get_nodes(is_deleted=False):
        if permission:
            perm = permission.lower().strip()
            if not child.has_permission(auth.user, perm):
                all_readable = False
                continue
        # User can view child
        if child.can_view(auth):
            descendants.append(child)
        # Child is a node link and user has write permission
        elif node.linked_nodes.filter(id=child.id).exists():
            if node.has_permission(auth.user, WRITE):
                descendants.append(child)
            else:
                all_readable = False
        else:
            all_readable = False
            for descendant in child.find_readable_descendants(auth):
                descendants.append(descendant)
    return descendants, all_readable

def serialize_child_tree(child_list, user, nested):
    """
    Recursively serializes and returns a list of child nodes.

    This is a helper function for node_child_tree and as such it does not
    redundantly check permissions.
    """
    serialized_children = []
    for child in child_list:
        if child.has_permission(user, READ) or child.has_permission_on_children(user, READ):
            # is_admin further restricted here to mean user is a traditional admin group contributor -
            # admin group membership not sufficient
            contributors = [{
                'id': contributor.user._id,
                'is_admin': child.is_admin_contributor(contributor.user),
                'is_confirmed': contributor.user.is_confirmed,
                'visible': contributor.visible
            } for contributor in child.contributor_set.all()]

            serialized_children.append({
                'node': {
                    'id': child._id,
                    'url': child.url,
                    'title': sanitize.unescape_entities(child.title),
                    'is_public': child.is_public,
                    'contributors': contributors,
                    'is_admin': child.has_permission(user, ADMIN),
                    'is_supplemental_project': child.has_linked_published_preprints,
                },
                'user_id': user._id,
                'children': serialize_child_tree(nested.get(child._id), user, nested) if child._id in nested.keys() else [],
                'nodeType': 'project' if not child.parentnode_id else 'component',
                'category': child.category,
                'permissions': {
                    'view': True,
                    'is_admin': child.has_permission(user, ADMIN)
                }
            })

    return sorted(serialized_children, key=lambda k: len(k['children']), reverse=True)

def node_child_tree(user, node):
    """ Returns the serialized representation (for treebeard) of a given node and its children.
    :param user: OSFUser object
    :param node: parent project Node object
    :return: treebeard-formatted data
    """
    serialized_nodes = []

    assert node, '{} is not a valid Node.'.format(node._id)

    parent_node_sqs = NodeRelation.objects.filter(child=OuterRef('pk'), is_node_link=False).values('parent__guids___id')
    children = (Node.objects.get_children(node)
                .filter(is_deleted=False)
                .annotate(parentnode_id=Subquery(parent_node_sqs[:1]))
                .prefetch_related('contributor_set__user__guids')
                )

    nested = defaultdict(list)
    for child in children:
        nested[child.parentnode_id].append(child)

    contributors = [{
        'id': contributor.user._id,
        'is_admin': node.is_admin_contributor(contributor.user),
        'is_confirmed': contributor.user.is_confirmed,
        'visible': contributor.visible
    } for contributor in node.contributor_set.all().prefetch_related('user__guids')]

    can_read = node.has_permission(user, READ)
    is_admin = node.has_permission(user, ADMIN)

    if can_read or node.has_permission_on_children(user, READ):
        serialized_nodes.append({
            'node': {
                'id': node._id,
                'url': node.url if can_read else '',
                'title': sanitize.unescape_entities(node.title) if can_read else 'Private Project',
                'is_public': node.is_public,
                'contributors': contributors,
                'is_admin': is_admin,
                'is_supplemental_project': node.has_linked_published_preprints,

            },
            'user_id': user._id,
            'children': serialize_child_tree(nested.get(node._id), user, nested) if node._id in nested.keys() else [],
            'kind': 'folder' if not node.parent_node or not node.parent_node.has_permission(user, READ) else 'node',
            'nodeType': node.project_or_component,
            'category': node.category,
            'permissions': {
                'view': can_read,
                'is_admin': is_admin
            }
        })

    return serialized_nodes

@must_be_logged_in
@must_be_valid_project
def get_node_tree(auth, **kwargs):
    node = kwargs.get('node') or kwargs['project']
    tree = node_child_tree(auth.user, node)
    return tree

@must_be_valid_project
@must_have_permission(ADMIN)
def project_generate_private_link_post(auth, node, **kwargs):
    """ creata a new private link object and add it to the node and its selected children"""

    node_ids = request.json.get('node_ids', [])
    name = request.json.get('name', '')

    anonymous = request.json.get('anonymous', False)

    if node._id not in node_ids:
        node_ids.insert(0, node._id)

    nodes = [AbstractNode.load(node_id) for node_id in node_ids]

    try:
        new_link = new_private_link(
            name=name, user=auth.user, nodes=nodes, anonymous=anonymous
        )
    except ValidationError as e:
        raise HTTPError(
            http_status.HTTP_400_BAD_REQUEST,
            data=dict(message_long=str(e))
        )

    return new_link


@must_be_valid_project
@must_have_permission(ADMIN)
def project_private_link_edit(auth, **kwargs):
    name = request.json.get('value', '')
    try:
        validate_title(name)
    except ValidationError as e:
        message = 'Invalid link name.' if e.message == 'Invalid title.' else e.message
        raise HTTPError(
            http_status.HTTP_400_BAD_REQUEST,
            data=dict(message_long=message)
        )

    private_link_id = request.json.get('pk', '')
    private_link = PrivateLink.load(private_link_id)

    if private_link:
        new_name = strip_html(name)
        private_link.name = new_name
        private_link.save()
        return new_name
    else:
        raise HTTPError(
            http_status.HTTP_400_BAD_REQUEST,
            data=dict(message_long='View-only link not found.')
        )


def _serialize_node_search(node):
    """Serialize a node for use in pointer search.

    :param Node node: Node to serialize
    :return: Dictionary of node data

    """
    data = {
        'id': node._id,
        'title': node.title,
        'etal': len(node.visible_contributors) > 1,
        'isRegistration': node.is_registration
    }
    if node.is_registration:
        data['title'] += ' (registration)'
        data['dateRegistered'] = node.registered_date.isoformat()
    else:
        data['dateCreated'] = node.created.isoformat()
        data['dateModified'] = node.modified.isoformat()

    first_author = node.visible_contributors[0]
    data['firstAuthor'] = first_author.family_name or first_author.given_name or first_author.fullname

    return data


@must_be_logged_in
def search_node(auth, **kwargs):
    """

    """
    # Get arguments
    node = AbstractNode.load(request.json.get('nodeId'))
    include_public = request.json.get('includePublic')
    size = float(request.json.get('size', '5').strip())
    page = request.json.get('page', 0)
    query = request.json.get('query', '').strip()

    start = (page * size)
    if not query:
        return {'nodes': []}

    # Exclude current node from query if provided
    nin = [node.id] + list(node._nodes.values_list('pk', flat=True)) if node else []

    can_view_query = Q(_contributors=auth.user)
    if include_public:
        can_view_query = can_view_query | Q(is_public=True)

    nodes = (AbstractNode.objects
        .filter(
            can_view_query,
            title__icontains=query,
            is_deleted=False)
        .exclude(id__in=nin)
        .exclude(type='osf.collection')
        .exclude(type='osf.quickfilesnode'))

    count = nodes.count()
    pages = math.ceil(count / size)
    validate_page_num(page, pages)

    return {
        'nodes': [
            _serialize_node_search(each)
            for each in nodes[start: start + size]
            if each.contributors
        ],
        'total': count,
        'pages': pages,
        'page': page
    }


def _add_pointers(node, pointers, auth):
    """

    :param Node node: Node to which pointers will be added
    :param list pointers: Nodes to add as pointers

    """
    added = False
    for pointer in pointers:
        if isinstance(node, Collection):
            node.collect_object(pointer, auth.user)
        else:
            node.add_pointer(pointer, auth, save=False)
        added = True

    if added:
        node.save()


@collect_auth
def add_pointer(auth):
    """Add a single pointer to a node using only JSON parameters

    """
    to_node_id = request.json.get('toNodeID')
    pointer_to_move = request.json.get('pointerID')

    if not (to_node_id and pointer_to_move):
        raise HTTPError(http_status.HTTP_400_BAD_REQUEST)

    pointer = AbstractNode.load(pointer_to_move)
    to_node = Guid.load(to_node_id).referent
    try:
        _add_pointers(to_node, [pointer], auth)
    except ValueError:
        raise HTTPError(http_status.HTTP_400_BAD_REQUEST)


@must_have_permission(WRITE)
@must_not_be_registration
def add_pointers(auth, node, **kwargs):
    """Add pointers to a node.

    """
    node_ids = request.json.get('nodeIds')

    if not node_ids:
        raise HTTPError(http_status.HTTP_400_BAD_REQUEST)

    nodes = [
        AbstractNode.load(node_id)
        for node_id in node_ids
    ]

    try:
        _add_pointers(node, nodes, auth)
    except ValueError:
        raise HTTPError(http_status.HTTP_400_BAD_REQUEST)

    return {}


@must_have_permission(WRITE)
@must_not_be_registration
def remove_pointer(auth, node, **kwargs):
    """Remove a pointer from a node, raising a 400 if the pointer is not
    in `node.nodes`.

    """
    # TODO: since these a delete request, shouldn't use request body. put pointer
    # id in the URL instead
    pointer_id = request.json.get('pointerId')
    if pointer_id is None:
        raise HTTPError(http_status.HTTP_400_BAD_REQUEST)

    pointer = AbstractNode.load(pointer_id)
    if pointer is None:
        raise HTTPError(http_status.HTTP_400_BAD_REQUEST)

    try:
        node.rm_pointer(pointer, auth=auth)
    except ValueError:
        raise HTTPError(http_status.HTTP_400_BAD_REQUEST)

    node.save()


@must_have_permission(WRITE)
@must_not_be_registration
def fork_pointer(auth, node, **kwargs):
    """Fork a pointer. Raises BAD_REQUEST if pointer not provided, not found,
    or not present in `nodes`.

    :param Auth auth: Consolidated authorization
    :param Node node: root from which pointer is child
    :return: Fork of node to which nodelink(pointer) points
    """
    NodeRelation = apps.get_model('osf.NodeRelation')

    linked_node_id = request.json.get('nodeId')
    linked_node = AbstractNode.load(linked_node_id)
    pointer = NodeRelation.objects.filter(child=linked_node, is_node_link=True, parent=node).first()

    if pointer is None:
        # TODO: Change this to 404?
        raise HTTPError(http_status.HTTP_400_BAD_REQUEST)

    try:
        fork = node.fork_pointer(pointer, auth=auth, save=True)
    except ValueError:
        raise HTTPError(http_status.HTTP_400_BAD_REQUEST)

    return {
        'data': {
            'node': serialize_node_summary(node=fork, auth=auth, show_path=False)
        }
    }, http_status.HTTP_201_CREATED

def abbrev_authors(node):
    lead_author = node.visible_contributors[0]
    ret = lead_author.family_name or lead_author.given_name or lead_author.fullname
    if node.visible_contributors.count() > 1:
        ret += ' et al.'
    return ret


def serialize_pointer(node, auth):
    if node.can_view(auth):
        return {
            'id': node._id,
            'url': node.url,
            'title': node.title,
            'authorShort': abbrev_authors(node),
        }
    return {
        'url': None,
        'title': 'Private Component',
        'authorShort': 'Private Author(s)',
    }


@must_be_contributor_or_public
def get_pointed(auth, node, **kwargs):
    """View that returns the pointers for a project."""
    NodeRelation = apps.get_model('osf.NodeRelation')
    return {'pointed': [
        serialize_pointer(each.parent, auth)
        for each in NodeRelation.objects.filter(child=node, is_node_link=True)
    ]}<|MERGE_RESOLUTION|>--- conflicted
+++ resolved
@@ -883,23 +883,6 @@
 
 def serialize_collections(collection_submissions, auth):
     return [{
-<<<<<<< HEAD
-        'title': cgm.collection.title,
-        'name': cgm.collection.provider.name,
-        'url': '/collections/{}/'.format(cgm.collection.provider._id),
-        'status': cgm.status,
-        'type': cgm.collected_type,
-        'issue': cgm.issue,
-        'volume': cgm.volume,
-        'program_area': cgm.program_area,
-        'school_type': cgm.school_type,
-        'study_design': cgm.study_design,
-        'subjects': list(cgm.subjects.values_list('text', flat=True)),
-        'is_public': cgm.collection.is_public,
-        'logo': cgm.collection.provider.get_asset_url('favicon')
-    } for cgm in cgms if cgm.collection.provider and (cgm.collection.is_public or
-        (auth.user and auth.user.has_perm('read_collection', cgm.collection)))]
-=======
         'title': collection_submission.collection.title,
         'name': collection_submission.collection.provider.name,
         'url': '/collections/{}/'.format(collection_submission.collection.provider._id),
@@ -908,12 +891,13 @@
         'issue': collection_submission.issue,
         'volume': collection_submission.volume,
         'program_area': collection_submission.program_area,
+        'school_type': collection_submission.school_type,
+        'study_design': collection_submission.study_design,
         'subjects': list(collection_submission.subjects.values_list('text', flat=True)),
         'is_public': collection_submission.collection.is_public,
         'logo': collection_submission.collection.provider.get_asset_url('favicon')
     } for collection_submission in collection_submissions if collection_submission.collection.provider and (collection_submission.collection.is_public or
         (auth.user and auth.user.has_perm('read_collection', collection_submission.collection)))]
->>>>>>> 735ebe87
 
 def serialize_preprints(node, user):
     return [
