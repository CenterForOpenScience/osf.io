# -*- coding: utf-8 -*-
import json
import logging
import httplib as http
from framework import (
    request, redirect, must_be_logged_in,
    push_errors_to_status, get_current_user, Q,
    analytics
)
from framework.analytics import update_counters
import framework.status as status
from framework.exceptions import HTTPError
from framework.forms.utils import sanitize
from framework.mongo.utils import from_mongo
from framework.auth import must_have_session_auth, get_api_key

from website.models import Node
from website.project import new_node, clean_template_name
from website.project.decorators import must_not_be_registration, must_be_valid_project, \
    must_be_contributor, must_be_contributor_or_public, must_be_contributor_and_no_private_link
from website.project.forms import NewProjectForm, NewNodeForm
from website.models import WatchConfig
from website import settings
from website.views import _render_nodes

logger = logging.getLogger(__name__)


@must_have_session_auth
@must_be_valid_project  # returns project
@must_be_contributor  # returns user, project
@must_not_be_registration
def edit_node(*args, **kwargs):
    project = kwargs['project']
    node = kwargs['node']
    node_to_use = node or project
    post_data = request.json
    edited_field = post_data.get('name')
    value = sanitize(post_data.get("value"))
    user = get_current_user()
    api_key = get_api_key()
    if value:
        if edited_field == 'title':
            node_to_use.set_title(value, user=user,
                                  api_key=api_key)
        elif edited_field == 'description':
            node_to_use.set_description(value, user=user, api_key=api_key)
        node_to_use.save()
    return {'status': 'success'}


##############################################################################
# New Project
##############################################################################


@must_be_logged_in
def project_new(*args, **kwargs):
    return {}


@must_be_logged_in
def project_new_post(*args, **kwargs):
    user = kwargs['user']
    form = NewProjectForm(request.form)
    if form.validate():
        project = new_node(
            'project', form.title.data, user, form.description.data
        )
        status.push_status_message(
            'Welcome to your new {category}! Please select and configure your add-ons below.'.format(
                category=project.project_or_component,
            )
        )
        return {}, 201, None, project.url + 'settings/'
    else:
        push_errors_to_status(form.errors)
    return {}, http.BAD_REQUEST


##############################################################################
# New Node
##############################################################################


@must_have_session_auth # returns user
@must_be_valid_project # returns project
@must_be_contributor # returns user, project
@must_not_be_registration
def project_new_node(*args, **kwargs):
    form = NewNodeForm(request.form)
    project = kwargs['project']
    user = kwargs['user']
    if form.validate():
        node = new_node(
            title=form.title.data,
            user=user,
            category=form.category.data,
            project=project,
        )
        status.push_status_message(
            'Welcome to your new {category}! Please select and configure your add-ons below.'.format(
                category=node.project_or_component,
            )
        )
        return {
            'status': 'success',
        }, 201, None, node.url + 'settings/'
    else:
        push_errors_to_status(form.errors)
    raise HTTPError(http.BAD_REQUEST, redirect_url=project.url)


@must_have_session_auth
@must_be_valid_project  # returns project
@must_not_be_registration
def project_before_fork(*args, **kwargs):

    node = kwargs['node'] or kwargs['project']
    user = kwargs['user']
    api_key = get_api_key()

    prompts = node.callback('before_fork', user)

    return {'prompts': prompts}


@must_be_logged_in
@must_be_valid_project
def node_fork_page(*args, **kwargs):
    project = kwargs['project']
    node = kwargs['node']
    user = get_current_user()
    api_key = get_api_key()

    if node:
        node_to_use = node
        status.push_status_message('At this time, only projects can be forked; however, this behavior is coming soon.')
        raise HTTPError(
            http.FORBIDDEN,
            message='At this time, only projects can be forked; however, this behavior is coming soon.',
            redirect_url=node_to_use.url
        )
    else:
        node_to_use = project

    if node_to_use.is_registration:
        raise HTTPError(http.FORBIDDEN)

    fork = node_to_use.fork_node(user, api_key=api_key)

    return fork.url


@must_be_valid_project
@must_be_contributor_or_public# returns user, project
@update_counters('node:{pid}')
@update_counters('node:{nid}')
def node_registrations(*args, **kwargs):
    user = get_current_user()
    node_to_use = kwargs['node'] or kwargs['project']
    link = kwargs['link']
    return _view_project(node_to_use, user, link, primary=True)


@must_be_valid_project
@must_be_contributor_or_public # returns user, project
@update_counters('node:{pid}')
@update_counters('node:{nid}')
def node_forks(*args, **kwargs):
    project = kwargs['project']
    node = kwargs['node']
    user = get_current_user()
    link = kwargs['link']
    node_to_use = node or project
    return _view_project(node_to_use, user, link, primary=True)


@must_be_valid_project
@must_be_contributor # returns user, project
@must_not_be_registration
def node_setting(**kwargs):

    user = get_current_user()
    node = kwargs.get('node') or kwargs.get('project')

    rv = _view_project(node, user, primary=True)

    addons_enabled = []
    addon_enabled_settings = []

    for addon in node.get_addons():

        addons_enabled.append(addon.config.short_name)

        if 'node' in addon.config.configs:
            addon_enabled_settings.append(addon.config.short_name)

    rv['addon_categories'] = settings.ADDON_CATEGORIES
    rv['addons_available'] = [
        addon
        for addon in settings.ADDONS_AVAILABLE
        if 'node' in addon.owners
    ]
    rv['addons_enabled'] = addons_enabled
    rv['addon_enabled_settings'] = addon_enabled_settings
    rv['addon_capabilities'] = settings.ADDON_CAPABILITIES

    return rv


@must_be_contributor
@must_not_be_registration
def node_choose_addons(**kwargs):
    node = kwargs['node'] or kwargs['project']
    node.config_addons(request.json)


##############################################################################
# View Project
##############################################################################


@must_be_valid_project
@must_not_be_registration
@must_be_contributor # returns user, project
def project_reorder_components(*args, **kwargs):
    project = kwargs['project']
    user = get_current_user()

    node_to_use = project
    old_list = [i._id for i in node_to_use.nodes if not i.is_deleted]
    new_list = json.loads(request.form['new_list'])

    if len(old_list) == len(new_list) and set(new_list) == set(old_list):
        node_to_use.nodes = new_list
        if node_to_use.save():
            return {'status': 'success'}
    # todo log impossibility
    return {'status': 'failure'}


##############################################################################


@must_be_valid_project
@must_be_contributor_or_public # returns user, project
def project_statistics(*args, **kwargs):
    project = kwargs['project']
    node = kwargs['node']
    user = get_current_user()

    # todo not used
    node_to_use = node or project

    counters = analytics.get_day_total_list(
        'node:{}'.format(node_to_use._primary_key)
    )
    csv = '\\n'.join(['date,price'] + ['{},{}'.format(counter[0], counter[1]) for counter in counters])

    rv = {
        'csv' : csv,
    }

    link = kwargs['link']
    if link:
        raise HTTPError(http.FORBIDDEN)
    else:
        rv.update(_view_project(node_to_use, user, primary=True))
        return rv


###############################################################################
# Make Public
###############################################################################


@must_have_session_auth
@must_be_valid_project
@must_be_contributor
def project_set_permissions(*args, **kwargs):

    user = kwargs['user']
    api_key = kwargs['api_key']
    permissions = kwargs['permissions']
    node_to_use = kwargs['node'] or kwargs['project']

    node_to_use.set_permissions(permissions, user, api_key)

    return {
        'status': 'success',
        'permissions': permissions,
        'redirect_url': node_to_use.url
    }, None, None


@must_have_session_auth  # returns user or api_node
@must_be_valid_project  # returns project
@must_be_contributor_or_public
@must_not_be_registration
def watch_post(*args, **kwargs):
    node_to_use = kwargs['node'] or kwargs['project']
    user = kwargs['user']
    watch_config = WatchConfig(node=node_to_use,
                               digest=request.json.get('digest', False),
                               immediate=request.json.get('immediate', False))
    try:
        user.watch(watch_config)
    except ValueError:  # Node is already being watched
        raise HTTPError(http.BAD_REQUEST)
    watch_config.save()
    user.save()
    return {
        'status': 'success',
        'watchCount': len(node_to_use.watchconfig__watched)
    }


@must_have_session_auth  # returns user or api_node
@must_be_valid_project  # returns project
@must_be_contributor_or_public
@must_not_be_registration
def unwatch_post(*args, **kwargs):
    node_to_use = kwargs['node'] or kwargs['project']
    user = kwargs['user']
    watch_config = WatchConfig(node=node_to_use,
                                digest=request.json.get('digest', False),
                                immediate=request.json.get('immediate', False))
    try:
        user.unwatch(watch_config, save=True)
    except ValueError:  # Node isn't being watched
        raise HTTPError(http.BAD_REQUEST)
    return {
        'status': 'success',
        'watchCount': len(node_to_use.watchconfig__watched)
    }


@must_have_session_auth  # returns user or api_node
@must_be_valid_project  # returns project
@must_be_contributor_or_public
@must_not_be_registration
def togglewatch_post(*args, **kwargs):
    '''View for toggling watch mode for a node.'''
    node = kwargs['node'] or kwargs['project']
    user = kwargs['user']
    watch_config = WatchConfig(node=node,
                                digest=request.json.get('digest', False),
                                immediate=request.json.get('immediate', False))
    try:
        if user.is_watching(node):
            user.unwatch(watch_config, save=True)
        else:
            user.watch(watch_config, save=True)
    except ValueError:
        raise HTTPError(http.BAD_REQUEST)
    return {
        'status': 'success',
        'watchCount': len(node.watchconfig__watched),
        'watched': user.is_watching(node)
    }


@must_have_session_auth # returns user or api_node
@must_be_valid_project # returns project
@must_be_contributor # returns user, project
@must_not_be_registration
def component_remove(*args, **kwargs):
    """Remove component, and recursively remove its children. If node has a
    parent, add log and redirect to parent; else redirect to user dashboard.

    """
    node_to_use = kwargs['node'] or kwargs['project']
    user = kwargs['user']

    if node_to_use.remove_node(user=user):
        message = '{} deleted'.format(
            node_to_use.project_or_component.capitalize()
        )
        status.push_status_message(message)
        if node_to_use.node__parent:
            redirect_url = node_to_use.node__parent[0].url
        else:
            redirect_url = '/dashboard/'
        return {
            'status': 'success',
            'message': message,
        }, None, None, redirect_url
    else:
        raise HTTPError(http.BAD_REQUEST, message='Could not delete component')


@must_be_valid_project
@must_be_contributor_or_public
def view_project(*args, **kwargs):
    user = get_current_user()
    node_to_use = kwargs['node'] or kwargs['project']
    link = kwargs['link']
    primary = '/api/v1' not in request.path
    rv = _view_project(node_to_use, user, link, primary=primary)
    rv['addon_capabilities'] = settings.ADDON_CAPABILITIES
    return rv

@must_have_session_auth # returns user or api_node
@must_be_valid_project # returns project
@must_be_contributor
def remove_private_link(*args, **kwargs):
    node_to_use = kwargs['node'] or kwargs['project']
    link = request.json['private_link']
    node_to_use.remove_private_link(link)




# TODO: Split into separate functions
def _render_addon(node):

    widgets = {}
    configs = {}
    js = []
    css = []

    for addon in node.get_addons():

        configs[addon.config.short_name] = addon.config.to_json()

        js.extend(addon.config.include_js.get('widget', []))
        css.extend(addon.config.include_css.get('widget', []))
<<<<<<< HEAD
    return widgets, configs, js, css




def _view_project(node_to_use, user, link='', api_key=None, primary=False):
=======

        if node.has_files:
            js.extend(addon.config.include_js.get('files', []))
            css.extend(addon.config.include_css.get('files', []))

    if node.has_files:
        js.extend([
            '/static/vendor/jquery-drag-drop/jquery.event.drag-2.2.js',
            '/static/vendor/jquery-drag-drop/jquery.event.drop-2.2.js',
            '/static/vendor/dropzone/dropzone.js',
            '/static/js/slickgrid.custom.min.js',
            '/static/js/hgrid.js',
        ])
        css.extend([
            '/static/css/hgrid-base.css',
        ])

    return widgets, configs, js, css


def _view_project(node, user, api_key=None, primary=False):
>>>>>>> 19a8114f
    """Build a JSON object containing everything needed to render

    project.view.mako.

    """
    parent = node.parent
    recent_logs = list(reversed(node.logs)[:10])
    recent_logs_dicts = [log.serialize() for log in recent_logs]
    widgets, configs, js, css = _render_addon(node)
    # Before page load callback; skip if not primary call
    if primary:
        for addon in node.get_addons():
            message = addon.before_page_load(node, user)
            if message:
                status.push_status_message(message)
    data = {
        'node': {
            'id': node._primary_key,
            'title': node.title,
            'category': node.project_or_component,
            'description': node.description,
            'url': node.url,
            'api_url': node.api_url,
            'absolute_url': node.absolute_url,
            'display_absolute_url': node.display_absolute_url,
            'citations': {
                'apa': node.citation_apa,
                'mla': node.citation_mla,
                'chicago': node.citation_chicago,
            },
            'is_public': node.is_public,
            'date_created': node.date_created.strftime('%m/%d/%Y %I:%M %p UTC'),
            'date_modified': node.logs[-1].date.strftime('%m/%d/%Y %I:%M %p UTC') if node.logs else '',

            'tags': [tag._primary_key for tag in node.tags],
            'children': bool(node.nodes),
            'children_ids': [str(child._primary_key) for child in node.nodes],
            'is_registration': node.is_registration,
            'registered_from_url': node.registered_from.url if node.is_registration else '',
            'registered_date': node.registered_date.strftime('%Y/%m/%d %I:%M %p') if node.is_registration else '',
            'registered_meta': [
                {
                    'name_no_ext': from_mongo(meta),
                    'name_clean': clean_template_name(meta),
                }
                for meta in node.registered_meta or []
            ],
            'registration_count': len(node.registration_list),

            'is_fork': node.is_fork,
            'forked_from_id': node.forked_from._primary_key if node.is_fork else '',
            'forked_from_display_absolute_url': node.forked_from.display_absolute_url if node.is_fork else '',
            'forked_date': node.forked_date.strftime('%Y/%m/%d %I:%M %p') if node.is_fork else '',
            'fork_count': len(node.fork_list),

            'watched_count': len(node.watchconfig__watched),
            'logs': recent_logs_dicts,
<<<<<<< HEAD
            'private_links': node_to_use.private_links,
            'url_params': '?key={0}'.format(link) if link else '',
            'piwik_site_id': node_to_use.piwik_site_id,

=======
            'piwik_site_id': node.piwik_site_id,
>>>>>>> 19a8114f
        },
        'parent': {
            'id': parent._primary_key if parent else '',
            'title': parent.title if parent else '',
            'url': parent.url if parent else '',
            'api_url': parent.api_url if parent else '',
            'absolute_url':  parent.absolute_url if parent else '',
            'is_public': parent.is_public if parent else '',
            'is_contributor': parent.is_contributor(user) if parent else '',
            'can_be_viewed': (link in parent.private_links) if parent else False
        },
        'user': {
<<<<<<< HEAD
            'is_contributor': node_to_use.is_contributor(user),
            'can_edit': (node_to_use.can_edit(user, api_key)
                                and not node_to_use.is_registration),
            'can_view': node_to_use.can_view(user, link, api_key),
            'is_watching': user.is_watching(node_to_use) if user and not user == None else False,
=======
            'is_contributor': node.is_contributor(user),
            'can_edit': (node.can_edit(user, api_key)
                                and not node.is_registration),
            'is_watching': user.is_watching(node) if user else False,
>>>>>>> 19a8114f
            'piwik_token': user.piwik_token if user else '',
        },
        # TODO: Namespace with nested dicts
        'has_files': node.has_files,
        'addons_enabled': node.get_addon_names(),
        'addons': configs,
        'addon_widgets': widgets,
        'addon_widget_js': js,
        'addon_widget_css': css,
    }
    return data


def _get_children(node, user, indent=0):

    children = []

    for child in node.nodes:
        if node.can_view(user):
            children.append({
                'id': child._primary_key,
                'title': child.title,
                'indent': indent,
            })
            children.extend(_get_children(child, user, indent+1))

    return children


@must_be_valid_project
def get_editable_children(*args, **kwargs):

    node_to_use = kwargs['node'] or kwargs['project']
    user = get_current_user()

    if not node_to_use.can_edit(user):
        return

    children = _get_children(node_to_use, user)

    return {'children': children}


def _get_user_activity(node, user, rescale_ratio):

    # Counters
    total_count = len(node.logs)

    # Note: It's typically much faster to find logs of a given node
    # attached to a given user using node.logs.find(...) than by
    # loading the logs into Python and checking each one. However,
    # using deep caching might be even faster down the road.

    if user:
        ua_count = node.logs.find(Q('user', 'eq', user)).count()
    else:
        ua_count = 0

    non_ua_count = total_count - ua_count # base length of blue bar

    # Normalize over all nodes
    try:
        ua = ua_count / rescale_ratio * settings.USER_ACTIVITY_MAX_WIDTH
    except ZeroDivisionError:
        ua = 0
    try:
        non_ua = non_ua_count / rescale_ratio * settings.USER_ACTIVITY_MAX_WIDTH
    except ZeroDivisionError:
        non_ua = 0

    return ua_count, ua, non_ua

@must_be_valid_project
def get_recent_logs(*args, **kwargs):
    node_to_use = kwargs['node'] or kwargs['project']
    logs = list(reversed(node_to_use.logs._to_primary_keys()))[:3]
    return {'logs': logs}

@must_be_valid_project
def get_summary(*args, **kwargs):

    user = get_current_user()
    api_key = get_api_key()
    rescale_ratio = kwargs.get('rescale_ratio')
    node_to_use = kwargs['node'] or kwargs['project']
    link = request.args.get('key', '').strip('/')

    if node_to_use.can_view(user, link, api_key):
        summary = {
            'can_view': True,
            'id': node_to_use._primary_key,
            'url': node_to_use.url,
            'api_url': node_to_use.api_url,
            'title': node_to_use.title,
            'is_registration': node_to_use.is_registration,
            'registered_date': node_to_use.registered_date.strftime('%m/%d/%y %I:%M %p') if node_to_use.is_registration else None,
            'nlogs': None,
            'ua_count': None,
            'ua': None,
            'non_ua': None,
            'addons_enabled': node_to_use.get_addon_names(),
        }
        if rescale_ratio:
            ua_count, ua, non_ua = _get_user_activity(node_to_use, user, rescale_ratio)
            summary.update({
                'nlogs': len(node_to_use.logs),
                'ua_count': ua_count,
                'ua': ua,
                'non_ua': non_ua,
            })
    else:
        summary = {
            'can_view': False,
        }
    # TODO: Make output format consistent with _view_project
    return {
        'summary': summary,
    }

@must_be_contributor_or_public
def get_children(*args, **kwargs):
    node_to_use = kwargs['node'] or kwargs['project']
    return _render_nodes([
        node
        for node in node_to_use.nodes
        if not node.is_deleted
    ])

@must_be_contributor_or_public
def get_forks(*args, **kwargs):
    node_to_use = kwargs['node'] or kwargs['project']
    forks = node_to_use.node__forked.find(
        Q('is_deleted', 'eq', False)
    )
    return _render_nodes(forks)

@must_be_contributor_or_public
def get_registrations(*args, **kwargs):
    node_to_use = kwargs['node'] or kwargs['project']
    registrations = node_to_use.node__registrations
    return _render_nodes(registrations)

@must_be_valid_project # returns project
@must_be_contributor # returns user, project
def project_generate_private_link_post(*args, **kwargs):
    """ Add contributors to a node. """

    node_to_use = kwargs['node'] or kwargs['project']
    node_ids = request.json.get('node_ids', [])
    link = node_to_use.add_private_link()

    for node_id in node_ids:
        node = Node.load(node_id)
        node.add_private_link(link)

    return {'status': 'success'}, 201<|MERGE_RESOLUTION|>--- conflicted
+++ resolved
@@ -426,14 +426,6 @@
 
         js.extend(addon.config.include_js.get('widget', []))
         css.extend(addon.config.include_css.get('widget', []))
-<<<<<<< HEAD
-    return widgets, configs, js, css
-
-
-
-
-def _view_project(node_to_use, user, link='', api_key=None, primary=False):
-=======
 
         if node.has_files:
             js.extend(addon.config.include_js.get('files', []))
@@ -454,8 +446,7 @@
     return widgets, configs, js, css
 
 
-def _view_project(node, user, api_key=None, primary=False):
->>>>>>> 19a8114f
+def _view_project(node, user, link='', api_key=None, primary=False):
     """Build a JSON object containing everything needed to render
 
     project.view.mako.
@@ -513,14 +504,9 @@
 
             'watched_count': len(node.watchconfig__watched),
             'logs': recent_logs_dicts,
-<<<<<<< HEAD
-            'private_links': node_to_use.private_links,
+            'private_links': node.private_links,
             'url_params': '?key={0}'.format(link) if link else '',
-            'piwik_site_id': node_to_use.piwik_site_id,
-
-=======
             'piwik_site_id': node.piwik_site_id,
->>>>>>> 19a8114f
         },
         'parent': {
             'id': parent._primary_key if parent else '',
@@ -533,18 +519,11 @@
             'can_be_viewed': (link in parent.private_links) if parent else False
         },
         'user': {
-<<<<<<< HEAD
-            'is_contributor': node_to_use.is_contributor(user),
-            'can_edit': (node_to_use.can_edit(user, api_key)
-                                and not node_to_use.is_registration),
-            'can_view': node_to_use.can_view(user, link, api_key),
-            'is_watching': user.is_watching(node_to_use) if user and not user == None else False,
-=======
             'is_contributor': node.is_contributor(user),
             'can_edit': (node.can_edit(user, api_key)
                                 and not node.is_registration),
-            'is_watching': user.is_watching(node) if user else False,
->>>>>>> 19a8114f
+            'can_view': node.can_view(user, link, api_key),
+            'is_watching': user.is_watching(node) if user and not user == None else False,
             'piwik_token': user.piwik_token if user else '',
         },
         # TODO: Namespace with nested dicts
