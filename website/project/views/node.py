--- conflicted
+++ resolved
@@ -3,7 +3,6 @@
 import httplib as http
 import math
 from itertools import islice
-import os
 
 from flask import request
 from modularodm import Q
@@ -12,19 +11,14 @@
 from website.static_snapshot.decorators import cache
 from framework.render.tasks import ensure_path
 from framework import status
-from framework.sessions import session
 from website.static_snapshot.decorators import gets_static_snapshot
 from website.static_snapshot.views import get_static_snapshot
 from framework.utils import iso8601format
 from framework.mongo import StoredObject
 from framework.auth.decorators import must_be_logged_in, collect_auth
 from framework.exceptions import HTTPError, PermissionsError
-<<<<<<< HEAD
-from framework.mongo.utils import from_mongo
-=======
 from framework.mongo.utils import from_mongo, get_or_http_error
 
->>>>>>> fee8c14d
 from website import language
 from website.static_snapshot import tasks
 from website.util import paths
@@ -49,7 +43,6 @@
 from website.project import new_folder
 from website.util.sanitize import strip_html
 
-
 logger = logging.getLogger(__name__)
 
 
@@ -272,14 +265,12 @@
     return fork.url
 
 
-@gets_static_snapshot('registrations')
 @must_be_valid_project
 @must_be_contributor_or_public
 def node_registrations(auth, node, **kwargs):
     return _view_project(node, auth, primary=True)
 
 
-@gets_static_snapshot('forks')
 @must_be_valid_project
 @must_be_contributor_or_public
 def node_forks(auth, node, **kwargs):
@@ -399,27 +390,6 @@
         ))
         ret.update(rubeus.collect_addon_assets(node))
         return ret
-
-@must_be_valid_project
-@must_be_contributor_or_public
-def handle_get_static_snapshot(**kwargs):
-    print "in handler"
-    import pdb; pdb.set_trace()
-    page = 'project'
-    task_id = session.data[page]['task_id']
-    task = tasks.get_static_snapshot.AsyncResult(task_id)
-    print task
-    response = {}
-    if task.state == 'PENDING':
-        print "do nothing"
-    if task.state == 'SUCCESS':
-        print "Save to cache"
-        response = {
-            'state': task.state,
-            'content': task.info['content']
-        }
-    return response
-
 
 # Expand/Collapse
 @must_be_valid_project
