# -*- coding: utf-8 -*-
import logging
import httplib as http

from framework import request, redirect, get_current_user, update_counters, push_status_message
from ..decorators import must_not_be_registration, must_be_valid_project, \
    must_be_contributor, must_be_contributor_or_public
from framework.auth import must_have_session_auth
from framework.forms.utils import sanitize
from ..model import NodeWikiPage
from .node import _view_project

import difflib
from .. import show_diff

from framework import HTTPError

logger = logging.getLogger(__name__)


@must_be_valid_project
def project_wiki_home(*args, **kwargs):
    node_to_use = kwargs['node'] or kwargs['project']
    return {}, None, None, '{}wiki/home/'.format(node_to_use.url)


def _get_wiki_versions(node, wid):

    # Skip if page doesn't exist; happens on new projects before
    # default "home" page is created
    if wid not in node.wiki_pages_versions:
        return []

    versions = [
        NodeWikiPage.load(page)
        for page in node.wiki_pages_versions[wid]
    ]

    return [
        {
            'version': version.version,
            'user_fullname': version.user.fullname,
            'date': version.date,
        }
        for version in reversed(versions)
    ]


@must_be_valid_project # returns project
@must_be_contributor_or_public # returns user, project
@update_counters('node:{pid}')
@update_counters('node:{nid}')
def project_wiki_compare(*args, **kwargs):
    project = kwargs['project']
    node = kwargs['node']
    user = kwargs['user']
    wid = kwargs['wid']

    node_to_use = node or project

    pw = node_to_use.get_wiki_page(wid)

    if pw:
        compare_id = kwargs['compare_id']
        comparison_page = node_to_use.get_wiki_page(wid, compare_id)
        if comparison_page:
            current = pw.content
            comparison = comparison_page.content
            sm = difflib.SequenceMatcher(None, comparison, current)
            content = show_diff(sm)
            content = content.replace('\n', '<br />')
            rv = {
                'pageName' : wid,
                'wiki_content' : content,
                'versions' : _get_wiki_versions(node_to_use, wid),
                'is_current' : True,
                'is_edit' : True,
                'version' : pw.version,
            }
            rv.update(_view_project(node_to_use, user))
            return rv
    raise HTTPError(http.NOT_FOUND)


@must_be_valid_project # returns project
@must_be_contributor # returns user, project
@update_counters('node:{pid}')
@update_counters('node:{nid}')
def project_wiki_version(*args, **kwargs):
    project = kwargs['project']
    node = kwargs['node']
    user = kwargs['user']
    wid = kwargs['wid']
    vid = kwargs['vid']

    node_to_use = node or project

    pw = node_to_use.get_wiki_page(wid, version=vid)

    if pw:
        rv = {
            'wiki_id': pw._primary_key,
            'pageName': wid,
            'wiki_content': pw.html,
            'version': pw.version,
            'is_current': pw.is_current,
            'is_edit': False,
        }
        rv.update(_view_project(node_to_use, user))
        return rv

    raise HTTPError(http.NOT_FOUND)


@must_be_valid_project # returns project
@must_be_contributor_or_public
@update_counters('node:{pid}')
@update_counters('node:{nid}')
def project_wiki_page(*args, **kwargs):
    project = kwargs['project']
    node = kwargs['node']
    wid = kwargs['wid']

    user = get_current_user()
    node_to_use = node or project

    pw = node_to_use.get_wiki_page(wid)

    # todo breaks on /<script>; why?

    if pw:
        version = pw.version
        is_current = pw.is_current
        content = pw.html
    else:
        version = 'NA'
        is_current = False
        content = 'There does not seem to be any content on this page; sorry.'

    toc = [
        {
            'id': child._primary_key,
            'title': child.title,
            'category': child.category,
            'pages': child.wiki_pages_current.keys() if child.wiki_pages_current else [],
        }
        for child in node_to_use.nodes
        if not child.is_deleted
    ]

    rv = {
<<<<<<< HEAD
        'wiki_id': pw._primary_key,
        'pageName': wid,
        'page': pw,
        'version': version,
        'content': content,
        'is_current': is_current,
        'is_edit': False,
        'pages_current': node_to_use.wiki_pages_versions.keys(),
        'toc': toc,
=======
        'pageName' : wid,
        'page' : pw,
        'version' : version,
        'wiki_content' : content,
        'is_current' : is_current,
        'is_edit' : False,
        'pages_current' : node_to_use.wiki_pages_versions.keys(),
        'toc' : toc,
>>>>>>> c8696a49
    }
    rv.update(_view_project(node_to_use, user))
    return rv


@must_have_session_auth # returns user
@must_be_valid_project # returns project
@must_be_contributor # returns user, project
@must_not_be_registration
def project_wiki_edit(*args, **kwargs):
    project = kwargs['project']
    node = kwargs['node']
    user = kwargs['user']
    wid = kwargs['wid']

    node_to_use = node or project

    pw = node_to_use.get_wiki_page(wid)

    if pw:
        version = pw.version
        is_current = pw.is_current
        content = pw.content
    else:
        version = 'NA'
        is_current = False
        content = ''
    rv = {
        'pageName' : wid,
        'page' : pw,
        'version' : version,
        'versions' : _get_wiki_versions(node_to_use, wid),
        'wiki_content' : content,
        'is_current' : is_current,
        'is_edit' : True,
    }
    rv.update(_view_project(node_to_use, user))
    return rv


@must_have_session_auth # returns user
@must_be_valid_project # returns project
@must_be_contributor # returns user, project
@must_not_be_registration
def project_wiki_edit_post(*args, **kwargs):

    node_to_use = kwargs['node'] or kwargs['project']
    user = kwargs['user']
    wid = kwargs['wid']
    logging.debug("{user} edited wiki page: {wid}".format(user=user.username,
                                                          wid=wid))

    if wid != sanitize(wid):
        push_status_message("This is an invalid wiki page name")
        raise HTTPError(http.BAD_REQUEST, redirect_url='{}wiki/'.format(node_to_use.url))

    node_to_use.update_node_wiki(wid, request.form['content'], user, api_key=None)

    return {
        'status' : 'success',
    }, None, None, '{}wiki/{}/'.format(node_to_use.url, wid)<|MERGE_RESOLUTION|>--- conflicted
+++ resolved
@@ -70,12 +70,12 @@
             content = show_diff(sm)
             content = content.replace('\n', '<br />')
             rv = {
-                'pageName' : wid,
-                'wiki_content' : content,
-                'versions' : _get_wiki_versions(node_to_use, wid),
-                'is_current' : True,
-                'is_edit' : True,
-                'version' : pw.version,
+                'pageName': wid,
+                'wiki_content': content,
+                'versions': _get_wiki_versions(node_to_use, wid),
+                'is_current': True,
+                'is_edit': True,
+                'version': pw.version,
             }
             rv.update(_view_project(node_to_use, user))
             return rv
@@ -149,26 +149,15 @@
     ]
 
     rv = {
-<<<<<<< HEAD
         'wiki_id': pw._primary_key,
         'pageName': wid,
         'page': pw,
         'version': version,
-        'content': content,
+        'wiki_content': content,
         'is_current': is_current,
         'is_edit': False,
         'pages_current': node_to_use.wiki_pages_versions.keys(),
         'toc': toc,
-=======
-        'pageName' : wid,
-        'page' : pw,
-        'version' : version,
-        'wiki_content' : content,
-        'is_current' : is_current,
-        'is_edit' : False,
-        'pages_current' : node_to_use.wiki_pages_versions.keys(),
-        'toc' : toc,
->>>>>>> c8696a49
     }
     rv.update(_view_project(node_to_use, user))
     return rv
@@ -197,13 +186,13 @@
         is_current = False
         content = ''
     rv = {
-        'pageName' : wid,
-        'page' : pw,
-        'version' : version,
-        'versions' : _get_wiki_versions(node_to_use, wid),
-        'wiki_content' : content,
-        'is_current' : is_current,
-        'is_edit' : True,
+        'pageName': wid,
+        'page': pw,
+        'version': version,
+        'versions': _get_wiki_versions(node_to_use, wid),
+        'wiki_content': content,
+        'is_current': is_current,
+        'is_edit': True,
     }
     rv.update(_view_project(node_to_use, user))
     return rv
