# -*- coding: utf-8 -*-
import time
import itertools
import httplib as http
from collections import Counter

from flask import request
from modularodm.exceptions import ValidationValueError

from framework import forms
from framework import status
from framework.auth import cas
from framework.flask import redirect  # VOL-aware redirect
from framework.sessions import session
from framework.auth import User, get_user
from framework.exceptions import HTTPError
from framework.auth.signals import user_registered
from framework.auth.core import generate_confirm_token
from framework.auth.decorators import collect_auth, must_be_logged_in
from framework.auth.forms import PasswordForm, SetEmailAndPasswordForm
from framework.transactions.handlers import no_auto_transaction

from website import mails
from website import language
from website import security
from website import settings
from website.models import Node
from website.profile import utils
from website.project.model import has_anonymous_link
from website.util import web_url_for, is_json_request
from website.project.signals import unreg_contributor_added
from website.util.permissions import expand_permissions, ADMIN
from website.project.decorators import (must_have_permission, must_be_valid_project,
        must_not_be_registration, must_be_contributor_or_public, must_be_contributor)


@collect_auth
@must_be_valid_project(retractions_valid=True)
def get_node_contributors_abbrev(auth, node, **kwargs):
    anonymous = has_anonymous_link(node, auth)

    max_count = kwargs.get('max_count', 3)
    if 'user_ids' in kwargs:
        users = [
            User.load(user_id) for user_id in kwargs['user_ids']
            if user_id in node.visible_contributor_ids
        ]
    else:
        users = node.visible_contributors

    if anonymous or not node.can_view(auth):
        raise HTTPError(http.FORBIDDEN)

    contributors = []

    n_contributors = len(users)
    others_count = ''

    for index, user in enumerate(users[:max_count]):

        if index == max_count - 1 and len(users) > max_count:
            separator = '&nbsp;&'
            others_count = str(n_contributors - 3)
        elif index == len(users) - 1:
            separator = ''
        elif index == len(users) - 2:
            separator = '&nbsp&'
        else:
            separator = ','

        contributors.append({
            'user_id': user._primary_key,
            'separator': separator,
        })

    return {
        'contributors': contributors,
        'others_count': others_count,
    }


@collect_auth
@must_be_valid_project(retractions_valid=True)
def get_contributors(auth, node, **kwargs):

    # Can set limit to only receive a specified number of contributors in a call to this route
    if request.args.get('limit'):
        try:
            limit = int(request.args['limit'])
        except ValueError:
            raise HTTPError(http.BAD_REQUEST, data=dict(
                message_long='Invalid value for "limit": {}'.format(request.args['limit'])
            ))
    else:
        limit = None

    anonymous = has_anonymous_link(node, auth)

    if anonymous or not node.can_view(auth):
        raise HTTPError(http.FORBIDDEN)

    # Limit is either an int or None:
    # if int, contribs list is sliced to specified length
    # if None, contribs list is not sliced
    contribs = utils.serialize_contributors(
        node.visible_contributors[0:limit],
        node=node,
    )

    # Will either return just contributor list or contributor list + 'more' element
    if limit:
        return {
            'contributors': contribs,
            'more': max(0, len(node.visible_contributors) - limit)
        }
    else:
        return {'contributors': contribs}


@must_be_logged_in
@must_be_valid_project
def get_contributors_from_parent(auth, node, **kwargs):

    parent = node.parent_node

    if not parent:
        raise HTTPError(http.BAD_REQUEST)

    if not node.can_view(auth):
        raise HTTPError(http.FORBIDDEN)

    contribs = [
        utils.add_contributor_json(contrib)
        for contrib in parent.visible_contributors
        if contrib._id not in node.visible_contributor_ids
    ]

    return {'contributors': contribs}


@must_be_contributor_or_public
def get_most_in_common_contributors(auth, node, **kwargs):
    node_contrib_ids = set(node.contributors._to_primary_keys())
    try:
        n_contribs = int(request.args.get('max', None))
    except (TypeError, ValueError):
        n_contribs = settings.MAX_MOST_IN_COMMON_LENGTH

    contrib_counts = Counter(contrib_id
        for node in auth.user.node__contributed
        for contrib_id in node.contributors._to_primary_keys()
        if contrib_id not in node_contrib_ids)

    active_contribs = itertools.ifilter(
        lambda c: User.load(c[0]).is_active,
        contrib_counts.most_common()
    )

    limited = itertools.islice(active_contribs, n_contribs)

    contrib_objs = [(User.load(_id), count) for _id, count in limited]

    contribs = [
        utils.add_contributor_json(most_contrib, auth.user)
        for most_contrib, count in sorted(contrib_objs, key=lambda t: (-t[1], t[0].fullname))
    ]
    return {'contributors': contribs}


@must_be_contributor_or_public
def get_recently_added_contributors(auth, node, **kwargs):

    max_results = request.args.get('max')
    if max_results:
        try:
            max_results = int(max_results)
        except (TypeError, ValueError):
            raise HTTPError(http.BAD_REQUEST)
    if not max_results:
        max_results = len(auth.user.recently_added)

    # only include active contributors
    active_contribs = itertools.ifilter(
        lambda c: c.is_active and c._id not in node.contributors,
        auth.user.recently_added
    )

    # Limit to max_results
    limited_contribs = itertools.islice(active_contribs, max_results)

    contribs = [
        utils.add_contributor_json(contrib, auth.user)
        for contrib in limited_contribs
    ]
    return {'contributors': contribs}


@must_be_valid_project  # returns project
@must_be_contributor
@must_not_be_registration
def project_before_remove_contributor(auth, node, **kwargs):

    contributor = User.load(request.json.get('id'))

    # Forbidden unless user is removing herself
    if not node.has_permission(auth.user, 'admin'):
        if auth.user != contributor:
            raise HTTPError(http.FORBIDDEN)

    if len(node.visible_contributor_ids) == 1 \
            and node.visible_contributor_ids[0] == contributor._id:
        raise HTTPError(http.FORBIDDEN, data={
            'message_long': 'Must have at least one bibliographic contributor'
        })

    prompts = node.callback(
        'before_remove_contributor', removed=contributor,
    )

    if auth.user == contributor:
        prompts.insert(
            0,
            'Are you sure you want to remove yourself from this project?'
        )

    return {'prompts': prompts}


@must_be_valid_project  # returns project
@must_be_contributor
@must_not_be_registration
def project_removecontributor(auth, node, **kwargs):

    contributor = User.load(request.json['id'])
    if contributor is None:
        raise HTTPError(http.BAD_REQUEST)

    # Forbidden unless user is removing herself
    if not node.has_permission(auth.user, 'admin'):
        if auth.user != contributor:
            raise HTTPError(http.FORBIDDEN)

    if len(node.visible_contributor_ids) == 1 \
            and node.visible_contributor_ids[0] == contributor._id:
        raise HTTPError(http.FORBIDDEN, data={
            'message_long': 'Must have at least one bibliographic contributor'
        })

    outcome = node.remove_contributor(
        contributor=contributor, auth=auth,
    )

    if outcome:
        if auth.user == contributor:
<<<<<<< HEAD
            status.push_status_message('Removed self from project', kind='info', trust=False)
            return {'redirectUrl': web_url_for('dashboard')}
        status.push_status_message('Contributor removed', kind='info', trust=False)
=======
            status.push_status_message('Removed self from project', 'success')
            return {'redirectUrl': web_url_for('dashboard')}
        status.push_status_message('Contributor removed', 'success')
>>>>>>> ea9bdd48
        return {}

    raise HTTPError(
        http.BAD_REQUEST,
        data={
            'message_long': (
                '{0} must have at least one contributor with admin '
                'rights'.format(
                    node.project_or_component.capitalize()
                )
            )
        }
    )


def deserialize_contributors(node, user_dicts, auth):
    """View helper that returns a list of User objects from a list of
    serialized users (dicts). The users in the list may be registered or
    unregistered users.

    e.g. ``[{'id': 'abc123', 'registered': True, 'fullname': ..},
            {'id': None, 'registered': False, 'fullname'...},
            {'id': '123ab', 'registered': False, 'fullname': ...}]

    If a dict represents an unregistered user without an ID, creates a new
    unregistered User record.

    :param Node node: The node to add contributors to
    :param list(dict) user_dicts: List of serialized users in the format above.
    :param Auth auth:
    """

    # Add the registered contributors
    contribs = []
    for contrib_dict in user_dicts:
        fullname = contrib_dict['fullname']
        visible = contrib_dict['visible']
        email = contrib_dict.get('email')

        if contrib_dict['id']:
            contributor = User.load(contrib_dict['id'])
        else:
            try:
                contributor = User.create_unregistered(
                    fullname=fullname,
                    email=email)
                contributor.save()
            except ValidationValueError:
                contributor = get_user(email=email)

        # Add unclaimed record if necessary
        if (not contributor.is_registered
                and node._primary_key not in contributor.unclaimed_records):
            contributor.add_unclaimed_record(node=node, referrer=auth.user,
                given_name=fullname,
                email=email)
            contributor.save()
            unreg_contributor_added.send(node, contributor=contributor,
                auth=auth)

        contribs.append({
            'user': contributor,
            'visible': visible,
            'permissions': expand_permissions(contrib_dict.get('permission'))
        })
    return contribs


@unreg_contributor_added.connect
def finalize_invitation(node, contributor, auth):
    record = contributor.get_unclaimed_record(node._primary_key)
    if record['email']:
        send_claim_email(record['email'], contributor, node, notify=True)


@must_be_valid_project
@must_have_permission(ADMIN)
@must_not_be_registration
def project_contributors_post(auth, node, **kwargs):
    """ Add contributors to a node. """

    user_dicts = request.json.get('users')
    node_ids = request.json.get('node_ids')

    if user_dicts is None or node_ids is None:
        raise HTTPError(http.BAD_REQUEST)

    # Prepare input data for `Node::add_contributors`
    contribs = deserialize_contributors(node, user_dicts, auth=auth)
    node.add_contributors(contributors=contribs, auth=auth)
    node.save()

    # Disconnect listener to avoid multiple invite emails
    unreg_contributor_added.disconnect(finalize_invitation)

    for child_id in node_ids:
        child = Node.load(child_id)
        # Only email unreg users once
        child_contribs = deserialize_contributors(
            child, user_dicts, auth=auth
        )
        child.add_contributors(contributors=child_contribs, auth=auth)
        child.save()
    # Reconnect listener
    unreg_contributor_added.connect(finalize_invitation)
    return {'status': 'success'}, 201


@no_auto_transaction
@must_be_valid_project  # injects project
@must_have_permission(ADMIN)
@must_not_be_registration
def project_manage_contributors(auth, node, **kwargs):
    """Reorder and remove contributors.

    :param Auth auth: Consolidated authorization
    :param-json list contributors: Ordered list of contributors represented as
        dictionaries of the form:
        {'id': <id>, 'permission': <One of 'read', 'write', 'admin'>}
    :raises: HTTPError(400) if contributors to be removed are not in list
        or if no admin users would remain after changes were applied

    """
    contributors = request.json.get('contributors')

    # Update permissions and order
    try:
        node.manage_contributors(contributors, auth=auth, save=True)
    except ValueError as error:
        raise HTTPError(http.BAD_REQUEST, data={'message_long': error.message})

    # If user has removed herself from project, alert; redirect to user
    # dashboard if node is private, else node dashboard
    if not node.is_contributor(auth.user):
        status.push_status_message(
            'You have removed yourself as a contributor from this project',
<<<<<<< HEAD
            kind='info',
            trust=False
=======
            'success'
>>>>>>> ea9bdd48
        )
        if node.is_public:
            return {'redirectUrl': node.url}
        return {'redirectUrl': web_url_for('dashboard')}
    # Else if user has revoked her admin permissions, alert and stay on
    # current page
    if not node.has_permission(auth.user, ADMIN):
        status.push_status_message(
            'You have removed your administrative privileges for this project',
<<<<<<< HEAD
            kind='info',
            trust=False
=======
            'success'
>>>>>>> ea9bdd48
        )
    # Else stay on current page
    return {}


def get_timestamp():
    return int(time.time())


def throttle_period_expired(timestamp, throttle):
    return timestamp is None or (get_timestamp() - timestamp) > throttle


def send_claim_registered_email(claimer, unreg_user, node, throttle=24 * 3600):
    unclaimed_record = unreg_user.get_unclaimed_record(node._primary_key)
    # roll the valid token for each email, thus user cannot change email and approve a different email address
    timestamp = unclaimed_record.get('last_sent')
    if not throttle_period_expired(timestamp, throttle):
        raise HTTPError(400, data=dict(
            message_long='User account can only be claimed with an existing user once every 24 hours'
        ))
    unclaimed_record['token'] = generate_confirm_token()
    unclaimed_record['claimer_email'] = claimer.username
    unreg_user.save()
    referrer = User.load(unclaimed_record['referrer_id'])
    claim_url = web_url_for(
        'claim_user_registered',
        uid=unreg_user._primary_key,
        pid=node._primary_key,
        token=unclaimed_record['token'],
        _external=True,
    )
    # Send mail to referrer, telling them to forward verification link to claimer
    mails.send_mail(
        referrer.username,
        mails.FORWARD_INVITE_REGiSTERED,
        user=unreg_user,
        referrer=referrer,
        node=node,
        claim_url=claim_url,
        fullname=unclaimed_record['name'],
    )
    unclaimed_record['last_sent'] = get_timestamp()
    unreg_user.save()
    # Send mail to claimer, telling them to wait for referrer
    mails.send_mail(
        claimer.username,
        mails.PENDING_VERIFICATION_REGISTERED,
        fullname=claimer.fullname,
        referrer=referrer,
        node=node,
    )


def send_claim_email(email, user, node, notify=True, throttle=24 * 3600):
    """Send an email for claiming a user account. Either sends to the given email
    or the referrer's email, depending on the email address provided.

    :param str email: The address given in the claim user form
    :param User user: The User record to claim.
    :param Node node: The node where the user claimed their account.
    :param bool notify: If True and an email is sent to the referrer, an email
        will also be sent to the invited user about their pending verification.
    :param int throttle: Time period (in seconds) after the referrer is
        emailed during which the referrer will not be emailed again.

    """
    claimer_email = email.lower().strip()

    unclaimed_record = user.get_unclaimed_record(node._primary_key)
    referrer = User.load(unclaimed_record['referrer_id'])
    claim_url = user.get_claim_url(node._primary_key, external=True)
    # If given email is the same provided by user, just send to that email
    if unclaimed_record.get('email') == claimer_email:
        mail_tpl = mails.INVITE
        to_addr = claimer_email
        unclaimed_record['claimer_email'] = claimer_email
        user.save()
    else:  # Otherwise have the referrer forward the email to the user
        # roll the valid token for each email, thus user cannot change email and approve a different email address
        timestamp = unclaimed_record.get('last_sent')
        if not throttle_period_expired(timestamp, throttle):
            raise HTTPError(400, data=dict(
                message_long='User account can only be claimed with an existing user once every 24 hours'
            ))
        unclaimed_record['last_sent'] = get_timestamp()
        unclaimed_record['token'] = generate_confirm_token()
        unclaimed_record['claimer_email'] = claimer_email
        user.save()
        claim_url = user.get_claim_url(node._primary_key, external=True)
        if notify:
            pending_mail = mails.PENDING_VERIFICATION
            mails.send_mail(
                claimer_email,
                pending_mail,
                user=user,
                referrer=referrer,
                fullname=unclaimed_record['name'],
                node=node
            )
        mail_tpl = mails.FORWARD_INVITE
        to_addr = referrer.username
    mails.send_mail(
        to_addr,
        mail_tpl,
        user=user,
        referrer=referrer,
        node=node,
        claim_url=claim_url,
        email=claimer_email,
        fullname=unclaimed_record['name']
    )
    return to_addr


def verify_claim_token(user, token, pid):
    """View helper that checks that a claim token for a given user and node ID
    is valid. If not valid, throws an error with custom error messages.
    """
    # if token is invalid, throw an error
    if not user.verify_claim_token(token=token, project_id=pid):
        if user.is_registered:
            error_data = {
                'message_short': 'User has already been claimed.',
                'message_long': 'Please <a href="/login/">log in</a> to continue.'}
            raise HTTPError(400, data=error_data)
        else:
            return False
    return True


@collect_auth
@must_be_valid_project
def claim_user_registered(auth, node, **kwargs):
    """View that prompts user to enter their password in order to claim
    contributorship on a project.

    A user must be logged in.
    """
    current_user = auth.user

    sign_out_url = web_url_for('auth_login', logout=True, next=request.url)
    if not current_user:
        return redirect(sign_out_url)
    # Logged in user should not be a contributor the project
    if node.is_contributor(current_user):
        logout_url = web_url_for('auth_logout', redirect_url=request.url)
        data = {
            'message_short': 'Already a contributor',
            'message_long': ('The logged-in user is already a contributor to this'
                'project. Would you like to <a href="{}">log out</a>?').format(logout_url)
        }
        raise HTTPError(http.BAD_REQUEST, data=data)
    uid, pid, token = kwargs['uid'], kwargs['pid'], kwargs['token']
    unreg_user = User.load(uid)
    if not verify_claim_token(unreg_user, token, pid=node._primary_key):
        raise HTTPError(http.BAD_REQUEST)

    # Store the unreg_user data on the session in case the user registers
    # a new account
    session.data['unreg_user'] = {
        'uid': uid, 'pid': pid, 'token': token
    }

    form = PasswordForm(request.form)
    if request.method == 'POST':
        if form.validate():
            if current_user.check_password(form.password.data):
                node.replace_contributor(old=unreg_user, new=current_user)
                node.save()
                status.push_status_message(
                    'You are now a contributor to this project.',
                    kind='success')
                return redirect(node.url)
            else:
                status.push_status_message(language.LOGIN_FAILED, kind='warning', trust=True)
        else:
            forms.push_errors_to_status(form.errors)
    if is_json_request():
        form_ret = forms.utils.jsonify(form)
        user_ret = utils.serialize_user(current_user, full=False)
    else:
        form_ret = form
        user_ret = current_user
    return {
        'form': form_ret,
        'user': user_ret,
        'signOutUrl': sign_out_url
    }


@user_registered.connect
def replace_unclaimed_user_with_registered(user):
    """Listens for the user_registered signal. If unreg_user is stored in the
    session, then the current user is trying to claim themselves as a contributor.
    Replaces the old, unregistered contributor with the newly registered
    account.

    """
    unreg_user_info = session.data.get('unreg_user')
    if unreg_user_info:
        unreg_user = User.load(unreg_user_info['uid'])
        pid = unreg_user_info['pid']
        node = Node.load(pid)
        node.replace_contributor(old=unreg_user, new=user)
        node.save()
        status.push_status_message(
            'Successfully claimed contributor.', kind='success', trust=False)


@collect_auth
def claim_user_form(auth, **kwargs):
    """View for rendering the set password page for a claimed user.

    Must have ``token`` as a querystring argument.

    Renders the set password form, validates it, and sets the user's password.
    """
    uid, pid = kwargs['uid'], kwargs['pid']
    token = request.form.get('token') or request.args.get('token')

    # If user is logged in, redirect to 're-enter password' page
    if auth.logged_in:
        return redirect(web_url_for('claim_user_registered',
            uid=uid, pid=pid, token=token))

    user = User.load(uid)  # The unregistered user
    # user ID is invalid. Unregistered user is not in database
    if not user:
        raise HTTPError(http.BAD_REQUEST)
    # If claim token not valid, redirect to registration page
    if not verify_claim_token(user, token, pid):
        return redirect(web_url_for('auth_login'))
    unclaimed_record = user.unclaimed_records[pid]
    user.fullname = unclaimed_record['name']
    user.update_guessed_names()
    # The email can be the original referrer email if no claimer email has been specified.
    claimer_email = unclaimed_record.get('claimer_email') or unclaimed_record.get('email')
    form = SetEmailAndPasswordForm(request.form, token=token)
    if request.method == 'POST':
        if form.validate():
            username, password = claimer_email, form.password.data
            user.register(username=username, password=password)
            # Clear unclaimed records
            user.unclaimed_records = {}
            user.verification_key = security.random_string(20)
            user.save()
            # Authenticate user and redirect to project page
            node = Node.load(pid)
            status.push_status_message(language.CLAIMED_CONTRIBUTOR.format(node=node),
                                       kind='success',
                                       trust=True)
            # Redirect to CAS and authenticate the user with a verification key.
            return redirect(cas.get_login_url(
                web_url_for('user_profile', _absolute=True),
                auto=True,
                username=user.username,
                verification_key=user.verification_key
            ))
        else:
            forms.push_errors_to_status(form.errors)
    return {
        'firstname': user.given_name,
        'email': claimer_email if claimer_email else '',
        'fullname': user.fullname,
        'form': forms.utils.jsonify(form) if is_json_request() else form,
    }


@must_be_valid_project
@must_have_permission(ADMIN)
@must_not_be_registration
def invite_contributor_post(node, **kwargs):
    """API view for inviting an unregistered user.
    Expects JSON arguments with 'fullname' (required) and email (not required).
    """
    fullname = request.json.get('fullname').strip()
    email = request.json.get('email')
    if email:
        email = email.lower().strip()
    if not fullname:
        return {'status': 400, 'message': 'Must provide fullname'}, 400
    # Check if email is in the database
    user = get_user(email=email)
    if user:
        if user.is_registered:
            msg = 'User is already in database. Please go back and try your search again.'
            return {'status': 400, 'message': msg}, 400
        elif node.is_contributor(user):
            msg = 'User with this email address is already a contributor to this project.'
            return {'status': 400, 'message': msg}, 400
        else:
            serialized = utils.add_contributor_json(user)
            # use correct display name
            serialized['fullname'] = fullname
            serialized['email'] = email
    else:
        # Create a placeholder
        serialized = utils.serialize_unregistered(fullname, email)
    return {'status': 'success', 'contributor': serialized}


@must_be_contributor_or_public
def claim_user_post(node, **kwargs):
    """View for claiming a user from the X-editable form on a project page.
    """
    reqdata = request.json
    # Unreg user
    user = User.load(reqdata['pk'])
    unclaimed_data = user.get_unclaimed_record(node._primary_key)
    # Submitted through X-editable
    if 'value' in reqdata:  # Submitted email address
        email = reqdata['value'].lower().strip()
        claimer = get_user(email=email)
        if claimer and claimer.is_registered:
            send_claim_registered_email(claimer=claimer, unreg_user=user,
                node=node)
        else:
            send_claim_email(email, user, node, notify=True)
    # TODO(sloria): Too many assumptions about the request data. Just use
    elif 'claimerId' in reqdata:  # User is logged in and confirmed identity
        claimer_id = reqdata['claimerId']
        claimer = User.load(claimer_id)
        send_claim_registered_email(claimer=claimer, unreg_user=user, node=node)
        email = claimer.username
    else:
        raise HTTPError(http.BAD_REQUEST)
    return {
        'status': 'success',
        'email': email,
        'fullname': unclaimed_data['name']
    }<|MERGE_RESOLUTION|>--- conflicted
+++ resolved
@@ -252,15 +252,9 @@
 
     if outcome:
         if auth.user == contributor:
-<<<<<<< HEAD
-            status.push_status_message('Removed self from project', kind='info', trust=False)
+            status.push_status_message('Removed self from project', kind='success', trust=False)
             return {'redirectUrl': web_url_for('dashboard')}
-        status.push_status_message('Contributor removed', kind='info', trust=False)
-=======
-            status.push_status_message('Removed self from project', 'success')
-            return {'redirectUrl': web_url_for('dashboard')}
-        status.push_status_message('Contributor removed', 'success')
->>>>>>> ea9bdd48
+        status.push_status_message('Contributor removed', kind='success', trust=False)
         return {}
 
     raise HTTPError(
@@ -397,12 +391,8 @@
     if not node.is_contributor(auth.user):
         status.push_status_message(
             'You have removed yourself as a contributor from this project',
-<<<<<<< HEAD
-            kind='info',
+            kind='success',
             trust=False
-=======
-            'success'
->>>>>>> ea9bdd48
         )
         if node.is_public:
             return {'redirectUrl': node.url}
@@ -412,12 +402,8 @@
     if not node.has_permission(auth.user, ADMIN):
         status.push_status_message(
             'You have removed your administrative privileges for this project',
-<<<<<<< HEAD
-            kind='info',
+            kind='success',
             trust=False
-=======
-            'success'
->>>>>>> ea9bdd48
         )
     # Else stay on current page
     return {}
