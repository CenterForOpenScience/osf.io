# -*- coding: utf-8 -*-

import httplib as http

from flask import request
from django.core.exceptions import ValidationError

from framework import forms, status
from framework.auth import cas
from framework.auth.core import get_user, generate_verification_key
from framework.auth.decorators import block_bing_preview, collect_auth, must_be_logged_in
from framework.auth.forms import PasswordForm, SetEmailAndPasswordForm
from framework.auth.signals import user_registered
from framework.auth.utils import validate_email, validate_recaptcha
from framework.exceptions import HTTPError
from framework.flask import redirect  # VOL-aware redirect
from framework.sessions import session
from framework.transactions.handlers import no_auto_transaction
from framework.utils import get_timestamp, throttle_period_expired
from osf.models import AbstractNode, OSFUser, Preprint
from osf.utils import sanitize
from osf.utils.permissions import expand_permissions, ADMIN
from website import mails, language, settings
from website.notifications.utils import check_if_all_global_subscriptions_are_none
from website.profile import utils as profile_utils
from website.project.decorators import (must_have_permission, must_be_valid_project, must_not_be_registration,
                                        must_be_contributor_or_public, must_be_contributor)
from website.project.model import has_anonymous_link
from website.project.signals import unreg_contributor_added, contributor_added
from website.util import web_url_for, is_json_request
from website.exceptions import NodeStateError


@collect_auth
@must_be_valid_project(retractions_valid=True)
def get_node_contributors_abbrev(auth, node, **kwargs):
    anonymous = has_anonymous_link(node, auth)
    formatter = 'surname'
    max_count = kwargs.get('max_count', 3)
    if 'user_ids' in kwargs:
        users = [
            OSFUser.load(user_id) for user_id in kwargs['user_ids']
            if node.contributor_set.filter(user__guid__guid=user_id).exists()
        ]
    else:
        users = node.visible_contributors

    if anonymous or not node.can_view(auth):
        raise HTTPError(http.FORBIDDEN)

    contributors = []

    n_contributors = len(users)
    others_count = ''

    for index, user in enumerate(users[:max_count]):

        if index == max_count - 1 and len(users) > max_count:
            separator = ' &'
            others_count = str(n_contributors - 3)
        elif index == len(users) - 1:
            separator = ''
        elif index == len(users) - 2:
            separator = ' &'
        else:
            separator = ','
        contributor = user.get_summary(formatter)
        contributor['user_id'] = user._primary_key
        contributor['separator'] = separator

        contributors.append(contributor)

    return {
        'contributors': contributors,
        'others_count': others_count,
    }


@collect_auth
@must_be_valid_project(retractions_valid=True)
def get_contributors(auth, node, **kwargs):

    # Can set limit to only receive a specified number of contributors in a call to this route
    if request.args.get('limit'):
        try:
            limit = int(request.args['limit'])
        except ValueError:
            raise HTTPError(http.BAD_REQUEST, data=dict(
                message_long='Invalid value for "limit": {}'.format(request.args['limit'])
            ))
    else:
        limit = None

    anonymous = has_anonymous_link(node, auth)

    if anonymous or not node.can_view(auth):
        raise HTTPError(http.FORBIDDEN)

    # Limit is either an int or None:
    # if int, contribs list is sliced to specified length
    # if None, contribs list is not sliced
    contribs = profile_utils.serialize_contributors(
        node.visible_contributors[0:limit],
        node=node,
    )

    # Will either return just contributor list or contributor list + 'more' element
    if limit:
        return {
            'contributors': contribs,
            'more': max(0, len(node.visible_contributors) - limit)
        }
    else:
        return {'contributors': contribs}


@must_be_logged_in
@must_be_valid_project
def get_contributors_from_parent(auth, node, **kwargs):

    parent = node.parent_node

    if not parent:
        raise HTTPError(http.BAD_REQUEST)

    if not node.can_view(auth):
        raise HTTPError(http.FORBIDDEN)

    contribs = [
        profile_utils.add_contributor_json(contrib, node=node)
        for contrib in parent.contributors if contrib not in node.contributors
    ]

    return {'contributors': contribs}


def deserialize_contributors(node, user_dicts, auth, validate=False):
    """View helper that returns a list of User objects from a list of
    serialized users (dicts). The users in the list may be registered or
    unregistered users.

    e.g. ``[{'id': 'abc123', 'registered': True, 'fullname': ..},
            {'id': None, 'registered': False, 'fullname'...},
            {'id': '123ab', 'registered': False, 'fullname': ...}]

    If a dict represents an unregistered user without an ID, creates a new
    unregistered User record.

    :param Node node: The node to add contributors to
    :param list(dict) user_dicts: List of serialized users in the format above.
    :param Auth auth:
    :param bool validate: Whether to validate and sanitize fields (if necessary)
    """

    # Add the registered contributors
    contribs = []
    for contrib_dict in user_dicts:
        fullname = contrib_dict['fullname']
        visible = contrib_dict['visible']
        email = contrib_dict.get('email')

        if validate is True:
            # Validate and sanitize inputs as needed. Email will raise error if invalid.
            # TODO Edge case bug: validation and saving are performed in same loop, so all in list
            # up to the invalid entry will be saved. (communicate to the user what needs to be retried)
            fullname = sanitize.strip_html(fullname)
            if not fullname:
                raise ValidationError('Full name field cannot be empty')
            if email:
                validate_email(email)  # Will raise a ValidationError if email invalid

        if contrib_dict['id']:
            contributor = OSFUser.load(contrib_dict['id'])
        else:
            try:
                contributor = OSFUser.create_unregistered(
                    fullname=fullname,
                    email=email)
                contributor.save()
            except ValidationError:
                ## FIXME: This suppresses an exception if ID not found & new validation fails; get_user will return None
                contributor = get_user(email=email)

        # Add unclaimed record if necessary
        if not contributor.is_registered:
            contributor.add_unclaimed_record(resource=node, referrer=auth.user,
                given_name=fullname,
                email=email)
            contributor.save()

        contribs.append({
            'user': contributor,
            'visible': visible,
            'permissions': expand_permissions(contrib_dict.get('permission'))
        })
    return contribs


@unreg_contributor_added.connect
def finalize_invitation(node, contributor, auth, email_template='default'):
    try:
        record = contributor.get_unclaimed_record(node._primary_key)
    except ValueError:
        pass
    else:
        if record['email']:
            send_claim_email(record['email'], contributor, node, notify=True, email_template=email_template)


@must_be_valid_project
@must_have_permission(ADMIN)
@must_not_be_registration
def project_contributors_post(auth, node, **kwargs):
    """ Add contributors to a node. """
    user_dicts = request.json.get('users')
    node_ids = request.json.get('node_ids')
    if node._id in node_ids:
        node_ids.remove(node._id)

    if user_dicts is None or node_ids is None:
        raise HTTPError(http.BAD_REQUEST)

    # Prepare input data for `Node::add_contributors`
    try:
        contribs = deserialize_contributors(node, user_dicts, auth=auth, validate=True)
    except ValidationError as e:
        return {'status': 400, 'message': e.message}, 400

    try:
        node.add_contributors(contributors=contribs, auth=auth)
    except NodeStateError as e:
        return {'status': 400, 'message': e.args[0]}, 400

    node.save()

    # Disconnect listener to avoid multiple invite emails
    unreg_contributor_added.disconnect(finalize_invitation)

    for child_id in node_ids:
        child = AbstractNode.load(child_id)
        # Only email unreg users once
        try:
            child_contribs = deserialize_contributors(
                child, user_dicts, auth=auth, validate=True
            )
        except ValidationError as e:
            return {'status': 400, 'message': e.message}, 400

        child.add_contributors(contributors=child_contribs, auth=auth)
        child.save()
    # Reconnect listeners
    unreg_contributor_added.connect(finalize_invitation)

    return {
        'status': 'success',
        'contributors': profile_utils.serialize_contributors(
            node.visible_contributors,
            node=node,
        )
    }, 201


@no_auto_transaction
@must_be_valid_project  # injects project
@must_have_permission(ADMIN)
@must_not_be_registration
def project_manage_contributors(auth, node, **kwargs):
    """Reorder and remove contributors.

    :param Auth auth: Consolidated authorization
    :param-json list contributors: Ordered list of contributors represented as
        dictionaries of the form:
        {'id': <id>, 'permission': <One of 'read', 'write', 'admin'>}
    :raises: HTTPError(400) if contributors to be removed are not in list
        or if no admin users would remain after changes were applied

    """
    contributors = request.json.get('contributors')

    # Update permissions and order
    try:
        node.manage_contributors(contributors, auth=auth, save=True)
    except (ValueError, NodeStateError) as error:
        raise HTTPError(http.BAD_REQUEST, data={'message_long': error.args[0]})

    # If user has removed herself from project, alert; redirect to
    # node summary if node is public, else to user's dashboard page
    if not node.is_contributor(auth.user):
        status.push_status_message(
            'You have removed yourself as a contributor from this project',
            kind='success',
            trust=False
        )
        if node.is_public:
            return {'redirectUrl': node.url}
        return {'redirectUrl': web_url_for('dashboard')}
    # Else if user has revoked her admin permissions, alert and stay on
    # current page
    if not node.has_permission(auth.user, ADMIN):
        status.push_status_message(
            'You have removed your administrative privileges for this project',
            kind='success',
            trust=False
        )
    # Else stay on current page
    return {}


@must_be_valid_project  # returns project
@must_be_contributor
@must_not_be_registration
def project_remove_contributor(auth, **kwargs):
    """Remove a contributor from a list of nodes.

    :param Auth auth: Consolidated authorization
    :raises: HTTPError(400) if contributors to be removed are not in list
        or if no admin users would remain after changes were applied

    """
    contributor_id = request.get_json()['contributorID']
    node_ids = request.get_json()['nodeIDs']
    contributor = OSFUser.load(contributor_id)
    if contributor is None:
        raise HTTPError(http.BAD_REQUEST, data={'message_long': 'Contributor not found.'})
    redirect_url = {}
    parent_id = node_ids[0]
    for node_id in node_ids:
        # Update permissions and order
        node = AbstractNode.load(node_id)

        # Forbidden unless user is removing herself
        if not node.has_permission(auth.user, 'admin'):
            if auth.user != contributor:
                raise HTTPError(http.FORBIDDEN)

        if node.visible_contributors.count() == 1 \
                and node.visible_contributors[0] == contributor:
            raise HTTPError(http.FORBIDDEN, data={
                'message_long': 'Must have at least one bibliographic contributor'
            })

        nodes_removed = node.remove_contributor(contributor, auth=auth)
        # remove_contributor returns false if there is not one admin or visible contributor left after the move.
        if not nodes_removed:
            raise HTTPError(http.BAD_REQUEST, data={
                'message_long': 'Could not remove contributor.'})

        # On parent node, if user has removed herself from project, alert; redirect to
        # node summary if node is public, else to user's dashboard page
        if not node.is_contributor(auth.user) and node_id == parent_id:
            status.push_status_message(
                'You have removed yourself as a contributor from this project',
                kind='success',
                trust=False,
                id='remove_self_contrib'
            )
            if node.is_public:
                redirect_url = {'redirectUrl': node.url}
            else:
                redirect_url = {'redirectUrl': web_url_for('dashboard')}
    return redirect_url


def send_claim_registered_email(claimer, unclaimed_user, node, throttle=24 * 3600):
    """
    A registered user claiming the unclaimed user account as an contributor to a project.
    Send an email for claiming the account to the referrer and notify the claimer.

    :param claimer: the claimer
    :param unclaimed_user: the user account to claim
    :param node: the project node where the user account is claimed
    :param throttle: the time period in seconds before another claim for the account can be made
    :return:
    :raise: http.BAD_REQUEST
    """

    unclaimed_record = unclaimed_user.get_unclaimed_record(node._primary_key)

    # check throttle
    timestamp = unclaimed_record.get('last_sent')
    if not throttle_period_expired(timestamp, throttle):
        raise HTTPError(http.BAD_REQUEST, data=dict(
            message_long='User account can only be claimed with an existing user once every 24 hours'
        ))

    # roll the valid token for each email, thus user cannot change email and approve a different email address
    verification_key = generate_verification_key(verification_type='claim')
    unclaimed_record['token'] = verification_key['token']
    unclaimed_record['expires'] = verification_key['expires']
    unclaimed_record['claimer_email'] = claimer.username
    unclaimed_user.save()

    referrer = OSFUser.load(unclaimed_record['referrer_id'])
    claim_url = web_url_for(
        'claim_user_registered',
        uid=unclaimed_user._primary_key,
        pid=node._primary_key,
        token=unclaimed_record['token'],
        _external=True,
    )

    # Send mail to referrer, telling them to forward verification link to claimer
    mails.send_mail(
        referrer.username,
        mails.FORWARD_INVITE_REGISTERED,
        user=unclaimed_user,
        referrer=referrer,
        node=node,
        claim_url=claim_url,
        fullname=unclaimed_record['name'],
        can_change_preferences=False,
        osf_contact_email=settings.OSF_CONTACT_EMAIL,
    )
    unclaimed_record['last_sent'] = get_timestamp()
    unclaimed_user.save()

    # Send mail to claimer, telling them to wait for referrer
    mails.send_mail(
        claimer.username,
        mails.PENDING_VERIFICATION_REGISTERED,
        fullname=claimer.fullname,
        referrer=referrer,
        node=node,
        can_change_preferences=False,
        osf_contact_email=settings.OSF_CONTACT_EMAIL,
    )


def send_claim_email(email, unclaimed_user, node, notify=True, throttle=24 * 3600, email_template='default'):
    """
    Unregistered user claiming a user account as an contributor to a project. Send an email for claiming the account.
    Either sends to the given email or the referrer's email, depending on the email address provided.

    :param str email: The address given in the claim user form
    :param User unclaimed_user: The User record to claim.
    :param Node node: The node where the user claimed their account.
    :param bool notify: If True and an email is sent to the referrer, an email
        will also be sent to the invited user about their pending verification.
    :param int throttle: Time period (in seconds) after the referrer is
        emailed during which the referrer will not be emailed again.
    :param str email_template: the email template to use
    :return
    :raise http.BAD_REQUEST

    """

    claimer_email = email.lower().strip()
    unclaimed_record = unclaimed_user.get_unclaimed_record(node._primary_key)
    referrer = OSFUser.load(unclaimed_record['referrer_id'])
    claim_url = unclaimed_user.get_claim_url(node._primary_key, external=True)

    # Option 1:
    #   When adding the contributor, the referrer provides both name and email.
    #   The given email is the same provided by user, just send to that email.
    preprint_provider = None
    logo = None
    if unclaimed_record.get('email') == claimer_email:
        # check email template for branded preprints
        if email_template == 'preprint':
            email_template, preprint_provider = find_preprint_provider(node)
            if not email_template or not preprint_provider:
                return
            mail_tpl = getattr(mails, 'INVITE_PREPRINT')(email_template, preprint_provider)
            if preprint_provider._id == 'osf':
                logo = settings.OSF_PREPRINTS_LOGO
            else:
                logo = preprint_provider._id
        else:
            mail_tpl = getattr(mails, 'INVITE_DEFAULT'.format(email_template.upper()))

        to_addr = claimer_email
        unclaimed_record['claimer_email'] = claimer_email
        unclaimed_user.save()
    # Option 2:
    # TODO: [new improvement ticket] this option is disabled from preprint but still available on the project page
    #   When adding the contributor, the referred only provides the name.
    #   The account is later claimed by some one who provides the email.
    #   Send email to the referrer and ask her/him to forward the email to the user.
    else:
        # check throttle
        timestamp = unclaimed_record.get('last_sent')
        if not throttle_period_expired(timestamp, throttle):
            raise HTTPError(http.BAD_REQUEST, data=dict(
                message_long='User account can only be claimed with an existing user once every 24 hours'
            ))
        # roll the valid token for each email, thus user cannot change email and approve a different email address
        verification_key = generate_verification_key(verification_type='claim')
        unclaimed_record['last_sent'] = get_timestamp()
        unclaimed_record['token'] = verification_key['token']
        unclaimed_record['expires'] = verification_key['expires']
        unclaimed_record['claimer_email'] = claimer_email
        unclaimed_user.save()

        claim_url = unclaimed_user.get_claim_url(node._primary_key, external=True)
        # send an email to the invited user without `claim_url`
        if notify:
            pending_mail = mails.PENDING_VERIFICATION
            mails.send_mail(
                claimer_email,
                pending_mail,
                user=unclaimed_user,
                referrer=referrer,
                fullname=unclaimed_record['name'],
                node=node,
                can_change_preferences=False,
                osf_contact_email=settings.OSF_CONTACT_EMAIL,
            )
        mail_tpl = mails.FORWARD_INVITE
        to_addr = referrer.username

    # Send an email to the claimer (Option 1) or to the referrer (Option 2) with `claim_url`
    mails.send_mail(
        to_addr,
        mail_tpl,
        user=unclaimed_user,
        referrer=referrer,
        node=node,
        claim_url=claim_url,
        email=claimer_email,
        fullname=unclaimed_record['name'],
        branded_service=preprint_provider,
        can_change_preferences=False,
        logo=logo if logo else settings.OSF_LOGO,
        osf_contact_email=settings.OSF_CONTACT_EMAIL,
    )

    return to_addr


@contributor_added.connect
def notify_added_contributor(node, contributor, auth=None, throttle=None, email_template='default'):
    if email_template == 'false':
        return
    throttle = throttle or settings.CONTRIBUTOR_ADDED_EMAIL_THROTTLE
    # Email users for projects, or for components where they are not contributors on the parent node.
<<<<<<< HEAD
    if contributor.is_registered and (isinstance(node, Preprint) or
            (not node.parent_node or (node.parent_node and not node.parent_node.is_contributor(contributor)))):
        mimetype = 'plain'  # TODO - remove this and other mimetype references after [#PLAT-338] is merged
=======
    if contributor.is_registered and \
            (not node.parent_node or (node.parent_node and not node.parent_node.is_contributor(contributor))):

        mimetype = 'html'
>>>>>>> b26a4183
        preprint_provider = None
        logo = None
        if email_template == 'preprint':
            email_template, preprint_provider = find_preprint_provider(node)
            if not email_template or not preprint_provider:
                return
            email_template = getattr(mails, 'CONTRIBUTOR_ADDED_PREPRINT')(email_template, preprint_provider)
            if preprint_provider._id == 'osf':
                logo = settings.OSF_PREPRINTS_LOGO
            else:
<<<<<<< HEAD
                logo = 'preprints_assets/{}/wide_white'.format(preprint_provider.name.lower())

=======
                logo = preprint_provider._id
>>>>>>> b26a4183
        elif email_template == 'access_request':
            mimetype = 'html'
            email_template = getattr(mails, 'CONTRIBUTOR_ADDED_ACCESS_REQUEST'.format(email_template.upper()))
        elif node.is_preprint:
            email_template = getattr(mails, 'CONTRIBUTOR_ADDED_PREPRINT_NODE_FROM_OSF'.format(email_template.upper()))
            logo = settings.OSF_PREPRINTS_LOGO
        else:
            email_template = getattr(mails, 'CONTRIBUTOR_ADDED_DEFAULT'.format(email_template.upper()))

        contributor_record = contributor.contributor_added_email_records.get(node._id, {})
        if contributor_record:
            timestamp = contributor_record.get('last_sent', None)
            if timestamp:
                if not throttle_period_expired(timestamp, throttle):
                    return
        else:
            contributor.contributor_added_email_records[node._id] = {}

        mails.send_mail(
            contributor.username,
            email_template,
            mimetype=mimetype,
            user=contributor,
            node=node,
            referrer_name=auth.user.fullname if auth else '',
            all_global_subscriptions_none=check_if_all_global_subscriptions_are_none(contributor),
            branded_service=preprint_provider,
            can_change_preferences=False,
            logo=logo if logo else settings.OSF_LOGO,
            osf_contact_email=settings.OSF_CONTACT_EMAIL
        )

        contributor.contributor_added_email_records[node._id]['last_sent'] = get_timestamp()
        contributor.save()

    elif not contributor.is_registered:
        unreg_contributor_added.send(node, contributor=contributor, auth=auth, email_template=email_template)


def find_preprint_provider(node):
    """
    Given a node, find the preprint and the service provider.

    :param node: the node to which a contributer or preprint author is added
    :return: tuple containing the type of email template (osf or branded) and the preprint provider
    """

    try:
        preprint = node if isinstance(node, Preprint) else Preprint.objects.get(node=node)
        provider = preprint.provider
        email_template = 'osf' if provider._id == 'osf' else 'branded'
        return email_template, provider
    except Preprint.DoesNotExist:
        return None, None


def verify_claim_token(user, token, pid):
    """View helper that checks that a claim token for a given user and node ID
    is valid. If not valid, throws an error with custom error messages.
    """
    # if token is invalid, throw an error
    if not user.verify_claim_token(token=token, project_id=pid):
        if user.is_registered:
            error_data = {
                'message_short': 'User has already been claimed.',
                'message_long': 'Please <a href="/login/">log in</a> to continue.'}
            raise HTTPError(400, data=error_data)
        else:
            return False
    return True


@block_bing_preview
@collect_auth
@must_be_valid_project
def claim_user_registered(auth, node, **kwargs):
    """
    View that prompts user to enter their password in order to claim being a contributor on a project.
    A user must be logged in.
    """

    current_user = auth.user

    sign_out_url = web_url_for('auth_register', logout=True, next=request.url)
    if not current_user:
        return redirect(sign_out_url)

    # Logged in user should not be a contributor the project
    if node.is_contributor(current_user):
        logout_url = web_url_for('auth_logout', redirect_url=request.url)
        data = {
            'message_short': 'Already a contributor',
            'message_long': ('The logged-in user is already a contributor to this '
                'project. Would you like to <a href="{}">log out</a>?').format(logout_url)
        }
        raise HTTPError(http.BAD_REQUEST, data=data)

    uid, pid, token = kwargs['uid'], kwargs['pid'], kwargs['token']
    unreg_user = OSFUser.load(uid)
    if not verify_claim_token(unreg_user, token, pid=node._primary_key):
        error_data = {
            'message_short': 'Invalid url.',
            'message_long': 'The token in the URL is invalid or has expired.'
        }
        raise HTTPError(http.BAD_REQUEST, data=error_data)

    # Store the unreg_user data on the session in case the user registers
    # a new account
    session.data['unreg_user'] = {
        'uid': uid, 'pid': pid, 'token': token
    }
    session.save()

    form = PasswordForm(request.form)
    if request.method == 'POST':
        if form.validate():
            if current_user.check_password(form.password.data):
                node.replace_contributor(old=unreg_user, new=current_user)
                node.save()
                status.push_status_message(
                    'You are now a contributor to this project.',
                    kind='success',
                    trust=False
                )
                return redirect(node.url)
            else:
                status.push_status_message(language.LOGIN_FAILED, kind='warning', trust=False)
        else:
            forms.push_errors_to_status(form.errors)
    if is_json_request():
        form_ret = forms.utils.jsonify(form)
        user_ret = profile_utils.serialize_user(current_user, full=False)
    else:
        form_ret = form
        user_ret = current_user
    return {
        'form': form_ret,
        'user': user_ret,
        'signOutUrl': sign_out_url
    }


@user_registered.connect
def replace_unclaimed_user_with_registered(user):
    """Listens for the user_registered signal. If unreg_user is stored in the
    session, then the current user is trying to claim themselves as a contributor.
    Replaces the old, unregistered contributor with the newly registered
    account.

    """
    unreg_user_info = session.data.get('unreg_user')
    if unreg_user_info:
        unreg_user = OSFUser.load(unreg_user_info['uid'])
        pid = unreg_user_info['pid']
        node = AbstractNode.load(pid)
        node.replace_contributor(old=unreg_user, new=user)
        node.save()
        status.push_status_message(
            'Successfully claimed contributor.', kind='success', trust=False)


@block_bing_preview
@collect_auth
def claim_user_form(auth, **kwargs):
    """
    View for rendering the set password page for a claimed user.
    Must have ``token`` as a querystring argument.
    Renders the set password form, validates it, and sets the user's password.
    HTTP Method: GET, POST
    """

    uid, pid = kwargs['uid'], kwargs['pid']
    token = request.form.get('token') or request.args.get('token')
    user = OSFUser.load(uid)

    # If unregistered user is not in database, or url bears an invalid token raise HTTP 400 error
    if not user or not verify_claim_token(user, token, pid):
        error_data = {
            'message_short': 'Invalid url.',
            'message_long': 'Claim user does not exists, the token in the URL is invalid or has expired.'
        }
        raise HTTPError(http.BAD_REQUEST, data=error_data)

    # If user is logged in, redirect to 're-enter password' page
    if auth.logged_in:
        return redirect(web_url_for('claim_user_registered',
            uid=uid, pid=pid, token=token))

    unclaimed_record = user.unclaimed_records[pid]
    user.fullname = unclaimed_record['name']
    user.update_guessed_names()
    # The email can be the original referrer email if no claimer email has been specified.
    claimer_email = unclaimed_record.get('claimer_email') or unclaimed_record.get('email')
    # If there is a registered user with this email, redirect to 're-enter password' page
    try:
        user_from_email = OSFUser.objects.get(emails__address=claimer_email.lower().strip()) if claimer_email else None
    except OSFUser.DoesNotExist:
        user_from_email = None
    if user_from_email and user_from_email.is_registered:
        return redirect(web_url_for('claim_user_registered', uid=uid, pid=pid, token=token))

    form = SetEmailAndPasswordForm(request.form, token=token)
    if request.method == 'POST':
        if not form.validate():
            forms.push_errors_to_status(form.errors)
        elif settings.RECAPTCHA_SITE_KEY and not validate_recaptcha(request.form.get('g-recaptcha-response'), remote_ip=request.remote_addr):
            status.push_status_message('Invalid captcha supplied.', kind='error')
        else:
            username, password = claimer_email, form.password.data
            if not username:
                raise HTTPError(http.BAD_REQUEST, data=dict(
                    message_long='No email associated with this account. Please claim this '
                    'account on the project to which you were invited.'
                ))

            user.register(username=username, password=password)
            # Clear unclaimed records
            user.unclaimed_records = {}
            user.verification_key = generate_verification_key()
            user.save()
            # Authenticate user and redirect to project page
            status.push_status_message(language.CLAIMED_CONTRIBUTOR, kind='success', trust=True)
            # Redirect to CAS and authenticate the user with a verification key.
            return redirect(cas.get_login_url(
                web_url_for('resolve_guid', guid=pid, _absolute=True),
                username=user.username,
                verification_key=user.verification_key
            ))

    return {
        'firstname': user.given_name,
        'email': claimer_email if claimer_email else '',
        'fullname': user.fullname,
        'form': forms.utils.jsonify(form) if is_json_request() else form,
        'osf_contact_email': settings.OSF_CONTACT_EMAIL,
    }


@must_be_valid_project
@must_have_permission(ADMIN)
@must_not_be_registration
def invite_contributor_post(node, **kwargs):
    """API view for inviting an unregistered user. Performs validation, but does not actually invite the user.

    Expects JSON arguments with 'fullname' (required) and email (not required).
    """
    fullname = request.json.get('fullname').strip()
    email = request.json.get('email')
    # Validate and sanitize inputs as needed. Email will raise error if invalid.
    fullname = sanitize.strip_html(fullname)
    if email:
        email = email.lower().strip()
        try:
            validate_email(email)
        except ValidationError as e:
            return {'status': 400, 'message': e.message}, 400

    if not fullname:
        return {'status': 400, 'message': 'Full name field cannot be empty'}, 400

    # Check if email is in the database
    user = get_user(email=email)
    if user:
        if user.is_registered:
            msg = 'User is already in database. Please go back and try your search again.'
            return {'status': 400, 'message': msg}, 400
        elif node.is_contributor(user):
            msg = 'User with this email address is already a contributor to this project.'
            return {'status': 400, 'message': msg}, 400
        elif not user.is_confirmed:
            serialized = profile_utils.serialize_unregistered(fullname, email)
        else:
            serialized = profile_utils.add_contributor_json(user)
            # use correct display name
            serialized['fullname'] = fullname
            serialized['email'] = email
    else:
        # Create a placeholder
        serialized = profile_utils.serialize_unregistered(fullname, email)
    return {'status': 'success', 'contributor': serialized}


@must_be_contributor_or_public
def claim_user_post(node, **kwargs):
    """
    View for claiming a user from the X-editable form on a project page.

    :param node: the project node
    :return:
    """

    request_data = request.json

    # The unclaimed user
    unclaimed_user = OSFUser.load(request_data['pk'])
    unclaimed_data = unclaimed_user.get_unclaimed_record(node._primary_key)

    # Claimer is not logged in and submit her/his email through X-editable, stored in `request_data['value']`
    if 'value' in request_data:
        email = request_data['value'].lower().strip()
        claimer = get_user(email=email)
        # registered user
        if claimer and claimer.is_registered:
            send_claim_registered_email(claimer, unclaimed_user, node)
        # unregistered user
        else:
            send_claim_email(email, unclaimed_user, node, notify=True)
    # Claimer is logged in with confirmed identity stored in `request_data['claimerId']`
    elif 'claimerId' in request_data:
        claimer_id = request_data['claimerId']
        claimer = OSFUser.load(claimer_id)
        send_claim_registered_email(claimer, unclaimed_user, node)
        email = claimer.username
    else:
        raise HTTPError(http.BAD_REQUEST)

    return {
        'status': 'success',
        'email': email,
        'fullname': unclaimed_data['name']
    }<|MERGE_RESOLUTION|>--- conflicted
+++ resolved
@@ -533,16 +533,9 @@
         return
     throttle = throttle or settings.CONTRIBUTOR_ADDED_EMAIL_THROTTLE
     # Email users for projects, or for components where they are not contributors on the parent node.
-<<<<<<< HEAD
     if contributor.is_registered and (isinstance(node, Preprint) or
             (not node.parent_node or (node.parent_node and not node.parent_node.is_contributor(contributor)))):
-        mimetype = 'plain'  # TODO - remove this and other mimetype references after [#PLAT-338] is merged
-=======
-    if contributor.is_registered and \
-            (not node.parent_node or (node.parent_node and not node.parent_node.is_contributor(contributor))):
-
         mimetype = 'html'
->>>>>>> b26a4183
         preprint_provider = None
         logo = None
         if email_template == 'preprint':
@@ -553,12 +546,7 @@
             if preprint_provider._id == 'osf':
                 logo = settings.OSF_PREPRINTS_LOGO
             else:
-<<<<<<< HEAD
-                logo = 'preprints_assets/{}/wide_white'.format(preprint_provider.name.lower())
-
-=======
                 logo = preprint_provider._id
->>>>>>> b26a4183
         elif email_template == 'access_request':
             mimetype = 'html'
             email_template = getattr(mails, 'CONTRIBUTOR_ADDED_ACCESS_REQUEST'.format(email_template.upper()))
