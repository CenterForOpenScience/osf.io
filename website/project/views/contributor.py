--- conflicted
+++ resolved
@@ -679,12 +679,7 @@
         return redirect(sign_out_url)
 
     # Logged in user should not be a contributor the project
-<<<<<<< HEAD
-    if node.is_contributor(current_user, explicit=True):
-        logout_url = web_url_for('auth_logout', redirect_url=request.url)
-=======
     if node.is_contributor(current_user):
->>>>>>> 5d52d306
         data = {
             'message_short': 'Already a contributor',
             'message_long': ('The logged-in user is already a contributor to this '
