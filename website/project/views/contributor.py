# -*- coding: utf-8 -*-

import httplib as http

from flask import request
from modularodm.exceptions import ValidationError, ValidationValueError

from framework import forms, status
from framework.auth import cas
from framework.auth import User
from framework.auth.core import get_user, generate_confirm_token, generate_verification_key
from framework.auth.decorators import collect_auth, must_be_logged_in
from framework.auth.forms import PasswordForm, SetEmailAndPasswordForm
from framework.auth.signals import user_registered
from framework.auth.utils import validate_email
from framework.exceptions import HTTPError
from framework.flask import redirect  # VOL-aware redirect
from framework.sessions import session
from framework.transactions.handlers import no_auto_transaction
from website import mails, language, settings
from website.models import Node
from website.notifications.utils import check_if_all_global_subscriptions_are_none
from website.profile import utils as profile_utils
from website.project.decorators import (must_have_permission, must_be_valid_project, must_not_be_registration,
                                        must_be_contributor_or_public, must_be_contributor)
from website.project.model import has_anonymous_link
<<<<<<< HEAD
from website.project.signals import unreg_contributor_added
from website.util import sanitize

=======
from website.project.signals import unreg_contributor_added, contributor_added
>>>>>>> 11fae77d
from website.util import web_url_for, is_json_request
from website.util.permissions import expand_permissions, ADMIN
from website.util.time import get_timestamp, throttle_period_expired


@collect_auth
@must_be_valid_project(retractions_valid=True)
def get_node_contributors_abbrev(auth, node, **kwargs):
    anonymous = has_anonymous_link(node, auth)
    formatter = 'surname'
    max_count = kwargs.get('max_count', 3)
    if 'user_ids' in kwargs:
        users = [
            User.load(user_id) for user_id in kwargs['user_ids']
            if user_id in node.visible_contributor_ids
        ]
    else:
        users = node.visible_contributors

    if anonymous or not node.can_view(auth):
        raise HTTPError(http.FORBIDDEN)

    contributors = []

    n_contributors = len(users)
    others_count = ''

    for index, user in enumerate(users[:max_count]):

        if index == max_count - 1 and len(users) > max_count:
            separator = ' &'
            others_count = str(n_contributors - 3)
        elif index == len(users) - 1:
            separator = ''
        elif index == len(users) - 2:
            separator = ' &'
        else:
            separator = ','
        contributor = user.get_summary(formatter)
        contributor['user_id'] = user._primary_key
        contributor['separator'] = separator

        contributors.append(contributor)

    return {
        'contributors': contributors,
        'others_count': others_count,
    }


@collect_auth
@must_be_valid_project(retractions_valid=True)
def get_contributors(auth, node, **kwargs):

    # Can set limit to only receive a specified number of contributors in a call to this route
    if request.args.get('limit'):
        try:
            limit = int(request.args['limit'])
        except ValueError:
            raise HTTPError(http.BAD_REQUEST, data=dict(
                message_long='Invalid value for "limit": {}'.format(request.args['limit'])
            ))
    else:
        limit = None

    anonymous = has_anonymous_link(node, auth)

    if anonymous or not node.can_view(auth):
        raise HTTPError(http.FORBIDDEN)

    # Limit is either an int or None:
    # if int, contribs list is sliced to specified length
    # if None, contribs list is not sliced
    contribs = profile_utils.serialize_contributors(
        node.visible_contributors[0:limit],
        node=node,
    )

    # Will either return just contributor list or contributor list + 'more' element
    if limit:
        return {
            'contributors': contribs,
            'more': max(0, len(node.visible_contributors) - limit)
        }
    else:
        return {'contributors': contribs}


@must_be_logged_in
@must_be_valid_project
def get_contributors_from_parent(auth, node, **kwargs):

    parent = node.parent_node

    if not parent:
        raise HTTPError(http.BAD_REQUEST)

    if not node.can_view(auth):
        raise HTTPError(http.FORBIDDEN)

    contribs = [
        profile_utils.add_contributor_json(contrib)
        for contrib in parent.visible_contributors
    ]

    return {'contributors': contribs}


def deserialize_contributors(node, user_dicts, auth, validate=False):
    """View helper that returns a list of User objects from a list of
    serialized users (dicts). The users in the list may be registered or
    unregistered users.

    e.g. ``[{'id': 'abc123', 'registered': True, 'fullname': ..},
            {'id': None, 'registered': False, 'fullname'...},
            {'id': '123ab', 'registered': False, 'fullname': ...}]

    If a dict represents an unregistered user without an ID, creates a new
    unregistered User record.

    :param Node node: The node to add contributors to
    :param list(dict) user_dicts: List of serialized users in the format above.
    :param Auth auth:
    :param bool validate: Whether to validate and sanitize fields (if necessary)
    """

    # Add the registered contributors
    contribs = []
    for contrib_dict in user_dicts:
        fullname = contrib_dict['fullname']
        visible = contrib_dict['visible']
        email = contrib_dict.get('email')

        if validate is True:
            # Validate and sanitize inputs as needed. Email will raise error if invalid.
            # TODO Edge case bug: validation and saving are performed in same loop, so all in list
            # up to the invalid entry will be saved. (communicate to the user what needs to be retried)
            fullname = sanitize.strip_html(fullname)
            if not fullname:
                raise ValidationValueError('Full name field cannot be empty')
            if email:
                validate_email(email)  # Will raise a ValidationError if email invalid

        if contrib_dict['id']:
            contributor = User.load(contrib_dict['id'])
        else:
            try:
                contributor = User.create_unregistered(
                    fullname=fullname,
                    email=email)
                contributor.save()
            except ValidationValueError:
                ## FIXME: This suppresses an exception if ID not found & new validation fails; get_user will return None
                contributor = get_user(email=email)

        # Add unclaimed record if necessary
        if (not contributor.is_registered
                and node._primary_key not in contributor.unclaimed_records):
            contributor.add_unclaimed_record(node=node, referrer=auth.user,
                given_name=fullname,
                email=email)
            contributor.save()
            unreg_contributor_added.send(node, contributor=contributor,
                auth=auth)

        contribs.append({
            'user': contributor,
            'visible': visible,
            'permissions': expand_permissions(contrib_dict.get('permission'))
        })
    return contribs


@unreg_contributor_added.connect
def finalize_invitation(node, contributor, auth):
    record = contributor.get_unclaimed_record(node._primary_key)
    if record['email']:
        send_claim_email(record['email'], contributor, node, notify=True)


@must_be_valid_project
@must_have_permission(ADMIN)
@must_not_be_registration
def project_contributors_post(auth, node, **kwargs):
    """ Add contributors to a node. """

    user_dicts = request.json.get('users')
    node_ids = request.json.get('node_ids')
    if node._id in node_ids:
        node_ids.remove(node._id)

    if user_dicts is None or node_ids is None:
        raise HTTPError(http.BAD_REQUEST)

    # Prepare input data for `Node::add_contributors`
    try:
        contribs = deserialize_contributors(node, user_dicts, auth=auth, validate=True)
    except ValidationError as e:
        return {'status': 400, 'message': e.message}, 400

    node.add_contributors(contributors=contribs, auth=auth)
    node.save()

    # Disconnect listener to avoid multiple invite emails
    unreg_contributor_added.disconnect(finalize_invitation)

    for child_id in node_ids:
        child = Node.load(child_id)
        # Only email unreg users once
        try:
            child_contribs = deserialize_contributors(
                child, user_dicts, auth=auth, validate=True
            )
        except ValidationError as e:
            return {'status': 400, 'message': e.message}, 400

        child.add_contributors(contributors=child_contribs, auth=auth)
        child.save()
    # Reconnect listeners
    unreg_contributor_added.connect(finalize_invitation)

    return {
        'status': 'success',
        'contributors': profile_utils.serialize_contributors(
            node.visible_contributors,
            node=node,
        )
    }, 201


@no_auto_transaction
@must_be_valid_project  # injects project
@must_have_permission(ADMIN)
@must_not_be_registration
def project_manage_contributors(auth, node, **kwargs):
    """Reorder and remove contributors.

    :param Auth auth: Consolidated authorization
    :param-json list contributors: Ordered list of contributors represented as
        dictionaries of the form:
        {'id': <id>, 'permission': <One of 'read', 'write', 'admin'>}
    :raises: HTTPError(400) if contributors to be removed are not in list
        or if no admin users would remain after changes were applied

    """
    contributors = request.json.get('contributors')

    # Update permissions and order
    try:
        node.manage_contributors(contributors, auth=auth, save=True)
    except ValueError as error:
        raise HTTPError(http.BAD_REQUEST, data={'message_long': error.message})

    # If user has removed herself from project, alert; redirect to
    # node summary if node is public, else to user's dashboard page
    if not node.is_contributor(auth.user):
        status.push_status_message(
            'You have removed yourself as a contributor from this project',
            kind='success',
            trust=False
        )
        if node.is_public:
            return {'redirectUrl': node.url}
        return {'redirectUrl': web_url_for('dashboard')}
    # Else if user has revoked her admin permissions, alert and stay on
    # current page
    if not node.has_permission(auth.user, ADMIN):
        status.push_status_message(
            'You have removed your administrative privileges for this project',
            kind='success',
            trust=False
        )
    # Else stay on current page
    return {}


@must_be_valid_project  # returns project
@must_be_contributor
@must_not_be_registration
def project_remove_contributor(auth, **kwargs):
    """Remove a contributor from a list of nodes.

    :param Auth auth: Consolidated authorization
    :raises: HTTPError(400) if contributors to be removed are not in list
        or if no admin users would remain after changes were applied

    """
    contributor_id = request.get_json()['contributorID']
    node_ids = request.get_json()['nodeIDs']
    contributor = User.load(contributor_id)
    if contributor is None:
        raise HTTPError(http.BAD_REQUEST, data={'message_long': 'Contributor not found.'})
    redirect_url = {}
    parent_id = node_ids[0]
    for node_id in node_ids:
        # Update permissions and order
        node = Node.load(node_id)

        # Forbidden unless user is removing herself
        if not node.has_permission(auth.user, 'admin'):
            if auth.user != contributor:
                raise HTTPError(http.FORBIDDEN)

        if len(node.visible_contributor_ids) == 1 \
                and node.visible_contributor_ids[0] == contributor._id:
            raise HTTPError(http.FORBIDDEN, data={
                'message_long': 'Must have at least one bibliographic contributor'
            })

        nodes_removed = node.remove_contributor(contributor, auth=auth)
        # remove_contributor returns false if there is not one admin or visible contributor left after the move.
        if not nodes_removed:
            raise HTTPError(http.BAD_REQUEST, data={
                'message_long': 'Could not remove contributor.'})

        # On parent node, if user has removed herself from project, alert; redirect to
        # node summary if node is public, else to user's dashboard page
        if not node.is_contributor(auth.user) and node_id == parent_id:
            status.push_status_message(
                'You have removed yourself as a contributor from this project',
                kind='success',
                trust=False
            )
            if node.is_public:
                redirect_url = {'redirectUrl': node.url}
            else:
                redirect_url = {'redirectUrl': web_url_for('dashboard')}
    return redirect_url


def send_claim_registered_email(claimer, unreg_user, node, throttle=24 * 3600):
    unclaimed_record = unreg_user.get_unclaimed_record(node._primary_key)
    # roll the valid token for each email, thus user cannot change email and approve a different email address
    timestamp = unclaimed_record.get('last_sent')
    if not throttle_period_expired(timestamp, throttle):
        raise HTTPError(400, data=dict(
            message_long='User account can only be claimed with an existing user once every 24 hours'
        ))
    unclaimed_record['token'] = generate_confirm_token()
    unclaimed_record['claimer_email'] = claimer.username
    unreg_user.save()
    referrer = User.load(unclaimed_record['referrer_id'])
    claim_url = web_url_for(
        'claim_user_registered',
        uid=unreg_user._primary_key,
        pid=node._primary_key,
        token=unclaimed_record['token'],
        _external=True,
    )
    # Send mail to referrer, telling them to forward verification link to claimer
    mails.send_mail(
        referrer.username,
        mails.FORWARD_INVITE_REGISTERED,
        user=unreg_user,
        referrer=referrer,
        node=node,
        claim_url=claim_url,
        fullname=unclaimed_record['name'],
    )
    unclaimed_record['last_sent'] = get_timestamp()
    unreg_user.save()
    # Send mail to claimer, telling them to wait for referrer
    mails.send_mail(
        claimer.username,
        mails.PENDING_VERIFICATION_REGISTERED,
        fullname=claimer.fullname,
        referrer=referrer,
        node=node,
    )


def send_claim_email(email, user, node, notify=True, throttle=24 * 3600):
    """Send an email for claiming a user account. Either sends to the given email
    or the referrer's email, depending on the email address provided.

    :param str email: The address given in the claim user form
    :param User user: The User record to claim.
    :param Node node: The node where the user claimed their account.
    :param bool notify: If True and an email is sent to the referrer, an email
        will also be sent to the invited user about their pending verification.
    :param int throttle: Time period (in seconds) after the referrer is
        emailed during which the referrer will not be emailed again.

    """
    claimer_email = email.lower().strip()

    unclaimed_record = user.get_unclaimed_record(node._primary_key)
    referrer = User.load(unclaimed_record['referrer_id'])
    claim_url = user.get_claim_url(node._primary_key, external=True)
    # If given email is the same provided by user, just send to that email
    if unclaimed_record.get('email') == claimer_email:
        mail_tpl = mails.INVITE
        to_addr = claimer_email
        unclaimed_record['claimer_email'] = claimer_email
        user.save()
    else:  # Otherwise have the referrer forward the email to the user
        # roll the valid token for each email, thus user cannot change email and approve a different email address
        timestamp = unclaimed_record.get('last_sent')
        if not throttle_period_expired(timestamp, throttle):
            raise HTTPError(400, data=dict(
                message_long='User account can only be claimed with an existing user once every 24 hours'
            ))
        unclaimed_record['last_sent'] = get_timestamp()
        unclaimed_record['token'] = generate_confirm_token()
        unclaimed_record['claimer_email'] = claimer_email
        user.save()
        claim_url = user.get_claim_url(node._primary_key, external=True)
        if notify:
            pending_mail = mails.PENDING_VERIFICATION
            mails.send_mail(
                claimer_email,
                pending_mail,
                user=user,
                referrer=referrer,
                fullname=unclaimed_record['name'],
                node=node
            )
        mail_tpl = mails.FORWARD_INVITE
        to_addr = referrer.username
    mails.send_mail(
        to_addr,
        mail_tpl,
        user=user,
        referrer=referrer,
        node=node,
        claim_url=claim_url,
        email=claimer_email,
        fullname=unclaimed_record['name']
    )
    return to_addr


@contributor_added.connect
def notify_added_contributor(node, contributor, auth=None, throttle=None):
    throttle = throttle or settings.CONTRIBUTOR_ADDED_EMAIL_THROTTLE

    # Exclude forks and templates because the user forking/templating the project gets added
    # via 'add_contributor' but does not need to get notified.
    # Only email users for projects, or for components where they are not contributors on the parent node.
    if (contributor.is_registered and not node.template_node and not node.is_fork and
            (not node.parent_node or
                (node.parent_node and not node.parent_node.is_contributor(contributor)))):
        contributor_record = contributor.contributor_added_email_records.get(node._id, {})
        if contributor_record:
            timestamp = contributor_record.get('last_sent', None)
            if timestamp:
                if not throttle_period_expired(timestamp, throttle):
                    return
        else:
            contributor.contributor_added_email_records[node._id] = {}

        mails.send_mail(
            contributor.username,
            mails.CONTRIBUTOR_ADDED,
            user=contributor,
            node=node,
            referrer_name=auth.user.fullname if auth else '',
            all_global_subscriptions_none=check_if_all_global_subscriptions_are_none(contributor)
        )

        contributor.contributor_added_email_records[node._id]['last_sent'] = get_timestamp()
        contributor.save()


def verify_claim_token(user, token, pid):
    """View helper that checks that a claim token for a given user and node ID
    is valid. If not valid, throws an error with custom error messages.
    """
    # if token is invalid, throw an error
    if not user.verify_claim_token(token=token, project_id=pid):
        if user.is_registered:
            error_data = {
                'message_short': 'User has already been claimed.',
                'message_long': 'Please <a href="/login/">log in</a> to continue.'}
            raise HTTPError(400, data=error_data)
        else:
            return False
    return True


@collect_auth
@must_be_valid_project
def claim_user_registered(auth, node, **kwargs):
    """View that prompts user to enter their password in order to claim
    contributorship on a project.

    A user must be logged in.
    """
    current_user = auth.user

    sign_out_url = web_url_for('auth_login', logout=True, next=request.url)
    if not current_user:
        return redirect(sign_out_url)
    # Logged in user should not be a contributor the project
    if node.is_contributor(current_user):
        logout_url = web_url_for('auth_logout', redirect_url=request.url)
        data = {
            'message_short': 'Already a contributor',
            'message_long': ('The logged-in user is already a contributor to this '
                'project. Would you like to <a href="{}">log out</a>?').format(logout_url)
        }
        raise HTTPError(http.BAD_REQUEST, data=data)
    uid, pid, token = kwargs['uid'], kwargs['pid'], kwargs['token']
    unreg_user = User.load(uid)
    if not verify_claim_token(unreg_user, token, pid=node._primary_key):
        raise HTTPError(http.BAD_REQUEST)

    # Store the unreg_user data on the session in case the user registers
    # a new account
    session.data['unreg_user'] = {
        'uid': uid, 'pid': pid, 'token': token
    }

    form = PasswordForm(request.form)
    if request.method == 'POST':
        if form.validate():
            if current_user.check_password(form.password.data):
                node.replace_contributor(old=unreg_user, new=current_user)
                node.save()
                status.push_status_message(
                    'You are now a contributor to this project.',
                    kind='success',
                    trust=False
                )
                return redirect(node.url)
            else:
                status.push_status_message(language.LOGIN_FAILED, kind='warning', trust=False)
        else:
            forms.push_errors_to_status(form.errors)
    if is_json_request():
        form_ret = forms.utils.jsonify(form)
        user_ret = profile_utils.serialize_user(current_user, full=False)
    else:
        form_ret = form
        user_ret = current_user
    return {
        'form': form_ret,
        'user': user_ret,
        'signOutUrl': sign_out_url
    }


@user_registered.connect
def replace_unclaimed_user_with_registered(user):
    """Listens for the user_registered signal. If unreg_user is stored in the
    session, then the current user is trying to claim themselves as a contributor.
    Replaces the old, unregistered contributor with the newly registered
    account.

    """
    unreg_user_info = session.data.get('unreg_user')
    if unreg_user_info:
        unreg_user = User.load(unreg_user_info['uid'])
        pid = unreg_user_info['pid']
        node = Node.load(pid)
        node.replace_contributor(old=unreg_user, new=user)
        node.save()
        status.push_status_message(
            'Successfully claimed contributor.', kind='success', trust=False)


@collect_auth
def claim_user_form(auth, **kwargs):
    """View for rendering the set password page for a claimed user.

    Must have ``token`` as a querystring argument.

    Renders the set password form, validates it, and sets the user's password.
    """
    uid, pid = kwargs['uid'], kwargs['pid']
    token = request.form.get('token') or request.args.get('token')

    # If user is logged in, redirect to 're-enter password' page
    if auth.logged_in:
        return redirect(web_url_for('claim_user_registered',
            uid=uid, pid=pid, token=token))

    user = User.load(uid)  # The unregistered user
    # user ID is invalid. Unregistered user is not in database
    if not user:
        raise HTTPError(http.BAD_REQUEST)
    # If claim token not valid, redirect to registration page
    if not verify_claim_token(user, token, pid):
        return redirect(web_url_for('auth_login'))
    unclaimed_record = user.unclaimed_records[pid]
    user.fullname = unclaimed_record['name']
    user.update_guessed_names()
    # The email can be the original referrer email if no claimer email has been specified.
    claimer_email = unclaimed_record.get('claimer_email') or unclaimed_record.get('email')
    form = SetEmailAndPasswordForm(request.form, token=token)
    if request.method == 'POST':
        if form.validate():
            username, password = claimer_email, form.password.data
            user.register(username=username, password=password)
            # Clear unclaimed records
            user.unclaimed_records = {}
            user.verification_key = generate_verification_key()
            user.save()
            # Authenticate user and redirect to project page
            status.push_status_message(language.CLAIMED_CONTRIBUTOR,
                                       kind='success',
                                       trust=True)
            # Redirect to CAS and authenticate the user with a verification key.
            return redirect(cas.get_login_url(
                web_url_for('user_profile', _absolute=True),
                username=user.username,
                verification_key=user.verification_key
            ))
        else:
            forms.push_errors_to_status(form.errors)
    return {
        'firstname': user.given_name,
        'email': claimer_email if claimer_email else '',
        'fullname': user.fullname,
        'form': forms.utils.jsonify(form) if is_json_request() else form,
    }


@must_be_valid_project
@must_have_permission(ADMIN)
@must_not_be_registration
def invite_contributor_post(node, **kwargs):
    """API view for inviting an unregistered user. Performs validation, but does not actually invite the user.

    Expects JSON arguments with 'fullname' (required) and email (not required).
    """
    fullname = request.json.get('fullname').strip()
    email = request.json.get('email')
    # Validate and sanitize inputs as needed. Email will raise error if invalid.
    fullname = sanitize.strip_html(fullname)
    if email:
        email = email.lower().strip()
        try:
            validate_email(email)
        except ValidationError as e:
            return {'status': 400, 'message': e.message}, 400

    if not fullname:
        return {'status': 400, 'message': 'Full name field cannot be empty'}, 400

    # Check if email is in the database
    user = get_user(email=email)
    if user:
        if user.is_registered:
            msg = 'User is already in database. Please go back and try your search again.'
            return {'status': 400, 'message': msg}, 400
        elif node.is_contributor(user):
            msg = 'User with this email address is already a contributor to this project.'
            return {'status': 400, 'message': msg}, 400
        else:
            serialized = profile_utils.add_contributor_json(user)
            # use correct display name
            serialized['fullname'] = fullname
            serialized['email'] = email
    else:
        # Create a placeholder
        serialized = profile_utils.serialize_unregistered(fullname, email)
    return {'status': 'success', 'contributor': serialized}


@must_be_contributor_or_public
def claim_user_post(node, **kwargs):
    """View for claiming a user from the X-editable form on a project page.
    """
    reqdata = request.json
    # Unreg user
    user = User.load(reqdata['pk'])
    unclaimed_data = user.get_unclaimed_record(node._primary_key)
    # Submitted through X-editable
    if 'value' in reqdata:  # Submitted email address
        email = reqdata['value'].lower().strip()
        claimer = get_user(email=email)
        if claimer and claimer.is_registered:
            send_claim_registered_email(claimer=claimer, unreg_user=user,
                node=node)
        else:
            send_claim_email(email, user, node, notify=True)
    # TODO(sloria): Too many assumptions about the request data. Just use
    elif 'claimerId' in reqdata:  # User is logged in and confirmed identity
        claimer_id = reqdata['claimerId']
        claimer = User.load(claimer_id)
        send_claim_registered_email(claimer=claimer, unreg_user=user, node=node)
        email = claimer.username
    else:
        raise HTTPError(http.BAD_REQUEST)
    return {
        'status': 'success',
        'email': email,
        'fullname': unclaimed_data['name']
    }<|MERGE_RESOLUTION|>--- conflicted
+++ resolved
@@ -24,13 +24,8 @@
 from website.project.decorators import (must_have_permission, must_be_valid_project, must_not_be_registration,
                                         must_be_contributor_or_public, must_be_contributor)
 from website.project.model import has_anonymous_link
-<<<<<<< HEAD
-from website.project.signals import unreg_contributor_added
+from website.project.signals import unreg_contributor_added, contributor_added
 from website.util import sanitize
-
-=======
-from website.project.signals import unreg_contributor_added, contributor_added
->>>>>>> 11fae77d
 from website.util import web_url_for, is_json_request
 from website.util.permissions import expand_permissions, ADMIN
 from website.util.time import get_timestamp, throttle_period_expired
