--- conflicted
+++ resolved
@@ -1,21 +1,16 @@
 # -*- coding: utf-8 -*-
+
 import httplib as http
 import logging
 import time
 
 from flask import request, redirect
 from modularodm.exceptions import ValidationValueError
-<<<<<<< HEAD
 
 from framework.auth import get_user, get_current_user, authenticate
 from framework import status
-from framework.auth.model import User
-from framework.auth.decorators import collect_auth
-=======
-import framework
-from framework import request, User, status
+from framework.auth import User
 from framework.auth.decorators import collect_auth, must_be_logged_in
->>>>>>> 4dd4fb35
 from framework.exceptions import HTTPError
 from framework import forms
 from framework.auth.signals import user_registered
