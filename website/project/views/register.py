# -*- coding: utf-8 -*-
from rest_framework import status as http_status
import itertools

from flask import request

from framework import status
from framework.exceptions import HTTPError
from framework.flask import redirect  # VOL-aware redirect

from framework.auth.decorators import must_be_signed

from website.archiver import ARCHIVER_SUCCESS, ARCHIVER_FAILURE

from addons.base.views import DOWNLOAD_ACTIONS
from website import settings
from osf.exceptions import NodeStateError
from website.project.decorators import (
    must_be_valid_project, must_be_contributor_or_public,
    must_have_permission, must_be_contributor_and_not_group_member,
    must_not_be_registration, must_be_registration,
    must_not_be_retracted_registration,
)
from osf import features
from osf.models import Identifier, RegistrationSchema
from website.project.utils import serialize_node
from osf.utils.permissions import ADMIN
from website import language
from website.ember_osf_web.decorators import ember_flag_is_active
from website.project import signals as project_signals
from website.project.metadata.schemas import _id_to_name
from website import util
from website.project.metadata.utils import serialize_meta_schema
from website.project.model import has_anonymous_link
from website.archiver.decorators import fail_archive_on_error

from .node import _view_project
from api.waffle.utils import flag_is_active

@must_be_valid_project
@must_not_be_retracted_registration
@must_be_contributor_or_public
def node_register_page(auth, node, **kwargs):
    """Display the registration metadata for a registration.

    :return: serialized Node
    """

    if node.is_registration:
        return serialize_node(node, auth)
    else:
        status.push_status_message(
            'You have been redirected to the project\'s registrations page. From here you can initiate a new Draft Registration to complete the registration process',
            trust=False,
            id='redirected_to_registrations',
        )
        return redirect(node.web_url_for('node_registrations', view='draft', _guid=True))

@must_be_valid_project
@must_have_permission(ADMIN)
@must_be_contributor_and_not_group_member
def node_registration_retraction_redirect(auth, node, **kwargs):
    return redirect(node.web_url_for('node_registration_retraction_get', _guid=True))

@must_be_valid_project
@must_not_be_retracted_registration
@must_have_permission(ADMIN)
@must_be_contributor_and_not_group_member
def node_registration_retraction_get(auth, node, **kwargs):
    """Prepares node object for registration retraction page.

    :return: serialized Node to be retracted
    :raises: 400: BAD_REQUEST if registration already pending retraction
    """

    if not node.is_registration:
<<<<<<< HEAD
        raise HTTPError(
            http.BAD_REQUEST, data={
                'message_short': 'Invalid Request',
                'message_long': 'Withdrawal of non-registrations is not permitted.',
            },
        )
    if node.is_pending_retraction:
        raise HTTPError(
            http.BAD_REQUEST, data={
                'message_short': 'Invalid Request',
                'message_long': 'This registration is already pending withdrawal.',
            },
        )
=======
        raise HTTPError(http_status.HTTP_400_BAD_REQUEST, data={
            'message_short': 'Invalid Request',
            'message_long': 'Withdrawal of non-registrations is not permitted.'
        })
    if node.is_pending_retraction:
        raise HTTPError(http_status.HTTP_400_BAD_REQUEST, data={
            'message_short': 'Invalid Request',
            'message_long': 'This registration is already pending withdrawal.'
        })
>>>>>>> 4caa1130

    return serialize_node(node, auth, primary=True)

@must_be_valid_project
@must_have_permission(ADMIN)
@must_be_contributor_and_not_group_member
def node_registration_retraction_post(auth, node, **kwargs):
    """Handles retraction of public registrations

    :param auth: Authentication object for User
    :return: Redirect URL for successful POST
    """
    if node.is_pending_retraction:
<<<<<<< HEAD
        raise HTTPError(
            http.BAD_REQUEST, data={
                'message_short': 'Invalid Request',
                'message_long': 'This registration is already pending withdrawal',
            },
        )
    if not node.is_registration:
        raise HTTPError(
            http.BAD_REQUEST, data={
                'message_short': 'Invalid Request',
                'message_long': 'Withdrawal of non-registrations is not permitted.',
            },
        )

    if node.root_id != node.id:
        raise HTTPError(
            http.BAD_REQUEST, data={
                'message_short': 'Invalid Request',
                'message_long': 'Withdrawal of non-parent registrations is not permitted.',
            },
        )
=======
        raise HTTPError(http_status.HTTP_400_BAD_REQUEST, data={
            'message_short': 'Invalid Request',
            'message_long': 'This registration is already pending withdrawal'
        })
    if not node.is_registration:
        raise HTTPError(http_status.HTTP_400_BAD_REQUEST, data={
            'message_short': 'Invalid Request',
            'message_long': 'Withdrawal of non-registrations is not permitted.'
        })

    if node.root_id != node.id:
        raise HTTPError(http_status.HTTP_400_BAD_REQUEST, data={
            'message_short': 'Invalid Request',
            'message_long': 'Withdrawal of non-parent registrations is not permitted.'
        })
>>>>>>> 4caa1130

    data = request.get_json()
    try:
        node.retract_registration(auth.user, data.get('justification', None))
        node.save()
        node.retraction.ask(node.get_active_contributors_recursive(unique_users=True))
    except NodeStateError as err:
        raise HTTPError(http_status.HTTP_403_FORBIDDEN, data=dict(message_long=str(err)))

    return {'redirectUrl': node.web_url_for('view_project')}

@must_be_valid_project
@must_not_be_retracted_registration
@must_be_contributor_or_public
@ember_flag_is_active(features.EMBER_REGISTRATION_FORM_DETAIL)
def node_register_template_page(auth, node, metaschema_id, **kwargs):
    if flag_is_active(request, features.EMBER_REGISTRIES_DETAIL_PAGE):
        # Registration meta page obviated during redesign
        return redirect(node.url)
    if node.is_registration and bool(node.registered_schema):
        try:
            meta_schema = RegistrationSchema.objects.get(_id=metaschema_id)
        except RegistrationSchema.DoesNotExist:
            # backwards compatability for old urls, lookup by name
            meta_schema = RegistrationSchema.objects.filter(name=_id_to_name(metaschema_id)).order_by('-schema_version').first()
            if not meta_schema:
<<<<<<< HEAD
                raise HTTPError(
                    http.NOT_FOUND, data={
                        'message_short': 'Invalid schema name',
                        'message_long': 'No registration schema with that name could be found.',
                    },
                )
        if not node.registered_schema.filter(id=meta_schema.id).exists():
            raise HTTPError(
                http.BAD_REQUEST, data={
                    'message_short': 'Invalid schema',
                    'message_long': 'This registration has no registration supplment with that name.',
                },
            )
=======
                raise HTTPError(http_status.HTTP_404_NOT_FOUND, data={
                    'message_short': 'Invalid schema name',
                    'message_long': 'No registration schema with that name could be found.'
                })
        if not node.registered_schema.filter(id=meta_schema.id).exists():
            raise HTTPError(http_status.HTTP_400_BAD_REQUEST, data={
                'message_short': 'Invalid schema',
                'message_long': 'This registration has no registration supplment with that name.'
            })
>>>>>>> 4caa1130

        ret = _view_project(node, auth, primary=True)
        my_meta = serialize_meta_schema(meta_schema)
        if has_anonymous_link(node, auth):
            for indx, schema_page in enumerate(my_meta['schema']['pages']):
                for idx, schema_question in enumerate(schema_page['questions']):
                    if schema_question['title'] in settings.ANONYMIZED_TITLES:
                        del my_meta['schema']['pages'][indx]['questions'][idx]
        ret['node']['registered_schema'] = serialize_meta_schema(meta_schema)
        return ret
    else:
        status.push_status_message(
            'You have been redirected to the project\'s registrations page. From here you can initiate a new Draft Registration to complete the registration process',
            trust=False,
            id='redirected_to_registrations',
        )
        return redirect(node.web_url_for('node_registrations', view=kwargs.get('template'), _guid=True))

@must_be_valid_project  # returns project
@must_have_permission(ADMIN)
@must_be_contributor_and_not_group_member
@must_not_be_registration
def project_before_register(auth, node, **kwargs):
    """Returns prompt informing user that addons, if any, won't be registered."""
    # TODO: Avoid generating HTML code in Python; all HTML should be in display layer
    messages = {
        'full': {
            'addons': set(),
            'message': 'The content and version history of <strong>{0}</strong> will be copied to the registration.',
        },
        'partial': {
            'addons': set(),
            'message': 'The current version of the content in <strong>{0}</strong> will be copied to the registration, but version history will be lost.',
        },
        'none': {
            'addons': set(),
            'message': 'The contents of <strong>{0}</strong> cannot be registered at this time,  and will not be included as part of this registration.',
        },
    }
    errors = {}

    addon_set = [n.get_addons() for n in itertools.chain([node], node.get_descendants_recursive(primary_only=True))]
    for addon in itertools.chain(*addon_set):
        if not addon.complete:
            continue
        archive_errors = getattr(addon, 'archive_errors', None)
        error = None
        if archive_errors:
            error = archive_errors()
            if error:
                errors[addon.config.short_name] = error
                continue
        name = addon.config.short_name
        if name in settings.ADDONS_ARCHIVABLE:
            messages[settings.ADDONS_ARCHIVABLE[name]]['addons'].add(addon.config.full_name)
        else:
            messages['none']['addons'].add(addon.config.full_name)
    error_messages = errors.values()

    prompts = [
        m['message'].format(util.conjunct(m['addons']))
        for m in messages.values() if m['addons']
    ]

    if node.has_pointers_recursive:
        prompts.append(
            language.BEFORE_REGISTER_HAS_POINTERS.format(
                category=node.project_or_component,
            ),
        )

    return {
        'prompts': prompts,
        'errors': error_messages,
    }


def osf_admin_change_status_identifier(node):
    if node.get_identifier_value('doi'):
        node.request_identifier_update(category='doi')


def get_referent_by_identifier(category, value):
    """Look up identifier by `category` and `value` and redirect to its referent
    if found.
    """
    try:
        identifier = Identifier.objects.get(category=category, value=value)
    except Identifier.DoesNotExist:
        raise HTTPError(http_status.HTTP_404_NOT_FOUND)
    if identifier.referent.url:
        return redirect(identifier.referent.url)
    raise HTTPError(http_status.HTTP_404_NOT_FOUND)

@fail_archive_on_error
@must_be_signed
@must_be_registration
def registration_callbacks(node, payload, *args, **kwargs):
    if payload.get('action', None) in DOWNLOAD_ACTIONS:
        return {'status': 'success'}
    errors = payload.get('errors')
    src_provider = payload['source']['provider']
    if errors:
        node.archive_job.update_target(
            src_provider,
            ARCHIVER_FAILURE,
            errors=errors,
        )
    else:
        # Dataverse requires two seperate targets, one
        # for draft files and one for published files
        if src_provider == 'dataverse':
            src_provider += '-' + (payload['destination']['name'].split(' ')[-1].lstrip('(').rstrip(')').strip())
        node.archive_job.update_target(
            src_provider,
            ARCHIVER_SUCCESS,
        )
    project_signals.archive_callback.send(node)<|MERGE_RESOLUTION|>--- conflicted
+++ resolved
@@ -74,31 +74,19 @@
     """
 
     if not node.is_registration:
-<<<<<<< HEAD
-        raise HTTPError(
-            http.BAD_REQUEST, data={
+        raise HTTPError(
+            http_status.HTTP_400_BAD_REQUEST, data={
                 'message_short': 'Invalid Request',
                 'message_long': 'Withdrawal of non-registrations is not permitted.',
             },
         )
     if node.is_pending_retraction:
         raise HTTPError(
-            http.BAD_REQUEST, data={
+            http_status.HTTP_400_BAD_REQUEST, data={
                 'message_short': 'Invalid Request',
                 'message_long': 'This registration is already pending withdrawal.',
             },
         )
-=======
-        raise HTTPError(http_status.HTTP_400_BAD_REQUEST, data={
-            'message_short': 'Invalid Request',
-            'message_long': 'Withdrawal of non-registrations is not permitted.'
-        })
-    if node.is_pending_retraction:
-        raise HTTPError(http_status.HTTP_400_BAD_REQUEST, data={
-            'message_short': 'Invalid Request',
-            'message_long': 'This registration is already pending withdrawal.'
-        })
->>>>>>> 4caa1130
 
     return serialize_node(node, auth, primary=True)
 
@@ -112,16 +100,15 @@
     :return: Redirect URL for successful POST
     """
     if node.is_pending_retraction:
-<<<<<<< HEAD
-        raise HTTPError(
-            http.BAD_REQUEST, data={
+        raise HTTPError(
+            http_status.HTTP_400_BAD_REQUEST, data={
                 'message_short': 'Invalid Request',
                 'message_long': 'This registration is already pending withdrawal',
             },
         )
     if not node.is_registration:
         raise HTTPError(
-            http.BAD_REQUEST, data={
+            http_status.HTTP_400_BAD_REQUEST, data={
                 'message_short': 'Invalid Request',
                 'message_long': 'Withdrawal of non-registrations is not permitted.',
             },
@@ -129,28 +116,11 @@
 
     if node.root_id != node.id:
         raise HTTPError(
-            http.BAD_REQUEST, data={
+            http_status.HTTP_400_BAD_REQUEST, data={
                 'message_short': 'Invalid Request',
                 'message_long': 'Withdrawal of non-parent registrations is not permitted.',
             },
         )
-=======
-        raise HTTPError(http_status.HTTP_400_BAD_REQUEST, data={
-            'message_short': 'Invalid Request',
-            'message_long': 'This registration is already pending withdrawal'
-        })
-    if not node.is_registration:
-        raise HTTPError(http_status.HTTP_400_BAD_REQUEST, data={
-            'message_short': 'Invalid Request',
-            'message_long': 'Withdrawal of non-registrations is not permitted.'
-        })
-
-    if node.root_id != node.id:
-        raise HTTPError(http_status.HTTP_400_BAD_REQUEST, data={
-            'message_short': 'Invalid Request',
-            'message_long': 'Withdrawal of non-parent registrations is not permitted.'
-        })
->>>>>>> 4caa1130
 
     data = request.get_json()
     try:
@@ -177,31 +147,19 @@
             # backwards compatability for old urls, lookup by name
             meta_schema = RegistrationSchema.objects.filter(name=_id_to_name(metaschema_id)).order_by('-schema_version').first()
             if not meta_schema:
-<<<<<<< HEAD
                 raise HTTPError(
-                    http.NOT_FOUND, data={
+                    http_status.HTTP_404_NOT_FOUND, data={
                         'message_short': 'Invalid schema name',
                         'message_long': 'No registration schema with that name could be found.',
                     },
                 )
         if not node.registered_schema.filter(id=meta_schema.id).exists():
             raise HTTPError(
-                http.BAD_REQUEST, data={
+                http_status.HTTP_400_BAD_REQUEST, data={
                     'message_short': 'Invalid schema',
                     'message_long': 'This registration has no registration supplment with that name.',
                 },
             )
-=======
-                raise HTTPError(http_status.HTTP_404_NOT_FOUND, data={
-                    'message_short': 'Invalid schema name',
-                    'message_long': 'No registration schema with that name could be found.'
-                })
-        if not node.registered_schema.filter(id=meta_schema.id).exists():
-            raise HTTPError(http_status.HTTP_400_BAD_REQUEST, data={
-                'message_short': 'Invalid schema',
-                'message_long': 'This registration has no registration supplment with that name.'
-            })
->>>>>>> 4caa1130
 
         ret = _view_project(node, auth, primary=True)
         my_meta = serialize_meta_schema(meta_schema)
