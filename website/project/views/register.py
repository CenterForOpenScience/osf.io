--- conflicted
+++ resolved
@@ -195,11 +195,7 @@
             'message_long': e.message
         })
 
-<<<<<<< HEAD
-    status.push_status_message('Your approval has been accepted.', trust=False)
-=======
-    status.push_status_message('Your approval has been accepted.', 'success')
->>>>>>> ea9bdd48
+    status.push_status_message('Your approval has been accepted.', kind='success', trust=False)
     return redirect(node.web_url_for('view_project'))
 
 @must_be_valid_project
@@ -233,11 +229,7 @@
             'message_long': e.message
         })
 
-<<<<<<< HEAD
-    status.push_status_message('Your disapproval has been accepted and the retraction has been cancelled.', trust=False)
-=======
-    status.push_status_message('Your disapproval has been accepted and the retraction has been cancelled.', 'success')
->>>>>>> ea9bdd48
+    status.push_status_message('Your disapproval has been accepted and the retraction has been cancelled.', kind='success', trust=False)
     return redirect(node.web_url_for('view_project'))
 
 @must_be_valid_project
@@ -270,11 +262,7 @@
             'message_long': e.message
         })
 
-<<<<<<< HEAD
-    status.push_status_message('Your approval has been accepted.', trust=False)
-=======
-    status.push_status_message('Your approval has been accepted.', 'success')
->>>>>>> ea9bdd48
+    status.push_status_message('Your approval has been accepted.', kind='success', trust=False)
     return redirect(node.web_url_for('view_project'))
 
 @must_be_valid_project
@@ -310,11 +298,7 @@
             'message_long': e.message
         })
 
-<<<<<<< HEAD
-    status.push_status_message('Your disapproval has been accepted and the embargo has been cancelled.', trust=False)
-=======
-    status.push_status_message('Your disapproval has been accepted and the embargo has been cancelled.', 'success')
->>>>>>> ea9bdd48
+    status.push_status_message('Your disapproval has been accepted and the embargo has been cancelled.', kind='success', trust=False)
     return redirect(redirect_url)
 
 @must_be_valid_project
@@ -488,16 +472,12 @@
         for child in register.get_descendants_recursive(lambda n: n.primary):
             child.set_privacy('public', auth, log=False)
 
-<<<<<<< HEAD
-    push_status_message('Files are being copied to the newly created registration, and you will receive an email '
-                        'notification containing a link to the registration when the copying is finished.',
-                        trust=False)
-=======
-    push_status_message((
+    push_status_message(
         'Files are being copied to the newly created registration, '
         'and you will receive an email notification containing a link'
-        ' to the registration when the copying is finished.'), 'info')
->>>>>>> ea9bdd48
+        ' to the registration when the copying is finished.',
+        kind='info',
+        trust=False)
 
     return {
         'status': 'initiated',
