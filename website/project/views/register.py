--- conflicted
+++ resolved
@@ -446,15 +446,9 @@
         except ValidationValueError as err:
             raise HTTPError(http.BAD_REQUEST, data=dict(message_long=err.message))
     else:
-<<<<<<< HEAD
-        register.set_privacy('public', auth)
-        for child in register.get_descendants_recursive():
-            child.set_privacy('public', auth)
-=======
-        register.set_privacy('public', auth, logging=False)
+        register.set_privacy('public', auth, log=False)
         for node in register.get_descendants_recursive():
-            node.set_privacy('public', auth, logging=False)
->>>>>>> f15d17f0
+            node.set_privacy('public', auth, log=False)
 
     return {
         'status': 'initiated',
