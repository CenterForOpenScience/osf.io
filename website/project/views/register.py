--- conflicted
+++ resolved
@@ -3,14 +3,9 @@
 import httplib as http
 from flask import request
 
-<<<<<<< HEAD
-from framework.mongo import Q
-=======
 from modularodm.exceptions import NoResultsFound
 
-from framework import Q
-from framework import request
->>>>>>> c5a0f71e
+from framework.mongo import Q
 from framework.exceptions import HTTPError
 from framework.forms.utils import process_payload, unprocess_payload
 from framework.mongo.utils import to_mongo
