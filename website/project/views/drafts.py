--- conflicted
+++ resolved
@@ -16,6 +16,7 @@
 from framework.status import push_status_message
 
 from osf import features
+from osf.exceptions import ValidationError, NodeStateError
 from osf.utils.sanitize import strip_html
 from osf.utils.permissions import ADMIN
 from osf.utils.functional import rapply
@@ -199,8 +200,6 @@
 
 @must_have_permission(ADMIN)
 @must_be_branched_from_node
-<<<<<<< HEAD
-@http_error_if_disk_saving_mode
 def register_draft_registration(auth, node, draft, *args, **kwargs):
     """Initiate a registration from a draft registration
 
@@ -249,10 +248,9 @@
         }
     }, http_status.HTTP_202_ACCEPTED
 
-@must_have_permission(ADMIN)
-@must_be_branched_from_node
-=======
->>>>>>> aa1f2714
+
+@must_have_permission(ADMIN)
+@must_be_branched_from_node
 def get_draft_registration(auth, node, draft, *args, **kwargs):
     """Return a single draft registration
 
