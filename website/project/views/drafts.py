import functools
from rest_framework import status as http_status
import itertools

import waffle
from operator import itemgetter

from dateutil.parser import parse as parse_date
from django.utils import timezone
from flask import request, redirect
import pytz

from framework.database import autoload
from framework.exceptions import HTTPError
from framework.status import push_status_message

from osf import features
from osf.utils.sanitize import strip_html
from osf.utils.permissions import ADMIN
from osf.utils.functional import rapply
from osf.models import NodeLog, RegistrationSchema, DraftRegistration, Sanction

from website.project.decorators import (
    must_be_valid_project,
    must_be_contributor_and_not_group_member,
    must_have_permission,
)
from website import language, settings
from website.ember_osf_web.decorators import ember_flag_is_active
from website.prereg import utils as prereg_utils
from website.project import utils as project_utils
from website.project.metadata.schemas import METASCHEMA_ORDERING
from website.project.metadata.utils import serialize_meta_schema, serialize_draft_registration
from website.project.utils import serialize_node

autoload_draft = functools.partial(autoload, DraftRegistration, 'draft_id', 'draft')

def get_schema_or_fail(schema_name, schema_version):
    try:
        meta_schema = RegistrationSchema.objects.get(name=schema_name, schema_version=schema_version)
    except RegistrationSchema.DoesNotExist:
<<<<<<< HEAD
        raise HTTPError(
            http.NOT_FOUND, data=dict(
                message_long='No RegistrationSchema record matching that query could be found',
            ),
        )
=======
        raise HTTPError(http_status.HTTP_200_OK, data=dict(
            message_long='No RegistrationSchema record matching that query could be found'
        ))
>>>>>>> 34ca37b7
    return meta_schema

def must_be_branched_from_node(func):
    @autoload_draft
    @must_be_valid_project
    @functools.wraps(func)
    def wrapper(*args, **kwargs):
        node = kwargs['node']
        draft = kwargs['draft']
        if draft.deleted:
            raise HTTPError(http_status.HTTP_410_GONE)
        if not draft.branched_from._id == node._id:
            raise HTTPError(
                http_status.HTTP_400_BAD_REQUEST,
                data={
                    'message_short': 'Not a draft of this node',
                    'message_long': 'This draft registration is not created from the given node.',
                },
            )
        return func(*args, **kwargs)
    return wrapper

def validate_embargo_end_date(end_date_string, node):
    """
    Our reviewers have a window of time in which to review a draft reg. submission.
    If an embargo end_date that is within that window is at risk of causing
    validation errors down the line if the draft is approved and registered.

    The draft registration approval window is always greater than the time span
    for disallowed embargo end dates.

    :raises: HTTPError if end_date is less than the approval window or greater than the
    max embargo end date
    """
    end_date = parse_date(end_date_string, ignoretz=True).replace(tzinfo=pytz.utc)
    today = timezone.now()
    if (end_date - today) <= settings.DRAFT_REGISTRATION_APPROVAL_PERIOD:
<<<<<<< HEAD
        raise HTTPError(
            http.BAD_REQUEST, data={
                'message_short': 'Invalid embargo end date',
                'message_long': 'Embargo end date for this submission must be at least {0} days in the future.'.format(settings.DRAFT_REGISTRATION_APPROVAL_PERIOD),
            },
        )
    elif not node._is_embargo_date_valid(end_date):
        max_end_date = today + settings.DRAFT_REGISTRATION_APPROVAL_PERIOD
        raise HTTPError(
            http.BAD_REQUEST, data={
                'message_short': 'Invalid embargo end date',
                'message_long': 'Embargo end date must on or before {0}.'.format(max_end_date.isoformat()),
            },
        )
=======
        raise HTTPError(http_status.HTTP_400_BAD_REQUEST, data={
            'message_short': 'Invalid embargo end date',
            'message_long': 'Embargo end date for this submission must be at least {0} days in the future.'.format(settings.DRAFT_REGISTRATION_APPROVAL_PERIOD)
        })
    elif not node._is_embargo_date_valid(end_date):
        max_end_date = today + settings.DRAFT_REGISTRATION_APPROVAL_PERIOD
        raise HTTPError(http_status.HTTP_400_BAD_REQUEST, data={
            'message_short': 'Invalid embargo end date',
            'message_long': 'Embargo end date must on or before {0}.'.format(max_end_date.isoformat())
        })
>>>>>>> 34ca37b7

def validate_registration_choice(registration_choice):
    if registration_choice not in ('embargo', 'immediate'):
        raise HTTPError(
            http_status.HTTP_400_BAD_REQUEST,
            data={
                'message_short': "Invalid 'registrationChoice'",
                'message_long': "Values for 'registrationChoice' must be either 'embargo' or 'immediate'.",
            },
        )

def check_draft_state(draft):
    registered_and_deleted = draft.registered_node and draft.registered_node.is_deleted
    if draft.registered_node and not registered_and_deleted:
<<<<<<< HEAD
        raise HTTPError(
            http.FORBIDDEN, data={
                'message_short': 'This draft has already been registered',
                'message_long': 'This draft has already been registered and cannot be modified.',
            },
        )
    if draft.is_pending_review:
        raise HTTPError(
            http.FORBIDDEN, data={
                'message_short': 'This draft is pending review',
                'message_long': 'This draft is pending review and cannot be modified.',
            },
        )
    if draft.requires_approval and draft.is_approved and (not registered_and_deleted):
        raise HTTPError(
            http.FORBIDDEN, data={
                'message_short': 'This draft has already been approved',
                'message_long': 'This draft has already been approved and cannot be modified.',
            },
        )
=======
        raise HTTPError(http_status.HTTP_403_FORBIDDEN, data={
            'message_short': 'This draft has already been registered',
            'message_long': 'This draft has already been registered and cannot be modified.'
        })
    if draft.is_pending_review:
        raise HTTPError(http_status.HTTP_403_FORBIDDEN, data={
            'message_short': 'This draft is pending review',
            'message_long': 'This draft is pending review and cannot be modified.'
        })
    if draft.requires_approval and draft.is_approved and (not registered_and_deleted):
        raise HTTPError(http_status.HTTP_403_FORBIDDEN, data={
            'message_short': 'This draft has already been approved',
            'message_long': 'This draft has already been approved and cannot be modified.'
        })
>>>>>>> 34ca37b7

@must_have_permission(ADMIN)
@must_be_contributor_and_not_group_member
@must_be_branched_from_node
def submit_draft_for_review(auth, node, draft, *args, **kwargs):
    """Submit for approvals and/or notifications

    :return: serialized registration
    :rtype: dict
    :raises: HTTPError if embargo end date is invalid
    """
    if waffle.switch_is_active(features.OSF_PREREGISTRATION):
<<<<<<< HEAD
        raise HTTPError(
            http.GONE, data={
                'message_short': 'The Prereg Challenge has ended',
                'message_long': 'The Prereg Challenge has ended. No new submissions are accepted at this time.',
            },
        )
=======
        raise HTTPError(http_status.HTTP_410_GONE, data={
            'message_short': 'The Prereg Challenge has ended',
            'message_long': 'The Prereg Challenge has ended. No new submissions are accepted at this time.'
        })
>>>>>>> 34ca37b7

    json_data = request.get_json()
    if 'data' not in json_data:
        raise HTTPError(http_status.HTTP_400_BAD_REQUEST, data=dict(message_long='Payload must include "data".'))
    data = json_data['data']
    if 'attributes' not in data:
        raise HTTPError(http_status.HTTP_400_BAD_REQUEST, data=dict(message_long='Payload must include "data/attributes".'))
    attributes = data['attributes']
    meta = {}
    registration_choice = attributes['registration_choice']
    validate_registration_choice(registration_choice)
    if registration_choice == 'embargo':
        # Initiate embargo
        end_date_string = attributes['lift_embargo']
        validate_embargo_end_date(end_date_string, node)
        meta['embargo_end_date'] = end_date_string
    meta['registration_choice'] = registration_choice

    if draft.registered_node and not draft.registered_node.is_deleted:
<<<<<<< HEAD
        raise HTTPError(
            http.BAD_REQUEST, data=dict(
                message_long='This draft has already been registered, if you wish to '
                'register it again or submit it for review please create '
                'a new draft.',
            ),
        )
=======
        raise HTTPError(http_status.HTTP_400_BAD_REQUEST, data=dict(message_long='This draft has already been registered, if you wish to '
                                                              'register it again or submit it for review please create '
                                                              'a new draft.'))
>>>>>>> 34ca37b7

    # Don't allow resubmission unless submission was rejected
    if draft.approval and draft.approval.state != Sanction.REJECTED:
        raise HTTPError(http_status.HTTP_409_CONFLICT, data=dict(message_long='Cannot resubmit previously submitted draft.'))

    draft.submit_for_review(
        initiated_by=auth.user,
        meta=meta,
        save=True,
    )

    if prereg_utils.get_prereg_schema() == draft.registration_schema:

        node.add_log(
            action=NodeLog.PREREG_REGISTRATION_INITIATED,
            params={'node': node._primary_key},
            auth=auth,
            save=False,
        )
        node.save()

    push_status_message(
        language.AFTER_SUBMIT_FOR_REVIEW,
        kind='info',
        trust=False,
        id='registration_submitted',
    )
    return {
        'data': {
            'links': {
                'html': node.web_url_for('node_registrations', _guid=True),
            },
        },
        'status': 'initiated',
    }, http_status.HTTP_202_ACCEPTED

@must_have_permission(ADMIN)
@must_be_contributor_and_not_group_member
@must_be_branched_from_node
def draft_before_register_page(auth, node, draft, *args, **kwargs):
    """Allow the user to select an embargo period and confirm registration

    :return: serialized Node + DraftRegistration
    :rtype: dict
    """
    ret = serialize_node(node, auth, primary=True)

    ret['draft'] = serialize_draft_registration(draft, auth)
    return ret


@must_have_permission(ADMIN)
@must_be_branched_from_node
def get_draft_registration(auth, node, draft, *args, **kwargs):
    """Return a single draft registration

    :return: serialized draft registration
    :rtype: dict
    """
    return serialize_draft_registration(draft, auth), http_status.HTTP_200_OK

@must_have_permission(ADMIN)
@must_be_valid_project
def get_draft_registrations(auth, node, *args, **kwargs):
    """List draft registrations for a node

    :return: serialized draft registrations
    :rtype: dict
    """
    #'updated': '2016-08-03T14:24:12Z'
    count = request.args.get('count', 100)
    drafts = itertools.islice(node.draft_registrations_active, 0, count)
    serialized_drafts = [serialize_draft_registration(d, auth) for d in drafts]
    sorted_serialized_drafts = sorted(serialized_drafts, key=itemgetter('updated'), reverse=True)
    return {
<<<<<<< HEAD
        'drafts': sorted_serialized_drafts,
    }, http.OK
=======
        'drafts': sorted_serialized_drafts
    }, http_status.HTTP_200_OK
>>>>>>> 34ca37b7

@must_have_permission(ADMIN)
@must_be_valid_project
@must_be_contributor_and_not_group_member
@ember_flag_is_active(features.EMBER_CREATE_DRAFT_REGISTRATION)
def new_draft_registration(auth, node, *args, **kwargs):
    """Create a new draft registration for the node

    :return: Redirect to the new draft's edit page
    :rtype: flask.redirect
    :raises: HTTPError
    """
    if node.is_registration:
<<<<<<< HEAD
        raise HTTPError(
            http.FORBIDDEN, data={
                'message_short': "Can't create draft",
                'message_long': 'Creating draft registrations on registered projects is not allowed.',
            },
        )
=======
        raise HTTPError(http_status.HTTP_403_FORBIDDEN, data={
            'message_short': "Can't create draft",
            'message_long': 'Creating draft registrations on registered projects is not allowed.'
        })
>>>>>>> 34ca37b7
    data = request.values

    schema_name = data.get('schema_name')
    if not schema_name:
        raise HTTPError(
            http_status.HTTP_400_BAD_REQUEST,
            data={
                'message_short': 'Must specify a schema_name',
                'message_long': 'Please specify a schema_name',
            },
        )

    schema_version = data.get('schema_version', 2)

    meta_schema = get_schema_or_fail(schema_name, int(schema_version))
    draft = DraftRegistration.create_from_node(
        node,
        user=auth.user,
        schema=meta_schema,
        data={},
    )
    return redirect(node.web_url_for('edit_draft_registration_page', draft_id=draft._id, _guid=True))


@must_have_permission(ADMIN)
@must_be_contributor_and_not_group_member
@ember_flag_is_active(features.EMBER_EDIT_DRAFT_REGISTRATION)
@must_be_branched_from_node
def edit_draft_registration_page(auth, node, draft, **kwargs):
    """Draft registration editor

    :return: serialized DraftRegistration
    :rtype: dict
    """
    check_draft_state(draft)
    ret = project_utils.serialize_node(node, auth, primary=True)
    ret['draft'] = serialize_draft_registration(draft, auth)
    return ret

@must_have_permission(ADMIN)
@must_be_contributor_and_not_group_member
@must_be_branched_from_node
def update_draft_registration(auth, node, draft, *args, **kwargs):
    """Update an existing draft registration

    :return: serialized draft registration
    :rtype: dict
    :raises: HTTPError
    """
    check_draft_state(draft)
    data = request.get_json()

    schema_data = data.get('schema_data', {})
    schema_data = rapply(schema_data, strip_html)

    schema_name = data.get('schema_name')
    schema_version = data.get('schema_version', 1)
    if schema_name:
        meta_schema = get_schema_or_fail(schema_name, schema_version)
        existing_schema = draft.registration_schema
        if (existing_schema.name, existing_schema.schema_version) != (meta_schema.name, meta_schema.schema_version):
            draft.registration_schema = meta_schema

    draft.update_metadata(schema_data)
    draft.save()
    return serialize_draft_registration(draft, auth), http_status.HTTP_200_OK

@must_have_permission(ADMIN)
@must_be_contributor_and_not_group_member
@must_be_branched_from_node
def delete_draft_registration(auth, node, draft, *args, **kwargs):
    """Permanently delete a draft registration

    :return: None
    :rtype: NoneType
    """
    if draft.registered_node and not draft.registered_node.is_deleted:
        raise HTTPError(
            http_status.HTTP_403_FORBIDDEN,
            data={
                'message_short': 'Can\'t delete draft',
                'message_long': 'This draft has already been registered and cannot be deleted.',
            },
        )
    draft.deleted = timezone.now()
    draft.save(update_fields=['deleted'])
    return None, http_status.HTTP_204_NO_CONTENT

def get_metaschemas(*args, **kwargs):
    """
    List metaschemas with which a draft registration may be created. Only fetch the newest version for each schema.

    :return: serialized metaschemas
    :rtype: dict
    """
    count = request.args.get('count', 100)
    include = request.args.get('include', 'latest')

    meta_schemas = RegistrationSchema.objects.filter(active=True)
    if include == 'latest':
        meta_schemas = RegistrationSchema.objects.get_latest_versions()

    meta_schemas = sorted(meta_schemas, key=lambda x: METASCHEMA_ORDERING.index(x.name))

    return {
        'meta_schemas': [
            serialize_meta_schema(ms) for ms in meta_schemas[:count]
<<<<<<< HEAD
        ],
    }, http.OK
=======
        ]
    }, http_status.HTTP_200_OK
>>>>>>> 34ca37b7
<|MERGE_RESOLUTION|>--- conflicted
+++ resolved
@@ -39,17 +39,9 @@
     try:
         meta_schema = RegistrationSchema.objects.get(name=schema_name, schema_version=schema_version)
     except RegistrationSchema.DoesNotExist:
-<<<<<<< HEAD
-        raise HTTPError(
-            http.NOT_FOUND, data=dict(
-                message_long='No RegistrationSchema record matching that query could be found',
-            ),
-        )
-=======
         raise HTTPError(http_status.HTTP_200_OK, data=dict(
             message_long='No RegistrationSchema record matching that query could be found'
         ))
->>>>>>> 34ca37b7
     return meta_schema
 
 def must_be_branched_from_node(func):
@@ -87,22 +79,6 @@
     end_date = parse_date(end_date_string, ignoretz=True).replace(tzinfo=pytz.utc)
     today = timezone.now()
     if (end_date - today) <= settings.DRAFT_REGISTRATION_APPROVAL_PERIOD:
-<<<<<<< HEAD
-        raise HTTPError(
-            http.BAD_REQUEST, data={
-                'message_short': 'Invalid embargo end date',
-                'message_long': 'Embargo end date for this submission must be at least {0} days in the future.'.format(settings.DRAFT_REGISTRATION_APPROVAL_PERIOD),
-            },
-        )
-    elif not node._is_embargo_date_valid(end_date):
-        max_end_date = today + settings.DRAFT_REGISTRATION_APPROVAL_PERIOD
-        raise HTTPError(
-            http.BAD_REQUEST, data={
-                'message_short': 'Invalid embargo end date',
-                'message_long': 'Embargo end date must on or before {0}.'.format(max_end_date.isoformat()),
-            },
-        )
-=======
         raise HTTPError(http_status.HTTP_400_BAD_REQUEST, data={
             'message_short': 'Invalid embargo end date',
             'message_long': 'Embargo end date for this submission must be at least {0} days in the future.'.format(settings.DRAFT_REGISTRATION_APPROVAL_PERIOD)
@@ -113,7 +89,6 @@
             'message_short': 'Invalid embargo end date',
             'message_long': 'Embargo end date must on or before {0}.'.format(max_end_date.isoformat())
         })
->>>>>>> 34ca37b7
 
 def validate_registration_choice(registration_choice):
     if registration_choice not in ('embargo', 'immediate'):
@@ -128,28 +103,6 @@
 def check_draft_state(draft):
     registered_and_deleted = draft.registered_node and draft.registered_node.is_deleted
     if draft.registered_node and not registered_and_deleted:
-<<<<<<< HEAD
-        raise HTTPError(
-            http.FORBIDDEN, data={
-                'message_short': 'This draft has already been registered',
-                'message_long': 'This draft has already been registered and cannot be modified.',
-            },
-        )
-    if draft.is_pending_review:
-        raise HTTPError(
-            http.FORBIDDEN, data={
-                'message_short': 'This draft is pending review',
-                'message_long': 'This draft is pending review and cannot be modified.',
-            },
-        )
-    if draft.requires_approval and draft.is_approved and (not registered_and_deleted):
-        raise HTTPError(
-            http.FORBIDDEN, data={
-                'message_short': 'This draft has already been approved',
-                'message_long': 'This draft has already been approved and cannot be modified.',
-            },
-        )
-=======
         raise HTTPError(http_status.HTTP_403_FORBIDDEN, data={
             'message_short': 'This draft has already been registered',
             'message_long': 'This draft has already been registered and cannot be modified.'
@@ -164,7 +117,6 @@
             'message_short': 'This draft has already been approved',
             'message_long': 'This draft has already been approved and cannot be modified.'
         })
->>>>>>> 34ca37b7
 
 @must_have_permission(ADMIN)
 @must_be_contributor_and_not_group_member
@@ -177,19 +129,10 @@
     :raises: HTTPError if embargo end date is invalid
     """
     if waffle.switch_is_active(features.OSF_PREREGISTRATION):
-<<<<<<< HEAD
-        raise HTTPError(
-            http.GONE, data={
-                'message_short': 'The Prereg Challenge has ended',
-                'message_long': 'The Prereg Challenge has ended. No new submissions are accepted at this time.',
-            },
-        )
-=======
         raise HTTPError(http_status.HTTP_410_GONE, data={
             'message_short': 'The Prereg Challenge has ended',
             'message_long': 'The Prereg Challenge has ended. No new submissions are accepted at this time.'
         })
->>>>>>> 34ca37b7
 
     json_data = request.get_json()
     if 'data' not in json_data:
@@ -209,19 +152,9 @@
     meta['registration_choice'] = registration_choice
 
     if draft.registered_node and not draft.registered_node.is_deleted:
-<<<<<<< HEAD
-        raise HTTPError(
-            http.BAD_REQUEST, data=dict(
-                message_long='This draft has already been registered, if you wish to '
-                'register it again or submit it for review please create '
-                'a new draft.',
-            ),
-        )
-=======
         raise HTTPError(http_status.HTTP_400_BAD_REQUEST, data=dict(message_long='This draft has already been registered, if you wish to '
                                                               'register it again or submit it for review please create '
                                                               'a new draft.'))
->>>>>>> 34ca37b7
 
     # Don't allow resubmission unless submission was rejected
     if draft.approval and draft.approval.state != Sanction.REJECTED:
@@ -297,13 +230,8 @@
     serialized_drafts = [serialize_draft_registration(d, auth) for d in drafts]
     sorted_serialized_drafts = sorted(serialized_drafts, key=itemgetter('updated'), reverse=True)
     return {
-<<<<<<< HEAD
-        'drafts': sorted_serialized_drafts,
-    }, http.OK
-=======
         'drafts': sorted_serialized_drafts
     }, http_status.HTTP_200_OK
->>>>>>> 34ca37b7
 
 @must_have_permission(ADMIN)
 @must_be_valid_project
@@ -317,19 +245,10 @@
     :raises: HTTPError
     """
     if node.is_registration:
-<<<<<<< HEAD
-        raise HTTPError(
-            http.FORBIDDEN, data={
-                'message_short': "Can't create draft",
-                'message_long': 'Creating draft registrations on registered projects is not allowed.',
-            },
-        )
-=======
         raise HTTPError(http_status.HTTP_403_FORBIDDEN, data={
             'message_short': "Can't create draft",
             'message_long': 'Creating draft registrations on registered projects is not allowed.'
         })
->>>>>>> 34ca37b7
     data = request.values
 
     schema_name = data.get('schema_name')
@@ -437,10 +356,5 @@
     return {
         'meta_schemas': [
             serialize_meta_schema(ms) for ms in meta_schemas[:count]
-<<<<<<< HEAD
-        ],
-    }, http.OK
-=======
         ]
-    }, http_status.HTTP_200_OK
->>>>>>> 34ca37b7
+    }, http_status.HTTP_200_OK