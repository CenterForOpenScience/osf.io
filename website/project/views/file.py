"""
Files views.
"""
import os
import codecs
<<<<<<< HEAD
from flask import request
from werkzeug.utils import secure_filename
=======
import logging
from website.util import rubeus

from framework.flask import request, secure_filename
>>>>>>> 313ebd3b

from framework.render.tasks import build_rendered_html

from website.util import rubeus
from website.project.decorators import must_be_contributor_or_public
from website import settings
from website.project.views.node import _view_project

logger = logging.getLogger(__name__)
debug = logger.debug


@must_be_contributor_or_public
def collect_file_trees(**kwargs):
    """Collect file trees for all add-ons implementing HGrid views, then
    format data as appropriate.
    """
    node = kwargs['node'] or kwargs['project']
    auth = kwargs['auth']

    serialized = _view_project(node, auth)
    # Add addon static assets
    serialized.update(rubeus.collect_addon_assets(node))
    return serialized

@must_be_contributor_or_public
def grid_data(**kwargs):
    """View that returns the formatted data for rubeus.js/hgrid
    """
    node = kwargs['node'] or kwargs['project']
    auth = kwargs['auth']
    data = request.args.to_dict()
    return {'data': rubeus.to_hgrid(node, auth, **data)}

# File rendering
def get_cache_path(node_settings):
    return os.path.join(
        settings.MFR_CACHE_PATH,
        node_settings.config.short_name,
        node_settings.owner._id,
    )


def get_cache_content(node_settings, cache_file, start_render=False,
                      file_path=None, file_content=None, download_path=None):
    """

    """
    # Get rendered content if present
    cache_path = get_cache_path(node_settings)
    cache_file_path = os.path.join(cache_path, cache_file)
    try:
        return codecs.open(cache_file_path, 'r', 'utf-8').read()
    except IOError:
        # Start rendering job if requested
        if start_render:
            build_rendered_html(
                file_path, file_content, cache_path, cache_file_path,
                download_path
            )
        return None


def prepare_file(file):

    name = secure_filename(file.filename)
    content = file.read()
    content_type = file.content_type
    file.seek(0, os.SEEK_END)
    size = file.tell()

    return name, content, content_type, size<|MERGE_RESOLUTION|>--- conflicted
+++ resolved
@@ -3,15 +3,9 @@
 """
 import os
 import codecs
-<<<<<<< HEAD
 from flask import request
 from werkzeug.utils import secure_filename
-=======
 import logging
-from website.util import rubeus
-
-from framework.flask import request, secure_filename
->>>>>>> 313ebd3b
 
 from framework.render.tasks import build_rendered_html
 
