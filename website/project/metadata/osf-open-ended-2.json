--- conflicted
+++ resolved
@@ -5,26 +5,13 @@
     "pages": [{
         "id": "page1",
         "title": "Summary",
-<<<<<<< HEAD
-        "questions": {
-            "summary": {
-                "title": "Summary",
-                "nav": "Summary",
-                "type": "string",
-                "format": "textarea",
-                "description": "Provide a narrative summary of what is contained in this registration, or how it differs from prior registrations."
-            }
-        }
-=======
         "questions": [{
             "qid": "q1",
             "title": "Summary",
             "nav": "Summary",
             "type": "string",
             "format": "textarea",
-            "description": "Provide a narrative summary of what is contained in this registration, or how it differs from prior registrations.",
-            "required": true
+            "description": "Provide a narrative summary of what is contained in this registration, or how it differs from prior registrations."
         }]
->>>>>>> fa790fa0
     }]
 }