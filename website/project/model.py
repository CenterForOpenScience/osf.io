# -*- coding: utf-8 -*-
import os
import re
import uuid
import urllib
import logging
import hashlib
import calendar
import datetime
import urlparse
import subprocess
import unicodedata
from HTMLParser import HTMLParser
from collections import OrderedDict

import pytz
import blinker
from flask import request
from dulwich.repo import Repo
from dulwich.object_store import tree_lookup_path

from modularodm import Q
from modularodm import fields
from modularodm.validators import MaxLengthValidator
from modularodm.exceptions import ValidationTypeError
from modularodm.exceptions import ValidationValueError

from framework import status
from framework.mongo import ObjectId
from framework.mongo import StoredObject
from framework.addons import AddonModelMixin
from framework.auth import get_user, User, Auth
from framework.exceptions import PermissionsError
from framework.guid.model import GuidStoredObject
from framework.auth.utils import privacy_info_handle
from framework.analytics import tasks as piwik_tasks
from framework.mongo.utils import to_mongo, to_mongo_key
from framework.analytics import (
    get_basic_counters, increment_user_activity_counters
)

from website import language
from website import settings
from website.util import web_url_for
from website.util import api_url_for
from website.exceptions import NodeStateError
from website.util.permissions import expand_permissions
from website.util.permissions import CREATOR_PERMISSIONS
from website.project.metadata.schemas import OSF_META_SCHEMAS
from website.util.permissions import DEFAULT_CONTRIBUTOR_PERMISSIONS

html_parser = HTMLParser()

logger = logging.getLogger(__name__)


def utc_datetime_to_timestamp(dt):
    return float(
        str(calendar.timegm(dt.utcnow().utctimetuple())) + '.' + str(dt.microsecond)
    )


def normalize_unicode(ustr):
    return unicodedata.normalize('NFKD', ustr)\
        .encode('ascii', 'ignore')


def has_anonymous_link(node, auth):
    """check if the node is anonymous to the user

    :param Node node: Node which the user wants to visit
    :param str link: any view-only link in the current url
    :return bool anonymous: Whether the node is anonymous to the user or not

    """
    view_only_link = auth.private_key or request.args.get('view_only', '').strip('/')
    if not view_only_link:
        return False
    if node.is_public:
        return False
    return any(
        link.anonymous
        for link in node.private_links_active
        if link.key == view_only_link
    )


signals = blinker.Namespace()
contributor_added = signals.signal('contributor-added')
unreg_contributor_added = signals.signal('unreg-contributor-added')


class MetaSchema(StoredObject):

    _id = fields.StringField(default=lambda: str(ObjectId()))
    name = fields.StringField()
    schema = fields.DictionaryField()
    category = fields.StringField()

    # Version of the Knockout metadata renderer to use (e.g. if data binds
    # change)
    metadata_version = fields.IntegerField()
    # Version of the schema to use (e.g. if questions, responses change)
    schema_version = fields.IntegerField()


def ensure_schemas(clear=True):
    """Import meta-data schemas from JSON to database, optionally clearing
    database first.

    :param clear: Clear schema database before import

    """
    if clear:
        MetaSchema.remove()
    for schema in OSF_META_SCHEMAS:
        try:
            MetaSchema.find_one(
                Q('name', 'eq', schema['name']) &
                Q('schema_version', 'eq', schema['schema_version'])
            )
        except:
            schema['name'] = schema['name'].replace(' ', '_')
            schema_obj = MetaSchema(**schema)
            schema_obj.save()


class MetaData(GuidStoredObject):

    _id = fields.StringField(primary=True)

    target = fields.AbstractForeignField(backref='metadata')
    data = fields.DictionaryField()

    date_created = fields.DateTimeField(auto_now_add=datetime.datetime.utcnow)
    date_modified = fields.DateTimeField(auto_now=datetime.datetime.utcnow)


def validate_comment_reports(value, *args, **kwargs):
    for key, val in value.iteritems():
        if not User.load(key):
            raise ValidationValueError('Keys must be user IDs')
        if not isinstance(val, dict):
            raise ValidationTypeError('Values must be dictionaries')
        if 'category' not in val or 'text' not in val:
            raise ValidationValueError(
                'Values must include `category` and `text` keys'
            )


class Comment(GuidStoredObject):

    _id = fields.StringField(primary=True)

    user = fields.ForeignField('user', required=True, backref='commented')
    node = fields.ForeignField('node', required=True, backref='comment_owner')
    target = fields.AbstractForeignField(required=True, backref='commented')

    date_created = fields.DateTimeField(auto_now_add=datetime.datetime.utcnow)
    date_modified = fields.DateTimeField(auto_now=datetime.datetime.utcnow)
    modified = fields.BooleanField()

    is_deleted = fields.BooleanField(default=False)
    content = fields.StringField()

    # Dictionary field mapping user IDs to dictionaries of report details:
    # {
    #   'icpnw': {'category': 'hate', 'message': 'offensive'},
    #   'cdi38': {'category': 'spam', 'message': 'godwins law'},
    # }
    reports = fields.DictionaryField(validate=validate_comment_reports)

    @classmethod
    def create(cls, auth, **kwargs):

        comment = cls(**kwargs)
        comment.save()

        comment.node.add_log(
            NodeLog.COMMENT_ADDED,
            {
                'project': comment.node.parent_id,
                'node': comment.node._id,
                'user': comment.user._id,
                'comment': comment._id,
            },
            auth=auth,
            save=False,
        )

        comment.node.save()

        return comment

    def edit(self, content, auth, save=False):
        self.content = content
        self.modified = True
        self.node.add_log(
            NodeLog.COMMENT_UPDATED,
            {
                'project': self.node.parent_id,
                'node': self.node._id,
                'user': self.user._id,
                'comment': self._id,
            },
            auth=auth,
            save=False,
        )
        if save:
            self.save()

    def delete(self, auth, save=False):
        self.is_deleted = True
        self.node.add_log(
            NodeLog.COMMENT_REMOVED,
            {
                'project': self.node.parent_id,
                'node': self.node._id,
                'user': self.user._id,
                'comment': self._id,
            },
            auth=auth,
            save=False,
        )
        if save:
            self.save()

    def undelete(self, auth, save=False):
        self.is_deleted = False
        self.node.add_log(
            NodeLog.COMMENT_ADDED,
            {
                'project': self.node.parent_id,
                'node': self.node._id,
                'user': self.user._id,
                'comment': self._id,
            },
            auth=auth,
            save=False,
        )
        if save:
            self.save()

    def report_abuse(self, user, save=False, **kwargs):
        """Report that a comment is abuse.

        :param User user: User submitting the report
        :param bool save: Save changes
        :param dict kwargs: Report details
        :raises: ValueError if the user submitting abuse is the same as the
            user who posted the comment

        """
        if user == self.user:
            raise ValueError
        self.reports[user._id] = kwargs
        if save:
            self.save()

    def unreport_abuse(self, user, save=False):
        """Revoke report of abuse.

        :param User user: User who submitted the report
        :param bool save: Save changes
        :raises: ValueError if user has not reported comment as abuse

        """
        try:
            self.reports.pop(user._id)
        except KeyError:
            raise ValueError('User has not reported comment as abuse')

        if save:
            self.save()


class ApiKey(StoredObject):

    # The key is also its primary key
    _id = fields.StringField(
        primary=True,
        default=lambda: str(ObjectId()) + str(uuid.uuid4())
    )
    # A display name
    label = fields.StringField()

    @property
    def user(self):
        return self.user__keyed[0] if self.user__keyed else None

    @property
    def node(self):
        return self.node__keyed[0] if self.node__keyed else None


class NodeLog(StoredObject):

    _id = fields.StringField(primary=True, default=lambda: str(ObjectId()))

    date = fields.DateTimeField(default=datetime.datetime.utcnow)
    action = fields.StringField()
    params = fields.DictionaryField()

    user = fields.ForeignField('user', backref='created')
    api_key = fields.ForeignField('apikey', backref='created')
    foreign_user = fields.StringField()

    DATE_FORMAT = '%m/%d/%Y %H:%M UTC'

    # Log action constants
    CREATED_FROM = 'created_from'

    PROJECT_CREATED = 'project_created'
    PROJECT_REGISTERED = 'project_registered'
    PROJECT_DELETED = 'project_deleted'

    NODE_CREATED = 'node_created'
    NODE_FORKED = 'node_forked'
    NODE_REMOVED = 'node_removed'

    POINTER_CREATED = 'pointer_created'
    POINTER_FORKED = 'pointer_forked'
    POINTER_REMOVED = 'pointer_removed'

    WIKI_UPDATED = 'wiki_updated'
    WIKI_DELETED = 'wiki_deleted'
    WIKI_RENAMED = 'wiki_renamed'

    CONTRIB_ADDED = 'contributor_added'
    CONTRIB_REMOVED = 'contributor_removed'
    CONTRIB_REORDERED = 'contributors_reordered'

    PERMISSIONS_UPDATED = 'permissions_updated'

    MADE_PRIVATE = 'made_private'
    MADE_PUBLIC = 'made_public'

    TAG_ADDED = 'tag_added'
    TAG_REMOVED = 'tag_removed'

    EDITED_TITLE = 'edit_title'
    EDITED_DESCRIPTION = 'edit_description'

    FILE_ADDED = 'file_added'
    FILE_UPDATED = 'file_updated'
    FILE_REMOVED = 'file_removed'
    FILE_RESTORED = 'file_restored'

    ADDON_ADDED = 'addon_added'
    ADDON_REMOVED = 'addon_removed'
    COMMENT_ADDED = 'comment_added'
    COMMENT_REMOVED = 'comment_removed'
    COMMENT_UPDATED = 'comment_updated'

    MADE_CONTRIBUTOR_VISIBLE = 'made_contributor_visible'
    MADE_CONTRIBUTOR_INVISIBLE = 'made_contributor_invisible'

    def __repr__(self):
        return ('<NodeLog({self.action!r}, params={self.params!r}) '
                'with id {self._id!r}>').format(self=self)

    @property
    def node(self):
        """Return the :class:`Node` associated with this log."""
        return (
            Node.load(self.params.get('node')) or
            Node.load(self.params.get('project'))
        )

    @property
    def tz_date(self):
        '''Return the timezone-aware date.
        '''
        # Date should always be defined, but a few logs in production are
        # missing dates; return None and log error if date missing
        if self.date:
            return self.date.replace(tzinfo=pytz.UTC)
        logger.error('Date missing on NodeLog {}'.format(self._primary_key))

    @property
    def formatted_date(self):
        '''Return the timezone-aware, ISO-formatted string representation of
        this log's date.
        '''
        if self.tz_date:
            return self.tz_date.isoformat()

    def resolve_node(self, node):
        """A single `NodeLog` record may be attached to multiple `Node` records
        (parents, forks, registrations, etc.), so the node that the log refers
        to may not be the same as the node the user is viewing. Use
        `resolve_node` to determine the relevant node to use for permission
        checks.

        :param Node node: Node being viewed
        """
        if self.node == node or self.node in node.nodes:
            return self.node
        if node.is_fork_of(self.node) or node.is_registration_of(self.node):
            return node
        for child in node.nodes:
            if child.is_fork_of(self.node) or node.is_registration_of(self.node):
                return child
        return False

    def can_view(self, node, auth):
        node_to_check = self.resolve_node(node)
        if node_to_check:
            return node_to_check.can_view(auth)
        return False

    def _render_log_contributor(self, contributor, anonymous=False):
        user = User.load(contributor)
        if not user:
            return None
        if self.node:
            fullname = user.display_full_name(node=self.node)
        else:
            fullname = user.fullname
        return {
            'id': privacy_info_handle(user._primary_key, anonymous),
            'fullname': privacy_info_handle(fullname, anonymous, name=True),
            'registered': user.is_registered,
        }


class Tag(StoredObject):

    _id = fields.StringField(primary=True, validate=MaxLengthValidator(128))

    def __repr__(self):
        return '<Tag() with id {self._id!r}>'.format(self=self)

    @property
    def url(self):
        return '/search/?tags={}'.format(self._id)


class Pointer(StoredObject):
    """A link to a Node. The Pointer delegates all but a few methods to its
    contained Node. Forking and registration are overridden such that the
    link is cloned, but its contained Node is not.

    """
    #: Whether this is a pointer or not
    primary = False

    _id = fields.StringField()
    node = fields.ForeignField('node', backref='_pointed')

    _meta = {'optimistic': True}

    def _clone(self):
        if self.node:
            clone = self.clone()
            clone.node = self.node
            clone.save()
            return clone

    def fork_node(self, *args, **kwargs):
        return self._clone()

    def register_node(self, *args, **kwargs):
        return self._clone()

    def use_as_template(self, *args, **kwargs):
        return self._clone()

    def resolve(self):
        return self.node

    def __getattr__(self, item):
        """Delegate attribute access to the node being pointed to.
        """
        # Prevent backref lookups from being overriden by proxied node
        try:
            return super(Pointer, self).__getattr__(item)
        except AttributeError:
            pass
        if self.node:
            return getattr(self.node, item)
        raise AttributeError(
            'Pointer object has no attribute {0}'.format(
                item
            )
        )

def get_pointer_parent(pointer):
    """Given a `Pointer` object, return its parent node.
    """
    # The `parent_node` property of the `Pointer` schema refers to the parents
    # of the pointed-at `Node`, not the parents of the `Pointer`; use the
    # back-reference syntax to find the parents of the `Pointer`.
    parent_refs = pointer.node__parent
    assert len(parent_refs) == 1, 'Pointer must have exactly one parent'
    return parent_refs[0]

def validate_category(value):
    """Validator for Node#category. Makes sure that the value is one of the
    categories defined in CATEGORY_MAP.
    """
    if value not in Node.CATEGORY_MAP.keys():
        raise ValidationValueError('Invalid value for category.')
    return True


def validate_title(value):
    """Validator for Node#title. Makes sure that the value exists.
    """
    if value is None or not value.strip():
        raise ValidationValueError('Title cannot be blank.')
    return True


def validate_user(value):
    if value != {}:
        user_id = value.iterkeys().next()
        if User.find(Q('_id', 'eq', user_id)).count() != 1:
            raise ValidationValueError('User does not exist.')
    return True


class Node(GuidStoredObject, AddonModelMixin):

    redirect_mode = 'proxy'
    #: Whether this is a pointer or not
    primary = True

    # Node fields that trigger an update to Solr on save
    SOLR_UPDATE_FIELDS = {
        'title',
        'category',
        'description',
        'visible_contributor_ids',
        'tags',
        'is_fork',
        'is_registration',
        'is_public',
        'is_deleted',
        'wiki_pages_current',
    }

    # Maps category identifier => Human-readable representation for use in
    # titles, menus, etc.
    # Use an OrderedDict so that menu items show in the correct order
    CATEGORY_MAP = OrderedDict([
        ('', 'Uncategorized'),
        ('project', 'Project'),
        ('hypothesis', 'Hypothesis'),
        ('methods and measures', 'Methods and Measures'),
        ('procedure', 'Procedure'),
        ('instrumentation', 'Instrumentation'),
        ('data', 'Data'),
        ('analysis', 'Analysis'),
        ('communication', 'Communication'),
        ('other', 'Other')
    ])

    _id = fields.StringField(primary=True)

    date_created = fields.DateTimeField(auto_now_add=datetime.datetime.utcnow)

    # Privacy
    is_public = fields.BooleanField(default=False)

    # User mappings
    permissions = fields.DictionaryField()
    visible_contributor_ids = fields.StringField(list=True)

    # Project Organization
    is_dashboard = fields.BooleanField(default=False)
    is_folder = fields.BooleanField(default=False)

    # Expanded: Dictionary field mapping user IDs to expand state of this node:
    # {
    #   'icpnw': True,
    #   'cdi38': False,
    # }
    expanded = fields.DictionaryField(default={}, validate=validate_user)

    is_deleted = fields.BooleanField(default=False)
    deleted_date = fields.DateTimeField()

    is_registration = fields.BooleanField(default=False)
    registered_date = fields.DateTimeField()
    registered_user = fields.ForeignField('user', backref='registered')
    registered_schema = fields.ForeignField('metaschema', backref='registered')
    registered_meta = fields.DictionaryField()

    is_fork = fields.BooleanField(default=False)
    forked_date = fields.DateTimeField()

    title = fields.StringField(validate=validate_title)
    description = fields.StringField()
    category = fields.StringField(validate=validate_category)

    # One of 'public', 'private'
    # TODO: Add validator
    comment_level = fields.StringField(default='private')

    files_current = fields.DictionaryField()
    files_versions = fields.DictionaryField()
    wiki_pages_current = fields.DictionaryField()
    wiki_pages_versions = fields.DictionaryField()

    creator = fields.ForeignField('user', backref='created')
    contributors = fields.ForeignField('user', list=True, backref='contributed')
    users_watching_node = fields.ForeignField('user', list=True, backref='watched')

    logs = fields.ForeignField('nodelog', list=True, backref='logged')
    tags = fields.ForeignField('tag', list=True, backref='tagged')

    # Tags for internal use
    system_tags = fields.StringField(list=True, index=True)

    nodes = fields.AbstractForeignField(list=True, backref='parent')
    forked_from = fields.ForeignField('node', backref='forked')
    registered_from = fields.ForeignField('node', backref='registrations')

    # The node (if any) used as a template for this node's creation
    template_node = fields.ForeignField('node', backref='template_node')

    api_keys = fields.ForeignField('apikey', list=True, backref='keyed')

    piwik_site_id = fields.StringField()

    _meta = {
        'optimistic': True,
    }

    def __init__(self, *args, **kwargs):
        super(Node, self).__init__(*args, **kwargs)

        # Crash if parent provided and not project
        project = kwargs.get('project')
        if project and project.category != 'project':
            raise ValueError('Parent must be a project.')

        if kwargs.get('_is_loaded', False):
            return

        if self.creator:
            self.contributors.append(self.creator)
            self.set_visible(self.creator, visible=True, log=False)

            # Add default creator permissions
            for permission in CREATOR_PERMISSIONS:
                self.add_permission(self.creator, permission, save=False)

    def __repr__(self):
        return ('<Node(title={self.title!r}, category={self.category!r}) '
                'with _id {self._id!r}>').format(self=self)

    @property
    def category_display(self):
        """The human-readable representation of this node's category."""
        return self.CATEGORY_MAP[self.category]

    @property
    def private_links(self):
        return self.privatelink__shared

    @property
    def private_links_active(self):
        return [x for x in self.private_links if not x.is_deleted]

    @property
    def private_link_keys_active(self):
        return [x.key for x in self.private_links if not x.is_deleted]

    @property
    def private_link_keys_deleted(self):
        return [x.key for x in self.private_links if x.is_deleted]

    def can_edit(self, auth=None, user=None):
        """Return if a user is authorized to edit this node.
        Must specify one of (`auth`, `user`).

        :param Auth auth: Auth object to check
        :param User user: User object to check
        :returns: Whether user has permission to edit this node.

        """
        if not auth and not user:
            raise ValueError('Must pass either `auth` or `user`')
        if auth and user:
            raise ValueError('Cannot pass both `auth` and `user`')
        user = user or auth.user
        if auth:
            is_api_node = auth.api_node == self
        else:
            is_api_node = False
        return (
            (user and self.has_permission(user, 'write'))
            or is_api_node
        )

    def can_view(self, auth):
        if not auth and not self.is_public:
            return False

        return self.is_public or auth.user \
            and self.has_permission(auth.user, 'read') \
            or auth.private_key in self.private_link_keys_active

    def is_expanded(self, user=None):
        """Return if a user is has expanded the folder in the dashboard view.
        Must specify one of (`auth`, `user`).

        :param User user: User object to check
        :returns: Boolean if the folder is expanded.

        """
        if user._id in self.expanded:
            return self.expanded[user._id]
        else:
            return False

    def expand(self, user=None):
        self.expanded[user._id] = True
        self.save()

    def collapse(self, user=None):
        self.expanded[user._id] = False
        self.save()

    def is_derived_from(self, other, attr):
        derived_from = getattr(self, attr)
        while True:
            if derived_from is None:
                return False
            if derived_from == other:
                return True
            derived_from = getattr(derived_from, attr)

    def is_fork_of(self, other):
        return self.is_derived_from(other, 'forked_from')

    def is_registration_of(self, other):
        return self.is_derived_from(other, 'registered_from')

    def add_permission(self, user, permission, save=False):
        """Grant permission to a user.

        :param User user: User to grant permission to
        :param str permission: Permission to grant
        :param bool save: Save changes
        :raises: ValueError if user already has permission

        """
        if user._id not in self.permissions:
            self.permissions[user._id] = [permission]
        else:
            if permission in self.permissions[user._id]:
                raise ValueError('User already has permission {0}'.format(permission))
            self.permissions[user._id].append(permission)
        if save:
            self.save()

    def remove_permission(self, user, permission, save=False):
        """Revoke permission from a user.

        :param User user: User to revoke permission from
        :param str permission: Permission to revoke
        :param bool save: Save changes
        :raises: ValueError if user does not have permission

        """
        try:
            self.permissions[user._id].remove(permission)
        except (KeyError, ValueError):
            raise ValueError('User does not have permission {0}'.format(permission))
        if save:
            self.save()

    def clear_permission(self, user, save=False):
        """Clear all permissions for a user.

        :param User user: User to revoke permission from
        :param bool save: Save changes
        :raises: ValueError if user not in permissions

        """
        try:
            self.permissions.pop(user._id)
        except KeyError:
            raise ValueError(
                'User {0} not in permissions list for node {1}'.format(
                    user._id, self._id,
                )
            )
        if save:
            self.save()

    def set_permissions(self, user, permissions, save=False):
        self.permissions[user._id] = permissions
        if save:
            self.save()

    def has_permission(self, user, permission):
        """Check whether user has permission.

        :param User user: User to test
        :param str permission: Required permission
        :returns: User has required permission

        """
        if user is None:
            logger.warn('User is ``None``.')
            return False
        try:
            return permission in self.permissions[user._id]
        except KeyError:
            return False

    def get_permissions(self, user):
        """Get list of permissions for user.

        :param User user: User to check
        :returns: List of permissions
        :raises: ValueError if user not found in permissions

        """
        return self.permissions.get(user._id, [])

    def adjust_permissions(self):
        for key in self.permissions.keys():
            if key not in self.contributors:
                self.permissions.pop(key)

    @property
    def visible_contributors(self):
        return [
            User.load(_id)
            for _id in self.visible_contributor_ids
        ]

    def get_visible(self, user):
        if not self.is_contributor(user):
            raise ValueError(u'User {0} not in contributors'.format(user))
        return user._id in self.visible_contributor_ids

    def update_visible_ids(self, save=False):
        """Update the order of `visible_contributor_ids`. Updating on making
        a contributor visible is more efficient than recomputing order on
        accessing `visible_contributors`.

        """
        self.visible_contributor_ids = [
            contributor._id
            for contributor in self.contributors
            if contributor._id in self.visible_contributor_ids
        ]
        if save:
            self.save()

    def set_visible(self, user, visible, log=True, auth=None, save=False):
        if not self.is_contributor(user):
            raise ValueError(u'User {0} not in contributors'.format(user))
        if visible and user._id not in self.visible_contributor_ids:
            self.visible_contributor_ids.append(user._id)
            self.update_visible_ids(save=False)
        elif not visible and user._id in self.visible_contributor_ids:
            self.visible_contributor_ids.remove(user._id)
        else:
            return
        message = (
            NodeLog.MADE_CONTRIBUTOR_VISIBLE
            if visible
            else NodeLog.MADE_CONTRIBUTOR_INVISIBLE
        )
        if log:
            self.add_log(
                message,
                params={
                    'project': self.parent_id,
                    'node': self._id,
                    'contributors': [user._id],
                },
                auth=auth,
                save=False,
            )
        if save:
            self.save()

    def can_comment(self, auth):
        if self.comment_level == 'public':
            return auth.logged_in and (
                self.is_public or
                (auth.user and self.has_permission(auth.user, 'read'))
            )
        return self.can_edit(auth)

    def save(self, *args, **kwargs):

        update_piwik = kwargs.pop('update_piwik', True)

        self.adjust_permissions()

        first_save = not self._is_loaded
        if first_save and self.is_dashboard:
            existing_dashboards = self.creator.node__contributed.find(
                Q('is_dashboard', 'eq', True)
            )
            if existing_dashboards.count() > 0:
                raise NodeStateError("Only one dashboard allowed per user.")

        is_original = not self.is_registration and not self.is_fork
        if 'suppress_log' in kwargs.keys():
            suppress_log = kwargs['suppress_log']
            del kwargs['suppress_log']
        else:
            suppress_log = False

        saved_fields = super(Node, self).save(*args, **kwargs)

        if first_save and is_original and not suppress_log:

            #
            # TODO: This logic also exists in self.use_as_template()
            for addon in settings.ADDONS_AVAILABLE:
                if 'node' in addon.added_default:
                    self.add_addon(addon.short_name, auth=None, log=False)

            #
            if getattr(self, 'project', None):

                # Append log to parent
                self.project.nodes.append(self)
                self.project.save()

                # Define log fields for component
                log_action = NodeLog.NODE_CREATED
                log_params = {
                    'node': self._primary_key,
                    'project': self.project._primary_key,
                }

            else:

                # Define log fields for non-component project
                log_action = NodeLog.PROJECT_CREATED
                log_params = {
                    'project': self._primary_key,
                }

            # Add log with appropriate fields
            self.add_log(
                log_action,
                params=log_params,
                auth=Auth(user=self.creator),
                log_date=self.date_created,
                save=True,
            )

        # Only update Solr if at least one stored field has changed, and if
        # public or privacy setting has changed
        need_update = bool(self.SOLR_UPDATE_FIELDS.intersection(saved_fields))
        if not self.is_public:
            if first_save or 'is_public' not in saved_fields:
                need_update = False
        if self.is_folder:
            need_update = False
        if need_update:
            self.update_search()

        # This method checks what has changed.
        if settings.PIWIK_HOST and update_piwik:
            piwik_tasks.update_node(self._id, saved_fields)

        # Return expected value for StoredObject::save
        return saved_fields

    ######################################
    # Methods that return a new instance #
    ######################################

    def use_as_template(self, auth, changes=None, top_level=True):
        """Create a new project, using an existing project as a template.

        :param auth: The user to be assigned as creator
        :param changes: A dictionary of changes, keyed by node id, which
                        override the attributes of the template project or its
                        children.
        :return: The `Node` instance created.
        """

        changes = changes or dict()

        # build the dict of attributes to change for the new node
        try:
            attributes = changes[self._id]
            # TODO: explicitly define attributes which may be changed.
        except (AttributeError, KeyError):
            attributes = dict()

        new = self.clone()

        # clear permissions, which are not cleared by the clone method
        new.permissions = {}
        new.visible_contributor_ids = []

        # Clear quasi-foreign fields
        new.files_current = {}
        new.files_versions = {}
        new.wiki_pages_current = {}
        new.wiki_pages_versions = {}

        # set attributes which may be overridden by `changes`
        new.is_public = False
        new.description = None

        # apply `changes`
        for attr, val in attributes.iteritems():
            setattr(new, attr, val)

        # set attributes which may NOT be overridden by `changes`
        new.creator = auth.user
        new.add_contributor(contributor=auth.user, log=False, save=False)
        new.template_node = self
        new.is_fork = False
        new.is_registration = False
        new.piwik_site_id = None

        # If that title hasn't been changed, apply the default prefix (once)
        if (new.title == self.title
                and top_level
                and language.TEMPLATED_FROM_PREFIX not in new.title):
            new.title = ''.join((language.TEMPLATED_FROM_PREFIX, new.title, ))

        # Slight hack - date_created is a read-only field.
        new._fields['date_created'].__set__(
            new,
            datetime.datetime.utcnow(),
            safe=True
        )

        new.save(suppress_log=True)

        # Log the creation
        new.add_log(
            NodeLog.CREATED_FROM,
            params={
                'node': new._primary_key,
                'template_node': {
                    'id': self._primary_key,
                    'url': self.url,
                },
            },
            auth=auth,
            log_date=new.date_created,
            save=False,
        )

        # add mandatory addons
        # TODO: This logic also exists in self.save()
        for addon in settings.ADDONS_AVAILABLE:
            if 'node' in addon.added_default:
                new.add_addon(addon.short_name, auth=None, log=False)

        # deal with the children of the node, if any
        new.nodes = [
            x.use_as_template(auth, changes, top_level=False)
            for x in self.nodes
            if x.can_view(auth)
        ]

        new.save()
        return new

    ############
    # Pointers #
    ############

    def add_pointer(self, node, auth, save=True):
        """Add a pointer to a node.

        :param Node node: Node to add
        :param Auth auth: Consolidated authorization
        :param bool save: Save changes
        :return: Created pointer

        """
        # Fail if node already in nodes / pointers. Note: cast node and node
        # to primary keys to test for conflicts with both nodes and pointers
        # contained in `self.nodes`.
        if node._id in self.node_ids:
            raise ValueError(
                'Pointer to node {0} already in list'.format(node._id)
            )

        # If a folder, prevent more than one pointer to that folder. This will prevent infinite loops on the Dashboard.
        # Also, no pointers to the dashboard project, which could cause loops as well.
        already_pointed = node.pointed
        if node.is_folder and len(already_pointed) > 0:
            raise ValueError(
                'Pointer to folder {0} already exists. Only one pointer to any given folder allowed'.format(node._id)
            )
        if node.is_dashboard:
            raise ValueError(
                'Pointer to dashboard ({0}) not allowed.'.format(node._id)
            )

        # Append pointer
        pointer = Pointer(node=node)
        pointer.save()
        self.nodes.append(pointer)

        # Add log
        self.add_log(
            action=NodeLog.POINTER_CREATED,
            params={
                'project': self.parent_id,
                'node': self._primary_key,
                'pointer': {
                    'id': pointer.node._id,
                    'url': pointer.node.url,
                    'title': pointer.node.title,
                    'category': pointer.node.category,
                },
            },
            auth=auth,
            save=False,
        )

        # Optionally save changes
        if save:
            self.save()

        return pointer

    def rm_pointer(self, pointer, auth):
        """Remove a pointer.

        :param Pointer pointer: Pointer to remove
        :param Auth auth: Consolidated authorization
        """
        if pointer not in self.nodes:
            raise ValueError

        # Remove `Pointer` object; will also remove self from `nodes` list of
        # parent node
        Pointer.remove_one(pointer)

        # Add log
        self.add_log(
            action=NodeLog.POINTER_REMOVED,
            params={
                'project': self.parent_id,
                'node': self._primary_key,
                'pointer': {
                    'id': pointer.node._id,
                    'url': pointer.node.url,
                    'title': pointer.node.title,
                    'category': pointer.node.category,
                },
            },
            auth=auth,
            save=False,
        )

    @property
    def node_ids(self):
        return [
            node._id if node.primary else node.node._id
            for node in self.nodes
        ]

    @property
    def nodes_primary(self):
        return [
            node
            for node in self.nodes
            if node.primary
        ]

    @property
    def nodes_pointer(self):
        return [
            node
            for node in self.nodes
            if not node.primary
        ]

    @property
    def has_pointers_recursive(self):
        """Recursively checks whether the current node or any of its nodes
        contains a pointer.

        """
        if self.nodes_pointer:
            return True
        for node in self.nodes_primary:
            if node.has_pointers_recursive:
                return True
        return False

    @property
    def pointed(self):
        return getattr(self, '_pointed', [])

    def pointing_at(self, pointed_node_id):
        """This node is pointed at another node.

        :param Node pointed_node_id: The node id of the node being pointed at.
        :return: pointer_id

        """
        for pointer in self.nodes_pointer:
            node_id = pointer.node._id
            if node_id == pointed_node_id:
                return pointer._id
        return None

    def get_points(self, folders=False, deleted=False, resolve=True):
        ret = []
        for each in self.pointed:
            pointer_node = get_pointer_parent(each)
            if not folders and pointer_node.is_folder:
                continue
            if not deleted and pointer_node.is_deleted:
                continue
            if resolve:
                ret.append(pointer_node)
            else:
                ret.append(each)
        return ret

    def resolve(self):
        return self

    def fork_pointer(self, pointer, auth, save=True):
        """Replace a pointer with a fork. If the pointer points to a project,
        fork the project and replace the pointer with a new pointer pointing
        to the fork. If the pointer points to a component, fork the component
        and add it to the current node.

        :param Pointer pointer:
        :param Auth auth:
        :param bool save:
        :return: Forked node

        """
        # Fail if pointer not contained in `nodes`
        try:
            index = self.nodes.index(pointer)
        except ValueError:
            raise ValueError('Pointer {0} not in list'.format(pointer._id))

        # Get pointed node
        node = pointer.node

        # Fork into current node and replace pointer with forked component
        forked = node.fork_node(auth)
        if forked is None:
            raise ValueError('Could not fork node')

        self.nodes[index] = forked

        # Add log
        self.add_log(
            NodeLog.POINTER_FORKED,
            params={
                'project': self.parent_id,
                'node': self._primary_key,
                'pointer': {
                    'id': pointer.node._id,
                    'url': pointer.node.url,
                    'title': pointer.node.title,
                    'category': pointer.node.category,
                },
            },
            auth=auth,
            save=False,
        )

        # Optionally save changes
        if save:
            self.save()
            # Garbage-collect pointer. Note: Must save current node before
            # removing pointer, else remove will fail when trying to remove
            # backref from self to pointer.
            Pointer.remove_one(pointer)

        # Return forked content
        return forked

    def get_recent_logs(self, n=10):
        """Return a list of the n most recent logs, in reverse chronological
        order.

        :param int n: Number of logs to retrieve

        """
        return list(reversed(self.logs)[:n])

    @property
    def date_modified(self):
        '''The most recent datetime when this node was modified, based on
        the logs.
        '''
        try:
            return self.logs[-1].date
        except IndexError:
            return None

    def set_title(self, title, auth, save=False):
        """Set the title of this Node and log it.

        :param str title: The new title.
        :param auth: All the auth information including user, API key.

        """
        if title is None or not title.strip():
            raise ValidationValueError('Title cannot be blank.')
        original_title = self.title
        self.title = title
        self.add_log(
            action=NodeLog.EDITED_TITLE,
            params={
                'project': self.parent_id,
                'node': self._primary_key,
                'title_new': self.title,
                'title_original': original_title,
            },
            auth=auth,
            save=False,
        )
        if save:
            self.save()
        return None

    def set_description(self, description, auth, save=False):
        """Set the description and log the event.

        :param str description: The new description
        :param auth: All the auth informtion including user, API key.
        :param bool save: Save self after updating.

        """
        original = self.description
        self.description = description
        self.add_log(
            action=NodeLog.EDITED_DESCRIPTION,
            params={
                'project': self.parent_node,  # None if no parent
                'node': self._primary_key,
                'description_new': self.description,
                'description_original': original
            },
            auth=auth,
            save=False,
        )
        if save:
            self.save()
        return None

    def update_search(self):
        import website.search.search as search
        search.update_node(self)

    def remove_node(self, auth, date=None):
        """Marks a node as deleted.

        TODO: Call a hook on addons
        Adds a log to the parent node if applicable

        :param auth: an instance of :class:`Auth`.
        :param date: Date node was removed
        :type date: `datetime.datetime` or `None`

        """
        # TODO: rename "date" param - it's shadowing a global

        if self.is_dashboard:
            raise NodeStateError("Dashboards may not be deleted.")

        if not self.can_edit(auth):
            raise PermissionsError('{0!r} does not have permission to modify this {1}'.format(auth.user, self.category or 'node'))

        #if this is a folder, remove all the folders that this is pointing at.
        if self.is_folder:
            for pointed in self.nodes_pointer:
                if pointed.node.is_folder:
                    pointed.node.remove_node(auth=auth)

        if [x for x in self.nodes_primary if not x.is_deleted]:
            raise NodeStateError("Any child components must be deleted prior to deleting this project.")

        # After delete callback
        for addon in self.get_addons():
            message = addon.after_delete(self, auth.user)
            if message:
                status.push_status_message(message)

        log_date = date or datetime.datetime.utcnow()

        # Add log to parent
        if self.node__parent:
            self.node__parent[0].add_log(
                NodeLog.NODE_REMOVED,
                params={
                    'project': self._primary_key,
                },
                auth=auth,
                log_date=log_date,
                save=True,
            )
        else:
            self.add_log(
                NodeLog.PROJECT_DELETED,
                params={
                    'project': self._primary_key,
                },
                auth=auth,
                log_date=log_date,
                save=True,
            )

        self.is_deleted = True
        self.deleted_date = date
        self.save()

        return True

    def fork_node(self, auth, title='Fork of '):
        """Recursively fork a node.

        :param Auth auth: Consolidated authorization
        :param str title: Optional text to prepend to forked title
        :return: Forked node

        """
        user = auth.user

        # Non-contributors can't fork private nodes
        if not (self.is_public or self.has_permission(user, 'read')):
            raise PermissionsError('{0!r} does not have permission to fork node {1!r}'.format(user, self._id))

        folder_old = os.path.join(settings.UPLOADS_PATH, self._primary_key)

        when = datetime.datetime.utcnow()

        original = self.load(self._primary_key)

        # Note: Cloning a node copies its `files_current` and
        # `wiki_pages_current` fields, but does not clone the underlying
        # database objects to which these dictionaries refer. This means that
        # the cloned node must pass itself to its file and wiki objects to
        # build the correct URLs to that content.
        forked = original.clone()

        forked.logs = self.logs
        forked.tags = self.tags

        # Recursively fork child nodes
        for node_contained in original.nodes:
            forked_node = None
            try:  # Catch the potential PermissionsError above
                forked_node = node_contained.fork_node(auth=auth, title='')
            except PermissionsError:
                pass  # If this exception is thrown omit the node from the result set
            if forked_node is not None:
                forked.nodes.append(forked_node)

        forked.title = title + forked.title
        forked.is_fork = True
        forked.is_registration = False
        forked.forked_date = when
        forked.forked_from = original
        forked.creator = user
        forked.piwik_site_id = None

        # Forks default to private status
        forked.is_public = False

        # Clear permissions before adding users
        forked.permissions = {}
        forked.visible_contributor_ids = []

        forked.add_contributor(contributor=user, log=False, save=False)

        forked.add_log(
            action=NodeLog.NODE_FORKED,
            params={
                'project': original.parent_id,
                'node': original._primary_key,
                'registration': forked._primary_key,
            },
            auth=auth,
            log_date=when,
            save=False,
        )

        forked.save()

        # After fork callback
        for addon in original.get_addons():
            _, message = addon.after_fork(original, forked, user)
            if message:
                status.push_status_message(message)

        # TODO: Remove after migration to OSF Storage
        if settings.COPY_GIT_REPOS and os.path.exists(folder_old):
            folder_new = os.path.join(settings.UPLOADS_PATH, forked._primary_key)
            Repo(folder_old).clone(folder_new)

        return forked

    def register_node(self, schema, auth, template, data):
        """Make a frozen copy of a node.

        :param schema: Schema object
        :param auth: All the auth information including user, API key.
        :template: Template name
        :data: Form data

        """
        # TODO: Throw error instead of returning?
        if not self.can_edit(auth):
            return

        if self.is_folder:
            raise NodeStateError("Folders may not be registered")

        folder_old = os.path.join(settings.UPLOADS_PATH, self._primary_key)
        template = urllib.unquote_plus(template)
        template = to_mongo(template)

        when = datetime.datetime.utcnow()

        original = self.load(self._primary_key)

        # Note: Cloning a node copies its `files_current` and
        # `wiki_pages_current` fields, but does not clone the underlying
        # database objects to which these dictionaries refer. This means that
        # the cloned node must pass itself to its file and wiki objects to
        # build the correct URLs to that content.
        registered = original.clone()

        registered.is_registration = True
        registered.registered_date = when
        registered.registered_user = auth.user
        registered.registered_schema = schema
        registered.registered_from = original
        if not registered.registered_meta:
            registered.registered_meta = {}
        registered.registered_meta[template] = data

        registered.contributors = self.contributors
        registered.forked_from = self.forked_from
        registered.creator = self.creator
        registered.logs = self.logs
        registered.tags = self.tags
        registered.piwik_site_id = None

        registered.save()

        # After register callback
        for addon in original.get_addons():
            _, message = addon.after_register(original, registered, auth.user)
            if message:
                status.push_status_message(message)

        # TODO: Remove after migration to OSF Storage
        if settings.COPY_GIT_REPOS and os.path.exists(folder_old):
            folder_new = os.path.join(settings.UPLOADS_PATH, registered._primary_key)
            Repo(folder_old).clone(folder_new)

        registered.nodes = []

        for node_contained in original.nodes:
            registered_node = node_contained.register_node(
                schema, auth, template, data
            )
            if registered_node is not None:
                registered.nodes.append(registered_node)

        original.add_log(
            action=NodeLog.PROJECT_REGISTERED,
            params={
                'project': original.parent_id,
                'node': original._primary_key,
                'registration': registered._primary_key,
            },
            auth=auth,
            log_date=when,
            save=False,
        )
        original.save()

        registered.save()
        for node in registered.nodes:
            node.update_search()

        return registered

    def remove_tag(self, tag, auth, save=True):
        if tag in self.tags:
            self.tags.remove(tag)
            self.add_log(
                action=NodeLog.TAG_REMOVED,
                params={
                    'project': self.parent_id,
                    'node': self._primary_key,
                    'tag': tag,
                },
                auth=auth,
                save=False,
            )
            if save:
                self.save()

    def add_tag(self, tag, auth, save=True):
        if tag not in self.tags:
            new_tag = Tag.load(tag)
            if not new_tag:
                new_tag = Tag(_id=tag)
            new_tag.save()
            self.tags.append(new_tag)
            self.add_log(
                action=NodeLog.TAG_ADDED,
                params={
                    'project': self.parent_id,
                    'node': self._primary_key,
                    'tag': tag,
                },
                auth=auth,
                save=False,
            )
            if save:
                self.save()

    # TODO: Move to NodeFile
    def read_file_object(self, file_object):
        folder_name = os.path.join(settings.UPLOADS_PATH, self._primary_key)
        repo = Repo(folder_name)
        tree = repo.commit(file_object.git_commit).tree
        mode, sha = tree_lookup_path(repo.get_object, tree, file_object.path)
        return repo[sha].data, file_object.content_type

    def get_file(self, path, version):
        #folder_name = os.path.join(settings.UPLOADS_PATH, self._primary_key)
        file_object = self.get_file_object(path, version)
        return self.read_file_object(file_object)

    def get_file_object(self, path, version=None):
        """Return the :class:`NodeFile` object at the given path.

        :param str path: Path to the file.
        :param int version: Version number, 0-indexed.
        """
        # TODO: Fix circular imports
        from website.addons.osffiles.model import NodeFile
        from website.addons.osffiles.exceptions import (
            InvalidVersionError,
            VersionNotFoundError,
        )
        folder_name = os.path.join(settings.UPLOADS_PATH, self._primary_key)
        err_msg = 'Upload directory is not a git repo'
        assert os.path.exists(os.path.join(folder_name, ".git")), err_msg
        try:
            file_versions = self.files_versions[path.replace('.', '_')]
            # Default to latest version
            version = version if version is not None else len(file_versions) - 1
        except (AttributeError, KeyError):
            raise ValueError('Invalid path: {}'.format(path))
        if version < 0:
            raise InvalidVersionError('Version number must be >= 0.')
        try:
            file_id = file_versions[version]
        except IndexError:
            raise VersionNotFoundError('Invalid version number: {}'.format(version))
        except TypeError:
            raise InvalidVersionError('Invalid version type. Version number'
                    'must be an integer >= 0.')
        return NodeFile.load(file_id)

    def remove_file(self, auth, path):
        '''Removes a file from the filesystem, NodeFile collection, and does a git delete ('git rm <file>')

        :param auth: All the auth informtion including user, API key.
        :param path:

        :raises: website.osffiles.exceptions.FileNotFoundError if file is not found.
        '''
        from website.addons.osffiles.model import NodeFile
        from website.addons.osffiles.exceptions import FileNotFoundError
        from website.addons.osffiles.utils import urlsafe_filename

        file_name_key = urlsafe_filename(path)

        repo_path = os.path.join(settings.UPLOADS_PATH, self._primary_key)

        # TODO make sure it all works, otherwise rollback as needed
        # Do a git delete, which also removes from working filesystem.
        try:
            subprocess.check_output(
                ['git', 'rm', path],
                cwd=repo_path,
                shell=False
            )

            repo = Repo(repo_path)

            message = '{path} deleted'.format(path=path)
            committer = self._get_committer(auth)

            repo.do_commit(message, committer)
        except subprocess.CalledProcessError as error:
            if error.returncode == 128:
                raise FileNotFoundError('File {0!r} was not found'.format(path))
            raise

        if file_name_key in self.files_current:
            nf = NodeFile.load(self.files_current[file_name_key])
            nf.is_deleted = True
            nf.save()
            self.files_current.pop(file_name_key, None)

        if file_name_key in self.files_versions:
            for i in self.files_versions[file_name_key]:
                nf = NodeFile.load(i)
                nf.is_deleted = True
                nf.save()
            self.files_versions.pop(file_name_key)

        self.add_log(
            action=NodeLog.FILE_REMOVED,
            params={
                'project': self.parent_id,
                'node': self._primary_key,
                'path': path
            },
            auth=auth,
            log_date=nf.date_modified,
            save=False,
        )

        # Updates self.date_modified
        self.save()

    @staticmethod
    def _get_committer(auth):

        user = auth.user
        api_key = auth.api_key

        if api_key:
            commit_key_msg = ':{}'.format(api_key.label)
            if api_key.user:
                commit_name = api_key.user.fullname
                commit_id = api_key.user._primary_key
                commit_category = 'user'
            if api_key.node:
                commit_name = api_key.node.title
                commit_id = api_key.node._primary_key
                commit_category = 'node'

        elif user:
            commit_key_msg = ''
            commit_name = user.fullname
            commit_id = user._primary_key
            commit_category = 'user'

        else:
            raise Exception('Must provide either user or api_key.')

        committer = u'{name}{key_msg} <{category}-{id}@osf.io>'.format(
            name=commit_name,
            key_msg=commit_key_msg,
            category=commit_category,
            id=commit_id,
        )

        committer = normalize_unicode(committer)

        return committer

    def add_file(self, auth, file_name, content, size, content_type):
        """
        Instantiates a new NodeFile object, and adds it to the current Node as
        necessary.
        """
        from website.addons.osffiles.model import NodeFile
        from website.addons.osffiles.exceptions import FileNotModified
        # TODO: Reading the whole file into memory is not scalable. Fix this.

        # This node's folder
        folder_name = os.path.join(settings.UPLOADS_PATH, self._primary_key)

        # TODO: This should be part of the build phase, not here.
        # verify the upload root exists
        if not os.path.isdir(settings.UPLOADS_PATH):
            os.mkdir(settings.UPLOADS_PATH)

        # Make sure the upload directory contains a git repo.
        if os.path.exists(folder_name):
            if os.path.exists(os.path.join(folder_name, ".git")):
                repo = Repo(folder_name)
            else:
                # ... or create one
                repo = Repo.init(folder_name)
        else:
            # if the Node's folder isn't there, create it.
            os.mkdir(folder_name)
            repo = Repo.init(folder_name)

        # Is this a new file, or are we updating an existing one?
        file_is_new = not os.path.exists(os.path.join(folder_name, file_name))

        if not file_is_new:
            # Get the hash of the old file
            old_file_hash = hashlib.md5()
            with open(os.path.join(folder_name, file_name), 'rb') as f:
                for chunk in iter(
                        lambda: f.read(128 * old_file_hash.block_size),
                        b''
                ):
                    old_file_hash.update(chunk)

            # If the file hasn't changed
            if old_file_hash.digest() == hashlib.md5(content).digest():
                raise FileNotModified()

        # Write the content of the temp file into a new file
        with open(os.path.join(folder_name, file_name), 'wb') as f:
            f.write(content)

        # Deal with git
        repo.stage([str(file_name)])

        committer = self._get_committer(auth)

        commit_id = repo.do_commit(
            message=unicode(file_name +
                            (' added' if file_is_new else ' updated')),
            committer=committer,
        )

        # Deal with creating a NodeFile in the database
        node_file = NodeFile(
            path=file_name,
            filename=file_name,
            size=size,
            node=self,
            uploader=auth.user,
            git_commit=commit_id,
            content_type=content_type,
        )
        node_file.save()

        # Add references to the NodeFile to the Node object
        file_name_key = node_file.clean_filename

        # Reference the current file version
        self.files_current[file_name_key] = node_file._primary_key

        # Create a version history if necessary
        if file_name_key not in self.files_versions:
            self.files_versions[file_name_key] = []

        # Add reference to the version history
        self.files_versions[file_name_key].append(node_file._primary_key)

        self.add_log(
            action=NodeLog.FILE_ADDED if file_is_new else NodeLog.FILE_UPDATED,
            params={
                'project': self.parent_id,
                'node': self._primary_key,
                'path': node_file.path,
                'version': len(self.files_versions),
                'urls': {
                    'view': node_file.url(self),
                    'download': node_file.download_url(self),
                },
            },
            auth=auth,
            log_date=node_file.date_uploaded,
            save=False,
        )
        self.save()

        return node_file

    def add_log(self, action, params, auth, foreign_user=None, log_date=None, save=True):
        user = auth.user if auth else None
        api_key = auth.api_key if auth else None
        log = NodeLog(
            action=action,
            user=user,
            foreign_user=foreign_user,
            api_key=api_key,
            params=params,
        )
        if log_date:
            log.date = log_date
        log.save()
        self.logs.append(log)
        if save:
            self.save()
        if user:
            increment_user_activity_counters(user._primary_key, action, log.date)
        if self.node__parent:
            parent = self.node__parent[0]
            parent.logs.append(log)
            parent.save()
        return log

    @property
    def url(self):
        return '/{}/'.format(self._primary_key)

    def web_url_for(self, view_name, _absolute=False, _guid=False, *args, **kwargs):
        # Note: Check `parent_node` rather than `category` to avoid database
        # inconsistencies [jmcarp]
        if self.parent_node is None:
            return web_url_for(view_name, pid=self._primary_key, _absolute=_absolute,
                _guid=_guid, *args, **kwargs)
        else:
            return web_url_for(view_name, pid=self.parent_node._primary_key,
                nid=self._primary_key, _absolute=_absolute, _guid=_guid, *args, **kwargs)

    def api_url_for(self, view_name, _absolute=False, *args, **kwargs):
        # Note: Check `parent_node` rather than `category` to avoid database
        # inconsistencies [jmcarp]
        if self.parent_node is None:
            return api_url_for(view_name, pid=self._primary_key, _absolute=_absolute,
                *args, **kwargs)
        else:
            return api_url_for(view_name, pid=self.parent_node._primary_key,
                nid=self._primary_key, _absolute=_absolute, *args, **kwargs)

    @property
    def absolute_url(self):
        if not self.url:
            logger.error("Node {0} has a parent that is not a project".format(self._id))
            return None
        return urlparse.urljoin(settings.DOMAIN, self.url)

    @property
    def display_absolute_url(self):
        url = self.absolute_url
        if url is not None:
            return re.sub(r'https?:', '', url).strip('/')

    @property
    def api_url(self):
        if not self.url:
            logger.error('Node {0} has a parent that is not a project'.format(self._id))
            return None
        return '/api/v1{0}'.format(self.deep_url)

    @property
    def deep_url(self):
        if self.category == 'project':
            return '/project/{}/'.format(self._primary_key)
        else:
            if self.node__parent and self.node__parent[0].category == 'project':
                return '/project/{}/node/{}/'.format(
                    self.parent_id,
                    self._primary_key
                )
        logger.error("Node {0} has a parent that is not a project".format(self._id))

    def author_list(self, and_delim='&'):
        author_names = [
            author.biblio_name
            for author in self.visible_contributors
            if author
        ]
        if len(author_names) < 2:
            return ' {0} '.format(and_delim).join(author_names)
        if len(author_names) > 7:
            author_names = author_names[:7]
            author_names.append('et al.')
            return ', '.join(author_names)
        return u'{0}, {1} {2}'.format(
            ', '.join(author_names[:-1]),
            and_delim,
            author_names[-1]
        )

    @property
    def templated_list(self):
        return [
            x
            for x in self.node__template_node
            if not x.is_deleted
        ]

    @property
    def citation_apa(self):
        return u'{authors} ({year}). {title}. Retrieved from Open Science Framework, <a href="{url}">{display_url}</a>'.format(
            authors=self.author_list(and_delim='&'),
            year=self.logs[-1].date.year if self.logs else '?',
            title=self.title,
            url=self.url,
            display_url=self.display_absolute_url,
        )

    @property
    def citation_mla(self):
        return u'{authors} "{title}." Open Science Framework, {year}. <a href="{url}">{display_url}</a>'.format(
            authors=self.author_list(and_delim='and'),
            year=self.logs[-1].date.year if self.logs else '?',
            title=self.title,
            url=self.url,
            display_url=self.display_absolute_url,
        )

    @property
    def citation_chicago(self):
        return u'{authors} "{title}." Open Science Framework ({year}). <a href="{url}">{display_url}</a>'.format(
            authors=self.author_list(and_delim='and'),
            year=self.logs[-1].date.year if self.logs else '?',
            title=self.title,
            url=self.url,
            display_url=self.display_absolute_url,
        )

    @property
    def parent_node(self):
        """The parent node, if it exists, otherwise ``None``. Note: this
        property is named `parent_node` rather than `parent` to avoid a
        conflict with the `parent` back-reference created by the `nodes`
        field on this schema.

        """
        try:
            if not self.node__parent[0].is_deleted:
                return self.node__parent[0]
        except IndexError:
            pass
        return None

    @property
    def watch_url(self):
        return os.path.join(self.api_url, "watch/")

    @property
    def parent_id(self):
        if self.node__parent:
            return self.node__parent[0]._primary_key
        return None

    @property
    def project_or_component(self):
        return 'project' if self.category == 'project' else 'component'

    def is_contributor(self, user):
        return (
            user is not None
            and (
                user._id in self.contributors
            )
        )

    def add_addon(self, addon_name, auth, log=True, *args, **kwargs):
        """Add an add-on to the node. Do nothing if the addon is already
        enabled.

        :param str addon_name: Name of add-on
        :param Auth auth: Consolidated authorization object
        :param bool log: Add a log after adding the add-on
        :return: A boolean, whether the addon was added

        """
        ret = AddonModelMixin.add_addon(self, addon_name, auth=auth,
                                        *args, **kwargs)
        if ret and log:
            config = settings.ADDONS_AVAILABLE_DICT[addon_name]
            self.add_log(
                action=NodeLog.ADDON_ADDED,
                params={
                    'project': self.parent_id,
                    'node': self._primary_key,
                    'addon': config.full_name,
                },
                auth=auth,
                save=False,
            )
            self.save()  # TODO: here, or outside the conditional? @mambocab
        return ret

    def delete_addon(self, addon_name, auth, _force=False):
        """Delete an add-on from the node.

        :param str addon_name: Name of add-on
        :param Auth auth: Consolidated authorization object
        :param bool _force: For migration testing ONLY. Do not set to True
            in the application, or else projects will be allowed to delete
            mandatory add-ons!
        :return bool: Add-on was deleted

        """
        rv = super(Node, self).delete_addon(addon_name, auth, _force)
        if rv:
            config = settings.ADDONS_AVAILABLE_DICT[addon_name]
            self.add_log(
                action=NodeLog.ADDON_REMOVED,
                params={
                    'project': self.parent_id,
                    'node': self._primary_key,
                    'addon': config.full_name,
                },
                auth=auth,
                save=False,
            )
            self.save()
            # TODO: save here or outside the conditional? @mambocab
        return rv

    def callback(self, callback, recursive=False, *args, **kwargs):
        """Invoke callbacks of attached add-ons and collect messages.

        :param str callback: Name of callback method to invoke
        :param bool recursive: Apply callback recursively over nodes
        :return list: List of callback messages

        """
        messages = []

        for addon in self.get_addons():
            method = getattr(addon, callback)
            message = method(self, *args, **kwargs)
            if message:
                messages.append(message)

        if recursive:
            for child in self.nodes:
                if not child.is_deleted:
                    messages.extend(
                        child.callback(
                            callback, recursive, *args, **kwargs
                        )
                    )

        return messages

    def replace_contributor(self, old, new):
        for i, contrib in enumerate(self.contributors):
            if contrib._primary_key == old._primary_key:
                self.contributors[i] = new
                # Remove unclaimed record for the project
                if self._primary_key in old.unclaimed_records:
                    del old.unclaimed_records[self._primary_key]
                    old.save()
                for permission in self.get_permissions(old):
                    self.add_permission(new, permission)
                self.permissions.pop(old._id)
                if old._id in self.visible_contributor_ids:
                    self.visible_contributor_ids.remove(old._id)
                return True
        return False

    def remove_contributor(self, contributor, auth, log=True):
        """Remove a contributor from this node.

        :param contributor: User object, the contributor to be removed
        :param auth: All the auth information including user, API key.

        """
        # remove unclaimed record if necessary
        if self._primary_key in contributor.unclaimed_records:
            del contributor.unclaimed_records[self._primary_key]

        self.contributors.remove(contributor._id)

        self.clear_permission(contributor)
        if contributor._id in self.visible_contributor_ids:
            self.visible_contributor_ids.remove(contributor._id)

        # Node must have at least one registered admin user
        # TODO: Move to validator or helper
        admins = [
            user for user in self.contributors
            if self.has_permission(user, 'admin')
            and user.is_registered
        ]
        if not admins:
            return False

        # Clear permissions for removed user
        self.permissions.pop(contributor._id, None)

        # After remove callback
        for addon in self.get_addons():
            message = addon.after_remove_contributor(self, contributor)
            if message:
                status.push_status_message(message)

        if log:
            self.add_log(
                action=NodeLog.CONTRIB_REMOVED,
                params={
                    'project': self.parent_id,
                    'node': self._primary_key,
                    'contributor': contributor._id,
                },
                auth=auth,
                save=False,
            )

        self.save()

        return True

    def remove_contributors(self, contributors, auth=None, log=True, save=False):

        results = []
        removed = []

        for contrib in contributors:
            outcome = self.remove_contributor(
                contributor=contrib, auth=auth, log=False,
            )
            results.append(outcome)
            removed.append(contrib._id)
        if log:
            self.add_log(
                action=NodeLog.CONTRIB_REMOVED,
                params={
                    'project': self.parent_id,
                    'node': self._primary_key,
                    'contributors': removed,
                },
                auth=auth,
                save=False,
            )

        if save:
            self.save()

        if False in results:
            return False

        return True

    def manage_contributors(self, user_dicts, auth, save=False):
        """Reorder and remove contributors.

        :param list user_dicts: Ordered list of contributors represented as
            dictionaries of the form:
            {'id': <id>, 'permission': <One of 'read', 'write', 'admin'>, 'visible': bool}
        :param Auth auth: Consolidated authentication information
        :param bool save: Save changes
        :raises: ValueError if any users in `users` not in contributors or if
            no admin contributors remaining

        """
        users = []
        user_ids = []
        permissions_changed = {}
        to_retain = []
        to_remove = []
        for user_dict in user_dicts:
            user = User.load(user_dict['id'])
            if user is None:
                raise ValueError('User not found')
            if user not in self.contributors:
                raise ValueError(
                    'User {0} not in contributors'.format(user.fullname)
                )
            permissions = expand_permissions(user_dict['permission'])
            if set(permissions) != set(self.get_permissions(user)):
                self.set_permissions(user, permissions, save=False)
                permissions_changed[user._id] = permissions
            self.set_visible(user, user_dict['visible'], auth=auth)
            users.append(user)
            user_ids.append(user_dict['id'])

        for user in self.contributors:
            if user._id in user_ids:
                to_retain.append(user)
            else:
                to_remove.append(user)

        # TODO: Move to validator or helper @jmcarp
        admins = [
            user for user in users
            if self.has_permission(user, 'admin')
            and user.is_registered
        ]
        if users is None or not admins:
            raise ValueError(
                'Must have at least one registered admin contributor'
            )

        if to_retain != users:
            self.add_log(
                action=NodeLog.CONTRIB_REORDERED,
                params={
                    'project': self.parent_id,
                    'node': self._id,
                    'contributors': [
                        user._id
                        for user in users
                    ],
                },
                auth=auth,
                save=False,
            )

        if to_remove:
            self.remove_contributors(to_remove, auth=auth, save=False)

        self.contributors = users

        if permissions_changed:
            self.add_log(
                action=NodeLog.PERMISSIONS_UPDATED,
                params={
                    'project': self.parent_id,
                    'node': self._id,
                    'contributors': permissions_changed,
                },
                auth=auth,
                save=False,
            )
        # Update list of visible IDs
        self.update_visible_ids()
        if save:
            self.save()

    def add_contributor(self, contributor, permissions=None, visible=True,
                        auth=None, log=True, save=False):
        """Add a contributor to the project.

        :param User contributor: The contributor to be added
        :param list permissions: Permissions to grant to the contributor
        :param bool visible: Contributor is visible in project dashboard
        :param Auth auth: All the auth information including user, API key
        :param bool log: Add log to self
        :param bool save: Save after adding contributor
        :returns: Whether contributor was added

        """
        MAX_RECENT_LENGTH = 15

        # If user is merged into another account, use master account
        contrib_to_add = contributor.merged_by if contributor.is_merged else contributor
        if contrib_to_add not in self.contributors:

            self.contributors.append(contrib_to_add)
            if visible:
                self.set_visible(contrib_to_add, visible=True, log=False)

            # Add default contributor permissions
            permissions = permissions or DEFAULT_CONTRIBUTOR_PERMISSIONS
            for permission in permissions:
                self.add_permission(contrib_to_add, permission, save=False)

            # Add contributor to recently added list for user
            if auth is not None:
                user = auth.user
                if contrib_to_add in user.recently_added:
                    user.recently_added.remove(contrib_to_add)
                user.recently_added.insert(0, contrib_to_add)
                while len(user.recently_added) > MAX_RECENT_LENGTH:
                    user.recently_added.pop()

            if log:
                self.add_log(
                    action=NodeLog.CONTRIB_ADDED,
                    params={
                        'project': self.parent_id,
                        'node': self._primary_key,
                        'contributors': [contrib_to_add._primary_key],
                    },
                    auth=auth,
                    save=False,
                )
            if save:
                self.save()

            contributor_added.send(self, contributor=contributor, auth=auth)
            return True
        else:
            return False

    def add_contributors(self, contributors, auth=None, log=True, save=False):
        """Add multiple contributors

        :param contributors: A list of User objects to add as contributors.
        :param auth: All the auth information including user, API key.
        :param log: Add log to self
        :param save: Save after adding contributor

        """
        for contrib in contributors:
            self.add_contributor(
                contributor=contrib['user'], permissions=contrib['permissions'],
                visible=contrib['visible'], auth=auth, log=False, save=False,
            )
        if log and contributors:
            self.add_log(
                action=NodeLog.CONTRIB_ADDED,
                params={
                    'project': self.parent_id,
                    'node': self._primary_key,
                    'contributors': [
                        contrib['user']._id
                        for contrib in contributors
                    ],
                },
                auth=auth,
                save=False,
            )
        if save:
            self.save()

    def add_unregistered_contributor(self, fullname, email, auth,
                                     permissions=None, save=False):
        """Add a non-registered contributor to the project.

        :param str fullname: The full name of the person.
        :param str email: The email address of the person.
        :param Auth auth: Auth object for the user adding the contributor.
        :returns: The added contributor

        :raises: DuplicateEmailError if user with given email is already in the database.

        """
        # Create a new user record
        contributor = User.create_unregistered(fullname=fullname, email=email)

        contributor.add_unclaimed_record(node=self, referrer=auth.user,
            given_name=fullname, email=email)
        try:
            contributor.save()
        except ValidationValueError:  # User with same email already exists
            contributor = get_user(username=email)
            # Unregistered users may have multiple unclaimed records, so
            # only raise error if user is registered.
            if contributor.is_registered or self.is_contributor(contributor):
                raise
            contributor.add_unclaimed_record(node=self, referrer=auth.user,
                given_name=fullname, email=email)
            contributor.save()

        self.add_contributor(
            contributor, permissions=permissions, auth=auth,
            log=True, save=False,
        )
        self.save()
        return contributor

    def set_privacy(self, permissions, auth=None):
        """Set the permissions for this node.

        :param permissions: A string, either 'public' or 'private'
        :param auth: All the auth informtion including user, API key.

        """
        if permissions == 'public' and not self.is_public:
            self.is_public = True
        elif permissions == 'private' and self.is_public:
            self.is_public = False
        else:
            return False

        # After set permissions callback
        for addon in self.get_addons():
            message = addon.after_set_privacy(self, permissions)
            if message:
                status.push_status_message(message)

        action = NodeLog.MADE_PUBLIC if permissions == 'public' else NodeLog.MADE_PRIVATE
        self.add_log(
            action=action,
            params={
                'project': self.parent_id,
                'node': self._primary_key,
            },
            auth=auth,
            save=False,
        )
        self.save()
        return True

    # TODO: Move to wiki add-on
    def get_wiki_page(self, name=None, version=None, id=None):
        from website.addons.wiki.model import NodeWikiPage

        if name:
            name = (name or '').strip()
            key = to_mongo_key(name)
            try:
                if version:
                    id = self.wiki_pages_versions[key][version - 1]
                else:
                    id = self.wiki_pages_current[key]
            except (KeyError, IndexError):
                return None
        return NodeWikiPage.load(id)

    # TODO: Move to wiki add-on
    def update_node_wiki(self, name, content, auth):
        """Update the node's wiki page with new content.

        :param page: A string, the page's name, e.g. ``"home"``.
        :param content: A string, the posted content.
        :param auth: All the auth information including user, API key.

        """
        from website.addons.wiki.model import NodeWikiPage

        name = (name or '').strip()
        key = to_mongo_key(name)

        if key not in self.wiki_pages_current:
            if key in self.wiki_pages_versions:
                version = len(self.wiki_pages_versions[key]) + 1
            else:
                version = 1
        else:
            current = NodeWikiPage.load(self.wiki_pages_current[key])
            current.is_current = False
            version = current.version + 1
            current.save()

        new_page = NodeWikiPage(
            page_name=name,
            version=version,
            user=auth.user,
            is_current=True,
            node=self,
            content=content
        )
        new_page.save()

        # check if the wiki page already exists in versions (existed once and is now deleted)
        if key not in self.wiki_pages_versions:
            self.wiki_pages_versions[key] = []
        self.wiki_pages_versions[key].append(new_page._primary_key)
        self.wiki_pages_current[key] = new_page._primary_key

        self.add_log(
            action=NodeLog.WIKI_UPDATED,
            params={
                'project': self.parent_id,
                'node': self._primary_key,
                'page': new_page.page_name,
                'page_id': new_page._primary_key,
                'version': new_page.version,
            },
            auth=auth,
            log_date=new_page.date,
            save=False,
        )
        self.save()

    # TODO: Move to wiki add-on
    def rename_node_wiki(self, name, new_name, auth):
        """Rename the node's wiki page with new name.

        :param name: A string, the page's name, e.g. ``"My Page"``.
        :param new_name: A string, the new page's name, e.g. ``"My Renamed Page"``.
        :param auth: All the auth information including user, API key.

        """
        # TODO: Fix circular imports
        from website.addons.wiki.exceptions import (
            PageCannotRenameError,
            PageConflictError,
            PageNotFoundError,
        )

        name = (name or '').strip()
        key = to_mongo_key(name)
        new_name = (new_name or '').strip()
        new_key = to_mongo_key(new_name)
        page = self.get_wiki_page(name)

        if key == 'home':
            raise PageCannotRenameError('Cannot rename wiki home page')
        if not page:
            raise PageNotFoundError('Wiki page not found')
        if (new_key in self.wiki_pages_current and key != new_key) or new_key == 'home':
            raise PageConflictError(
                'Page already exists with name {0}'.format(
                    new_name,
                )
            )

        # rename the page first in case we hit a validation exception.
        old_name = page.page_name
        page.rename(new_name)

        # TODO: merge historical records like update (prevents log breaks)
        # transfer the old page versions/current keys to the new name.
        if key != new_key:
            self.wiki_pages_versions[new_key] = self.wiki_pages_versions[key]
            del self.wiki_pages_versions[key]
            self.wiki_pages_current[new_key] = self.wiki_pages_current[key]
            del self.wiki_pages_current[key]

        self.add_log(
            action=NodeLog.WIKI_RENAMED,
            params={
                'project': self.parent_id,
                'node': self._primary_key,
                'page': page.page_name,
                'page_id': page._primary_key,
                'old_page': old_name,
                'version': page.version,
            },
            auth=auth,
            save=False,
        )
        self.save()

    def delete_node_wiki(self, name, auth):
        name = (name or '').strip()
        key = to_mongo_key(name)
        page = self.get_wiki_page(key)

        del self.wiki_pages_current[key]

        self.add_log(
            action=NodeLog.WIKI_DELETED,
            params={
                'project': self.parent_id,
                'node': self._primary_key,
                'page': page.page_name,
                'page_id': page._primary_key,
            },
            auth=auth,
            save=False,
        )
        self.save()

    def get_stats(self, detailed=False):
        if detailed:
            raise NotImplementedError(
                'Detailed stats exist, but are not yet implemented.'
            )
        else:
            return get_basic_counters('node:%s' % self._primary_key)

    # TODO: Deprecate this; it duplicates much of what serialize_project already
    # does
    def serialize(self):
        """Dictionary representation of node that is nested within a NodeLog's
        representation.
        """
        # TODO: incomplete implementation
        return {
            'id': str(self._primary_key),
            'category': self.category_display,
            'node_type': self.project_or_component,
            'url': self.url,
            # TODO: Titles shouldn't contain escaped HTML in the first place
            'title': html_parser.unescape(self.title),
            'api_url': self.api_url,
            'is_public': self.is_public,
            'is_registration': self.is_registration
        }


@Node.subscribe('before_save')
def validate_permissions(schema, instance):
    """Ensure that user IDs in `contributors` and `permissions` match.

    """
    node = instance
    contributor_ids = set([user._id for user in node.contributors])
    permission_ids = set(node.permissions.keys())
    mismatched_contributors = contributor_ids.difference(permission_ids)
    if mismatched_contributors:
        raise ValidationValueError(
            'Contributors {0} missing from `permissions` on node {1}'.format(
                ', '.join(mismatched_contributors),
                node._id,
            )
        )
    mismatched_permissions = permission_ids.difference(contributor_ids)
    if mismatched_permissions:
        raise ValidationValueError(
            'Permission keys {0} missing from `contributors` on node {1}'.format(
                ', '.join(mismatched_contributors),
                node._id,
            )
        )


@Node.subscribe('before_save')
def validate_visible_contributors(schema, instance):
    """Ensure that user IDs in `contributors` and `visible_contributor_ids`
    match.

    """
    node = instance
    for user_id in node.visible_contributor_ids:
        if user_id not in node.contributors:
            raise ValidationValueError(
                ('User {0} is in `visible_contributor_ids` but not in '
                 '`contributors` on node {1}').format(
                    user_id,
                    node._id,
                )
            )


class WatchConfig(StoredObject):

    _id = fields.StringField(primary=True, default=lambda: str(ObjectId()))
    node = fields.ForeignField('Node', backref='watched')
    digest = fields.BooleanField(default=False)
    immediate = fields.BooleanField(default=False)

    def __repr__(self):
        return '<WatchConfig(node="{self.node}")>'.format(self=self)


class MailRecord(StoredObject):

    _id = fields.StringField(primary=True, default=lambda: str(ObjectId()))
    data = fields.DictionaryField()
    records = fields.AbstractForeignField(list=True, backref='created')


class PrivateLink(StoredObject):

    _id = fields.StringField(primary=True, default=lambda: str(ObjectId()))
    date_created = fields.DateTimeField(auto_now_add=datetime.datetime.utcnow)
    key = fields.StringField(required=True)
    name = fields.StringField()
    is_deleted = fields.BooleanField(default=False)
    anonymous = fields.BooleanField(default=False)

    nodes = fields.ForeignField('node', list=True, backref='shared')
    creator = fields.ForeignField('user', backref='created')

    @property
    def node_ids(self):
        node_ids = [node._id for node in self.nodes]
        return node_ids

    def node_scale(self, node):
<<<<<<< HEAD
        if node is None or node.parent_id not in self.node_ids:
            return -40
        else:
            # Don't offset if parent is deleted
=======
        # node may be None if previous node's parent is deleted
        if node is None or node.parent_id not in self.node_ids:
            return -40
        else:
>>>>>>> 5245ba5e
            offset = 20 if node.parent_node is not None else 0
            return offset + self.node_scale(node.parent_node)

    def node_icon(self, node):
        if node.category == 'project':
            node_type = "reg-project" if node.is_registration else "project"
        else:
            node_type = "reg-component" if node.is_registration else "component"
        return "/static/img/hgrid/{0}.png".format(node_type)

    def to_json(self):
        return {
            "id": self._id,
            "date_created": self.date_created.strftime('%m/%d/%Y %I:%M %p UTC'),
            "key": self.key,
            "name": self.name,
            "creator": {'fullname': self.creator.fullname, 'url': self.creator.profile_url},
            "nodes": [{'title': x.title, 'url': x.url, 'scale': str(self.node_scale(x)) + 'px', 'imgUrl': self.node_icon(x)}
                      for x in self.nodes if not x.is_deleted],
            "anonymous": self.anonymous
        }<|MERGE_RESOLUTION|>--- conflicted
+++ resolved
@@ -2739,17 +2739,10 @@
         return node_ids
 
     def node_scale(self, node):
-<<<<<<< HEAD
-        if node is None or node.parent_id not in self.node_ids:
-            return -40
-        else:
-            # Don't offset if parent is deleted
-=======
         # node may be None if previous node's parent is deleted
         if node is None or node.parent_id not in self.node_ids:
             return -40
         else:
->>>>>>> 5245ba5e
             offset = 20 if node.parent_node is not None else 0
             return offset + self.node_scale(node.parent_node)
 
