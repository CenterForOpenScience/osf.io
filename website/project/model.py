# -*- coding: utf-8 -*-
from HTMLParser import HTMLParser
from collections import OrderedDict
import calendar
import datetime
import hashlib
import logging
import os
import re
import subprocess
import unicodedata
import urllib
import urlparse
import uuid

import pytz
from flask import request
from dulwich.repo import Repo
from dulwich.object_store import tree_lookup_path
import blinker

from modularodm import fields, Q
from modularodm.validators import MaxLengthValidator
from modularodm.exceptions import ValidationValueError, ValidationTypeError

from framework import status
from framework.mongo import ObjectId
from framework.mongo.utils import to_mongo, to_mongo_key
from framework.auth import get_user, User, Auth
from framework.auth.utils import privacy_info_handle
from framework.analytics import (
    get_basic_counters, increment_user_activity_counters, piwik
)
from framework.exceptions import PermissionsError
from framework.mongo import StoredObject
from framework.guid.model import GuidStoredObject
from framework.addons import AddonModelMixin

from website.exceptions import NodeStateError
from website.util.permissions import (
    expand_permissions,
    DEFAULT_CONTRIBUTOR_PERMISSIONS,
    CREATOR_PERMISSIONS
)
from website.project.metadata.schemas import OSF_META_SCHEMAS
from website import language, settings
from website.util import web_url_for, api_url_for

html_parser = HTMLParser()

logger = logging.getLogger(__name__)


def utc_datetime_to_timestamp(dt):
    return float(
        str(calendar.timegm(dt.utcnow().utctimetuple())) + '.' + str(dt.microsecond)
    )


def normalize_unicode(ustr):
    return unicodedata.normalize('NFKD', ustr)\
        .encode('ascii', 'ignore')


def has_anonymous_link(node, auth):
    """check if the node is anonymous to the user

    :param Node node: Node which the user wants to visit
    :param str link: any view-only link in the current url
    :return bool anonymous: Whether the node is anonymous to the user or not

    """
    view_only_link = auth.private_key or request.args.get('view_only', '').strip('/')
    if not view_only_link:
        return False
    if node.is_public:
        return False
    return any(
        link.anonymous
        for link in node.private_links_active
        if link.key == view_only_link
    )


signals = blinker.Namespace()
contributor_added = signals.signal('contributor-added')
unreg_contributor_added = signals.signal('unreg-contributor-added')


class MetaSchema(StoredObject):

    _id = fields.StringField(default=lambda: str(ObjectId()))
    name = fields.StringField()
    schema = fields.DictionaryField()
    category = fields.StringField()

    # Version of the Knockout metadata renderer to use (e.g. if data binds
    # change)
    metadata_version = fields.IntegerField()
    # Version of the schema to use (e.g. if questions, responses change)
    schema_version = fields.IntegerField()


def ensure_schemas(clear=True):
    """Import meta-data schemas from JSON to database, optionally clearing
    database first.

    :param clear: Clear schema database before import

    """
    if clear:
        MetaSchema.remove()
    for schema in OSF_META_SCHEMAS:
        try:
            MetaSchema.find_one(
                Q('name', 'eq', schema['name']) &
                Q('schema_version', 'eq', schema['schema_version'])
            )
        except:
            schema['name'] = schema['name'].replace(' ', '_')
            schema_obj = MetaSchema(**schema)
            schema_obj.save()


class MetaData(GuidStoredObject):

    _id = fields.StringField(primary=True)

    target = fields.AbstractForeignField(backref='metadata')
    data = fields.DictionaryField()

    date_created = fields.DateTimeField(auto_now_add=datetime.datetime.utcnow)
    date_modified = fields.DateTimeField(auto_now=datetime.datetime.utcnow)


def validate_comment_reports(value, *args, **kwargs):
    for key, val in value.iteritems():
        if not User.load(key):
            raise ValidationValueError('Keys must be user IDs')
        if not isinstance(val, dict):
            raise ValidationTypeError('Values must be dictionaries')
        if 'category' not in val or 'text' not in val:
            raise ValidationValueError(
                'Values must include `category` and `text` keys'
            )


class Comment(GuidStoredObject):

    _id = fields.StringField(primary=True)

    user = fields.ForeignField('user', required=True, backref='commented')
    node = fields.ForeignField('node', required=True, backref='comment_owner')
    target = fields.AbstractForeignField(required=True, backref='commented')

    date_created = fields.DateTimeField(auto_now_add=datetime.datetime.utcnow)
    date_modified = fields.DateTimeField(auto_now=datetime.datetime.utcnow)
    modified = fields.BooleanField()

    is_deleted = fields.BooleanField(default=False)
    content = fields.StringField()

    # Dictionary field mapping user IDs to dictionaries of report details:
    # {
    #   'icpnw': {'category': 'hate', 'message': 'offensive'},
    #   'cdi38': {'category': 'spam', 'message': 'godwins law'},
    # }
    reports = fields.DictionaryField(validate=validate_comment_reports)

    @classmethod
    def create(cls, auth, **kwargs):

        comment = cls(**kwargs)
        comment.save()

        comment.node.add_log(
            NodeLog.COMMENT_ADDED,
            {
                'project': comment.node.parent_id,
                'node': comment.node._id,
                'user': comment.user._id,
                'comment': comment._id,
            },
            auth=auth,
            save=False,
        )

        comment.node.save()

        return comment

    def edit(self, content, auth, save=False):
        self.content = content
        self.modified = True
        self.node.add_log(
            NodeLog.COMMENT_UPDATED,
            {
                'project': self.node.parent_id,
                'node': self.node._id,
                'user': self.user._id,
                'comment': self._id,
            },
            auth=auth,
            save=False,
        )
        if save:
            self.save()

    def delete(self, auth, save=False):
        self.is_deleted = True
        self.node.add_log(
            NodeLog.COMMENT_REMOVED,
            {
                'project': self.node.parent_id,
                'node': self.node._id,
                'user': self.user._id,
                'comment': self._id,
            },
            auth=auth,
            save=False,
        )
        if save:
            self.save()

    def undelete(self, auth, save=False):
        self.is_deleted = False
        self.node.add_log(
            NodeLog.COMMENT_ADDED,
            {
                'project': self.node.parent_id,
                'node': self.node._id,
                'user': self.user._id,
                'comment': self._id,
            },
            auth=auth,
            save=False,
        )
        if save:
            self.save()

    def report_abuse(self, user, save=False, **kwargs):
        """Report that a comment is abuse.

        :param User user: User submitting the report
        :param bool save: Save changes
        :param dict kwargs: Report details
        :raises: ValueError if the user submitting abuse is the same as the
            user who posted the comment

        """
        if user == self.user:
            raise ValueError
        self.reports[user._id] = kwargs
        if save:
            self.save()

    def unreport_abuse(self, user, save=False):
        """Revoke report of abuse.

        :param User user: User who submitted the report
        :param bool save: Save changes
        :raises: ValueError if user has not reported comment as abuse

        """
        try:
            self.reports.pop(user._id)
        except KeyError:
            raise ValueError('User has not reported comment as abuse')

        if save:
            self.save()


class ApiKey(StoredObject):

    # The key is also its primary key
    _id = fields.StringField(
        primary=True,
        default=lambda: str(ObjectId()) + str(uuid.uuid4())
    )
    # A display name
    label = fields.StringField()

    @property
    def user(self):
        return self.user__keyed[0] if self.user__keyed else None

    @property
    def node(self):
        return self.node__keyed[0] if self.node__keyed else None


class NodeLog(StoredObject):

    _id = fields.StringField(primary=True, default=lambda: str(ObjectId()))

    date = fields.DateTimeField(default=datetime.datetime.utcnow)
    action = fields.StringField()
    params = fields.DictionaryField()

    user = fields.ForeignField('user', backref='created')
    api_key = fields.ForeignField('apikey', backref='created')
    foreign_user = fields.StringField()

    DATE_FORMAT = '%m/%d/%Y %H:%M UTC'

    # Log action constants
    CREATED_FROM = 'created_from'

    PROJECT_CREATED = 'project_created'
    PROJECT_REGISTERED = 'project_registered'
    PROJECT_DELETED = 'project_deleted'

    NODE_CREATED = 'node_created'
    NODE_FORKED = 'node_forked'
    NODE_REMOVED = 'node_removed'

    POINTER_CREATED = 'pointer_created'
    POINTER_FORKED = 'pointer_forked'
    POINTER_REMOVED = 'pointer_removed'

    WIKI_UPDATED = 'wiki_updated'
    WIKI_DELETED = 'wiki_deleted'

    CONTRIB_ADDED = 'contributor_added'
    CONTRIB_REMOVED = 'contributor_removed'
    CONTRIB_REORDERED = 'contributors_reordered'

    PERMISSIONS_UPDATED = 'permissions_updated'

    MADE_PRIVATE = 'made_private'
    MADE_PUBLIC = 'made_public'

    TAG_ADDED = 'tag_added'
    TAG_REMOVED = 'tag_removed'

    EDITED_TITLE = 'edit_title'
    EDITED_DESCRIPTION = 'edit_description'

    FILE_ADDED = 'file_added'
    FILE_REMOVED = 'file_removed'
    FILE_UPDATED = 'file_updated'

    ADDON_ADDED = 'addon_added'
    ADDON_REMOVED = 'addon_removed'
    COMMENT_ADDED = 'comment_added'
    COMMENT_REMOVED = 'comment_removed'
    COMMENT_UPDATED = 'comment_updated'

    MADE_CONTRIBUTOR_VISIBLE = 'made_contributor_visible'
    MADE_CONTRIBUTOR_INVISIBLE = 'made_contributor_invisible'

    def __repr__(self):
        return ('<NodeLog({self.action!r}, params={self.params!r}) '
                'with id {self._id!r}>').format(self=self)

    @property
    def node(self):
        """Return the :class:`Node` associated with this log."""
        return (
            Node.load(self.params.get('node')) or
            Node.load(self.params.get('project'))
        )

    @property
    def tz_date(self):
        '''Return the timezone-aware date.
        '''
        # Date should always be defined, but a few logs in production are
        # missing dates; return None and log error if date missing
        if self.date:
            return self.date.replace(tzinfo=pytz.UTC)
        logger.error('Date missing on NodeLog {}'.format(self._primary_key))

    @property
    def formatted_date(self):
        '''Return the timezone-aware, ISO-formatted string representation of
        this log's date.
        '''
        if self.tz_date:
            return self.tz_date.isoformat()

    def resolve_node(self, node):
        """A single `NodeLog` record may be attached to multiple `Node` records
        (parents, forks, registrations, etc.), so the node that the log refers
        to may not be the same as the node the user is viewing. Use
        `resolve_node` to determine the relevant node to use for permission
        checks.

        :param Node node: Node being viewed
        """
        if self.node == node or self.node in node.nodes:
            return self.node
        if node.is_fork_of(self.node) or node.is_registration_of(self.node):
            return node
        for child in node.nodes:
            if child.is_fork_of(self.node) or node.is_registration_of(self.node):
                return child
        return False

    def can_view(self, node, auth):
        node_to_check = self.resolve_node(node)
        if node_to_check:
            return node_to_check.can_view(auth)
        return False

    def _render_log_contributor(self, contributor, anonymous=False):
        user = User.load(contributor)
        if not user:
            return None
        if self.node:
            fullname = user.display_full_name(node=self.node)
        else:
            fullname = user.fullname
        return {
            'id': privacy_info_handle(user._primary_key, anonymous),
            'fullname': privacy_info_handle(fullname, anonymous, name=True),
            'registered': user.is_registered,
        }


class Tag(StoredObject):

    _id = fields.StringField(primary=True, validate=MaxLengthValidator(128))

    def __repr__(self):
        return '<Tag() with id {self._id!r}>'.format(self=self)

    @property
    def url(self):
        return '/search/?q=tags:{}'.format(self._id)


class Pointer(StoredObject):
    """A link to a Node. The Pointer delegates all but a few methods to its
    contained Node. Forking and registration are overridden such that the
    link is cloned, but its contained Node is not.

    """
    #: Whether this is a pointer or not
    primary = False

    _id = fields.StringField()
    node = fields.ForeignField('node', backref='_pointed')

    _meta = {'optimistic': True}

    def _clone(self):
        if self.node:
            clone = self.clone()
            clone.node = self.node
            clone.save()
            return clone

    def fork_node(self, *args, **kwargs):
        return self._clone()

    def register_node(self, *args, **kwargs):
        return self._clone()

    def use_as_template(self, *args, **kwargs):
        return self._clone()

    def resolve(self):
        return self.node

    def __getattr__(self, item):
        """Delegate attribute access to the node being pointed to.
        """
        # Prevent backref lookups from being overriden by proxied node
        try:
            return super(Pointer, self).__getattr__(item)
        except AttributeError:
            pass
        if self.node:
            return getattr(self.node, item)
        raise AttributeError(
            'Pointer object has no attribute {0}'.format(
                item
            )
        )

def resolve_pointer(pointer):
    """Given a `Pointer` object, return the node that it resolves to.
    """
    # The `parent_node` property of the `Pointer` schema refers to the parents
    # of the pointed-at `Node`, not the parents of the `Pointer`; use the
    # back-reference syntax to find the parents of the `Pointer`.
    parent_refs = pointer.node__parent
    assert len(parent_refs) == 1, 'Pointer must have exactly one parent'
    return parent_refs[0]

def validate_category(value):
    """Validator for Node#category. Makes sure that the value is one of the
    categories defined in CATEGORY_MAP.
    """
    if value not in Node.CATEGORY_MAP.keys():
        raise ValidationValueError('Invalid value for category.')
    return True


def validate_user(value):
    if value != {}:
        user_id = value.iterkeys().next()
        if User.find(Q('_id', 'eq', user_id)).count() != 1:
            raise ValidationValueError('User does not exist.')
    return True


class Node(GuidStoredObject, AddonModelMixin):

    redirect_mode = 'proxy'
    #: Whether this is a pointer or not
    primary = True

    # Node fields that trigger an update to Solr on save
    SOLR_UPDATE_FIELDS = {
        'title',
        'category',
        'description',
        'visible_contributor_ids',
        'tags',
        'is_fork',
        'is_registration',
        'is_public',
        'is_deleted',
        'wiki_pages_current',
    }

    # Maps category identifier => Human-readable representation for use in
    # titles, menus, etc.
    # Use an OrderedDict so that menu items show in the correct order
    CATEGORY_MAP = OrderedDict([
        ('', 'Uncategorized'),
        ('project', 'Project'),
        ('hypothesis', 'Hypothesis'),
        ('methods and measures', 'Methods and Measures'),
        ('procedure', 'Procedure'),
        ('instrumentation', 'Instrumentation'),
        ('data', 'Data'),
        ('analysis', 'Analysis'),
        ('communication', 'Communication'),
        ('other', 'Other')
    ])

    _id = fields.StringField(primary=True)

    date_created = fields.DateTimeField(auto_now_add=datetime.datetime.utcnow)

    # Privacy
    is_public = fields.BooleanField(default=False)

    # User mappings
    permissions = fields.DictionaryField()
    visible_contributor_ids = fields.StringField(list=True)

    # Project Organization
    is_dashboard = fields.BooleanField(default=False)
    is_folder = fields.BooleanField(default=False)

    # Expanded: Dictionary field mapping user IDs to expand state of this node:
    # {
    #   'icpnw': True,
    #   'cdi38': False,
    # }
    expanded = fields.DictionaryField(default={}, validate=validate_user)

    is_deleted = fields.BooleanField(default=False)
    deleted_date = fields.DateTimeField()

    is_registration = fields.BooleanField(default=False)
    registered_date = fields.DateTimeField()
    registered_user = fields.ForeignField('user', backref='registered')
    registered_schema = fields.ForeignField('metaschema', backref='registered')
    registered_meta = fields.DictionaryField()

    is_fork = fields.BooleanField(default=False)
    forked_date = fields.DateTimeField()

    title = fields.StringField()
    description = fields.StringField()
    # TODO: Add validator for this field (must be one of the keys in
    # CATEGORY_MAP
    category = fields.StringField(validate=validate_category)

    # One of 'public', 'private'
    # TODO: Add validator
    comment_level = fields.StringField(default='private')

    files_current = fields.DictionaryField()
    files_versions = fields.DictionaryField()
    wiki_pages_current = fields.DictionaryField()
    wiki_pages_versions = fields.DictionaryField()
    wiki_sharejs_uuids = fields.DictionaryField()

    creator = fields.ForeignField('user', backref='created')
    contributors = fields.ForeignField('user', list=True, backref='contributed')
    users_watching_node = fields.ForeignField('user', list=True, backref='watched')

    logs = fields.ForeignField('nodelog', list=True, backref='logged')
    tags = fields.ForeignField('tag', list=True, backref='tagged')

    # Tags for internal use
    system_tags = fields.StringField(list=True, index=True)

    nodes = fields.AbstractForeignField(list=True, backref='parent')
    forked_from = fields.ForeignField('node', backref='forked')
    registered_from = fields.ForeignField('node', backref='registrations')

    # The node (if any) used as a template for this node's creation
    template_node = fields.ForeignField('node', backref='template_node')

    api_keys = fields.ForeignField('apikey', list=True, backref='keyed')

    piwik_site_id = fields.StringField()

    _meta = {
        'optimistic': True,
    }

    def __init__(self, *args, **kwargs):
        super(Node, self).__init__(*args, **kwargs)

        # Crash if parent provided and not project
        project = kwargs.get('project')
        if project and project.category != 'project':
            raise ValueError('Parent must be a project.')

        if kwargs.get('_is_loaded', False):
            return

        if self.creator:
            self.contributors.append(self.creator)
            self.set_visible(self.creator, visible=True, log=False)

            # Add default creator permissions
            for permission in CREATOR_PERMISSIONS:
                self.add_permission(self.creator, permission, save=False)

    def __repr__(self):
        return ('<Node(title={self.title!r}, category={self.category!r}) '
                'with _id {self._id!r}>').format(self=self)

    @property
    def category_display(self):
        """The human-readable representation of this node's category."""
        return self.CATEGORY_MAP[self.category]

    @property
    def private_links(self):
        return self.privatelink__shared

    @property
    def private_links_active(self):
        return [x for x in self.private_links if not x.is_deleted]

    @property
    def private_link_keys_active(self):
        return [x.key for x in self.private_links if not x.is_deleted]

    @property
    def private_link_keys_deleted(self):
        return [x.key for x in self.private_links if x.is_deleted]

    def can_edit(self, auth=None, user=None):
        """Return if a user is authorized to edit this node.
        Must specify one of (`auth`, `user`).

        :param Auth auth: Auth object to check
        :param User user: User object to check
        :returns: Whether user has permission to edit this node.

        """
        if not auth and not user:
            raise ValueError('Must pass either `auth` or `user`')
        if auth and user:
            raise ValueError('Cannot pass both `auth` and `user`')
        user = user or auth.user
        if auth:
            is_api_node = auth.api_node == self
        else:
            is_api_node = False
        return (
            (user and self.has_permission(user, 'write'))
            or is_api_node
        )

    def can_view(self, auth):
        return self.is_public or auth.user \
            and self.has_permission(auth.user, 'read') \
            or auth.private_key in self.private_link_keys_active

    def is_expanded(self, user=None):
        """Return if a user is has expanded the folder in the dashboard view.
        Must specify one of (`auth`, `user`).

        :param User user: User object to check
        :returns: Boolean if the folder is expanded.

        """
        if user._id in self.expanded:
            return self.expanded[user._id]
        else:
            return False

    def expand(self, user=None):
        self.expanded[user._id] = True
        self.save()

    def collapse(self, user=None):
        self.expanded[user._id] = False
        self.save()

    def is_derived_from(self, other, attr):
        derived_from = getattr(self, attr)
        while True:
            if derived_from is None:
                return False
            if derived_from == other:
                return True
            derived_from = getattr(derived_from, attr)

    def is_fork_of(self, other):
        return self.is_derived_from(other, 'forked_from')

    def is_registration_of(self, other):
        return self.is_derived_from(other, 'registered_from')

    def add_permission(self, user, permission, save=False):
        """Grant permission to a user.

        :param User user: User to grant permission to
        :param str permission: Permission to grant
        :param bool save: Save changes
        :raises: ValueError if user already has permission

        """
        if user._id not in self.permissions:
            self.permissions[user._id] = [permission]
        else:
            if permission in self.permissions[user._id]:
                raise ValueError('User already has permission {0}'.format(permission))
            self.permissions[user._id].append(permission)
        if save:
            self.save()

    def remove_permission(self, user, permission, save=False):
        """Revoke permission from a user.

        :param User user: User to revoke permission from
        :param str permission: Permission to revoke
        :param bool save: Save changes
        :raises: ValueError if user does not have permission

        """
        try:
            self.permissions[user._id].remove(permission)
        except (KeyError, ValueError):
            raise ValueError('User does not have permission {0}'.format(permission))
        if save:
            self.save()

    def clear_permission(self, user, save=False):
        """Clear all permissions for a user.

        :param User user: User to revoke permission from
        :param bool save: Save changes
        :raises: ValueError if user not in permissions

        """
        try:
            self.permissions.pop(user._id)
        except KeyError:
            raise ValueError(
                'User {0} not in permissions list for node {1}'.format(
                    user._id, self._id,
                )
            )
        if save:
            self.save()

    def set_permissions(self, user, permissions, save=False):
        self.permissions[user._id] = permissions
        if save:
            self.save()

    def has_permission(self, user, permission):
        """Check whether user has permission.

        :param User user: User to test
        :param str permission: Required permission
        :returns: User has required permission

        """
        if user is None:
            logger.warn('User is ``None``.')
            return False
        try:
            return permission in self.permissions[user._id]
        except KeyError:
            return False

    def get_permissions(self, user):
        """Get list of permissions for user.

        :param User user: User to check
        :returns: List of permissions
        :raises: ValueError if user not found in permissions

        """
        return self.permissions.get(user._id, [])

    def adjust_permissions(self):
        for key in self.permissions.keys():
            if key not in self.contributors:
                self.permissions.pop(key)

    @property
    def visible_contributors(self):
        return [
            User.load(_id)
            for _id in self.visible_contributor_ids
        ]

    def get_visible(self, user):
        if not self.is_contributor(user):
            raise ValueError(u'User {0} not in contributors'.format(user))
        return user._id in self.visible_contributor_ids

    def update_visible_ids(self, save=False):
        """Update the order of `visible_contributor_ids`. Updating on making
        a contributor visible is more efficient than recomputing order on
        accessing `visible_contributors`.

        """
        self.visible_contributor_ids = [
            contributor._id
            for contributor in self.contributors
            if contributor._id in self.visible_contributor_ids
        ]
        if save:
            self.save()

    def set_visible(self, user, visible, log=True, auth=None, save=False):
        if not self.is_contributor(user):
            raise ValueError(u'User {0} not in contributors'.format(user))
        if visible and user._id not in self.visible_contributor_ids:
            self.visible_contributor_ids.append(user._id)
            self.update_visible_ids(save=False)
        elif not visible and user._id in self.visible_contributor_ids:
            self.visible_contributor_ids.remove(user._id)
        else:
            return
        message = (
            NodeLog.MADE_CONTRIBUTOR_VISIBLE
            if visible
            else NodeLog.MADE_CONTRIBUTOR_INVISIBLE
        )
        if log:
            self.add_log(
                message,
                params={
                    'project': self.parent_id,
                    'node': self._id,
                    'contributors': [user._id],
                },
                auth=auth,
                save=False,
            )
        if save:
            self.save()

    def can_comment(self, auth):
        if self.comment_level == 'public':
            return auth.logged_in and (
                self.is_public or
                (auth.user and self.has_permission(auth.user, 'read'))
            )
        return self.can_edit(auth)

    def save(self, *args, **kwargs):

        self.adjust_permissions()

        first_save = not self._is_loaded
        if first_save and self.is_dashboard:
            existing_dashboards = self.creator.node__contributed.find(
                Q('is_dashboard', 'eq', True)
            )
            if existing_dashboards.count() > 0:
                raise NodeStateError("Only one dashboard allowed per user.")

        is_original = not self.is_registration and not self.is_fork
        if 'suppress_log' in kwargs.keys():
            suppress_log = kwargs['suppress_log']
            del kwargs['suppress_log']
        else:
            suppress_log = False

        saved_fields = super(Node, self).save(*args, **kwargs)

        if first_save and is_original and not suppress_log:

            #
            # TODO: This logic also exists in self.use_as_template()
            for addon in settings.ADDONS_AVAILABLE:
                if 'node' in addon.added_default:
                    self.add_addon(addon.short_name, auth=None, log=False)

            #
            if getattr(self, 'project', None):

                # Append log to parent
                self.project.nodes.append(self)
                self.project.save()

                # Define log fields for component
                log_action = NodeLog.NODE_CREATED
                log_params = {
                    'node': self._primary_key,
                    'project': self.project._primary_key,
                }

            else:

                # Define log fields for non-component project
                log_action = NodeLog.PROJECT_CREATED
                log_params = {
                    'project': self._primary_key,
                }

            # Add log with appropriate fields
            self.add_log(
                log_action,
                params=log_params,
                auth=Auth(user=self.creator),
                log_date=self.date_created,
                save=True,
            )

        # Only update Solr if at least one stored field has changed, and if
        # public or privacy setting has changed
        need_update = bool(self.SOLR_UPDATE_FIELDS.intersection(saved_fields))
        if not self.is_public:
            if first_save or 'is_public' not in saved_fields:
                need_update = False
        if self.is_folder:
            need_update = False
        if need_update:
            self.update_search()

        # This method checks what has changed.
        if settings.PIWIK_HOST:
            piwik.update_node(self, saved_fields)

        # Return expected value for StoredObject::save
        return saved_fields

    ######################################
    # Methods that return a new instance #
    ######################################

    def use_as_template(self, auth, changes=None, top_level=True):
        """Create a new project, using an existing project as a template.

        :param auth: The user to be assigned as creator
        :param changes: A dictionary of changes, keyed by node id, which
                        override the attributes of the template project or its
                        children.
        :return: The `Node` instance created.
        """

        changes = changes or dict()

        # build the dict of attributes to change for the new node
        try:
            attributes = changes[self._id]
            # TODO: explicitly define attributes which may be changed.
        except (AttributeError, KeyError):
            attributes = dict()

        new = self.clone()

        # clear permissions, which are not cleared by the clone method
        new.permissions = {}
        new.visible_contributor_ids = []

        # Clear quasi-foreign fields
        new.files_current = {}
        new.files_versions = {}
        new.wiki_pages_current = {}
        new.wiki_pages_versions = {}
        new.wiki_sharejs_uuids = {}

        # set attributes which may be overridden by `changes`
        new.is_public = False
        new.description = None

        # apply `changes`
        for attr, val in attributes.iteritems():
            setattr(new, attr, val)

        # set attributes which may NOT be overridden by `changes`
        new.creator = auth.user
        new.add_contributor(contributor=auth.user, log=False, save=False)
        new.template_node = self
        new.is_fork = False
        new.is_registration = False
        new.piwik_site_id = None

        # If that title hasn't been changed, apply the default prefix (once)
        if (new.title == self.title
                and top_level
                and language.TEMPLATED_FROM_PREFIX not in new.title):
            new.title = ''.join((language.TEMPLATED_FROM_PREFIX, new.title, ))

        # Slight hack - date_created is a read-only field.
        new._fields['date_created'].__set__(
            new,
            datetime.datetime.utcnow(),
            safe=True
        )

        new.save(suppress_log=True)

        # Log the creation
        new.add_log(
            NodeLog.CREATED_FROM,
            params={
                'node': new._primary_key,
                'template_node': {
                    'id': self._primary_key,
                    'url': self.url,
                },
            },
            auth=auth,
            log_date=new.date_created,
            save=False,
        )

        # add mandatory addons
        # TODO: This logic also exists in self.save()
        for addon in settings.ADDONS_AVAILABLE:
            if 'node' in addon.added_default:
                new.add_addon(addon.short_name, auth=None, log=False)

        # deal with the children of the node, if any
        new.nodes = [
            x.use_as_template(auth, changes, top_level=False)
            for x in self.nodes
            if x.can_view(auth)
        ]

        new.save()
        return new

    ############
    # Pointers #
    ############

    def add_pointer(self, node, auth, save=True):
        """Add a pointer to a node.

        :param Node node: Node to add
        :param Auth auth: Consolidated authorization
        :param bool save: Save changes
        :return: Created pointer

        """
        # Fail if node already in nodes / pointers. Note: cast node and node
        # to primary keys to test for conflicts with both nodes and pointers
        # contained in `self.nodes`.
        if node._id in self.node_ids:
            raise ValueError(
                'Pointer to node {0} already in list'.format(node._id)
            )

        # If a folder, prevent more than one pointer to that folder. This will prevent infinite loops on the Dashboard.
        # Also, no pointers to the dashboard project, which could cause loops as well.
        already_pointed = node.pointed
        if node.is_folder and len(already_pointed) > 0:
            raise ValueError(
                'Pointer to folder {0} already exists. Only one pointer to any given folder allowed'.format(node._id)
            )
        if node.is_dashboard:
            raise ValueError(
                'Pointer to dashboard ({0}) not allowed.'.format(node._id)
            )

        # Append pointer
        pointer = Pointer(node=node)
        pointer.save()
        self.nodes.append(pointer)

        # Add log
        self.add_log(
            action=NodeLog.POINTER_CREATED,
            params={
                'project': self.parent_id,
                'node': self._primary_key,
                'pointer': {
                    'id': pointer.node._id,
                    'url': pointer.node.url,
                    'title': pointer.node.title,
                    'category': pointer.node.category,
                },
            },
            auth=auth,
            save=False,
        )

        # Optionally save changes
        if save:
            self.save()

        return pointer

    def rm_pointer(self, pointer, auth):
        """Remove a pointer.

        :param Pointer pointer: Pointer to remove
        :param Auth auth: Consolidated authorization
        """
        if pointer not in self.nodes:
            raise ValueError

        # Remove `Pointer` object; will also remove self from `nodes` list of
        # parent node
        Pointer.remove_one(pointer)

        # Add log
        self.add_log(
            action=NodeLog.POINTER_REMOVED,
            params={
                'project': self.parent_id,
                'node': self._primary_key,
                'pointer': {
                    'id': pointer.node._id,
                    'url': pointer.node.url,
                    'title': pointer.node.title,
                    'category': pointer.node.category,
                },
            },
            auth=auth,
            save=False,
        )

    @property
    def node_ids(self):
        return [
            node._id if node.primary else node.node._id
            for node in self.nodes
        ]

    @property
    def nodes_primary(self):
        return [
            node
            for node in self.nodes
            if node.primary
        ]

    @property
    def nodes_pointer(self):
        return [
            node
            for node in self.nodes
            if not node.primary
        ]

    @property
    def has_pointers_recursive(self):
        """Recursively checks whether the current node or any of its nodes
        contains a pointer.

        """
        if self.nodes_pointer:
            return True
        for node in self.nodes_primary:
            if node.has_pointers_recursive:
                return True
        return False

    @property
    def pointed(self):
        return getattr(self, '_pointed', [])

    def pointing_at(self, pointed_node_id):
        """This node is pointed at another node.

        :param Node pointed_node_id: The node id of the node being pointed at.
        :return: pointer_id

        """
        for pointer in self.nodes_pointer:
            node_id = pointer.node._id
            if node_id == pointed_node_id:
                return pointer._id
        return None

    def get_points(self, folders=False, deleted=False, resolve=True):
        ret = []
        for each in self.pointed:
            pointer_node = resolve_pointer(each)
            if not folders and pointer_node.is_folder:
                continue
            if not deleted and pointer_node.is_deleted:
                continue
            if resolve:
                ret.append(pointer_node)
            else:
                ret.append(each)
        return ret

    def resolve(self):
        return self

    def fork_pointer(self, pointer, auth, save=True):
        """Replace a pointer with a fork. If the pointer points to a project,
        fork the project and replace the pointer with a new pointer pointing
        to the fork. If the pointer points to a component, fork the component
        and add it to the current node.

        :param Pointer pointer:
        :param Auth auth:
        :param bool save:
        :return: Forked node

        """
        # Fail if pointer not contained in `nodes`
        try:
            index = self.nodes.index(pointer)
        except ValueError:
            raise ValueError('Pointer {0} not in list'.format(pointer._id))

        # Get pointed node
        node = pointer.node

        # Fork into current node and replace pointer with forked component
        forked = node.fork_node(auth)
        if forked is None:
            raise ValueError('Could not fork node')

        self.nodes[index] = forked

        # Add log
        self.add_log(
            NodeLog.POINTER_FORKED,
            params={
                'project': self.parent_id,
                'node': self._primary_key,
                'pointer': {
                    'id': pointer.node._id,
                    'url': pointer.node.url,
                    'title': pointer.node.title,
                    'category': pointer.node.category,
                },
            },
            auth=auth,
            save=False,
        )

        # Optionally save changes
        if save:
            self.save()
            # Garbage-collect pointer. Note: Must save current node before
            # removing pointer, else remove will fail when trying to remove
            # backref from self to pointer.
            Pointer.remove_one(pointer)

        # Return forked content
        return forked

    def get_recent_logs(self, n=10):
        """Return a list of the n most recent logs, in reverse chronological
        order.

        :param int n: Number of logs to retrieve

        """
        return list(reversed(self.logs)[:n])

    @property
    def date_modified(self):
        '''The most recent datetime when this node was modified, based on
        the logs.
        '''
        try:
            return self.logs[-1].date
        except IndexError:
            return None

    def set_title(self, title, auth, save=False):
        """Set the title of this Node and log it.

        :param str title: The new title.
        :param auth: All the auth information including user, API key.

        """
        if not title:
            return
        original_title = self.title
        self.title = title
        self.add_log(
            action=NodeLog.EDITED_TITLE,
            params={
                'project': self.parent_id,
                'node': self._primary_key,
                'title_new': self.title,
                'title_original': original_title,
            },
            auth=auth,
            save=False,
        )
        if save:
            self.save()
        return None

    def set_description(self, description, auth, save=False):
        """Set the description and log the event.

        :param str description: The new description
        :param auth: All the auth informtion including user, API key.
        :param bool save: Save self after updating.

        """
        original = self.description
        self.description = description
        self.add_log(
            action=NodeLog.EDITED_DESCRIPTION,
            params={
                'project': self.parent_node,  # None if no parent
                'node': self._primary_key,
                'description_new': self.description,
                'description_original': original
            },
            auth=auth,
            save=False,
        )
        if save:
            self.save()
        return None

    def update_search(self):
        import website.search.search as search
        search.update_node(self)

    def remove_node(self, auth, date=None):
        """Marks a node as deleted.

        TODO: Call a hook on addons
        Adds a log to the parent node if applicable

        :param auth: an instance of :class:`Auth`.
        :param date: Date node was removed
        :type date: `datetime.datetime` or `None`

        """
        # TODO: rename "date" param - it's shadowing a global

        if self.is_dashboard:
            raise NodeStateError("Dashboards may not be deleted.")

        if not self.can_edit(auth):
            raise PermissionsError('{0!r} does not have permission to modify this {1}'.format(auth.user, self.category or 'node'))

        #if this is a folder, remove all the folders that this is pointing at.
        if self.is_folder:
            for pointed in self.nodes_pointer:
                if pointed.node.is_folder:
                    pointed.node.remove_node(auth=auth)

        if [x for x in self.nodes_primary if not x.is_deleted]:
            raise NodeStateError("Any child components must be deleted prior to deleting this project.")

        # After delete callback
        for addon in self.get_addons():
            message = addon.after_delete(self, auth.user)
            if message:
                status.push_status_message(message)

        log_date = date or datetime.datetime.utcnow()

        # Add log to parent
        if self.node__parent:
            self.node__parent[0].add_log(
                NodeLog.NODE_REMOVED,
                params={
                    'project': self._primary_key,
                },
                auth=auth,
                log_date=log_date,
                save=True,
            )
        else:
            self.add_log(
                NodeLog.PROJECT_DELETED,
                params={
                    'project': self._primary_key,
                },
                auth=auth,
                log_date=log_date,
                save=True,
            )

        self.is_deleted = True
        self.deleted_date = date
        self.save()

        return True

    def fork_node(self, auth, title='Fork of '):
        """Recursively fork a node.

        :param Auth auth: Consolidated authorization
        :param str title: Optional text to prepend to forked title
        :return: Forked node

        """
        user = auth.user

        # Non-contributors can't fork private nodes
        if not (self.is_public or self.has_permission(user, 'read')):
            raise PermissionsError('{0!r} does not have permission to fork node {1!r}'.format(user, self._id))

        folder_old = os.path.join(settings.UPLOADS_PATH, self._primary_key)

        when = datetime.datetime.utcnow()

        original = self.load(self._primary_key)

        # Note: Cloning a node copies its `files_current` and
        # `wiki_pages_current` fields, but does not clone the underlying
        # database objects to which these dictionaries refer. This means that
        # the cloned node must pass itself to its file and wiki objects to
        # build the correct URLs to that content.
        forked = original.clone()

        forked.logs = self.logs
        forked.tags = self.tags

        # Recursively fork child nodes
        for node_contained in original.nodes:
            forked_node = None
            try:  # Catch the potential PermissionsError above
                forked_node = node_contained.fork_node(auth=auth, title='')
            except PermissionsError:
                pass  # If this excpetion is thrown omit the node from the result set
            if forked_node is not None:
                forked.nodes.append(forked_node)

        forked.title = title + forked.title
        forked.is_fork = True
        forked.is_registration = False
        forked.forked_date = when
        forked.forked_from = original
        forked.creator = user
        forked.piwik_site_id = None

        # Forks default to private status
        forked.is_public = False

        # Clear permissions before adding users
        forked.permissions = {}
        forked.visible_contributor_ids = []

        forked.add_contributor(contributor=user, log=False, save=False)

        forked.add_log(
            action=NodeLog.NODE_FORKED,
            params={
                'project': original.parent_id,
                'node': original._primary_key,
                'registration': forked._primary_key,
            },
            auth=auth,
            log_date=when,
            save=False,
        )

        forked.save()

        # After fork callback
        for addon in original.get_addons():
            _, message = addon.after_fork(original, forked, user)
            if message:
                status.push_status_message(message)

        if os.path.exists(folder_old):
            folder_new = os.path.join(settings.UPLOADS_PATH, forked._primary_key)
            Repo(folder_old).clone(folder_new)

        return forked

    def register_node(self, schema, auth, template, data):
        """Make a frozen copy of a node.

        :param schema: Schema object
        :param auth: All the auth information including user, API key.
        :template: Template name
        :data: Form data

        """
        if not self.can_edit(auth):
            return

        if self.is_folder:
            raise NodeStateError("Folders may not be registered")

        folder_old = os.path.join(settings.UPLOADS_PATH, self._primary_key)
        template = urllib.unquote_plus(template)
        template = to_mongo(template)

        when = datetime.datetime.utcnow()

        original = self.load(self._primary_key)

        # Note: Cloning a node copies its `files_current` and
        # `wiki_pages_current` fields, but does not clone the underlying
        # database objects to which these dictionaries refer. This means that
        # the cloned node must pass itself to its file and wiki objects to
        # build the correct URLs to that content.
        registered = original.clone()

        registered.is_registration = True
        registered.registered_date = when
        registered.registered_user = auth.user
        registered.registered_schema = schema
        registered.registered_from = original
        if not registered.registered_meta:
            registered.registered_meta = {}
        registered.registered_meta[template] = data

        registered.contributors = self.contributors
        registered.forked_from = self.forked_from
        registered.creator = self.creator
        registered.logs = self.logs
        registered.tags = self.tags
        registered.piwik_site_id = None

        registered.save()

        # After register callback
        for addon in original.get_addons():
            _, message = addon.after_register(original, registered, auth.user)
            if message:
                status.push_status_message(message)

        if os.path.exists(folder_old):
            folder_new = os.path.join(settings.UPLOADS_PATH, registered._primary_key)
            Repo(folder_old).clone(folder_new)

        registered.nodes = []

        for node_contained in original.nodes:
            registered_node = node_contained.register_node(
                schema, auth, template, data
            )
            if registered_node is not None:
                registered.nodes.append(registered_node)

        original.add_log(
            action=NodeLog.PROJECT_REGISTERED,
            params={
                'project': original.parent_id,
                'node': original._primary_key,
                'registration': registered._primary_key,
            },
            auth=auth,
            log_date=when,
            save=False,
        )
        original.save()

        registered.save()

        return registered

    def remove_tag(self, tag, auth, save=True):
        if tag in self.tags:
            self.tags.remove(tag)
            self.add_log(
                action=NodeLog.TAG_REMOVED,
                params={
                    'project': self.parent_id,
                    'node': self._primary_key,
                    'tag': tag,
                },
                auth=auth,
                save=False,
            )
            if save:
                self.save()

    def add_tag(self, tag, auth, save=True):
        if tag not in self.tags:
            new_tag = Tag.load(tag)
            if not new_tag:
                new_tag = Tag(_id=tag)
            new_tag.save()
            self.tags.append(new_tag)
            self.add_log(
                action=NodeLog.TAG_ADDED,
                params={
                    'project': self.parent_id,
                    'node': self._primary_key,
                    'tag': tag,
                },
                auth=auth,
                save=False,
            )
            if save:
                self.save()

    # TODO: Move to NodeFile
    def read_file_object(self, file_object):
        folder_name = os.path.join(settings.UPLOADS_PATH, self._primary_key)
        repo = Repo(folder_name)
        tree = repo.commit(file_object.git_commit).tree
        mode, sha = tree_lookup_path(repo.get_object, tree, file_object.path)
        return repo[sha].data, file_object.content_type

    def get_file(self, path, version):
        #folder_name = os.path.join(settings.UPLOADS_PATH, self._primary_key)
        file_object = self.get_file_object(path, version)
        return self.read_file_object(file_object)

    def get_file_object(self, path, version=None):
        """Return the :class:`NodeFile` object at the given path.

        :param str path: Path to the file.
        :param int version: Version number, 0-indexed.
        """
        # TODO: Fix circular imports
        from website.addons.osffiles.model import NodeFile
        from website.addons.osffiles.exceptions import (
            InvalidVersionError,
            VersionNotFoundError,
        )
        folder_name = os.path.join(settings.UPLOADS_PATH, self._primary_key)
        err_msg = 'Upload directory is not a git repo'
        assert os.path.exists(os.path.join(folder_name, ".git")), err_msg
        try:
            file_versions = self.files_versions[path.replace('.', '_')]
            # Default to latest version
            version = version or len(file_versions) - 1
        except (AttributeError, KeyError):
            raise ValueError('Invalid path: {}'.format(path))
        if version < 0:
            raise InvalidVersionError('Version number must be >= 0.')
        try:
            file_id = file_versions[version]
        except IndexError:
            raise VersionNotFoundError('Invalid version number: {}'.format(version))
        except TypeError:
            raise InvalidVersionError('Invalid version type. Version number'
                    'must be an integer >= 0.')
        return NodeFile.load(file_id)

    def remove_file(self, auth, path):
        '''Removes a file from the filesystem, NodeFile collection, and does a git delete ('git rm <file>')

        :param auth: All the auth informtion including user, API key.
        :param path:

        :raises: website.osffiles.exceptions.FileNotFoundError if file is not found.
        '''
        from website.addons.osffiles.model import NodeFile
        from website.addons.osffiles.exceptions import FileNotFoundError
        from website.addons.osffiles.utils import urlsafe_filename

        file_name_key = urlsafe_filename(path)

        repo_path = os.path.join(settings.UPLOADS_PATH, self._primary_key)

        # TODO make sure it all works, otherwise rollback as needed
        # Do a git delete, which also removes from working filesystem.
        try:
            subprocess.check_output(
                ['git', 'rm', path],
                cwd=repo_path,
                shell=False
            )

            repo = Repo(repo_path)

            message = '{path} deleted'.format(path=path)
            committer = self._get_committer(auth)

            repo.do_commit(message, committer)
        except subprocess.CalledProcessError as error:
            if error.returncode == 128:
                raise FileNotFoundError('File {0!r} was not found'.format(path))
            raise

        if file_name_key in self.files_current:
            nf = NodeFile.load(self.files_current[file_name_key])
            nf.is_deleted = True
            nf.save()
            self.files_current.pop(file_name_key, None)

        if file_name_key in self.files_versions:
            for i in self.files_versions[file_name_key]:
                nf = NodeFile.load(i)
                nf.is_deleted = True
                nf.save()
            self.files_versions.pop(file_name_key)

        self.add_log(
            action=NodeLog.FILE_REMOVED,
            params={
                'project': self.parent_id,
                'node': self._primary_key,
                'path': path
            },
            auth=auth,
            log_date=nf.date_modified,
            save=False,
        )

        # Updates self.date_modified
        self.save()

    @staticmethod
    def _get_committer(auth):

        user = auth.user
        api_key = auth.api_key

        if api_key:
            commit_key_msg = ':{}'.format(api_key.label)
            if api_key.user:
                commit_name = api_key.user.fullname
                commit_id = api_key.user._primary_key
                commit_category = 'user'
            if api_key.node:
                commit_name = api_key.node.title
                commit_id = api_key.node._primary_key
                commit_category = 'node'

        elif user:
            commit_key_msg = ''
            commit_name = user.fullname
            commit_id = user._primary_key
            commit_category = 'user'

        else:
            raise Exception('Must provide either user or api_key.')

        committer = u'{name}{key_msg} <{category}-{id}@osf.io>'.format(
            name=commit_name,
            key_msg=commit_key_msg,
            category=commit_category,
            id=commit_id,
        )

        committer = normalize_unicode(committer)

        return committer

    def add_file(self, auth, file_name, content, size, content_type):
        """
        Instantiates a new NodeFile object, and adds it to the current Node as
        necessary.
        """
        from website.addons.osffiles.model import NodeFile
        from website.addons.osffiles.exceptions import FileNotModified
        # TODO: Reading the whole file into memory is not scalable. Fix this.

        # This node's folder
        folder_name = os.path.join(settings.UPLOADS_PATH, self._primary_key)

        # TODO: This should be part of the build phase, not here.
        # verify the upload root exists
        if not os.path.isdir(settings.UPLOADS_PATH):
            os.mkdir(settings.UPLOADS_PATH)

        # Make sure the upload directory contains a git repo.
        if os.path.exists(folder_name):
            if os.path.exists(os.path.join(folder_name, ".git")):
                repo = Repo(folder_name)
            else:
                # ... or create one
                repo = Repo.init(folder_name)
        else:
            # if the Node's folder isn't there, create it.
            os.mkdir(folder_name)
            repo = Repo.init(folder_name)

        # Is this a new file, or are we updating an existing one?
        file_is_new = not os.path.exists(os.path.join(folder_name, file_name))

        if not file_is_new:
            # Get the hash of the old file
            old_file_hash = hashlib.md5()
            with open(os.path.join(folder_name, file_name), 'rb') as f:
                for chunk in iter(
                        lambda: f.read(128 * old_file_hash.block_size),
                        b''
                ):
                    old_file_hash.update(chunk)

            # If the file hasn't changed
            if old_file_hash.digest() == hashlib.md5(content).digest():
                raise FileNotModified()

        # Write the content of the temp file into a new file
        with open(os.path.join(folder_name, file_name), 'wb') as f:
            f.write(content)

        # Deal with git
        repo.stage([str(file_name)])

        committer = self._get_committer(auth)

        commit_id = repo.do_commit(
            message=unicode(file_name +
                            (' added' if file_is_new else ' updated')),
            committer=committer,
        )

        # Deal with creating a NodeFile in the database
        node_file = NodeFile(
            path=file_name,
            filename=file_name,
            size=size,
            node=self,
            uploader=auth.user,
            git_commit=commit_id,
            content_type=content_type,
        )
        node_file.save()

        # Add references to the NodeFile to the Node object
        file_name_key = node_file.clean_filename

        # Reference the current file version
        self.files_current[file_name_key] = node_file._primary_key

        # Create a version history if necessary
        if file_name_key not in self.files_versions:
            self.files_versions[file_name_key] = []

        # Add reference to the version history
        self.files_versions[file_name_key].append(node_file._primary_key)

        self.add_log(
            action=NodeLog.FILE_ADDED if file_is_new else NodeLog.FILE_UPDATED,
            params={
                'project': self.parent_id,
                'node': self._primary_key,
                'path': node_file.path,
                'version': len(self.files_versions),
                'urls': {
                    'view': node_file.url(self),
                    'download': node_file.download_url(self),
                },
            },
            auth=auth,
            log_date=node_file.date_uploaded,
            save=False,
        )
        self.save()

        return node_file

    def add_log(self, action, params, auth, foreign_user=None, log_date=None, save=True):
        user = auth.user if auth else None
        api_key = auth.api_key if auth else None
        log = NodeLog(
            action=action,
            user=user,
            foreign_user=foreign_user,
            api_key=api_key,
            params=params,
        )
        if log_date:
            log.date = log_date
        log.save()
        self.logs.append(log)
        if save:
            self.save()
        if user:
            increment_user_activity_counters(user._primary_key, action, log.date)
        if self.node__parent:
            parent = self.node__parent[0]
            parent.logs.append(log)
            parent.save()
        return log

    @property
    def url(self):
        return '/{}/'.format(self._primary_key)

    def web_url_for(self, view_name, _absolute=False, _guid=False, *args, **kwargs):
        # Note: Check `parent_node` rather than `category` to avoid database
        # inconsistencies [jmcarp]
        if self.parent_node is None:
            return web_url_for(view_name, pid=self._primary_key, _absolute=_absolute,
                _guid=_guid, *args, **kwargs)
        else:
            return web_url_for(view_name, pid=self.parent_node._primary_key,
                nid=self._primary_key, _absolute=_absolute, _guid=_guid, *args, **kwargs)

    def api_url_for(self, view_name, _absolute=False, *args, **kwargs):
        # Note: Check `parent_node` rather than `category` to avoid database
        # inconsistencies [jmcarp]
        if self.parent_node is None:
            return api_url_for(view_name, pid=self._primary_key, _absolute=_absolute,
                *args, **kwargs)
        else:
            return api_url_for(view_name, pid=self.parent_node._primary_key,
                nid=self._primary_key, _absolute=_absolute, *args, **kwargs)

    @property
    def absolute_url(self):
        if not self.url:
            logger.error("Node {0} has a parent that is not a project".format(self._id))
            return None
        return urlparse.urljoin(settings.DOMAIN, self.url)

    @property
    def display_absolute_url(self):
        url = self.absolute_url
        if url is not None:
            return re.sub(r'https?:', '', url).strip('/')

    @property
    def api_url(self):
        if not self.url:
            logger.error('Node {0} has a parent that is not a project'.format(self._id))
            return None
        return '/api/v1{0}'.format(self.deep_url)

    @property
    def deep_url(self):
        if self.category == 'project':
            return '/project/{}/'.format(self._primary_key)
        else:
            if self.node__parent and self.node__parent[0].category == 'project':
                return '/project/{}/node/{}/'.format(
                    self.parent_id,
                    self._primary_key
                )
        logger.error("Node {0} has a parent that is not a project".format(self._id))

    def author_list(self, and_delim='&'):
        author_names = [
            author.biblio_name
            for author in self.visible_contributors
            if author
        ]
        if len(author_names) < 2:
            return ' {0} '.format(and_delim).join(author_names)
        if len(author_names) > 7:
            author_names = author_names[:7]
            author_names.append('et al.')
            return ', '.join(author_names)
        return u'{0}, {1} {2}'.format(
            ', '.join(author_names[:-1]),
            and_delim,
            author_names[-1]
        )

    @property
    def templated_list(self):
        return [
            x
            for x in self.node__template_node
            if not x.is_deleted
        ]

    @property
    def citation_apa(self):
        return u'{authors} ({year}). {title}. Retrieved from Open Science Framework, <a href="{url}">{display_url}</a>'.format(
            authors=self.author_list(and_delim='&'),
            year=self.logs[-1].date.year if self.logs else '?',
            title=self.title,
            url=self.url,
            display_url=self.display_absolute_url,
        )

    @property
    def citation_mla(self):
        return u'{authors} "{title}." Open Science Framework, {year}. <a href="{url}">{display_url}</a>'.format(
            authors=self.author_list(and_delim='and'),
            year=self.logs[-1].date.year if self.logs else '?',
            title=self.title,
            url=self.url,
            display_url=self.display_absolute_url,
        )

    @property
    def citation_chicago(self):
        return u'{authors} "{title}." Open Science Framework ({year}). <a href="{url}">{display_url}</a>'.format(
            authors=self.author_list(and_delim='and'),
            year=self.logs[-1].date.year if self.logs else '?',
            title=self.title,
            url=self.url,
            display_url=self.display_absolute_url,
        )

    @property
    def parent_node(self):
        """The parent node, if it exists, otherwise ``None``. Note: this
        property is named `parent_node` rather than `parent` to avoid a
        conflict with the `parent` back-reference created by the `nodes`
        field on this schema.

        """
        try:
            if not self.node__parent[0].is_deleted:
                return self.node__parent[0]
        except IndexError:
            pass
        return None

    @property
    def watch_url(self):
        return os.path.join(self.api_url, "watch/")

    @property
    def parent_id(self):
        if self.node__parent:
            return self.node__parent[0]._primary_key
        return None

    @property
    def project_or_component(self):
        return 'project' if self.category == 'project' else 'component'

    def is_contributor(self, user):
        return (
            user is not None
            and (
                user._id in self.contributors
            )
        )

    def add_addon(self, addon_name, auth, log=True, *args, **kwargs):
        """Add an add-on to the node. Do nothing if the addon is already
        enabled.

        :param str addon_name: Name of add-on
        :param Auth auth: Consolidated authorization object
        :param bool log: Add a log after adding the add-on
        :return: A boolean, whether the addon was added

        """
        ret = AddonModelMixin.add_addon(self, addon_name, auth=auth,
                                        *args, **kwargs)
        if ret and log:
            config = settings.ADDONS_AVAILABLE_DICT[addon_name]
            self.add_log(
                action=NodeLog.ADDON_ADDED,
                params={
                    'project': self.parent_id,
                    'node': self._primary_key,
                    'addon': config.full_name,
                },
                auth=auth,
                save=False,
            )
            self.save()  # TODO: here, or outside the conditional? @mambocab
        return ret

    def delete_addon(self, addon_name, auth):
        """Delete an add-on from the node.

        :param str addon_name: Name of add-on
        :param Auth auth: Consolidated authorization object
        :return bool: Add-on was deleted

        """
        rv = super(Node, self).delete_addon(addon_name, auth)
        if rv:
            config = settings.ADDONS_AVAILABLE_DICT[addon_name]
            self.add_log(
                action=NodeLog.ADDON_REMOVED,
                params={
                    'project': self.parent_id,
                    'node': self._primary_key,
                    'addon': config.full_name,
                },
                auth=auth,
                save=False,
            )
            self.save()
            # TODO: save here or outside the conditional? @mambocab
        return rv

    def callback(self, callback, recursive=False, *args, **kwargs):
        """Invoke callbacks of attached add-ons and collect messages.

        :param str callback: Name of callback method to invoke
        :param bool recursive: Apply callback recursively over nodes
        :return list: List of callback messages

        """
        messages = []

        for addon in self.get_addons():
            method = getattr(addon, callback)
            message = method(self, *args, **kwargs)
            if message:
                messages.append(message)

        if recursive:
            for child in self.nodes:
                if not child.is_deleted:
                    messages.extend(
                        child.callback(
                            callback, recursive, *args, **kwargs
                        )
                    )

        return messages

    def replace_contributor(self, old, new):
        for i, contrib in enumerate(self.contributors):
            if contrib._primary_key == old._primary_key:
                self.contributors[i] = new
                # Remove unclaimed record for the project
                if self._primary_key in old.unclaimed_records:
                    del old.unclaimed_records[self._primary_key]
                    old.save()
                for permission in self.get_permissions(old):
                    self.add_permission(new, permission)
                self.permissions.pop(old._id)
                if old._id in self.visible_contributor_ids:
                    self.visible_contributor_ids.remove(old._id)
                return True
        return False

    def remove_contributor(self, contributor, auth, log=True):
        """Remove a contributor from this node.

        :param contributor: User object, the contributor to be removed
        :param auth: All the auth information including user, API key.

        """
        # remove unclaimed record if necessary
        if self._primary_key in contributor.unclaimed_records:
            del contributor.unclaimed_records[self._primary_key]

        self.contributors.remove(contributor._id)

        self.clear_permission(contributor)
        if contributor._id in self.visible_contributor_ids:
            self.visible_contributor_ids.remove(contributor._id)

        # Node must have at least one registered admin user
        # TODO: Move to validator or helper
        admins = [
            user for user in self.contributors
            if self.has_permission(user, 'admin')
            and user.is_registered
        ]
        if not admins:
            return False

        # Clear permissions for removed user
        self.permissions.pop(contributor._id, None)

        # After remove callback
        for addon in self.get_addons():
            message = addon.after_remove_contributor(self, contributor)
            if message:
                status.push_status_message(message)

        if log:
            self.add_log(
                action=NodeLog.CONTRIB_REMOVED,
                params={
                    'project': self.parent_id,
                    'node': self._primary_key,
                    'contributor': contributor._id,
                },
                auth=auth,
                save=False,
            )

        self.save()

        return True

    def remove_contributors(self, contributors, auth=None, log=True, save=False):

        results = []
        removed = []

        for contrib in contributors:
            outcome = self.remove_contributor(
                contributor=contrib, auth=auth, log=False,
            )
            results.append(outcome)
            removed.append(contrib._id)
        if log:
            self.add_log(
                action=NodeLog.CONTRIB_REMOVED,
                params={
                    'project': self.parent_id,
                    'node': self._primary_key,
                    'contributors': removed,
                },
                auth=auth,
                save=False,
            )

        if save:
            self.save()

        if False in results:
            return False

        return True

    def manage_contributors(self, user_dicts, auth, save=False):
        """Reorder and remove contributors.

        :param list user_dicts: Ordered list of contributors represented as
            dictionaries of the form:
            {'id': <id>, 'permission': <One of 'read', 'write', 'admin'>, 'visible': bool}
        :param Auth auth: Consolidated authentication information
        :param bool save: Save changes
        :raises: ValueError if any users in `users` not in contributors or if
            no admin contributors remaining

        """
        users = []
        user_ids = []
        permissions_changed = {}
        to_retain = []
        to_remove = []
        for user_dict in user_dicts:
            user = User.load(user_dict['id'])
            if user is None:
                raise ValueError('User not found')
            if user not in self.contributors:
                raise ValueError(
                    'User {0} not in contributors'.format(user.fullname)
                )
            permissions = expand_permissions(user_dict['permission'])
            if set(permissions) != set(self.get_permissions(user)):
                self.set_permissions(user, permissions, save=False)
                permissions_changed[user._id] = permissions
            self.set_visible(user, user_dict['visible'], auth=auth)
            users.append(user)
            user_ids.append(user_dict['id'])

        for user in self.contributors:
            if user._id in user_ids:
                to_retain.append(user)
            else:
                to_remove.append(user)

        # TODO: Move to validator or helper @jmcarp
        admins = [
            user for user in users
            if self.has_permission(user, 'admin')
            and user.is_registered
        ]
        if users is None or not admins:
            raise ValueError(
                'Must have at least one registered admin contributor'
            )

        if to_retain != users:
            self.add_log(
                action=NodeLog.CONTRIB_REORDERED,
                params={
                    'project': self.parent_id,
                    'node': self._id,
                    'contributors': [
                        user._id
                        for user in users
                    ],
                },
                auth=auth,
                save=False,
            )

        if to_remove:
            self.remove_contributors(to_remove, auth=auth, save=False)

        self.contributors = users

        if permissions_changed:
            self.add_log(
                action=NodeLog.PERMISSIONS_UPDATED,
                params={
                    'project': self.parent_id,
                    'node': self._id,
                    'contributors': permissions_changed,
                },
                auth=auth,
                save=False,
            )
        # Update list of visible IDs
        self.update_visible_ids()
        if save:
            self.save()

    def add_contributor(self, contributor, permissions=None, visible=True,
                        auth=None, log=True, save=False):
        """Add a contributor to the project.

        :param User contributor: The contributor to be added
        :param list permissions: Permissions to grant to the contributor
        :param bool visible: Contributor is visible in project dashboard
        :param Auth auth: All the auth information including user, API key
        :param bool log: Add log to self
        :param bool save: Save after adding contributor
        :returns: Whether contributor was added

        """
        MAX_RECENT_LENGTH = 15

        # If user is merged into another account, use master account
        contrib_to_add = contributor.merged_by if contributor.is_merged else contributor
        if contrib_to_add not in self.contributors:

            self.contributors.append(contrib_to_add)
            if visible:
                self.set_visible(contrib_to_add, visible=True, log=False)

            # Add default contributor permissions
            permissions = permissions or DEFAULT_CONTRIBUTOR_PERMISSIONS
            for permission in permissions:
                self.add_permission(contrib_to_add, permission, save=False)

            # Add contributor to recently added list for user
            if auth is not None:
                user = auth.user
                if contrib_to_add in user.recently_added:
                    user.recently_added.remove(contrib_to_add)
                user.recently_added.insert(0, contrib_to_add)
                while len(user.recently_added) > MAX_RECENT_LENGTH:
                    user.recently_added.pop()

            if log:
                self.add_log(
                    action=NodeLog.CONTRIB_ADDED,
                    params={
                        'project': self.parent_id,
                        'node': self._primary_key,
                        'contributors': [contrib_to_add._primary_key],
                    },
                    auth=auth,
                    save=False,
                )
            if save:
                self.save()

            contributor_added.send(self, contributor=contributor, auth=auth)
            return True
        else:
            return False

    def add_contributors(self, contributors, auth=None, log=True, save=False):
        """Add multiple contributors

        :param contributors: A list of User objects to add as contributors.
        :param auth: All the auth information including user, API key.
        :param log: Add log to self
        :param save: Save after adding contributor

        """
        for contrib in contributors:
            self.add_contributor(
                contributor=contrib['user'], permissions=contrib['permissions'],
                visible=contrib['visible'], auth=auth, log=False, save=False,
            )
        if log and contributors:
            self.add_log(
                action=NodeLog.CONTRIB_ADDED,
                params={
                    'project': self.parent_id,
                    'node': self._primary_key,
                    'contributors': [
                        contrib['user']._id
                        for contrib in contributors
                    ],
                },
                auth=auth,
                save=False,
            )
        if save:
            self.save()

    def add_unregistered_contributor(self, fullname, email, auth,
                                     permissions=None, save=False):
        """Add a non-registered contributor to the project.

        :param str fullname: The full name of the person.
        :param str email: The email address of the person.
        :param Auth auth: Auth object for the user adding the contributor.
        :returns: The added contributor

        :raises: DuplicateEmailError if user with given email is already in the database.

        """
        # Create a new user record
        contributor = User.create_unregistered(fullname=fullname, email=email)

        contributor.add_unclaimed_record(node=self, referrer=auth.user,
            given_name=fullname, email=email)
        try:
            contributor.save()
        except ValidationValueError:  # User with same email already exists
            contributor = get_user(username=email)
            # Unregistered users may have multiple unclaimed records, so
            # only raise error if user is registered.
            if contributor.is_registered or self.is_contributor(contributor):
                raise
            contributor.add_unclaimed_record(node=self, referrer=auth.user,
                given_name=fullname, email=email)
            contributor.save()

        self.add_contributor(
            contributor, permissions=permissions, auth=auth,
            log=True, save=False,
        )
        self.save()
        return contributor

    def set_privacy(self, permissions, auth=None):
        """Set the permissions for this node.

        :param permissions: A string, either 'public' or 'private'
        :param auth: All the auth informtion including user, API key.

        """
        if permissions == 'public' and not self.is_public:
            self.is_public = True
        elif permissions == 'private' and self.is_public:
            self.is_public = False
        else:
            return False

        # After set permissions callback
        for addon in self.get_addons():
            message = addon.after_set_privacy(self, permissions)
            if message:
                status.push_status_message(message)

        action = NodeLog.MADE_PUBLIC if permissions == 'public' else NodeLog.MADE_PRIVATE
        self.add_log(
            action=action,
            params={
                'project': self.parent_id,
                'node': self._primary_key,
            },
            auth=auth,
            save=False,
        )
        self.save()
        return True

    # TODO: Move to wiki add-on
    def get_wiki_page(self, page, version=None):
        from website.addons.wiki.model import NodeWikiPage

<<<<<<< HEAD
        page = format_wid(page)
=======
        page = to_mongo_key(page)
>>>>>>> e02ae7f6

        if version:
            try:
                version = int(version)
            except:
                return None

            if page not in self.wiki_pages_versions:
                return None

            if version > len(self.wiki_pages_versions[page]):
                return None
            else:
                return NodeWikiPage.load(self.wiki_pages_versions[page][version - 1])

        if page in self.wiki_pages_current:
            pw = NodeWikiPage.load(self.wiki_pages_current[page])
        else:
            pw = None

        return pw

    # TODO: Move to wiki add-on
    def update_node_wiki(self, page, content, auth):
        """Update the node's wiki page with new content.

        :param page: A string, the page's name, e.g. ``"home"``.
        :param content: A string, the posted content.
        :param auth: All the auth informtion including user, API key.

        """
        from website.addons.wiki.model import NodeWikiPage

        temp_page = page

<<<<<<< HEAD
        page = format_wid(page)
=======
        page = to_mongo_key(page)
>>>>>>> e02ae7f6

        if page not in self.wiki_pages_current:
            if page in self.wiki_pages_versions:
                version = len(self.wiki_pages_versions[page]) + 1
            else:
                version = 1
        else:
            current = NodeWikiPage.load(self.wiki_pages_current[page])
            current.is_current = False
            version = current.version + 1
            current.save()

        new_wiki = NodeWikiPage(
            page_name=temp_page,
            version=version,
            user=auth.user,
            is_current=True,
            node=self,
            content=content
        )
        if page in self.wiki_sharejs_uuids:
            new_wiki.share_uuid = self.wiki_sharejs_uuids[page]

        new_wiki.save()

        if page not in self.wiki_pages_versions:
            self.wiki_pages_versions[page] = []
        self.wiki_pages_versions[page].append(new_wiki._primary_key)
        self.wiki_pages_current[page] = new_wiki._primary_key

        self.add_log(
            action=NodeLog.WIKI_UPDATED,
            params={
                'project': self.parent_id,
                'node': self._primary_key,
                'page': new_wiki.page_name,
                'version': new_wiki.version,
            },
            auth=auth,
            log_date=new_wiki.date
        )

    def delete_node_wiki(self, node, page, auth):
        page_name_key = to_mongo_key(page.page_name)

        del node.wiki_pages_current[page_name_key]
        self.add_log(
            action=NodeLog.WIKI_DELETED,
            params={
                'project': self.parent_id,
                'node': self._primary_key,
                'page': page.page_name,
            },
            auth=auth,
            log_date=datetime.datetime.utcnow(),
        )

    def get_stats(self, detailed=False):
        if detailed:
            raise NotImplementedError(
                'Detailed stats exist, but are not yet implemented.'
            )
        else:
            return get_basic_counters('node:%s' % self._primary_key)

    # TODO: Deprecate this; it duplicates much of what serialize_project already
    # does
    def serialize(self):
        """Dictionary representation of node that is nested within a NodeLog's
        representation.
        """
        # TODO: incomplete implementation
        return {
            'id': str(self._primary_key),
            'category': self.category_display,
            'node_type': self.project_or_component,
            'url': self.url,
            # TODO: Titles shouldn't contain escaped HTML in the first place
            'title': html_parser.unescape(self.title),
            'api_url': self.api_url,
            'is_public': self.is_public,
            'is_registration': self.is_registration
        }


@Node.subscribe('before_save')
def validate_permissions(schema, instance):
    """Ensure that user IDs in `contributors` and `permissions` match.

    """
    node = instance
    contributor_ids = set([user._id for user in node.contributors])
    permission_ids = set(node.permissions.keys())
    mismatched_contributors = contributor_ids.difference(permission_ids)
    if mismatched_contributors:
        raise ValidationValueError(
            'Contributors {0} missing from `permissions` on node {1}'.format(
                ', '.join(mismatched_contributors),
                node._id,
            )
        )
    mismatched_permissions = permission_ids.difference(contributor_ids)
    if mismatched_permissions:
        raise ValidationValueError(
            'Permission keys {0} missing from `contributors` on node {1}'.format(
                ', '.join(mismatched_contributors),
                node._id,
            )
        )


@Node.subscribe('before_save')
def validate_visible_contributors(schema, instance):
    """Ensure that user IDs in `contributors` and `visible_contributor_ids`
    match.

    """
    node = instance
    for user_id in node.visible_contributor_ids:
        if user_id not in node.contributors:
            raise ValidationValueError(
                ('User {0} is in `visible_contributor_ids` but not in '
                 '`contributors` on node {1}').format(
                    user_id,
                    node._id,
                )
            )


class WatchConfig(StoredObject):

    _id = fields.StringField(primary=True, default=lambda: str(ObjectId()))
    node = fields.ForeignField('Node', backref='watched')
    digest = fields.BooleanField(default=False)
    immediate = fields.BooleanField(default=False)

    def __repr__(self):
        return '<WatchConfig(node="{self.node}")>'.format(self=self)


class MailRecord(StoredObject):

    _id = fields.StringField(primary=True, default=lambda: str(ObjectId()))
    data = fields.DictionaryField()
    records = fields.AbstractForeignField(list=True, backref='created')


class PrivateLink(StoredObject):

    _id = fields.StringField(primary=True, default=lambda: str(ObjectId()))
    date_created = fields.DateTimeField(auto_now_add=datetime.datetime.utcnow)
    key = fields.StringField(required=True)
    name = fields.StringField()
    is_deleted = fields.BooleanField(default=False)
    anonymous = fields.BooleanField(default=False)

    nodes = fields.ForeignField('node', list=True, backref='shared')
    creator = fields.ForeignField('user', backref='created')

    @property
    def node_ids(self):
        node_ids = [node._id for node in self.nodes]
        return node_ids

    def node_scale(self, node):
        if node.parent_id not in self.node_ids:
            return -40
        else:
            return 20 + self.node_scale(node.parent_node)

    def node_icon(self, node):
        if node.category == 'project':
            node_type = "reg-project" if node.is_registration else "project"
        else:
            node_type = "reg-component" if node.is_registration else "component"
        return "/static/img/hgrid/{0}.png".format(node_type)

    def to_json(self):
        return {
            "id": self._id,
            "date_created": self.date_created.strftime('%m/%d/%Y %I:%M %p UTC'),
            "key": self.key,
            "name": self.name,
            "creator": {'fullname': self.creator.fullname, 'url': self.creator.profile_url},
            "nodes": [{'title': x.title, 'url': x.url, 'scale': str(self.node_scale(x)) + 'px', 'imgUrl': self.node_icon(x)} for x in self.nodes],
            "anonymous": self.anonymous
        }


def format_wid(wid):
    """Format wiki id for reference in node dictionaries"""
    wid = urllib.unquote_plus(wid)
    wid = to_mongo(wid)
    wid = wid.lower()
    return wid<|MERGE_RESOLUTION|>--- conflicted
+++ resolved
@@ -2461,11 +2461,7 @@
     def get_wiki_page(self, page, version=None):
         from website.addons.wiki.model import NodeWikiPage
 
-<<<<<<< HEAD
-        page = format_wid(page)
-=======
         page = to_mongo_key(page)
->>>>>>> e02ae7f6
 
         if version:
             try:
@@ -2501,11 +2497,7 @@
 
         temp_page = page
 
-<<<<<<< HEAD
-        page = format_wid(page)
-=======
         page = to_mongo_key(page)
->>>>>>> e02ae7f6
 
         if page not in self.wiki_pages_current:
             if page in self.wiki_pages_versions:
@@ -2692,12 +2684,4 @@
             "creator": {'fullname': self.creator.fullname, 'url': self.creator.profile_url},
             "nodes": [{'title': x.title, 'url': x.url, 'scale': str(self.node_scale(x)) + 'px', 'imgUrl': self.node_icon(x)} for x in self.nodes],
             "anonymous": self.anonymous
-        }
-
-
-def format_wid(wid):
-    """Format wiki id for reference in node dictionaries"""
-    wid = urllib.unquote_plus(wid)
-    wid = to_mongo(wid)
-    wid = wid.lower()
-    return wid+        }