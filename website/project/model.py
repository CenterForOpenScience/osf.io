--- conflicted
+++ resolved
@@ -15,12 +15,8 @@
 from modularodm import Q
 from modularodm import fields
 from modularodm.validators import MaxLengthValidator
-<<<<<<< HEAD
-from modularodm.exceptions import ValidationTypeError, NoResultsFound
-=======
 from modularodm.exceptions import NoResultsFound
 from modularodm.exceptions import ValidationTypeError
->>>>>>> c55d7c64
 from modularodm.exceptions import ValidationValueError
 
 from api.base.utils import absolute_reverse
@@ -89,7 +85,6 @@
 
     # Deprecated legacy field
     metadata_version = fields.IntegerField()
-
     # Version of the schema to use (e.g. if questions, responses change)
     schema_version = fields.IntegerField()
 
