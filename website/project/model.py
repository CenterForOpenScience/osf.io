# -*- coding: utf-8 -*-
import itertools
import functools
import os
import re
import urllib
import logging
import pymongo
import datetime
import urlparse
from collections import OrderedDict
import warnings

import pytz
from flask import request
from django.core.urlresolvers import reverse

from modularodm import Q
from modularodm import fields
from modularodm.validators import MaxLengthValidator
from modularodm.exceptions import NoResultsFound
from modularodm.exceptions import ValidationTypeError
from modularodm.exceptions import ValidationValueError

from api.base.utils import absolute_reverse
from framework import status
from framework.mongo import ObjectId
from framework.mongo import StoredObject
from framework.addons import AddonModelMixin
from framework.auth import get_user, User, Auth
from framework.auth import signals as auth_signals
from framework.exceptions import PermissionsError
from framework.guid.model import GuidStoredObject
from framework.auth.utils import privacy_info_handle
from framework.analytics import tasks as piwik_tasks
from framework.mongo.utils import to_mongo, to_mongo_key, unique_on
from framework.analytics import (
    get_basic_counters, increment_user_activity_counters
)
from framework.sentry import log_exception
from framework.transactions.context import TokuTransaction
from framework.utils import iso8601format

from website import language, mails, settings, tokens
from website.util import web_url_for
from website.util import api_url_for
from website.util import sanitize
from website.exceptions import (
    NodeStateError,
    InvalidSanctionApprovalToken, InvalidSanctionRejectionToken,
)
from website.citations.utils import datetime_to_csl
from website.identifiers.model import IdentifierMixin
from website.util.permissions import expand_permissions
from website.util.permissions import CREATOR_PERMISSIONS, DEFAULT_CONTRIBUTOR_PERMISSIONS, ADMIN
from website.project.metadata.schemas import OSF_META_SCHEMAS
from website.project import signals as project_signals

logger = logging.getLogger(__name__)

VIEW_PROJECT_URL_TEMPLATE = settings.DOMAIN + '{node_id}/'

def has_anonymous_link(node, auth):
    """check if the node is anonymous to the user

    :param Node node: Node which the user wants to visit
    :param str link: any view-only link in the current url
    :return bool anonymous: Whether the node is anonymous to the user or not
    """
    view_only_link = auth.private_key or request.args.get('view_only', '').strip('/')
    if not view_only_link:
        return False
    if node.is_public:
        return False
    return any(
        link.anonymous
        for link in node.private_links_active
        if link.key == view_only_link
    )


class MetaSchema(StoredObject):

    _id = fields.StringField(default=lambda: str(ObjectId()))
    name = fields.StringField()
    schema = fields.DictionaryField()
    category = fields.StringField()

    # Version of the Knockout metadata renderer to use (e.g. if data binds
    # change)
    metadata_version = fields.IntegerField()
    # Version of the schema to use (e.g. if questions, responses change)
    schema_version = fields.IntegerField()

    @property
    def requires_approval(self):
        return self.schema.get('config', {}).get('requiresApproval', False)

    @property
    def fulfills(self):
        return self.schema.get('config', {}).get('fulfills', [])

    @property
    def messages(self):
        return self.schema.get('config', {}).get('messages', {})

def ensure_schema(schema, name, version=1):
    try:
        schema_obj = MetaSchema.find_one(
            Q('name', 'eq', name) &
            Q('schema_version', 'eq', version)
        )
    except NoResultsFound:
        meta_schema = {
            'name': name,
            'schema_version': version,
            'schema': schema,
        }
        schema_obj = MetaSchema(**meta_schema)
        schema_obj.save()
    return schema_obj


def ensure_schemas():
    """Import meta-data schemas from JSON to database if not already loaded
    """
    for schema in OSF_META_SCHEMAS:
        ensure_schema(schema, schema['name'], version=schema.get('version', 1))


class MetaData(GuidStoredObject):

    _id = fields.StringField(primary=True)

    target = fields.AbstractForeignField(backref='metadata')
    data = fields.DictionaryField()

    date_created = fields.DateTimeField(auto_now_add=datetime.datetime.utcnow)
    date_modified = fields.DateTimeField(auto_now=datetime.datetime.utcnow)


def validate_comment_reports(value, *args, **kwargs):
    for key, val in value.iteritems():
        if not User.load(key):
            raise ValidationValueError('Keys must be user IDs')
        if not isinstance(val, dict):
            raise ValidationTypeError('Values must be dictionaries')
        if 'category' not in val or 'text' not in val:
            raise ValidationValueError(
                'Values must include `category` and `text` keys'
            )


class Comment(GuidStoredObject):

    _id = fields.StringField(primary=True)

    user = fields.ForeignField('user', required=True, backref='commented')
    node = fields.ForeignField('node', required=True, backref='comment_owner')
    target = fields.AbstractForeignField(required=True, backref='commented')

    date_created = fields.DateTimeField(auto_now_add=datetime.datetime.utcnow)
    date_modified = fields.DateTimeField(auto_now=datetime.datetime.utcnow)
    modified = fields.BooleanField()

    is_deleted = fields.BooleanField(default=False)
    content = fields.StringField()

    # Dictionary field mapping user IDs to dictionaries of report details:
    # {
    #   'icpnw': {'category': 'hate', 'message': 'offensive'},
    #   'cdi38': {'category': 'spam', 'message': 'godwins law'},
    # }
    reports = fields.DictionaryField(validate=validate_comment_reports)

    @classmethod
    def create(cls, auth, **kwargs):
        comment = cls(**kwargs)
        comment.save()

        comment.node.add_log(
            NodeLog.COMMENT_ADDED,
            {
                'project': comment.node.parent_id,
                'node': comment.node._id,
                'user': comment.user._id,
                'comment': comment._id,
            },
            auth=auth,
            save=False,
        )

        comment.node.save()

        return comment

    def edit(self, content, auth, save=False):
        self.content = content
        self.modified = True
        self.node.add_log(
            NodeLog.COMMENT_UPDATED,
            {
                'project': self.node.parent_id,
                'node': self.node._id,
                'user': self.user._id,
                'comment': self._id,
            },
            auth=auth,
            save=False,
        )
        if save:
            self.save()

    def delete(self, auth, save=False):
        self.is_deleted = True
        self.node.add_log(
            NodeLog.COMMENT_REMOVED,
            {
                'project': self.node.parent_id,
                'node': self.node._id,
                'user': self.user._id,
                'comment': self._id,
            },
            auth=auth,
            save=False,
        )
        if save:
            self.save()

    def undelete(self, auth, save=False):
        self.is_deleted = False
        self.node.add_log(
            NodeLog.COMMENT_ADDED,
            {
                'project': self.node.parent_id,
                'node': self.node._id,
                'user': self.user._id,
                'comment': self._id,
            },
            auth=auth,
            save=False,
        )
        if save:
            self.save()

    def report_abuse(self, user, save=False, **kwargs):
        """Report that a comment is abuse.

        :param User user: User submitting the report
        :param bool save: Save changes
        :param dict kwargs: Report details
        :raises: ValueError if the user submitting abuse is the same as the
            user who posted the comment
        """
        if user == self.user:
            raise ValueError
        self.reports[user._id] = kwargs
        if save:
            self.save()

    def unreport_abuse(self, user, save=False):
        """Revoke report of abuse.

        :param User user: User who submitted the report
        :param bool save: Save changes
        :raises: ValueError if user has not reported comment as abuse
        """
        try:
            self.reports.pop(user._id)
        except KeyError:
            raise ValueError('User has not reported comment as abuse')

        if save:
            self.save()


@unique_on(['params.node', '_id'])
class NodeLog(StoredObject):

    _id = fields.StringField(primary=True, default=lambda: str(ObjectId()))

    date = fields.DateTimeField(default=datetime.datetime.utcnow, index=True)
    action = fields.StringField(index=True)
    params = fields.DictionaryField()
    should_hide = fields.BooleanField(default=False)

    was_connected_to = fields.ForeignField('node', list=True)

    user = fields.ForeignField('user', backref='created')
    foreign_user = fields.StringField()

    DATE_FORMAT = '%m/%d/%Y %H:%M UTC'

    # Log action constants -- NOTE: templates stored in log_templates.mako
    CREATED_FROM = 'created_from'

    PROJECT_CREATED = 'project_created'
    PROJECT_REGISTERED = 'project_registered'
    PROJECT_DELETED = 'project_deleted'

    NODE_CREATED = 'node_created'
    NODE_FORKED = 'node_forked'
    NODE_REMOVED = 'node_removed'

    POINTER_CREATED = 'pointer_created'
    POINTER_FORKED = 'pointer_forked'
    POINTER_REMOVED = 'pointer_removed'

    WIKI_UPDATED = 'wiki_updated'
    WIKI_DELETED = 'wiki_deleted'
    WIKI_RENAMED = 'wiki_renamed'

    MADE_WIKI_PUBLIC = 'made_wiki_public'
    MADE_WIKI_PRIVATE = 'made_wiki_private'

    CONTRIB_ADDED = 'contributor_added'
    CONTRIB_REMOVED = 'contributor_removed'
    CONTRIB_REORDERED = 'contributors_reordered'

    PERMISSIONS_UPDATED = 'permissions_updated'

    MADE_PRIVATE = 'made_private'
    MADE_PUBLIC = 'made_public'

    TAG_ADDED = 'tag_added'
    TAG_REMOVED = 'tag_removed'

    EDITED_TITLE = 'edit_title'
    EDITED_DESCRIPTION = 'edit_description'

    UPDATED_FIELDS = 'updated_fields'

    FILE_MOVED = 'addon_file_moved'
    FILE_COPIED = 'addon_file_copied'
    FILE_RENAMED = 'addon_file_renamed'

    FOLDER_CREATED = 'folder_created'

    FILE_ADDED = 'file_added'
    FILE_UPDATED = 'file_updated'
    FILE_REMOVED = 'file_removed'
    FILE_RESTORED = 'file_restored'

    ADDON_ADDED = 'addon_added'
    ADDON_REMOVED = 'addon_removed'
    COMMENT_ADDED = 'comment_added'
    COMMENT_REMOVED = 'comment_removed'
    COMMENT_UPDATED = 'comment_updated'

    MADE_CONTRIBUTOR_VISIBLE = 'made_contributor_visible'
    MADE_CONTRIBUTOR_INVISIBLE = 'made_contributor_invisible'

    EXTERNAL_IDS_ADDED = 'external_ids_added'

    EMBARGO_APPROVED = 'embargo_approved'
    EMBARGO_CANCELLED = 'embargo_cancelled'
    EMBARGO_COMPLETED = 'embargo_completed'
    EMBARGO_INITIATED = 'embargo_initiated'
    RETRACTION_APPROVED = 'retraction_approved'
    RETRACTION_CANCELLED = 'retraction_cancelled'
    RETRACTION_INITIATED = 'retraction_initiated'

    REGISTRATION_APPROVAL_CANCELLED = 'registration_cancelled'
    REGISTRATION_APPROVAL_INITIATED = 'registration_initiated'
    REGISTRATION_APPROVAL_APPROVED = 'registration_approved'

    def __repr__(self):
        return ('<NodeLog({self.action!r}, params={self.params!r}) '
                'with id {self._id!r}>').format(self=self)

    @property
    def node(self):
        """Return the :class:`Node` associated with this log."""
        return (
            Node.load(self.params.get('node')) or
            Node.load(self.params.get('project'))
        )

    @property
    def tz_date(self):
        '''Return the timezone-aware date.
        '''
        # Date should always be defined, but a few logs in production are
        # missing dates; return None and log error if date missing
        if self.date:
            return self.date.replace(tzinfo=pytz.UTC)
        logger.error('Date missing on NodeLog {}'.format(self._primary_key))

    @property
    def formatted_date(self):
        '''Return the timezone-aware, ISO-formatted string representation of
        this log's date.
        '''
        if self.tz_date:
            return self.tz_date.isoformat()

    def resolve_node(self, node):
        """A single `NodeLog` record may be attached to multiple `Node` records
        (parents, forks, registrations, etc.), so the node that the log refers
        to may not be the same as the node the user is viewing. Use
        `resolve_node` to determine the relevant node to use for permission
        checks.

        :param Node node: Node being viewed
        """
        if self.node == node or self.node in node.nodes:
            return self.node
        if node.is_fork_of(self.node) or node.is_registration_of(self.node):
            return node
        for child in node.nodes:
            if child.is_fork_of(self.node) or node.is_registration_of(self.node):
                return child
        return False

    def can_view(self, node, auth):
        node_to_check = self.resolve_node(node)
        if node_to_check:
            return node_to_check.can_view(auth)
        return False

    def _render_log_contributor(self, contributor, anonymous=False):
        user = User.load(contributor)
        if not user:
            # Handle legacy non-registered users, which were
            # represented as a dict
            if isinstance(contributor, dict):
                if 'nr_name' in contributor:
                    return {
                        'fullname': contributor['nr_name'],
                        'registered': False,
                    }
            return None
        if self.node:
            fullname = user.display_full_name(node=self.node)
        else:
            fullname = user.fullname
        return {
            'id': privacy_info_handle(user._primary_key, anonymous),
            'fullname': privacy_info_handle(fullname, anonymous, name=True),
            'registered': user.is_registered,
        }


class Tag(StoredObject):

    _id = fields.StringField(primary=True, validate=MaxLengthValidator(128))

    def __repr__(self):
        return '<Tag() with id {self._id!r}>'.format(self=self)

    @property
    def url(self):
        return '/search/?tags={}'.format(self._id)


class Pointer(StoredObject):
    """A link to a Node. The Pointer delegates all but a few methods to its
    contained Node. Forking and registration are overridden such that the
    link is cloned, but its contained Node is not.
    """
    #: Whether this is a pointer or not
    primary = False

    _id = fields.StringField()
    node = fields.ForeignField('node', backref='_pointed')

    _meta = {'optimistic': True}

    def _clone(self):
        if self.node:
            clone = self.clone()
            clone.node = self.node
            clone.save()
            return clone

    def fork_node(self, *args, **kwargs):
        return self._clone()

    def register_node(self, *args, **kwargs):
        return self._clone()

    def use_as_template(self, *args, **kwargs):
        return self._clone()

    def resolve(self):
        return self.node

    def __getattr__(self, item):
        """Delegate attribute access to the node being pointed to."""
        # Prevent backref lookups from being overriden by proxied node
        try:
            return super(Pointer, self).__getattr__(item)
        except AttributeError:
            pass
        if self.node:
            return getattr(self.node, item)
        raise AttributeError(
            'Pointer object has no attribute {0}'.format(
                item
            )
        )


def get_pointer_parent(pointer):
    """Given a `Pointer` object, return its parent node.
    """
    # The `parent_node` property of the `Pointer` schema refers to the parents
    # of the pointed-at `Node`, not the parents of the `Pointer`; use the
    # back-reference syntax to find the parents of the `Pointer`.
    parent_refs = pointer.node__parent
    assert len(parent_refs) == 1, 'Pointer must have exactly one parent.'
    return parent_refs[0]


def validate_category(value):
    """Validator for Node#category. Makes sure that the value is one of the
    categories defined in CATEGORY_MAP.
    """
    if value not in Node.CATEGORY_MAP.keys():
        raise ValidationValueError('Invalid value for category.')
    return True


def validate_title(value):
    """Validator for Node#title. Makes sure that the value exists and is not
    above 200 characters.
    """
    if value is None or not value.strip():
        raise ValidationValueError('Title cannot be blank.')

    value = sanitize.strip_html(value)

    if value is None or not value.strip():
        raise ValidationValueError('Invalid title.')

    if len(value) > 200:
        raise ValidationValueError('Title cannot exceed 200 characters.')

    return True


def validate_user(value):
    if value != {}:
        user_id = value.iterkeys().next()
        if User.find(Q('_id', 'eq', user_id)).count() != 1:
            raise ValidationValueError('User does not exist.')
    return True


class NodeUpdateError(Exception):
    def __init__(self, reason, key, *args, **kwargs):
        super(NodeUpdateError, self).__init__(*args, **kwargs)
        self.key = key
        self.reason = reason


class Node(GuidStoredObject, AddonModelMixin, IdentifierMixin):

    #: Whether this is a pointer or not
    primary = True

    __indices__ = [{
        'unique': False,
        'key_or_list': [
            ('tags.$', pymongo.ASCENDING),
            ('is_public', pymongo.ASCENDING),
            ('is_deleted', pymongo.ASCENDING),
        ]
    }]

    is_draft_registration = False

    # Node fields that trigger an update to Solr on save
    SOLR_UPDATE_FIELDS = {
        'title',
        'category',
        'description',
        'visible_contributor_ids',
        'tags',
        'is_fork',
        'is_registration',
        'retraction',
        'embargo',
        'is_public',
        'is_deleted',
        'wiki_pages_current',
        'is_retracted',
        'node_license',
    }

    # Maps category identifier => Human-readable representation for use in
    # titles, menus, etc.
    # Use an OrderedDict so that menu items show in the correct order
    CATEGORY_MAP = OrderedDict([
        ('', 'Uncategorized'),
        ('project', 'Project'),
        ('hypothesis', 'Hypothesis'),
        ('methods and measures', 'Methods and Measures'),
        ('procedure', 'Procedure'),
        ('instrumentation', 'Instrumentation'),
        ('data', 'Data'),
        ('analysis', 'Analysis'),
        ('communication', 'Communication'),
        ('other', 'Other'),
    ])

    WRITABLE_WHITELIST = [
        'title',
        'description',
        'category',
        'node_license',
    ]

    _id = fields.StringField(primary=True)

    date_created = fields.DateTimeField(auto_now_add=datetime.datetime.utcnow, index=True)

    # Privacy
    is_public = fields.BooleanField(default=False, index=True)

    # User mappings
    permissions = fields.DictionaryField()
    visible_contributor_ids = fields.StringField(list=True)

    # Project Organization
    is_dashboard = fields.BooleanField(default=False, index=True)
    is_folder = fields.BooleanField(default=False, index=True)

    # Expanded: Dictionary field mapping user IDs to expand state of this node:
    # {
    #   'icpnw': True,
    #   'cdi38': False,
    # }
    expanded = fields.DictionaryField(default={}, validate=validate_user)

    is_deleted = fields.BooleanField(default=False, index=True)
    deleted_date = fields.DateTimeField(index=True)

    is_registration = fields.BooleanField(default=False, index=True)
    registered_date = fields.DateTimeField(index=True)
    registered_user = fields.ForeignField('user', backref='registered')
    registered_schema = fields.ForeignField('metaschema', backref='registered')
    registered_meta = fields.DictionaryField()
    registration_approval = fields.ForeignField('registrationapproval')
    retraction = fields.ForeignField('retraction')
    embargo = fields.ForeignField('embargo')

    draft_registrations = fields.ForeignField('draftregistration', backref='branched', list=True, default=[])

    is_fork = fields.BooleanField(default=False, index=True)
    forked_date = fields.DateTimeField(index=True)

    title = fields.StringField(validate=validate_title)
    description = fields.StringField()
    category = fields.StringField(validate=validate_category, index=True)

    # Representation of a nodes's license
    # {
    #  'id':  <id>,
    #  'name': <name>,
    #  'text': <license text>,
    #  'year' (optional): <year>,
    #  'copyrightHolders' (optional): <copyright_holders>
    # }
    node_license = fields.DictionaryField(default=dict)

    # One of 'public', 'private'
    # TODO: Add validator
    comment_level = fields.StringField(default='private')

    wiki_pages_current = fields.DictionaryField()
    wiki_pages_versions = fields.DictionaryField()
    # Dictionary field mapping node wiki page to sharejs private uuid.
    # {<page_name>: <sharejs_id>}
    wiki_private_uuids = fields.DictionaryField()
    file_guid_to_share_uuids = fields.DictionaryField()

    creator = fields.ForeignField('user', backref='created')
    contributors = fields.ForeignField('user', list=True, backref='contributed')
    users_watching_node = fields.ForeignField('user', list=True, backref='watched')

    logs = fields.ForeignField('nodelog', list=True, backref='logged')
    tags = fields.ForeignField('tag', list=True, backref='tagged')

    # Tags for internal use
    system_tags = fields.StringField(list=True)

    nodes = fields.AbstractForeignField(list=True, backref='parent')
    forked_from = fields.ForeignField('node', backref='forked', index=True)
    registered_from = fields.ForeignField('node', backref='registrations', index=True)

    # The node (if any) used as a template for this node's creation
    template_node = fields.ForeignField('node', backref='template_node', index=True)

    piwik_site_id = fields.StringField()

    # Dictionary field mapping user id to a list of nodes in node.nodes which the user has subscriptions for
    # {<User.id>: [<Node._id>, <Node2._id>, ...] }
    child_node_subscriptions = fields.DictionaryField(default=dict)

    _meta = {
        'optimistic': True,
    }

    def __init__(self, *args, **kwargs):

        tags = kwargs.pop('tags', [])

        super(Node, self).__init__(*args, **kwargs)

        # Ensure when Node is created with tags through API, tags are added to Tag
        if tags:
            for tag in tags:
                self.add_tag(tag, Auth(self.creator), save=False, log=False)

        if kwargs.get('_is_loaded', False):
            return

        if self.creator:
            self.contributors.append(self.creator)
            self.set_visible(self.creator, visible=True, log=False)

            # Add default creator permissions
            for permission in CREATOR_PERMISSIONS:
                self.add_permission(self.creator, permission, save=False)

    def __repr__(self):
        return ('<Node(title={self.title!r}, category={self.category!r}) '
                'with _id {self._id!r}>').format(self=self)

    # For Django compatibility
    @property
    def pk(self):
        return self._id

    @property
    def license(self):
        node_license = self.node_license
        if not node_license and self.parent_node:
            return self.parent_node.license
        return node_license

    @property
    def category_display(self):
        """The human-readable representation of this node's category."""
        return self.CATEGORY_MAP[self.category]

    @property
    def sanction(self):
        sanction = self.registration_approval or self.embargo or self.retraction
        if sanction:
            return sanction
        elif self.parent_node:
            return self.parent_node.sanction
        else:
            return None

    @property
    def is_pending_registration(self):
        if not self.is_registration:
            return False
        if self.registration_approval is None:
            if self.parent_node:
                return self.parent_node.is_pending_registration
            return False
        return self.registration_approval.is_pending_approval

    @property
    def is_registration_approved(self):
        if self.registration_approval is None:
            if self.parent_node:
                return self.parent_node.is_registration_approved
            return False
        return self.registration_approval.is_approved

    @property
    def is_retracted(self):
        if self.retraction is None:
            if self.parent_node:
                return self.parent_node.is_retracted
            return False
        return self.retraction.is_approved

    @property
    def is_pending_retraction(self):
        if self.retraction is None:
            if self.parent_node:
                return self.parent_node.is_pending_retraction
            return False
        return self.retraction.is_pending_approval

    @property
    def embargo_end_date(self):
        if self.embargo is None:
            if self.parent_node:
                return self.parent_node.embargo_end_date
            return False
        return self.embargo.embargo_end_date

    @property
    def is_pending_embargo(self):
        if self.embargo is None:
            if self.parent_node:
                return self.parent_node.is_pending_embargo
            return False
        return self.embargo.is_pending_approval

    @property
    def is_pending_embargo_for_existing_registration(self):
        """ Returns True if Node has an Embargo pending approval for an
        existing registrations. This is used specifically to ensure
        registrations pre-dating the Embargo feature do not get deleted if
        their respective Embargo request is rejected.
        """
        if self.embargo is None:
            if self.parent_node:
                return self.parent_node.is_pending_embargo_for_existing_registration
            return False
        return self.embargo.pending_registration

    @property
    def private_links(self):
        return self.privatelink__shared

    @property
    def private_links_active(self):
        return [x for x in self.private_links if not x.is_deleted]

    @property
    def private_link_keys_active(self):
        return [x.key for x in self.private_links if not x.is_deleted]

    @property
    def private_link_keys_deleted(self):
        return [x.key for x in self.private_links if x.is_deleted]

    def path_above(self, auth):
        parents = self.parents
        return '/' + '/'.join([p.title if p.can_view(auth) else '-- private project --' for p in reversed(parents)])

    @property
    def ids_above(self):
        parents = self.parents
        return {p._id for p in parents}

    @property
    def nodes_active(self):
        return [x for x in self.nodes if not x.is_deleted]

    def can_edit(self, auth=None, user=None):
        """Return if a user is authorized to edit this node.
        Must specify one of (`auth`, `user`).

        :param Auth auth: Auth object to check
        :param User user: User object to check
        :returns: Whether user has permission to edit this node.
        """
        if not auth and not user:
            raise ValueError('Must pass either `auth` or `user`')
        if auth and user:
            raise ValueError('Cannot pass both `auth` and `user`')
        user = user or auth.user
        if auth:
            is_api_node = auth.api_node == self
        else:
            is_api_node = False
        return (
            (user and self.has_permission(user, 'write'))
            or is_api_node
        )

    def active_contributors(self, include=lambda n: True):
        for contrib in self.contributors:
            if contrib.is_active and include(contrib):
                yield contrib

    def is_admin_parent(self, user):
        if self.has_permission(user, 'admin', check_parent=False):
            return True
        if self.parent_node:
            return self.parent_node.is_admin_parent(user)
        return False

    def can_view(self, auth):
        if not auth and not self.is_public:
            return False

        return (
            self.is_public or
            (auth.user and self.has_permission(auth.user, 'read')) or
            auth.private_key in self.private_link_keys_active or
            self.is_admin_parent(auth.user)
        )

    def is_expanded(self, user=None):
        """Return if a user is has expanded the folder in the dashboard view.
        Must specify one of (`auth`, `user`).

        :param User user: User object to check
        :returns: Boolean if the folder is expanded.
        """
        if user._id in self.expanded:
            return self.expanded[user._id]
        else:
            return False

    def expand(self, user=None):
        self.expanded[user._id] = True
        self.save()

    def collapse(self, user=None):
        self.expanded[user._id] = False
        self.save()

    def is_derived_from(self, other, attr):
        derived_from = getattr(self, attr)
        while True:
            if derived_from is None:
                return False
            if derived_from == other:
                return True
            derived_from = getattr(derived_from, attr)

    def is_fork_of(self, other):
        return self.is_derived_from(other, 'forked_from')

    def is_registration_of(self, other):
        return self.is_derived_from(other, 'registered_from')

    @property
    def forks(self):
        """List of forks of this node"""
        return list(self.node__forked.find(Q('is_deleted', 'eq', False) &
                                           Q('is_registration', 'ne', True)))

    def add_permission(self, user, permission, save=False):
        """Grant permission to a user.

        :param User user: User to grant permission to
        :param str permission: Permission to grant
        :param bool save: Save changes
        :raises: ValueError if user already has permission
        """
        if user._id not in self.permissions:
            self.permissions[user._id] = [permission]
        else:
            if permission in self.permissions[user._id]:
                raise ValueError('User already has permission {0}'.format(permission))
            self.permissions[user._id].append(permission)
        if save:
            self.save()

    def remove_permission(self, user, permission, save=False):
        """Revoke permission from a user.

        :param User user: User to revoke permission from
        :param str permission: Permission to revoke
        :param bool save: Save changes
        :raises: ValueError if user does not have permission
        """
        try:
            self.permissions[user._id].remove(permission)
        except (KeyError, ValueError):
            raise ValueError('User does not have permission {0}'.format(permission))
        if save:
            self.save()

    def clear_permission(self, user, save=False):
        """Clear all permissions for a user.

        :param User user: User to revoke permission from
        :param bool save: Save changes
        :raises: ValueError if user not in permissions
        """
        try:
            self.permissions.pop(user._id)
        except KeyError:
            raise ValueError(
                'User {0} not in permissions list for node {1}'.format(
                    user._id, self._id,
                )
            )
        if save:
            self.save()

    def set_permissions(self, user, permissions, save=False):
        self.permissions[user._id] = permissions
        if save:
            self.save()

    def has_permission(self, user, permission, check_parent=True):
        """Check whether user has permission.

        :param User user: User to test
        :param str permission: Required permission
        :returns: User has required permission
        """
        if user is None:
            logger.warn('User is ``None``.')
            return False
        if permission in self.permissions.get(user._id, []):
            return True
        if permission == 'read' and check_parent:
            return self.is_admin_parent(user)
        return False

    def has_permission_on_children(self, user, permission):
        """Checks if the given user has a given permission on any child nodes
            that are not registrations or deleted
        """
        if self.has_permission(user, permission):
            return True

        for node in self.nodes:
            if not node.primary or node.is_deleted:
                continue

            if node.has_permission_on_children(user, permission):
                return True

        return False

    def has_addon_on_children(self, addon):
        """Checks if a given node has a specific addon on child nodes
            that are not registrations or deleted
        """
        if self.has_addon(addon):
            return True

        for node in self.nodes:
            if not node.primary or node.is_deleted:
                continue

            if node.has_addon_on_children(addon):
                return True

        return False

    def get_permissions(self, user):
        """Get list of permissions for user.

        :param User user: User to check
        :returns: List of permissions
        :raises: ValueError if user not found in permissions
        """
        return self.permissions.get(user._id, [])

    def adjust_permissions(self):
        for key in self.permissions.keys():
            if key not in self.contributors:
                self.permissions.pop(key)

    @property
    def visible_contributors(self):
        return [
            User.load(_id)
            for _id in self.visible_contributor_ids
        ]

    @property
    def parents(self):
        if self.parent_node:
            return [self.parent_node] + self.parent_node.parents
        return []

    @property
    def admin_contributor_ids(self, contributors=None):
        contributor_ids = self.contributors._to_primary_keys()
        admin_ids = set()
        for parent in self.parents:
            admins = [
                user for user, perms in parent.permissions.iteritems()
                if 'admin' in perms
            ]
            admin_ids.update(set(admins).difference(contributor_ids))
        return admin_ids

    @property
    def admin_contributors(self):
        return sorted(
            [User.load(_id) for _id in self.admin_contributor_ids],
            key=lambda user: user.family_name,
        )

    def get_visible(self, user):
        if not self.is_contributor(user):
            raise ValueError(u'User {0} not in contributors'.format(user))
        return user._id in self.visible_contributor_ids

    def update_visible_ids(self, save=False):
        """Update the order of `visible_contributor_ids`. Updating on making
        a contributor visible is more efficient than recomputing order on
        accessing `visible_contributors`.
        """
        self.visible_contributor_ids = [
            contributor._id
            for contributor in self.contributors
            if contributor._id in self.visible_contributor_ids
        ]
        if save:
            self.save()

    def set_visible(self, user, visible, log=True, auth=None, save=False):
        if not self.is_contributor(user):
            raise ValueError(u'User {0} not in contributors'.format(user))
        if visible and user._id not in self.visible_contributor_ids:
            self.visible_contributor_ids.append(user._id)
            self.update_visible_ids(save=False)
        elif not visible and user._id in self.visible_contributor_ids:
            if len(self.visible_contributor_ids) == 1:
                raise ValueError('Must have at least one visible contributor')
            self.visible_contributor_ids.remove(user._id)
        else:
            return
        message = (
            NodeLog.MADE_CONTRIBUTOR_VISIBLE
            if visible
            else NodeLog.MADE_CONTRIBUTOR_INVISIBLE
        )
        if log:
            self.add_log(
                message,
                params={
                    'parent': self.parent_id,
                    'node': self._id,
                    'contributors': [user._id],
                },
                auth=auth,
                save=False,
            )
        if save:
            self.save()

    def can_comment(self, auth):
        if self.comment_level == 'public':
            return auth.logged_in and (
                self.is_public or
                (auth.user and self.has_permission(auth.user, 'read'))
            )
        return self.is_contributor(auth.user)

    def update(self, fields, auth=None, save=True):
        """Update the node with the given fields.

        :param dict fields: Dictionary of field_name:value pairs.
        :param Auth auth: Auth object for the user making the update.
        :param bool save: Whether to save after updating the object.
        """
        if self.is_registration:
            raise NodeUpdateError(reason="Registered content cannot be updated")
        if not fields:  # Bail out early if there are no fields to update
            return False
        values = {}
        for key, value in fields.iteritems():
            if key not in self.WRITABLE_WHITELIST:
                continue
            with warnings.catch_warnings():
                try:
                    # This is in place because historically projects and components
                    # live on different ElasticSearch indexes, and at the time of Node.save
                    # there is no reliable way to check what the old Node.category
                    # value was. When the cateogory changes it is possible to have duplicate/dead
                    # search entries, so always delete the ES doc on categoryt change
                    # TODO: consolidate Node indexes into a single index, refactor search
                    if key == 'category':
                        self.delete_search_entry()
                    ###############
                    values[key] = {
                        'old': getattr(self, key),
                        'new': value,
                    }
                    setattr(self, key, value)
                except AttributeError:
                    raise NodeUpdateError(reason="Invalid value for attribute '{0}'".format(key), key=key)
                except warnings.Warning:
                    raise NodeUpdateError(reason="Attribute '{0}' doesn't exist on the Node class".format(key), key=key)
        if save:
            updated = self.save()
        else:
            updated = []
        for key in values:
            values[key]['new'] = getattr(self, key)
        self.add_log(NodeLog.UPDATED_FIELDS,
                     params={
                         'node': self._id,
                         'updated_fields': {
                             key: {
                                 'old': values[key]['old'],
                                 'new': values[key]['new']
                             }
                             for key in values
                         }
                     },
                     auth=auth)
        return updated

    def save(self, *args, **kwargs):
        update_piwik = kwargs.pop('update_piwik', True)
        self.adjust_permissions()

        first_save = not self._is_loaded

        if first_save and self.is_dashboard:
            existing_dashboards = self.creator.node__contributed.find(
                Q('is_dashboard', 'eq', True)
            )
            if existing_dashboards.count() > 0:
                raise NodeStateError("Only one dashboard allowed per user.")

        is_original = not self.is_registration and not self.is_fork
        if 'suppress_log' in kwargs.keys():
            suppress_log = kwargs['suppress_log']
            del kwargs['suppress_log']
        else:
            suppress_log = False

        saved_fields = super(Node, self).save(*args, **kwargs)

        if first_save and is_original and not suppress_log:
            # TODO: This logic also exists in self.use_as_template()
            for addon in settings.ADDONS_AVAILABLE:
                if 'node' in addon.added_default:
                    self.add_addon(addon.short_name, auth=None, log=False)

            # Define log fields for non-component project
            log_action = NodeLog.PROJECT_CREATED
            log_params = {
                'node': self._primary_key,
            }

            if getattr(self, 'parent', None):
                # Append log to parent
                self.parent.nodes.append(self)
                self.parent.save()
                log_params.update({'parent_node': self.parent._primary_key})

            # Add log with appropriate fields
            self.add_log(
                log_action,
                params=log_params,
                auth=Auth(user=self.creator),
                log_date=self.date_created,
                save=True,
            )

        # Only update Solr if at least one stored field has changed, and if
        # public or privacy setting has changed
        need_update = bool(self.SOLR_UPDATE_FIELDS.intersection(saved_fields))
        if not self.is_public:
            if first_save or 'is_public' not in saved_fields:
                need_update = False
        if self.is_folder or self.archiving:
            need_update = False
        if need_update:
            self.update_search()

        if 'node_license' in saved_fields:
            children = [c for c in self.get_descendants_recursive(
                include=lambda n: n.node_license == {}
            )]
            # this returns generator, that would get unspooled anyways
            if children:
                Node.bulk_update_search(children)

        # This method checks what has changed.
        if settings.PIWIK_HOST and update_piwik:
            piwik_tasks.update_node(self._id, saved_fields)

        # Return expected value for StoredObject::save
        return saved_fields

    ######################################
    # Methods that return a new instance #
    ######################################

    def use_as_template(self, auth, changes=None, top_level=True):
        """Create a new project, using an existing project as a template.

        :param auth: The user to be assigned as creator
        :param changes: A dictionary of changes, keyed by node id, which
                        override the attributes of the template project or its
                        children.
        :return: The `Node` instance created.
        """
        changes = changes or dict()

        # build the dict of attributes to change for the new node
        try:
            attributes = changes[self._id]
            # TODO: explicitly define attributes which may be changed.
        except (AttributeError, KeyError):
            attributes = dict()

        new = self.clone()

        # clear permissions, which are not cleared by the clone method
        new.permissions = {}
        new.visible_contributor_ids = []

        # Clear quasi-foreign fields
        new.wiki_pages_current = {}
        new.wiki_pages_versions = {}
        new.wiki_private_uuids = {}
        new.file_guid_to_share_uuids = {}

        # set attributes which may be overridden by `changes`
        new.is_public = False
        new.description = None

        # apply `changes`
        for attr, val in attributes.iteritems():
            setattr(new, attr, val)

        # set attributes which may NOT be overridden by `changes`
        new.creator = auth.user
        new.template_node = self
        new.add_contributor(contributor=auth.user, permissions=CREATOR_PERMISSIONS, log=False, save=False)
        new.is_fork = False
        new.is_registration = False
        new.piwik_site_id = None

        # If that title hasn't been changed, apply the default prefix (once)
        if (new.title == self.title
                and top_level
                and language.TEMPLATED_FROM_PREFIX not in new.title):
            new.title = ''.join((language.TEMPLATED_FROM_PREFIX, new.title, ))

        # Slight hack - date_created is a read-only field.
        new._fields['date_created'].__set__(
            new,
            datetime.datetime.utcnow(),
            safe=True
        )

        new.save(suppress_log=True)

        # Log the creation
        new.add_log(
            NodeLog.CREATED_FROM,
            params={
                'node': new._primary_key,
                'template_node': {
                    'id': self._primary_key,
                    'url': self.url,
                },
            },
            auth=auth,
            log_date=new.date_created,
            save=False,
        )

        # add mandatory addons
        # TODO: This logic also exists in self.save()
        for addon in settings.ADDONS_AVAILABLE:
            if 'node' in addon.added_default:
                new.add_addon(addon.short_name, auth=None, log=False)

        # deal with the children of the node, if any
        new.nodes = [
            x.use_as_template(auth, changes, top_level=False)
            for x in self.nodes
            if x.can_view(auth)
        ]

        new.save()
        return new

    ############
    # Pointers #
    ############

    def add_pointer(self, node, auth, save=True):
        """Add a pointer to a node.

        :param Node node: Node to add
        :param Auth auth: Consolidated authorization
        :param bool save: Save changes
        :return: Created pointer
        """
        # Fail if node already in nodes / pointers. Note: cast node and node
        # to primary keys to test for conflicts with both nodes and pointers
        # contained in `self.nodes`.
        if node._id in self.node_ids:
            raise ValueError(
                'Pointer to node {0} already in list'.format(node._id)
            )

        if self.is_registration:
            raise NodeStateError('Cannot add a pointer to a registration')

        # If a folder, prevent more than one pointer to that folder. This will prevent infinite loops on the Dashboard.
        # Also, no pointers to the dashboard project, which could cause loops as well.
        already_pointed = node.pointed
        if node.is_folder and len(already_pointed) > 0:
            raise ValueError(
                'Pointer to folder {0} already exists. Only one pointer to any given folder allowed'.format(node._id)
            )
        if node.is_dashboard:
            raise ValueError(
                'Pointer to dashboard ({0}) not allowed.'.format(node._id)
            )

        # Append pointer
        pointer = Pointer(node=node)
        pointer.save()
        self.nodes.append(pointer)

        # Add log
        self.add_log(
            action=NodeLog.POINTER_CREATED,
            params={
                'parent_node': self.parent_id,
                'node': self._primary_key,
                'pointer': {
                    'id': pointer.node._id,
                    'url': pointer.node.url,
                    'title': pointer.node.title,
                    'category': pointer.node.category,
                },
            },
            auth=auth,
            save=False,
        )

        # Optionally save changes
        if save:
            self.save()

        return pointer

    def rm_pointer(self, pointer, auth):
        """Remove a pointer.

        :param Pointer pointer: Pointer to remove
        :param Auth auth: Consolidated authorization
        """
        if pointer not in self.nodes:
            raise ValueError('Node link does not belong to the requested node.')

        # Remove `Pointer` object; will also remove self from `nodes` list of
        # parent node
        Pointer.remove_one(pointer)

        # Add log
        self.add_log(
            action=NodeLog.POINTER_REMOVED,
            params={
                'parent_node': self.parent_id,
                'node': self._primary_key,
                'pointer': {
                    'id': pointer.node._id,
                    'url': pointer.node.url,
                    'title': pointer.node.title,
                    'category': pointer.node.category,
                },
            },
            auth=auth,
            save=False,
        )

    @property
    def node_ids(self):
        return [
            node._id if node.primary else node.node._id
            for node in self.nodes
        ]

    @property
    def nodes_primary(self):
        return [
            node
            for node in self.nodes
            if node.primary
        ]

    def node_and_primary_descendants(self):
        """Return an iterator for a node and all of its primary (non-pointer) descendants.

        :param node Node: target Node
        """
        return itertools.chain([self], self.get_descendants_recursive(lambda n: n.primary))

    @property
    def depth(self):
        return len(self.parents)

    def next_descendants(self, auth, condition=lambda auth, node: True):
        """
        Recursively find the first set of descedants under a given node that meet a given condition

        returns a list of [(node, [children]), ...]
        """
        ret = []
        for node in self.nodes:
            if condition(auth, node):
                # base case
                ret.append((node, []))
            else:
                ret.append((node, node.next_descendants(auth, condition)))
        ret = [item for item in ret if item[1] or condition(auth, item[0])]  # prune empty branches
        return ret

    def get_descendants_recursive(self, include=lambda n: True):
        for node in self.nodes:
            if include(node):
                yield node
            if node.primary:
                for descendant in node.get_descendants_recursive(include):
                    if include(descendant):
                        yield descendant

    def get_aggregate_logs_queryset(self, auth):
        ids = [self._id] + [n._id
                            for n in self.get_descendants_recursive()
                            if n.can_view(auth)]
        query = Q('__backrefs.logged.node.logs', 'in', ids)
        return NodeLog.find(query).sort('-_id')

    @property
    def nodes_pointer(self):
        return [
            node
            for node in self.nodes
            if not node.primary
        ]

    @property
    def has_pointers_recursive(self):
        """Recursively checks whether the current node or any of its nodes
        contains a pointer.
        """
        if self.nodes_pointer:
            return True
        for node in self.nodes_primary:
            if node.has_pointers_recursive:
                return True
        return False

    @property
    def pointed(self):
        return getattr(self, '_pointed', [])

    def pointing_at(self, pointed_node_id):
        """This node is pointed at another node.

        :param Node pointed_node_id: The node id of the node being pointed at.
        :return: pointer_id
        """
        for pointer in self.nodes_pointer:
            node_id = pointer.node._id
            if node_id == pointed_node_id:
                return pointer._id
        return None

    def get_points(self, folders=False, deleted=False, resolve=True):
        ret = []
        for each in self.pointed:
            pointer_node = get_pointer_parent(each)
            if not folders and pointer_node.is_folder:
                continue
            if not deleted and pointer_node.is_deleted:
                continue
            if resolve:
                ret.append(pointer_node)
            else:
                ret.append(each)
        return ret

    def resolve(self):
        return self

    def fork_pointer(self, pointer, auth, save=True):
        """Replace a pointer with a fork. If the pointer points to a project,
        fork the project and replace the pointer with a new pointer pointing
        to the fork. If the pointer points to a component, fork the component
        and add it to the current node.

        :param Pointer pointer:
        :param Auth auth:
        :param bool save:
        :return: Forked node
        """
        # Fail if pointer not contained in `nodes`
        try:
            index = self.nodes.index(pointer)
        except ValueError:
            raise ValueError('Pointer {0} not in list'.format(pointer._id))

        # Get pointed node
        node = pointer.node

        # Fork into current node and replace pointer with forked component
        forked = node.fork_node(auth)
        if forked is None:
            raise ValueError('Could not fork node')

        self.nodes[index] = forked

        # Add log
        self.add_log(
            NodeLog.POINTER_FORKED,
            params={
                'parent_node': self.parent_id,
                'node': self._primary_key,
                'pointer': {
                    'id': pointer.node._id,
                    'url': pointer.node.url,
                    'title': pointer.node.title,
                    'category': pointer.node.category,
                },
            },
            auth=auth,
            save=False,
        )

        # Optionally save changes
        if save:
            self.save()
            # Garbage-collect pointer. Note: Must save current node before
            # removing pointer, else remove will fail when trying to remove
            # backref from self to pointer.
            Pointer.remove_one(pointer)

        # Return forked content
        return forked

    def get_recent_logs(self, n=10):
        """Return a list of the n most recent logs, in reverse chronological
        order.

        :param int n: Number of logs to retrieve
        """
        return list(reversed(self.logs)[:n])

    @property
    def date_modified(self):
        '''The most recent datetime when this node was modified, based on
        the logs.
        '''
        try:
            return self.logs[-1].date
        except IndexError:
            return self.date_created

    def set_title(self, title, auth, save=False):
        """Set the title of this Node and log it.

        :param str title: The new title.
        :param auth: All the auth information including user, API key.
        """
        #Called so validation does not have to wait until save.
        validate_title(title)

        original_title = self.title
        self.title = sanitize.strip_html(title)
        self.add_log(
            action=NodeLog.EDITED_TITLE,
            params={
                'parent_node': self.parent_id,
                'node': self._primary_key,
                'title_new': self.title,
                'title_original': original_title,
            },
            auth=auth,
            save=False,
        )
        if save:
            self.save()
        return None

    def set_description(self, description, auth, save=False):
        """Set the description and log the event.

        :param str description: The new description
        :param auth: All the auth informtion including user, API key.
        :param bool save: Save self after updating.
        """
        original = self.description
        self.description = sanitize.strip_html(description)
        self.add_log(
            action=NodeLog.EDITED_DESCRIPTION,
            params={
                'parent_node': self.parent_id,
                'node': self._primary_key,
                'description_new': self.description,
                'description_original': original
            },
            auth=auth,
            save=False,
        )
        if save:
            self.save()
        return None

    def update_search(self):
        from website import search
        try:
            search.search.update_node(self)
        except search.exceptions.SearchUnavailableError as e:
            logger.exception(e)
            log_exception()

    @classmethod
    def bulk_update_search(cls, nodes):
        from website import search
        try:
            serialize = functools.partial(search.search.update_node, bulk=True)
            search.search.bulk_update_nodes(serialize, nodes)
        except search.exceptions.SearchUnavailableError as e:
            logger.exception(e)
            log_exception()

    def delete_search_entry(self):
        from website import search
        try:
            search.search.delete_node(self)
        except search.exceptions.SearchUnavailableError as e:
            logger.exception(e)
            log_exception()

    def delete_registration_tree(self, save=False):
        self.is_deleted = True
        if not getattr(self.embargo, 'for_existing_registration', False):
            self.registered_from = None
        if save:
            self.save()
        self.update_search()
        for child in self.nodes_primary:
            child.delete_registration_tree(save=save)

    def remove_node(self, auth, date=None):
        """Marks a node as deleted.

        TODO: Call a hook on addons
        Adds a log to the parent node if applicable

        :param auth: an instance of :class:`Auth`.
        :param date: Date node was removed
        :type date: `datetime.datetime` or `None`
        """
        # TODO: rename "date" param - it's shadowing a global

        if self.is_dashboard:
            raise NodeStateError("Dashboards may not be deleted.")

        if not self.can_edit(auth):
            raise PermissionsError('{0!r} does not have permission to modify this {1}'.format(auth.user, self.category or 'node'))

        #if this is a folder, remove all the folders that this is pointing at.
        if self.is_folder:
            for pointed in self.nodes_pointer:
                if pointed.node.is_folder:
                    pointed.node.remove_node(auth=auth)

        if [x for x in self.nodes_primary if not x.is_deleted]:
            raise NodeStateError("Any child components must be deleted prior to deleting this project.")

        # After delete callback
        for addon in self.get_addons():
            message = addon.after_delete(self, auth.user)
            if message:
                status.push_status_message(message, kind='info', trust=False)

        log_date = date or datetime.datetime.utcnow()

        # Add log to parent
        if self.node__parent:
            self.node__parent[0].add_log(
                NodeLog.NODE_REMOVED,
                params={
                    'project': self._primary_key,
                },
                auth=auth,
                log_date=log_date,
                save=True,
            )
        else:
            self.add_log(
                NodeLog.PROJECT_DELETED,
                params={
                    'project': self._primary_key,
                },
                auth=auth,
                log_date=log_date,
                save=True,
            )

        self.is_deleted = True
        self.deleted_date = date
        self.save()

        auth_signals.node_deleted.send(self)

        return True

    def fork_node(self, auth, title='Fork of '):
        """Recursively fork a node.

        :param Auth auth: Consolidated authorization
        :param str title: Optional text to prepend to forked title
        :return: Forked node
        """
        user = auth.user

        # Non-contributors can't fork private nodes
        if not (self.is_public or self.has_permission(user, 'read')):
            raise PermissionsError('{0!r} does not have permission to fork node {1!r}'.format(user, self._id))

        when = datetime.datetime.utcnow()

        original = self.load(self._primary_key)

        if original.is_deleted:
            raise NodeStateError('Cannot fork deleted node.')

        # Note: Cloning a node copies its `wiki_pages_current` and
        # `wiki_pages_versions` fields, but does not clone the underlying
        # database objects to which these dictionaries refer. This means that
        # the cloned node must pass itself to its wiki objects to build the
        # correct URLs to that content.
        forked = original.clone()

        forked.logs = self.logs
        forked.tags = self.tags

        # Recursively fork child nodes
        for node_contained in original.nodes:
            if not node_contained.is_deleted:
                forked_node = None
                try:  # Catch the potential PermissionsError above
                    forked_node = node_contained.fork_node(auth=auth, title='')
                except PermissionsError:
                    pass  # If this exception is thrown omit the node from the result set
                if forked_node is not None:
                    forked.nodes.append(forked_node)

        forked.title = title + forked.title
        forked.is_fork = True
        forked.is_registration = False
        forked.forked_date = when
        forked.forked_from = original
        forked.creator = user
        forked.piwik_site_id = None
        forked.node_license = original.license

        # Forks default to private status
        forked.is_public = False

        # Clear permissions before adding users
        forked.permissions = {}
        forked.visible_contributor_ids = []

        forked.add_contributor(
            contributor=user,
            permissions=CREATOR_PERMISSIONS,
            log=False,
            save=False
        )

        forked.add_log(
            action=NodeLog.NODE_FORKED,
            params={
                'parent_node': original.parent_id,
                'node': original._primary_key,
                'registration': forked._primary_key,
            },
            auth=auth,
            log_date=when,
            save=False,
        )

        forked.save()
        # After fork callback
        for addon in original.get_addons():
            _, message = addon.after_fork(original, forked, user)
            if message:
                status.push_status_message(message, kind='info', trust=True)

        return forked

    def create_draft_registration(self, user, schema, data=None, save=False):
        draft = DraftRegistration(
            initiator=user,
            branched_from=self,
            registration_schema=schema,
            registration_metadata=data or {},
        )
        draft.save()
        self.draft_registrations.append(draft)
        if save:
            self.save()
        return draft

<<<<<<< HEAD
    def register_node(self, schema, auth, template, data, parent=None):
=======
    def register_node(self, schema, auth, data, template=None, parent=None):
>>>>>>> ecc8b1ec
        """Make a frozen copy of a node.

        :param schema: Schema object
        :param auth: All the auth information including user, API key.
        :param template: Template name
        :param data: Form data
        :param parent Node: parent registration of registration to be created
        """
        # NOTE: Admins can register child nodes even if they don't have write access them
        if not self.can_edit(auth=auth) and not self.is_admin_parent(user=auth.user):
            raise PermissionsError(
                'User {} does not have permission '
                'to register this node'.format(auth.user._id)
            )
        if self.is_folder:
            raise NodeStateError("Folders may not be registered")

        template = template or ''
        template = urllib.unquote_plus(template)
        template = to_mongo(template)

        when = datetime.datetime.utcnow()

        original = self.load(self._primary_key)

        # Note: Cloning a node copies its `wiki_pages_current` and
        # `wiki_pages_versions` fields, but does not clone the underlying
        # database objects to which these dictionaries refer. This means that
        # the cloned node must pass itself to its wiki objects to build the
        # correct URLs to that content.
        if original.is_deleted:
            raise NodeStateError('Cannot register deleted node.')

        registered = original.clone()

        registered.is_registration = True
        registered.registered_date = when
        registered.registered_user = auth.user
        registered.registered_schema = schema
        registered.registered_from = original
        if not registered.registered_meta:
            registered.registered_meta = {}
        registered.registered_meta[template] = data

        registered.contributors = self.contributors
        registered.forked_from = self.forked_from
        registered.creator = self.creator
        registered.logs = self.logs
        registered.tags = self.tags
        registered.piwik_site_id = None
        registered.node_license = original.license

        registered.save()

        if parent:
            registered.parent_node = parent

        # After register callback
        for addon in original.get_addons():
            _, message = addon.after_register(original, registered, auth.user)
            if message:
                status.push_status_message(message, kind='info', trust=False)

        for node_contained in original.nodes:
            if not node_contained.is_deleted:
                child_registration = node_contained.register_node(
                    schema=schema,
                    auth=auth,
                    data=data,
                    template=template,
                    parent=registered,
                )
                if child_registration and not child_registration.primary:
                    registered.nodes.append(child_registration)

        registered.save()

        if settings.ENABLE_ARCHIVER:
            project_signals.after_create_registration.send(self, dst=registered, user=auth.user)

        return registered

    def remove_tag(self, tag, auth, save=True):
        if tag in self.tags:
            self.tags.remove(tag)
            self.add_log(
                action=NodeLog.TAG_REMOVED,
                params={
                    'parent_node': self.parent_id,
                    'node': self._primary_key,
                    'tag': tag,
                },
                auth=auth,
                save=False,
            )
            if save:
                self.save()

    def add_tag(self, tag, auth, save=True, log=True):
        if tag not in self.tags:
            new_tag = Tag.load(tag)
            if not new_tag:
                new_tag = Tag(_id=tag)
            new_tag.save()
            self.tags.append(new_tag)
            if log:
                self.add_log(
                    action=NodeLog.TAG_ADDED,
                    params={
                        'parent_node': self.parent_id,
                        'node': self._primary_key,
                        'tag': tag,
                    },
                    auth=auth,
                    save=False,
                )
            if save:
                self.save()

    def add_log(self, action, params, auth, foreign_user=None, log_date=None, save=True):
        user = auth.user if auth else None
        params['node'] = params.get('node') or params.get('project')
        log = NodeLog(
            action=action,
            user=user,
            foreign_user=foreign_user,
            params=params,
        )
        if log_date:
            log.date = log_date
        log.save()
        self.logs.append(log)
        if save:
            self.save()
        if user:
            increment_user_activity_counters(user._primary_key, action, log.date)
        return log

    @property
    def url(self):
        return '/{}/'.format(self._primary_key)

    def web_url_for(self, view_name, _absolute=False, _guid=False, *args, **kwargs):
        return web_url_for(view_name, pid=self._primary_key, _absolute=_absolute, _guid=_guid, *args, **kwargs)

    def api_url_for(self, view_name, _absolute=False, *args, **kwargs):
        return api_url_for(view_name, pid=self._primary_key, _absolute=_absolute, *args, **kwargs)

    @property
    def absolute_url(self):
        if not self.url:
            logger.error('Node {0} has a parent that is not a project'.format(self._id))
            return None
        return urlparse.urljoin(settings.DOMAIN, self.url)

    @property
    def display_absolute_url(self):
        url = self.absolute_url
        if url is not None:
            return re.sub(r'https?:', '', url).strip('/')

    @property
    def api_v2_url(self):
        return reverse('nodes:node-detail', kwargs={'node_id': self._id})

    @property
    def absolute_api_v2_url(self):
        return absolute_reverse('nodes:node-detail', kwargs={'node_id': self._id})

    # used by django and DRF
    def get_absolute_url(self):
        return self.absolute_api_v2_url

    @property
    def api_url(self):
        if not self.url:
            logger.error('Node {0} has a parent that is not a project'.format(self._id))
            return None
        return '/api/v1{0}'.format(self.deep_url)

    @property
    def deep_url(self):
        return '/project/{}/'.format(self._primary_key)

    @property
    def csl(self):  # formats node information into CSL format for citation parsing
        """a dict in CSL-JSON schema

        For details on this schema, see:
            https://github.com/citation-style-language/schema#csl-json-schema
        """
        csl = {
            'id': self._id,
            'title': sanitize.unescape_entities(self.title),
            'author': [
                contributor.csl_name  # method in auth/model.py which parses the names of authors
                for contributor in self.visible_contributors
            ],
            'publisher': 'Open Science Framework',
            'type': 'webpage',
            'URL': self.display_absolute_url,
        }

        doi = self.get_identifier_value('doi')
        if doi:
            csl['DOI'] = doi

        if self.logs:
            csl['issued'] = datetime_to_csl(self.logs[-1].date)

        return csl

    def author_list(self, and_delim='&'):
        author_names = [
            author.biblio_name
            for author in self.visible_contributors
            if author
        ]
        if len(author_names) < 2:
            return ' {0} '.format(and_delim).join(author_names)
        if len(author_names) > 7:
            author_names = author_names[:7]
            author_names.append('et al.')
            return ', '.join(author_names)
        return u'{0}, {1} {2}'.format(
            ', '.join(author_names[:-1]),
            and_delim,
            author_names[-1]
        )

    @property
    def templated_list(self):
        return [
            x
            for x in self.node__template_node
            if not x.is_deleted
        ]

    @property
    def parent_node(self):
        """The parent node, if it exists, otherwise ``None``. Note: this
        property is named `parent_node` rather than `parent` to avoid a
        conflict with the `parent` back-reference created by the `nodes`
        field on this schema.
        """
        try:
            if not self.node__parent[0].is_deleted:
                return self.node__parent[0]
        except IndexError:
            pass
        return None

    @parent_node.setter
    def parent_node(self, parent):
        parent.nodes.append(self)
        parent.save()

    @property
    def root(self):
        if self.parent_node:
            return self.parent_node.root
        else:
            return self

    @property
    def archiving(self):
        job = self.archive_job
        return job and not job.done and not job.archive_tree_finished()

    @property
    def archive_job(self):
        return self.archivejob__active[0] if self.archivejob__active else None

    @property
    def registrations(self):
        return self.node__registrations.find(Q('archiving', 'eq', False))

    @property
    def watch_url(self):
        return os.path.join(self.api_url, "watch/")

    @property
    def parent_id(self):
        if self.node__parent:
            return self.node__parent[0]._primary_key
        return None

    @property
    def project_or_component(self):
        return 'project' if self.category == 'project' else 'component'

    def is_contributor(self, user):
        return (
            user is not None
            and (
                user._id in self.contributors
            )
        )

    def add_addon(self, addon_name, auth, log=True, *args, **kwargs):
        """Add an add-on to the node. Do nothing if the addon is already
        enabled.

        :param str addon_name: Name of add-on
        :param Auth auth: Consolidated authorization object
        :param bool log: Add a log after adding the add-on
        :return: A boolean, whether the addon was added
        """
        ret = AddonModelMixin.add_addon(self, addon_name, auth=auth,
                                        *args, **kwargs)
        if ret and log:
            config = settings.ADDONS_AVAILABLE_DICT[addon_name]
            self.add_log(
                action=NodeLog.ADDON_ADDED,
                params={
                    'project': self.parent_id,
                    'node': self._primary_key,
                    'addon': config.full_name,
                },
                auth=auth,
                save=False,
            )
            self.save()  # TODO: here, or outside the conditional? @mambocab
        return ret

    def delete_addon(self, addon_name, auth, _force=False):
        """Delete an add-on from the node.

        :param str addon_name: Name of add-on
        :param Auth auth: Consolidated authorization object
        :param bool _force: For migration testing ONLY. Do not set to True
            in the application, or else projects will be allowed to delete
            mandatory add-ons!
        :return bool: Add-on was deleted
        """
        ret = super(Node, self).delete_addon(addon_name, auth, _force)
        if ret:
            config = settings.ADDONS_AVAILABLE_DICT[addon_name]
            self.add_log(
                action=NodeLog.ADDON_REMOVED,
                params={
                    'project': self.parent_id,
                    'node': self._primary_key,
                    'addon': config.full_name,
                },
                auth=auth,
                save=False,
            )
            self.save()
            # TODO: save here or outside the conditional? @mambocab
        return ret

    def callback(self, callback, recursive=False, *args, **kwargs):
        """Invoke callbacks of attached add-ons and collect messages.

        :param str callback: Name of callback method to invoke
        :param bool recursive: Apply callback recursively over nodes
        :return list: List of callback messages
        """
        messages = []

        for addon in self.get_addons():
            method = getattr(addon, callback)
            message = method(self, *args, **kwargs)
            if message:
                messages.append(message)

        if recursive:
            for child in self.nodes:
                if not child.is_deleted:
                    messages.extend(
                        child.callback(
                            callback, recursive, *args, **kwargs
                        )
                    )

        return messages

    def replace_contributor(self, old, new):
        for i, contrib in enumerate(self.contributors):
            if contrib._primary_key == old._primary_key:
                self.contributors[i] = new
                # Remove unclaimed record for the project
                if self._primary_key in old.unclaimed_records:
                    del old.unclaimed_records[self._primary_key]
                    old.save()
                for permission in self.get_permissions(old):
                    self.add_permission(new, permission)
                self.permissions.pop(old._id)
                if old._id in self.visible_contributor_ids:
                    self.visible_contributor_ids[self.visible_contributor_ids.index(old._id)] = new._id
                return True
        return False

    def remove_contributor(self, contributor, auth, log=True):
        """Remove a contributor from this node.

        :param contributor: User object, the contributor to be removed
        :param auth: All the auth information including user, API key.
        """
        # remove unclaimed record if necessary
        if self._primary_key in contributor.unclaimed_records:
            del contributor.unclaimed_records[self._primary_key]

        self.contributors.remove(contributor._id)

        self.clear_permission(contributor)
        if contributor._id in self.visible_contributor_ids:
            self.visible_contributor_ids.remove(contributor._id)

        if not self.visible_contributor_ids:
            return False

        # Node must have at least one registered admin user
        # TODO: Move to validator or helper
        admins = [
            user for user in self.contributors
            if self.has_permission(user, 'admin')
            and user.is_registered
        ]
        if not admins:
            return False

        # Clear permissions for removed user
        self.permissions.pop(contributor._id, None)

        # After remove callback
        for addon in self.get_addons():
            message = addon.after_remove_contributor(self, contributor, auth)
            if message:
                status.push_status_message(message, kind='info', trust=True)

        if log:
            self.add_log(
                action=NodeLog.CONTRIB_REMOVED,
                params={
                    'project': self.parent_id,
                    'node': self._primary_key,
                    'contributors': [contributor._id],
                },
                auth=auth,
                save=False,
            )

        self.save()

        #send signal to remove this user from project subscriptions
        auth_signals.contributor_removed.send(contributor, node=self)

        return True

    def remove_contributors(self, contributors, auth=None, log=True, save=False):

        results = []
        removed = []

        for contrib in contributors:
            outcome = self.remove_contributor(
                contributor=contrib, auth=auth, log=False,
            )
            results.append(outcome)
            removed.append(contrib._id)
        if log:
            self.add_log(
                action=NodeLog.CONTRIB_REMOVED,
                params={
                    'project': self.parent_id,
                    'node': self._primary_key,
                    'contributors': removed,
                },
                auth=auth,
                save=False,
            )

        if save:
            self.save()

        if False in results:
            return False

        return True

    def update_contributor(self, user, permission, visible, auth, save=False):
        """ TODO: this method should be updated as a replacement for the main loop of
        Node#manage_contributors. Right now there are redundancies, but to avoid major
        feature creep this will not be included as this time.

        Also checks to make sure unique admin is not removing own admin privilege.
        """
        if not self.has_permission(auth.user, ADMIN):
            raise PermissionsError("Only admins can modify contributor permissions")
        permissions = expand_permissions(permission) or DEFAULT_CONTRIBUTOR_PERMISSIONS
        admins = [contrib for contrib in self.contributors if self.has_permission(contrib, 'admin') and contrib.is_active]
        if not len(admins) > 1:
            # has only one admin
            admin = admins[0]
            if admin == user and ADMIN not in permissions:
                raise NodeStateError('{} is the only admin.'.format(user.fullname))
        if user not in self.contributors:
            raise ValueError(
                'User {0} not in contributors'.format(user.fullname)
            )
        if permission:
            permissions = expand_permissions(permission)
            if set(permissions) != set(self.get_permissions(user)):
                self.set_permissions(user, permissions, save=save)
                permissions_changed = {
                    user._id: permissions
                }
                self.add_log(
                    action=NodeLog.PERMISSIONS_UPDATED,
                    params={
                        'project': self.parent_id,
                        'node': self._id,
                        'contributors': permissions_changed,
                    },
                    auth=auth,
                    save=save
                )
                with TokuTransaction():
                    if ['read'] in permissions_changed.values():
                        project_signals.write_permissions_revoked.send(self)
        if visible is not None:
            self.set_visible(user, visible, auth=auth, save=save)
            self.update_visible_ids()

    def manage_contributors(self, user_dicts, auth, save=False):
        """Reorder and remove contributors.

        :param list user_dicts: Ordered list of contributors represented as
            dictionaries of the form:
            {'id': <id>, 'permission': <One of 'read', 'write', 'admin'>, 'visible': bool}
        :param Auth auth: Consolidated authentication information
        :param bool save: Save changes
        :raises: ValueError if any users in `users` not in contributors or if
            no admin contributors remaining
        """
        with TokuTransaction():
            users = []
            user_ids = []
            permissions_changed = {}
            visibility_removed = []
            to_retain = []
            to_remove = []
            for user_dict in user_dicts:
                user = User.load(user_dict['id'])
                if user is None:
                    raise ValueError('User not found')
                if user not in self.contributors:
                    raise ValueError(
                        'User {0} not in contributors'.format(user.fullname)
                    )
                permissions = expand_permissions(user_dict['permission'])
                if set(permissions) != set(self.get_permissions(user)):
                    self.set_permissions(user, permissions, save=False)
                    permissions_changed[user._id] = permissions
                # visible must be added before removed to ensure they are validated properly
                if user_dict['visible']:
                    self.set_visible(user,
                                     visible=True,
                                     auth=auth)
                else:
                    visibility_removed.append(user)
                users.append(user)
                user_ids.append(user_dict['id'])

            for user in visibility_removed:
                self.set_visible(user,
                                 visible=False,
                                 auth=auth)

            for user in self.contributors:
                if user._id in user_ids:
                    to_retain.append(user)
                else:
                    to_remove.append(user)

            # TODO: Move to validator or helper @jmcarp
            admins = [
                user for user in users
                if self.has_permission(user, 'admin')
                and user.is_registered
            ]
            if users is None or not admins:
                raise ValueError(
                    'Must have at least one registered admin contributor'
                )

            if to_retain != users:
                self.add_log(
                    action=NodeLog.CONTRIB_REORDERED,
                    params={
                        'project': self.parent_id,
                        'node': self._id,
                        'contributors': [
                            user._id
                            for user in users
                        ],
                    },
                    auth=auth,
                    save=False,
                )

            if to_remove:
                self.remove_contributors(to_remove, auth=auth, save=False)

            self.contributors = users

            if permissions_changed:
                self.add_log(
                    action=NodeLog.PERMISSIONS_UPDATED,
                    params={
                        'project': self.parent_id,
                        'node': self._id,
                        'contributors': permissions_changed,
                    },
                    auth=auth,
                    save=False,
                )
            # Update list of visible IDs
            self.update_visible_ids()
            if save:
                self.save()

        with TokuTransaction():
            if to_remove or permissions_changed and ['read'] in permissions_changed.values():
                project_signals.write_permissions_revoked.send(self)

    def add_contributor(self, contributor, permissions=None, visible=True,
                        auth=None, log=True, save=False):
        """Add a contributor to the project.

        :param User contributor: The contributor to be added
        :param list permissions: Permissions to grant to the contributor
        :param bool visible: Contributor is visible in project dashboard
        :param Auth auth: All the auth information including user, API key
        :param bool log: Add log to self
        :param bool save: Save after adding contributor
        :returns: Whether contributor was added
        """
        MAX_RECENT_LENGTH = 15

        # If user is merged into another account, use master account
        contrib_to_add = contributor.merged_by if contributor.is_merged else contributor
        if contrib_to_add not in self.contributors:

            self.contributors.append(contrib_to_add)
            if visible:
                self.set_visible(contrib_to_add, visible=True, log=False)

            # Add default contributor permissions
            permissions = permissions or DEFAULT_CONTRIBUTOR_PERMISSIONS
            for permission in permissions:
                self.add_permission(contrib_to_add, permission, save=False)

            # Add contributor to recently added list for user
            if auth is not None:
                user = auth.user
                if contrib_to_add in user.recently_added:
                    user.recently_added.remove(contrib_to_add)
                user.recently_added.insert(0, contrib_to_add)
                while len(user.recently_added) > MAX_RECENT_LENGTH:
                    user.recently_added.pop()

            if log:
                self.add_log(
                    action=NodeLog.CONTRIB_ADDED,
                    params={
                        'project': self.parent_id,
                        'node': self._primary_key,
                        'contributors': [contrib_to_add._primary_key],
                    },
                    auth=auth,
                    save=False,
                )
            if save:
                self.save()

            project_signals.contributor_added.send(self, contributor=contributor)

            return True

        # Permissions must be overridden if changed when contributor is added to parent he/she is already on a child of.
        elif contrib_to_add in self.contributors and permissions is not None:
            self.set_permissions(contrib_to_add, permissions)
            if save:
                self.save()

            return False
        else:
            return False

    def add_contributors(self, contributors, auth=None, log=True, save=False):
        """Add multiple contributors

        :param list contributors: A list of dictionaries of the form:
            {
                'user': <User object>,
                'permissions': <Permissions list, e.g. ['read', 'write']>,
                'visible': <Boolean indicating whether or not user is a bibliographic contributor>
            }
        :param auth: All the auth information including user, API key.
        :param log: Add log to self
        :param save: Save after adding contributor
        """
        for contrib in contributors:
            self.add_contributor(
                contributor=contrib['user'], permissions=contrib['permissions'],
                visible=contrib['visible'], auth=auth, log=False, save=False,
            )
        if log and contributors:
            self.add_log(
                action=NodeLog.CONTRIB_ADDED,
                params={
                    'project': self.parent_id,
                    'node': self._primary_key,
                    'contributors': [
                        contrib['user']._id
                        for contrib in contributors
                    ],
                },
                auth=auth,
                save=False,
            )
        if save:
            self.save()

    def add_unregistered_contributor(self, fullname, email, auth,
                                     permissions=None, save=False):
        """Add a non-registered contributor to the project.

        :param str fullname: The full name of the person.
        :param str email: The email address of the person.
        :param Auth auth: Auth object for the user adding the contributor.
        :returns: The added contributor
        :raises: DuplicateEmailError if user with given email is already in the database.
        """
        # Create a new user record
        contributor = User.create_unregistered(fullname=fullname, email=email)

        contributor.add_unclaimed_record(node=self, referrer=auth.user,
            given_name=fullname, email=email)
        try:
            contributor.save()
        except ValidationValueError:  # User with same email already exists
            contributor = get_user(email=email)
            # Unregistered users may have multiple unclaimed records, so
            # only raise error if user is registered.
            if contributor.is_registered or self.is_contributor(contributor):
                raise
            contributor.add_unclaimed_record(node=self, referrer=auth.user,
                given_name=fullname, email=email)
            contributor.save()

        self.add_contributor(
            contributor, permissions=permissions, auth=auth,
            log=True, save=False,
        )
        self.save()
        return contributor

    def set_privacy(self, permissions, auth=None, log=True, save=True):
        """Set the permissions for this node.

        :param permissions: A string, either 'public' or 'private'
        :param auth: All the auth information including user, API key.
        :param bool log: Whether to add a NodeLog for the privacy change.
        """
        if auth and not self.has_permission(auth.user, ADMIN):
            raise PermissionsError('Must be an admin to change privacy settings.')
        if permissions == 'public' and not self.is_public:
            if self.is_registration:
                if self.is_pending_embargo:
                    raise NodeStateError("A registration with an unapproved embargo cannot be made public.")
                if self.embargo_end_date and not self.is_pending_embargo:
                    self.embargo.state = Embargo.REJECTED
                    self.embargo.save()
            self.is_public = True
        elif permissions == 'private' and self.is_public:
            if self.is_registration and not self.is_pending_embargo:
                raise NodeStateError("Public registrations must be retracted, not made private.")
            else:
                self.is_public = False
        else:
            return False

        # After set permissions callback
        for addon in self.get_addons():
            message = addon.after_set_privacy(self, permissions)
            if message:
                status.push_status_message(message, kind='info', trust=False)

        if log:
            action = NodeLog.MADE_PUBLIC if permissions == 'public' else NodeLog.MADE_PRIVATE
            self.add_log(
                action=action,
                params={
                    'project': self.parent_id,
                    'node': self._primary_key,
                },
                auth=auth,
                save=False,
            )
        if save:
            self.save()
        return True

    def admin_public_wiki(self, user):
        return (
            self.has_addon('wiki') and
            self.has_permission(user, 'admin') and
            self.is_public
        )

    def include_wiki_settings(self, user):
        """Check if node meets requirements to make publicly editable."""
        return (
            self.admin_public_wiki(user) or
            any(
                each.admin_public_wiki(user)
                for each in self.get_descendants_recursive()
            )
        )

    # TODO: Move to wiki add-on
    def get_wiki_page(self, name=None, version=None, id=None):
        from website.addons.wiki.model import NodeWikiPage

        if name:
            name = (name or '').strip()
            key = to_mongo_key(name)
            try:
                if version and (isinstance(version, int) or version.isdigit()):
                    id = self.wiki_pages_versions[key][int(version) - 1]
                elif version == 'previous':
                    id = self.wiki_pages_versions[key][-2]
                elif version == 'current' or version is None:
                    id = self.wiki_pages_current[key]
                else:
                    return None
            except (KeyError, IndexError):
                return None
        return NodeWikiPage.load(id)

    # TODO: Move to wiki add-on
    def update_node_wiki(self, name, content, auth):
        """Update the node's wiki page with new content.

        :param page: A string, the page's name, e.g. ``"home"``.
        :param content: A string, the posted content.
        :param auth: All the auth information including user, API key.
        """
        from website.addons.wiki.model import NodeWikiPage

        name = (name or '').strip()
        key = to_mongo_key(name)

        if key not in self.wiki_pages_current:
            if key in self.wiki_pages_versions:
                version = len(self.wiki_pages_versions[key]) + 1
            else:
                version = 1
        else:
            current = NodeWikiPage.load(self.wiki_pages_current[key])
            current.is_current = False
            version = current.version + 1
            current.save()

        new_page = NodeWikiPage(
            page_name=name,
            version=version,
            user=auth.user,
            is_current=True,
            node=self,
            content=content
        )
        new_page.save()

        # check if the wiki page already exists in versions (existed once and is now deleted)
        if key not in self.wiki_pages_versions:
            self.wiki_pages_versions[key] = []
        self.wiki_pages_versions[key].append(new_page._primary_key)
        self.wiki_pages_current[key] = new_page._primary_key

        self.add_log(
            action=NodeLog.WIKI_UPDATED,
            params={
                'project': self.parent_id,
                'node': self._primary_key,
                'page': new_page.page_name,
                'page_id': new_page._primary_key,
                'version': new_page.version,
            },
            auth=auth,
            log_date=new_page.date,
            save=False,
        )
        self.save()

    # TODO: Move to wiki add-on
    def rename_node_wiki(self, name, new_name, auth):
        """Rename the node's wiki page with new name.

        :param name: A string, the page's name, e.g. ``"My Page"``.
        :param new_name: A string, the new page's name, e.g. ``"My Renamed Page"``.
        :param auth: All the auth information including user, API key.

        """
        # TODO: Fix circular imports
        from website.addons.wiki.exceptions import (
            PageCannotRenameError,
            PageConflictError,
            PageNotFoundError,
        )

        name = (name or '').strip()
        key = to_mongo_key(name)
        new_name = (new_name or '').strip()
        new_key = to_mongo_key(new_name)
        page = self.get_wiki_page(name)

        if key == 'home':
            raise PageCannotRenameError('Cannot rename wiki home page')
        if not page:
            raise PageNotFoundError('Wiki page not found')
        if (new_key in self.wiki_pages_current and key != new_key) or new_key == 'home':
            raise PageConflictError(
                'Page already exists with name {0}'.format(
                    new_name,
                )
            )

        # rename the page first in case we hit a validation exception.
        old_name = page.page_name
        page.rename(new_name)

        # TODO: merge historical records like update (prevents log breaks)
        # transfer the old page versions/current keys to the new name.
        if key != new_key:
            self.wiki_pages_versions[new_key] = self.wiki_pages_versions[key]
            del self.wiki_pages_versions[key]
            self.wiki_pages_current[new_key] = self.wiki_pages_current[key]
            del self.wiki_pages_current[key]
            if key in self.wiki_private_uuids:
                self.wiki_private_uuids[new_key] = self.wiki_private_uuids[key]
                del self.wiki_private_uuids[key]

        self.add_log(
            action=NodeLog.WIKI_RENAMED,
            params={
                'project': self.parent_id,
                'node': self._primary_key,
                'page': page.page_name,
                'page_id': page._primary_key,
                'old_page': old_name,
                'version': page.version,
            },
            auth=auth,
            save=False,
        )
        self.save()

    def delete_node_wiki(self, name, auth):
        name = (name or '').strip()
        key = to_mongo_key(name)
        page = self.get_wiki_page(key)

        del self.wiki_pages_current[key]

        self.add_log(
            action=NodeLog.WIKI_DELETED,
            params={
                'project': self.parent_id,
                'node': self._primary_key,
                'page': page.page_name,
                'page_id': page._primary_key,
            },
            auth=auth,
            save=False,
        )
        self.save()

    def get_stats(self, detailed=False):
        if detailed:
            raise NotImplementedError(
                'Detailed stats exist, but are not yet implemented.'
            )
        else:
            return get_basic_counters('node:%s' % self._primary_key)

    # TODO: Deprecate this; it duplicates much of what serialize_project already
    # does
    def serialize(self, auth=None):
        """Dictionary representation of node that is nested within a NodeLog's
        representation.
        """
        # TODO: incomplete implementation
        return {
            'id': str(self._primary_key),
            'category': self.category_display,
            'node_type': self.project_or_component,
            'url': self.url,
            # TODO: Titles shouldn't contain escaped HTML in the first place
            'title': sanitize.unescape_entities(self.title),
            'path': self.path_above(auth),
            'api_url': self.api_url,
            'is_public': self.is_public,
            'is_registration': self.is_registration,
        }

    def _initiate_retraction(self, user, justification=None):
        """Initiates the retraction process for a registration
        :param user: User who initiated the retraction
        :param justification: Justification, if given, for retraction
        """

        retraction = Retraction(
            initiated_by=user,
            justification=justification or None,  # make empty strings None
            state=Retraction.UNAPPROVED
        )
        retraction.save()  # Save retraction so it has a primary key
        self.retraction = retraction
        self.save()  # Set foreign field reference Node.retraction
        admins = [contrib for contrib in self.contributors if self.has_permission(contrib, 'admin') and contrib.is_active]
        for admin in admins:
            retraction.add_authorizer(admin)
        retraction.save()  # Save retraction approval state
        return retraction

    def retract_registration(self, user, justification=None, save=True):
        """Retract public registration. Instantiate new Retraction object
        and associate it with the respective registration.
        """

        if not self.is_registration or (not self.is_public and not (self.embargo_end_date or self.is_pending_embargo)):
            raise NodeStateError('Only public or embargoed registrations may be retracted.')

        if self.root is not self:
            raise NodeStateError('Retraction of non-parent registrations is not permitted.')

        retraction = self._initiate_retraction(user, justification)
        self.registered_from.add_log(
            action=NodeLog.RETRACTION_INITIATED,
            params={
                'node': self._id,
                'retraction_id': retraction._id,
            },
            auth=Auth(user),
        )
        self.retraction = retraction
        if save:
            self.save()

    def _is_embargo_date_valid(self, end_date):
        today = datetime.datetime.utcnow()
        if (end_date - today) >= settings.EMBARGO_END_DATE_MIN:
            if (end_date - today) <= settings.EMBARGO_END_DATE_MAX:
                return True
        return False

    def _initiate_embargo(self, user, end_date, for_existing_registration=False):
        """Initiates the retraction process for a registration
        :param user: User who initiated the retraction
        :param end_date: Date when the registration should be made public
        """
        embargo = Embargo(
            initiated_by=user,
            end_date=datetime.datetime.combine(end_date, datetime.datetime.min.time()),
            for_existing_registration=for_existing_registration
        )
        embargo.save()  # Save embargo so it has a primary key
        self.embargo = embargo
        self.save()  # Set foreign field reference Node.embargo
        admins = [contrib for contrib in self.contributors if self.has_permission(contrib, 'admin') and contrib.is_active]
        for admin in admins:
            embargo.add_authorizer(admin)
        embargo.save()  # Save embargo's approval_state
        return embargo

    def embargo_registration(self, user, end_date, for_existing_registration=False):
        """Enter registration into an embargo period at end of which, it will
        be made public
        :param user: User initiating the embargo
        :param end_date: Date when the registration should be made public
        :raises: NodeStateError if Node is not a registration
        :raises: PermissionsError if user is not an admin for the Node
        :raises: ValidationValueError if end_date is not within time constraints
        """

        if not self.is_registration:
            raise NodeStateError('Only registrations may be embargoed')
        if not self.has_permission(user, 'admin'):
            raise PermissionsError('Only admins may embargo a registration')
        if not self._is_embargo_date_valid(end_date):
            raise ValidationValueError('Embargo end date must be more than one day in the future')

        embargo = self._initiate_embargo(user, end_date, for_existing_registration=for_existing_registration)

        self.registered_from.add_log(
            action=NodeLog.EMBARGO_INITIATED,
            params={
                'node': self._id,
                'embargo_id': embargo._id,
            },
            auth=Auth(user),
            save=True,
        )
        if self.is_public:
            self.set_privacy('private', Auth(user))

    def _initiate_approval(self, user):
        end_date = datetime.datetime.now() + settings.REGISTRATION_APPROVAL_TIME
        approval = RegistrationApproval(
            initiated_by=user,
            end_date=end_date,
        )
        approval.save()  # Save approval so it has a primary key
        self.registration_approval = approval
        self.save()  # Set foreign field reference Node.registration_approval
        admins = [contrib for contrib in self.contributors if self.has_permission(contrib, 'admin') and contrib.is_active]
        for admin in admins:
            approval.add_authorizer(admin)
        approval.save()  # Save approval's approval_state
        return approval

    def require_approval(self, user):
        if not self.is_registration:
            raise NodeStateError('Only registrations can require registration approval')
        if not self.has_permission(user, 'admin'):
            raise PermissionsError('Only admins can initiate a registration approval')

        approval = self._initiate_approval(user)

        self.registered_from.add_log(
            action=NodeLog.REGISTRATION_APPROVAL_INITIATED,
            params={
                'node': self._id,
                'registration_approval_id': approval._id,
            },
            auth=Auth(user),
            save=True,
        )
        # TODO make private?

@Node.subscribe('before_save')
def validate_permissions(schema, instance):
    """Ensure that user IDs in `contributors` and `permissions` match.

    """
    node = instance
    contributor_ids = set([user._id for user in node.contributors])
    permission_ids = set(node.permissions.keys())
    mismatched_contributors = contributor_ids.difference(permission_ids)
    if mismatched_contributors:
        raise ValidationValueError(
            'Contributors {0} missing from `permissions` on node {1}'.format(
                ', '.join(mismatched_contributors),
                node._id,
            )
        )
    mismatched_permissions = permission_ids.difference(contributor_ids)
    if mismatched_permissions:
        raise ValidationValueError(
            'Permission keys {0} missing from `contributors` on node {1}'.format(
                ', '.join(mismatched_contributors),
                node._id,
            )
        )


@Node.subscribe('before_save')
def validate_visible_contributors(schema, instance):
    """Ensure that user IDs in `contributors` and `visible_contributor_ids`
    match.

    """
    node = instance
    for user_id in node.visible_contributor_ids:
        if user_id not in node.contributors:
            raise ValidationValueError(
                ('User {0} is in `visible_contributor_ids` but not in '
                 '`contributors` on node {1}').format(
                    user_id,
                    node._id,
                )
            )


class WatchConfig(StoredObject):

    _id = fields.StringField(primary=True, default=lambda: str(ObjectId()))
    node = fields.ForeignField('Node', backref='watched')
    digest = fields.BooleanField(default=False)
    immediate = fields.BooleanField(default=False)

    def __repr__(self):
        return '<WatchConfig(node="{self.node}")>'.format(self=self)


class PrivateLink(StoredObject):

    _id = fields.StringField(primary=True, default=lambda: str(ObjectId()))
    date_created = fields.DateTimeField(auto_now_add=datetime.datetime.utcnow)
    key = fields.StringField(required=True)
    name = fields.StringField()
    is_deleted = fields.BooleanField(default=False)
    anonymous = fields.BooleanField(default=False)

    nodes = fields.ForeignField('node', list=True, backref='shared')
    creator = fields.ForeignField('user', backref='created')

    @property
    def node_ids(self):
        node_ids = [node._id for node in self.nodes]
        return node_ids

    def node_scale(self, node):
        # node may be None if previous node's parent is deleted
        if node is None or node.parent_id not in self.node_ids:
            return -40
        else:
            offset = 20 if node.parent_node is not None else 0
            return offset + self.node_scale(node.parent_node)

    def to_json(self):
        return {
            "id": self._id,
            "date_created": iso8601format(self.date_created),
            "key": self.key,
            "name": sanitize.unescape_entities(self.name),
            "creator": {'fullname': self.creator.fullname, 'url': self.creator.profile_url},
            "nodes": [{'title': x.title, 'url': x.url, 'scale': str(self.node_scale(x)) + 'px', 'category': x.category}
                      for x in self.nodes if not x.is_deleted],
            "anonymous": self.anonymous
        }


class Sanction(StoredObject):
    """Sanction class is a generic way to track approval states"""
    # Tell modularodm not to attach backends
    abstract = True

    _id = fields.StringField(primary=True, default=lambda: str(ObjectId()))

    # Neither approved not cancelled
    UNAPPROVED = 'unapproved'
    # Has approval
    APPROVED = 'approved'
    # Rejected by at least one person
    REJECTED = 'rejected'
    # One of 'unapproved', 'active', 'cancelled', or 'completed
    state = fields.StringField(default=UNAPPROVED)

    DISPLAY_NAME = 'Sanction'
    # SHORT_NAME must correspond with the associated foreign field to query against,
    # e.g. Node.find_one(Q(sanction.SHORT_NAME, 'eq', sanction))
    SHORT_NAME = 'sanction'

    APPROVAL_NOT_AUTHORIZED_MESSAGE = 'This user is not authorized to approve this {DISPLAY_NAME}'
    APPROVAL_INVALID_TOKEN_MESSAGE = 'Invalid approval token provided for this {DISPLAY_NAME}.'
    REJECTION_NOT_AUTHORIZED_MESSAEGE = 'This user is not authorized to reject this {DISPLAY_NAME}'
    REJECTION_INVALID_TOKEN_MESSAGE = 'Invalid rejection token provided for this {DISPLAY_NAME}.'

    # Controls whether or not the Sanction needs unanimous approval or just a single approval
    ANY = 'any'
    UNANIMOUS = 'unanimous'
    mode = UNANIMOUS

    initiation_date = fields.DateTimeField(auto_now_add=datetime.datetime.utcnow)
    # Expiration date-- Sanctions in the UNAPPROVED state that are older than their end_date
    # are automatically made ACTIVE by a daily cron job
    # Use end_date=None for a non-expiring Sanction
    end_date = fields.DateTimeField(default=None)

    # Sanction subclasses must have an initiated_by field
    # initiated_by = fields.ForeignField('user', backref='initiated')

    # Expanded: Dictionary field mapping admin IDs their approval status and relevant tokens:
    # {
    #   'b3k97': {
    #     'has_approved': False,
    #     'approval_token': 'Pew7wj1Puf7DENUPFPnXSwa1rf3xPN',
    #     'rejection_token': 'TwozClTFOic2PYxHDStby94bCQMwJy'}
    # }
    approval_state = fields.DictionaryField()
    # One of 'unapproved', 'approved', or 'rejected'
    state = fields.StringField(default='unapproved')

    def __repr__(self):
        return '<Sanction(end_date={self.end_date!r}) with _id {self._id!r}>'.format(self=self)

    @property
    def is_pending_approval(self):
        return self.state == Sanction.UNAPPROVED

    @property
    def is_approved(self):
        return self.state == Sanction.APPROVED

    @property
    def is_rejected(self):
        return self.state == Sanction.REJECTED

    def _validate_authorizer(self, user):
        """Subclasses may choose to provide extra restrictions on who can be an authorizer

        :return Boolean: True if user is allowed to be an authorizer else False
        """
        return True

    def add_authorizer(self, user, approved=False, save=False):
        valid = self._validate_authorizer(user)
        if valid and user._id not in self.approval_state:
            self.approval_state[user._id] = {
                'has_approved': approved,
                'approval_token': tokens.encode(
                    {
                        'user_id': user._id,
                        'sanction_id': self._id,
                        'action': 'approve_{}'.format(self.SHORT_NAME)
                    }
                ),
                'rejection_token': tokens.encode(
                    {
                        'user_id': user._id,
                        'sanction_id': self._id,
                        'action': 'reject_{}'.format(self.SHORT_NAME)
                    }
                ),
            }
            if save:
                self.save()
            return True
        return False

    def remove_authorizer(self, user):
        """Remove a user as an authorizer

        :param User user:
        :return Boolean: True if user is removed else False
        """
        if user._id not in self.approval_state:
            return False

        del self.approval_state[user._id]
        self.save()
        return True

    def _on_approve(self, user, token):
        """Callback for when a single user approves a Sanction. Calls #_on_complete under two conditions:
        - mode is ANY and the Sanction has not already been cancelled
        - mode is UNANIMOUS and all users have given approval

        :param User user:
        :param str token: user's approval token
        """
        if self.mode == self.ANY or all(authorizer['has_approved'] for authorizer in self.approval_state.values()):
            self.state = Sanction.APPROVED
            self._on_complete(user)

    def _on_reject(self, user, token):
        """Callback for rejection of a Sanction

        :param User user:
        :param str token: user's approval token
        """
        raise NotImplementedError('Sanction subclasses must implement an #_on_reject method')

    def _on_complete(self, user):
        """Callback for when a Sanction has approval and enters the ACTIVE state

        :param User user:
        """
        raise NotImplementedError('Sanction subclasses must implement an #_on_complete method')

    def approve(self, user, token):
        """Add user to approval list if user is admin and token verifies."""
        try:
            if self.approval_state[user._id]['approval_token'] != token:
                raise InvalidSanctionApprovalToken(self.APPROVAL_INVALID_TOKEN_MESSAGE.format(DISPLAY_NAME=self.DISPLAY_NAME))
        except KeyError:
            raise PermissionsError(self.APPROVAL_NOT_AUTHORIZED_MESSAGE.format(DISPLAY_NAME=self.DISPLAY_NAME))
        self.approval_state[user._id]['has_approved'] = True
        self._on_approve(user, token)

    def reject(self, user, token):
        """Cancels sanction if user is admin and token verifies."""
        try:
            if self.approval_state[user._id]['rejection_token'] != token:
                raise InvalidSanctionRejectionToken(self.REJECTION_INVALID_TOKEN_MESSAGE.format(DISPLAY_NAME=self.DISPLAY_NAME))
        except KeyError:
            raise PermissionsError(self.REJECTION_NOT_AUTHORIZED_MESSAEGE.format(DISPLAY_NAME=self.DISPLAY_NAME))
        self.state = Sanction.REJECTED
        self._on_reject(user, token)

    def forcibly_reject(self):
        self.state = Sanction.REJECTED

    def _notify_authorizer(self, user):
        pass

    def _notify_non_authorizer(self, user):
        pass

    def ask(self, group):
        for contrib in group:
            if contrib._id in self.approval_state:
                self._notify_authorizer(contrib)
            else:
                self._notify_non_authorizer(contrib)


class EmailApprovableSanction(Sanction):

    AUTHORIZER_NOTIFY_EMAIL_TEMPLATE = None
    NON_AUTHORIZER_NOTIFY_EMAIL_TEMPLATE = None

    VIEW_URL_TEMPLATE = ''
    APPROVE_URL_TEMPLATE = ''
    REJECT_URL_TEMPLATE = ''

    # Store a persistant copy of urls for use when needed outside of a request context.
    # This field gets automagically updated whenever models approval_state is modified
    # and the model is saved
    # {
    #   'abcde': {
    #     'approve': [APPROVAL_URL],
    #     'reject': [REJECT_URL],
    #   }
    # }
    stashed_urls = fields.DictionaryField(default=dict)

    @staticmethod
    def _format_or_empty(template, context):
        if context:
            return template.format(**context)
        return ''

    def _view_url(self, user_id):
        return self._format_or_empty(self.VIEW_URL_TEMPLATE, self._view_url_context(user_id))

    def _view_url_context(self, user_id):
        return None

    def _approval_url(self, user_id):
        return self._format_or_empty(self.APPROVE_URL_TEMPLATE, self._approval_url_context(user_id))

    def _approval_url_context(self, user_id):
        return None

    def _rejection_url(self, user_id):
        return self._format_or_empty(self.REJECT_URL_TEMPLATE, self._rejection_url_context(user_id))

    def _rejection_url_context(self, user_id):
        return None

    def _send_approval_request_email(self, user, template, context):
        mails.send_mail(
            user.username,
            template,
            user=user,
            **context
        )

    def _email_template_context(self, user, is_authorizer=False):
        return {}

    def _notify_authorizer(self, authorizer):
        context = self._email_template_context(authorizer, is_authorizer=True)
        if self.AUTHORIZER_NOTIFY_EMAIL_TEMPLATE:
            self._send_approval_request_email(authorizer, self.AUTHORIZER_NOTIFY_EMAIL_TEMPLATE, context)
        else:
            raise NotImplementedError

    def _notify_non_authorizer(self, user):
        context = self._email_template_context(user)
        if self.NON_AUTHORIZER_NOTIFY_EMAIL_TEMPLATE:
            self._send_approval_request_email(user, self.NON_AUTHORIZER_NOTIFY_EMAIL_TEMPLATE, context)
        else:
            raise NotImplementedError

    def add_authorizer(self, user, **kwargs):
        super(EmailApprovableSanction, self).add_authorizer(user, **kwargs)
        self.stashed_urls[user._id] = {
            'view': self._view_url(user._id),
            'approve': self._approval_url(user._id),
            'reject': self._rejection_url(user._id)
        }
        self.save()


class Embargo(EmailApprovableSanction):
    """Embargo object for registrations waiting to go public."""

    COMPLETED = 'completed'
    DISPLAY_NAME = 'Embargo'
    SHORT_NAME = 'embargo'

    AUTHORIZER_NOTIFY_EMAIL_TEMPLATE = mails.PENDING_EMBARGO_ADMIN
    NON_AUTHORIZER_NOTIFY_EMAIL_TEMPLATE = mails.PENDING_EMBARGO_NON_ADMIN

    VIEW_URL_TEMPLATE = VIEW_PROJECT_URL_TEMPLATE
    APPROVE_URL_TEMPLATE = settings.DOMAIN + 'project/{node_id}/?token={token}'
    REJECT_URL_TEMPLATE = settings.DOMAIN + 'project/{node_id}/?token={token}'

    initiated_by = fields.ForeignField('user', backref='embargoed')
    for_existing_registration = fields.BooleanField(default=False)

    @property
    def is_completed(self):
        return self.state == self.COMPLETED

    @property
    def embargo_end_date(self):
        if self.state == self.APPROVED:
            return self.end_date
        return False

    # NOTE(hrybacki): Old, private registrations are grandfathered and do not
    # require to be made public or embargoed. This field differentiates them
    # from new registrations entering into an embargo field which should not
    # show up in any search related fields.
    @property
    def pending_registration(self):
        return not self.for_existing_registration and self.is_pending_approval

    def __repr__(self):
        parent_registration = None
        try:
            parent_registration = Node.find_one(Q('embargo', 'eq', self))
        except NoResultsFound:
            pass
        return ('<Embargo(parent_registration={0}, initiated_by={1}, '
                'end_date={2}) with _id {3}>').format(
            parent_registration,
            self.initiated_by,
            self.end_date,
            self._id
        )

    def _view_url_context(self, user_id):
        registration = Node.find_one(Q('embargo', 'eq', self))
        return {
            'node_id': registration._id
        }

    def _approval_url_context(self, user_id):
        approval_token = self.approval_state.get(user_id, {}).get('approval_token')
        if approval_token:
            registration = Node.find_one(Q('embargo', 'eq', self))
            return {
                'node_id': registration._id,
                'token': approval_token,
            }

    def _rejection_url_context(self, user_id):
        rejection_token = self.approval_state.get(user_id, {}).get('rejection_token')
        if rejection_token:
            registration = Node.find_one(Q('embargo', 'eq', self))
            return {
                'node_id': registration._id,
                'token': rejection_token,
            }

    def _email_template_context(self, user, is_authorizer=False, urls=None):
        urls = urls or self.stashed_urls.get(user._id, {})
        registration_link = urls.get('view', self._view_url(user._id))
        if is_authorizer:
            approval_link = urls.get('approve', '')
            disapproval_link = urls.get('reject', '')
            approval_time_span = settings.EMBARGO_PENDING_TIME.days * 24

            registration = Node.find_one(Q('embargo', 'eq', self))

            return {
                'is_initiator': self.initiated_by == user,
                'initiated_by': self.initiated_by.fullname,
                'approval_link': approval_link,
                'project_name': registration.title,
                'disapproval_link': disapproval_link,
                'registration_link': registration_link,
                'embargo_end_date': self.end_date,
                'approval_time_span': approval_time_span,
            }
        else:
            return {
                'initiated_by': self.initiated_by.fullname,
                'registration_link': registration_link,
                'embargo_end_date': self.end_date,
            }

    def _validate_authorizer(self, user):
        registration = Node.find_one(Q('embargo', 'eq', self))
        return registration.has_permission(user, ADMIN)

    def _on_reject(self, user, token):
        parent_registration = Node.find_one(Q('embargo', 'eq', self))
        parent_registration.registered_from.add_log(
            action=NodeLog.EMBARGO_CANCELLED,
            params={
                'node': parent_registration._id,
                'embargo_id': self._id,
            },
            auth=Auth(user),
        )
        # Remove backref to parent project if embargo was for a new registration
        if not self.for_existing_registration:
            parent_registration.delete_registration_tree(save=True)
            parent_registration.registered_from = None
        # Delete parent registration if it was created at the time the embargo was initiated
        if not self.for_existing_registration:
            parent_registration.is_deleted = True
            parent_registration.save()

    def disapprove_embargo(self, user, token):
        """Cancels retraction if user is admin and token verifies."""
        self.reject(user, token)

    def _on_complete(self, user):
        parent_registration = Node.find_one(Q('embargo', 'eq', self))
        parent_registration.registered_from.add_log(
            action=NodeLog.EMBARGO_APPROVED,
            params={
                'node': parent_registration._id,
                'embargo_id': self._id,
            },
            auth=Auth(self.initiated_by),
        )
        self.save()

    def approve_embargo(self, user, token):
        """Add user to approval list if user is admin and token verifies."""
        self.approve(user, token)


class Retraction(EmailApprovableSanction):
    """Retraction object for public registrations."""

    DISPLAY_NAME = 'Retraction'
    SHORT_NAME = 'retraction'

    AUTHORIZER_NOTIFY_EMAIL_TEMPLATE = mails.PENDING_RETRACTION_ADMIN
    NON_AUTHORIZER_NOTIFY_EMAIL_TEMPLATE = mails.PENDING_RETRACTION_NON_ADMIN

    VIEW_URL_TEMPLATE = VIEW_PROJECT_URL_TEMPLATE
    APPROVE_URL_TEMPLATE = settings.DOMAIN + 'project/{node_id}/?token={token}'
    REJECT_URL_TEMPLATE = settings.DOMAIN + 'project/{node_id}/?token={token}'

    initiated_by = fields.ForeignField('user', backref='initiated')
    justification = fields.StringField(default=None, validate=MaxLengthValidator(2048))

    def __repr__(self):
        parent_registration = None
        try:
            parent_registration = Node.find_one(Q('retraction', 'eq', self))
        except NoResultsFound:
            pass
        return ('<Retraction(parent_registration={0}, initiated_by={1}) '
                'with _id {2}>').format(
            parent_registration,
            self.initiated_by,
            self._id
        )

    def _view_url_context(self, user_id):
        registration = Node.find_one(Q('retraction', 'eq', self))
        return {
            'node_id': registration._id
        }

    def _approval_url_context(self, user_id):
        approval_token = self.approval_state.get(user_id, {}).get('approval_token')
        if approval_token:
            registration = Node.find_one(Q('retraction', 'eq', self))
            return {
                'node_id': registration._id,
                'token': approval_token,
            }

    def _rejection_url_context(self, user_id):
        rejection_token = self.approval_state.get(user_id, {}).get('rejection_token')
        if rejection_token:
            registration = Node.find_one(Q('retraction', 'eq', self))
            return {
                'node_id': registration._id,
                'token': rejection_token,
            }

    def _email_template_context(self, user, is_authorizer=False, urls=None):
        urls = urls or self.stashed_urls.get(user._id, {})
        registration_link = urls.get('view', self._view_url(user._id))
        if is_authorizer:
            approval_link = urls.get('approve', '')
            disapproval_link = urls.get('reject', '')
            approval_time_span = settings.RETRACTION_PENDING_TIME.days * 24

            registration = Node.find_one(Q('retraction', 'eq', self))

            return {
                'is_initiator': self.initiated_by == user,
                'initiated_by': self.initiated_by.fullname,
                'project_name': registration.title,
                'registration_link': registration_link,
                'approval_link': approval_link,
                'disapproval_link': disapproval_link,
                'approval_time_span': approval_time_span,
            }
        else:
            return {
                'initiated_by': self.initiated_by.fullname,
                'registration_link': registration_link,
            }

    def _on_reject(self, user, token):
        parent_registration = Node.find_one(Q('retraction', 'eq', self))
        parent_registration.registered_from.add_log(
            action=NodeLog.RETRACTION_CANCELLED,
            params={
                'node': parent_registration._id,
                'retraction_id': self._id,
            },
            auth=Auth(user),
            save=True,
        )

    def _on_complete(self, user):
        parent_registration = Node.find_one(Q('retraction', 'eq', self))
        parent_registration.registered_from.add_log(
            action=NodeLog.RETRACTION_APPROVED,
            params={
                'node': parent_registration._id,
                'retraction_id': self._id,
            },
            auth=Auth(self.initiated_by),
        )
        # Remove any embargoes associated with the registration
        if parent_registration.embargo_end_date or parent_registration.is_pending_embargo:
            parent_registration.embargo.state = self.REJECTED
            parent_registration.registered_from.add_log(
                action=NodeLog.EMBARGO_CANCELLED,
                params={
                    'node': parent_registration._id,
                    'embargo_id': parent_registration.embargo._id,
                },
                auth=Auth(self.initiated_by),
            )
            parent_registration.embargo.save()
        # Ensure retracted registration is public
        if not parent_registration.is_public:
            parent_registration.set_privacy('public')
        parent_registration.update_search()
        # Retraction status is inherited from the root project, so we
        # need to recursively update search for every descendant node
        # so that retracted subrojects/components don't appear in search
        for node in parent_registration.get_descendants_recursive():
            node.update_search()
        self.save()

    def approve_retraction(self, user, token):
        self.approve(user, token)

    def disapprove_retraction(self, user, token):
        self.reject(user, token)


class RegistrationApproval(EmailApprovableSanction):

    DISPLAY_NAME = 'Approval'
    SHORT_NAME = 'registration_approval'

    AUTHORIZER_NOTIFY_EMAIL_TEMPLATE = mails.PENDING_REGISTRATION_ADMIN
    NON_AUTHORIZER_NOTIFY_EMAIL_TEMPLATE = mails.PENDING_REGISTRATION_NON_ADMIN

    VIEW_URL_TEMPLATE = VIEW_PROJECT_URL_TEMPLATE
    APPROVE_URL_TEMPLATE = settings.DOMAIN + 'project/{node_id}/?token={token}'
    REJECT_URL_TEMPLATE = settings.DOMAIN + 'project/{node_id}/?token={token}'

    initiated_by = fields.ForeignField('user', backref='registration_approved')

    def _view_url_context(self, user_id):
        registration = Node.find_one(Q('registration_approval', 'eq', self))
        return {
            'node_id': registration._id
        }

    def _approval_url_context(self, user_id):
        approval_token = self.approval_state.get(user_id, {}).get('approval_token')
        if approval_token:
            registration = Node.find_one(Q('registration_approval', 'eq', self))
            return {
                'node_id': registration._id,
                'token': approval_token,
            }

    def _rejection_url_context(self, user_id):
        rejection_token = self.approval_state.get(user_id, {}).get('rejection_token')
        if rejection_token:
            registration = Node.find_one(Q('registration_approval', 'eq', self))
            return {
                'node_id': registration._id,
                'token': rejection_token,
            }

    def _email_template_context(self, user, is_authorizer=False, urls=None):
        urls = urls or self.stashed_urls.get(user._id, {})
        registration_link = urls.get('view', self._view_url(user._id))
        if is_authorizer:
            approval_link = urls.get('approve', '')
            disapproval_link = urls.get('reject', '')

            approval_time_span = settings.REGISTRATION_APPROVAL_TIME.days * 24

            registration = Node.find_one(Q('registration_approval', 'eq', self))

            return {
                'is_initiator': self.initiated_by == user,
                'initiated_by': self.initiated_by.fullname,
                'registration_link': registration_link,
                'approval_link': approval_link,
                'disapproval_link': disapproval_link,
                'approval_time_span': approval_time_span,
                'project_name': registration.title,
            }
        else:
            return {
                'initiated_by': self.initiated_by.fullname,
                'registration_link': registration_link,
            }

    def _add_success_logs(self, node, user):
        src = node.registered_from
        src.add_log(
            action=NodeLog.PROJECT_REGISTERED,
            params={
                'parent_node': src.parent_id,
                'node': src._primary_key,
                'registration': node._primary_key,
            },
            auth=Auth(user),
            save=False
        )
        src.save()

    def _on_complete(self, user):
        register = Node.find_one(Q('registration_approval', 'eq', self))
        registered_from = register.registered_from
        auth = Auth(self.initiated_by)
        register.set_privacy('public', auth, log=False)
        for child in register.get_descendants_recursive(lambda n: n.primary):
            child.set_privacy('public', auth, log=False)
        # Accounts for system actions where no `User` performs the final approval
        auth = Auth(user) if user else None
        registered_from.add_log(
            action=NodeLog.REGISTRATION_APPROVAL_APPROVED,
            params={
                'node': registered_from._id,
                'registration_approval_id': self._id,
            },
            auth=auth,
        )
        for node in register.root.node_and_primary_descendants():
            self._add_success_logs(node, user)
            node.update_search()  # update search if public
        self.save()

    def _on_reject(self, user, token):
        register = Node.find_one(Q('registration_approval', 'eq', self))
        registered_from = register.registered_from
        register.delete_registration_tree(save=True)
        registered_from.add_log(
            action=NodeLog.REGISTRATION_APPROVAL_CANCELLED,
            params={
                'node': register._id,
                'registration_approval_id': self._id,
            },
            auth=Auth(user),
        )


class DraftRegistrationApproval(Sanction):

    mode = Sanction.ANY

    def _on_complete(self, user, token):
        pass  # draft approval state gets loaded dynamically from this record

    def _on_reject(self, user, token):
        pass  # draft approval state gets loaded dynamically from this record


class DraftRegistration(AddonModelMixin, StoredObject):

    is_draft_registration = True

    _id = fields.StringField(primary=True, default=lambda: str(ObjectId()))

    datetime_initiated = fields.DateTimeField(auto_now_add=True)
    datetime_updated = fields.DateTimeField(auto_now=True)
    # Original Node a draft registration is associated with
    branched_from = fields.ForeignField('node')

    initiator = fields.ForeignField('user')

    # Dictionary field mapping question id to a question's comments and answer
    # {
    #   <qid>: {
    #     'comments': [{
    #       'user': {
    #         'id': <uid>,
    #         'name': <name>
    #       },
    #       value: <value>,
    #       lastModified: <datetime>
    #     }],
    #     'value': <value>
    #   }
    # }
    registration_metadata = fields.DictionaryField(default=dict)
    registration_schema = fields.ForeignField('metaschema')
    registered_node = fields.ForeignField('node')

    # TODO (samchrisinger): It would be better to run Archiver tasks when a new
    # DraftRegistration gets created. Files could be copied to a DraftRegistration
    # rather than a Node, which would be much much cleaner in the event of a
    # failure during archival.
    # Additionally, future registration schemas will require users to select files
    # that fulfill a certain requirement. Right now we will have to restrict those
    # choices to OsfStorage files, but this is a non-issue if the third-party files
    # have already been archived.
    # storage = fields.ForeignField('osfstoragenodesettings')

    approval = fields.ForeignField('draftregistrationapproval', default=None)

    # Dictionary field mapping extra fields defined in the MetaSchema.schema to their
    # values. Defaults should be provided in the schema (e.g. 'paymentSent': false),
    # and these values are added to the DraftRegistration
    flags = fields.DictionaryField()

    notes = fields.StringField()

    def __init__(self, *args, **kwargs):
        super(DraftRegistration, self).__init__(*args, **kwargs)
        meta_schema = self.registration_schema or kwargs.get('registration_schema')
        if meta_schema:
            schema = meta_schema.schema
            if not self.registration_schema:
                flags = schema.get('flags', {})
                for flag, value in flags.iteritems():
                    self.flags[flag] = value

    @property
    def requires_approval(self):
        return self.registration_schema.requires_approval

    @property
    def is_pending_review(self):
        return self.approval.is_pending_approval if (self.requires_approval and self.approval) else False

    @property
    def is_approved(self):
        if self.requires_approval and not self.approval:
            return False
        elif self.requires_approval and self.approval:
            return self.approval.is_approved
        else:
            return True

    def update_metadata(self, metadata, save=True):
        # TODO(barbour-em): delete or implement in schema
        # if self.is_pending_review or self.is_approved:
        #    raise NodeStateError('Cannot edit while this draft is being reviewed')

        changes = []
        for question_id, value in metadata.iteritems():

            old_value = self.registration_metadata.get(question_id)

            if old_value:
                old_comments = old_value.get('comments', [])
                new_comments = value.get('comments', [])

                #  we are using the `created` attribute sort of as a primary key
                old_comment_ids = [comment['created'] for comment in old_comments]

                # Handle comment conflicts
                for old_comment in old_comments:
                    for new_comment in new_comments:
                        new_id = new_comment.get('created', [])
                        # if the primary key is already in use and the old comment is more recent,
                        if new_id in old_comment_ids and old_comment['lastModified'] > new_comment['lastModified']:
                            # use the old one instead
                            loc = new_comments.index(new_comment)
                            new_comments[loc] = old_comment

            if not old_value or old_value.get('value') != value.get('value'):
                changes.append(question_id)

        self.registration_metadata.update(metadata)

        if save:
            self.save()
        project_signals.draft_edited.send(changes)
        self.after_edit(changes)
        return changes

    def before_edit(self, auth):
        # TODO(samchrisinger): Make sure we still need this
        messages = []
        if self.is_approved:
            messages.append('The draft registration you are editing is currently approved. Please note that if you make any changes (excluding comments) this approval status will be revoked and you will need to submit for approval again.')
        if self.flags.get('isPendingReview'):
            messages.append('The draft registration you are editing is currently pending review. Please note that if you make any changes (excluding comments) this request will be canceled and you will need to submit for approval again.')
        return messages

    def after_edit(self, changes):

        if changes:
            self.flags.update({
                'isPendingReview': False,
                'isApproved': False
            })
            self.save()

    def find_question(self, qid):
        for page in self.registration_schema.schema['pages']:
            for question_id, question in page['questions'].iteritems():
                if question_id == qid:
                    return question

    def get_comments(self):
        """ Returns a list of all comments made on a draft in the format of :
        [{
          [QUESTION_ID]: {
            'question': [QUESTION],
            'comments': [LIST_OF_COMMENTS]
           }
        },]
       """

        all_comments = []
        for question_id, value in self.registration_metadata.iteritems():
            all_comments.append({
                question_id: {
                    'question': self.find_question(question_id),
                    'comments': value['comments'] if 'comments' in value else ''
                }
            })
        return all_comments

    def register(self, auth):

        node = self.branched_from

        # Create the registration
        register = node.register_node(
            self.registration_schema, auth, self.registration_metadata
        )
        self.registered_node = register
        self.save()
        return register<|MERGE_RESOLUTION|>--- conflicted
+++ resolved
@@ -1891,11 +1891,7 @@
             self.save()
         return draft
 
-<<<<<<< HEAD
-    def register_node(self, schema, auth, template, data, parent=None):
-=======
     def register_node(self, schema, auth, data, template=None, parent=None):
->>>>>>> ecc8b1ec
         """Make a frozen copy of a node.
 
         :param schema: Schema object
