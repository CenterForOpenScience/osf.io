# -*- coding: utf-8 -*-
import itertools
import functools
import os
import re
import logging
import pymongo
import datetime
from dateutil import parser as parse_date
import urlparse
from collections import OrderedDict
import warnings

import pytz
from flask import request
from django.core.urlresolvers import reverse

from modularodm import Q
from modularodm import fields
from modularodm.validators import MaxLengthValidator
from modularodm.exceptions import NoResultsFound
from modularodm.exceptions import ValidationTypeError
from modularodm.exceptions import ValidationValueError

from api.base.utils import absolute_reverse
from framework import status


from framework.mongo import ObjectId
from framework.mongo import StoredObject
from framework.mongo import validators
from framework.addons import AddonModelMixin
from framework.auth import get_user, User, Auth
from framework.auth import signals as auth_signals
from framework.exceptions import PermissionsError
from framework.guid.model import GuidStoredObject
from framework.auth.utils import privacy_info_handle
from framework.analytics import tasks as piwik_tasks
from framework.mongo.utils import to_mongo_key, unique_on
from framework.analytics import (
    get_basic_counters, increment_user_activity_counters
)
from framework.sentry import log_exception
from framework.transactions.context import TokuTransaction
from framework.utils import iso8601format

from website import language, mails, settings, tokens
from website.util import web_url_for
from website.util import api_url_for
from website.util import sanitize
from website.exceptions import (
    NodeStateError,
    InvalidSanctionApprovalToken, InvalidSanctionRejectionToken,
)
from website.citations.utils import datetime_to_csl
from website.identifiers.model import IdentifierMixin
from website.util.permissions import expand_permissions
from website.util.permissions import CREATOR_PERMISSIONS, DEFAULT_CONTRIBUTOR_PERMISSIONS, ADMIN
from website.project.metadata.schemas import OSF_META_SCHEMAS
from website.project.metadata import authorizers
from website.project.licenses import (
    NodeLicense,
    NodeLicenseRecord,
)
from website.project import signals as project_signals

logger = logging.getLogger(__name__)

VIEW_PROJECT_URL_TEMPLATE = settings.DOMAIN + '{node_id}/'

def has_anonymous_link(node, auth):
    """check if the node is anonymous to the user

    :param Node node: Node which the user wants to visit
    :param str link: any view-only link in the current url
    :return bool anonymous: Whether the node is anonymous to the user or not
    """
    view_only_link = auth.private_key or request.args.get('view_only', '').strip('/')
    if not view_only_link:
        return False
    if node.is_public:
        return False
    return any(
        link.anonymous
        for link in node.private_links_active
        if link.key == view_only_link
    )

@unique_on(['name', 'schema_version', '_id'])
class MetaSchema(StoredObject):

    _id = fields.StringField(default=lambda: str(ObjectId()))
    name = fields.StringField()
    schema = fields.DictionaryField()
    category = fields.StringField()

    # Version of the schema to use (e.g. if questions, responses change)
    schema_version = fields.IntegerField()

    @property
    def _config(self):
        return self.schema.get('config', {})

    @property
    def requires_approval(self):
        return self._config.get('requiresApproval', False)

    @property
    def fulfills(self):
        return self._config.get('fulfills', [])

    @property
    def messages(self):
        return self._config.get('messages', {})

    @property
    def consent(self):
        return self._config.get('consent', '')

    @property
    def requires_consent(self):
        return self.consent != ''

def ensure_schema(schema, name, version=1):
    schema_obj = None
    try:
        schema_obj = MetaSchema.find_one(
            Q('name', 'eq', name) &
            Q('schema_version', 'eq', version)
        )
    except NoResultsFound:
        meta_schema = {
            'name': name,
            'schema_version': version,
            'schema': schema,
        }
        schema_obj = MetaSchema(**meta_schema)
    else:
        schema_obj.schema = schema
    schema_obj.save()
    return schema_obj


def ensure_schemas():
    """Import meta-data schemas from JSON to database if not already loaded
    """
    for schema in OSF_META_SCHEMAS:
        ensure_schema(schema, schema['name'], version=schema.get('version', 1))


class MetaData(GuidStoredObject):

    _id = fields.StringField(primary=True)

    target = fields.AbstractForeignField(backref='metadata')
    data = fields.DictionaryField()

    date_created = fields.DateTimeField(auto_now_add=datetime.datetime.utcnow)
    date_modified = fields.DateTimeField(auto_now=datetime.datetime.utcnow)


def validate_comment_reports(value, *args, **kwargs):
    for key, val in value.iteritems():
        if not User.load(key):
            raise ValidationValueError('Keys must be user IDs')
        if not isinstance(val, dict):
            raise ValidationTypeError('Values must be dictionaries')
        if 'category' not in val or 'text' not in val:
            raise ValidationValueError(
                'Values must include `category` and `text` keys'
            )


class Comment(GuidStoredObject):

    _id = fields.StringField(primary=True)

    user = fields.ForeignField('user', required=True, backref='commented')
    node = fields.ForeignField('node', required=True, backref='comment_owner')
    target = fields.AbstractForeignField(required=True, backref='commented')

    date_created = fields.DateTimeField(auto_now_add=datetime.datetime.utcnow)
    date_modified = fields.DateTimeField(auto_now=datetime.datetime.utcnow)
    modified = fields.BooleanField(default=False)

    is_deleted = fields.BooleanField(default=False)
    content = fields.StringField()

    # Dictionary field mapping user IDs to dictionaries of report details:
    # {
    #   'icpnw': {'category': 'hate', 'message': 'offensive'},
    #   'cdi38': {'category': 'spam', 'message': 'godwins law'},
    # }
    reports = fields.DictionaryField(validate=validate_comment_reports)

    # For Django compatibility
    @property
    def pk(self):
        return self._id

    @property
    def absolute_api_v2_url(self):
        return absolute_reverse('comments:comment-detail', kwargs={'comment_id': self._id})

    # used by django and DRF
    def get_absolute_url(self):
        return self.absolute_api_v2_url

    def get_content(self, auth):
        """ Returns the comment content if the user is allowed to see it. Deleted comments
        can only be viewed by the user who created the comment."""
        if (not auth or auth.user.is_anonymous()) and not self.node.is_public:
            raise PermissionsError

        if self.is_deleted and (((not auth or auth.user.is_anonymous()) and self.node.is_public)
                                or (auth and not auth.user.is_anonymous() and self.user._id != auth.user._id)):
            return None

        return self.content

    @classmethod
    def find_unread(cls, user, node):
        default_timestamp = datetime.datetime(1970, 1, 1, 12, 0, 0)
        n_unread = 0
        if node.is_contributor(user):
            view_timestamp = user.comments_viewed_timestamp.get(node._id, default_timestamp)
            n_unread = Comment.find(Q('node', 'eq', node) &
                                    Q('user', 'ne', user) &
                                    Q('date_created', 'gt', view_timestamp) &
                                    Q('date_modified', 'gt', view_timestamp)).count()
        return n_unread

    @classmethod
    def create(cls, auth, **kwargs):
        comment = cls(**kwargs)
        comment.save()

        comment.node.add_log(
            NodeLog.COMMENT_ADDED,
            {
                'project': comment.node.parent_id,
                'node': comment.node._id,
                'user': comment.user._id,
                'comment': comment._id,
            },
            auth=auth,
            save=False,
        )

        comment.node.save()

        return comment

    def edit(self, content, auth, save=False):
        self.content = content
        self.modified = True
        self.node.add_log(
            NodeLog.COMMENT_UPDATED,
            {
                'project': self.node.parent_id,
                'node': self.node._id,
                'user': self.user._id,
                'comment': self._id,
            },
            auth=auth,
            save=False,
        )
        if save:
            self.save()

    def delete(self, auth, save=False):
        self.is_deleted = True
        self.node.add_log(
            NodeLog.COMMENT_REMOVED,
            {
                'project': self.node.parent_id,
                'node': self.node._id,
                'user': self.user._id,
                'comment': self._id,
            },
            auth=auth,
            save=False,
        )
        if save:
            self.save()

    def undelete(self, auth, save=False):
        self.is_deleted = False
        self.node.add_log(
            NodeLog.COMMENT_ADDED,
            {
                'project': self.node.parent_id,
                'node': self.node._id,
                'user': self.user._id,
                'comment': self._id,
            },
            auth=auth,
            save=False,
        )
        if save:
            self.save()

    def report_abuse(self, user, save=False, **kwargs):
        """Report that a comment is abuse.

        :param User user: User submitting the report
        :param bool save: Save changes
        :param dict kwargs: Report details
        :raises: ValueError if the user submitting abuse is the same as the
            user who posted the comment
        """
        if user == self.user:
            raise ValueError
        self.reports[user._id] = kwargs
        if save:
            self.save()

    def unreport_abuse(self, user, save=False):
        """Revoke report of abuse.

        :param User user: User who submitted the report
        :param bool save: Save changes
        :raises: ValueError if user has not reported comment as abuse
        """
        try:
            self.reports.pop(user._id)
        except KeyError:
            raise ValueError('User has not reported comment as abuse')

        if save:
            self.save()


@unique_on(['params.node', '_id'])
class NodeLog(StoredObject):

    _id = fields.StringField(primary=True, default=lambda: str(ObjectId()))

    date = fields.DateTimeField(default=datetime.datetime.utcnow, index=True)
    action = fields.StringField(index=True)
    params = fields.DictionaryField()
    should_hide = fields.BooleanField(default=False)

    was_connected_to = fields.ForeignField('node', list=True)

    user = fields.ForeignField('user', index=True)
    foreign_user = fields.StringField()

    DATE_FORMAT = '%m/%d/%Y %H:%M UTC'

    # Log action constants -- NOTE: templates stored in log_templates.mako
    CREATED_FROM = 'created_from'

    PROJECT_CREATED = 'project_created'
    PROJECT_REGISTERED = 'project_registered'
    PROJECT_DELETED = 'project_deleted'

    NODE_CREATED = 'node_created'
    NODE_FORKED = 'node_forked'
    NODE_REMOVED = 'node_removed'

    POINTER_CREATED = 'pointer_created'
    POINTER_FORKED = 'pointer_forked'
    POINTER_REMOVED = 'pointer_removed'

    WIKI_UPDATED = 'wiki_updated'
    WIKI_DELETED = 'wiki_deleted'
    WIKI_RENAMED = 'wiki_renamed'

    MADE_WIKI_PUBLIC = 'made_wiki_public'
    MADE_WIKI_PRIVATE = 'made_wiki_private'

    CONTRIB_ADDED = 'contributor_added'
    CONTRIB_REMOVED = 'contributor_removed'
    CONTRIB_REORDERED = 'contributors_reordered'

    PERMISSIONS_UPDATED = 'permissions_updated'

    MADE_PRIVATE = 'made_private'
    MADE_PUBLIC = 'made_public'

    TAG_ADDED = 'tag_added'
    TAG_REMOVED = 'tag_removed'

    EDITED_TITLE = 'edit_title'
    EDITED_DESCRIPTION = 'edit_description'
    CHANGED_LICENSE = 'license_changed'

    UPDATED_FIELDS = 'updated_fields'

    FILE_MOVED = 'addon_file_moved'
    FILE_COPIED = 'addon_file_copied'
    FILE_RENAMED = 'addon_file_renamed'

    FOLDER_CREATED = 'folder_created'

    FILE_ADDED = 'file_added'
    FILE_UPDATED = 'file_updated'
    FILE_REMOVED = 'file_removed'
    FILE_RESTORED = 'file_restored'

    ADDON_ADDED = 'addon_added'
    ADDON_REMOVED = 'addon_removed'
    COMMENT_ADDED = 'comment_added'
    COMMENT_REMOVED = 'comment_removed'
    COMMENT_UPDATED = 'comment_updated'

    MADE_CONTRIBUTOR_VISIBLE = 'made_contributor_visible'
    MADE_CONTRIBUTOR_INVISIBLE = 'made_contributor_invisible'

    EXTERNAL_IDS_ADDED = 'external_ids_added'

    EMBARGO_APPROVED = 'embargo_approved'
    EMBARGO_CANCELLED = 'embargo_cancelled'
    EMBARGO_COMPLETED = 'embargo_completed'
    EMBARGO_INITIATED = 'embargo_initiated'
    RETRACTION_APPROVED = 'retraction_approved'
    RETRACTION_CANCELLED = 'retraction_cancelled'
    RETRACTION_INITIATED = 'retraction_initiated'

    REGISTRATION_APPROVAL_CANCELLED = 'registration_cancelled'
    REGISTRATION_APPROVAL_INITIATED = 'registration_initiated'
    REGISTRATION_APPROVAL_APPROVED = 'registration_approved'

    def __repr__(self):
        return ('<NodeLog({self.action!r}, params={self.params!r}) '
                'with id {self._id!r}>').format(self=self)

    @property
    def node(self):
        """Return the :class:`Node` associated with this log."""
        return (
            Node.load(self.params.get('node')) or
            Node.load(self.params.get('project'))
        )

    @property
    def tz_date(self):
        '''Return the timezone-aware date.
        '''
        # Date should always be defined, but a few logs in production are
        # missing dates; return None and log error if date missing
        if self.date:
            return self.date.replace(tzinfo=pytz.UTC)
        logger.error('Date missing on NodeLog {}'.format(self._primary_key))

    @property
    def formatted_date(self):
        '''Return the timezone-aware, ISO-formatted string representation of
        this log's date.
        '''
        if self.tz_date:
            return self.tz_date.isoformat()

    def resolve_node(self, node):
        """A single `NodeLog` record may be attached to multiple `Node` records
        (parents, forks, registrations, etc.), so the node that the log refers
        to may not be the same as the node the user is viewing. Use
        `resolve_node` to determine the relevant node to use for permission
        checks.

        :param Node node: Node being viewed
        """
        if self.node == node or self.node in node.nodes:
            return self.node
        if node.is_fork_of(self.node) or node.is_registration_of(self.node):
            return node
        for child in node.nodes:
            if child.is_fork_of(self.node) or node.is_registration_of(self.node):
                return child
        return False

    def can_view(self, node, auth):
        node_to_check = self.resolve_node(node)
        if node_to_check:
            return node_to_check.can_view(auth)
        return False

    def _render_log_contributor(self, contributor, anonymous=False):
        user = User.load(contributor)
        if not user:
            # Handle legacy non-registered users, which were
            # represented as a dict
            if isinstance(contributor, dict):
                if 'nr_name' in contributor:
                    return {
                        'fullname': contributor['nr_name'],
                        'registered': False,
                    }
            return None
        if self.node:
            fullname = user.display_full_name(node=self.node)
        else:
            fullname = user.fullname
        return {
            'id': privacy_info_handle(user._primary_key, anonymous),
            'fullname': privacy_info_handle(fullname, anonymous, name=True),
            'registered': user.is_registered,
        }


class Tag(StoredObject):

    _id = fields.StringField(primary=True, validate=MaxLengthValidator(128))

    def __repr__(self):
        return '<Tag() with id {self._id!r}>'.format(self=self)

    @property
    def url(self):
        return '/search/?tags={}'.format(self._id)


class Pointer(StoredObject):
    """A link to a Node. The Pointer delegates all but a few methods to its
    contained Node. Forking and registration are overridden such that the
    link is cloned, but its contained Node is not.
    """
    #: Whether this is a pointer or not
    primary = False

    _id = fields.StringField()
    node = fields.ForeignField('node', backref='_pointed')

    _meta = {'optimistic': True}

    def _clone(self):
        if self.node:
            clone = self.clone()
            clone.node = self.node
            clone.save()
            return clone

    def fork_node(self, *args, **kwargs):
        return self._clone()

    def register_node(self, *args, **kwargs):
        return self._clone()

    def use_as_template(self, *args, **kwargs):
        return self._clone()

    def resolve(self):
        return self.node

    def __getattr__(self, item):
        """Delegate attribute access to the node being pointed to."""
        # Prevent backref lookups from being overriden by proxied node
        try:
            return super(Pointer, self).__getattr__(item)
        except AttributeError:
            pass
        if self.node:
            return getattr(self.node, item)
        raise AttributeError(
            'Pointer object has no attribute {0}'.format(
                item
            )
        )


def get_pointer_parent(pointer):
    """Given a `Pointer` object, return its parent node.
    """
    # The `parent_node` property of the `Pointer` schema refers to the parents
    # of the pointed-at `Node`, not the parents of the `Pointer`; use the
    # back-reference syntax to find the parents of the `Pointer`.
    parent_refs = pointer.node__parent
    assert len(parent_refs) == 1, 'Pointer must have exactly one parent.'
    return parent_refs[0]


def validate_category(value):
    """Validator for Node#category. Makes sure that the value is one of the
    categories defined in CATEGORY_MAP.
    """
    if value not in Node.CATEGORY_MAP.keys():
        raise ValidationValueError('Invalid value for category.')
    return True


def validate_title(value):
    """Validator for Node#title. Makes sure that the value exists and is not
    above 200 characters.
    """
    if value is None or not value.strip():
        raise ValidationValueError('Title cannot be blank.')

    value = sanitize.strip_html(value)

    if value is None or not value.strip():
        raise ValidationValueError('Invalid title.')

    if len(value) > 200:
        raise ValidationValueError('Title cannot exceed 200 characters.')

    return True


def validate_user(value):
    if value != {}:
        user_id = value.iterkeys().next()
        if User.find(Q('_id', 'eq', user_id)).count() != 1:
            raise ValidationValueError('User does not exist.')
    return True


class NodeUpdateError(Exception):
    def __init__(self, reason, key, *args, **kwargs):
        super(NodeUpdateError, self).__init__(*args, **kwargs)
        self.key = key
        self.reason = reason


class Node(GuidStoredObject, AddonModelMixin, IdentifierMixin):

    #: Whether this is a pointer or not
    primary = True

    __indices__ = [{
        'unique': False,
        'key_or_list': [
            ('tags.$', pymongo.ASCENDING),
            ('is_public', pymongo.ASCENDING),
            ('is_deleted', pymongo.ASCENDING),
        ]
    }]

    # Node fields that trigger an update to Solr on save
    SOLR_UPDATE_FIELDS = {
        'title',
        'category',
        'description',
        'visible_contributor_ids',
        'tags',
        'is_fork',
        'is_registration',
        'retraction',
        'embargo',
        'is_public',
        'is_deleted',
        'wiki_pages_current',
        'is_retracted',
        'node_license',
    }

    # Maps category identifier => Human-readable representation for use in
    # titles, menus, etc.
    # Use an OrderedDict so that menu items show in the correct order
    CATEGORY_MAP = OrderedDict([
        ('', 'Uncategorized'),
        ('project', 'Project'),
        ('hypothesis', 'Hypothesis'),
        ('methods and measures', 'Methods and Measures'),
        ('procedure', 'Procedure'),
        ('instrumentation', 'Instrumentation'),
        ('data', 'Data'),
        ('analysis', 'Analysis'),
        ('communication', 'Communication'),
        ('other', 'Other'),
    ])

    # Fields that are writable by Node.update
    WRITABLE_WHITELIST = [
        'title',
        'description',
        'category',
        'is_public',
        'node_license',
    ]

    # Named constants
    PRIVATE = 'private'
    PUBLIC = 'public'

    _id = fields.StringField(primary=True)

    date_created = fields.DateTimeField(auto_now_add=datetime.datetime.utcnow, index=True)

    # Privacy
    is_public = fields.BooleanField(default=False, index=True)

    # User mappings
    permissions = fields.DictionaryField()
    visible_contributor_ids = fields.StringField(list=True)

    # Project Organization
    is_dashboard = fields.BooleanField(default=False, index=True)
    is_folder = fields.BooleanField(default=False, index=True)

    # Expanded: Dictionary field mapping user IDs to expand state of this node:
    # {
    #   'icpnw': True,
    #   'cdi38': False,
    # }
    expanded = fields.DictionaryField(default={}, validate=validate_user)

    is_deleted = fields.BooleanField(default=False, index=True)
    deleted_date = fields.DateTimeField(index=True)

    is_registration = fields.BooleanField(default=False, index=True)
    registered_date = fields.DateTimeField(index=True)
    registered_user = fields.ForeignField('user', backref='registered')

    # A list of all MetaSchemas for which this Node has registered_meta
    registered_schema = fields.ForeignField('metaschema', backref='registered', list=True)
    # A set of <metaschema.name>: <schema> pairs, where <schema> is a
    # flat set of <question_id>: <response> pairs-- these quesiton ids_above
    # map the the ids in the registrations MetaSchema (see registered_schema).
    # {
    #   <question_id>: {
    #     'value': <value>,
    #     'comments': [
    #       <comment>
    #     ]
    # }
    registered_meta = fields.DictionaryField()
    registration_approval = fields.ForeignField('registrationapproval')
    retraction = fields.ForeignField('retraction')
    embargo = fields.ForeignField('embargo')

    draft_registrations = fields.ForeignField('draftregistration', backref='branched', list=True, default=list)

    is_fork = fields.BooleanField(default=False, index=True)
    forked_date = fields.DateTimeField(index=True)

    title = fields.StringField(validate=validate_title)
    description = fields.StringField()
    category = fields.StringField(validate=validate_category, index=True)

    node_license = fields.ForeignField('nodelicenserecord')

    # One of 'public', 'private'
    # TODO: Add validator
    comment_level = fields.StringField(default='private')

    wiki_pages_current = fields.DictionaryField()
    wiki_pages_versions = fields.DictionaryField()
    # Dictionary field mapping node wiki page to sharejs private uuid.
    # {<page_name>: <sharejs_id>}
    wiki_private_uuids = fields.DictionaryField()
    file_guid_to_share_uuids = fields.DictionaryField()

    creator = fields.ForeignField('user', backref='created')
    contributors = fields.ForeignField('user', list=True, backref='contributed')
    users_watching_node = fields.ForeignField('user', list=True, backref='watched')

    logs = fields.ForeignField('nodelog', list=True, backref='logged')
    tags = fields.ForeignField('tag', list=True, backref='tagged')

    # Tags for internal use
    system_tags = fields.StringField(list=True)

    nodes = fields.AbstractForeignField(list=True, backref='parent')
    forked_from = fields.ForeignField('node', backref='forked', index=True)
    registered_from = fields.ForeignField('node', backref='registrations', index=True)

    # The node (if any) used as a template for this node's creation
    template_node = fields.ForeignField('node', backref='template_node', index=True)

    piwik_site_id = fields.StringField()

    # Dictionary field mapping user id to a list of nodes in node.nodes which the user has subscriptions for
    # {<User.id>: [<Node._id>, <Node2._id>, ...] }
    child_node_subscriptions = fields.DictionaryField(default=dict)

    _meta = {
        'optimistic': True,
    }

    def __init__(self, *args, **kwargs):

        tags = kwargs.pop('tags', [])

        super(Node, self).__init__(*args, **kwargs)

        # Ensure when Node is created with tags through API, tags are added to Tag
        if tags:
            for tag in tags:
                self.add_tag(tag, Auth(self.creator), save=False, log=False)

        if kwargs.get('_is_loaded', False):
            return

        if self.creator:
            self.contributors.append(self.creator)
            self.set_visible(self.creator, visible=True, log=False)

            # Add default creator permissions
            for permission in CREATOR_PERMISSIONS:
                self.add_permission(self.creator, permission, save=False)

    def __repr__(self):
        return ('<Node(title={self.title!r}, category={self.category!r}) '
                'with _id {self._id!r}>').format(self=self)

    # For Django compatibility
    @property
    def pk(self):
        return self._id

    @property
    def license(self):
        node_license = self.node_license
        if not node_license and self.parent_node:
            return self.parent_node.license
        return node_license

    @property
    def category_display(self):
        """The human-readable representation of this node's category."""
        return self.CATEGORY_MAP[self.category]

    # We need the following 2 properties in order to serialize related links in NodeRegistrationSerializer
    @property
    def registered_user_id(self):
        """The ID of the user who registered this node if this is a registration, else None.
        """
        if self.registered_user:
            return self.registered_user._id
        return None

    @property
    def registered_from_id(self):
        """The ID of the user who registered this node if this is a registration, else None.
        """
        if self.registered_from:
            return self.registered_from._id
        return None

    @property
    def sanction(self):
        sanction = self.registration_approval or self.embargo or self.retraction
        if sanction:
            return sanction
        elif self.parent_node:
            return self.parent_node.sanction
        else:
            return None

    @property
    def is_pending_registration(self):
        if not self.is_registration:
            return False
        if self.registration_approval is None:
            if self.parent_node:
                return self.parent_node.is_pending_registration
            return False
        return self.registration_approval.is_pending_approval

    @property
    def is_registration_approved(self):
        if self.registration_approval is None:
            if self.parent_node:
                return self.parent_node.is_registration_approved
            return False
        return self.registration_approval.is_approved

    @property
    def is_retracted(self):
        if self.retraction is None:
            if self.parent_node:
                return self.parent_node.is_retracted
            return False
        return self.retraction.is_approved

    @property
    def is_pending_retraction(self):
        if self.retraction is None:
            if self.parent_node:
                return self.parent_node.is_pending_retraction
            return False
        return self.retraction.is_pending_approval

    @property
    def embargo_end_date(self):
        if self.embargo is None:
            if self.parent_node:
                return self.parent_node.embargo_end_date
            return False
        return self.embargo.embargo_end_date

    @property
    def is_pending_embargo(self):
        if self.embargo is None:
            if self.parent_node:
                return self.parent_node.is_pending_embargo
            return False
        return self.embargo.is_pending_approval

    @property
    def is_pending_embargo_for_existing_registration(self):
        """ Returns True if Node has an Embargo pending approval for an
        existing registrations. This is used specifically to ensure
        registrations pre-dating the Embargo feature do not get deleted if
        their respective Embargo request is rejected.
        """
        if self.embargo is None:
            if self.parent_node:
                return self.parent_node.is_pending_embargo_for_existing_registration
            return False
        return self.embargo.pending_registration

    @property
    def private_links(self):
        return self.privatelink__shared

    @property
    def private_links_active(self):
        return [x for x in self.private_links if not x.is_deleted]

    @property
    def private_link_keys_active(self):
        return [x.key for x in self.private_links if not x.is_deleted]

    @property
    def private_link_keys_deleted(self):
        return [x.key for x in self.private_links if x.is_deleted]

    def path_above(self, auth):
        parents = self.parents
        return '/' + '/'.join([p.title if p.can_view(auth) else '-- private project --' for p in reversed(parents)])

    @property
    def ids_above(self):
        parents = self.parents
        return {p._id for p in parents}

    @property
    def nodes_active(self):
        return [x for x in self.nodes if not x.is_deleted]

    @property
    def draft_registrations_active(self):
        return self.draft_registrations.find(
            Q('registered_node', 'eq', None)
        )

    def can_edit(self, auth=None, user=None):
        """Return if a user is authorized to edit this node.
        Must specify one of (`auth`, `user`).

        :param Auth auth: Auth object to check
        :param User user: User object to check
        :returns: Whether user has permission to edit this node.
        """
        if not auth and not user:
            raise ValueError('Must pass either `auth` or `user`')
        if auth and user:
            raise ValueError('Cannot pass both `auth` and `user`')
        user = user or auth.user
        if auth:
            is_api_node = auth.api_node == self
        else:
            is_api_node = False
        return (
            (user and self.has_permission(user, 'write'))
            or is_api_node
        )

    def active_contributors(self, include=lambda n: True):
        for contrib in self.contributors:
            if contrib.is_active and include(contrib):
                yield contrib

    def is_admin_parent(self, user):
        if self.has_permission(user, 'admin', check_parent=False):
            return True
        if self.parent_node:
            return self.parent_node.is_admin_parent(user)
        return False

    def can_view(self, auth):
        if not auth and not self.is_public:
            return False

        return (
            self.is_public or
            (auth.user and self.has_permission(auth.user, 'read')) or
            auth.private_key in self.private_link_keys_active or
            self.is_admin_parent(auth.user)
        )

    def is_expanded(self, user=None):
        """Return if a user is has expanded the folder in the dashboard view.
        Must specify one of (`auth`, `user`).

        :param User user: User object to check
        :returns: Boolean if the folder is expanded.
        """
        if user._id in self.expanded:
            return self.expanded[user._id]
        else:
            return False

    def expand(self, user=None):
        self.expanded[user._id] = True
        self.save()

    def collapse(self, user=None):
        self.expanded[user._id] = False
        self.save()

    def is_derived_from(self, other, attr):
        derived_from = getattr(self, attr)
        while True:
            if derived_from is None:
                return False
            if derived_from == other:
                return True
            derived_from = getattr(derived_from, attr)

    def is_fork_of(self, other):
        return self.is_derived_from(other, 'forked_from')

    def is_registration_of(self, other):
        return self.is_derived_from(other, 'registered_from')

    @property
    def forks(self):
        """List of forks of this node"""
        return list(self.node__forked.find(Q('is_deleted', 'eq', False) &
                                           Q('is_registration', 'ne', True)))

    def add_permission(self, user, permission, save=False):
        """Grant permission to a user.

        :param User user: User to grant permission to
        :param str permission: Permission to grant
        :param bool save: Save changes
        :raises: ValueError if user already has permission
        """
        if user._id not in self.permissions:
            self.permissions[user._id] = [permission]
        else:
            if permission in self.permissions[user._id]:
                raise ValueError('User already has permission {0}'.format(permission))
            self.permissions[user._id].append(permission)
        if save:
            self.save()

    def remove_permission(self, user, permission, save=False):
        """Revoke permission from a user.

        :param User user: User to revoke permission from
        :param str permission: Permission to revoke
        :param bool save: Save changes
        :raises: ValueError if user does not have permission
        """
        try:
            self.permissions[user._id].remove(permission)
        except (KeyError, ValueError):
            raise ValueError('User does not have permission {0}'.format(permission))
        if save:
            self.save()

    def clear_permission(self, user, save=False):
        """Clear all permissions for a user.

        :param User user: User to revoke permission from
        :param bool save: Save changes
        :raises: ValueError if user not in permissions
        """
        try:
            self.permissions.pop(user._id)
        except KeyError:
            raise ValueError(
                'User {0} not in permissions list for node {1}'.format(
                    user._id, self._id,
                )
            )
        if save:
            self.save()

    def set_permissions(self, user, permissions, save=False):
        self.permissions[user._id] = permissions
        if save:
            self.save()

    def has_permission(self, user, permission, check_parent=True):
        """Check whether user has permission.

        :param User user: User to test
        :param str permission: Required permission
        :returns: User has required permission
        """
        if user is None:
            logger.warn('User is ``None``.')
            return False
        if permission in self.permissions.get(user._id, []):
            return True
        if permission == 'read' and check_parent:
            return self.is_admin_parent(user)
        return False

    def has_permission_on_children(self, user, permission):
        """Checks if the given user has a given permission on any child nodes
            that are not registrations or deleted
        """
        if self.has_permission(user, permission):
            return True

        for node in self.nodes:
            if not node.primary or node.is_deleted:
                continue

            if node.has_permission_on_children(user, permission):
                return True

        return False

    def has_addon_on_children(self, addon):
        """Checks if a given node has a specific addon on child nodes
            that are not registrations or deleted
        """
        if self.has_addon(addon):
            return True

        for node in self.nodes:
            if not node.primary or node.is_deleted:
                continue

            if node.has_addon_on_children(addon):
                return True

        return False

    def get_permissions(self, user):
        """Get list of permissions for user.

        :param User user: User to check
        :returns: List of permissions
        :raises: ValueError if user not found in permissions
        """
        return self.permissions.get(user._id, [])

    def adjust_permissions(self):
        for key in self.permissions.keys():
            if key not in self.contributors:
                self.permissions.pop(key)

    @property
    def visible_contributors(self):
        return [
            User.load(_id)
            for _id in self.visible_contributor_ids
        ]

    @property
    def parents(self):
        if self.parent_node:
            return [self.parent_node] + self.parent_node.parents
        return []

    @property
    def admin_contributor_ids(self, contributors=None):
        contributor_ids = self.contributors._to_primary_keys()
        admin_ids = set()
        for parent in self.parents:
            admins = [
                user for user, perms in parent.permissions.iteritems()
                if 'admin' in perms
            ]
            admin_ids.update(set(admins).difference(contributor_ids))
        return admin_ids

    @property
    def admin_contributors(self):
        return sorted(
            [User.load(_id) for _id in self.admin_contributor_ids],
            key=lambda user: user.family_name,
        )

    def get_visible(self, user):
        if not self.is_contributor(user):
            raise ValueError(u'User {0} not in contributors'.format(user))
        return user._id in self.visible_contributor_ids

    def update_visible_ids(self, save=False):
        """Update the order of `visible_contributor_ids`. Updating on making
        a contributor visible is more efficient than recomputing order on
        accessing `visible_contributors`.
        """
        self.visible_contributor_ids = [
            contributor._id
            for contributor in self.contributors
            if contributor._id in self.visible_contributor_ids
        ]
        if save:
            self.save()

    def set_visible(self, user, visible, log=True, auth=None, save=False):
        if not self.is_contributor(user):
            raise ValueError(u'User {0} not in contributors'.format(user))
        if visible and user._id not in self.visible_contributor_ids:
            self.visible_contributor_ids.append(user._id)
            self.update_visible_ids(save=False)
        elif not visible and user._id in self.visible_contributor_ids:
            if len(self.visible_contributor_ids) == 1:
                raise ValueError('Must have at least one visible contributor')
            self.visible_contributor_ids.remove(user._id)
        else:
            return
        message = (
            NodeLog.MADE_CONTRIBUTOR_VISIBLE
            if visible
            else NodeLog.MADE_CONTRIBUTOR_INVISIBLE
        )
        if log:
            self.add_log(
                message,
                params={
                    'parent': self.parent_id,
                    'node': self._id,
                    'contributors': [user._id],
                },
                auth=auth,
                save=False,
            )
        if save:
            self.save()

    def can_comment(self, auth):
        if self.comment_level == 'public':
            return auth.logged_in and (
                self.is_public or
                (auth.user and self.has_permission(auth.user, 'read'))
            )
        return self.is_contributor(auth.user)

    def set_node_license(self, license_id, year, copyright_holders, auth, save=True):
        if not self.has_permission(auth.user, ADMIN):
            raise PermissionsError("Only admins can change a project's license.")
        try:
            node_license = NodeLicense.find_one(
                Q('id', 'eq', license_id)
            )
        except NoResultsFound:
            raise NodeStateError("Trying to update a Node with an invalid license.")
        record = self.node_license
        if record is None:
            record = NodeLicenseRecord(
                node_license=node_license
            )
        record.node_license = node_license
        record.year = year
        record.copyright_holders = copyright_holders or []
        record.save()
        self.node_license = record
        self.add_log(
            action=NodeLog.CHANGED_LICENSE,
            params={
                'parent_node': self.parent_id,
                'node': self._primary_key,
                'new_license': node_license.name
            },
            auth=auth,
            save=False,
        )
        if save:
            self.save()

    def update(self, fields, auth=None, save=True):
        """Update the node with the given fields.

        :param dict fields: Dictionary of field_name:value pairs.
        :param Auth auth: Auth object for the user making the update.
        :param bool save: Whether to save after updating the object.
        """
        if self.is_registration:
            raise NodeUpdateError(reason="Registered content cannot be updated")
        if not fields:  # Bail out early if there are no fields to update
            return False
        values = {}
        for key, value in fields.iteritems():
            if key not in self.WRITABLE_WHITELIST:
                continue
            # Title and description have special methods for logging purposes
            if key == 'title':
                self.set_title(title=value, auth=auth, save=False)
            elif key == 'description':
                self.set_description(description=value, auth=auth, save=False)
            elif key == 'is_public':
                self.set_privacy(
                    Node.PUBLIC if value else Node.PRIVATE,
                    auth=auth,
                    log=True,
                    save=False
                )
            elif key == 'node_license':
                self.set_node_license(
                    value.get('id'),
                    value.get('year'),
                    value.get('copyright_holders'),
                    auth,
                    save=False
                )
            else:
                with warnings.catch_warnings():
                    try:
                        # This is in place because historically projects and components
                        # live on different ElasticSearch indexes, and at the time of Node.save
                        # there is no reliable way to check what the old Node.category
                        # value was. When the cateogory changes it is possible to have duplicate/dead
                        # search entries, so always delete the ES doc on categoryt change
                        # TODO: consolidate Node indexes into a single index, refactor search
                        if key == 'category':
                            self.delete_search_entry()
                        ###############
                        old_value = getattr(self, key)
                        if old_value != value:
                            values[key] = {
                                'old': old_value,
                                'new': value,
                            }
                            setattr(self, key, value)
                    except AttributeError:
                        raise NodeUpdateError(reason="Invalid value for attribute '{0}'".format(key), key=key)
                    except warnings.Warning:
                        raise NodeUpdateError(reason="Attribute '{0}' doesn't exist on the Node class".format(key), key=key)
        if save:
            updated = self.save()
        else:
            updated = []
        for key in values:
            values[key]['new'] = getattr(self, key)
        if values:
            self.add_log(
                NodeLog.UPDATED_FIELDS,
                params={
                    'node': self._id,
                    'updated_fields': {
                        key: {
                            'old': values[key]['old'],
                            'new': values[key]['new']
                        }
                        for key in values
                    }
                },
                auth=auth)
        return updated

    def save(self, *args, **kwargs):
        update_piwik = kwargs.pop('update_piwik', True)
        self.adjust_permissions()

        first_save = not self._is_loaded

        if first_save and self.is_dashboard:
            existing_dashboards = self.creator.node__contributed.find(
                Q('is_dashboard', 'eq', True)
            )
            if existing_dashboards.count() > 0:
                raise NodeStateError("Only one dashboard allowed per user.")

        is_original = not self.is_registration and not self.is_fork
        if 'suppress_log' in kwargs.keys():
            suppress_log = kwargs['suppress_log']
            del kwargs['suppress_log']
        else:
            suppress_log = False

        saved_fields = super(Node, self).save(*args, **kwargs)

        if first_save and is_original and not suppress_log:
            # TODO: This logic also exists in self.use_as_template()
            for addon in settings.ADDONS_AVAILABLE:
                if 'node' in addon.added_default:
                    self.add_addon(addon.short_name, auth=None, log=False)

            # Define log fields for non-component project
            log_action = NodeLog.PROJECT_CREATED
            log_params = {
                'node': self._primary_key,
            }

            if getattr(self, 'parent', None):
                # Append log to parent
                self.parent.nodes.append(self)
                self.parent.save()
                log_params.update({'parent_node': self.parent._primary_key})

            # Add log with appropriate fields
            self.add_log(
                log_action,
                params=log_params,
                auth=Auth(user=self.creator),
                log_date=self.date_created,
                save=True,
            )

        # Only update Solr if at least one stored field has changed, and if
        # public or privacy setting has changed
        need_update = bool(self.SOLR_UPDATE_FIELDS.intersection(saved_fields))
        if not self.is_public:
            if first_save or 'is_public' not in saved_fields:
                need_update = False
        if self.is_folder or self.archiving:
            need_update = False
        if need_update:
            self.update_search()

        if 'node_license' in saved_fields:
            children = [c for c in self.get_descendants_recursive(
                include=lambda n: n.node_license is None
            )]
            # this returns generator, that would get unspooled anyways
            if children:
                Node.bulk_update_search(children)

        # This method checks what has changed.
        if settings.PIWIK_HOST and update_piwik:
            piwik_tasks.update_node(self._id, saved_fields)

        # Return expected value for StoredObject::save
        return saved_fields

    ######################################
    # Methods that return a new instance #
    ######################################

    def use_as_template(self, auth, changes=None, top_level=True):
        """Create a new project, using an existing project as a template.

        :param auth: The user to be assigned as creator
        :param changes: A dictionary of changes, keyed by node id, which
                        override the attributes of the template project or its
                        children.
        :return: The `Node` instance created.
        """
        changes = changes or dict()

        # build the dict of attributes to change for the new node
        try:
            attributes = changes[self._id]
            # TODO: explicitly define attributes which may be changed.
        except (AttributeError, KeyError):
            attributes = dict()

        new = self.clone()

        # clear permissions, which are not cleared by the clone method
        new.permissions = {}
        new.visible_contributor_ids = []

        # Clear quasi-foreign fields
        new.wiki_pages_current = {}
        new.wiki_pages_versions = {}
        new.wiki_private_uuids = {}
        new.file_guid_to_share_uuids = {}

        # set attributes which may be overridden by `changes`
        new.is_public = False
        new.description = None

        # apply `changes`
        for attr, val in attributes.iteritems():
            setattr(new, attr, val)

        # set attributes which may NOT be overridden by `changes`
        new.creator = auth.user
        new.template_node = self
        new.add_contributor(contributor=auth.user, permissions=CREATOR_PERMISSIONS, log=False, save=False)
        new.is_fork = False
        new.is_registration = False
        new.piwik_site_id = None
        new.node_license = self.license.copy() if self.license else None

        # If that title hasn't been changed, apply the default prefix (once)
        if (new.title == self.title
                and top_level
                and language.TEMPLATED_FROM_PREFIX not in new.title):
            new.title = ''.join((language.TEMPLATED_FROM_PREFIX, new.title, ))

        # Slight hack - date_created is a read-only field.
        new._fields['date_created'].__set__(
            new,
            datetime.datetime.utcnow(),
            safe=True
        )

        new.save(suppress_log=True)

        # Log the creation
        new.add_log(
            NodeLog.CREATED_FROM,
            params={
                'node': new._primary_key,
                'template_node': {
                    'id': self._primary_key,
                    'url': self.url,
                    'title': self.title,
                },
            },
            auth=auth,
            log_date=new.date_created,
            save=False,
        )

        # add mandatory addons
        # TODO: This logic also exists in self.save()
        for addon in settings.ADDONS_AVAILABLE:
            if 'node' in addon.added_default:
                new.add_addon(addon.short_name, auth=None, log=False)

        # deal with the children of the node, if any
        new.nodes = [
            x.use_as_template(auth, changes, top_level=False)
            for x in self.nodes
            if x.can_view(auth)
        ]

        new.save()
        return new

    ############
    # Pointers #
    ############

    def add_pointer(self, node, auth, save=True):
        """Add a pointer to a node.

        :param Node node: Node to add
        :param Auth auth: Consolidated authorization
        :param bool save: Save changes
        :return: Created pointer
        """
        # Fail if node already in nodes / pointers. Note: cast node and node
        # to primary keys to test for conflicts with both nodes and pointers
        # contained in `self.nodes`.
        if node._id in self.node_ids:
            raise ValueError(
                'Pointer to node {0} already in list'.format(node._id)
            )

        if self.is_registration:
            raise NodeStateError('Cannot add a pointer to a registration')

        # If a folder, prevent more than one pointer to that folder. This will prevent infinite loops on the Dashboard.
        # Also, no pointers to the dashboard project, which could cause loops as well.
        already_pointed = node.pointed
        if node.is_folder and len(already_pointed) > 0:
            raise ValueError(
                'Pointer to folder {0} already exists. Only one pointer to any given folder allowed'.format(node._id)
            )
        if node.is_dashboard:
            raise ValueError(
                'Pointer to dashboard ({0}) not allowed.'.format(node._id)
            )

        # Append pointer
        pointer = Pointer(node=node)
        pointer.save()
        self.nodes.append(pointer)

        # Add log
        self.add_log(
            action=NodeLog.POINTER_CREATED,
            params={
                'parent_node': self.parent_id,
                'node': self._primary_key,
                'pointer': {
                    'id': pointer.node._id,
                    'url': pointer.node.url,
                    'title': pointer.node.title,
                    'category': pointer.node.category,
                },
            },
            auth=auth,
            save=False,
        )

        # Optionally save changes
        if save:
            self.save()

        return pointer

    def rm_pointer(self, pointer, auth):
        """Remove a pointer.

        :param Pointer pointer: Pointer to remove
        :param Auth auth: Consolidated authorization
        """
        if pointer not in self.nodes:
            raise ValueError('Node link does not belong to the requested node.')

        # Remove `Pointer` object; will also remove self from `nodes` list of
        # parent node
        Pointer.remove_one(pointer)

        # Add log
        self.add_log(
            action=NodeLog.POINTER_REMOVED,
            params={
                'parent_node': self.parent_id,
                'node': self._primary_key,
                'pointer': {
                    'id': pointer.node._id,
                    'url': pointer.node.url,
                    'title': pointer.node.title,
                    'category': pointer.node.category,
                },
            },
            auth=auth,
            save=False,
        )

    @property
    def node_ids(self):
        return [
            node._id if node.primary else node.node._id
            for node in self.nodes
        ]

    @property
    def nodes_primary(self):
        return [
            node
            for node in self.nodes
            if node.primary
        ]

    def node_and_primary_descendants(self):
        """Return an iterator for a node and all of its primary (non-pointer) descendants.

        :param node Node: target Node
        """
        return itertools.chain([self], self.get_descendants_recursive(lambda n: n.primary))

    @property
    def depth(self):
        return len(self.parents)

    def next_descendants(self, auth, condition=lambda auth, node: True):
        """
        Recursively find the first set of descedants under a given node that meet a given condition

        returns a list of [(node, [children]), ...]
        """
        ret = []
        for node in self.nodes:
            if condition(auth, node):
                # base case
                ret.append((node, []))
            else:
                ret.append((node, node.next_descendants(auth, condition)))
        ret = [item for item in ret if item[1] or condition(auth, item[0])]  # prune empty branches
        return ret

    def get_descendants_recursive(self, include=lambda n: True):
        for node in self.nodes:
            if include(node):
                yield node
            if node.primary:
                for descendant in node.get_descendants_recursive(include):
                    if include(descendant):
                        yield descendant

    def get_aggregate_logs_queryset(self, auth):
        ids = [self._id] + [n._id
                            for n in self.get_descendants_recursive()
                            if n.can_view(auth)]
        query = Q('__backrefs.logged.node.logs', 'in', ids) & Q('should_hide', 'ne', True)
        return NodeLog.find(query).sort('-_id')

    @property
    def nodes_pointer(self):
        return [
            node
            for node in self.nodes
            if not node.primary
        ]

    @property
    def has_pointers_recursive(self):
        """Recursively checks whether the current node or any of its nodes
        contains a pointer.
        """
        if self.nodes_pointer:
            return True
        for node in self.nodes_primary:
            if node.has_pointers_recursive:
                return True
        return False

    @property
    def pointed(self):
        return getattr(self, '_pointed', [])

    def pointing_at(self, pointed_node_id):
        """This node is pointed at another node.

        :param Node pointed_node_id: The node id of the node being pointed at.
        :return: pointer_id
        """
        for pointer in self.nodes_pointer:
            node_id = pointer.node._id
            if node_id == pointed_node_id:
                return pointer._id
        return None

    def get_points(self, folders=False, deleted=False, resolve=True):
        ret = []
        for each in self.pointed:
            pointer_node = get_pointer_parent(each)
            if not folders and pointer_node.is_folder:
                continue
            if not deleted and pointer_node.is_deleted:
                continue
            if resolve:
                ret.append(pointer_node)
            else:
                ret.append(each)
        return ret

    def resolve(self):
        return self

    def fork_pointer(self, pointer, auth, save=True):
        """Replace a pointer with a fork. If the pointer points to a project,
        fork the project and replace the pointer with a new pointer pointing
        to the fork. If the pointer points to a component, fork the component
        and add it to the current node.

        :param Pointer pointer:
        :param Auth auth:
        :param bool save:
        :return: Forked node
        """
        # Fail if pointer not contained in `nodes`
        try:
            index = self.nodes.index(pointer)
        except ValueError:
            raise ValueError('Pointer {0} not in list'.format(pointer._id))

        # Get pointed node
        node = pointer.node

        # Fork into current node and replace pointer with forked component
        forked = node.fork_node(auth)
        if forked is None:
            raise ValueError('Could not fork node')

        self.nodes[index] = forked

        # Add log
        self.add_log(
            NodeLog.POINTER_FORKED,
            params={
                'parent_node': self.parent_id,
                'node': self._primary_key,
                'pointer': {
                    'id': pointer.node._id,
                    'url': pointer.node.url,
                    'title': pointer.node.title,
                    'category': pointer.node.category,
                },
            },
            auth=auth,
            save=False,
        )

        # Optionally save changes
        if save:
            self.save()
            # Garbage-collect pointer. Note: Must save current node before
            # removing pointer, else remove will fail when trying to remove
            # backref from self to pointer.
            Pointer.remove_one(pointer)

        # Return forked content
        return forked

    def get_recent_logs(self, n=10):
        """Return a list of the n most recent logs, in reverse chronological
        order.

        :param int n: Number of logs to retrieve
        """
        return list(reversed(self.logs)[:n])

    @property
    def date_modified(self):
        '''The most recent datetime when this node was modified, based on
        the logs.
        '''
        try:
            return self.logs[-1].date
        except IndexError:
            return self.date_created

    def set_title(self, title, auth, save=False):
        """Set the title of this Node and log it.

        :param str title: The new title.
        :param auth: All the auth information including user, API key.
        """
        #Called so validation does not have to wait until save.
        validate_title(title)

        original_title = self.title
        new_title = sanitize.strip_html(title)
        # Title hasn't changed after sanitzation, bail out
        if original_title == new_title:
            return False
        self.title = new_title
        self.add_log(
            action=NodeLog.EDITED_TITLE,
            params={
                'parent_node': self.parent_id,
                'node': self._primary_key,
                'title_new': self.title,
                'title_original': original_title,
            },
            auth=auth,
            save=False,
        )
        if save:
            self.save()
        return None

    def set_description(self, description, auth, save=False):
        """Set the description and log the event.

        :param str description: The new description
        :param auth: All the auth informtion including user, API key.
        :param bool save: Save self after updating.
        """
        original = self.description
        new_description = sanitize.strip_html(description)
        if original == new_description:
            return False
        self.description = new_description
        self.add_log(
            action=NodeLog.EDITED_DESCRIPTION,
            params={
                'parent_node': self.parent_id,
                'node': self._primary_key,
                'description_new': self.description,
                'description_original': original
            },
            auth=auth,
            save=False,
        )
        if save:
            self.save()
        return None

    def update_search(self):
        from website import search
        try:
            search.search.update_node(self, bulk=False, async=True)
        except search.exceptions.SearchUnavailableError as e:
            logger.exception(e)
            log_exception()

    @classmethod
    def bulk_update_search(cls, nodes):
        from website import search
        try:
            serialize = functools.partial(search.search.update_node, bulk=True, async=False)
            search.search.bulk_update_nodes(serialize, nodes)
        except search.exceptions.SearchUnavailableError as e:
            logger.exception(e)
            log_exception()

    def delete_search_entry(self):
        from website import search
        try:
            search.search.delete_node(self)
        except search.exceptions.SearchUnavailableError as e:
            logger.exception(e)
            log_exception()

    def delete_registration_tree(self, save=False):
        self.is_deleted = True
        if not getattr(self.embargo, 'for_existing_registration', False):
            self.registered_from = None
        if save:
            self.save()
        self.update_search()
        for child in self.nodes_primary:
            child.delete_registration_tree(save=save)

    def remove_node(self, auth, date=None):
        """Marks a node as deleted.

        TODO: Call a hook on addons
        Adds a log to the parent node if applicable

        :param auth: an instance of :class:`Auth`.
        :param date: Date node was removed
        :type date: `datetime.datetime` or `None`
        """
        # TODO: rename "date" param - it's shadowing a global

        if self.is_dashboard:
            raise NodeStateError("Dashboards may not be deleted.")

        if not self.can_edit(auth):
            raise PermissionsError('{0!r} does not have permission to modify this {1}'.format(auth.user, self.category or 'node'))

        #if this is a folder, remove all the folders that this is pointing at.
        if self.is_folder:
            for pointed in self.nodes_pointer:
                if pointed.node.is_folder:
                    pointed.node.remove_node(auth=auth)

        if [x for x in self.nodes_primary if not x.is_deleted]:
            raise NodeStateError("Any child components must be deleted prior to deleting this project.")

        # After delete callback
        for addon in self.get_addons():
            message = addon.after_delete(self, auth.user)
            if message:
                status.push_status_message(message, kind='info', trust=False)

        log_date = date or datetime.datetime.utcnow()

        # Add log to parent
        if self.node__parent:
            self.node__parent[0].add_log(
                NodeLog.NODE_REMOVED,
                params={
                    'project': self._primary_key,
                },
                auth=auth,
                log_date=log_date,
                save=True,
            )
        else:
            self.add_log(
                NodeLog.PROJECT_DELETED,
                params={
                    'project': self._primary_key,
                },
                auth=auth,
                log_date=log_date,
                save=True,
            )

        self.is_deleted = True
        self.deleted_date = date
        self.save()

        auth_signals.node_deleted.send(self)

        return True

    def fork_node(self, auth, title='Fork of '):
        """Recursively fork a node.

        :param Auth auth: Consolidated authorization
        :param str title: Optional text to prepend to forked title
        :return: Forked node
        """
        user = auth.user

        # Non-contributors can't fork private nodes
        if not (self.is_public or self.has_permission(user, 'read')):
            raise PermissionsError('{0!r} does not have permission to fork node {1!r}'.format(user, self._id))

        when = datetime.datetime.utcnow()

        original = self.load(self._primary_key)

        if original.is_deleted:
            raise NodeStateError('Cannot fork deleted node.')

        # Note: Cloning a node copies its `wiki_pages_current` and
        # `wiki_pages_versions` fields, but does not clone the underlying
        # database objects to which these dictionaries refer. This means that
        # the cloned node must pass itself to its wiki objects to build the
        # correct URLs to that content.
        forked = original.clone()

        forked.logs = self.logs
        forked.tags = self.tags

        # Recursively fork child nodes
        for node_contained in original.nodes:
            if not node_contained.is_deleted:
                forked_node = None
                try:  # Catch the potential PermissionsError above
                    forked_node = node_contained.fork_node(auth=auth, title='')
                except PermissionsError:
                    pass  # If this exception is thrown omit the node from the result set
                if forked_node is not None:
                    forked.nodes.append(forked_node)

        forked.title = title + forked.title
        forked.is_fork = True
        forked.is_registration = False
        forked.forked_date = when
        forked.forked_from = original
        forked.creator = user
        forked.piwik_site_id = None
        forked.node_license = original.license.copy() if original.license else None

        # Forks default to private status
        forked.is_public = False

        # Clear permissions before adding users
        forked.permissions = {}
        forked.visible_contributor_ids = []

        forked.add_contributor(
            contributor=user,
            permissions=CREATOR_PERMISSIONS,
            log=False,
            save=False
        )

        forked.add_log(
            action=NodeLog.NODE_FORKED,
            params={
                'parent_node': original.parent_id,
                'node': original._primary_key,
                'registration': forked._primary_key,
            },
            auth=auth,
            log_date=when,
            save=False,
        )

        forked.save()
        # After fork callback
        for addon in original.get_addons():
            _, message = addon.after_fork(original, forked, user)
            if message:
                status.push_status_message(message, kind='info', trust=True)

        return forked

    def create_draft_registration(self, user, schema, data=None, save=False):
        draft = DraftRegistration(
            initiator=user,
            branched_from=self,
            registration_schema=schema,
            registration_metadata=data or {},
        )
        draft.save()
        self.draft_registrations.append(draft)
        if save:
            self.save()
        return draft

    def register_node(self, schema, auth, data, parent=None):
        """Make a frozen copy of a node.

        :param schema: Schema object
        :param auth: All the auth information including user, API key.
        :param template: Template name
        :param data: Form data
        :param parent Node: parent registration of registration to be created
        """
        # TODO(lyndsysimon): "template" param is not necessary - use schema.name?
        # NOTE: Admins can register child nodes even if they don't have write access them
        if not self.can_edit(auth=auth) and not self.is_admin_parent(user=auth.user):
            raise PermissionsError(
                'User {} does not have permission '
                'to register this node'.format(auth.user._id)
            )
        if self.is_folder:
            raise NodeStateError("Folders may not be registered")

        when = datetime.datetime.utcnow()

        original = self.load(self._primary_key)

        # Note: Cloning a node copies its `wiki_pages_current` and
        # `wiki_pages_versions` fields, but does not clone the underlying
        # database objects to which these dictionaries refer. This means that
        # the cloned node must pass itself to its wiki objects to build the
        # correct URLs to that content.
        if original.is_deleted:
            raise NodeStateError('Cannot register deleted node.')

        registered = original.clone()

        registered.is_registration = True
        registered.registered_date = when
        registered.registered_user = auth.user
        registered.registered_schema = schema
        registered.registered_from = original
        if not registered.registered_meta:
            registered.registered_meta = {}
        registered.registered_meta = data

        registered.contributors = self.contributors
        registered.forked_from = self.forked_from
        registered.creator = self.creator
        registered.logs = self.logs
        registered.tags = self.tags
        registered.piwik_site_id = None
        registered.node_license = original.license.copy() if original.license else None

        registered.save()
        registered.is_public = False
        for node in registered.get_descendants_recursive():
            node.is_public = False
            node.save()

        if parent:
            registered.parent_node = parent

        # After register callback
        for addon in original.get_addons():
            _, message = addon.after_register(original, registered, auth.user)
            if message:
                status.push_status_message(message, kind='info', trust=False)

        for node_contained in original.nodes:
            if not node_contained.is_deleted:
                child_registration = node_contained.register_node(
                    schema=schema,
                    auth=auth,
                    data=data,
                    parent=registered,
                )
                if child_registration and not child_registration.primary:
                    registered.nodes.append(child_registration)

        registered.save()

        if settings.ENABLE_ARCHIVER:
            project_signals.after_create_registration.send(self, dst=registered, user=auth.user)

        return registered

    def remove_tag(self, tag, auth, save=True):
        if tag in self.tags:
            self.tags.remove(tag)
            self.add_log(
                action=NodeLog.TAG_REMOVED,
                params={
                    'parent_node': self.parent_id,
                    'node': self._primary_key,
                    'tag': tag,
                },
                auth=auth,
                save=False,
            )
            if save:
                self.save()

    def add_tag(self, tag, auth, save=True, log=True):
        if tag not in self.tags:
            new_tag = Tag.load(tag)
            if not new_tag:
                new_tag = Tag(_id=tag)
            new_tag.save()
            self.tags.append(new_tag)
            if log:
                self.add_log(
                    action=NodeLog.TAG_ADDED,
                    params={
                        'parent_node': self.parent_id,
                        'node': self._primary_key,
                        'tag': tag,
                    },
                    auth=auth,
                    save=False,
                )
            if save:
                self.save()

    def add_log(self, action, params, auth, foreign_user=None, log_date=None, save=True):
        user = auth.user if auth else None
        params['node'] = params.get('node') or params.get('project')
        log = NodeLog(
            action=action,
            user=user,
            foreign_user=foreign_user,
            params=params,
        )
        if log_date:
            log.date = log_date
        log.save()
        self.logs.append(log)
        if save:
            self.save()
        if user:
            increment_user_activity_counters(user._primary_key, action, log.date)
        return log

    @property
    def url(self):
        return '/{}/'.format(self._primary_key)

    def web_url_for(self, view_name, _absolute=False, _guid=False, *args, **kwargs):
        return web_url_for(view_name, pid=self._primary_key, _absolute=_absolute, _guid=_guid, *args, **kwargs)

    def api_url_for(self, view_name, _absolute=False, *args, **kwargs):
        return api_url_for(view_name, pid=self._primary_key, _absolute=_absolute, *args, **kwargs)

    @property
    def absolute_url(self):
        if not self.url:
            logger.error('Node {0} has a parent that is not a project'.format(self._id))
            return None
        return urlparse.urljoin(settings.DOMAIN, self.url)

    @property
    def display_absolute_url(self):
        url = self.absolute_url
        if url is not None:
            return re.sub(r'https?:', '', url).strip('/')

    @property
    def api_v2_url(self):
        return reverse('nodes:node-detail', kwargs={'node_id': self._id})

    @property
    def absolute_api_v2_url(self):
        if self.is_registration:
            return absolute_reverse('registrations:registration-detail', kwargs={'registration_id': self._id})
        return absolute_reverse('nodes:node-detail', kwargs={'node_id': self._id})

    # used by django and DRF
    def get_absolute_url(self):
        return self.absolute_api_v2_url

    @property
    def api_url(self):
        if not self.url:
            logger.error('Node {0} has a parent that is not a project'.format(self._id))
            return None
        return '/api/v1{0}'.format(self.deep_url)

    @property
    def deep_url(self):
        return '/project/{}/'.format(self._primary_key)

    @property
    def csl(self):  # formats node information into CSL format for citation parsing
        """a dict in CSL-JSON schema

        For details on this schema, see:
            https://github.com/citation-style-language/schema#csl-json-schema
        """
        csl = {
            'id': self._id,
            'title': sanitize.unescape_entities(self.title),
            'author': [
                contributor.csl_name  # method in auth/model.py which parses the names of authors
                for contributor in self.visible_contributors
            ],
            'publisher': 'Open Science Framework',
            'type': 'webpage',
            'URL': self.display_absolute_url,
        }

        doi = self.get_identifier_value('doi')
        if doi:
            csl['DOI'] = doi

        if self.logs:
            csl['issued'] = datetime_to_csl(self.logs[-1].date)

        return csl

    def author_list(self, and_delim='&'):
        author_names = [
            author.biblio_name
            for author in self.visible_contributors
            if author
        ]
        if len(author_names) < 2:
            return ' {0} '.format(and_delim).join(author_names)
        if len(author_names) > 7:
            author_names = author_names[:7]
            author_names.append('et al.')
            return ', '.join(author_names)
        return u'{0}, {1} {2}'.format(
            ', '.join(author_names[:-1]),
            and_delim,
            author_names[-1]
        )

    @property
    def templated_list(self):
        return [
            x
            for x in self.node__template_node
            if not x.is_deleted
        ]

    @property
    def parent_node(self):
        """The parent node, if it exists, otherwise ``None``. Note: this
        property is named `parent_node` rather than `parent` to avoid a
        conflict with the `parent` back-reference created by the `nodes`
        field on this schema.
        """
        try:
            if not self.node__parent[0].is_deleted:
                return self.node__parent[0]
        except IndexError:
            pass
        return None

    @parent_node.setter
    def parent_node(self, parent):
        parent.nodes.append(self)
        parent.save()

    @property
    def root(self):
        if self.parent_node:
            return self.parent_node.root
        else:
            return self

    @property
    def archiving(self):
        job = self.archive_job
        return job and not job.done and not job.archive_tree_finished()

    @property
    def archive_job(self):
        return self.archivejob__active[0] if self.archivejob__active else None

    @property
    def registrations(self):
        return self.node__registrations.find(Q('archiving', 'eq', False))

    @property
    def watch_url(self):
        return os.path.join(self.api_url, "watch/")

    @property
    def parent_id(self):
        if self.node__parent:
            return self.node__parent[0]._primary_key
        return None

    @property
    def forked_from_id(self):
        if self.forked_from:
            return self.forked_from._id
        return None

    @property
    def project_or_component(self):
        return 'project' if self.category == 'project' else 'component'

    def is_contributor(self, user):
        return (
            user is not None
            and (
                user._id in self.contributors
            )
        )

    def add_addon(self, addon_name, auth, log=True, *args, **kwargs):
        """Add an add-on to the node. Do nothing if the addon is already
        enabled.

        :param str addon_name: Name of add-on
        :param Auth auth: Consolidated authorization object
        :param bool log: Add a log after adding the add-on
        :return: A boolean, whether the addon was added
        """
        ret = AddonModelMixin.add_addon(self, addon_name, auth=auth,
                                        *args, **kwargs)
        if ret and log:
            config = settings.ADDONS_AVAILABLE_DICT[addon_name]
            self.add_log(
                action=NodeLog.ADDON_ADDED,
                params={
                    'project': self.parent_id,
                    'node': self._primary_key,
                    'addon': config.full_name,
                },
                auth=auth,
                save=False,
            )
            self.save()  # TODO: here, or outside the conditional? @mambocab
        return ret

    def delete_addon(self, addon_name, auth, _force=False):
        """Delete an add-on from the node.

        :param str addon_name: Name of add-on
        :param Auth auth: Consolidated authorization object
        :param bool _force: For migration testing ONLY. Do not set to True
            in the application, or else projects will be allowed to delete
            mandatory add-ons!
        :return bool: Add-on was deleted
        """
        ret = super(Node, self).delete_addon(addon_name, auth, _force)
        if ret:
            config = settings.ADDONS_AVAILABLE_DICT[addon_name]
            self.add_log(
                action=NodeLog.ADDON_REMOVED,
                params={
                    'project': self.parent_id,
                    'node': self._primary_key,
                    'addon': config.full_name,
                },
                auth=auth,
                save=False,
            )
            self.save()
            # TODO: save here or outside the conditional? @mambocab
        return ret

    def callback(self, callback, recursive=False, *args, **kwargs):
        """Invoke callbacks of attached add-ons and collect messages.

        :param str callback: Name of callback method to invoke
        :param bool recursive: Apply callback recursively over nodes
        :return list: List of callback messages
        """
        messages = []

        for addon in self.get_addons():
            method = getattr(addon, callback)
            message = method(self, *args, **kwargs)
            if message:
                messages.append(message)

        if recursive:
            for child in self.nodes:
                if not child.is_deleted:
                    messages.extend(
                        child.callback(
                            callback, recursive, *args, **kwargs
                        )
                    )

        return messages

    def replace_contributor(self, old, new):
        for i, contrib in enumerate(self.contributors):
            if contrib._primary_key == old._primary_key:
                self.contributors[i] = new
                # Remove unclaimed record for the project
                if self._primary_key in old.unclaimed_records:
                    del old.unclaimed_records[self._primary_key]
                    old.save()
                for permission in self.get_permissions(old):
                    self.add_permission(new, permission)
                self.permissions.pop(old._id)
                if old._id in self.visible_contributor_ids:
                    self.visible_contributor_ids[self.visible_contributor_ids.index(old._id)] = new._id
                return True
        return False

    def remove_contributor(self, contributor, auth, log=True):
        """Remove a contributor from this node.

        :param contributor: User object, the contributor to be removed
        :param auth: All the auth information including user, API key.
        """
        # remove unclaimed record if necessary
        if self._primary_key in contributor.unclaimed_records:
            del contributor.unclaimed_records[self._primary_key]

        self.contributors.remove(contributor._id)

        self.clear_permission(contributor)
        if contributor._id in self.visible_contributor_ids:
            self.visible_contributor_ids.remove(contributor._id)

        if not self.visible_contributor_ids:
            return False

        # Node must have at least one registered admin user
        # TODO: Move to validator or helper
        admins = [
            user for user in self.contributors
            if self.has_permission(user, 'admin')
            and user.is_registered
        ]
        if not admins:
            return False

        # Clear permissions for removed user
        self.permissions.pop(contributor._id, None)

        # After remove callback
        for addon in self.get_addons():
            message = addon.after_remove_contributor(self, contributor, auth)
            if message:
                status.push_status_message(message, kind='info', trust=True)

        if log:
            self.add_log(
                action=NodeLog.CONTRIB_REMOVED,
                params={
                    'project': self.parent_id,
                    'node': self._primary_key,
                    'contributors': [contributor._id],
                },
                auth=auth,
                save=False,
            )

        self.save()

        #send signal to remove this user from project subscriptions
        auth_signals.contributor_removed.send(contributor, node=self)

        return True

    def remove_contributors(self, contributors, auth=None, log=True, save=False):

        results = []
        removed = []

        for contrib in contributors:
            outcome = self.remove_contributor(
                contributor=contrib, auth=auth, log=False,
            )
            results.append(outcome)
            if outcome:
                project_signals.contributor_removed.send(self, user=contrib)
            removed.append(contrib._id)
        if log:
            self.add_log(
                action=NodeLog.CONTRIB_REMOVED,
                params={
                    'project': self.parent_id,
                    'node': self._primary_key,
                    'contributors': removed,
                },
                auth=auth,
                save=False,
            )

        if save:
            self.save()

        if False in results:
            return False

        return True

    def update_contributor(self, user, permission, visible, auth, save=False):
        """ TODO: this method should be updated as a replacement for the main loop of
        Node#manage_contributors. Right now there are redundancies, but to avoid major
        feature creep this will not be included as this time.

        Also checks to make sure unique admin is not removing own admin privilege.
        """
        if not self.has_permission(auth.user, ADMIN):
            raise PermissionsError("Only admins can modify contributor permissions")
        permissions = expand_permissions(permission) or DEFAULT_CONTRIBUTOR_PERMISSIONS
        admins = [contrib for contrib in self.contributors if self.has_permission(contrib, 'admin') and contrib.is_active]
        if not len(admins) > 1:
            # has only one admin
            admin = admins[0]
            if admin == user and ADMIN not in permissions:
                raise NodeStateError('{} is the only admin.'.format(user.fullname))
        if user not in self.contributors:
            raise ValueError(
                'User {0} not in contributors'.format(user.fullname)
            )
        if permission:
            permissions = expand_permissions(permission)
            if set(permissions) != set(self.get_permissions(user)):
                self.set_permissions(user, permissions, save=save)
                permissions_changed = {
                    user._id: permissions
                }
                self.add_log(
                    action=NodeLog.PERMISSIONS_UPDATED,
                    params={
                        'project': self.parent_id,
                        'node': self._id,
                        'contributors': permissions_changed,
                    },
                    auth=auth,
                    save=save
                )
                with TokuTransaction():
                    if ['read'] in permissions_changed.values():
                        project_signals.write_permissions_revoked.send(self)
        if visible is not None:
            self.set_visible(user, visible, auth=auth, save=save)
            self.update_visible_ids()

    def manage_contributors(self, user_dicts, auth, save=False):
        """Reorder and remove contributors.

        :param list user_dicts: Ordered list of contributors represented as
            dictionaries of the form:
            {'id': <id>, 'permission': <One of 'read', 'write', 'admin'>, 'visible': bool}
        :param Auth auth: Consolidated authentication information
        :param bool save: Save changes
        :raises: ValueError if any users in `users` not in contributors or if
            no admin contributors remaining
        """
        with TokuTransaction():
            users = []
            user_ids = []
            permissions_changed = {}
            visibility_removed = []
            to_retain = []
            to_remove = []
            for user_dict in user_dicts:
                user = User.load(user_dict['id'])
                if user is None:
                    raise ValueError('User not found')
                if user not in self.contributors:
                    raise ValueError(
                        'User {0} not in contributors'.format(user.fullname)
                    )
                permissions = expand_permissions(user_dict['permission'])
                if set(permissions) != set(self.get_permissions(user)):
                    self.set_permissions(user, permissions, save=False)
                    permissions_changed[user._id] = permissions
                # visible must be added before removed to ensure they are validated properly
                if user_dict['visible']:
                    self.set_visible(user,
                                     visible=True,
                                     auth=auth)
                else:
                    visibility_removed.append(user)
                users.append(user)
                user_ids.append(user_dict['id'])

            for user in visibility_removed:
                self.set_visible(user,
                                 visible=False,
                                 auth=auth)

            for user in self.contributors:
                if user._id in user_ids:
                    to_retain.append(user)
                else:
                    to_remove.append(user)

            # TODO: Move to validator or helper @jmcarp
            admins = [
                user for user in users
                if self.has_permission(user, 'admin')
                and user.is_registered
            ]
            if users is None or not admins:
                raise ValueError(
                    'Must have at least one registered admin contributor'
                )

            if to_retain != users:
                self.add_log(
                    action=NodeLog.CONTRIB_REORDERED,
                    params={
                        'project': self.parent_id,
                        'node': self._id,
                        'contributors': [
                            user._id
                            for user in users
                        ],
                    },
                    auth=auth,
                    save=False,
                )

            if to_remove:
                self.remove_contributors(to_remove, auth=auth, save=False)

            self.contributors = users

            if permissions_changed:
                self.add_log(
                    action=NodeLog.PERMISSIONS_UPDATED,
                    params={
                        'project': self.parent_id,
                        'node': self._id,
                        'contributors': permissions_changed,
                    },
                    auth=auth,
                    save=False,
                )
            # Update list of visible IDs
            self.update_visible_ids()
            if save:
                self.save()

        with TokuTransaction():
            if to_remove or permissions_changed and ['read'] in permissions_changed.values():
                project_signals.write_permissions_revoked.send(self)

    def add_contributor(self, contributor, permissions=None, visible=True,
                        auth=None, log=True, save=False):
        """Add a contributor to the project.

        :param User contributor: The contributor to be added
        :param list permissions: Permissions to grant to the contributor
        :param bool visible: Contributor is visible in project dashboard
        :param Auth auth: All the auth information including user, API key
        :param bool log: Add log to self
        :param bool save: Save after adding contributor
        :returns: Whether contributor was added
        """
        MAX_RECENT_LENGTH = 15

        # If user is merged into another account, use master account
        contrib_to_add = contributor.merged_by if contributor.is_merged else contributor
        if contrib_to_add not in self.contributors:

            self.contributors.append(contrib_to_add)
            if visible:
                self.set_visible(contrib_to_add, visible=True, log=False)

            # Add default contributor permissions
            permissions = permissions or DEFAULT_CONTRIBUTOR_PERMISSIONS
            for permission in permissions:
                self.add_permission(contrib_to_add, permission, save=False)

            # Add contributor to recently added list for user
            if auth is not None:
                user = auth.user
                if contrib_to_add in user.recently_added:
                    user.recently_added.remove(contrib_to_add)
                user.recently_added.insert(0, contrib_to_add)
                while len(user.recently_added) > MAX_RECENT_LENGTH:
                    user.recently_added.pop()

            if log:
                self.add_log(
                    action=NodeLog.CONTRIB_ADDED,
                    params={
                        'project': self.parent_id,
                        'node': self._primary_key,
                        'contributors': [contrib_to_add._primary_key],
                    },
                    auth=auth,
                    save=False,
                )
            if save:
                self.save()

            project_signals.contributor_added.send(self, contributor=contributor)

            return True

        # Permissions must be overridden if changed when contributor is added to parent he/she is already on a child of.
        elif contrib_to_add in self.contributors and permissions is not None:
            self.set_permissions(contrib_to_add, permissions)
            if save:
                self.save()

            return False
        else:
            return False

    def add_contributors(self, contributors, auth=None, log=True, save=False):
        """Add multiple contributors

        :param list contributors: A list of dictionaries of the form:
            {
                'user': <User object>,
                'permissions': <Permissions list, e.g. ['read', 'write']>,
                'visible': <Boolean indicating whether or not user is a bibliographic contributor>
            }
        :param auth: All the auth information including user, API key.
        :param log: Add log to self
        :param save: Save after adding contributor
        """
        for contrib in contributors:
            self.add_contributor(
                contributor=contrib['user'], permissions=contrib['permissions'],
                visible=contrib['visible'], auth=auth, log=False, save=False,
            )
        if log and contributors:
            self.add_log(
                action=NodeLog.CONTRIB_ADDED,
                params={
                    'project': self.parent_id,
                    'node': self._primary_key,
                    'contributors': [
                        contrib['user']._id
                        for contrib in contributors
                    ],
                },
                auth=auth,
                save=False,
            )
        if save:
            self.save()

    def add_unregistered_contributor(self, fullname, email, auth,
                                     permissions=None, save=False):
        """Add a non-registered contributor to the project.

        :param str fullname: The full name of the person.
        :param str email: The email address of the person.
        :param Auth auth: Auth object for the user adding the contributor.
        :returns: The added contributor
        :raises: DuplicateEmailError if user with given email is already in the database.
        """
        # Create a new user record
        contributor = User.create_unregistered(fullname=fullname, email=email)

        contributor.add_unclaimed_record(node=self, referrer=auth.user,
            given_name=fullname, email=email)
        try:
            contributor.save()
        except ValidationValueError:  # User with same email already exists
            contributor = get_user(email=email)
            # Unregistered users may have multiple unclaimed records, so
            # only raise error if user is registered.
            if contributor.is_registered or self.is_contributor(contributor):
                raise
            contributor.add_unclaimed_record(node=self, referrer=auth.user,
                given_name=fullname, email=email)
            contributor.save()

        self.add_contributor(
            contributor, permissions=permissions, auth=auth,
            log=True, save=False,
        )
        self.save()
        return contributor

    def set_privacy(self, permissions, auth=None, log=True, save=True, meeting_creation=False):
        """Set the permissions for this node. Also, based on meeting_creation, queues an email to user about abilities of
            public projects.

        :param permissions: A string, either 'public' or 'private'
        :param auth: All the auth information including user, API key.
        :param bool log: Whether to add a NodeLog for the privacy change.
        :param bool meeting_creation: Whther this was creayed due to a meetings email.
        """
        if auth and not self.has_permission(auth.user, ADMIN):
            raise PermissionsError('Must be an admin to change privacy settings.')
        if permissions == 'public' and not self.is_public:
            if self.is_registration:
                if self.is_pending_embargo:
                    raise NodeStateError("A registration with an unapproved embargo cannot be made public.")
                if self.embargo_end_date and not self.is_pending_embargo:
                    self.embargo.state = Embargo.REJECTED
                    self.embargo.save()
            self.is_public = True
        elif permissions == 'private' and self.is_public:
            if self.is_registration and not self.is_pending_embargo:
                raise NodeStateError("Public registrations must be retracted, not made private.")
            else:
                self.is_public = False
        else:
            return False

        # After set permissions callback
        for addon in self.get_addons():
            message = addon.after_set_privacy(self, permissions)
            if message:
                status.push_status_message(message, kind='info', trust=False)

        if log:
            action = NodeLog.MADE_PUBLIC if permissions == 'public' else NodeLog.MADE_PRIVATE
            self.add_log(
                action=action,
                params={
                    'project': self.parent_id,
                    'node': self._primary_key,
                },
                auth=auth,
                save=False,
            )
        if save:
            self.save()
        if auth and permissions == 'public':
            project_signals.privacy_set_public.send(auth.user, node=self, meeting_creation=meeting_creation)
        return True

    def admin_public_wiki(self, user):
        return (
            self.has_addon('wiki') and
            self.has_permission(user, 'admin') and
            self.is_public
        )

    def include_wiki_settings(self, user):
        """Check if node meets requirements to make publicly editable."""
        return (
            self.admin_public_wiki(user) or
            any(
                each.admin_public_wiki(user)
                for each in self.get_descendants_recursive()
            )
        )

    # TODO: Move to wiki add-on
    def get_wiki_page(self, name=None, version=None, id=None):
        from website.addons.wiki.model import NodeWikiPage

        if name:
            name = (name or '').strip()
            key = to_mongo_key(name)
            try:
                if version and (isinstance(version, int) or version.isdigit()):
                    id = self.wiki_pages_versions[key][int(version) - 1]
                elif version == 'previous':
                    id = self.wiki_pages_versions[key][-2]
                elif version == 'current' or version is None:
                    id = self.wiki_pages_current[key]
                else:
                    return None
            except (KeyError, IndexError):
                return None
        return NodeWikiPage.load(id)

    # TODO: Move to wiki add-on
    def update_node_wiki(self, name, content, auth):
        """Update the node's wiki page with new content.

        :param page: A string, the page's name, e.g. ``"home"``.
        :param content: A string, the posted content.
        :param auth: All the auth information including user, API key.
        """
        from website.addons.wiki.model import NodeWikiPage

        name = (name or '').strip()
        key = to_mongo_key(name)

        if key not in self.wiki_pages_current:
            if key in self.wiki_pages_versions:
                version = len(self.wiki_pages_versions[key]) + 1
            else:
                version = 1
        else:
            current = NodeWikiPage.load(self.wiki_pages_current[key])
            current.is_current = False
            version = current.version + 1
            current.save()

        new_page = NodeWikiPage(
            page_name=name,
            version=version,
            user=auth.user,
            is_current=True,
            node=self,
            content=content
        )
        new_page.save()

        # check if the wiki page already exists in versions (existed once and is now deleted)
        if key not in self.wiki_pages_versions:
            self.wiki_pages_versions[key] = []
        self.wiki_pages_versions[key].append(new_page._primary_key)
        self.wiki_pages_current[key] = new_page._primary_key

        self.add_log(
            action=NodeLog.WIKI_UPDATED,
            params={
                'project': self.parent_id,
                'node': self._primary_key,
                'page': new_page.page_name,
                'page_id': new_page._primary_key,
                'version': new_page.version,
            },
            auth=auth,
            log_date=new_page.date,
            save=False,
        )
        self.save()

    # TODO: Move to wiki add-on
    def rename_node_wiki(self, name, new_name, auth):
        """Rename the node's wiki page with new name.

        :param name: A string, the page's name, e.g. ``"My Page"``.
        :param new_name: A string, the new page's name, e.g. ``"My Renamed Page"``.
        :param auth: All the auth information including user, API key.

        """
        # TODO: Fix circular imports
        from website.addons.wiki.exceptions import (
            PageCannotRenameError,
            PageConflictError,
            PageNotFoundError,
        )

        name = (name or '').strip()
        key = to_mongo_key(name)
        new_name = (new_name or '').strip()
        new_key = to_mongo_key(new_name)
        page = self.get_wiki_page(name)

        if key == 'home':
            raise PageCannotRenameError('Cannot rename wiki home page')
        if not page:
            raise PageNotFoundError('Wiki page not found')
        if (new_key in self.wiki_pages_current and key != new_key) or new_key == 'home':
            raise PageConflictError(
                'Page already exists with name {0}'.format(
                    new_name,
                )
            )

        # rename the page first in case we hit a validation exception.
        old_name = page.page_name
        page.rename(new_name)

        # TODO: merge historical records like update (prevents log breaks)
        # transfer the old page versions/current keys to the new name.
        if key != new_key:
            self.wiki_pages_versions[new_key] = self.wiki_pages_versions[key]
            del self.wiki_pages_versions[key]
            self.wiki_pages_current[new_key] = self.wiki_pages_current[key]
            del self.wiki_pages_current[key]
            if key in self.wiki_private_uuids:
                self.wiki_private_uuids[new_key] = self.wiki_private_uuids[key]
                del self.wiki_private_uuids[key]

        self.add_log(
            action=NodeLog.WIKI_RENAMED,
            params={
                'project': self.parent_id,
                'node': self._primary_key,
                'page': page.page_name,
                'page_id': page._primary_key,
                'old_page': old_name,
                'version': page.version,
            },
            auth=auth,
            save=False,
        )
        self.save()

    def delete_node_wiki(self, name, auth):
        name = (name or '').strip()
        key = to_mongo_key(name)
        page = self.get_wiki_page(key)

        del self.wiki_pages_current[key]

        self.add_log(
            action=NodeLog.WIKI_DELETED,
            params={
                'project': self.parent_id,
                'node': self._primary_key,
                'page': page.page_name,
                'page_id': page._primary_key,
            },
            auth=auth,
            save=False,
        )
        self.save()

    def get_stats(self, detailed=False):
        if detailed:
            raise NotImplementedError(
                'Detailed stats exist, but are not yet implemented.'
            )
        else:
            return get_basic_counters('node:%s' % self._primary_key)

    # TODO: Deprecate this; it duplicates much of what serialize_project already
    # does
    def serialize(self, auth=None):
        """Dictionary representation of node that is nested within a NodeLog's
        representation.
        """
        # TODO: incomplete implementation
        return {
            'id': str(self._primary_key),
            'category': self.category_display,
            'node_type': self.project_or_component,
            'url': self.url,
            # TODO: Titles shouldn't contain escaped HTML in the first place
            'title': sanitize.unescape_entities(self.title),
            'path': self.path_above(auth),
            'api_url': self.api_url,
            'is_public': self.is_public,
            'is_registration': self.is_registration,
        }

    def _initiate_retraction(self, user, justification=None):
        """Initiates the retraction process for a registration
        :param user: User who initiated the retraction
        :param justification: Justification, if given, for retraction
        """

        retraction = Retraction(
            initiated_by=user,
            justification=justification or None,  # make empty strings None
            state=Retraction.UNAPPROVED
        )
        retraction.save()  # Save retraction so it has a primary key
        self.retraction = retraction
        self.save()  # Set foreign field reference Node.retraction
        admins = [contrib for contrib in self.contributors if self.has_permission(contrib, 'admin') and contrib.is_active]
        for admin in admins:
            retraction.add_authorizer(admin)
        retraction.save()  # Save retraction approval state
        return retraction

    def retract_registration(self, user, justification=None, save=True):
        """Retract public registration. Instantiate new Retraction object
        and associate it with the respective registration.
        """

        if not self.is_registration or (not self.is_public and not (self.embargo_end_date or self.is_pending_embargo)):
            raise NodeStateError('Only public or embargoed registrations may be retracted.')

        if self.root is not self:
            raise NodeStateError('Retraction of non-parent registrations is not permitted.')

        retraction = self._initiate_retraction(user, justification)
        self.registered_from.add_log(
            action=NodeLog.RETRACTION_INITIATED,
            params={
                'node': self._id,
                'retraction_id': retraction._id,
            },
            auth=Auth(user),
        )
        self.retraction = retraction
        if save:
            self.save()

    def _is_embargo_date_valid(self, end_date):
        today = datetime.datetime.utcnow()
        if (end_date - today) >= settings.EMBARGO_END_DATE_MIN:
            if (end_date - today) <= settings.EMBARGO_END_DATE_MAX:
                return True
        return False

    def _initiate_embargo(self, user, end_date, for_existing_registration=False):
        """Initiates the retraction process for a registration
        :param user: User who initiated the retraction
        :param end_date: Date when the registration should be made public
        """
        embargo = Embargo(
            initiated_by=user,
            end_date=datetime.datetime.combine(end_date, datetime.datetime.min.time()),
            for_existing_registration=for_existing_registration
        )
        embargo.save()  # Save embargo so it has a primary key
        self.embargo = embargo
        self.save()  # Set foreign field reference Node.embargo
        admins = [contrib for contrib in self.contributors if self.has_permission(contrib, 'admin') and contrib.is_active]
        for admin in admins:
            embargo.add_authorizer(admin)
        embargo.save()  # Save embargo's approval_state
        return embargo

    def embargo_registration(self, user, end_date, for_existing_registration=False):
        """Enter registration into an embargo period at end of which, it will
        be made public
        :param user: User initiating the embargo
        :param end_date: Date when the registration should be made public
        :raises: NodeStateError if Node is not a registration
        :raises: PermissionsError if user is not an admin for the Node
        :raises: ValidationValueError if end_date is not within time constraints
        """

        if not self.is_registration:
            raise NodeStateError('Only registrations may be embargoed')
        if not self.has_permission(user, 'admin'):
            raise PermissionsError('Only admins may embargo a registration')
        if not self._is_embargo_date_valid(end_date):
            raise ValidationValueError('Embargo end date must be more than one day in the future')

        embargo = self._initiate_embargo(user, end_date, for_existing_registration=for_existing_registration)

        self.registered_from.add_log(
            action=NodeLog.EMBARGO_INITIATED,
            params={
                'node': self._id,
                'embargo_id': embargo._id,
            },
            auth=Auth(user),
            save=True,
        )
        if self.is_public:
            self.set_privacy('private', Auth(user))

    def _initiate_approval(self, user):
        end_date = datetime.datetime.now() + settings.REGISTRATION_APPROVAL_TIME
        approval = RegistrationApproval(
            initiated_by=user,
            end_date=end_date,
        )
        approval.save()  # Save approval so it has a primary key
        self.registration_approval = approval
        self.save()  # Set foreign field reference Node.registration_approval
        admins = [contrib for contrib in self.contributors if self.has_permission(contrib, 'admin') and contrib.is_active]
        for admin in admins:
            approval.add_authorizer(admin)
        approval.save()  # Save approval's approval_state
        return approval

    def require_approval(self, user):
        if not self.is_registration:
            raise NodeStateError('Only registrations can require registration approval')
        if not self.has_permission(user, 'admin'):
            raise PermissionsError('Only admins can initiate a registration approval')

        approval = self._initiate_approval(user)

        self.registered_from.add_log(
            action=NodeLog.REGISTRATION_APPROVAL_INITIATED,
            params={
                'node': self._id,
                'registration_approval_id': approval._id,
            },
            auth=Auth(user),
            save=True,
        )
        # TODO make private?

@Node.subscribe('before_save')
def validate_permissions(schema, instance):
    """Ensure that user IDs in `contributors` and `permissions` match.

    """
    node = instance
    contributor_ids = set([user._id for user in node.contributors])
    permission_ids = set(node.permissions.keys())
    mismatched_contributors = contributor_ids.difference(permission_ids)
    if mismatched_contributors:
        raise ValidationValueError(
            'Contributors {0} missing from `permissions` on node {1}'.format(
                ', '.join(mismatched_contributors),
                node._id,
            )
        )
    mismatched_permissions = permission_ids.difference(contributor_ids)
    if mismatched_permissions:
        raise ValidationValueError(
            'Permission keys {0} missing from `contributors` on node {1}'.format(
                ', '.join(mismatched_contributors),
                node._id,
            )
        )


@Node.subscribe('before_save')
def validate_visible_contributors(schema, instance):
    """Ensure that user IDs in `contributors` and `visible_contributor_ids`
    match.

    """
    node = instance
    for user_id in node.visible_contributor_ids:
        if user_id not in node.contributors:
            raise ValidationValueError(
                ('User {0} is in `visible_contributor_ids` but not in '
                 '`contributors` on node {1}').format(
                    user_id,
                    node._id,
                )
            )


class WatchConfig(StoredObject):

    _id = fields.StringField(primary=True, default=lambda: str(ObjectId()))
    node = fields.ForeignField('Node', backref='watched')
    digest = fields.BooleanField(default=False)
    immediate = fields.BooleanField(default=False)

    def __repr__(self):
        return '<WatchConfig(node="{self.node}")>'.format(self=self)


class PrivateLink(StoredObject):

    _id = fields.StringField(primary=True, default=lambda: str(ObjectId()))
    date_created = fields.DateTimeField(auto_now_add=datetime.datetime.utcnow)
    key = fields.StringField(required=True)
    name = fields.StringField()
    is_deleted = fields.BooleanField(default=False)
    anonymous = fields.BooleanField(default=False)

    nodes = fields.ForeignField('node', list=True, backref='shared')
    creator = fields.ForeignField('user', backref='created')

    @property
    def node_ids(self):
        node_ids = [node._id for node in self.nodes]
        return node_ids

    def node_scale(self, node):
        # node may be None if previous node's parent is deleted
        if node is None or node.parent_id not in self.node_ids:
            return -40
        else:
            offset = 20 if node.parent_node is not None else 0
            return offset + self.node_scale(node.parent_node)

    def to_json(self):
        return {
            "id": self._id,
            "date_created": iso8601format(self.date_created),
            "key": self.key,
            "name": sanitize.unescape_entities(self.name),
            "creator": {'fullname': self.creator.fullname, 'url': self.creator.profile_url},
            "nodes": [{'title': x.title, 'url': x.url, 'scale': str(self.node_scale(x)) + 'px', 'category': x.category}
                      for x in self.nodes if not x.is_deleted],
            "anonymous": self.anonymous
        }


class Sanction(StoredObject):
    """Sanction class is a generic way to track approval states"""
    # Tell modularodm not to attach backends
    abstract = True

    _id = fields.StringField(primary=True, default=lambda: str(ObjectId()))

    # Neither approved not cancelled
    UNAPPROVED = 'unapproved'
    # Has approval
    APPROVED = 'approved'
    # Rejected by at least one person
    REJECTED = 'rejected'

    state = fields.StringField(
        default=UNAPPROVED,
        validate=validators.choice_in((
            # Allowed values according to source code comment
            'unapproved',
            'approved',
            'rejected',
            # Possible values, origin unclear. May be required, incl for unit tests TODO: review later
            'active',
            'cancelled',
            'completed',
        ))
    )

    DISPLAY_NAME = 'Sanction'
    # SHORT_NAME must correspond with the associated foreign field to query against,
    # e.g. Node.find_one(Q(sanction.SHORT_NAME, 'eq', sanction))
    SHORT_NAME = 'sanction'

    APPROVAL_NOT_AUTHORIZED_MESSAGE = 'This user is not authorized to approve this {DISPLAY_NAME}'
    APPROVAL_INVALID_TOKEN_MESSAGE = 'Invalid approval token provided for this {DISPLAY_NAME}.'
    REJECTION_NOT_AUTHORIZED_MESSAEGE = 'This user is not authorized to reject this {DISPLAY_NAME}'
    REJECTION_INVALID_TOKEN_MESSAGE = 'Invalid rejection token provided for this {DISPLAY_NAME}.'

    # Controls whether or not the Sanction needs unanimous approval or just a single approval
    ANY = 'any'
    UNANIMOUS = 'unanimous'
    mode = UNANIMOUS

    initiation_date = fields.DateTimeField(auto_now_add=datetime.datetime.utcnow)
    # Expiration date-- Sanctions in the UNAPPROVED state that are older than their end_date
    # are automatically made ACTIVE by a daily cron job
    # Use end_date=None for a non-expiring Sanction
    end_date = fields.DateTimeField(default=None)

    # Sanction subclasses must have an initiated_by field
    # initiated_by = fields.ForeignField('user', backref='initiated')

    # Expanded: Dictionary field mapping admin IDs their approval status and relevant tokens:
    # {
    #   'b3k97': {
    #     'has_approved': False,
    #     'approval_token': 'Pew7wj1Puf7DENUPFPnXSwa1rf3xPN',
    #     'rejection_token': 'TwozClTFOic2PYxHDStby94bCQMwJy'}
    # }
    approval_state = fields.DictionaryField()

    def __repr__(self):
        return '<Sanction(end_date={self.end_date!r}) with _id {self._id!r}>'.format(self=self)

    @property
    def is_pending_approval(self):
        return self.state == Sanction.UNAPPROVED

    @property
    def is_approved(self):
        return self.state == Sanction.APPROVED

    @property
    def is_rejected(self):
        return self.state == Sanction.REJECTED

    def _validate_authorizer(self, user):
        """Subclasses may choose to provide extra restrictions on who can be an authorizer

        :return Boolean: True if user is allowed to be an authorizer else False
        """
        return True

    def add_authorizer(self, user, approved=False, save=False):
        valid = self._validate_authorizer(user)
        if valid and user._id not in self.approval_state:
            self.approval_state[user._id] = {
                'has_approved': approved,
                'approval_token': tokens.encode(
                    {
                        'user_id': user._id,
                        'sanction_id': self._id,
                        'action': 'approve_{}'.format(self.SHORT_NAME)
                    }
                ),
                'rejection_token': tokens.encode(
                    {
                        'user_id': user._id,
                        'sanction_id': self._id,
                        'action': 'reject_{}'.format(self.SHORT_NAME)
                    }
                ),
            }
            if save:
                self.save()
            return True
        return False

    def remove_authorizer(self, user, save=False):
        """Remove a user as an authorizer

        :param User user:
        :return Boolean: True if user is removed else False
        """
        if user._id not in self.approval_state:
            return False

        del self.approval_state[user._id]
        if save:
            self.save()
        return True

    def _on_approve(self, user, token):
        """Callback for when a single user approves a Sanction. Calls #_on_complete under two conditions:
        - mode is ANY and the Sanction has not already been cancelled
        - mode is UNANIMOUS and all users have given approval

        :param User user:
        :param str token: user's approval token
        """
        if self.mode == self.ANY or all(authorizer['has_approved'] for authorizer in self.approval_state.values()):
            self.state = Sanction.APPROVED
            self._on_complete(user)

    def _on_reject(self, user, token):
        """Callback for rejection of a Sanction

        :param User user:
        :param str token: user's approval token
        """
        raise NotImplementedError('Sanction subclasses must implement an #_on_reject method')

    def _on_complete(self, user):
        """Callback for when a Sanction has approval and enters the ACTIVE state

        :param User user:
        """
        raise NotImplementedError('Sanction subclasses must implement an #_on_complete method')

    def approve(self, user, token):
        """Add user to approval list if user is admin and token verifies."""
        try:
            if self.approval_state[user._id]['approval_token'] != token:
                raise InvalidSanctionApprovalToken(self.APPROVAL_INVALID_TOKEN_MESSAGE.format(DISPLAY_NAME=self.DISPLAY_NAME))
        except KeyError:
            raise PermissionsError(self.APPROVAL_NOT_AUTHORIZED_MESSAGE.format(DISPLAY_NAME=self.DISPLAY_NAME))
        self.approval_state[user._id]['has_approved'] = True
        self._on_approve(user, token)

    def reject(self, user, token):
        """Cancels sanction if user is admin and token verifies."""
        try:
            if self.approval_state[user._id]['rejection_token'] != token:
                raise InvalidSanctionRejectionToken(self.REJECTION_INVALID_TOKEN_MESSAGE.format(DISPLAY_NAME=self.DISPLAY_NAME))
        except KeyError:
            raise PermissionsError(self.REJECTION_NOT_AUTHORIZED_MESSAEGE.format(DISPLAY_NAME=self.DISPLAY_NAME))
        self.state = Sanction.REJECTED
        self._on_reject(user, token)

    def forcibly_reject(self):
        self.state = Sanction.REJECTED

    def _notify_authorizer(self, user):
        pass

    def _notify_non_authorizer(self, user):
        pass

    def ask(self, group):
        for contrib in group:
            if contrib._id in self.approval_state:
                self._notify_authorizer(contrib)
            else:
                self._notify_non_authorizer(contrib)


class EmailApprovableSanction(Sanction):

    AUTHORIZER_NOTIFY_EMAIL_TEMPLATE = None
    NON_AUTHORIZER_NOTIFY_EMAIL_TEMPLATE = None

    VIEW_URL_TEMPLATE = ''
    APPROVE_URL_TEMPLATE = ''
    REJECT_URL_TEMPLATE = ''

    notify_initiator_on_complete = fields.BooleanField(default=False)
    # Store a persistant copy of urls for use when needed outside of a request context.
    # This field gets automagically updated whenever models approval_state is modified
    # and the model is saved
    # {
    #   'abcde': {
    #     'approve': [APPROVAL_URL],
    #     'reject': [REJECT_URL],
    #   }
    # }
    stashed_urls = fields.DictionaryField(default=dict)

    @staticmethod
    def _format_or_empty(template, context):
        if context:
            return template.format(**context)
        return ''

    def _view_url(self, user_id):
        return self._format_or_empty(self.VIEW_URL_TEMPLATE, self._view_url_context(user_id))

    def _view_url_context(self, user_id):
        return None

    def _approval_url(self, user_id):
        return self._format_or_empty(self.APPROVE_URL_TEMPLATE, self._approval_url_context(user_id))

    def _approval_url_context(self, user_id):
        return None

    def _rejection_url(self, user_id):
        return self._format_or_empty(self.REJECT_URL_TEMPLATE, self._rejection_url_context(user_id))

    def _rejection_url_context(self, user_id):
        return None

    def _send_approval_request_email(self, user, template, context):
        mails.send_mail(
            user.username,
            template,
            user=user,
            **context
        )

    def _email_template_context(self, user, is_authorizer=False):
        return {}

    def _notify_authorizer(self, authorizer):
        context = self._email_template_context(authorizer, is_authorizer=True)
        if self.AUTHORIZER_NOTIFY_EMAIL_TEMPLATE:
            self._send_approval_request_email(authorizer, self.AUTHORIZER_NOTIFY_EMAIL_TEMPLATE, context)
        else:
            raise NotImplementedError

    def _notify_non_authorizer(self, user):
        context = self._email_template_context(user)
        if self.NON_AUTHORIZER_NOTIFY_EMAIL_TEMPLATE:
            self._send_approval_request_email(user, self.NON_AUTHORIZER_NOTIFY_EMAIL_TEMPLATE, context)
        else:
            raise NotImplementedError

    def add_authorizer(self, user, **kwargs):
        super(EmailApprovableSanction, self).add_authorizer(user, **kwargs)
        self.stashed_urls[user._id] = {
            'view': self._view_url(user._id),
            'approve': self._approval_url(user._id),
            'reject': self._rejection_url(user._id)
        }
        self.save()

    def _notify_initiator(self):
        raise NotImplementedError

    def _on_complete(self, *args):
        super(EmailApprovableSanction, self).on_complete(*args)
        if self.notify_initiator_on_complete:
            self._notify_initiator()


class PreregCallbackMixin(object):

    def _notify_initiator(self):
        registration = self._get_registration()
        if registration.registered_schema.name == 'Prereg Challenge':
            mails.send_mail(
                self.initiator.username,
                template=mails.PREREG_CHALLENGE_ACCEPTED,
                user=self.initiator,
                registration_url=registration.url
            )

class Embargo(EmailApprovableSanction, PreregCallbackMixin):
    """Embargo object for registrations waiting to go public."""

    COMPLETED = 'completed'
    DISPLAY_NAME = 'Embargo'
    SHORT_NAME = 'embargo'

    AUTHORIZER_NOTIFY_EMAIL_TEMPLATE = mails.PENDING_EMBARGO_ADMIN
    NON_AUTHORIZER_NOTIFY_EMAIL_TEMPLATE = mails.PENDING_EMBARGO_NON_ADMIN

    VIEW_URL_TEMPLATE = VIEW_PROJECT_URL_TEMPLATE
    APPROVE_URL_TEMPLATE = settings.DOMAIN + 'project/{node_id}/?token={token}'
    REJECT_URL_TEMPLATE = settings.DOMAIN + 'project/{node_id}/?token={token}'

    initiated_by = fields.ForeignField('user', backref='embargoed')
    for_existing_registration = fields.BooleanField(default=False)

    @property
    def is_completed(self):
        return self.state == self.COMPLETED

    @property
    def embargo_end_date(self):
        if self.state == self.APPROVED:
            return self.end_date
        return False

    # NOTE(hrybacki): Old, private registrations are grandfathered and do not
    # require to be made public or embargoed. This field differentiates them
    # from new registrations entering into an embargo field which should not
    # show up in any search related fields.
    @property
    def pending_registration(self):
        return not self.for_existing_registration and self.is_pending_approval

    def __repr__(self):
        parent_registration = None
        try:
            parent_registration = Node.find_one(Q('embargo', 'eq', self))
        except NoResultsFound:
            pass
        return ('<Embargo(parent_registration={0}, initiated_by={1}, '
                'end_date={2}) with _id {3}>').format(
            parent_registration,
            self.initiated_by,
            self.end_date,
            self._id
        )

    def _get_registration(self):
        return Node.find_one(Q('embargo', 'eq', self))

    def _view_url_context(self, user_id):
        registration = self._get_registration()
        return {
            'node_id': registration._id
        }

    def _approval_url_context(self, user_id):
        approval_token = self.approval_state.get(user_id, {}).get('approval_token')
        if approval_token:
            registration = self._get_registration()
            return {
                'node_id': registration._id,
                'token': approval_token,
            }

    def _rejection_url_context(self, user_id):
        rejection_token = self.approval_state.get(user_id, {}).get('rejection_token')
        if rejection_token:
            registration = self._get_registration()
            return {
                'node_id': registration._id,
                'token': rejection_token,
            }

    def _email_template_context(self, user, is_authorizer=False, urls=None):
        urls = urls or self.stashed_urls.get(user._id, {})
        registration_link = urls.get('view', self._view_url(user._id))
        if is_authorizer:
            approval_link = urls.get('approve', '')
            disapproval_link = urls.get('reject', '')
            approval_time_span = settings.EMBARGO_PENDING_TIME.days * 24

            registration = self._get_registration()

            return {
                'is_initiator': self.initiated_by == user,
                'initiated_by': self.initiated_by.fullname,
                'approval_link': approval_link,
                'project_name': registration.title,
                'disapproval_link': disapproval_link,
                'registration_link': registration_link,
                'embargo_end_date': self.end_date,
                'approval_time_span': approval_time_span,
            }
        else:
            return {
                'initiated_by': self.initiated_by.fullname,
                'registration_link': registration_link,
                'embargo_end_date': self.end_date,
            }

    def _validate_authorizer(self, user):
        registration = self._get_registration()
        return registration.has_permission(user, ADMIN)

    def _on_reject(self, user, token):
        parent_registration = self._get_registration()
        parent_registration.registered_from.add_log(
            action=NodeLog.EMBARGO_CANCELLED,
            params={
                'node': parent_registration._id,
                'embargo_id': self._id,
            },
            auth=Auth(user),
        )
        # Remove backref to parent project if embargo was for a new registration
        if not self.for_existing_registration:
            parent_registration.delete_registration_tree(save=True)
            parent_registration.registered_from = None
        # Delete parent registration if it was created at the time the embargo was initiated
        if not self.for_existing_registration:
            parent_registration.is_deleted = True
            parent_registration.save()

    def disapprove_embargo(self, user, token):
        """Cancels retraction if user is admin and token verifies."""
        self.reject(user, token)

    def _on_complete(self, user):
        parent_registration = self._get_registration()
        parent_registration.registered_from.add_log(
            action=NodeLog.EMBARGO_APPROVED,
            params={
                'node': parent_registration._id,
                'embargo_id': self._id,
            },
            auth=Auth(self.initiated_by),
        )
        self.save()

    def approve_embargo(self, user, token):
        """Add user to approval list if user is admin and token verifies."""
        self.approve(user, token)


class Retraction(EmailApprovableSanction):
    """Retraction object for public registrations."""

    DISPLAY_NAME = 'Retraction'
    SHORT_NAME = 'retraction'

    AUTHORIZER_NOTIFY_EMAIL_TEMPLATE = mails.PENDING_RETRACTION_ADMIN
    NON_AUTHORIZER_NOTIFY_EMAIL_TEMPLATE = mails.PENDING_RETRACTION_NON_ADMIN

    VIEW_URL_TEMPLATE = VIEW_PROJECT_URL_TEMPLATE
    APPROVE_URL_TEMPLATE = settings.DOMAIN + 'project/{node_id}/?token={token}'
    REJECT_URL_TEMPLATE = settings.DOMAIN + 'project/{node_id}/?token={token}'

    initiated_by = fields.ForeignField('user', backref='initiated')
    justification = fields.StringField(default=None, validate=MaxLengthValidator(2048))

    def __repr__(self):
        parent_registration = None
        try:
            parent_registration = Node.find_one(Q('retraction', 'eq', self))
        except NoResultsFound:
            pass
        return ('<Retraction(parent_registration={0}, initiated_by={1}) '
                'with _id {2}>').format(
            parent_registration,
            self.initiated_by,
            self._id
        )

    def _view_url_context(self, user_id):
        registration = Node.find_one(Q('retraction', 'eq', self))
        return {
            'node_id': registration._id
        }

    def _approval_url_context(self, user_id):
        approval_token = self.approval_state.get(user_id, {}).get('approval_token')
        if approval_token:
            registration = Node.find_one(Q('retraction', 'eq', self))
            return {
                'node_id': registration._id,
                'token': approval_token,
            }

    def _rejection_url_context(self, user_id):
        rejection_token = self.approval_state.get(user_id, {}).get('rejection_token')
        if rejection_token:
            registration = Node.find_one(Q('retraction', 'eq', self))
            return {
                'node_id': registration._id,
                'token': rejection_token,
            }

    def _email_template_context(self, user, is_authorizer=False, urls=None):
        urls = urls or self.stashed_urls.get(user._id, {})
        registration_link = urls.get('view', self._view_url(user._id))
        if is_authorizer:
            approval_link = urls.get('approve', '')
            disapproval_link = urls.get('reject', '')
            approval_time_span = settings.RETRACTION_PENDING_TIME.days * 24

            registration = Node.find_one(Q('retraction', 'eq', self))

            return {
                'is_initiator': self.initiated_by == user,
                'initiated_by': self.initiated_by.fullname,
                'project_name': registration.title,
                'registration_link': registration_link,
                'approval_link': approval_link,
                'disapproval_link': disapproval_link,
                'approval_time_span': approval_time_span,
            }
        else:
            return {
                'initiated_by': self.initiated_by.fullname,
                'registration_link': registration_link,
            }

    def _on_reject(self, user, token):
        parent_registration = Node.find_one(Q('retraction', 'eq', self))
        parent_registration.registered_from.add_log(
            action=NodeLog.RETRACTION_CANCELLED,
            params={
                'node': parent_registration._id,
                'retraction_id': self._id,
            },
            auth=Auth(user),
            save=True,
        )

    def _on_complete(self, user):
        parent_registration = Node.find_one(Q('retraction', 'eq', self))
        parent_registration.registered_from.add_log(
            action=NodeLog.RETRACTION_APPROVED,
            params={
                'node': parent_registration._id,
                'retraction_id': self._id,
            },
            auth=Auth(self.initiated_by),
        )
        # Remove any embargoes associated with the registration
        if parent_registration.embargo_end_date or parent_registration.is_pending_embargo:
            parent_registration.embargo.state = self.REJECTED
            parent_registration.registered_from.add_log(
                action=NodeLog.EMBARGO_CANCELLED,
                params={
                    'node': parent_registration._id,
                    'embargo_id': parent_registration.embargo._id,
                },
                auth=Auth(self.initiated_by),
            )
            parent_registration.embargo.save()
        # Ensure retracted registration is public
        auth = Auth(self.initiated_by)
        for node in parent_registration.node_and_primary_descendants():
            node.set_privacy('public', auth=auth, save=True)
            node.update_search()

    def approve_retraction(self, user, token):
        self.approve(user, token)

    def disapprove_retraction(self, user, token):
        self.reject(user, token)


class RegistrationApproval(EmailApprovableSanction, PreregCallbackMixin):

    DISPLAY_NAME = 'Approval'
    SHORT_NAME = 'registration_approval'

    AUTHORIZER_NOTIFY_EMAIL_TEMPLATE = mails.PENDING_REGISTRATION_ADMIN
    NON_AUTHORIZER_NOTIFY_EMAIL_TEMPLATE = mails.PENDING_REGISTRATION_NON_ADMIN

    VIEW_URL_TEMPLATE = VIEW_PROJECT_URL_TEMPLATE
    APPROVE_URL_TEMPLATE = settings.DOMAIN + 'project/{node_id}/?token={token}'
    REJECT_URL_TEMPLATE = settings.DOMAIN + 'project/{node_id}/?token={token}'

    initiated_by = fields.ForeignField('user', backref='registration_approved')

    def _get_registration(self):
        return Node.find_one(Q('registration_approval', 'eq', self))

    def _view_url_context(self, user_id):
        registration = self._get_registration()
        return {
            'node_id': registration._id
        }

    def _approval_url_context(self, user_id):
        approval_token = self.approval_state.get(user_id, {}).get('approval_token')
        if approval_token:
            registration = self._get_registration()
            return {
                'node_id': registration._id,
                'token': approval_token,
            }

    def _rejection_url_context(self, user_id):
        rejection_token = self.approval_state.get(user_id, {}).get('rejection_token')
        if rejection_token:
            registration = self._get_registration()
            return {
                'node_id': registration._id,
                'token': rejection_token,
            }

    def _email_template_context(self, user, is_authorizer=False, urls=None):
        urls = urls or self.stashed_urls.get(user._id, {})
        registration_link = urls.get('view', self._view_url(user._id))
        if is_authorizer:
            approval_link = urls.get('approve', '')
            disapproval_link = urls.get('reject', '')

            approval_time_span = settings.REGISTRATION_APPROVAL_TIME.days * 24

            registration = self._get_registration()

            return {
                'is_initiator': self.initiated_by == user,
                'initiated_by': self.initiated_by.fullname,
                'registration_link': registration_link,
                'approval_link': approval_link,
                'disapproval_link': disapproval_link,
                'approval_time_span': approval_time_span,
                'project_name': registration.title,
            }
        else:
            return {
                'initiated_by': self.initiated_by.fullname,
                'registration_link': registration_link,
            }

    def _add_success_logs(self, node, user):
        src = node.registered_from
        src.add_log(
            action=NodeLog.PROJECT_REGISTERED,
            params={
                'parent_node': src.parent_id,
                'node': src._primary_key,
                'registration': node._primary_key,
            },
            auth=Auth(user),
            save=False
        )
        src.save()

    def _on_complete(self, user):
        self.state = Sanction.APPROVED
        register = self._get_registration()
        registered_from = register.registered_from
        auth = Auth(self.initiated_by)
        register.set_privacy('public', auth, log=False)
        for child in register.get_descendants_recursive(lambda n: n.primary):
            child.set_privacy('public', auth, log=False)
        # Accounts for system actions where no `User` performs the final approval
        auth = Auth(user) if user else None
        registered_from.add_log(
            action=NodeLog.REGISTRATION_APPROVAL_APPROVED,
            params={
                'node': registered_from._id,
                'registration_approval_id': self._id,
            },
            auth=auth,
        )
        for node in register.root.node_and_primary_descendants():
            self._add_success_logs(node, user)
            node.update_search()  # update search if public

        self.save()

    def _on_reject(self, user, token):
        register = self._get_registration()
        registered_from = register.registered_from
        register.delete_registration_tree(save=True)
        registered_from.add_log(
            action=NodeLog.REGISTRATION_APPROVAL_CANCELLED,
            params={
                'node': register._id,
                'registration_approval_id': self._id,
            },
            auth=Auth(user),
        )


class DraftRegistrationApproval(Sanction):

    mode = Sanction.ANY

    # Since draft registrations that require approval are not immediately registered,
    # meta stores registration_choice and embargo_end_date (when applicable)
    meta = fields.DictionaryField(default=dict)

    def _send_rejection_email(self, user, draft):
        schema = draft.registration_schema
        if schema.name == 'Prereg Challenge':
            mails.send_mail(
                user.username,
                mails.PREREG_CHALLENGE_REJECTED,
                user=user,
                draft_url=draft.branched_from.web_url_for(
                    'edit_draft_registration_page',
                    draft_id=draft._id
                )
            )
        else:
            raise NotImplementedError(
                'TODO: add a generic email template for registration approvals'
            )

    def _on_complete(self, user):
        draft = DraftRegistration.find_one(
            Q('approval', 'eq', self)
        )
        auth = Auth(user) if user else None
        registration = draft.register(
            auth=auth,
            save=True
        )
        registration_choice = self.meta['registration_choice']
        try:
            {
                'immediate': functools.partial(registration.require_approval, user),
                'embargo': functools.partial(
                    user,
                    registration.embargo_registration,
                    parse_date(self.meta['embargo_end_date'], ignoretz=True)
                )
            }[registration_choice]()
        except KeyError:
            raise ValueError("'registration_choice' must be either 'emebargo' or 'immediate'")
        except NodeStateError as e:
            raise e
            # TODO(samchrisinger)
            #  raise HTTPError(http.BAD_REQUEST, data=dict(message_long=err.message))
        except ValidationValueError as e:
            raise e
            # TODO(samchrisinger):
            # raise HTTPError(http.BAD_REQUEST, data=dict(message_long=err.message))

    def _on_reject(self, user, *args, **kwargs):
        # clear out previous registration options
        self.meta = {}
        self.save()
        # remove reference to approval from draft
        draft = DraftRegistration.find_one(
            Q('approval', 'eq', self)
        )
        draft.approval = None
        draft.save()
        self._send_rejection_email(user, draft)


class DraftRegistration(StoredObject):

    _id = fields.StringField(primary=True, default=lambda: str(ObjectId()))

    datetime_initiated = fields.DateTimeField(auto_now_add=True)
    datetime_updated = fields.DateTimeField(auto_now=True)
    # Original Node a draft registration is associated with
    branched_from = fields.ForeignField('node')

    initiator = fields.ForeignField('user')

    # Dictionary field mapping question id to a question's comments and answer
    # {
    #   <qid>: {
    #     'comments': [{
    #       'user': {
    #         'id': <uid>,
    #         'name': <name>
    #       },
    #       value: <value>,
    #       lastModified: <datetime>
    #     }],
    #     'value': <value>
    #   }
    # }
    registration_metadata = fields.DictionaryField(default=dict)
    registration_schema = fields.ForeignField('metaschema')
    registered_node = fields.ForeignField('node')

    approval = fields.ForeignField('draftregistrationapproval', default=None)

    # Dictionary field mapping extra fields defined in the MetaSchema.schema to their
    # values. Defaults should be provided in the schema (e.g. 'paymentSent': false),
    # and these values are added to the DraftRegistration
    flags = fields.DictionaryField()

    notes = fields.StringField()

    def __init__(self, *args, **kwargs):
        super(DraftRegistration, self).__init__(*args, **kwargs)
        meta_schema = self.registration_schema or kwargs.get('registration_schema')
        if meta_schema:
            schema = meta_schema.schema
            if not self.registration_schema:
                flags = schema.get('flags', {})
                for flag, value in flags.iteritems():
                    self.flags[flag] = value

    @property
    def requires_approval(self):
        return self.registration_schema.requires_approval

    @property
    def is_pending_review(self):
        return self.approval.is_pending_approval if (self.requires_approval and self.approval) else False

    @property
    def is_approved(self):
        if self.requires_approval:
            if not self.approval:
                return False
            else:
                return self.approval.is_approved
        else:
            return True

    def get_authorizers(self):
        return authorizers.members_for(self.registration_schema.name)

    def update_metadata(self, metadata):
        changes = []
        for question_id, value in metadata.iteritems():

            old_value = self.registration_metadata.get(question_id)

            if old_value:
                old_comments = old_value.get('comments', [])
                new_comments = value.get('comments', [])

                #  we are using the `created` attribute sort of as a primary key
                old_comment_ids = [comment['created'] for comment in old_comments]

                # Handle comment conflicts
                for old_comment in old_comments:
                    for new_comment in new_comments:
                        new_id = new_comment.get('created', [])
                        # if the primary key is already in use and the old comment is more recent,
                        if new_id in old_comment_ids and old_comment['lastModified'] > new_comment['lastModified']:
                            # use the old one instead
                            loc = new_comments.index(new_comment)
                            new_comments[loc] = old_comment

            if not old_value or old_value.get('value') != value.get('value'):
                changes.append(question_id)

        self.registration_metadata.update(metadata)
        return changes

<<<<<<< HEAD
    def after_edit(self, changes):

        if changes:
            self.flags.update({
                'isPendingReview': False,
                'isApproved': False
            })
            self.save()

    def find_question(self, qid):
        for page in self.registration_schema.schema['pages']:
            for question_id, question in page['questions'].iteritems():
                if question_id == qid:
                    return question

    def get_comments(self):
        """ Returns a list of all comments made on a draft in the format of :
        [{
          [QUESTION_ID]: {
            'question': [QUESTION],
            'comments': [LIST_OF_COMMENTS]
           }
        },]
       """

        all_comments = []
        for question_id, value in self.registration_metadata.iteritems():
            all_comments.append({
                question_id: {
                    'question': self.find_question(question_id),
                    'comments': value['comments'] if 'comments' in value else ''
                }
            })
        return all_comments

=======
>>>>>>> 7c1283e2
    def register(self, auth, save=False):
        node = self.branched_from

        # Create the registration
        register = node.register_node(
            schema=self.registration_schema,
            auth=auth,
            data=self.registration_metadata
        )
        self.registered_node = register
        if save:
            self.save()
        return register<|MERGE_RESOLUTION|>--- conflicted
+++ resolved
@@ -4075,22 +4075,21 @@
 
     approval = fields.ForeignField('draftregistrationapproval', default=None)
 
-    # Dictionary field mapping extra fields defined in the MetaSchema.schema to their
-    # values. Defaults should be provided in the schema (e.g. 'paymentSent': false),
-    # and these values are added to the DraftRegistration
-    flags = fields.DictionaryField()
-
-    notes = fields.StringField()
-
-    def __init__(self, *args, **kwargs):
-        super(DraftRegistration, self).__init__(*args, **kwargs)
-        meta_schema = self.registration_schema or kwargs.get('registration_schema')
-        if meta_schema:
-            schema = meta_schema.schema
-            if not self.registration_schema:
+    _metaschema_flags = fields.DictionaryField(default=None)
+    # lazily set flags
+    @property
+    def flags(self):
+        if not self._metaschema_flags:
+            meta_schema = self.registration_schema
+            if meta_schema:
+                schema = meta_schema.schema
                 flags = schema.get('flags', {})
                 for flag, value in flags.iteritems():
-                    self.flags[flag] = value
+                    self._metaschema_flags[flag] = value
+        else:
+            return self._metaschema_flags
+
+    notes = fields.StringField()
 
     @property
     def requires_approval(self):
@@ -4142,16 +4141,6 @@
         self.registration_metadata.update(metadata)
         return changes
 
-<<<<<<< HEAD
-    def after_edit(self, changes):
-
-        if changes:
-            self.flags.update({
-                'isPendingReview': False,
-                'isApproved': False
-            })
-            self.save()
-
     def find_question(self, qid):
         for page in self.registration_schema.schema['pages']:
             for question_id, question in page['questions'].iteritems():
@@ -4178,8 +4167,6 @@
             })
         return all_comments
 
-=======
->>>>>>> 7c1283e2
     def register(self, auth, save=False):
         node = self.branched_from
 
