# -*- coding: utf-8 -*-
import itertools
import functools
import os
import re
import logging
import pymongo
import datetime
import urlparse
import warnings
import jsonschema

import pytz
from django.core.urlresolvers import reverse
from django.core.validators import URLValidator

from modularodm import Q
from modularodm import fields
from modularodm.validators import MaxLengthValidator
from modularodm.exceptions import NoResultsFound
from modularodm.exceptions import ValidationValueError

from framework import status
from framework.mongo import ObjectId
from framework.mongo import StoredObject
from framework.mongo import validators
from framework.addons import AddonModelMixin
from framework.auth import get_user, User, Auth
from framework.exceptions import PermissionsError
from framework.guid.model import GuidStoredObject, Guid
from framework.auth.utils import privacy_info_handle
from framework.analytics import tasks as piwik_tasks
from framework.mongo.utils import to_mongo_key, unique_on
from framework.analytics import (
    get_basic_counters, increment_user_activity_counters
)
from framework.sentry import log_exception
from framework.transactions.context import TokuTransaction
from framework.utils import iso8601format

from website import language, settings
from website.util import web_url_for
from website.util import api_url_for
from website.util import api_v2_url
from website.util import sanitize
from website.exceptions import (
    NodeStateError,
    InvalidTagError, TagNotFoundError,
    UserNotAffiliatedError,
)
from website.institutions.model import Institution, AffiliatedInstitutionsList
from website.citations.utils import datetime_to_csl
from website.identifiers.model import IdentifierMixin
from website.util.permissions import expand_permissions
from website.util.permissions import CREATOR_PERMISSIONS, DEFAULT_CONTRIBUTOR_PERMISSIONS, ADMIN
from website.project.commentable import Commentable
from website.project.metadata.schemas import OSF_META_SCHEMAS
from website.project.metadata.utils import create_jsonschema_from_metaschema
from website.project.licenses import (
    NodeLicense,
    NodeLicenseRecord,
)
from website.project import signals as project_signals
from website.project.spam.model import SpamMixin
from website.project.sanctions import (
    DraftRegistrationApproval,
    EmbargoTerminationApproval,
    Embargo,
    RegistrationApproval,
    Retraction,
)

logger = logging.getLogger(__name__)

def disable_for_public_files_collection(func):
    @functools.wraps(func)
    def wrapped(*args, **kwargs):

        if args[0].is_public_files_collection:
            raise NodeStateError('Forbidden for a public files collection')

        return func(*args, **kwargs)

    return wrapped

def has_anonymous_link(node, auth):
    """check if the node is anonymous to the user

    :param Node node: Node which the user wants to visit
    :param str link: any view-only link in the current url
    :return bool anonymous: Whether the node is anonymous to the user or not
    """
    if auth.private_link:
        return auth.private_link.anonymous
    return False

@unique_on(['name', 'schema_version', '_id'])
class MetaSchema(StoredObject):

    _id = fields.StringField(default=lambda: str(ObjectId()))
    name = fields.StringField()
    schema = fields.DictionaryField()
    category = fields.StringField()

    # Version of the schema to use (e.g. if questions, responses change)
    schema_version = fields.IntegerField()

    @property
    def _config(self):
        return self.schema.get('config', {})

    @property
    def requires_approval(self):
        return self._config.get('requiresApproval', False)

    @property
    def fulfills(self):
        return self._config.get('fulfills', [])

    @property
    def messages(self):
        return self._config.get('messages', {})

    @property
    def requires_consent(self):
        return self._config.get('requiresConsent', False)

    @property
    def has_files(self):
        return self._config.get('hasFiles', False)

    @property
    def absolute_api_v2_url(self):
        path = '/metaschemas/{}/'.format(self._id)
        return api_v2_url(path)

    # used by django and DRF
    def get_absolute_url(self):
        return self.absolute_api_v2_url

    def validate_metadata(self, metadata, reviewer=False, required_fields=False):
        """
        Validates registration_metadata field.
        """
        schema = create_jsonschema_from_metaschema(self.schema, required_fields=required_fields, is_reviewer=reviewer)
        try:
            jsonschema.validate(metadata, schema)
        except jsonschema.ValidationError as e:
            raise ValidationValueError(e.message)
        except jsonschema.SchemaError as e:
            raise ValidationValueError(e.message)
        return

def ensure_schema(schema, name, version=1):
    schema_obj = None
    try:
        schema_obj = MetaSchema.find_one(
            Q('name', 'eq', name) &
            Q('schema_version', 'eq', version)
        )
    except NoResultsFound:
        meta_schema = {
            'name': name,
            'schema_version': version,
            'schema': schema,
        }
        schema_obj = MetaSchema(**meta_schema)
    else:
        schema_obj.schema = schema
    schema_obj.save()
    return schema_obj


def ensure_schemas():
    """Import meta-data schemas from JSON to database if not already loaded
    """
    for schema in OSF_META_SCHEMAS:
        ensure_schema(schema, schema['name'], version=schema.get('version', 1))


class MetaData(GuidStoredObject):
    # TODO: This model may be unused; potential candidate for deprecation depending on contents of production database
    _id = fields.StringField(primary=True)

    target = fields.AbstractForeignField()
    data = fields.DictionaryField()

    date_created = fields.DateTimeField(auto_now_add=datetime.datetime.utcnow)
    date_modified = fields.DateTimeField(auto_now=datetime.datetime.utcnow)


class Comment(GuidStoredObject, SpamMixin, Commentable):

    __guid_min_length__ = 12

    OVERVIEW = 'node'
    FILES = 'files'
    WIKI = 'wiki'

    _id = fields.StringField(primary=True)

    user = fields.ForeignField('user', required=True)
    # the node that the comment belongs to
    node = fields.ForeignField('node', required=True)
    # the direct 'parent' of the comment (e.g. the target of a comment reply is another comment)
    target = fields.AbstractForeignField(required=True)
    # The file or project overview page that the comment is for
    root_target = fields.AbstractForeignField()

    date_created = fields.DateTimeField(auto_now_add=datetime.datetime.utcnow)
    date_modified = fields.DateTimeField(auto_now_add=datetime.datetime.utcnow, editable=True)
    modified = fields.BooleanField(default=False)
    is_deleted = fields.BooleanField(default=False)
    # The type of root_target: node/files
    page = fields.StringField()
    content = fields.StringField(required=True,
                                 validate=[MaxLengthValidator(settings.COMMENT_MAXLENGTH), validators.string_required])

    # For Django compatibility
    @property
    def pk(self):
        return self._id

    @property
    def url(self):
        return '/{}/'.format(self._id)

    @property
    def absolute_api_v2_url(self):
        path = '/comments/{}/'.format(self._id)
        return api_v2_url(path)

    @property
    def target_type(self):
        """The object "type" used in the OSF v2 API."""
        return 'comments'

    @property
    def root_target_page(self):
        """The page type associated with the object/Comment.root_target."""
        return None

    def belongs_to_node(self, node_id):
        """Check whether the comment is attached to the specified node."""
        return self.node._id == node_id

    # used by django and DRF
    def get_absolute_url(self):
        return self.absolute_api_v2_url

    def get_comment_page_url(self):
        if isinstance(self.root_target.referent, Node):
            return self.node.absolute_url
        return settings.DOMAIN + str(self.root_target._id) + '/'

    def get_content(self, auth):
        """ Returns the comment content if the user is allowed to see it. Deleted comments
        can only be viewed by the user who created the comment."""
        if not auth and not self.node.is_public:
            raise PermissionsError

        if self.is_deleted and ((not auth or auth.user.is_anonymous())
                                or (auth and not auth.user.is_anonymous() and self.user._id != auth.user._id)):
            return None

        return self.content

    def get_comment_page_title(self):
        if self.page == Comment.FILES:
            return self.root_target.referent.name
        elif self.page == Comment.WIKI:
            return self.root_target.referent.page_name
        return ''

    def get_comment_page_type(self):
        if self.page == Comment.FILES:
            return 'file'
        elif self.page == Comment.WIKI:
            return 'wiki'
        return self.node.project_or_component

    @classmethod
    def find_n_unread(cls, user, node, page, root_id=None):
        if node.is_contributor(user):
            if page == Comment.OVERVIEW:
                view_timestamp = user.get_node_comment_timestamps(target_id=node._id)
                root_target = Guid.load(node._id)
            elif page == Comment.FILES or page == Comment.WIKI:
                view_timestamp = user.get_node_comment_timestamps(target_id=root_id)
                root_target = Guid.load(root_id)
            else:
                raise ValueError('Invalid page')
            return Comment.find(Q('node', 'eq', node) &
                                Q('user', 'ne', user) &
                                Q('is_deleted', 'eq', False) &
                                (Q('date_created', 'gt', view_timestamp) |
                                Q('date_modified', 'gt', view_timestamp)) &
                                Q('root_target', 'eq', root_target)).count()

        return 0

    @classmethod
    def create(cls, auth, **kwargs):
        comment = cls(**kwargs)
        if not comment.node.can_comment(auth):
            raise PermissionsError('{0!r} does not have permission to comment on this node'.format(auth.user))
        log_dict = {
            'project': comment.node.parent_id,
            'node': comment.node._id,
            'user': comment.user._id,
            'comment': comment._id,
        }
        if isinstance(comment.target.referent, Comment):
            comment.root_target = comment.target.referent.root_target
        else:
            comment.root_target = comment.target

        page = getattr(comment.root_target.referent, 'root_target_page', None)
        if not page:
            raise ValueError('Invalid root target.')
        comment.page = page

        log_dict.update(comment.root_target.referent.get_extra_log_params(comment))

        comment.save()

        comment.node.add_log(
            NodeLog.COMMENT_ADDED,
            log_dict,
            auth=auth,
            save=False,
        )

        comment.node.save()
        project_signals.comment_added.send(comment, auth=auth)

        return comment

    def edit(self, content, auth, save=False):
        if not self.node.can_comment(auth) or self.user._id != auth.user._id:
            raise PermissionsError('{0!r} does not have permission to edit this comment'.format(auth.user))
        log_dict = {
            'project': self.node.parent_id,
            'node': self.node._id,
            'user': self.user._id,
            'comment': self._id,
        }
        log_dict.update(self.root_target.referent.get_extra_log_params(self))
        self.content = content
        self.modified = True
        self.date_modified = datetime.datetime.utcnow()
        if save:
            self.save()
            self.node.add_log(
                NodeLog.COMMENT_UPDATED,
                log_dict,
                auth=auth,
                save=False,
            )
            self.node.save()

    def delete(self, auth, save=False):
        if not self.node.can_comment(auth) or self.user._id != auth.user._id:
            raise PermissionsError('{0!r} does not have permission to comment on this node'.format(auth.user))
        log_dict = {
            'project': self.node.parent_id,
            'node': self.node._id,
            'user': self.user._id,
            'comment': self._id,
        }
        self.is_deleted = True
        log_dict.update(self.root_target.referent.get_extra_log_params(self))
        self.date_modified = datetime.datetime.utcnow()
        if save:
            self.save()
            self.node.add_log(
                NodeLog.COMMENT_REMOVED,
                log_dict,
                auth=auth,
                save=False,
            )
            self.node.save()

    def undelete(self, auth, save=False):
        if not self.node.can_comment(auth) or self.user._id != auth.user._id:
            raise PermissionsError('{0!r} does not have permission to comment on this node'.format(auth.user))
        self.is_deleted = False
        log_dict = {
            'project': self.node.parent_id,
            'node': self.node._id,
            'user': self.user._id,
            'comment': self._id,
        }
        log_dict.update(self.root_target.referent.get_extra_log_params(self))
        self.date_modified = datetime.datetime.utcnow()
        if save:
            self.save()
            self.node.add_log(
                NodeLog.COMMENT_RESTORED,
                log_dict,
                auth=auth,
                save=False,
            )
            self.node.save()


@unique_on(['params.node', '_id'])
class NodeLog(StoredObject):

    _id = fields.StringField(primary=True, default=lambda: str(ObjectId()))
    __indices__ = [{
        'key_or_list': [
            ('user', 1),
            ('node', 1)
        ],
    }, {
        'key_or_list': [
            ('node', 1),
            ('should_hide', 1),
            ('date', -1)
        ]
    }]

    date = fields.DateTimeField(default=datetime.datetime.utcnow, index=True)
    action = fields.StringField(index=True)
    params = fields.DictionaryField()
    should_hide = fields.BooleanField(default=False)
    original_node = fields.ForeignField('node', index=True)
    node = fields.ForeignField('node', index=True)

    was_connected_to = fields.ForeignField('node', list=True)

    user = fields.ForeignField('user', index=True)
    foreign_user = fields.StringField()

    DATE_FORMAT = '%m/%d/%Y %H:%M UTC'

    # Log action constants -- NOTE: templates stored in log_templates.mako
    CREATED_FROM = 'created_from'

    PROJECT_CREATED = 'project_created'
    PROJECT_REGISTERED = 'project_registered'
    PROJECT_DELETED = 'project_deleted'

    NODE_CREATED = 'node_created'
    NODE_FORKED = 'node_forked'
    NODE_REMOVED = 'node_removed'

    POINTER_CREATED = 'pointer_created'
    POINTER_FORKED = 'pointer_forked'
    POINTER_REMOVED = 'pointer_removed'

    WIKI_UPDATED = 'wiki_updated'
    WIKI_DELETED = 'wiki_deleted'
    WIKI_RENAMED = 'wiki_renamed'

    MADE_WIKI_PUBLIC = 'made_wiki_public'
    MADE_WIKI_PRIVATE = 'made_wiki_private'

    CONTRIB_ADDED = 'contributor_added'
    CONTRIB_REMOVED = 'contributor_removed'
    CONTRIB_REORDERED = 'contributors_reordered'

    CHECKED_IN = 'checked_in'
    CHECKED_OUT = 'checked_out'

    PERMISSIONS_UPDATED = 'permissions_updated'

    MADE_PRIVATE = 'made_private'
    MADE_PUBLIC = 'made_public'

    TAG_ADDED = 'tag_added'
    TAG_REMOVED = 'tag_removed'

    FILE_TAG_ADDED = 'file_tag_added'
    FILE_TAG_REMOVED = 'file_tag_removed'

    EDITED_TITLE = 'edit_title'
    EDITED_DESCRIPTION = 'edit_description'
    CHANGED_LICENSE = 'license_changed'

    UPDATED_FIELDS = 'updated_fields'

    FILE_MOVED = 'addon_file_moved'
    FILE_COPIED = 'addon_file_copied'
    FILE_RENAMED = 'addon_file_renamed'

    FOLDER_CREATED = 'folder_created'

    FILE_ADDED = 'file_added'
    FILE_UPDATED = 'file_updated'
    FILE_REMOVED = 'file_removed'
    FILE_RESTORED = 'file_restored'

    ADDON_ADDED = 'addon_added'
    ADDON_REMOVED = 'addon_removed'
    COMMENT_ADDED = 'comment_added'
    COMMENT_REMOVED = 'comment_removed'
    COMMENT_UPDATED = 'comment_updated'
    COMMENT_RESTORED = 'comment_restored'

    CITATION_ADDED = 'citation_added'
    CITATION_EDITED = 'citation_edited'
    CITATION_REMOVED = 'citation_removed'

    MADE_CONTRIBUTOR_VISIBLE = 'made_contributor_visible'
    MADE_CONTRIBUTOR_INVISIBLE = 'made_contributor_invisible'

    EXTERNAL_IDS_ADDED = 'external_ids_added'

    EMBARGO_APPROVED = 'embargo_approved'
    EMBARGO_CANCELLED = 'embargo_cancelled'
    EMBARGO_COMPLETED = 'embargo_completed'
    EMBARGO_INITIATED = 'embargo_initiated'
    EMBARGO_TERMINATED = 'embargo_terminated'

    RETRACTION_APPROVED = 'retraction_approved'
    RETRACTION_CANCELLED = 'retraction_cancelled'
    RETRACTION_INITIATED = 'retraction_initiated'

    REGISTRATION_APPROVAL_CANCELLED = 'registration_cancelled'
    REGISTRATION_APPROVAL_INITIATED = 'registration_initiated'
    REGISTRATION_APPROVAL_APPROVED = 'registration_approved'
    PREREG_REGISTRATION_INITIATED = 'prereg_registration_initiated'

    AFFILIATED_INSTITUTION_ADDED = 'affiliated_institution_added'
    AFFILIATED_INSTITUTION_REMOVED = 'affiliated_institution_removed'

    actions = [CHECKED_IN, CHECKED_OUT, FILE_TAG_REMOVED, FILE_TAG_ADDED, CREATED_FROM, PROJECT_CREATED, PROJECT_REGISTERED, PROJECT_DELETED, NODE_CREATED, NODE_FORKED, NODE_REMOVED, POINTER_CREATED, POINTER_FORKED, POINTER_REMOVED, WIKI_UPDATED, WIKI_DELETED, WIKI_RENAMED, MADE_WIKI_PUBLIC, MADE_WIKI_PRIVATE, CONTRIB_ADDED, CONTRIB_REMOVED, CONTRIB_REORDERED, PERMISSIONS_UPDATED, MADE_PRIVATE, MADE_PUBLIC, TAG_ADDED, TAG_REMOVED, EDITED_TITLE, EDITED_DESCRIPTION, UPDATED_FIELDS, FILE_MOVED, FILE_COPIED, FOLDER_CREATED, FILE_ADDED, FILE_UPDATED, FILE_REMOVED, FILE_RESTORED, ADDON_ADDED, ADDON_REMOVED, COMMENT_ADDED, COMMENT_REMOVED, COMMENT_UPDATED, MADE_CONTRIBUTOR_VISIBLE, MADE_CONTRIBUTOR_INVISIBLE, EXTERNAL_IDS_ADDED, EMBARGO_APPROVED, EMBARGO_CANCELLED, EMBARGO_COMPLETED, EMBARGO_INITIATED, RETRACTION_APPROVED, RETRACTION_CANCELLED, RETRACTION_INITIATED, REGISTRATION_APPROVAL_CANCELLED, REGISTRATION_APPROVAL_INITIATED, REGISTRATION_APPROVAL_APPROVED, PREREG_REGISTRATION_INITIATED, CITATION_ADDED, CITATION_EDITED, CITATION_REMOVED, AFFILIATED_INSTITUTION_ADDED, AFFILIATED_INSTITUTION_REMOVED]

    def __repr__(self):
        return ('<NodeLog({self.action!r}, params={self.params!r}) '
                'with id {self._id!r}>').format(self=self)

    # For Django compatibility
    @property
    def pk(self):
        return self._id

    def clone_node_log(self, node_id):
        """
        When a node is forked or registered, all logs on the node need to be cloned for the fork or registration.
        :param node_id:
        :return: cloned log
        """
        original_log = self.load(self._id)
        node = Node.find(Q('_id', 'eq', node_id))[0]
        log_clone = original_log.clone()
        log_clone.node = node
        log_clone.original_node = original_log.original_node
        log_clone.user = original_log.user
        log_clone.save()
        return log_clone

    @property
    def tz_date(self):
        '''Return the timezone-aware date.
        '''
        # Date should always be defined, but a few logs in production are
        # missing dates; return None and log error if date missing
        if self.date:
            return self.date.replace(tzinfo=pytz.UTC)
        logger.error('Date missing on NodeLog {}'.format(self._primary_key))

    @property
    def formatted_date(self):
        '''Return the timezone-aware, ISO-formatted string representation of
        this log's date.
        '''
        if self.tz_date:
            return self.tz_date.isoformat()

    def can_view(self, node, auth):
        return node.can_view(auth)

    def _render_log_contributor(self, contributor, anonymous=False):
        user = User.load(contributor)
        if not user:
            # Handle legacy non-registered users, which were
            # represented as a dict
            if isinstance(contributor, dict):
                if 'nr_name' in contributor:
                    return {
                        'fullname': contributor['nr_name'],
                        'registered': False,
                    }
            return None
        if self.node:
            fullname = user.display_full_name(node=self.node)
        else:
            fullname = user.fullname
        return {
            'id': privacy_info_handle(user._primary_key, anonymous),
            'fullname': privacy_info_handle(fullname, anonymous, name=True),
            'registered': user.is_registered,
        }

    @property
    def absolute_api_v2_url(self):
        path = '/logs/{}/'.format(self._id)
        return api_v2_url(path)

    def get_absolute_url(self):
        return self.absolute_api_v2_url

    @property
    def absolute_url(self):
        return self.absolute_api_v2_url


class Tag(StoredObject):

    _id = fields.StringField(primary=True, validate=MaxLengthValidator(128))
    lower = fields.StringField(index=True, validate=MaxLengthValidator(128))

    def __init__(self, _id, lower=None, **kwargs):
        super(Tag, self).__init__(_id=_id, lower=lower or _id.lower(), **kwargs)

    def __repr__(self):
        return '<Tag({self.lower!r}) with id {self._id!r}>'.format(self=self)

    @property
    def url(self):
        return '/search/?tags={}'.format(self._id)


class Pointer(StoredObject):
    """A link to a Node. The Pointer delegates all but a few methods to its
    contained Node. Forking and registration are overridden such that the
    link is cloned, but its contained Node is not.
    """
    #: Whether this is a pointer or not
    primary = False

    _id = fields.StringField()
    node = fields.ForeignField('node')

    _meta = {'optimistic': True}

    def _clone(self):
        if self.node:
            clone = self.clone()
            clone.node = self.node
            clone.save()
            return clone

    def fork_node(self, *args, **kwargs):
        return self._clone()

    def register_node(self, *args, **kwargs):
        return self._clone()

    def use_as_template(self, *args, **kwargs):
        return self._clone()

    def resolve(self):
        return self.node

    def __getattr__(self, item):
        """Delegate attribute access to the node being pointed to."""
        # Prevent backref lookups from being overriden by proxied node
        try:
            return super(Pointer, self).__getattr__(item)
        except AttributeError:
            pass
        if self.node:
            return getattr(self.node, item)
        raise AttributeError(
            'Pointer object has no attribute {0}'.format(
                item
            )
        )


def get_pointer_parent(pointer):
    """Given a `Pointer` object, return its parent node.
    """
    # The `parent_node` property of the `Pointer` schema refers to the parents
    # of the pointed-at `Node`, not the parents of the `Pointer`; use the
    # back-reference syntax to find the parents of the `Pointer`.
    parent_refs = pointer.node__parent
    assert len(parent_refs) == 1, 'Pointer must have exactly one parent.'
    return parent_refs[0]


def validate_category(value):
    """Validator for Node#category. Makes sure that the value is one of the
    categories defined in NODE_CATEGORY_MAP.
    """
    if value not in settings.NODE_CATEGORY_MAP.keys():
        raise ValidationValueError('Invalid value for category.')
    return True


def validate_title(value):
    """Validator for Node#title. Makes sure that the value exists and is not
    above 200 characters.
    """
    if value is None or not value.strip():
        raise ValidationValueError('Title cannot be blank.')

    value = sanitize.strip_html(value)

    if value is None or not value.strip():
        raise ValidationValueError('Invalid title.')

    if len(value) > 200:
        raise ValidationValueError('Title cannot exceed 200 characters.')

    return True


def validate_user(value):
    if value != {}:
        user_id = value.iterkeys().next()
        if User.find(Q('_id', 'eq', user_id)).count() != 1:
            raise ValidationValueError('User does not exist.')
    return True


class NodeUpdateError(Exception):
    def __init__(self, reason, key, *args, **kwargs):
        super(NodeUpdateError, self).__init__(*args, **kwargs)
        self.key = key
        self.reason = reason


class Node(GuidStoredObject, AddonModelMixin, IdentifierMixin, Commentable):

    #: Whether this is a pointer or not
    primary = True

    __indices__ = [
        {
            'unique': False,
            'key_or_list': [
                ('date_modified', pymongo.DESCENDING),
            ]
        },
        #  Dollar sign indexes don't actually do anything
        #  This index has been moved to scripts/indices.py#L30
        # {
        #     'unique': False,
        #     'key_or_list': [
        #         ('tags.$', pymongo.ASCENDING),
        #         ('is_public', pymongo.ASCENDING),
        #         ('is_deleted', pymongo.ASCENDING),
        #         ('institution_id', pymongo.ASCENDING),
        #     ]
        # },
        {
            'unique': False,
            'key_or_list': [
                ('is_deleted', pymongo.ASCENDING),
                ('is_collection', pymongo.ASCENDING),
                ('is_public', pymongo.ASCENDING),
                ('institution_id', pymongo.ASCENDING),
                ('is_registration', pymongo.ASCENDING),
                ('date_modified', pymongo.ASCENDING),
            ]
        },
        {
            'unique': False,
            'key_or_list': [
                ('institution_id', pymongo.ASCENDING),
                ('institution_domains', pymongo.ASCENDING),
            ]
        },
        {
            'unique': False,
            'key_or_list': [
                ('institution_id', pymongo.ASCENDING),
                ('institution_email_domains', pymongo.ASCENDING),
            ]
        },
        {
            'unique': False,
            'key_or_list': [
                ('institution_id', pymongo.ASCENDING),
                ('registration_approval', pymongo.ASCENDING),
            ]
        },
    ]

    # Node fields that trigger an update to Solr on save
    SOLR_UPDATE_FIELDS = {
        'title',
        'category',
        'description',
        'visible_contributor_ids',
        'tags',
        'is_fork',
        'is_registration',
        'retraction',
        'embargo',
        'is_public',
        'is_deleted',
        'wiki_pages_current',
        'is_retracted',
        'node_license',
        '_affiliated_institutions',
    }

    # Fields that are writable by Node.update
    WRITABLE_WHITELIST = [
        'title',
        'description',
        'category',
        'is_public',
        'node_license',
    ]

    # Named constants
    PRIVATE = 'private'
    PUBLIC = 'public'

    _id = fields.StringField(primary=True)

    date_created = fields.DateTimeField(auto_now_add=datetime.datetime.utcnow, index=True)
    date_modified = fields.DateTimeField()

    # Privacy
    is_public = fields.BooleanField(default=False, index=True)

    # User mappings
    permissions = fields.DictionaryField()
    visible_contributor_ids = fields.StringField(list=True)

    # Project Organization
    is_bookmark_collection = fields.BooleanField(default=False, index=True)
    is_public_files_collection = fields.BooleanField(default=False, index=True)
    is_collection = fields.BooleanField(default=False, index=True)

    is_deleted = fields.BooleanField(default=False, index=True)
    deleted_date = fields.DateTimeField(index=True)
    suspended = fields.BooleanField(default=False)

    is_registration = fields.BooleanField(default=False, index=True)
    registered_date = fields.DateTimeField(index=True)
    registered_user = fields.ForeignField('user')

    # A list of all MetaSchemas for which this Node has registered_meta
    registered_schema = fields.ForeignField('metaschema', list=True, default=list)
    # A set of <metaschema._id>: <schema> pairs, where <schema> is a
    # flat set of <question_id>: <response> pairs-- these question ids_above
    # map the the ids in the registrations MetaSchema (see registered_schema).
    # {
    #   <question_id>: {
    #     'value': <value>,
    #     'comments': [
    #       <comment>
    #     ]
    # }
    registered_meta = fields.DictionaryField()
    registration_approval = fields.ForeignField('registrationapproval')
    retraction = fields.ForeignField('retraction')
    embargo = fields.ForeignField('embargo')
    embargo_termination_approval = fields.ForeignField('embargoterminationapproval')

    is_fork = fields.BooleanField(default=False, index=True)
    forked_date = fields.DateTimeField(index=True)

    title = fields.StringField(validate=validate_title)
    description = fields.StringField()
    category = fields.StringField(validate=validate_category, index=True)

    node_license = fields.ForeignField('nodelicenserecord')

    # One of 'public', 'private'
    # TODO: Add validator
    comment_level = fields.StringField(default='public')

    wiki_pages_current = fields.DictionaryField()
    wiki_pages_versions = fields.DictionaryField()
    # Dictionary field mapping node wiki page to sharejs private uuid.
    # {<page_name>: <sharejs_id>}
    wiki_private_uuids = fields.DictionaryField()
    file_guid_to_share_uuids = fields.DictionaryField()

    creator = fields.ForeignField('user', index=True)
    contributors = fields.ForeignField('user', list=True)
    users_watching_node = fields.ForeignField('user', list=True)

    tags = fields.ForeignField('tag', list=True)

    # Tags for internal use
    system_tags = fields.StringField(list=True)

    nodes = fields.AbstractForeignField(list=True, backref='parent')
    forked_from = fields.ForeignField('node', index=True)
    registered_from = fields.ForeignField('node', index=True)
    root = fields.ForeignField('node', index=True)
    parent_node = fields.ForeignField('node', index=True)

    # The node (if any) used as a template for this node's creation
    template_node = fields.ForeignField('node', index=True)

    piwik_site_id = fields.StringField()

    # Dictionary field mapping user id to a list of nodes in node.nodes which the user has subscriptions for
    # {<User.id>: [<Node._id>, <Node2._id>, ...] }
    child_node_subscriptions = fields.DictionaryField(default=dict)

    alternative_citations = fields.ForeignField('alternativecitation', list=True)

    _meta = {
        'optimistic': True,
    }

    def __init__(self, *args, **kwargs):

        kwargs.pop('logs', [])

        super(Node, self).__init__(*args, **kwargs)

        if kwargs.get('_is_loaded', False):
            return

        # Ensure when Node is created with tags through API, tags are added to Tag
        tags = kwargs.pop('tags', [])
        for tag in tags:
            self.add_tag(tag, Auth(self.creator), save=False, log=False)

        if self.creator:
            self.contributors.append(self.creator)
            self.set_visible(self.creator, visible=True, log=False)

            # Add default creator permissions
            for permission in CREATOR_PERMISSIONS:
                self.add_permission(self.creator, permission, save=False)

    def __repr__(self):
        return ('<Node(title={self.title!r}, category={self.category!r}) '
                'with _id {self._id!r}>').format(self=self)

    # For Django compatibility
    @property
    def pk(self):
        return self._id

    # For Comment API compatibility
    @property
    def target_type(self):
        """The object "type" used in the OSF v2 API."""
        return 'nodes'

    @property
    def root_target_page(self):
        """The comment page type associated with Nodes."""
        return Comment.OVERVIEW

    def belongs_to_node(self, node_id):
        """Check whether this node matches the specified node."""
        return self._id == node_id

    @property
    def logs(self):
        """ List of logs associated with this node"""
        return NodeLog.find(Q('node', 'eq', self._id)).sort('date')

    @property
    def license(self):
        node_license = self.node_license
        if not node_license and self.parent_node:
            return self.parent_node.license
        return node_license

    @property
    def category_display(self):
        """The human-readable representation of this node's category."""
        return settings.NODE_CATEGORY_MAP[self.category]

    # We need the following 2 properties in order to serialize related links in NodeRegistrationSerializer
    @property
    def registered_user_id(self):
        """The ID of the user who registered this node if this is a registration, else None.
        """
        if self.registered_user:
            return self.registered_user._id
        return None

    @property
    def registered_from_id(self):
        """The ID of the node that was registered, else None.
        """
        if self.registered_from:
            return self.registered_from._id
        return None

    @property
    def sanction(self):
        sanction = self.embargo_termination_approval or self.retraction or self.embargo or self.registration_approval
        if sanction:
            return sanction
        elif self.parent_node:
            return self.parent_node.sanction
        else:
            return None

    @property
    def is_pending_registration(self):
        if not self.is_registration:
            return False
        if self.registration_approval is None:
            if self.parent_node:
                return self.parent_node.is_pending_registration
            return False
        return self.registration_approval.is_pending_approval

    @property
    def is_registration_approved(self):
        if self.registration_approval is None:
            if self.parent_node:
                return self.parent_node.is_registration_approved
            return False
        return self.registration_approval.is_approved

    @property
    def is_retracted(self):
        if self.retraction is None:
            if self.parent_node:
                return self.parent_node.is_retracted
            return False
        return self.retraction.is_approved

    @property
    def is_pending_retraction(self):
        if self.retraction is None:
            if self.parent_node:
                return self.parent_node.is_pending_retraction
            return False
        return self.retraction.is_pending_approval

    @property
    def embargo_end_date(self):
        if self.embargo is None:
            if self.parent_node:
                return self.parent_node.embargo_end_date
            return False
        return self.embargo.end_date

    @property
    def is_pending_embargo(self):
        if self.embargo is None:
            if self.parent_node:
                return self.parent_node.is_pending_embargo
            return False
        return self.embargo.is_pending_approval

    @property
    def is_pending_embargo_for_existing_registration(self):
        """ Returns True if Node has an Embargo pending approval for an
        existing registrations. This is used specifically to ensure
        registrations pre-dating the Embargo feature do not get deleted if
        their respective Embargo request is rejected.
        """
        if self.embargo is None:
            if self.parent_node:
                return self.parent_node.is_pending_embargo_for_existing_registration
            return False
        return self.embargo.pending_registration

    @property
    def is_embargoed(self):
        """A Node is embargoed if:
        - it has an associated Embargo record
        - that record has been approved
        - the node is not public (embargo not yet lifted)
        """
        if self.embargo is None:
            if self.parent_node:
                return self.parent_node.is_embargoed
        return self.embargo and self.embargo.is_approved and not self.is_public

    @property
    def private_links(self):
        # TODO: Consumer code assumes this is a list. Hopefully there aren't many links?
        return list(PrivateLink.find(Q('nodes', 'eq', self._id)))

    @property
    def private_links_active(self):
        return [x for x in self.private_links if not x.is_deleted]

    @property
    def private_link_keys_active(self):
        return [x.key for x in self.private_links if not x.is_deleted]

    @property
    def private_link_keys_deleted(self):
        return [x.key for x in self.private_links if x.is_deleted]

    def path_above(self, auth):
        parents = self.parents
        return '/' + '/'.join([p.title if p.can_view(auth) else '-- private project --' for p in reversed(parents)])

    @property
    def ids_above(self):
        parents = self.parents
        return {p._id for p in parents}

    @property
    def nodes_active(self):
        return [x for x in self.nodes if not x.is_deleted]

    @property
    def draft_registrations_active(self):
        drafts = DraftRegistration.find(
            Q('branched_from', 'eq', self)
        )
        for draft in drafts:
            if not draft.registered_node or draft.registered_node.is_deleted:
                yield draft

    @property
    def has_active_draft_registrations(self):
        try:
            next(self.draft_registrations_active)
        except StopIteration:
            return False
        else:
            return True

    def can_edit(self, auth=None, user=None):
        """Return if a user is authorized to edit this node.
        Must specify one of (`auth`, `user`).

        :param Auth auth: Auth object to check
        :param User user: User object to check
        :returns: Whether user has permission to edit this node.
        """
        if not auth and not user:
            raise ValueError('Must pass either `auth` or `user`')
        if auth and user:
            raise ValueError('Cannot pass both `auth` and `user`')
        user = user or auth.user
        if auth:
            is_api_node = auth.api_node == self
        else:
            is_api_node = False
        return (
            (user and self.has_permission(user, 'write'))
            or is_api_node
        )

    def active_contributors(self, include=lambda n: True):
        for contrib in self.contributors:
            if contrib.is_active and include(contrib):
                yield contrib

    def is_admin_parent(self, user):
        if self.has_permission(user, 'admin', check_parent=False):
            return True
        if self.parent_node:
            return self.parent_node.is_admin_parent(user)
        return False

    def can_view(self, auth):
        if auth and getattr(auth.private_link, 'anonymous', False):
            return self._id in auth.private_link.nodes

        if not auth and not self.is_public:
            return False

        return (
            self.is_public or
            (auth.user and self.has_permission(auth.user, 'read')) or
            auth.private_key in self.private_link_keys_active or
            self.is_admin_parent(auth.user)
        )

    def is_derived_from(self, other, attr):
        derived_from = getattr(self, attr)
        while True:
            if derived_from is None:
                return False
            if derived_from == other:
                return True
            derived_from = getattr(derived_from, attr)

    def is_fork_of(self, other):
        return self.is_derived_from(other, 'forked_from')

    def is_registration_of(self, other):
        return self.is_derived_from(other, 'registered_from')

    @property
    def forks(self):
        """List of forks of this node"""
        return Node.find(Q('forked_from', 'eq', self._id) &
                         Q('is_deleted', 'eq', False)
                         & Q('is_registration', 'ne', True))

    def add_permission(self, user, permission, save=False):
        """Grant permission to a user.

        :param User user: User to grant permission to
        :param str permission: Permission to grant
        :param bool save: Save changes
        :raises: ValueError if user already has permission
        """
        if user._id not in self.permissions:
            self.permissions[user._id] = [permission]
        else:
            if permission in self.permissions[user._id]:
                raise ValueError('User already has permission {0}'.format(permission))
            self.permissions[user._id].append(permission)
        if save:
            self.save()

    def remove_permission(self, user, permission, save=False):
        """Revoke permission from a user.

        :param User user: User to revoke permission from
        :param str permission: Permission to revoke
        :param bool save: Save changes
        :raises: ValueError if user does not have permission
        """
        try:
            self.permissions[user._id].remove(permission)
        except (KeyError, ValueError):
            raise ValueError('User does not have permission {0}'.format(permission))
        if save:
            self.save()

    def clear_permission(self, user, save=False):
        """Clear all permissions for a user.

        :param User user: User to revoke permission from
        :param bool save: Save changes
        :raises: ValueError if user not in permissions
        """
        try:
            self.permissions.pop(user._id)
        except KeyError:
            raise ValueError(
                'User {0} not in permissions list for node {1}'.format(
                    user._id, self._id,
                )
            )
        if save:
            self.save()

    def set_permissions(self, user, permissions, save=False):
        self.permissions[user._id] = permissions
        if save:
            self.save()

    def has_permission(self, user, permission, check_parent=True):
        """Check whether user has permission.

        :param User user: User to test
        :param str permission: Required permission
        :returns: User has required permission
        """
        if user is None:
            return False
        if permission in self.permissions.get(user._id, []):
            return True
        if permission == 'read' and check_parent:
            return self.is_admin_parent(user)
        return False

    def has_permission_on_children(self, user, permission):
        """Checks if the given user has a given permission on any child nodes
            that are not registrations or deleted
        """
        if self.has_permission(user, permission):
            return True

        for node in self.nodes:
            if not node.primary or node.is_deleted:
                continue

            if node.has_permission_on_children(user, permission):
                return True

        return False

    def has_addon_on_children(self, addon):
        """Checks if a given node has a specific addon on child nodes
            that are not registrations or deleted
        """
        if self.has_addon(addon):
            return True

        for node in self.nodes:
            if not node.primary or node.is_deleted:
                continue

            if node.has_addon_on_children(addon):
                return True

        return False

    def merge_public_files(self,node):
        if not self.is_public_files_collection:
            raise NodeStateError('must be Public Files collection to merge')

    def get_permissions(self, user):
        """Get list of permissions for user.

        :param User user: User to check
        :returns: List of permissions
        :raises: ValueError if user not found in permissions
        """
        return self.permissions.get(user._id, [])

    def adjust_permissions(self):
        for key in self.permissions.keys():
            if key not in self.contributors:
                self.permissions.pop(key)

    @property
    def visible_contributors(self):
        return [
            User.load(_id)
            for _id in self.visible_contributor_ids
        ]

    @property
    def parents(self):
        if self.parent_node:
            return [self.parent_node] + self.parent_node.parents
        return []

    @property
    def admin_contributor_ids(self, contributors=None):
        contributor_ids = self.contributors._to_primary_keys()
        admin_ids = set()
        for parent in self.parents:
            admins = [
                user for user, perms in parent.permissions.iteritems()
                if 'admin' in perms
            ]
            admin_ids.update(set(admins).difference(contributor_ids))
        return admin_ids

    @property
    def admin_contributors(self):
        return sorted(
            [User.load(_id) for _id in self.admin_contributor_ids],
            key=lambda user: user.family_name,
        )

    def get_visible(self, user):
        if not self.is_contributor(user):
            raise ValueError(u'User {0} not in contributors'.format(user))
        return user._id in self.visible_contributor_ids

    def update_visible_ids(self, save=False):
        """Update the order of `visible_contributor_ids`. Updating on making
        a contributor visible is more efficient than recomputing order on
        accessing `visible_contributors`.
        """
        self.visible_contributor_ids = [
            contributor._id
            for contributor in self.contributors
            if contributor._id in self.visible_contributor_ids
        ]
        if save:
            self.save()

    def set_visible(self, user, visible, log=True, auth=None, save=False):
        if not self.is_contributor(user):
            raise ValueError(u'User {0} not in contributors'.format(user))
        if visible and user._id not in self.visible_contributor_ids:
            self.visible_contributor_ids.append(user._id)
            self.update_visible_ids(save=False)
        elif not visible and user._id in self.visible_contributor_ids:
            if len(self.visible_contributor_ids) == 1:
                raise ValueError('Must have at least one visible contributor')
            self.visible_contributor_ids.remove(user._id)
        else:
            return
        message = (
            NodeLog.MADE_CONTRIBUTOR_VISIBLE
            if visible
            else NodeLog.MADE_CONTRIBUTOR_INVISIBLE
        )
        if log:
            self.add_log(
                message,
                params={
                    'parent': self.parent_id,
                    'node': self._id,
                    'contributors': [user._id],
                },
                auth=auth,
                save=False,
            )
        if save:
            self.save()

    def can_comment(self, auth):
        if self.comment_level == 'public':
            return auth.logged_in and (
                self.is_public or
                (auth.user and self.has_permission(auth.user, 'read'))
            )
        return self.is_contributor(auth.user)

    def set_node_license(self, license_id, year, copyright_holders, auth, save=False):
        if not self.has_permission(auth.user, ADMIN):
            raise PermissionsError('Only admins can change a project\'s license.')
        try:
            node_license = NodeLicense.find_one(
                Q('id', 'eq', license_id)
            )
        except NoResultsFound:
            raise NodeStateError('Trying to update a Node with an invalid license.')
        record = self.node_license
        if record is None:
            record = NodeLicenseRecord(
                node_license=node_license
            )
        record.node_license = node_license
        record.year = year
        record.copyright_holders = copyright_holders or []
        record.save()
        self.node_license = record
        self.add_log(
            action=NodeLog.CHANGED_LICENSE,
            params={
                'parent_node': self.parent_id,
                'node': self._primary_key,
                'new_license': node_license.name
            },
            auth=auth,
            save=False,
        )

        if save:
            self.save()

    def update(self, fields, auth=None, save=True):
        """Update the node with the given fields.

        :param dict fields: Dictionary of field_name:value pairs.
        :param Auth auth: Auth object for the user making the update.
        :param bool save: Whether to save after updating the object.
        """
        if not fields:  # Bail out early if there are no fields to update
            return False
        values = {}
        for key, value in fields.iteritems():
            if key not in self.WRITABLE_WHITELIST:
                continue
            if self.is_registration and key != 'is_public':
                raise NodeUpdateError(reason='Registered content cannot be updated', key=key)
            # Title and description have special methods for logging purposes
            if key == 'title':
                if not self.is_bookmark_collection:
                    self.set_title(title=value, auth=auth, save=False)
                else:
                    raise NodeUpdateError(reason='Bookmark collections cannot be renamed.', key=key)
            elif key == 'description':
                self.set_description(description=value, auth=auth, save=False)
            elif key == 'is_public':
                self.set_privacy(
                    Node.PUBLIC if value else Node.PRIVATE,
                    auth=auth,
                    log=True,
                    save=False
                )
            elif key == 'node_license':
                self.set_node_license(
                    value.get('id'),
                    value.get('year'),
                    value.get('copyright_holders'),
                    auth,
                    save=save
                )
            else:
                with warnings.catch_warnings():
                    try:
                        # This is in place because historically projects and components
                        # live on different ElasticSearch indexes, and at the time of Node.save
                        # there is no reliable way to check what the old Node.category
                        # value was. When the cateogory changes it is possible to have duplicate/dead
                        # search entries, so always delete the ES doc on categoryt change
                        # TODO: consolidate Node indexes into a single index, refactor search
                        if key == 'category':
                            self.delete_search_entry()
                        ###############
                        old_value = getattr(self, key)
                        if old_value != value:
                            values[key] = {
                                'old': old_value,
                                'new': value,
                            }
                            setattr(self, key, value)
                    except AttributeError:
                        raise NodeUpdateError(reason="Invalid value for attribute '{0}'".format(key), key=key)
                    except warnings.Warning:
                        raise NodeUpdateError(reason="Attribute '{0}' doesn't exist on the Node class".format(key), key=key)
        if save:
            updated = self.save()
        else:
            updated = []
        for key in values:
            values[key]['new'] = getattr(self, key)
        if values:
            self.add_log(
                NodeLog.UPDATED_FIELDS,
                params={
                    'node': self._id,
                    'updated_fields': {
                        key: {
                            'old': values[key]['old'],
                            'new': values[key]['new']
                        }
                        for key in values
                    }
                },
                auth=auth)
        return updated

    def save(self, *args, **kwargs):
        update_piwik = kwargs.pop('update_piwik', True)
        self.adjust_permissions()

        first_save = not self._is_loaded

        if first_save and self.is_bookmark_collection:
            existing_bookmark_collections = Node.find(
                Q('is_bookmark_collection', 'eq', True) & Q('contributors', 'eq', self.creator._id)
            )
            if existing_bookmark_collections.count() > 0:
                raise NodeStateError('Only one bookmark collection allowed per user.')

<<<<<<< HEAD
        if first_save and self.is_public_files_collection:
            existing_public_files_collections = Node.find(
                Q('is_public_files_collection', 'eq', True) & Q('contributors', 'eq', self.creator._id)
            )
            if existing_public_files_collections.count() > 0:
                raise NodeStateError("Only one public files collection allowed per user.")
=======
>>>>>>> 5b068d30
        # Bookmark collections are always named 'Bookmarks'
        if self.is_bookmark_collection and self.title != 'Bookmarks':
            self.title = 'Bookmarks'

        is_original = not self.is_registration and not self.is_fork
        if 'suppress_log' in kwargs.keys():
            suppress_log = kwargs['suppress_log']
            del kwargs['suppress_log']
        else:
            suppress_log = False

        self.root = self._root._id
        self.parent_node = self._parent_node

        # If you're saving a property, do it above this super call
        saved_fields = super(Node, self).save(*args, **kwargs)

        if first_save and is_original and not suppress_log:
            # TODO: This logic also exists in self.use_as_template()
            for addon in settings.ADDONS_AVAILABLE:
                if 'node' in addon.added_default:
                    self.add_addon(addon.short_name, auth=None, log=False)

            # Define log fields for non-component project
            log_action = NodeLog.PROJECT_CREATED
            log_params = {
                'node': self._primary_key,
            }

            if getattr(self, 'parent', None):
                # Append log to parent
                self.parent.nodes.append(self)
                self.parent.save()
                log_params.update({'parent_node': self.parent._primary_key})

            # Add log with appropriate fields
            self.add_log(
                log_action,
                params=log_params,
                auth=Auth(user=self.creator),
                log_date=self.date_created,
                save=True,
            )

            project_signals.project_created.send(self)

        # Only update Solr if at least one stored field has changed, and if
        # public or privacy setting has changed
        need_update = bool(self.SOLR_UPDATE_FIELDS.intersection(saved_fields))
        if not self.is_public:
            if first_save or 'is_public' not in saved_fields:
                need_update = False
        if self.is_collection or self.archiving:
            need_update = False
        if need_update:
            self.update_search()

        if 'node_license' in saved_fields:
            children = [c for c in self.get_descendants_recursive(
                include=lambda n: n.node_license is None
            )]
            # this returns generator, that would get unspooled anyways
            if children:
                Node.bulk_update_search(children)

        # This method checks what has changed.
        if settings.PIWIK_HOST and update_piwik:
            piwik_tasks.update_node(self._id, saved_fields)

        # Return expected value for StoredObject::save
        return saved_fields

    ######################################
    # Methods that return a new instance #
    ######################################

    def use_as_template(self, auth, changes=None, top_level=True):
        """Create a new project, using an existing project as a template.

        :param auth: The user to be assigned as creator
        :param changes: A dictionary of changes, keyed by node id, which
                        override the attributes of the template project or its
                        children.
        :return: The `Node` instance created.
        """
        changes = changes or dict()

        # build the dict of attributes to change for the new node
        try:
            attributes = changes[self._id]
            # TODO: explicitly define attributes which may be changed.
        except (AttributeError, KeyError):
            attributes = dict()

        new = self.clone()

        # clear permissions, which are not cleared by the clone method
        new.permissions = {}
        new.visible_contributor_ids = []

        # Clear quasi-foreign fields
        new.wiki_pages_current = {}
        new.wiki_pages_versions = {}
        new.wiki_private_uuids = {}
        new.file_guid_to_share_uuids = {}

        # set attributes which may be overridden by `changes`
        new.is_public = False
        new.description = None

        # apply `changes`
        for attr, val in attributes.iteritems():
            setattr(new, attr, val)

        # set attributes which may NOT be overridden by `changes`
        new.creator = auth.user
        new.template_node = self
        new.add_contributor(contributor=auth.user, permissions=CREATOR_PERMISSIONS, log=False, save=False)
        new.is_fork = False
        new.is_registration = False
        new.piwik_site_id = None
        new.node_license = self.license.copy() if self.license else None

        # If that title hasn't been changed, apply the default prefix (once)
        if (new.title == self.title
                and top_level
                and language.TEMPLATED_FROM_PREFIX not in new.title):
            new.title = ''.join((language.TEMPLATED_FROM_PREFIX, new.title, ))

        # Slight hack - date_created is a read-only field.
        new._fields['date_created'].__set__(
            new,
            datetime.datetime.utcnow(),
            safe=True
        )

        new.save(suppress_log=True)

        # Log the creation
        new.add_log(
            NodeLog.CREATED_FROM,
            params={
                'node': new._primary_key,
                'template_node': {
                    'id': self._primary_key,
                    'url': self.url,
                    'title': self.title,
                },
            },
            auth=auth,
            log_date=new.date_created,
            save=False,
        )

        # add mandatory addons
        # TODO: This logic also exists in self.save()
        for addon in settings.ADDONS_AVAILABLE:
            if 'node' in addon.added_default:
                new.add_addon(addon.short_name, auth=None, log=False)

        # deal with the children of the node, if any
        new.nodes = [
            x.use_as_template(auth, changes, top_level=False)
            for x in self.nodes
            if x.can_view(auth) and not x.is_deleted
        ]

        new.save()
        return new

    ############
    # Pointers #
    ############

    def add_pointer(self, node, auth, save=True):
        """Add a pointer to a node.

        :param Node node: Node to add
        :param Auth auth: Consolidated authorization
        :param bool save: Save changes
        :return: Created pointer
        """
        # Fail if node already in nodes / pointers. Note: cast node and node
        # to primary keys to test for conflicts with both nodes and pointers
        # contained in `self.nodes`.
        if node._id in self.node_ids:
            raise ValueError(
                'Pointer to node {0} already in list'.format(node._id)
            )

        if self.is_registration:
            raise NodeStateError('Cannot add a pointer to a registration')

        # If a folder, prevent more than one pointer to that folder. This will prevent infinite loops on the project organizer.
        already_pointed = node.pointed
        if node.is_collection and len(already_pointed) > 0:
            raise ValueError(
                'Pointer to folder {0} already exists. Only one pointer to any given folder allowed'.format(node._id)
            )
        if node.is_bookmark_collection:
            raise ValueError(
                'Pointer to bookmark collection ({0}) not allowed.'.format(node._id)
            )

        # Append pointer
        pointer = Pointer(node=node)
        pointer.save()
        self.nodes.append(pointer)

        # Add log
        self.add_log(
            action=NodeLog.POINTER_CREATED,
            params={
                'parent_node': self.parent_id,
                'node': self._primary_key,
                'pointer': {
                    'id': pointer.node._id,
                    'url': pointer.node.url,
                    'title': pointer.node.title,
                    'category': pointer.node.category,
                },
            },
            auth=auth,
            save=False,
        )

        # Optionally save changes
        if save:
            self.save()

        return pointer

    def rm_pointer(self, pointer, auth):
        """Remove a pointer.

        :param Pointer pointer: Pointer to remove
        :param Auth auth: Consolidated authorization
        """
        if pointer not in self.nodes:
            raise ValueError('Node link does not belong to the requested node.')

        # Remove `Pointer` object; will also remove self from `nodes` list of
        # parent node
        Pointer.remove_one(pointer)

        # Add log
        self.add_log(
            action=NodeLog.POINTER_REMOVED,
            params={
                'parent_node': self.parent_id,
                'node': self._primary_key,
                'pointer': {
                    'id': pointer.node._id,
                    'url': pointer.node.url,
                    'title': pointer.node.title,
                    'category': pointer.node.category,
                },
            },
            auth=auth,
            save=False,
        )



    @property
    def node_ids(self):
        return [
            node._id if node.primary else node.node._id
            for node in self.nodes
        ]

    @property
    def nodes_primary(self):
        return [
            node
            for node in self.nodes
            if node.primary
        ]

    def node_and_primary_descendants(self):
        """Return an iterator for a node and all of its primary (non-pointer) descendants.

        :param node Node: target Node
        """
        return itertools.chain([self], self.get_descendants_recursive(lambda n: n.primary))

    @property
    def depth(self):
        return len(self.parents)

    def next_descendants(self, auth, condition=lambda auth, node: True):
        """
        Recursively find the first set of descedants under a given node that meet a given condition

        returns a list of [(node, [children]), ...]
        """
        ret = []
        for node in self.nodes:
            if condition(auth, node):
                # base case
                ret.append((node, []))
            else:
                ret.append((node, node.next_descendants(auth, condition)))
        ret = [item for item in ret if item[1] or condition(auth, item[0])]  # prune empty branches
        return ret

    def get_descendants_recursive(self, include=lambda n: True):
        for node in self.nodes:
            if include(node):
                yield node
            if node.primary:
                for descendant in node.get_descendants_recursive(include):
                    if include(descendant):
                        yield descendant

    def get_aggregate_logs_query(self, auth):
        ids = [self._id] + [n._id
                            for n in self.get_descendants_recursive()
                            if n.can_view(auth)]
        query = Q('node', 'in', ids) & Q('should_hide', 'ne', True)
        return query

    def get_aggregate_logs_queryset(self, auth):
        query = self.get_aggregate_logs_query(auth)
        return NodeLog.find(query).sort('-date')

    @property
    def nodes_pointer(self):
        return [
            node
            for node in self.nodes
            if not node.primary
        ]

    @property
    def has_pointers_recursive(self):
        """Recursively checks whether the current node or any of its nodes
        contains a pointer.
        """
        if self.nodes_pointer:
            return True
        for node in self.nodes_primary:
            if node.has_pointers_recursive:
                return True
        return False

    @property
    def pointed(self):
        return Pointer.find(Q('node', 'eq', self._id))

    def pointing_at(self, pointed_node_id):
        """This node is pointed at another node.

        :param Node pointed_node_id: The node id of the node being pointed at.
        :return: pointer_id
        """
        for pointer in self.nodes_pointer:
            node_id = pointer.node._id
            if node_id == pointed_node_id:
                return pointer._id
        return None

    def get_points(self, folders=False, deleted=False, resolve=True):
        ret = []
        for each in self.pointed:
            pointer_node = get_pointer_parent(each)
            if not folders and pointer_node.is_collection:
                continue
            if not deleted and pointer_node.is_deleted:
                continue
            if resolve:
                ret.append(pointer_node)
            else:
                ret.append(each)
        return ret

    def resolve(self):
        return self

    def fork_pointer(self, pointer, auth, save=True):
        """Replace a pointer with a fork. If the pointer points to a project,
        fork the project and replace the pointer with a new pointer pointing
        to the fork. If the pointer points to a component, fork the component
        and add it to the current node.

        :param Pointer pointer:
        :param Auth auth:
        :param bool save:
        :return: Forked node
        """
        # Fail if pointer not contained in `nodes`
        try:
            index = self.nodes.index(pointer)
        except ValueError:
            raise ValueError('Pointer {0} not in list'.format(pointer._id))

        # Get pointed node
        node = pointer.node

        # Fork into current node and replace pointer with forked component
        forked = node.fork_node(auth)
        if forked is None:
            raise ValueError('Could not fork node')

        self.nodes[index] = forked

        # Add log
        self.add_log(
            NodeLog.POINTER_FORKED,
            params={
                'parent_node': self.parent_id,
                'node': self._primary_key,
                'pointer': {
                    'id': pointer.node._id,
                    'url': pointer.node.url,
                    'title': pointer.node.title,
                    'category': pointer.node.category,
                },
            },
            auth=auth,
            save=False,
        )

        # Optionally save changes
        if save:
            self.save()
            # Garbage-collect pointer. Note: Must save current node before
            # removing pointer, else remove will fail when trying to remove
            # backref from self to pointer.
            Pointer.remove_one(pointer)

        # Return forked content
        return forked

    def get_recent_logs(self, n=10):
        """Return a list of the n most recent logs, in reverse chronological
        order.

        :param int n: Number of logs to retrieve
        """
        return self.logs.sort('-date')[:n]

    def set_title(self, title, auth, save=False):
        """Set the title of this Node and log it.

        :param str title: The new title.
        :param auth: All the auth information including user, API key.
        """
        #Called so validation does not have to wait until save.
        validate_title(title)

        original_title = self.title
        new_title = sanitize.strip_html(title)
        # Title hasn't changed after sanitzation, bail out
        if original_title == new_title:
            return False
        self.title = new_title
        self.add_log(
            action=NodeLog.EDITED_TITLE,
            params={
                'parent_node': self.parent_id,
                'node': self._primary_key,
                'title_new': self.title,
                'title_original': original_title,
            },
            auth=auth,
            save=False,
        )
        if save:
            self.save()
        return None

    def set_description(self, description, auth, save=False):
        """Set the description and log the event.

        :param str description: The new description
        :param auth: All the auth informtion including user, API key.
        :param bool save: Save self after updating.
        """
        original = self.description
        new_description = sanitize.strip_html(description)
        if original == new_description:
            return False
        self.description = new_description
        self.add_log(
            action=NodeLog.EDITED_DESCRIPTION,
            params={
                'parent_node': self.parent_id,
                'node': self._primary_key,
                'description_new': self.description,
                'description_original': original
            },
            auth=auth,
            save=False,
        )
        if save:
            self.save()
        return None

    def update_search(self):
        from website import search
        try:
            search.search.update_node(self, bulk=False, async=True)
        except search.exceptions.SearchUnavailableError as e:
            logger.exception(e)
            log_exception()

    @classmethod
    def bulk_update_search(cls, nodes, index=None):
        from website import search
        try:
            serialize = functools.partial(search.search.update_node, index=index, bulk=True, async=False)
            search.search.bulk_update_nodes(serialize, nodes, index=index)
        except search.exceptions.SearchUnavailableError as e:
            logger.exception(e)
            log_exception()

    def delete_search_entry(self):
        from website import search
        try:
            search.search.delete_node(self)
        except search.exceptions.SearchUnavailableError as e:
            logger.exception(e)
            log_exception()

    def delete_registration_tree(self, save=False):
        self.is_deleted = True
        if not getattr(self.embargo, 'for_existing_registration', False):
            self.registered_from = None
        if save:
            self.save()
        self.update_search()
        for child in self.nodes_primary:
            child.delete_registration_tree(save=save)

    @disable_for_public_files_collection
    def remove_node(self, auth, date=None):
        """Marks a node as deleted.

        TODO: Call a hook on addons
        Adds a log to the parent node if applicable

        :param auth: an instance of :class:`Auth`.
        :param date: Date node was removed
        :type date: `datetime.datetime` or `None`
        """
        # TODO: rename "date" param - it's shadowing a global

        if self.is_bookmark_collection:
            raise NodeStateError('Bookmark collections may not be deleted.')

        if not self.can_edit(auth):
            raise PermissionsError('{0!r} does not have permission to modify this {1}'.format(auth.user, self.category or 'node'))

        #if this is a collection, remove all the collections that this is pointing at.
        if self.is_collection:
            for pointed in self.nodes_pointer:
                if pointed.node.is_collection:
                    pointed.node.remove_node(auth=auth)

        if [x for x in self.nodes_primary if not x.is_deleted]:
            raise NodeStateError('Any child components must be deleted prior to deleting this project.')

        # After delete callback
        for addon in self.get_addons():
            message = addon.after_delete(self, auth.user)
            if message:
                status.push_status_message(message, kind='info', trust=False)

        log_date = date or datetime.datetime.utcnow()

        # Add log to parent
        if self.node__parent:
            self.node__parent[0].add_log(
                NodeLog.NODE_REMOVED,
                params={
                    'project': self._primary_key,
                },
                auth=auth,
                log_date=log_date,
                save=True,
            )
        else:
            self.add_log(
                NodeLog.PROJECT_DELETED,
                params={
                    'project': self._primary_key,
                },
                auth=auth,
                log_date=log_date,
                save=True,
            )

        self.is_deleted = True
        self.deleted_date = date
        self.save()

        project_signals.node_deleted.send(self)

        return True

    @disable_for_public_files_collection
    def fork_node(self, auth, title=None):
        """Recursively fork a node.

        :param Auth auth: Consolidated authorization
        :param str title: Optional text to prepend to forked title
        :return: Forked node
        """
        PREFIX = 'Fork of '
        user = auth.user

        # Non-contributors can't fork private nodes
        if not (self.is_public or self.has_permission(user, 'read')):
            raise PermissionsError('{0!r} does not have permission to fork node {1!r}'.format(user, self._id))

        when = datetime.datetime.utcnow()

        original = self.load(self._primary_key)

        if original.is_deleted:
            raise NodeStateError('Cannot fork deleted node.')

        # Note: Cloning a node will clone each node wiki page version and add it to
        # `registered.wiki_pages_current` and `registered.wiki_pages_versions`.
        forked = original.clone()

        forked.tags = self.tags

        # Recursively fork child nodes
        for node_contained in original.nodes:
            if not node_contained.is_deleted:
                forked_node = None
                try:  # Catch the potential PermissionsError above
                    forked_node = node_contained.fork_node(auth=auth, title='')
                except PermissionsError:
                    pass  # If this exception is thrown omit the node from the result set
                if forked_node is not None:
                    forked.nodes.append(forked_node)

        if title is None:
            forked.title = PREFIX + original.title
        elif title == '':
            forked.title = original.title
        else:
            forked.title = title

        forked.is_fork = True
        forked.is_registration = False
        forked.forked_date = when
        forked.forked_from = original
        forked.creator = user
        forked.piwik_site_id = None
        forked.node_license = original.license.copy() if original.license else None
        forked.wiki_private_uuids = {}

        # Forks default to private status
        forked.is_public = False

        # Clear permissions before adding users
        forked.permissions = {}
        forked.visible_contributor_ids = []

        for citation in self.alternative_citations:
            forked.add_citation(
                auth=auth,
                citation=citation.clone(),
                log=False,
                save=False
            )

        forked.add_contributor(
            contributor=user,
            permissions=CREATOR_PERMISSIONS,
            log=False,
            save=False
        )

        # Need this save in order to access _primary_key
        forked.save()

        # Need to call this after save for the notifications to be created with the _primary_key
        project_signals.contributor_added.send(forked, contributor=user, auth=auth)

        forked.add_log(
            action=NodeLog.NODE_FORKED,
            params={
                'parent_node': original.parent_id,
                'node': original._primary_key,
                'registration': forked._primary_key,  # TODO: Remove this in favor of 'fork'
                'fork': forked._primary_key,
            },
            auth=auth,
            log_date=when,
            save=False,
        )

        # Clone each log from the original node for this fork.
        logs = original.logs
        for log in logs:
            log.clone_node_log(forked._id)

        forked.reload()

        # After fork callback
        for addon in original.get_addons():
            _, message = addon.after_fork(original, forked, user)
            if message:
                status.push_status_message(message, kind='info', trust=True)

        return forked

    @disable_for_public_files_collection
    def register_node(self, schema, auth, data, parent=None):
        """Make a frozen copy of a node.

        :param schema: Schema object
        :param auth: All the auth information including user, API key.
        :param template: Template name
        :param data: Form data
        :param parent Node: parent registration of registration to be created
        """
        # TODO(lyndsysimon): "template" param is not necessary - use schema.name?
        # NOTE: Admins can register child nodes even if they don't have write access them
        if not self.can_edit(auth=auth) and not self.is_admin_parent(user=auth.user):
            raise PermissionsError(
                'User {} does not have permission '
                'to register this node'.format(auth.user._id)
            )
        if self.is_collection:
            raise NodeStateError('Folders may not be registered')

        when = datetime.datetime.utcnow()

        original = self.load(self._primary_key)

        # Note: Cloning a node will clone each node wiki page version and add it to
        # `registered.wiki_pages_current` and `registered.wiki_pages_versions`.
        if original.is_deleted:
            raise NodeStateError('Cannot register deleted node.')

        registered = original.clone()

        registered.is_registration = True
        registered.registered_date = when
        registered.registered_user = auth.user
        registered.registered_schema.append(schema)
        registered.registered_from = original
        if not registered.registered_meta:
            registered.registered_meta = {}
        registered.registered_meta[schema._id] = data

        registered.contributors = self.contributors
        registered.forked_from = self.forked_from
        registered.creator = self.creator
        registered.tags = self.tags
        registered.piwik_site_id = None
        registered._affiliated_institutions = self._affiliated_institutions
        registered.alternative_citations = self.alternative_citations
        registered.node_license = original.license.copy() if original.license else None
        registered.wiki_private_uuids = {}

        registered.save()

        # Clone each log from the original node for this registration.
        logs = original.logs
        for log in logs:
            log.clone_node_log(registered._id)

        registered.is_public = False
        for node in registered.get_descendants_recursive():
            node.is_public = False
            node.save()

        if parent:
            registered._parent_node = parent

        # After register callback
        for addon in original.get_addons():
            _, message = addon.after_register(original, registered, auth.user)
            if message:
                status.push_status_message(message, kind='info', trust=False)

        for node_contained in original.nodes:
            if not node_contained.is_deleted:
                child_registration = node_contained.register_node(
                    schema=schema,
                    auth=auth,
                    data=data,
                    parent=registered,
                )
<<<<<<< HEAD

        if self.is_collection:
            raise NodeStateError("Folders may not be registered")

        when = datetime.datetime.utcnow()

        original = self.load(self._primary_key)

        # Note: Cloning a node will clone each node wiki page version and add it to
        # `registered.wiki_pages_current` and `registered.wiki_pages_versions`.
        if original.is_deleted:
            raise NodeStateError('Cannot register deleted node.')

        registered = original.clone()

        registered.is_registration = True
        registered.registered_date = when
        registered.registered_user = auth.user
        registered.registered_schema.append(schema)
        registered.registered_from = original
        if not registered.registered_meta:
            registered.registered_meta = {}
        registered.registered_meta[schema._id] = data

        registered.contributors = self.contributors
        registered.forked_from = self.forked_from
        registered.creator = self.creator
        registered.tags = self.tags
        registered.piwik_site_id = None
        registered.primary_institution = self.primary_institution
        registered._affiliated_institutions = self._affiliated_institutions
        registered.alternative_citations = self.alternative_citations
        registered.node_license = original.license.copy() if original.license else None
        registered.wiki_private_uuids = {}

        registered.save()

        # Clone each log from the original node for this registration.
        logs = original.logs
        for log in logs:
            log.clone_node_log(registered._id)

        registered.is_public = False
        for node in registered.get_descendants_recursive():
            node.is_public = False
            node.save()

        if parent:
            registered._parent_node = parent

        # After register callback
        for addon in original.get_addons():
            _, message = addon.after_register(original, registered, auth.user)
            if message:
                status.push_status_message(message, kind='info', trust=False)

        if self.is_public_files_collection:
            raise NodeStateError('Public Files collections may not be registered')

        if self.is_collection:
            raise NodeStateError("Folders may not be registered")

        when = datetime.datetime.utcnow()

        original = self.load(self._primary_key)

        # Note: Cloning a node will clone each node wiki page version and add it to
        # `registered.wiki_pages_current` and `registered.wiki_pages_versions`.
        if original.is_deleted:
            raise NodeStateError('Cannot register deleted node.')

        registered = original.clone()

        registered.is_registration = True
        registered.registered_date = when
        registered.registered_user = auth.user
        registered.registered_schema.append(schema)
        registered.registered_from = original
        if not registered.registered_meta:
            registered.registered_meta = {}
        registered.registered_meta[schema._id] = data

        registered.contributors = self.contributors
        registered.forked_from = self.forked_from
        registered.creator = self.creator
        registered.tags = self.tags
        registered.piwik_site_id = None
        registered.primary_institution = self.primary_institution
        registered._affiliated_institutions = self._affiliated_institutions
        registered.alternative_citations = self.alternative_citations
        registered.node_license = original.license.copy() if original.license else None
        registered.wiki_private_uuids = {}

        registered.save()

        # Clone each log from the original node for this registration.
        logs = original.logs
        for log in logs:
            log.clone_node_log(registered._id)

        registered.is_public = False
        for node in registered.get_descendants_recursive():
            node.is_public = False
            node.save()

        if parent:
            registered._parent_node = parent

        # After register callback
        for addon in original.get_addons():
            _, message = addon.after_register(original, registered, auth.user)
            if message:
                status.push_status_message(message, kind='info', trust=False)

        for node_contained in original.nodes:
            if not node_contained.is_deleted:
                child_registration = node_contained.register_node(
                    schema=schema,
                    auth=auth,
                    data=data,
                    parent=registered,
                )
=======
>>>>>>> 5b068d30
                if child_registration and not child_registration.primary:
                    registered.nodes.append(child_registration)
        registered.save()

        if settings.ENABLE_ARCHIVER:
            registered.reload()
            project_signals.after_create_registration.send(self, dst=registered, user=auth.user)

        return registered

    @disable_for_public_files_collection
    def remove_tag(self, tag, auth, save=True):
        if not tag:
            raise InvalidTagError
        elif tag not in self.tags:
            raise TagNotFoundError
        else:
            self.tags.remove(tag)
            self.add_log(
                action=NodeLog.TAG_REMOVED,
                params={
                    'parent_node': self.parent_id,
                    'node': self._primary_key,
                    'tag': tag,
                },
                auth=auth,
                save=False,
            )
            if save:
                self.save()
            return True

    @disable_for_public_files_collection
    def add_tag(self, tag, auth, save=True, log=True):
        if not isinstance(tag, Tag):
            tag_instance = Tag.load(tag)
            if tag_instance is None:
                tag_instance = Tag(_id=tag)
        else:
            tag_instance = tag
        #  should noop if it's not dirty
        tag_instance.save()

        if tag_instance._id not in self.tags:
            self.tags.append(tag_instance)
            if log:
                self.add_log(
                    action=NodeLog.TAG_ADDED,
                    params={
                        'parent_node': self.parent_id,
                        'node': self._primary_key,
                        'tag': tag_instance._id,
                    },
                    auth=auth,
                    save=False,
                )
            if save:
                self.save()

    @disable_for_public_files_collection
    def add_citation(self, auth, save=False, log=True, citation=None, **kwargs):
        if not citation:
            citation = AlternativeCitation(**kwargs)
        citation.save()
        self.alternative_citations.append(citation)
        citation_dict = {'name': citation.name, 'text': citation.text}
        if log:
            self.add_log(
                action=NodeLog.CITATION_ADDED,
                params={
                    'node': self._primary_key,
                    'citation': citation_dict
                },
                auth=auth,
                save=False
            )
            if save:
                self.save()
        return citation

    @disable_for_public_files_collection
    def edit_citation(self, auth, instance, save=False, log=True, **kwargs):
        citation = {'name': instance.name, 'text': instance.text}
        new_name = kwargs.get('name', instance.name)
        new_text = kwargs.get('text', instance.text)
        if new_name != instance.name:
            instance.name = new_name
            citation['new_name'] = new_name
        if new_text != instance.text:
            instance.text = new_text
            citation['new_text'] = new_text
        instance.save()
        if log:
            self.add_log(
                action=NodeLog.CITATION_EDITED,
                params={
                    'node': self._primary_key,
                    'citation': citation
                },
                auth=auth,
                save=False
            )
        if save:
            self.save()
        return instance

    @disable_for_public_files_collection
    def remove_citation(self, auth, instance, save=False, log=True):
        citation = {'name': instance.name, 'text': instance.text}
        self.alternative_citations.remove(instance)
        if log:
            self.add_log(
                action=NodeLog.CITATION_REMOVED,
                params={
                    'node': self._primary_key,
                    'citation': citation
                },
                auth=auth,
                save=False
            )
        if save:
            self.save()

    def add_log(self, action, params, auth, foreign_user=None, log_date=None, save=True):
        user = auth.user if auth else None
        params['node'] = params.get('node') or params.get('project') or self._id
        log = NodeLog(
            action=action,
            user=user,
            foreign_user=foreign_user,
            params=params,
            node=self,
            original_node=params['node']
        )

        if log_date:
            log.date = log_date
        log.save()

        if len(self.logs) == 1:
            self.date_modified = log.date.replace(tzinfo=None)
        else:
            self.date_modified = self.logs[-1].date.replace(tzinfo=None)

        if save:
            self.save()
        if user:
            increment_user_activity_counters(user._primary_key, action, log.date.isoformat())
        return log

    @classmethod
    def find_for_user(cls, user, subquery=None):
        combined_query = Q('contributors', 'eq', user._id)

        if subquery is not None:
            combined_query = combined_query & subquery
        return cls.find(combined_query)

    @property
    def url(self):
        return '/{}/'.format(self._primary_key)

    def web_url_for(self, view_name, _absolute=False, _guid=False, *args, **kwargs):
        return web_url_for(view_name, pid=self._primary_key, _absolute=_absolute, _guid=_guid, *args, **kwargs)

    def api_url_for(self, view_name, _absolute=False, *args, **kwargs):
        return api_url_for(view_name, pid=self._primary_key, _absolute=_absolute, *args, **kwargs)

    @property
    def absolute_url(self):
        if not self.url:
            logger.error('Node {0} has a parent that is not a project'.format(self._id))
            return None
        return urlparse.urljoin(settings.DOMAIN, self.url)

    @property
    def display_absolute_url(self):
        url = self.absolute_url
        if url is not None:
            return re.sub(r'https?:', '', url).strip('/')

    @property
    def api_v2_url(self):
        return reverse('nodes:node-detail', kwargs={'node_id': self._id})

    @property
    def absolute_api_v2_url(self):
        if self.is_registration:
            path = '/registrations/{}/'.format(self._id)
            return api_v2_url(path)
        if self.is_collection:
            path = '/collections/{}/'.format(self._id)
            return api_v2_url(path)
        path = '/nodes/{}/'.format(self._id)
        return api_v2_url(path)

    # used by django and DRF
    def get_absolute_url(self):
        return self.absolute_api_v2_url

    @property
    def api_url(self):
        if not self.url:
            logger.error('Node {0} has a parent that is not a project'.format(self._id))
            return None
        return '/api/v1{0}'.format(self.deep_url)

    @property
    def deep_url(self):
        return '/project/{}/'.format(self._primary_key)

    @property
    def linked_nodes_self_url(self):
        return self.absolute_api_v2_url + 'relationships/linked_nodes/'

    @property
    def linked_nodes_related_url(self):
        return self.absolute_api_v2_url + 'linked_nodes/'

    @property
    def csl(self):  # formats node information into CSL format for citation parsing
        """a dict in CSL-JSON schema

        For details on this schema, see:
            https://github.com/citation-style-language/schema#csl-json-schema
        """
        csl = {
            'id': self._id,
            'title': sanitize.unescape_entities(self.title),
            'author': [
                contributor.csl_name  # method in auth/model.py which parses the names of authors
                for contributor in self.visible_contributors
            ],
            'publisher': 'Open Science Framework',
            'type': 'webpage',
            'URL': self.display_absolute_url,
        }

        doi = self.get_identifier_value('doi')
        if doi:
            csl['DOI'] = doi

        if self.logs:
            csl['issued'] = datetime_to_csl(self.logs[-1].date)

        return csl

    def author_list(self, and_delim='&'):
        author_names = [
            author.biblio_name
            for author in self.visible_contributors
            if author
        ]
        if len(author_names) < 2:
            return ' {0} '.format(and_delim).join(author_names)
        if len(author_names) > 7:
            author_names = author_names[:7]
            author_names.append('et al.')
            return ', '.join(author_names)
        return u'{0}, {1} {2}'.format(
            ', '.join(author_names[:-1]),
            and_delim,
            author_names[-1]
        )

    @property
    def templated_list(self):
        return Node.find(Q('template_node', 'eq', self._id) & Q('is_deleted', 'ne', True))

    @property
    def _parent_node(self):
        """The parent node, if it exists, otherwise ``None``. Note: this
        property is named `parent_node` rather than `parent` to avoid a
        conflict with the `parent` back-reference created by the `nodes`
        field on this schema.
        """
        try:
            if not self.node__parent[0].is_deleted:
                return self.node__parent[0]
        except IndexError:
            pass
        return None

    @_parent_node.setter
    def _parent_node(self, parent):
        parent.nodes.append(self)
        parent.save()

    @property
    def _root(self):
        if self._parent_node:
            return self._parent_node._root
        else:
            return self

    @property
    def archiving(self):
        job = self.archive_job
        return job and not job.done and not job.archive_tree_finished()

    @property
    def archive_job(self):
        return self.archivejob__active[0] if self.archivejob__active else None

    @property
    def registrations_all(self):
        return Node.find(Q('registered_from', 'eq', self._id))

    @property
    def registrations(self):
        # TODO: This method may be totally unused
        return Node.find(Q('registered_from', 'eq', self._id) & Q('archiving', 'eq', False))

    @property
    def watch_url(self):
        return os.path.join(self.api_url, 'watch/')

    @property
    def parent_id(self):
        if self.node__parent:
            return self.node__parent[0]._primary_key
        return None

    @property
    def forked_from_id(self):
        if self.forked_from:
            return self.forked_from._id
        return None

    @property
    def registered_schema_id(self):
        if self.registered_schema:
            return self.registered_schema[0]._id
        return None

    @property
    def project_or_component(self):
        # The distinction is drawn based on whether something has a parent node, rather than by category
        return 'project' if not self.parent_node else 'component'

    def is_contributor(self, user):
        return (
            user is not None
            and (
                user._id in self.contributors
            )
        )

    def add_addon(self, addon_name, auth, log=True, *args, **kwargs):
        """Add an add-on to the node. Do nothing if the addon is already
        enabled.

        :param str addon_name: Name of add-on
        :param Auth auth: Consolidated authorization object
        :param bool log: Add a log after adding the add-on
        :return: A boolean, whether the addon was added
        """
        ret = AddonModelMixin.add_addon(self, addon_name, auth=auth,
                                        *args, **kwargs)
        if ret and log:
            config = settings.ADDONS_AVAILABLE_DICT[addon_name]
            self.add_log(
                action=NodeLog.ADDON_ADDED,
                params={
                    'project': self.parent_id,
                    'node': self._primary_key,
                    'addon': config.full_name,
                },
                auth=auth,
                save=False,
            )
            self.save()  # TODO: here, or outside the conditional? @mambocab
        return ret

    def delete_addon(self, addon_name, auth, _force=False):
        """Delete an add-on from the node.

        :param str addon_name: Name of add-on
        :param Auth auth: Consolidated authorization object
        :param bool _force: For migration testing ONLY. Do not set to True
            in the application, or else projects will be allowed to delete
            mandatory add-ons!
        :return bool: Add-on was deleted
        """
        ret = super(Node, self).delete_addon(addon_name, auth, _force)
        if ret:
            config = settings.ADDONS_AVAILABLE_DICT[addon_name]
            self.add_log(
                action=NodeLog.ADDON_REMOVED,
                params={
                    'project': self.parent_id,
                    'node': self._primary_key,
                    'addon': config.full_name,
                },
                auth=auth,
                save=False,
            )
            self.save()
            # TODO: save here or outside the conditional? @mambocab
        return ret

    def callback(self, callback, recursive=False, *args, **kwargs):
        """Invoke callbacks of attached add-ons and collect messages.

        :param str callback: Name of callback method to invoke
        :param bool recursive: Apply callback recursively over nodes
        :return list: List of callback messages
        """
        messages = []

        for addon in self.get_addons():
            method = getattr(addon, callback)
            message = method(self, *args, **kwargs)
            if message:
                messages.append(message)

        if recursive:
            for child in self.nodes:
                if not child.is_deleted:
                    messages.extend(
                        child.callback(
                            callback, recursive, *args, **kwargs
                        )
                    )

        return messages

    def replace_contributor(self, old, new):
        for i, contrib in enumerate(self.contributors):
            if contrib._primary_key == old._primary_key:
                self.contributors[i] = new
                # Remove unclaimed record for the project
                if self._primary_key in old.unclaimed_records:
                    del old.unclaimed_records[self._primary_key]
                    old.save()
                for permission in self.get_permissions(old):
                    self.add_permission(new, permission)
                self.permissions.pop(old._id)
                if old._id in self.visible_contributor_ids:
                    self.visible_contributor_ids[self.visible_contributor_ids.index(old._id)] = new._id
                return True
        return False

    def remove_contributor(self, contributor, auth, log=True):
        """Remove a contributor from this node.

        :param contributor: User object, the contributor to be removed
        :param auth: All the auth information including user, API key.
        """
        # remove unclaimed record if necessary
        if self._primary_key in contributor.unclaimed_records:
            del contributor.unclaimed_records[self._primary_key]

        self.contributors.remove(contributor._id)

        self.clear_permission(contributor)
        if contributor._id in self.visible_contributor_ids:
            self.visible_contributor_ids.remove(contributor._id)

        if not self.visible_contributor_ids:
            return False

        # Node must have at least one registered admin user
        admins = list(self.get_admin_contributors(self.contributors))
        if not admins:
            return False

        # Clear permissions for removed user
        self.permissions.pop(contributor._id, None)

        # After remove callback
        for addon in self.get_addons():
            message = addon.after_remove_contributor(self, contributor, auth)
            if message:
                # Because addons can return HTML strings, addons are responsible for markupsafe-escaping any messages returned
                status.push_status_message(message, kind='info', trust=True)

        if log:
            self.add_log(
                action=NodeLog.CONTRIB_REMOVED,
                params={
                    'project': self.parent_id,
                    'node': self._primary_key,
                    'contributors': [contributor._id],
                },
                auth=auth,
                save=False,
            )

        self.save()

        #send signal to remove this user from project subscriptions
        project_signals.contributor_removed.send(self, user=contributor)

        return True

    def remove_contributors(self, contributors, auth=None, log=True, save=False):

        results = []
        removed = []

        for contrib in contributors:
            outcome = self.remove_contributor(
                contributor=contrib, auth=auth, log=False,
            )
            results.append(outcome)
            removed.append(contrib._id)
        if log:
            self.add_log(
                action=NodeLog.CONTRIB_REMOVED,
                params={
                    'project': self.parent_id,
                    'node': self._primary_key,
                    'contributors': removed,
                },
                auth=auth,
                save=False,
            )

        if save:
            self.save()

        return all(results)

    def update_contributor(self, user, permission, visible, auth, save=False):
        """ TODO: this method should be updated as a replacement for the main loop of
        Node#manage_contributors. Right now there are redundancies, but to avoid major
        feature creep this will not be included as this time.

        Also checks to make sure unique admin is not removing own admin privilege.
        """
        if not self.has_permission(auth.user, ADMIN):
            raise PermissionsError('Only admins can modify contributor permissions')
        permissions = expand_permissions(permission) or DEFAULT_CONTRIBUTOR_PERMISSIONS
        admins = [contrib for contrib in self.contributors if self.has_permission(contrib, 'admin') and contrib.is_active]
        if not len(admins) > 1:
            # has only one admin
            admin = admins[0]
            if admin == user and ADMIN not in permissions:
                raise NodeStateError('{} is the only admin.'.format(user.fullname))
        if user not in self.contributors:
            raise ValueError(
                'User {0} not in contributors'.format(user.fullname)
            )
        if permission:
            permissions = expand_permissions(permission)
            if set(permissions) != set(self.get_permissions(user)):
                self.set_permissions(user, permissions, save=save)
                permissions_changed = {
                    user._id: permissions
                }
                self.add_log(
                    action=NodeLog.PERMISSIONS_UPDATED,
                    params={
                        'project': self.parent_id,
                        'node': self._id,
                        'contributors': permissions_changed,
                    },
                    auth=auth,
                    save=save
                )
                with TokuTransaction():
                    if ['read'] in permissions_changed.values():
                        project_signals.write_permissions_revoked.send(self)
        if visible is not None:
            self.set_visible(user, visible, auth=auth, save=save)
            self.update_visible_ids()

    def manage_contributors(self, user_dicts, auth, save=False):
        """Reorder and remove contributors.

        :param list user_dicts: Ordered list of contributors represented as
            dictionaries of the form:
            {'id': <id>, 'permission': <One of 'read', 'write', 'admin'>, 'visible': bool}
        :param Auth auth: Consolidated authentication information
        :param bool save: Save changes
        :raises: ValueError if any users in `users` not in contributors or if
            no admin contributors remaining
        """
        with TokuTransaction():
            users = []
            user_ids = []
            permissions_changed = {}
            visibility_removed = []
            to_retain = []
            to_remove = []
            for user_dict in user_dicts:
                user = User.load(user_dict['id'])
                if user is None:
                    raise ValueError('User not found')
                if user not in self.contributors:
                    raise ValueError(
                        'User {0} not in contributors'.format(user.fullname)
                    )
                permissions = expand_permissions(user_dict['permission'])
                if set(permissions) != set(self.get_permissions(user)):
                    self.set_permissions(user, permissions, save=False)
                    permissions_changed[user._id] = permissions
                # visible must be added before removed to ensure they are validated properly
                if user_dict['visible']:
                    self.set_visible(user,
                                     visible=True,
                                     auth=auth)
                else:
                    visibility_removed.append(user)
                users.append(user)
                user_ids.append(user_dict['id'])

            for user in visibility_removed:
                self.set_visible(user,
                                 visible=False,
                                 auth=auth)

            for user in self.contributors:
                if user._id in user_ids:
                    to_retain.append(user)
                else:
                    to_remove.append(user)

            admins = list(self.get_admin_contributors(users))
            if users is None or not admins:
                raise ValueError(
                    'Must have at least one registered admin contributor'
                )

            if to_retain != users:
                self.add_log(
                    action=NodeLog.CONTRIB_REORDERED,
                    params={
                        'project': self.parent_id,
                        'node': self._id,
                        'contributors': [
                            user._id
                            for user in users
                        ],
                    },
                    auth=auth,
                    save=False,
                )

            if to_remove:
                self.remove_contributors(to_remove, auth=auth, save=False)

            self.contributors = users

            if permissions_changed:
                self.add_log(
                    action=NodeLog.PERMISSIONS_UPDATED,
                    params={
                        'project': self.parent_id,
                        'node': self._id,
                        'contributors': permissions_changed,
                    },
                    auth=auth,
                    save=False,
                )
            # Update list of visible IDs
            self.update_visible_ids()
            if save:
                self.save()

        with TokuTransaction():
            if to_remove or permissions_changed and ['read'] in permissions_changed.values():
                project_signals.write_permissions_revoked.send(self)

    def add_contributor(self, contributor, permissions=None, visible=True,
                        auth=None, log=True, save=False):
        """Add a contributor to the project.

        :param User contributor: The contributor to be added
        :param list permissions: Permissions to grant to the contributor
        :param bool visible: Contributor is visible in project dashboard
        :param Auth auth: All the auth information including user, API key
        :param bool log: Add log to self
        :param bool save: Save after adding contributor
        :returns: Whether contributor was added
        """
        MAX_RECENT_LENGTH = 15

        # If user is merged into another account, use master account
        contrib_to_add = contributor.merged_by if contributor.is_merged else contributor
        if contrib_to_add not in self.contributors:

            self.contributors.append(contrib_to_add)
            if visible:
                self.set_visible(contrib_to_add, visible=True, log=False)

            # Add default contributor permissions
            permissions = permissions or DEFAULT_CONTRIBUTOR_PERMISSIONS
            for permission in permissions:
                self.add_permission(contrib_to_add, permission, save=False)

            # Add contributor to recently added list for user
            if auth is not None:
                user = auth.user
                if contrib_to_add in user.recently_added:
                    user.recently_added.remove(contrib_to_add)
                user.recently_added.insert(0, contrib_to_add)
                while len(user.recently_added) > MAX_RECENT_LENGTH:
                    user.recently_added.pop()

            if log:
                self.add_log(
                    action=NodeLog.CONTRIB_ADDED,
                    params={
                        'project': self.parent_id,
                        'node': self._primary_key,
                        'contributors': [contrib_to_add._primary_key],
                    },
                    auth=auth,
                    save=False,
                )
            if save:
                self.save()

            if self._id:
                project_signals.contributor_added.send(self, contributor=contributor, auth=auth)

            return True

        # Permissions must be overridden if changed when contributor is added to parent he/she is already on a child of.
        elif contrib_to_add in self.contributors and permissions is not None:
            self.set_permissions(contrib_to_add, permissions)
            if save:
                self.save()

            return False
        else:
            return False

    def add_contributors(self, contributors, auth=None, log=True, save=False):
        """Add multiple contributors

        :param list contributors: A list of dictionaries of the form:
            {
                'user': <User object>,
                'permissions': <Permissions list, e.g. ['read', 'write']>,
                'visible': <Boolean indicating whether or not user is a bibliographic contributor>
            }
        :param auth: All the auth information including user, API key.
        :param log: Add log to self
        :param save: Save after adding contributor
        """
        for contrib in contributors:
            self.add_contributor(
                contributor=contrib['user'], permissions=contrib['permissions'],
                visible=contrib['visible'], auth=auth, log=False, save=False,
            )
        if log and contributors:
            self.add_log(
                action=NodeLog.CONTRIB_ADDED,
                params={
                    'project': self.parent_id,
                    'node': self._primary_key,
                    'contributors': [
                        contrib['user']._id
                        for contrib in contributors
                    ],
                },
                auth=auth,
                save=False,
            )
        if save:
            self.save()

    def add_unregistered_contributor(self, fullname, email, auth,
                                     permissions=None, save=False):
        """Add a non-registered contributor to the project.

        :param str fullname: The full name of the person.
        :param str email: The email address of the person.
        :param Auth auth: Auth object for the user adding the contributor.
        :returns: The added contributor
        :raises: DuplicateEmailError if user with given email is already in the database.
        """
        # Create a new user record
        contributor = User.create_unregistered(fullname=fullname, email=email)

        contributor.add_unclaimed_record(node=self, referrer=auth.user,
            given_name=fullname, email=email)
        try:
            contributor.save()
        except ValidationValueError:  # User with same email already exists
            contributor = get_user(email=email)
            # Unregistered users may have multiple unclaimed records, so
            # only raise error if user is registered.
            if contributor.is_registered or self.is_contributor(contributor):
                raise
            contributor.add_unclaimed_record(node=self, referrer=auth.user,
                given_name=fullname, email=email)
            contributor.save()

        self.add_contributor(
            contributor, permissions=permissions, auth=auth,
            log=True, save=False,
        )
        self.save()
        return contributor

    def set_privacy(self, permissions, auth=None, log=True, save=True, meeting_creation=False):
        """Set the permissions for this node. Also, based on meeting_creation, queues an email to user about abilities of
            public projects.

        :param permissions: A string, either 'public' or 'private'
        :param auth: All the auth information including user, API key.
        :param bool log: Whether to add a NodeLog for the privacy change.
        :param bool meeting_creation: Whether this was created due to a meetings email.
        """
        if auth and not self.has_permission(auth.user, ADMIN):
            raise PermissionsError('Must be an admin to change privacy settings.')
        if permissions == 'public' and not self.is_public:
            if self.is_registration:
                if self.is_pending_embargo:
                    raise NodeStateError('A registration with an unapproved embargo cannot be made public.')
                elif self.is_pending_registration:
                    raise NodeStateError('An unapproved registration cannot be made public.')
                elif self.is_pending_embargo:
                    raise NodeStateError('An unapproved embargoed registration cannot be made public.')
                elif self.is_embargoed:
                    # Embargoed registrations can be made public early
                    self.request_embargo_termination(auth=auth)
                    return False
            self.is_public = True
        elif permissions == 'private' and self.is_public:
            if self.is_registration and not self.is_pending_embargo:
                raise NodeStateError('Public registrations must be withdrawn, not made private.')
            else:
                self.is_public = False
        else:
            return False

        # After set permissions callback
        for addon in self.get_addons():
            message = addon.after_set_privacy(self, permissions)
            if message:
                status.push_status_message(message, kind='info', trust=False)

        if log:
            action = NodeLog.MADE_PUBLIC if permissions == 'public' else NodeLog.MADE_PRIVATE
            self.add_log(
                action=action,
                params={
                    'project': self.parent_id,
                    'node': self._primary_key,
                },
                auth=auth,
                save=False,
            )
        if save:
            self.save()
        if auth and permissions == 'public':
            project_signals.privacy_set_public.send(auth.user, node=self, meeting_creation=meeting_creation)
        return True

    def admin_public_wiki(self, user):
        return (
            self.has_addon('wiki') and
            self.has_permission(user, 'admin') and
            self.is_public
        )

    def include_wiki_settings(self, user):
        """Check if node meets requirements to make publicly editable."""
        return (
            self.admin_public_wiki(user) or
            any(
                each.admin_public_wiki(user)
                for each in self.get_descendants_recursive()
            )
        )

    # TODO: Move to wiki add-on
    def get_wiki_page(self, name=None, version=None, id=None):
        from website.addons.wiki.model import NodeWikiPage

        if name:
            name = (name or '').strip()
            key = to_mongo_key(name)
            try:
                if version and (isinstance(version, int) or version.isdigit()):
                    id = self.wiki_pages_versions[key][int(version) - 1]
                elif version == 'previous':
                    id = self.wiki_pages_versions[key][-2]
                elif version == 'current' or version is None:
                    id = self.wiki_pages_current[key]
                else:
                    return None
            except (KeyError, IndexError):
                return None
        return NodeWikiPage.load(id)

    # TODO: Move to wiki add-on
    def update_node_wiki(self, name, content, auth):
        """Update the node's wiki page with new content.

        :param page: A string, the page's name, e.g. ``"home"``.
        :param content: A string, the posted content.
        :param auth: All the auth information including user, API key.
        """
        from website.addons.wiki.model import NodeWikiPage

        name = (name or '').strip()
        key = to_mongo_key(name)
        has_comments = False
        current = None

        if key not in self.wiki_pages_current:
            if key in self.wiki_pages_versions:
                version = len(self.wiki_pages_versions[key]) + 1
            else:
                version = 1
        else:
            current = NodeWikiPage.load(self.wiki_pages_current[key])
            version = current.version + 1
            current.save()
            if Comment.find(Q('root_target', 'eq', current._id)).count() > 0:
                has_comments = True

        new_page = NodeWikiPage(
            page_name=name,
            version=version,
            user=auth.user,
            node=self,
            content=content
        )
        new_page.save()

        if has_comments:
            Comment.update(Q('root_target', 'eq', current._id), data={'root_target': Guid.load(new_page._id)})
            Comment.update(Q('target', 'eq', current._id), data={'target': Guid.load(new_page._id)})

        if current:
            for contrib in self.contributors:
                if contrib.comments_viewed_timestamp.get(current._id, None):
                    contrib.comments_viewed_timestamp[new_page._id] = contrib.comments_viewed_timestamp[current._id]
                    contrib.save()
                    del contrib.comments_viewed_timestamp[current._id]

        # check if the wiki page already exists in versions (existed once and is now deleted)
        if key not in self.wiki_pages_versions:
            self.wiki_pages_versions[key] = []
        self.wiki_pages_versions[key].append(new_page._primary_key)
        self.wiki_pages_current[key] = new_page._primary_key

        self.add_log(
            action=NodeLog.WIKI_UPDATED,
            params={
                'project': self.parent_id,
                'node': self._primary_key,
                'page': new_page.page_name,
                'page_id': new_page._primary_key,
                'version': new_page.version,
            },
            auth=auth,
            log_date=new_page.date,
            save=False,
        )
        self.save()

    # TODO: Move to wiki add-on
    def rename_node_wiki(self, name, new_name, auth):
        """Rename the node's wiki page with new name.

        :param name: A string, the page's name, e.g. ``"My Page"``.
        :param new_name: A string, the new page's name, e.g. ``"My Renamed Page"``.
        :param auth: All the auth information including user, API key.

        """
        # TODO: Fix circular imports
        from website.addons.wiki.exceptions import (
            PageCannotRenameError,
            PageConflictError,
            PageNotFoundError,
        )

        name = (name or '').strip()
        key = to_mongo_key(name)
        new_name = (new_name or '').strip()
        new_key = to_mongo_key(new_name)
        page = self.get_wiki_page(name)

        if key == 'home':
            raise PageCannotRenameError('Cannot rename wiki home page')
        if not page:
            raise PageNotFoundError('Wiki page not found')
        if (new_key in self.wiki_pages_current and key != new_key) or new_key == 'home':
            raise PageConflictError(
                'Page already exists with name {0}'.format(
                    new_name,
                )
            )

        # rename the page first in case we hit a validation exception.
        old_name = page.page_name
        page.rename(new_name)

        # TODO: merge historical records like update (prevents log breaks)
        # transfer the old page versions/current keys to the new name.
        if key != new_key:
            self.wiki_pages_versions[new_key] = self.wiki_pages_versions[key]
            del self.wiki_pages_versions[key]
            self.wiki_pages_current[new_key] = self.wiki_pages_current[key]
            del self.wiki_pages_current[key]
            if key in self.wiki_private_uuids:
                self.wiki_private_uuids[new_key] = self.wiki_private_uuids[key]
                del self.wiki_private_uuids[key]

        self.add_log(
            action=NodeLog.WIKI_RENAMED,
            params={
                'project': self.parent_id,
                'node': self._primary_key,
                'page': page.page_name,
                'page_id': page._primary_key,
                'old_page': old_name,
                'version': page.version,
            },
            auth=auth,
            save=False,
        )
        self.save()

    def delete_node_wiki(self, name, auth):
        name = (name or '').strip()
        key = to_mongo_key(name)
        page = self.get_wiki_page(key)

        del self.wiki_pages_current[key]
        if key != 'home':
            del self.wiki_pages_versions[key]

        self.add_log(
            action=NodeLog.WIKI_DELETED,
            params={
                'project': self.parent_id,
                'node': self._primary_key,
                'page': page.page_name,
                'page_id': page._primary_key,
            },
            auth=auth,
            save=False,
        )
        self.save()

    def get_stats(self, detailed=False):
        if detailed:
            raise NotImplementedError(
                'Detailed stats exist, but are not yet implemented.'
            )
        else:
            return get_basic_counters('node:%s' % self._primary_key)

    # TODO: Deprecate this; it duplicates much of what serialize_project already
    # does
    def serialize(self, auth=None):
        """Dictionary representation of node that is nested within a NodeLog's
        representation.
        """
        # TODO: incomplete implementation
        return {
            'id': str(self._primary_key),
            'category': self.category_display,
            'node_type': self.project_or_component,
            'url': self.url,
            # TODO: Titles shouldn't contain escaped HTML in the first place
            'title': sanitize.unescape_entities(self.title),
            'path': self.path_above(auth),
            'api_url': self.api_url,
            'is_public': self.is_public,
            'is_registration': self.is_registration,
        }

    def _initiate_retraction(self, user, justification=None):
        """Initiates the retraction process for a registration
        :param user: User who initiated the retraction
        :param justification: Justification, if given, for retraction
        """

        retraction = Retraction(
            initiated_by=user,
            justification=justification or None,  # make empty strings None
            state=Retraction.UNAPPROVED
        )
        retraction.save()  # Save retraction so it has a primary key
        self.retraction = retraction
        self.save()  # Set foreign field reference Node.retraction
        admins = self.get_admin_contributors_recursive(unique_users=True)
        for (admin, node) in admins:
            retraction.add_authorizer(admin, node)
        retraction.save()  # Save retraction approval state
        return retraction

    def retract_registration(self, user, justification=None, save=True):
        """Retract public registration. Instantiate new Retraction object
        and associate it with the respective registration.
        """

        if not self.is_registration or (not self.is_public and not (self.embargo_end_date or self.is_pending_embargo)):
            raise NodeStateError('Only public or embargoed registrations may be withdrawn.')

        if self.root is not self:
            raise NodeStateError('Withdrawal of non-parent registrations is not permitted.')

        retraction = self._initiate_retraction(user, justification)
        self.registered_from.add_log(
            action=NodeLog.RETRACTION_INITIATED,
            params={
                'node': self.registered_from_id,
                'registration': self._id,
                'retraction_id': retraction._id,
            },
            auth=Auth(user),
        )
        self.retraction = retraction
        if save:
            self.save()
        return retraction

    def _is_embargo_date_valid(self, end_date):
        today = datetime.datetime.utcnow()
        if (end_date - today) >= settings.EMBARGO_END_DATE_MIN:
            if (end_date - today) <= settings.EMBARGO_END_DATE_MAX:
                return True
        return False

    def _initiate_embargo(self, user, end_date, for_existing_registration=False, notify_initiator_on_complete=False):
        """Initiates the retraction process for a registration
        :param user: User who initiated the retraction
        :param end_date: Date when the registration should be made public
        """
        embargo = Embargo(
            initiated_by=user,
            end_date=datetime.datetime.combine(end_date, datetime.datetime.min.time()),
            for_existing_registration=for_existing_registration,
            notify_initiator_on_complete=notify_initiator_on_complete
        )
        embargo.save()  # Save embargo so it has a primary key
        self.embargo = embargo
        self.save()  # Set foreign field reference Node.embargo
        admins = self.get_admin_contributors_recursive(unique_users=True)
        for (admin, node) in admins:
            embargo.add_authorizer(admin, node)
        embargo.save()  # Save embargo's approval_state
        return embargo

    def embargo_registration(self, user, end_date, for_existing_registration=False, notify_initiator_on_complete=False):
        """Enter registration into an embargo period at end of which, it will
        be made public
        :param user: User initiating the embargo
        :param end_date: Date when the registration should be made public
        :raises: NodeStateError if Node is not a registration
        :raises: PermissionsError if user is not an admin for the Node
        :raises: ValidationValueError if end_date is not within time constraints
        """

        if not self.is_registration:
            raise NodeStateError('Only registrations may be embargoed')
        if not self.has_permission(user, 'admin'):
            raise PermissionsError('Only admins may embargo a registration')
        if not self._is_embargo_date_valid(end_date):
            if (end_date - datetime.datetime.utcnow()) >= settings.EMBARGO_END_DATE_MIN:
                raise ValidationValueError('Registrations can only be embargoed for up to four years.')
            raise ValidationValueError('Embargo end date must be at least three days in the future.')

        embargo = self._initiate_embargo(user, end_date, for_existing_registration=for_existing_registration, notify_initiator_on_complete=notify_initiator_on_complete)

        self.registered_from.add_log(
            action=NodeLog.EMBARGO_INITIATED,
            params={
                'node': self.registered_from_id,
                'registration': self._id,
                'embargo_id': embargo._id,
            },
            auth=Auth(user),
            save=True,
        )
        if self.is_public:
            self.set_privacy('private', Auth(user))

    def request_embargo_termination(self, auth):
        """Initiates an EmbargoTerminationApproval to lift this Embargoed Registration's
        embargo early."""
        if not self.is_embargoed:
            raise NodeStateError('This node is not under active embargo')
        if not self.root == self:
            raise NodeStateError('Only the root of an embargoed registration can request termination')

        approval = EmbargoTerminationApproval(
            initiated_by=auth.user,
            embargoed_registration=self,
        )
        admins = [admin for admin in self.root.get_admin_contributors_recursive(unique_users=True)]
        for (admin, node) in admins:
            approval.add_authorizer(admin, node=node)
        approval.save()
        approval.ask(admins)
        self.embargo_termination_approval = approval
        self.save()
        return approval

    def terminate_embargo(self, auth):
        """Handles the actual early termination of an Embargoed registration.
        Adds a log to the registered_from Node.
        """
        if not self.is_embargoed:
            raise NodeStateError('This node is not under active embargo')

        self.registered_from.add_log(
            action=NodeLog.EMBARGO_TERMINATED,
            params={
                'project': self._id,
                'node': self.registered_from_id,
                'registration': self._id,
            },
            auth=None,
            save=True
        )
        self.embargo.mark_as_completed()
        for node in self.node_and_primary_descendants():
            node.set_privacy(
                Node.PUBLIC,
                auth=None,
                log=False,
                save=True
            )
        return True

    def get_active_contributors_recursive(self, unique_users=False, *args, **kwargs):
        """Yield (admin, node) tuples for this node and
        descendant nodes. Excludes contributors on node links and inactive users.

        :param bool unique_users: If True, a given admin will only be yielded once
            during iteration.
        """
        visited_user_ids = []
        for node in self.node_and_primary_descendants(*args, **kwargs):
            for contrib in node.active_contributors(*args, **kwargs):
                if unique_users:
                    if contrib._id not in visited_user_ids:
                        visited_user_ids.append(contrib._id)
                        yield (contrib, node)
                else:
                    yield (contrib, node)

    def get_admin_contributors_recursive(self, unique_users=False, *args, **kwargs):
        """Yield (admin, node) tuples for this node and
        descendant nodes. Excludes contributors on node links and inactive users.

        :param bool unique_users: If True, a given admin will only be yielded once
            during iteration.
        """
        visited_user_ids = []
        for node in self.node_and_primary_descendants(*args, **kwargs):
            for contrib in node.contributors:
                if node.has_permission(contrib, ADMIN) and contrib.is_active:
                    if unique_users:
                        if contrib._id not in visited_user_ids:
                            visited_user_ids.append(contrib._id)
                            yield (contrib, node)
                    else:
                        yield (contrib, node)

    def get_admin_contributors(self, users):
        """Return a set of all admin contributors for this node. Excludes contributors on node links and
        inactive users.
        """
        return (
            user for user in users
            if self.has_permission(user, 'admin') and
            user.is_active)

    def _initiate_approval(self, user, notify_initiator_on_complete=False):
        end_date = datetime.datetime.now() + settings.REGISTRATION_APPROVAL_TIME
        approval = RegistrationApproval(
            initiated_by=user,
            end_date=end_date,
            notify_initiator_on_complete=notify_initiator_on_complete
        )
        approval.save()  # Save approval so it has a primary key
        self.registration_approval = approval
        self.save()  # Set foreign field reference Node.registration_approval
        admins = self.get_admin_contributors_recursive(unique_users=True)
        for (admin, node) in admins:
            approval.add_authorizer(admin, node=node)
        approval.save()  # Save approval's approval_state
        return approval

    def require_approval(self, user, notify_initiator_on_complete=False):
        if not self.is_registration:
            raise NodeStateError('Only registrations can require registration approval')
        if not self.has_permission(user, 'admin'):
            raise PermissionsError('Only admins can initiate a registration approval')

        approval = self._initiate_approval(user, notify_initiator_on_complete)

        self.registered_from.add_log(
            action=NodeLog.REGISTRATION_APPROVAL_INITIATED,
            params={
                'node': self.registered_from_id,
                'registration': self._id,
                'registration_approval_id': approval._id,
            },
            auth=Auth(user),
            save=True,
        )

    @property
    def watches(self):
        return WatchConfig.find(Q('node', 'eq', self._id))

    institution_id = fields.StringField(unique=True, index=True)
    institution_domains = fields.StringField(list=True)
    institution_auth_url = fields.StringField(validate=URLValidator())
    institution_logo_name = fields.StringField()
    institution_email_domains = fields.StringField(list=True)
    institution_banner_name = fields.StringField()

    @classmethod
    def find(cls, query=None, allow_institution=False, **kwargs):
        if not allow_institution:
            query = (query & Q('institution_id', 'eq', None)) if query else Q('institution_id', 'eq', None)
        return super(Node, cls).find(query, **kwargs)

    @classmethod
    def find_one(cls, query=None, allow_institution=False, **kwargs):
        if not allow_institution:
            query = (query & Q('institution_id', 'eq', None)) if query else Q('institution_id', 'eq', None)
        return super(Node, cls).find_one(query, **kwargs)

    @classmethod
    def find_by_institutions(cls, inst, query=None):
        inst_node = inst.node
        query = query & Q('_affiliated_institutions', 'eq', inst_node) if query else Q('_affiliated_institutions', 'eq', inst_node)
        return cls.find(query, allow_institution=True)

    _affiliated_institutions = fields.ForeignField('node', list=True)

    @property
    def affiliated_institutions(self):
        '''
        Should behave as if this was a foreign field pointing to Institution
        :return: this node's _affiliated_institutions wrapped with Institution as a list.
        '''
        return AffiliatedInstitutionsList([Institution(node) for node in self._affiliated_institutions], obj=self, private_target='_affiliated_institutions')

    def add_affiliated_institution(self, inst, user, save=False, log=True):
        if not user.is_affiliated_with_institution(inst):
            raise UserNotAffiliatedError('User is not affiliated with {}'.format(inst.name))
        if inst not in self.affiliated_institutions:
            self.affiliated_institutions.append(inst)
        if log:
            self.add_log(
                action=NodeLog.AFFILIATED_INSTITUTION_ADDED,
                params={
                    'node': self._primary_key,
                    'institution': {
                        'id': inst._id,
                        'name': inst.name
                    }
                },
                auth=Auth(user)
            )
        if save:
            self.save()
        return True

    def remove_affiliated_institution(self, inst, user, save=False, log=True):
        if inst in self.affiliated_institutions:
            self.affiliated_institutions.remove(inst)
            if log:
                self.add_log(
                    action=NodeLog.AFFILIATED_INSTITUTION_REMOVED,
                    params={
                        'node': self._primary_key,
                        'institution': {
                            'id': inst._id,
                            'name': inst.name
                        }
                    },
                    auth=Auth(user)
                )
            if save:
                self.save()
            return True
        return False

    def institutions_url(self):
        return self.absolute_api_v2_url + 'institutions/'

    def institutions_relationship_url(self):
        return self.absolute_api_v2_url + 'relationships/institutions/'


@Node.subscribe('before_save')
def validate_permissions(schema, instance):
    """Ensure that user IDs in `contributors` and `permissions` match.

    """
    node = instance
    contributor_ids = set([user._id for user in node.contributors])
    permission_ids = set(node.permissions.keys())
    mismatched_contributors = contributor_ids.difference(permission_ids)
    if mismatched_contributors:
        raise ValidationValueError(
            'Contributors {0} missing from `permissions` on node {1}'.format(
                ', '.join(mismatched_contributors),
                node._id,
            )
        )
    mismatched_permissions = permission_ids.difference(contributor_ids)
    if mismatched_permissions:
        raise ValidationValueError(
            'Permission keys {0} missing from `contributors` on node {1}'.format(
                ', '.join(mismatched_contributors),
                node._id,
            )
        )


@Node.subscribe('before_save')
def validate_visible_contributors(schema, instance):
    """Ensure that user IDs in `contributors` and `visible_contributor_ids`
    match.

    """
    node = instance
    for user_id in node.visible_contributor_ids:
        if user_id not in node.contributors:
            raise ValidationValueError(
                ('User {0} is in `visible_contributor_ids` but not in '
                 '`contributors` on node {1}').format(
                    user_id,
                    node._id,
                )
            )


class WatchConfig(StoredObject):

    _id = fields.StringField(primary=True, default=lambda: str(ObjectId()))
    node = fields.ForeignField('Node')
    digest = fields.BooleanField(default=False)
    immediate = fields.BooleanField(default=False)

    def __repr__(self):
        return '<WatchConfig(node="{self.node}")>'.format(self=self)


class PrivateLink(StoredObject):

    _id = fields.StringField(primary=True, default=lambda: str(ObjectId()))
    date_created = fields.DateTimeField(auto_now_add=datetime.datetime.utcnow)
    key = fields.StringField(required=True, unique=True)
    name = fields.StringField()
    is_deleted = fields.BooleanField(default=False)
    anonymous = fields.BooleanField(default=False)

    nodes = fields.ForeignField('node', list=True)
    creator = fields.ForeignField('user')

    @property
    def node_ids(self):
        node_ids = [node._id for node in self.nodes]
        return node_ids

    def node_scale(self, node):
        # node may be None if previous node's parent is deleted
        if node is None or node.parent_id not in self.node_ids:
            return -40
        else:
            offset = 20 if node.parent_node is not None else 0
            return offset + self.node_scale(node.parent_node)

    def to_json(self):
        return {
            'id': self._id,
            'date_created': iso8601format(self.date_created),
            'key': self.key,
            'name': sanitize.unescape_entities(self.name),
            'creator': {'fullname': self.creator.fullname, 'url': self.creator.profile_url},
            'nodes': [{'title': x.title, 'url': x.url, 'scale': str(self.node_scale(x)) + 'px', 'category': x.category}
                      for x in self.nodes if not x.is_deleted],
            'anonymous': self.anonymous
        }


class AlternativeCitation(StoredObject):
    _id = fields.StringField(primary=True, default=lambda: str(ObjectId()))
    name = fields.StringField(required=True, validate=MaxLengthValidator(256))
    text = fields.StringField(required=True, validate=MaxLengthValidator(2048))

    def to_json(self):
        return {
            'id': self._id,
            'name': self.name,
            'text': self.text
        }


class DraftRegistrationLog(StoredObject):
    """ Simple log to show status changes for DraftRegistrations

    field - _id - primary key
    field - date - date of the action took place
    field - action - simple action to track what happened
    field - user - user who did the action
    """
    _id = fields.StringField(primary=True, default=lambda: str(ObjectId()))
    date = fields.DateTimeField(default=datetime.datetime.utcnow)
    action = fields.StringField()
    draft = fields.ForeignField('draftregistration', index=True)
    user = fields.ForeignField('user')

    SUBMITTED = 'submitted'
    REGISTERED = 'registered'
    APPROVED = 'approved'
    REJECTED = 'rejected'

    def __repr__(self):
        return ('<DraftRegistrationLog({self.action!r}, date={self.date!r}), '
                'user={self.user!r} '
                'with id {self._id!r}>').format(self=self)


class DraftRegistration(StoredObject):

    _id = fields.StringField(primary=True, default=lambda: str(ObjectId()))

    URL_TEMPLATE = settings.DOMAIN + 'project/{node_id}/drafts/{draft_id}'

    datetime_initiated = fields.DateTimeField(auto_now_add=True)
    datetime_updated = fields.DateTimeField(auto_now=True)
    # Original Node a draft registration is associated with
    branched_from = fields.ForeignField('node', index=True)

    initiator = fields.ForeignField('user', index=True)

    # Dictionary field mapping question id to a question's comments and answer
    # {
    #   <qid>: {
    #     'comments': [{
    #       'user': {
    #         'id': <uid>,
    #         'name': <name>
    #       },
    #       value: <value>,
    #       lastModified: <datetime>
    #     }],
    #     'value': <value>
    #   }
    # }
    registration_metadata = fields.DictionaryField(default=dict)
    registration_schema = fields.ForeignField('metaschema')
    registered_node = fields.ForeignField('node', index=True)

    approval = fields.ForeignField('draftregistrationapproval', default=None)

    # Dictionary field mapping extra fields defined in the MetaSchema.schema to their
    # values. Defaults should be provided in the schema (e.g. 'paymentSent': false),
    # and these values are added to the DraftRegistration
    _metaschema_flags = fields.DictionaryField(default=None)

    def __repr__(self):
        return '<DraftRegistration(branched_from={self.branched_from!r}) with id {self._id!r}>'.format(self=self)

    # lazily set flags
    @property
    def flags(self):
        if not self._metaschema_flags:
            self._metaschema_flags = {}
        meta_schema = self.registration_schema
        if meta_schema:
            schema = meta_schema.schema
            flags = schema.get('flags', {})
            dirty = False
            for flag, value in flags.iteritems():
                if flag not in self._metaschema_flags:
                    self._metaschema_flags[flag] = value
                    dirty = True
            if dirty:
                self.save()
        return self._metaschema_flags

    @flags.setter
    def flags(self, flags):
        self._metaschema_flags.update(flags)

    notes = fields.StringField()

    @property
    def url(self):
        return self.URL_TEMPLATE.format(
            node_id=self.branched_from,
            draft_id=self._id
        )

    @property
    def absolute_url(self):
        return urlparse.urljoin(settings.DOMAIN, self.url)

    @property
    def absolute_api_v2_url(self):
        node = self.branched_from
        path = '/nodes/{}/draft_registrations/{}/'.format(node._id, self._id)
        return api_v2_url(path)

    # used by django and DRF
    def get_absolute_url(self):
        return self.absolute_api_v2_url

    @property
    def requires_approval(self):
        return self.registration_schema.requires_approval

    @property
    def is_pending_review(self):
        return self.approval.is_pending_approval if (self.requires_approval and self.approval) else False

    @property
    def is_approved(self):
        if self.requires_approval:
            if not self.approval:
                return False
            else:
                return self.approval.is_approved
        else:
            return False

    @property
    def is_rejected(self):
        if self.requires_approval:
            if not self.approval:
                return False
            else:
                return self.approval.is_rejected
        else:
            return False

    @property
    def status_logs(self):
        """ List of logs associated with this node"""
        return DraftRegistrationLog.find(Q('draft', 'eq', self._id)).sort('date')

    @classmethod
    def create_from_node(cls, node, user, schema, data=None):
        draft = cls(
            initiator=user,
            branched_from=node,
            registration_schema=schema,
            registration_metadata=data or {},
        )
        draft.save()
        return draft

    def update_metadata(self, metadata):
        changes = []
        # Prevent comments on approved drafts
        if not self.is_approved:
            for question_id, value in metadata.iteritems():
                old_value = self.registration_metadata.get(question_id)
                if old_value:
                    old_comments = {
                        comment['created']: comment
                        for comment in old_value.get('comments', [])
                    }
                    new_comments = {
                        comment['created']: comment
                        for comment in value.get('comments', [])
                    }
                    old_comments.update(new_comments)
                    metadata[question_id]['comments'] = sorted(
                        old_comments.values(),
                        key=lambda c: c['created']
                    )
                    if old_value.get('value') != value.get('value'):
                        changes.append(question_id)
                else:
                    changes.append(question_id)
        self.registration_metadata.update(metadata)
        return changes

    def submit_for_review(self, initiated_by, meta, save=False):
        approval = DraftRegistrationApproval(
            initiated_by=initiated_by,
            meta=meta
        )
        approval.save()
        self.approval = approval
        self.add_status_log(initiated_by, DraftRegistrationLog.SUBMITTED)
        if save:
            self.save()

    def register(self, auth, save=False):
        node = self.branched_from

        # Create the registration
        register = node.register_node(
            schema=self.registration_schema,
            auth=auth,
            data=self.registration_metadata
        )
        self.registered_node = register
        self.add_status_log(auth.user, DraftRegistrationLog.REGISTERED)
        if save:
            self.save()
        return register

    def approve(self, user):
        self.approval.approve(user)
        self.add_status_log(user, DraftRegistrationLog.APPROVED)
        self.approval.save()

    def reject(self, user):
        self.approval.reject(user)
        self.add_status_log(user, DraftRegistrationLog.REJECTED)
        self.approval.save()

    def add_status_log(self, user, action):
        log = DraftRegistrationLog(action=action, user=user, draft=self)
        log.save()

    def validate_metadata(self, *args, **kwargs):
        """
        Validates draft's metadata
        """
        return self.registration_schema.validate_metadata(*args, **kwargs)<|MERGE_RESOLUTION|>--- conflicted
+++ resolved
@@ -1528,15 +1528,13 @@
             if existing_bookmark_collections.count() > 0:
                 raise NodeStateError('Only one bookmark collection allowed per user.')
 
-<<<<<<< HEAD
         if first_save and self.is_public_files_collection:
             existing_public_files_collections = Node.find(
                 Q('is_public_files_collection', 'eq', True) & Q('contributors', 'eq', self.creator._id)
             )
             if existing_public_files_collections.count() > 0:
                 raise NodeStateError("Only one public files collection allowed per user.")
-=======
->>>>>>> 5b068d30
+
         # Bookmark collections are always named 'Bookmarks'
         if self.is_bookmark_collection and self.title != 'Bookmarks':
             self.title = 'Bookmarks'
@@ -2328,7 +2326,6 @@
                     data=data,
                     parent=registered,
                 )
-<<<<<<< HEAD
 
         if self.is_collection:
             raise NodeStateError("Folders may not be registered")
@@ -2451,8 +2448,6 @@
                     data=data,
                     parent=registered,
                 )
-=======
->>>>>>> 5b068d30
                 if child_registration and not child_registration.primary:
                     registered.nodes.append(child_registration)
         registered.save()
