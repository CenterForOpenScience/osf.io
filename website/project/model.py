--- conflicted
+++ resolved
@@ -1788,15 +1788,10 @@
                         yield descendant
 
     def get_aggregate_logs_query(self, auth):
-<<<<<<< HEAD
-        ids = [self._id] + [n._id for n in self.get_descendants_recursive()]
-        query = Q('__backrefs.logged.node.logs', 'in', ids) & Q('should_hide', 'ne', True)
-=======
         ids = [self._id] + [n._id
                             for n in self.get_descendants_recursive()
                             if n.can_view(auth)]
         query = Q('node', 'in', ids) & Q('should_hide', 'ne', True)
->>>>>>> 643bb278
         return query
 
     def get_aggregate_logs_queryset(self, auth):
