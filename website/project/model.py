--- conflicted
+++ resolved
@@ -3443,10 +3443,6 @@
 
         return contributor
 
-<<<<<<< HEAD
-    @disable_for_public_files_node
-    def set_privacy(self, permissions, auth=None, log=True, save=True, meeting_creation=False):
-=======
     @property
     def is_spammy(self):
         return (self.is_flagged_as_spam or self.is_spam) or (self.parent_node.is_spammy if self.parent_node else False)
@@ -3483,8 +3479,8 @@
                     check_addons=False
                 )
 
+    @disable_for_public_files_node
     def set_privacy(self, permissions, auth=None, log=True, save=True, meeting_creation=False, check_addons=True):
->>>>>>> dc286483
         """Set the permissions for this node. Also, based on meeting_creation, queues an email to user about abilities of
             public projects.
 
