# -*- coding: utf-8 -*-
import itertools
import functools
import os
import re
import logging
import pymongo
import datetime
import urlparse
from collections import OrderedDict
import warnings

import pytz
from django.core.urlresolvers import reverse
from django.core.validators import URLValidator

from modularodm import Q
from modularodm import fields
from modularodm.validators import MaxLengthValidator
from modularodm.exceptions import NoResultsFound
from modularodm.exceptions import ValidationValueError

from framework import status
from framework.mongo import ObjectId
from framework.mongo import StoredObject
from framework.mongo import validators
from framework.addons import AddonModelMixin
from framework.auth import get_user, User, Auth
from framework.auth import signals as auth_signals
from framework.exceptions import PermissionsError
from framework.guid.model import GuidStoredObject, Guid
from framework.auth.utils import privacy_info_handle
from framework.analytics import tasks as piwik_tasks
from framework.mongo.utils import to_mongo_key, unique_on
from framework.analytics import (
    get_basic_counters, increment_user_activity_counters
)
from framework.sentry import log_exception
from framework.transactions.context import TokuTransaction
from framework.utils import iso8601format

from website import language, settings
from website.util import web_url_for
from website.util import api_url_for
from website.util import api_v2_url
from website.util import sanitize
from website.exceptions import (
    NodeStateError,
    UserNotAffiliatedError,
)
from website.institutions.model import Institution, AffiliatedInstitutionsList
from website.citations.utils import datetime_to_csl
from website.identifiers.model import IdentifierMixin
from website.util.permissions import expand_permissions
from website.util.permissions import CREATOR_PERMISSIONS, DEFAULT_CONTRIBUTOR_PERMISSIONS, ADMIN
from website.project.commentable import Commentable
from website.project.metadata.schemas import OSF_META_SCHEMAS
from website.project.licenses import (
    NodeLicense,
    NodeLicenseRecord,
)
from website.project import signals as project_signals
from website.project.spam.model import SpamMixin
from website.project.sanctions import (
    DraftRegistrationApproval,
    EmbargoTerminationApproval,
    Embargo,
    RegistrationApproval,
    Retraction,
)

logger = logging.getLogger(__name__)


def has_anonymous_link(node, auth):
    """check if the node is anonymous to the user

    :param Node node: Node which the user wants to visit
    :param str link: any view-only link in the current url
    :return bool anonymous: Whether the node is anonymous to the user or not
    """
    if auth.private_link:
        return auth.private_link.anonymous
    return False

@unique_on(['name', 'schema_version', '_id'])
class MetaSchema(StoredObject):

    _id = fields.StringField(default=lambda: str(ObjectId()))
    name = fields.StringField()
    schema = fields.DictionaryField()
    category = fields.StringField()

    # Version of the schema to use (e.g. if questions, responses change)
    schema_version = fields.IntegerField()

    @property
    def _config(self):
        return self.schema.get('config', {})

    @property
    def requires_approval(self):
        return self._config.get('requiresApproval', False)

    @property
    def fulfills(self):
        return self._config.get('fulfills', [])

    @property
    def messages(self):
        return self._config.get('messages', {})

    @property
    def requires_consent(self):
        return self._config.get('requiresConsent', False)

def ensure_schema(schema, name, version=1):
    schema_obj = None
    try:
        schema_obj = MetaSchema.find_one(
            Q('name', 'eq', name) &
            Q('schema_version', 'eq', version)
        )
    except NoResultsFound:
        meta_schema = {
            'name': name,
            'schema_version': version,
            'schema': schema,
        }
        schema_obj = MetaSchema(**meta_schema)
    else:
        schema_obj.schema = schema
    schema_obj.save()
    return schema_obj


def ensure_schemas():
    """Import meta-data schemas from JSON to database if not already loaded
    """
    for schema in OSF_META_SCHEMAS:
        ensure_schema(schema, schema['name'], version=schema.get('version', 1))


class MetaData(GuidStoredObject):
    # TODO: This model may be unused; potential candidate for deprecation depending on contents of production database
    _id = fields.StringField(primary=True)

    target = fields.AbstractForeignField()
    data = fields.DictionaryField()

    date_created = fields.DateTimeField(auto_now_add=datetime.datetime.utcnow)
    date_modified = fields.DateTimeField(auto_now=datetime.datetime.utcnow)


class Comment(GuidStoredObject, SpamMixin, Commentable):

    __guid_min_length__ = 12

    OVERVIEW = "node"
    FILES = "files"
    WIKI = 'wiki'

    _id = fields.StringField(primary=True)

    user = fields.ForeignField('user', required=True)
    # the node that the comment belongs to
    node = fields.ForeignField('node', required=True)
    # the direct 'parent' of the comment (e.g. the target of a comment reply is another comment)
    target = fields.AbstractForeignField(required=True)
    # The file or project overview page that the comment is for
    root_target = fields.AbstractForeignField()

    date_created = fields.DateTimeField(auto_now_add=datetime.datetime.utcnow)
    date_modified = fields.DateTimeField(auto_now_add=datetime.datetime.utcnow, editable=True)
    modified = fields.BooleanField(default=False)
    is_deleted = fields.BooleanField(default=False)
    # The type of root_target: node/files
    page = fields.StringField()
    content = fields.StringField(required=True,
                                 validate=[MaxLengthValidator(settings.COMMENT_MAXLENGTH), validators.string_required])

    # For Django compatibility
    @property
    def pk(self):
        return self._id

    @property
    def url(self):
        return '/{}/'.format(self._id)

    @property
    def absolute_api_v2_url(self):
        path = '/comments/{}/'.format(self._id)
        return api_v2_url(path)

    @property
    def target_type(self):
        """The object "type" used in the OSF v2 API."""
        return 'comments'

    @property
    def root_target_page(self):
        """The page type associated with the object/Comment.root_target."""
        return None

    def belongs_to_node(self, node_id):
        """Check whether the comment is attached to the specified node."""
        return self.node._id == node_id

    # used by django and DRF
    def get_absolute_url(self):
        return self.absolute_api_v2_url

    def get_comment_page_url(self):
        if isinstance(self.root_target.referent, Node):
            return self.node.absolute_url
        return settings.DOMAIN + str(self.root_target._id) + '/'

    def get_content(self, auth):
        """ Returns the comment content if the user is allowed to see it. Deleted comments
        can only be viewed by the user who created the comment."""
        if not auth and not self.node.is_public:
            raise PermissionsError

        if self.is_deleted and ((not auth or auth.user.is_anonymous())
                                or (auth and not auth.user.is_anonymous() and self.user._id != auth.user._id)):
            return None

        return self.content

    def get_comment_page_title(self):
        if self.page == Comment.FILES:
            return self.root_target.referent.name
        elif self.page == Comment.WIKI:
            return self.root_target.referent.page_name
        return ''

    def get_comment_page_type(self):
        if self.page == Comment.FILES:
            return 'file'
        elif self.page == Comment.WIKI:
            return 'wiki'
        return self.node.project_or_component

    @classmethod
    def find_n_unread(cls, user, node, page, root_id=None):
        if node.is_contributor(user):
            if page == Comment.OVERVIEW:
                view_timestamp = user.get_node_comment_timestamps(target_id=node._id)
                root_target = Guid.load(node._id)
            elif page == Comment.FILES or page == Comment.WIKI:
                view_timestamp = user.get_node_comment_timestamps(target_id=root_id)
                root_target = Guid.load(root_id)
            else:
                raise ValueError('Invalid page')
            return Comment.find(Q('node', 'eq', node) &
                                Q('user', 'ne', user) &
                                Q('is_deleted', 'eq', False) &
                                (Q('date_created', 'gt', view_timestamp) |
                                Q('date_modified', 'gt', view_timestamp)) &
                                Q('root_target', 'eq', root_target)).count()

        return 0

    @classmethod
    def create(cls, auth, **kwargs):
        comment = cls(**kwargs)
        if not comment.node.can_comment(auth):
            raise PermissionsError('{0!r} does not have permission to comment on this node'.format(auth.user))
        log_dict = {
            'project': comment.node.parent_id,
            'node': comment.node._id,
            'user': comment.user._id,
            'comment': comment._id,
        }
        if isinstance(comment.target.referent, Comment):
            comment.root_target = comment.target.referent.root_target
        else:
            comment.root_target = comment.target

        page = getattr(comment.root_target.referent, 'root_target_page', None)
        if not page:
            raise ValueError('Invalid root target.')
        comment.page = page

        log_dict.update(comment.root_target.referent.get_extra_log_params(comment))

        comment.save()

        comment.node.add_log(
            NodeLog.COMMENT_ADDED,
            log_dict,
            auth=auth,
            save=False,
        )

        comment.node.save()
        project_signals.comment_added.send(comment, auth=auth)

        return comment

    def edit(self, content, auth, save=False):
        if not self.node.can_comment(auth) or self.user._id != auth.user._id:
            raise PermissionsError('{0!r} does not have permission to edit this comment'.format(auth.user))
        log_dict = {
            'project': self.node.parent_id,
            'node': self.node._id,
            'user': self.user._id,
            'comment': self._id,
        }
        log_dict.update(self.root_target.referent.get_extra_log_params(self))
        self.content = content
        self.modified = True
        self.date_modified = datetime.datetime.utcnow()
        if save:
            self.save()
            self.node.add_log(
                NodeLog.COMMENT_UPDATED,
                log_dict,
                auth=auth,
                save=False,
            )
            self.node.save()

    def delete(self, auth, save=False):
        if not self.node.can_comment(auth) or self.user._id != auth.user._id:
            raise PermissionsError('{0!r} does not have permission to comment on this node'.format(auth.user))
        log_dict = {
            'project': self.node.parent_id,
            'node': self.node._id,
            'user': self.user._id,
            'comment': self._id,
        }
        self.is_deleted = True
        log_dict.update(self.root_target.referent.get_extra_log_params(self))
        self.date_modified = datetime.datetime.utcnow()
        if save:
            self.save()
            self.node.add_log(
                NodeLog.COMMENT_REMOVED,
                log_dict,
                auth=auth,
                save=False,
            )
            self.node.save()

    def undelete(self, auth, save=False):
        if not self.node.can_comment(auth) or self.user._id != auth.user._id:
            raise PermissionsError('{0!r} does not have permission to comment on this node'.format(auth.user))
        self.is_deleted = False
        log_dict = {
            'project': self.node.parent_id,
            'node': self.node._id,
            'user': self.user._id,
            'comment': self._id,
        }
        log_dict.update(self.root_target.referent.get_extra_log_params(self))
        self.date_modified = datetime.datetime.utcnow()
        if save:
            self.save()
            self.node.add_log(
                NodeLog.COMMENT_RESTORED,
                log_dict,
                auth=auth,
                save=False,
            )
            self.node.save()


@unique_on(['params.node', '_id'])
class NodeLog(StoredObject):

    _id = fields.StringField(primary=True, default=lambda: str(ObjectId()))
    __indices__ = [{
        'key_or_list': [
            ('user', 1),
            ('node', 1)
        ],
    }, {
        'key_or_list': [
            ('node', 1),
            ('should_hide', 1),
            ('date', -1)
        ]
    }]

    date = fields.DateTimeField(default=datetime.datetime.utcnow, index=True)
    action = fields.StringField(index=True)
    params = fields.DictionaryField()
    should_hide = fields.BooleanField(default=False)
    original_node = fields.ForeignField('node', index=True)
    node = fields.ForeignField('node', index=True)

    was_connected_to = fields.ForeignField('node', list=True)

    user = fields.ForeignField('user', index=True)
    foreign_user = fields.StringField()

    DATE_FORMAT = '%m/%d/%Y %H:%M UTC'

    # Log action constants -- NOTE: templates stored in log_templates.mako
    CREATED_FROM = 'created_from'

    PROJECT_CREATED = 'project_created'
    PROJECT_REGISTERED = 'project_registered'
    PROJECT_DELETED = 'project_deleted'

    NODE_CREATED = 'node_created'
    NODE_FORKED = 'node_forked'
    NODE_REMOVED = 'node_removed'

    POINTER_CREATED = 'pointer_created'
    POINTER_FORKED = 'pointer_forked'
    POINTER_REMOVED = 'pointer_removed'

    WIKI_UPDATED = 'wiki_updated'
    WIKI_DELETED = 'wiki_deleted'
    WIKI_RENAMED = 'wiki_renamed'

    MADE_WIKI_PUBLIC = 'made_wiki_public'
    MADE_WIKI_PRIVATE = 'made_wiki_private'

    CONTRIB_ADDED = 'contributor_added'
    CONTRIB_REMOVED = 'contributor_removed'
    CONTRIB_REORDERED = 'contributors_reordered'

    CHECKED_IN = 'checked_in'
    CHECKED_OUT = 'checked_out'

    PERMISSIONS_UPDATED = 'permissions_updated'

    MADE_PRIVATE = 'made_private'
    MADE_PUBLIC = 'made_public'

    TAG_ADDED = 'tag_added'
    TAG_REMOVED = 'tag_removed'

    FILE_TAG_ADDED = 'file_tag_added'
    FILE_TAG_REMOVED = 'file_tag_removed'

    EDITED_TITLE = 'edit_title'
    EDITED_DESCRIPTION = 'edit_description'
    CHANGED_LICENSE = 'license_changed'

    UPDATED_FIELDS = 'updated_fields'

    FILE_MOVED = 'addon_file_moved'
    FILE_COPIED = 'addon_file_copied'
    FILE_RENAMED = 'addon_file_renamed'

    FOLDER_CREATED = 'folder_created'

    FILE_ADDED = 'file_added'
    FILE_UPDATED = 'file_updated'
    FILE_REMOVED = 'file_removed'
    FILE_RESTORED = 'file_restored'

    ADDON_ADDED = 'addon_added'
    ADDON_REMOVED = 'addon_removed'
    COMMENT_ADDED = 'comment_added'
    COMMENT_REMOVED = 'comment_removed'
    COMMENT_UPDATED = 'comment_updated'
    COMMENT_RESTORED = 'comment_restored'

    CITATION_ADDED = 'citation_added'
    CITATION_EDITED = 'citation_edited'
    CITATION_REMOVED = 'citation_removed'

    MADE_CONTRIBUTOR_VISIBLE = 'made_contributor_visible'
    MADE_CONTRIBUTOR_INVISIBLE = 'made_contributor_invisible'

    EXTERNAL_IDS_ADDED = 'external_ids_added'

    EMBARGO_APPROVED = 'embargo_approved'
    EMBARGO_CANCELLED = 'embargo_cancelled'
    EMBARGO_COMPLETED = 'embargo_completed'
    EMBARGO_INITIATED = 'embargo_initiated'
    EMBARGO_TERMINATED = 'embargo_terminated'

    RETRACTION_APPROVED = 'retraction_approved'
    RETRACTION_CANCELLED = 'retraction_cancelled'
    RETRACTION_INITIATED = 'retraction_initiated'

    REGISTRATION_APPROVAL_CANCELLED = 'registration_cancelled'
    REGISTRATION_APPROVAL_INITIATED = 'registration_initiated'
    REGISTRATION_APPROVAL_APPROVED = 'registration_approved'

    PRIMARY_INSTITUTION_CHANGED = 'primary_institution_changed'
    PRIMARY_INSTITUTION_REMOVED = 'primary_institution_removed'

    actions = [CHECKED_IN, CHECKED_OUT, FILE_TAG_REMOVED, FILE_TAG_ADDED, CREATED_FROM, PROJECT_CREATED, PROJECT_REGISTERED, PROJECT_DELETED, NODE_CREATED, NODE_FORKED, NODE_REMOVED, POINTER_CREATED, POINTER_FORKED, POINTER_REMOVED, WIKI_UPDATED, WIKI_DELETED, WIKI_RENAMED, MADE_WIKI_PUBLIC, MADE_WIKI_PRIVATE, CONTRIB_ADDED, CONTRIB_REMOVED, CONTRIB_REORDERED, PERMISSIONS_UPDATED, MADE_PRIVATE, MADE_PUBLIC, TAG_ADDED, TAG_REMOVED, EDITED_TITLE, EDITED_DESCRIPTION, UPDATED_FIELDS, FILE_MOVED, FILE_COPIED, FOLDER_CREATED, FILE_ADDED, FILE_UPDATED, FILE_REMOVED, FILE_RESTORED, ADDON_ADDED, ADDON_REMOVED, COMMENT_ADDED, COMMENT_REMOVED, COMMENT_UPDATED, MADE_CONTRIBUTOR_VISIBLE, MADE_CONTRIBUTOR_INVISIBLE, EXTERNAL_IDS_ADDED, EMBARGO_APPROVED, EMBARGO_CANCELLED, EMBARGO_COMPLETED, EMBARGO_INITIATED, RETRACTION_APPROVED, RETRACTION_CANCELLED, RETRACTION_INITIATED, REGISTRATION_APPROVAL_CANCELLED, REGISTRATION_APPROVAL_INITIATED, REGISTRATION_APPROVAL_APPROVED, CITATION_ADDED, CITATION_EDITED, CITATION_REMOVED, PRIMARY_INSTITUTION_CHANGED, PRIMARY_INSTITUTION_REMOVED]

    def __repr__(self):
        return ('<NodeLog({self.action!r}, params={self.params!r}) '
                'with id {self._id!r}>').format(self=self)

    # For Django compatibility
    @property
    def pk(self):
        return self._id

    def clone_node_log(self, node_id):
        """
        When a node is forked or registered, all logs on the node need to be cloned for the fork or registration.
        :param node_id:
        :return: cloned log
        """
        original_log = self.load(self._id)
        node = Node.find(Q('_id', 'eq', node_id))[0]
        log_clone = original_log.clone()
        log_clone.node = node
        log_clone.original_node = original_log.original_node
        log_clone.user = original_log.user
        log_clone.save()
        return log_clone

    @property
    def tz_date(self):
        '''Return the timezone-aware date.
        '''
        # Date should always be defined, but a few logs in production are
        # missing dates; return None and log error if date missing
        if self.date:
            return self.date.replace(tzinfo=pytz.UTC)
        logger.error('Date missing on NodeLog {}'.format(self._primary_key))

    @property
    def formatted_date(self):
        '''Return the timezone-aware, ISO-formatted string representation of
        this log's date.
        '''
        if self.tz_date:
            return self.tz_date.isoformat()

    def can_view(self, node, auth):
        return node.can_view(auth)

    def _render_log_contributor(self, contributor, anonymous=False):
        user = User.load(contributor)
        if not user:
            # Handle legacy non-registered users, which were
            # represented as a dict
            if isinstance(contributor, dict):
                if 'nr_name' in contributor:
                    return {
                        'fullname': contributor['nr_name'],
                        'registered': False,
                    }
            return None
        if self.node:
            fullname = user.display_full_name(node=self.node)
        else:
            fullname = user.fullname
        return {
            'id': privacy_info_handle(user._primary_key, anonymous),
            'fullname': privacy_info_handle(fullname, anonymous, name=True),
            'registered': user.is_registered,
        }

    @property
    def absolute_api_v2_url(self):
        path = '/logs/{}/'.format(self._id)
        return api_v2_url(path)

    def get_absolute_url(self):
        return self.absolute_api_v2_url

    @property
    def absolute_url(self):
        return self.absolute_api_v2_url


class Tag(StoredObject):

    _id = fields.StringField(primary=True, validate=MaxLengthValidator(128))
    lower = fields.StringField(index=True, validate=MaxLengthValidator(128))

    def __init__(self, _id, lower=None, **kwargs):
        super(Tag, self).__init__(_id=_id, lower=lower or _id.lower(), **kwargs)

    def __repr__(self):
        return '<Tag({self.lower!r}) with id {self._id!r}>'.format(self=self)

    @property
    def url(self):
        return '/search/?tags={}'.format(self._id)


class Pointer(StoredObject):
    """A link to a Node. The Pointer delegates all but a few methods to its
    contained Node. Forking and registration are overridden such that the
    link is cloned, but its contained Node is not.
    """
    #: Whether this is a pointer or not
    primary = False

    _id = fields.StringField()
    node = fields.ForeignField('node')

    _meta = {'optimistic': True}

    def _clone(self):
        if self.node:
            clone = self.clone()
            clone.node = self.node
            clone.save()
            return clone

    def fork_node(self, *args, **kwargs):
        return self._clone()

    def register_node(self, *args, **kwargs):
        return self._clone()

    def use_as_template(self, *args, **kwargs):
        return self._clone()

    def resolve(self):
        return self.node

    def __getattr__(self, item):
        """Delegate attribute access to the node being pointed to."""
        # Prevent backref lookups from being overriden by proxied node
        try:
            return super(Pointer, self).__getattr__(item)
        except AttributeError:
            pass
        if self.node:
            return getattr(self.node, item)
        raise AttributeError(
            'Pointer object has no attribute {0}'.format(
                item
            )
        )


def get_pointer_parent(pointer):
    """Given a `Pointer` object, return its parent node.
    """
    # The `parent_node` property of the `Pointer` schema refers to the parents
    # of the pointed-at `Node`, not the parents of the `Pointer`; use the
    # back-reference syntax to find the parents of the `Pointer`.
    parent_refs = pointer.node__parent
    assert len(parent_refs) == 1, 'Pointer must have exactly one parent.'
    return parent_refs[0]


def validate_category(value):
    """Validator for Node#category. Makes sure that the value is one of the
    categories defined in CATEGORY_MAP.
    """
    if value not in Node.CATEGORY_MAP.keys():
        raise ValidationValueError('Invalid value for category.')
    return True


def validate_title(value):
    """Validator for Node#title. Makes sure that the value exists and is not
    above 200 characters.
    """
    if value is None or not value.strip():
        raise ValidationValueError('Title cannot be blank.')

    value = sanitize.strip_html(value)

    if value is None or not value.strip():
        raise ValidationValueError('Invalid title.')

    if len(value) > 200:
        raise ValidationValueError('Title cannot exceed 200 characters.')

    return True


def validate_user(value):
    if value != {}:
        user_id = value.iterkeys().next()
        if User.find(Q('_id', 'eq', user_id)).count() != 1:
            raise ValidationValueError('User does not exist.')
    return True


class NodeUpdateError(Exception):
    def __init__(self, reason, key, *args, **kwargs):
        super(NodeUpdateError, self).__init__(*args, **kwargs)
        self.key = key
        self.reason = reason


class Node(GuidStoredObject, AddonModelMixin, IdentifierMixin, Commentable):

    #: Whether this is a pointer or not
    primary = True

    __indices__ = [
        {
            'unique': False,
            'key_or_list': [
                ('date_modified', pymongo.DESCENDING),
            ]
        },
        #  Dollar sign indexes don't actually do anything
        #  This index has been moved to scripts/indices.py#L30
        # {
        #     'unique': False,
        #     'key_or_list': [
        #         ('tags.$', pymongo.ASCENDING),
        #         ('is_public', pymongo.ASCENDING),
        #         ('is_deleted', pymongo.ASCENDING),
        #         ('institution_id', pymongo.ASCENDING),
        #     ]
        # },
        {
            'unique': False,
            'key_or_list': [
                ('is_deleted', pymongo.ASCENDING),
                ('is_collection', pymongo.ASCENDING),
                ('is_public', pymongo.ASCENDING),
                ('institution_id', pymongo.ASCENDING),
                ('is_registration', pymongo.ASCENDING),
                ('date_modified', pymongo.ASCENDING),
            ]
        },
        {
            'unique': False,
            'key_or_list': [
                ('institution_id', pymongo.ASCENDING),
                ('institution_domains', pymongo.ASCENDING),
            ]
        },
        {
            'unique': False,
            'key_or_list': [
                ('institution_id', pymongo.ASCENDING),
                ('institution_email_domains', pymongo.ASCENDING),
            ]
        },
    ]

    # Node fields that trigger an update to Solr on save
    SOLR_UPDATE_FIELDS = {
        'title',
        'category',
        'description',
        'visible_contributor_ids',
        'tags',
        'is_fork',
        'is_registration',
        'retraction',
        'embargo',
        'is_public',
        'is_deleted',
        'wiki_pages_current',
        'is_retracted',
        'node_license',
        'primary_institution'
    }

    # Maps category identifier => Human-readable representation for use in
    # titles, menus, etc.
    # Use an OrderedDict so that menu items show in the correct order
    CATEGORY_MAP = OrderedDict([
        ('analysis', 'Analysis'),
        ('communication', 'Communication'),
        ('data', 'Data'),
        ('hypothesis', 'Hypothesis'),
        ('instrumentation', 'Instrumentation'),
        ('methods and measures', 'Methods and Measures'),
        ('procedure', 'Procedure'),
        ('project', 'Project'),
        ('software', 'Software'),
        ('other', 'Other'),
        ('', 'Uncategorized')
    ])

    # Fields that are writable by Node.update
    WRITABLE_WHITELIST = [
        'title',
        'description',
        'category',
        'is_public',
        'node_license',
    ]

    # Named constants
    PRIVATE = 'private'
    PUBLIC = 'public'

    _id = fields.StringField(primary=True)

    date_created = fields.DateTimeField(auto_now_add=datetime.datetime.utcnow, index=True)
    date_modified = fields.DateTimeField()

    # Privacy
    is_public = fields.BooleanField(default=False, index=True)

    # User mappings
    permissions = fields.DictionaryField()
    visible_contributor_ids = fields.StringField(list=True)

    # Project Organization
    is_bookmark_collection = fields.BooleanField(default=False, index=True)
    is_collection = fields.BooleanField(default=False, index=True)

    is_deleted = fields.BooleanField(default=False, index=True)
    deleted_date = fields.DateTimeField(index=True)

    is_registration = fields.BooleanField(default=False, index=True)
    registered_date = fields.DateTimeField(index=True)
    registered_user = fields.ForeignField('user')

    # A list of all MetaSchemas for which this Node has registered_meta
    registered_schema = fields.ForeignField('metaschema', list=True, default=list)
    # A set of <metaschema._id>: <schema> pairs, where <schema> is a
    # flat set of <question_id>: <response> pairs-- these question ids_above
    # map the the ids in the registrations MetaSchema (see registered_schema).
    # {
    #   <question_id>: {
    #     'value': <value>,
    #     'comments': [
    #       <comment>
    #     ]
    # }
    registered_meta = fields.DictionaryField()
    registration_approval = fields.ForeignField('registrationapproval')
    retraction = fields.ForeignField('retraction')
    embargo = fields.ForeignField('embargo')
    embargo_termination_approval = fields.ForeignField('embargoterminationapproval')

    is_fork = fields.BooleanField(default=False, index=True)
    forked_date = fields.DateTimeField(index=True)

    title = fields.StringField(validate=validate_title)
    description = fields.StringField()
    category = fields.StringField(validate=validate_category, index=True)

    node_license = fields.ForeignField('nodelicenserecord')

    # One of 'public', 'private'
    # TODO: Add validator
    comment_level = fields.StringField(default='public')

    wiki_pages_current = fields.DictionaryField()
    wiki_pages_versions = fields.DictionaryField()
    # Dictionary field mapping node wiki page to sharejs private uuid.
    # {<page_name>: <sharejs_id>}
    wiki_private_uuids = fields.DictionaryField()
    file_guid_to_share_uuids = fields.DictionaryField()

    creator = fields.ForeignField('user', index=True)
    contributors = fields.ForeignField('user', list=True)
    users_watching_node = fields.ForeignField('user', list=True)

    tags = fields.ForeignField('tag', list=True)

    # Tags for internal use
    system_tags = fields.StringField(list=True)

    nodes = fields.AbstractForeignField(list=True, backref='parent')
    forked_from = fields.ForeignField('node', index=True)
    registered_from = fields.ForeignField('node', index=True)
    root = fields.ForeignField('node', index=True)
    parent_node = fields.ForeignField('node', index=True)

    # The node (if any) used as a template for this node's creation
    template_node = fields.ForeignField('node', index=True)

    piwik_site_id = fields.StringField()

    # Dictionary field mapping user id to a list of nodes in node.nodes which the user has subscriptions for
    # {<User.id>: [<Node._id>, <Node2._id>, ...] }
    child_node_subscriptions = fields.DictionaryField(default=dict)

    alternative_citations = fields.ForeignField('alternativecitation', list=True)

    _meta = {
        'optimistic': True,
    }

    def __init__(self, *args, **kwargs):

        kwargs.pop('logs', [])

        super(Node, self).__init__(*args, **kwargs)

        if kwargs.get('_is_loaded', False):
            return

        # Ensure when Node is created with tags through API, tags are added to Tag
        tags = kwargs.pop('tags', [])
        for tag in tags:
            self.add_tag(tag, Auth(self.creator), save=False, log=False)

        if self.creator:
            self.contributors.append(self.creator)
            self.set_visible(self.creator, visible=True, log=False)

            # Add default creator permissions
            for permission in CREATOR_PERMISSIONS:
                self.add_permission(self.creator, permission, save=False)

    def __repr__(self):
        return ('<Node(title={self.title!r}, category={self.category!r}) '
                'with _id {self._id!r}>').format(self=self)

    # For Django compatibility
    @property
    def pk(self):
        return self._id

    # For Comment API compatibility
    @property
    def target_type(self):
        """The object "type" used in the OSF v2 API."""
        return 'nodes'

    @property
    def root_target_page(self):
        """The comment page type associated with Nodes."""
        return Comment.OVERVIEW

    def belongs_to_node(self, node_id):
        """Check whether this node matches the specified node."""
        return self._id == node_id

    @property
    def logs(self):
        """ List of logs associated with this node"""
        return NodeLog.find(Q('node', 'eq', self._id)).sort('date')

    @property
    def license(self):
        node_license = self.node_license
        if not node_license and self.parent_node:
            return self.parent_node.license
        return node_license

    @property
    def category_display(self):
        """The human-readable representation of this node's category."""
        return self.CATEGORY_MAP[self.category]

    # We need the following 2 properties in order to serialize related links in NodeRegistrationSerializer
    @property
    def registered_user_id(self):
        """The ID of the user who registered this node if this is a registration, else None.
        """
        if self.registered_user:
            return self.registered_user._id
        return None

    @property
    def registered_from_id(self):
        """The ID of the node that was registered, else None.
        """
        if self.registered_from:
            return self.registered_from._id
        return None

    @property
    def sanction(self):
        sanction = self.embargo_termination_approval or self.retraction or self.embargo or self.registration_approval
        if sanction:
            return sanction
        elif self.parent_node:
            return self.parent_node.sanction
        else:
            return None

    @property
    def is_pending_registration(self):
        if not self.is_registration:
            return False
        if self.registration_approval is None:
            if self.parent_node:
                return self.parent_node.is_pending_registration
            return False
        return self.registration_approval.is_pending_approval

    @property
    def is_registration_approved(self):
        if self.registration_approval is None:
            if self.parent_node:
                return self.parent_node.is_registration_approved
            return False
        return self.registration_approval.is_approved

    @property
    def is_retracted(self):
        if self.retraction is None:
            if self.parent_node:
                return self.parent_node.is_retracted
            return False
        return self.retraction.is_approved

    @property
    def is_pending_retraction(self):
        if self.retraction is None:
            if self.parent_node:
                return self.parent_node.is_pending_retraction
            return False
        return self.retraction.is_pending_approval

    @property
    def embargo_end_date(self):
        if self.embargo is None:
            if self.parent_node:
                return self.parent_node.embargo_end_date
            return False
        return self.embargo.end_date

    @property
    def is_pending_embargo(self):
        if self.embargo is None:
            if self.parent_node:
                return self.parent_node.is_pending_embargo
            return False
        return self.embargo.is_pending_approval

    @property
    def is_pending_embargo_for_existing_registration(self):
        """ Returns True if Node has an Embargo pending approval for an
        existing registrations. This is used specifically to ensure
        registrations pre-dating the Embargo feature do not get deleted if
        their respective Embargo request is rejected.
        """
        if self.embargo is None:
            if self.parent_node:
                return self.parent_node.is_pending_embargo_for_existing_registration
            return False
        return self.embargo.pending_registration

    @property
    def is_embargoed(self):
        """A Node is embargoed if:
        - it has an associated Embargo record
        - that record has been approved
        - the node is not public (embargo not yet lifted)
        """
        if self.embargo is None:
            if self.parent_node:
                return self.parent_node.is_embargoed
        return self.embargo and self.embargo.is_approved and not self.is_public

    @property
    def private_links(self):
        # TODO: Consumer code assumes this is a list. Hopefully there aren't many links?
        return list(PrivateLink.find(Q('nodes', 'eq', self._id)))

    @property
    def private_links_active(self):
        return [x for x in self.private_links if not x.is_deleted]

    @property
    def private_link_keys_active(self):
        return [x.key for x in self.private_links if not x.is_deleted]

    @property
    def private_link_keys_deleted(self):
        return [x.key for x in self.private_links if x.is_deleted]

    def path_above(self, auth):
        parents = self.parents
        return '/' + '/'.join([p.title if p.can_view(auth) else '-- private project --' for p in reversed(parents)])

    @property
    def ids_above(self):
        parents = self.parents
        return {p._id for p in parents}

    @property
    def nodes_active(self):
        return [x for x in self.nodes if not x.is_deleted]

    @property
    def draft_registrations_active(self):
        drafts = DraftRegistration.find(
            Q('branched_from', 'eq', self)
        )
        for draft in drafts:
            if not draft.registered_node or draft.registered_node.is_deleted:
                yield draft

    @property
    def has_active_draft_registrations(self):
        try:
            next(self.draft_registrations_active)
        except StopIteration:
            return False
        else:
            return True

    def can_edit(self, auth=None, user=None):
        """Return if a user is authorized to edit this node.
        Must specify one of (`auth`, `user`).

        :param Auth auth: Auth object to check
        :param User user: User object to check
        :returns: Whether user has permission to edit this node.
        """
        if not auth and not user:
            raise ValueError('Must pass either `auth` or `user`')
        if auth and user:
            raise ValueError('Cannot pass both `auth` and `user`')
        user = user or auth.user
        if auth:
            is_api_node = auth.api_node == self
        else:
            is_api_node = False
        return (
            (user and self.has_permission(user, 'write'))
            or is_api_node
        )

    def active_contributors(self, include=lambda n: True):
        for contrib in self.contributors:
            if contrib.is_active and include(contrib):
                yield contrib

    def is_admin_parent(self, user):
        if self.has_permission(user, 'admin', check_parent=False):
            return True
        if self.parent_node:
            return self.parent_node.is_admin_parent(user)
        return False

    def can_view(self, auth):
        if auth and getattr(auth.private_link, 'anonymous', False):
            return self._id in auth.private_link.nodes

        if not auth and not self.is_public:
            return False

        return (
            self.is_public or
            (auth.user and self.has_permission(auth.user, 'read')) or
            auth.private_key in self.private_link_keys_active or
            self.is_admin_parent(auth.user)
        )

    def is_derived_from(self, other, attr):
        derived_from = getattr(self, attr)
        while True:
            if derived_from is None:
                return False
            if derived_from == other:
                return True
            derived_from = getattr(derived_from, attr)

    def is_fork_of(self, other):
        return self.is_derived_from(other, 'forked_from')

    def is_registration_of(self, other):
        return self.is_derived_from(other, 'registered_from')

    @property
    def forks(self):
        """List of forks of this node"""
        return Node.find(Q('forked_from', 'eq', self._id) &
                         Q('is_deleted', 'eq', False)
                         & Q('is_registration', 'ne', True))

    def add_permission(self, user, permission, save=False):
        """Grant permission to a user.

        :param User user: User to grant permission to
        :param str permission: Permission to grant
        :param bool save: Save changes
        :raises: ValueError if user already has permission
        """
        if user._id not in self.permissions:
            self.permissions[user._id] = [permission]
        else:
            if permission in self.permissions[user._id]:
                raise ValueError('User already has permission {0}'.format(permission))
            self.permissions[user._id].append(permission)
        if save:
            self.save()

    def remove_permission(self, user, permission, save=False):
        """Revoke permission from a user.

        :param User user: User to revoke permission from
        :param str permission: Permission to revoke
        :param bool save: Save changes
        :raises: ValueError if user does not have permission
        """
        try:
            self.permissions[user._id].remove(permission)
        except (KeyError, ValueError):
            raise ValueError('User does not have permission {0}'.format(permission))
        if save:
            self.save()

    def clear_permission(self, user, save=False):
        """Clear all permissions for a user.

        :param User user: User to revoke permission from
        :param bool save: Save changes
        :raises: ValueError if user not in permissions
        """
        try:
            self.permissions.pop(user._id)
        except KeyError:
            raise ValueError(
                'User {0} not in permissions list for node {1}'.format(
                    user._id, self._id,
                )
            )
        if save:
            self.save()

    def set_permissions(self, user, permissions, save=False):
        self.permissions[user._id] = permissions
        if save:
            self.save()

    def has_permission(self, user, permission, check_parent=True):
        """Check whether user has permission.

        :param User user: User to test
        :param str permission: Required permission
        :returns: User has required permission
        """
        if user is None:
            return False
        if permission in self.permissions.get(user._id, []):
            return True
        if permission == 'read' and check_parent:
            return self.is_admin_parent(user)
        return False

    def has_permission_on_children(self, user, permission):
        """Checks if the given user has a given permission on any child nodes
            that are not registrations or deleted
        """
        if self.has_permission(user, permission):
            return True

        for node in self.nodes:
            if not node.primary or node.is_deleted:
                continue

            if node.has_permission_on_children(user, permission):
                return True

        return False

    def has_addon_on_children(self, addon):
        """Checks if a given node has a specific addon on child nodes
            that are not registrations or deleted
        """
        if self.has_addon(addon):
            return True

        for node in self.nodes:
            if not node.primary or node.is_deleted:
                continue

            if node.has_addon_on_children(addon):
                return True

        return False

    def get_permissions(self, user):
        """Get list of permissions for user.

        :param User user: User to check
        :returns: List of permissions
        :raises: ValueError if user not found in permissions
        """
        return self.permissions.get(user._id, [])

    def adjust_permissions(self):
        for key in self.permissions.keys():
            if key not in self.contributors:
                self.permissions.pop(key)

    @property
    def visible_contributors(self):
        return [
            User.load(_id)
            for _id in self.visible_contributor_ids
        ]

    @property
    def parents(self):
        if self.parent_node:
            return [self.parent_node] + self.parent_node.parents
        return []

    @property
    def admin_contributor_ids(self, contributors=None):
        contributor_ids = self.contributors._to_primary_keys()
        admin_ids = set()
        for parent in self.parents:
            admins = [
                user for user, perms in parent.permissions.iteritems()
                if 'admin' in perms
            ]
            admin_ids.update(set(admins).difference(contributor_ids))
        return admin_ids

    @property
    def admin_contributors(self):
        return sorted(
            [User.load(_id) for _id in self.admin_contributor_ids],
            key=lambda user: user.family_name,
        )

    def get_visible(self, user):
        if not self.is_contributor(user):
            raise ValueError(u'User {0} not in contributors'.format(user))
        return user._id in self.visible_contributor_ids

    def update_visible_ids(self, save=False):
        """Update the order of `visible_contributor_ids`. Updating on making
        a contributor visible is more efficient than recomputing order on
        accessing `visible_contributors`.
        """
        self.visible_contributor_ids = [
            contributor._id
            for contributor in self.contributors
            if contributor._id in self.visible_contributor_ids
        ]
        if save:
            self.save()

    def set_visible(self, user, visible, log=True, auth=None, save=False):
        if not self.is_contributor(user):
            raise ValueError(u'User {0} not in contributors'.format(user))
        if visible and user._id not in self.visible_contributor_ids:
            self.visible_contributor_ids.append(user._id)
            self.update_visible_ids(save=False)
        elif not visible and user._id in self.visible_contributor_ids:
            if len(self.visible_contributor_ids) == 1:
                raise ValueError('Must have at least one visible contributor')
            self.visible_contributor_ids.remove(user._id)
        else:
            return
        message = (
            NodeLog.MADE_CONTRIBUTOR_VISIBLE
            if visible
            else NodeLog.MADE_CONTRIBUTOR_INVISIBLE
        )
        if log:
            self.add_log(
                message,
                params={
                    'parent': self.parent_id,
                    'node': self._id,
                    'contributors': [user._id],
                },
                auth=auth,
                save=False,
            )
        if save:
            self.save()

    def can_comment(self, auth):
        if self.comment_level == 'public':
            return auth.logged_in and (
                self.is_public or
                (auth.user and self.has_permission(auth.user, 'read'))
            )
        return self.is_contributor(auth.user)

    def set_node_license(self, license_id, year, copyright_holders, auth, save=False):
        if not self.has_permission(auth.user, ADMIN):
            raise PermissionsError("Only admins can change a project's license.")
        try:
            node_license = NodeLicense.find_one(
                Q('id', 'eq', license_id)
            )
        except NoResultsFound:
            raise NodeStateError("Trying to update a Node with an invalid license.")
        record = self.node_license
        if record is None:
            record = NodeLicenseRecord(
                node_license=node_license
            )
        record.node_license = node_license
        record.year = year
        record.copyright_holders = copyright_holders or []
        record.save()
        self.node_license = record
        self.add_log(
            action=NodeLog.CHANGED_LICENSE,
            params={
                'parent_node': self.parent_id,
                'node': self._primary_key,
                'new_license': node_license.name
            },
            auth=auth,
            save=False,
        )

        if save:
            self.save()

    def update(self, fields, auth=None, save=True):
        """Update the node with the given fields.

        :param dict fields: Dictionary of field_name:value pairs.
        :param Auth auth: Auth object for the user making the update.
        :param bool save: Whether to save after updating the object.
        """
        if not fields:  # Bail out early if there are no fields to update
            return False
        values = {}
        for key, value in fields.iteritems():
            if key not in self.WRITABLE_WHITELIST:
                continue
            if self.is_registration and key != 'is_public':
                raise NodeUpdateError(reason="Registered content cannot be updated", key=key)
            # Title and description have special methods for logging purposes
            if key == 'title':
                if not self.is_bookmark_collection:
                    self.set_title(title=value, auth=auth, save=False)
                else:
                    raise NodeUpdateError(reason='Bookmark collections cannot be renamed.', key=key)
            elif key == 'description':
                self.set_description(description=value, auth=auth, save=False)
            elif key == 'is_public':
                self.set_privacy(
                    Node.PUBLIC if value else Node.PRIVATE,
                    auth=auth,
                    log=True,
                    save=False
                )
            elif key == 'node_license':
                self.set_node_license(
                    value.get('id'),
                    value.get('year'),
                    value.get('copyright_holders'),
                    auth,
                    save=save
                )
            else:
                with warnings.catch_warnings():
                    try:
                        # This is in place because historically projects and components
                        # live on different ElasticSearch indexes, and at the time of Node.save
                        # there is no reliable way to check what the old Node.category
                        # value was. When the cateogory changes it is possible to have duplicate/dead
                        # search entries, so always delete the ES doc on categoryt change
                        # TODO: consolidate Node indexes into a single index, refactor search
                        if key == 'category':
                            self.delete_search_entry()
                        ###############
                        old_value = getattr(self, key)
                        if old_value != value:
                            values[key] = {
                                'old': old_value,
                                'new': value,
                            }
                            setattr(self, key, value)
                    except AttributeError:
                        raise NodeUpdateError(reason="Invalid value for attribute '{0}'".format(key), key=key)
                    except warnings.Warning:
                        raise NodeUpdateError(reason="Attribute '{0}' doesn't exist on the Node class".format(key), key=key)
        if save:
            updated = self.save()
        else:
            updated = []
        for key in values:
            values[key]['new'] = getattr(self, key)
        if values:
            self.add_log(
                NodeLog.UPDATED_FIELDS,
                params={
                    'node': self._id,
                    'updated_fields': {
                        key: {
                            'old': values[key]['old'],
                            'new': values[key]['new']
                        }
                        for key in values
                    }
                },
                auth=auth)
        return updated

    def save(self, *args, **kwargs):
        update_piwik = kwargs.pop('update_piwik', True)
        self.adjust_permissions()

        first_save = not self._is_loaded

        if first_save and self.is_bookmark_collection:
            existing_bookmark_collections = Node.find(
                Q('is_bookmark_collection', 'eq', True) & Q('contributors', 'eq', self.creator._id)
            )
            if existing_bookmark_collections.count() > 0:
                raise NodeStateError("Only one bookmark collection allowed per user.")

        # Bookmark collections are always named 'Bookmarks'
        if self.is_bookmark_collection and self.title != 'Bookmarks':
            self.title = 'Bookmarks'

        is_original = not self.is_registration and not self.is_fork
        if 'suppress_log' in kwargs.keys():
            suppress_log = kwargs['suppress_log']
            del kwargs['suppress_log']
        else:
            suppress_log = False

        self.root = self._root._id
        self.parent_node = self._parent_node

        # If you're saving a property, do it above this super call
        saved_fields = super(Node, self).save(*args, **kwargs)

        if first_save and is_original and not suppress_log:
            # TODO: This logic also exists in self.use_as_template()
            for addon in settings.ADDONS_AVAILABLE:
                if 'node' in addon.added_default:
                    self.add_addon(addon.short_name, auth=None, log=False)

            # Define log fields for non-component project
            log_action = NodeLog.PROJECT_CREATED
            log_params = {
                'node': self._primary_key,
            }

            if getattr(self, 'parent', None):
                # Append log to parent
                self.parent.nodes.append(self)
                self.parent.save()
                log_params.update({'parent_node': self.parent._primary_key})

            # Add log with appropriate fields
            self.add_log(
                log_action,
                params=log_params,
                auth=Auth(user=self.creator),
                log_date=self.date_created,
                save=True,
            )

        # Only update Solr if at least one stored field has changed, and if
        # public or privacy setting has changed
        need_update = bool(self.SOLR_UPDATE_FIELDS.intersection(saved_fields))
        if not self.is_public:
            if first_save or 'is_public' not in saved_fields:
                need_update = False
        if self.is_collection or self.archiving:
            need_update = False
        if need_update:
            self.update_search()

        if 'node_license' in saved_fields:
            children = [c for c in self.get_descendants_recursive(
                include=lambda n: n.node_license is None
            )]
            # this returns generator, that would get unspooled anyways
            if children:
                Node.bulk_update_search(children)

        # This method checks what has changed.
        if settings.PIWIK_HOST and update_piwik:
            piwik_tasks.update_node(self._id, saved_fields)

        # Return expected value for StoredObject::save
        return saved_fields

    ######################################
    # Methods that return a new instance #
    ######################################

    def use_as_template(self, auth, changes=None, top_level=True):
        """Create a new project, using an existing project as a template.

        :param auth: The user to be assigned as creator
        :param changes: A dictionary of changes, keyed by node id, which
                        override the attributes of the template project or its
                        children.
        :return: The `Node` instance created.
        """
        changes = changes or dict()

        # build the dict of attributes to change for the new node
        try:
            attributes = changes[self._id]
            # TODO: explicitly define attributes which may be changed.
        except (AttributeError, KeyError):
            attributes = dict()

        new = self.clone()

        # clear permissions, which are not cleared by the clone method
        new.permissions = {}
        new.visible_contributor_ids = []

        # Clear quasi-foreign fields
        new.wiki_pages_current = {}
        new.wiki_pages_versions = {}
        new.wiki_private_uuids = {}
        new.file_guid_to_share_uuids = {}

        # set attributes which may be overridden by `changes`
        new.is_public = False
        new.description = None

        # apply `changes`
        for attr, val in attributes.iteritems():
            setattr(new, attr, val)

        # set attributes which may NOT be overridden by `changes`
        new.creator = auth.user
        new.template_node = self
        new.add_contributor(contributor=auth.user, permissions=CREATOR_PERMISSIONS, log=False, save=False)
        new.is_fork = False
        new.is_registration = False
        new.piwik_site_id = None
        new.node_license = self.license.copy() if self.license else None

        # If that title hasn't been changed, apply the default prefix (once)
        if (new.title == self.title
                and top_level
                and language.TEMPLATED_FROM_PREFIX not in new.title):
            new.title = ''.join((language.TEMPLATED_FROM_PREFIX, new.title, ))

        # Slight hack - date_created is a read-only field.
        new._fields['date_created'].__set__(
            new,
            datetime.datetime.utcnow(),
            safe=True
        )

        new.save(suppress_log=True)

        # Log the creation
        new.add_log(
            NodeLog.CREATED_FROM,
            params={
                'node': new._primary_key,
                'template_node': {
                    'id': self._primary_key,
                    'url': self.url,
                    'title': self.title,
                },
            },
            auth=auth,
            log_date=new.date_created,
            save=False,
        )

        # add mandatory addons
        # TODO: This logic also exists in self.save()
        for addon in settings.ADDONS_AVAILABLE:
            if 'node' in addon.added_default:
                new.add_addon(addon.short_name, auth=None, log=False)

        # deal with the children of the node, if any
        new.nodes = [
            x.use_as_template(auth, changes, top_level=False)
            for x in self.nodes
            if x.can_view(auth) and not x.is_deleted
        ]

        new.save()
        return new

    ############
    # Pointers #
    ############

    def add_pointer(self, node, auth, save=True):
        """Add a pointer to a node.

        :param Node node: Node to add
        :param Auth auth: Consolidated authorization
        :param bool save: Save changes
        :return: Created pointer
        """
        # Fail if node already in nodes / pointers. Note: cast node and node
        # to primary keys to test for conflicts with both nodes and pointers
        # contained in `self.nodes`.
        if node._id in self.node_ids:
            raise ValueError(
                'Pointer to node {0} already in list'.format(node._id)
            )

        if self.is_registration:
            raise NodeStateError('Cannot add a pointer to a registration')

        # If a folder, prevent more than one pointer to that folder. This will prevent infinite loops on the project organizer.
        already_pointed = node.pointed
        if node.is_collection and len(already_pointed) > 0:
            raise ValueError(
                'Pointer to folder {0} already exists. Only one pointer to any given folder allowed'.format(node._id)
            )
        if node.is_bookmark_collection:
            raise ValueError(
                'Pointer to bookmark collection ({0}) not allowed.'.format(node._id)
            )

        # Append pointer
        pointer = Pointer(node=node)
        pointer.save()
        self.nodes.append(pointer)

        # Add log
        self.add_log(
            action=NodeLog.POINTER_CREATED,
            params={
                'parent_node': self.parent_id,
                'node': self._primary_key,
                'pointer': {
                    'id': pointer.node._id,
                    'url': pointer.node.url,
                    'title': pointer.node.title,
                    'category': pointer.node.category,
                },
            },
            auth=auth,
            save=False,
        )

        # Optionally save changes
        if save:
            self.save()

        return pointer

    def rm_pointer(self, pointer, auth):
        """Remove a pointer.

        :param Pointer pointer: Pointer to remove
        :param Auth auth: Consolidated authorization
        """
        if pointer not in self.nodes:
            raise ValueError('Node link does not belong to the requested node.')

        # Remove `Pointer` object; will also remove self from `nodes` list of
        # parent node
        Pointer.remove_one(pointer)

        # Add log
        self.add_log(
            action=NodeLog.POINTER_REMOVED,
            params={
                'parent_node': self.parent_id,
                'node': self._primary_key,
                'pointer': {
                    'id': pointer.node._id,
                    'url': pointer.node.url,
                    'title': pointer.node.title,
                    'category': pointer.node.category,
                },
            },
            auth=auth,
            save=False,
        )

    @property
    def node_ids(self):
        return [
            node._id if node.primary else node.node._id
            for node in self.nodes
        ]

    @property
    def nodes_primary(self):
        return [
            node
            for node in self.nodes
            if node.primary
        ]

    def node_and_primary_descendants(self):
        """Return an iterator for a node and all of its primary (non-pointer) descendants.

        :param node Node: target Node
        """
        return itertools.chain([self], self.get_descendants_recursive(lambda n: n.primary))

    @property
    def depth(self):
        return len(self.parents)

    def next_descendants(self, auth, condition=lambda auth, node: True):
        """
        Recursively find the first set of descedants under a given node that meet a given condition

        returns a list of [(node, [children]), ...]
        """
        ret = []
        for node in self.nodes:
            if condition(auth, node):
                # base case
                ret.append((node, []))
            else:
                ret.append((node, node.next_descendants(auth, condition)))
        ret = [item for item in ret if item[1] or condition(auth, item[0])]  # prune empty branches
        return ret

    def get_descendants_recursive(self, include=lambda n: True):
        for node in self.nodes:
            if include(node):
                yield node
            if node.primary:
                for descendant in node.get_descendants_recursive(include):
                    if include(descendant):
                        yield descendant

    def get_aggregate_logs_query(self, auth):
        ids = [self._id] + [n._id
                            for n in self.get_descendants_recursive()
                            if n.can_view(auth)]
        query = Q('node', 'in', ids) & Q('should_hide', 'ne', True)
        return query

    def get_aggregate_logs_queryset(self, auth):
        query = self.get_aggregate_logs_query(auth)
        return NodeLog.find(query).sort('-date')

    @property
    def nodes_pointer(self):
        return [
            node
            for node in self.nodes
            if not node.primary
        ]

    @property
    def has_pointers_recursive(self):
        """Recursively checks whether the current node or any of its nodes
        contains a pointer.
        """
        if self.nodes_pointer:
            return True
        for node in self.nodes_primary:
            if node.has_pointers_recursive:
                return True
        return False

    @property
    def pointed(self):
        return Pointer.find(Q('node', 'eq', self._id))

    def pointing_at(self, pointed_node_id):
        """This node is pointed at another node.

        :param Node pointed_node_id: The node id of the node being pointed at.
        :return: pointer_id
        """
        for pointer in self.nodes_pointer:
            node_id = pointer.node._id
            if node_id == pointed_node_id:
                return pointer._id
        return None

    def get_points(self, folders=False, deleted=False, resolve=True):
        ret = []
        for each in self.pointed:
            pointer_node = get_pointer_parent(each)
            if not folders and pointer_node.is_collection:
                continue
            if not deleted and pointer_node.is_deleted:
                continue
            if resolve:
                ret.append(pointer_node)
            else:
                ret.append(each)
        return ret

    def resolve(self):
        return self

    def fork_pointer(self, pointer, auth, save=True):
        """Replace a pointer with a fork. If the pointer points to a project,
        fork the project and replace the pointer with a new pointer pointing
        to the fork. If the pointer points to a component, fork the component
        and add it to the current node.

        :param Pointer pointer:
        :param Auth auth:
        :param bool save:
        :return: Forked node
        """
        # Fail if pointer not contained in `nodes`
        try:
            index = self.nodes.index(pointer)
        except ValueError:
            raise ValueError('Pointer {0} not in list'.format(pointer._id))

        # Get pointed node
        node = pointer.node

        # Fork into current node and replace pointer with forked component
        forked = node.fork_node(auth)
        if forked is None:
            raise ValueError('Could not fork node')

        self.nodes[index] = forked

        # Add log
        self.add_log(
            NodeLog.POINTER_FORKED,
            params={
                'parent_node': self.parent_id,
                'node': self._primary_key,
                'pointer': {
                    'id': pointer.node._id,
                    'url': pointer.node.url,
                    'title': pointer.node.title,
                    'category': pointer.node.category,
                },
            },
            auth=auth,
            save=False,
        )

        # Optionally save changes
        if save:
            self.save()
            # Garbage-collect pointer. Note: Must save current node before
            # removing pointer, else remove will fail when trying to remove
            # backref from self to pointer.
            Pointer.remove_one(pointer)

        # Return forked content
        return forked

    def get_recent_logs(self, n=10):
        """Return a list of the n most recent logs, in reverse chronological
        order.

        :param int n: Number of logs to retrieve
        """
        return self.logs.sort('-date')[:n]

    def set_title(self, title, auth, save=False):
        """Set the title of this Node and log it.

        :param str title: The new title.
        :param auth: All the auth information including user, API key.
        """
        #Called so validation does not have to wait until save.
        validate_title(title)

        original_title = self.title
        new_title = sanitize.strip_html(title)
        # Title hasn't changed after sanitzation, bail out
        if original_title == new_title:
            return False
        self.title = new_title
        self.add_log(
            action=NodeLog.EDITED_TITLE,
            params={
                'parent_node': self.parent_id,
                'node': self._primary_key,
                'title_new': self.title,
                'title_original': original_title,
            },
            auth=auth,
            save=False,
        )
        if save:
            self.save()
        return None

    def set_description(self, description, auth, save=False):
        """Set the description and log the event.

        :param str description: The new description
        :param auth: All the auth informtion including user, API key.
        :param bool save: Save self after updating.
        """
        original = self.description
        new_description = sanitize.strip_html(description)
        if original == new_description:
            return False
        self.description = new_description
        self.add_log(
            action=NodeLog.EDITED_DESCRIPTION,
            params={
                'parent_node': self.parent_id,
                'node': self._primary_key,
                'description_new': self.description,
                'description_original': original
            },
            auth=auth,
            save=False,
        )
        if save:
            self.save()
        return None

    def update_search(self):
        from website import search
        try:
            search.search.update_node(self, bulk=False, async=True)
        except search.exceptions.SearchUnavailableError as e:
            logger.exception(e)
            log_exception()

    @classmethod
    def bulk_update_search(cls, nodes):
        from website import search
        try:
            serialize = functools.partial(search.search.update_node, bulk=True, async=False)
            search.search.bulk_update_nodes(serialize, nodes)
        except search.exceptions.SearchUnavailableError as e:
            logger.exception(e)
            log_exception()

    def delete_search_entry(self):
        from website import search
        try:
            search.search.delete_node(self)
        except search.exceptions.SearchUnavailableError as e:
            logger.exception(e)
            log_exception()

    def delete_registration_tree(self, save=False):
        self.is_deleted = True
        if not getattr(self.embargo, 'for_existing_registration', False):
            self.registered_from = None
        if save:
            self.save()
        self.update_search()
        for child in self.nodes_primary:
            child.delete_registration_tree(save=save)

    def remove_node(self, auth, date=None):
        """Marks a node as deleted.

        TODO: Call a hook on addons
        Adds a log to the parent node if applicable

        :param auth: an instance of :class:`Auth`.
        :param date: Date node was removed
        :type date: `datetime.datetime` or `None`
        """
        # TODO: rename "date" param - it's shadowing a global

        if self.is_bookmark_collection:
            raise NodeStateError("Bookmark collections may not be deleted.")

        if not self.can_edit(auth):
            raise PermissionsError('{0!r} does not have permission to modify this {1}'.format(auth.user, self.category or 'node'))

        #if this is a collection, remove all the collections that this is pointing at.
        if self.is_collection:
            for pointed in self.nodes_pointer:
                if pointed.node.is_collection:
                    pointed.node.remove_node(auth=auth)

        if [x for x in self.nodes_primary if not x.is_deleted]:
            raise NodeStateError("Any child components must be deleted prior to deleting this project.")

        # After delete callback
        for addon in self.get_addons():
            message = addon.after_delete(self, auth.user)
            if message:
                status.push_status_message(message, kind='info', trust=False)

        log_date = date or datetime.datetime.utcnow()

        # Add log to parent
        if self.node__parent:
            self.node__parent[0].add_log(
                NodeLog.NODE_REMOVED,
                params={
                    'project': self._primary_key,
                },
                auth=auth,
                log_date=log_date,
                save=True,
            )
        else:
            self.add_log(
                NodeLog.PROJECT_DELETED,
                params={
                    'project': self._primary_key,
                },
                auth=auth,
                log_date=log_date,
                save=True,
            )

        self.is_deleted = True
        self.deleted_date = date
        self.save()

        auth_signals.node_deleted.send(self)

        return True

    def fork_node(self, auth, title='Fork of '):
        """Recursively fork a node.

        :param Auth auth: Consolidated authorization
        :param str title: Optional text to prepend to forked title
        :return: Forked node
        """
        user = auth.user

        # Non-contributors can't fork private nodes
        if not (self.is_public or self.has_permission(user, 'read')):
            raise PermissionsError('{0!r} does not have permission to fork node {1!r}'.format(user, self._id))

        when = datetime.datetime.utcnow()

        original = self.load(self._primary_key)

        if original.is_deleted:
            raise NodeStateError('Cannot fork deleted node.')

        # Note: Cloning a node copies its `wiki_pages_current` and
        # `wiki_pages_versions` fields, but does not clone the underlying
        # database objects to which these dictionaries refer. This means that
        # the cloned node must pass itself to its wiki objects to build the
        # correct URLs to that content.
        forked = original.clone()

        forked.tags = self.tags

        # Recursively fork child nodes
        for node_contained in original.nodes:
            if not node_contained.is_deleted:
                forked_node = None
                try:  # Catch the potential PermissionsError above
                    forked_node = node_contained.fork_node(auth=auth, title='')
                except PermissionsError:
                    pass  # If this exception is thrown omit the node from the result set
                if forked_node is not None:
                    forked.nodes.append(forked_node)

        forked.title = title + forked.title
        forked.is_fork = True
        forked.is_registration = False
        forked.forked_date = when
        forked.forked_from = original
        forked.creator = user
        forked.piwik_site_id = None
        forked.node_license = original.license.copy() if original.license else None

        # Forks default to private status
        forked.is_public = False

        # Clear permissions before adding users
        forked.permissions = {}
        forked.visible_contributor_ids = []

        for citation in self.alternative_citations:
            forked.add_citation(
                auth=auth,
                citation=citation.clone(),
                log=False,
                save=False
            )

        forked.add_contributor(
            contributor=user,
            permissions=CREATOR_PERMISSIONS,
            log=False,
            save=False
        )

        # Need this save in order to access _primary_key
        forked.save()

        forked.add_log(
            action=NodeLog.NODE_FORKED,
            params={
                'parent_node': original.parent_id,
                'node': original._primary_key,
                'registration': forked._primary_key,  # TODO: Remove this in favor of 'fork'
                'fork': forked._primary_key,
            },
            auth=auth,
            log_date=when,
            save=False,
        )

        # Clone each log from the original node for this fork.
        logs = original.logs
        for log in logs:
            log.clone_node_log(forked._id)

        forked.reload()

        # After fork callback
        for addon in original.get_addons():
            _, message = addon.after_fork(original, forked, user)
            if message:
                status.push_status_message(message, kind='info', trust=True)

        return forked

    def register_node(self, schema, auth, data, parent=None):
        """Make a frozen copy of a node.

        :param schema: Schema object
        :param auth: All the auth information including user, API key.
        :param template: Template name
        :param data: Form data
        :param parent Node: parent registration of registration to be created
        """
        # TODO(lyndsysimon): "template" param is not necessary - use schema.name?
        # NOTE: Admins can register child nodes even if they don't have write access them
        if not self.can_edit(auth=auth) and not self.is_admin_parent(user=auth.user):
            raise PermissionsError(
                'User {} does not have permission '
                'to register this node'.format(auth.user._id)
            )
        if self.is_collection:
            raise NodeStateError("Folders may not be registered")

        when = datetime.datetime.utcnow()

        original = self.load(self._primary_key)

        # Note: Cloning a node copies its `wiki_pages_current` and
        # `wiki_pages_versions` fields, but does not clone the underlying
        # database objects to which these dictionaries refer. This means that
        # the cloned node must pass itself to its wiki objects to build the
        # correct URLs to that content.
        if original.is_deleted:
            raise NodeStateError('Cannot register deleted node.')

        registered = original.clone()

        registered.is_registration = True
        registered.registered_date = when
        registered.registered_user = auth.user
        registered.registered_schema.append(schema)
        registered.registered_from = original
        if not registered.registered_meta:
            registered.registered_meta = {}
        registered.registered_meta[schema._id] = data

        registered.contributors = self.contributors
        registered.forked_from = self.forked_from
        registered.creator = self.creator
        registered.tags = self.tags
        registered.piwik_site_id = None
        registered.primary_institution = self.primary_institution
        registered._affiliated_institutions = self._affiliated_institutions
        registered.alternative_citations = self.alternative_citations
        registered.node_license = original.license.copy() if original.license else None

        registered.save()

        # Clone each log from the original node for this registration.
        logs = original.logs
        for log in logs:
            log.clone_node_log(registered._id)

        registered.is_public = False
        for node in registered.get_descendants_recursive():
            node.is_public = False
            node.save()

        if parent:
            registered._parent_node = parent

        # After register callback
        for addon in original.get_addons():
            _, message = addon.after_register(original, registered, auth.user)
            if message:
                status.push_status_message(message, kind='info', trust=False)

        for node_contained in original.nodes:
            if not node_contained.is_deleted:
                child_registration = node_contained.register_node(
                    schema=schema,
                    auth=auth,
                    data=data,
                    parent=registered,
                )
                if child_registration and not child_registration.primary:
                    registered.nodes.append(child_registration)

        registered.save()

        if settings.ENABLE_ARCHIVER:
            registered.reload()
            project_signals.after_create_registration.send(self, dst=registered, user=auth.user)

        return registered

    def remove_tag(self, tag, auth, save=True):
        if tag in self.tags:
            self.tags.remove(tag)
            self.add_log(
                action=NodeLog.TAG_REMOVED,
                params={
                    'parent_node': self.parent_id,
                    'node': self._primary_key,
                    'tag': tag,
                },
                auth=auth,
                save=False,
            )
            if save:
                self.save()

    def add_tag(self, tag, auth, save=True, log=True):
        if not isinstance(tag, Tag):
            tag_instance = Tag.load(tag)
            if tag_instance is None:
                tag_instance = Tag(_id=tag)
        else:
            tag_instance = tag
        #  should noop if it's not dirty
        tag_instance.save()

        if tag_instance._id not in self.tags:
            self.tags.append(tag_instance)
            if log:
                self.add_log(
                    action=NodeLog.TAG_ADDED,
                    params={
                        'parent_node': self.parent_id,
                        'node': self._primary_key,
                        'tag': tag_instance._id,
                    },
                    auth=auth,
                    save=False,
                )
            if save:
                self.save()

    def add_citation(self, auth, save=False, log=True, citation=None, **kwargs):
        if not citation:
            citation = AlternativeCitation(**kwargs)
        citation.save()
        self.alternative_citations.append(citation)
        citation_dict = {'name': citation.name, 'text': citation.text}
        if log:
            self.add_log(
                action=NodeLog.CITATION_ADDED,
                params={
                    'node': self._primary_key,
                    'citation': citation_dict
                },
                auth=auth,
                save=False
            )
            if save:
                self.save()
        return citation

    def edit_citation(self, auth, instance, save=False, log=True, **kwargs):
        citation = {'name': instance.name, 'text': instance.text}
        new_name = kwargs.get('name', instance.name)
        new_text = kwargs.get('text', instance.text)
        if new_name != instance.name:
            instance.name = new_name
            citation['new_name'] = new_name
        if new_text != instance.text:
            instance.text = new_text
            citation['new_text'] = new_text
        instance.save()
        if log:
            self.add_log(
                action=NodeLog.CITATION_EDITED,
                params={
                    'node': self._primary_key,
                    'citation': citation
                },
                auth=auth,
                save=False
            )
        if save:
            self.save()
        return instance

    def remove_citation(self, auth, instance, save=False, log=True):
        citation = {'name': instance.name, 'text': instance.text}
        self.alternative_citations.remove(instance)
        if log:
            self.add_log(
                action=NodeLog.CITATION_REMOVED,
                params={
                    'node': self._primary_key,
                    'citation': citation
                },
                auth=auth,
                save=False
            )
        if save:
            self.save()

    def add_log(self, action, params, auth, foreign_user=None, log_date=None, save=True):
        user = auth.user if auth else None
        params['node'] = params.get('node') or params.get('project') or self._id
        log = NodeLog(
            action=action,
            user=user,
            foreign_user=foreign_user,
            params=params,
            node=self,
            original_node=params['node']
        )

        if log_date:
            log.date = log_date
        log.save()

        if len(self.logs) == 1:
            self.date_modified = log.date.replace(tzinfo=None)
        else:
            self.date_modified = self.logs[-1].date.replace(tzinfo=None)

        if save:
            self.save()
        if user:
            increment_user_activity_counters(user._primary_key, action, log.date)
        return log

    @classmethod
    def find_for_user(cls, user, subquery=None):
        combined_query = Q('contributors', 'eq', user._id)

        if subquery is not None:
            combined_query = combined_query & subquery
        return cls.find(combined_query)

    @property
    def url(self):
        return '/{}/'.format(self._primary_key)

    def web_url_for(self, view_name, _absolute=False, _guid=False, *args, **kwargs):
        return web_url_for(view_name, pid=self._primary_key, _absolute=_absolute, _guid=_guid, *args, **kwargs)

    def api_url_for(self, view_name, _absolute=False, *args, **kwargs):
        return api_url_for(view_name, pid=self._primary_key, _absolute=_absolute, *args, **kwargs)

    @property
    def absolute_url(self):
        if not self.url:
            logger.error('Node {0} has a parent that is not a project'.format(self._id))
            return None
        return urlparse.urljoin(settings.DOMAIN, self.url)

    @property
    def display_absolute_url(self):
        url = self.absolute_url
        if url is not None:
            return re.sub(r'https?:', '', url).strip('/')

    @property
    def api_v2_url(self):
        return reverse('nodes:node-detail', kwargs={'node_id': self._id})

    @property
    def absolute_api_v2_url(self):
        if self.is_registration:
            path = '/registrations/{}/'.format(self._id)
            return api_v2_url(path)
        if self.is_collection:
            path = '/collections/{}/'.format(self._id)
            return api_v2_url(path)
        path = '/nodes/{}/'.format(self._id)
        return api_v2_url(path)

    # used by django and DRF
    def get_absolute_url(self):
        return self.absolute_api_v2_url

    @property
    def api_url(self):
        if not self.url:
            logger.error('Node {0} has a parent that is not a project'.format(self._id))
            return None
        return '/api/v1{0}'.format(self.deep_url)

    @property
    def deep_url(self):
        return '/project/{}/'.format(self._primary_key)

    @property
    def linked_nodes_self_url(self):
        return self.absolute_api_v2_url + 'relationships/linked_nodes/'

    @property
    def linked_nodes_related_url(self):
        return self.absolute_api_v2_url + 'linked_nodes/'

    @property
    def csl(self):  # formats node information into CSL format for citation parsing
        """a dict in CSL-JSON schema

        For details on this schema, see:
            https://github.com/citation-style-language/schema#csl-json-schema
        """
        csl = {
            'id': self._id,
            'title': sanitize.unescape_entities(self.title),
            'author': [
                contributor.csl_name  # method in auth/model.py which parses the names of authors
                for contributor in self.visible_contributors
            ],
            'publisher': 'Open Science Framework',
            'type': 'webpage',
            'URL': self.display_absolute_url,
        }

        doi = self.get_identifier_value('doi')
        if doi:
            csl['DOI'] = doi

        if self.logs:
            csl['issued'] = datetime_to_csl(self.logs[-1].date)

        return csl

    def author_list(self, and_delim='&'):
        author_names = [
            author.biblio_name
            for author in self.visible_contributors
            if author
        ]
        if len(author_names) < 2:
            return ' {0} '.format(and_delim).join(author_names)
        if len(author_names) > 7:
            author_names = author_names[:7]
            author_names.append('et al.')
            return ', '.join(author_names)
        return u'{0}, {1} {2}'.format(
            ', '.join(author_names[:-1]),
            and_delim,
            author_names[-1]
        )

    @property
    def templated_list(self):
        return Node.find(Q('template_node', 'eq', self._id) & Q('is_deleted', 'ne', True))

    @property
    def _parent_node(self):
        """The parent node, if it exists, otherwise ``None``. Note: this
        property is named `parent_node` rather than `parent` to avoid a
        conflict with the `parent` back-reference created by the `nodes`
        field on this schema.
        """
        try:
            if not self.node__parent[0].is_deleted:
                return self.node__parent[0]
        except IndexError:
            pass
        return None

    @_parent_node.setter
    def _parent_node(self, parent):
        parent.nodes.append(self)
        parent.save()

    @property
    def _root(self):
        if self._parent_node:
            return self._parent_node._root
        else:
            return self

    @property
    def archiving(self):
        job = self.archive_job
        return job and not job.done and not job.archive_tree_finished()

    @property
    def archive_job(self):
        return self.archivejob__active[0] if self.archivejob__active else None

    @property
    def registrations_all(self):
        return Node.find(Q('registered_from', 'eq', self._id))

    @property
    def registrations(self):
        # TODO: This method may be totally unused
        return Node.find(Q('registered_from', 'eq', self._id) & Q('archiving', 'eq', False))

    @property
    def watch_url(self):
        return os.path.join(self.api_url, "watch/")

    @property
    def parent_id(self):
        if self.node__parent:
            return self.node__parent[0]._primary_key
        return None

    @property
    def forked_from_id(self):
        if self.forked_from:
            return self.forked_from._id
        return None

    @property
    def project_or_component(self):
        return 'project' if self.category == 'project' else 'component'

    def is_contributor(self, user):
        return (
            user is not None
            and (
                user._id in self.contributors
            )
        )

    def add_addon(self, addon_name, auth, log=True, *args, **kwargs):
        """Add an add-on to the node. Do nothing if the addon is already
        enabled.

        :param str addon_name: Name of add-on
        :param Auth auth: Consolidated authorization object
        :param bool log: Add a log after adding the add-on
        :return: A boolean, whether the addon was added
        """
        ret = AddonModelMixin.add_addon(self, addon_name, auth=auth,
                                        *args, **kwargs)
        if ret and log:
            config = settings.ADDONS_AVAILABLE_DICT[addon_name]
            self.add_log(
                action=NodeLog.ADDON_ADDED,
                params={
                    'project': self.parent_id,
                    'node': self._primary_key,
                    'addon': config.full_name,
                },
                auth=auth,
                save=False,
            )
            self.save()  # TODO: here, or outside the conditional? @mambocab
        return ret

    def delete_addon(self, addon_name, auth, _force=False):
        """Delete an add-on from the node.

        :param str addon_name: Name of add-on
        :param Auth auth: Consolidated authorization object
        :param bool _force: For migration testing ONLY. Do not set to True
            in the application, or else projects will be allowed to delete
            mandatory add-ons!
        :return bool: Add-on was deleted
        """
        ret = super(Node, self).delete_addon(addon_name, auth, _force)
        if ret:
            config = settings.ADDONS_AVAILABLE_DICT[addon_name]
            self.add_log(
                action=NodeLog.ADDON_REMOVED,
                params={
                    'project': self.parent_id,
                    'node': self._primary_key,
                    'addon': config.full_name,
                },
                auth=auth,
                save=False,
            )
            self.save()
            # TODO: save here or outside the conditional? @mambocab
        return ret

    def callback(self, callback, recursive=False, *args, **kwargs):
        """Invoke callbacks of attached add-ons and collect messages.

        :param str callback: Name of callback method to invoke
        :param bool recursive: Apply callback recursively over nodes
        :return list: List of callback messages
        """
        messages = []

        for addon in self.get_addons():
            method = getattr(addon, callback)
            message = method(self, *args, **kwargs)
            if message:
                messages.append(message)

        if recursive:
            for child in self.nodes:
                if not child.is_deleted:
                    messages.extend(
                        child.callback(
                            callback, recursive, *args, **kwargs
                        )
                    )

        return messages

    def replace_contributor(self, old, new):
        for i, contrib in enumerate(self.contributors):
            if contrib._primary_key == old._primary_key:
                self.contributors[i] = new
                # Remove unclaimed record for the project
                if self._primary_key in old.unclaimed_records:
                    del old.unclaimed_records[self._primary_key]
                    old.save()
                for permission in self.get_permissions(old):
                    self.add_permission(new, permission)
                self.permissions.pop(old._id)
                if old._id in self.visible_contributor_ids:
                    self.visible_contributor_ids[self.visible_contributor_ids.index(old._id)] = new._id
                return True
        return False

    def remove_contributor(self, contributor, auth, log=True):
        """Remove a contributor from this node.

        :param contributor: User object, the contributor to be removed
        :param auth: All the auth information including user, API key.
        """
        # remove unclaimed record if necessary
        if self._primary_key in contributor.unclaimed_records:
            del contributor.unclaimed_records[self._primary_key]

        self.contributors.remove(contributor._id)

        self.clear_permission(contributor)
        if contributor._id in self.visible_contributor_ids:
            self.visible_contributor_ids.remove(contributor._id)

        if not self.visible_contributor_ids:
            return False

        # Node must have at least one registered admin user
        admins = list(self.get_admin_contributors(self.contributors))
        if not admins:
            return False

        # Clear permissions for removed user
        self.permissions.pop(contributor._id, None)

        # After remove callback
        for addon in self.get_addons():
            message = addon.after_remove_contributor(self, contributor, auth)
            if message:
                status.push_status_message(message, kind='info', trust=True)

        if log:
            self.add_log(
                action=NodeLog.CONTRIB_REMOVED,
                params={
                    'project': self.parent_id,
                    'node': self._primary_key,
                    'contributors': [contributor._id],
                },
                auth=auth,
                save=False,
            )

        self.save()

        #send signal to remove this user from project subscriptions
        auth_signals.contributor_removed.send(contributor, node=self)

        return True

    def remove_contributors(self, contributors, auth=None, log=True, save=False):

        results = []
        removed = []

        for contrib in contributors:
            outcome = self.remove_contributor(
                contributor=contrib, auth=auth, log=False,
            )
            results.append(outcome)
            if outcome:
                project_signals.contributor_removed.send(self, user=contrib)
            removed.append(contrib._id)
        if log:
            self.add_log(
                action=NodeLog.CONTRIB_REMOVED,
                params={
                    'project': self.parent_id,
                    'node': self._primary_key,
                    'contributors': removed,
                },
                auth=auth,
                save=False,
            )

        if save:
            self.save()

        if False in results:
            return False

        return True

    def update_contributor(self, user, permission, visible, auth, save=False):
        """ TODO: this method should be updated as a replacement for the main loop of
        Node#manage_contributors. Right now there are redundancies, but to avoid major
        feature creep this will not be included as this time.

        Also checks to make sure unique admin is not removing own admin privilege.
        """
        if not self.has_permission(auth.user, ADMIN):
            raise PermissionsError("Only admins can modify contributor permissions")
        permissions = expand_permissions(permission) or DEFAULT_CONTRIBUTOR_PERMISSIONS
        admins = [contrib for contrib in self.contributors if self.has_permission(contrib, 'admin') and contrib.is_active]
        if not len(admins) > 1:
            # has only one admin
            admin = admins[0]
            if admin == user and ADMIN not in permissions:
                raise NodeStateError('{} is the only admin.'.format(user.fullname))
        if user not in self.contributors:
            raise ValueError(
                'User {0} not in contributors'.format(user.fullname)
            )
        if permission:
            permissions = expand_permissions(permission)
            if set(permissions) != set(self.get_permissions(user)):
                self.set_permissions(user, permissions, save=save)
                permissions_changed = {
                    user._id: permissions
                }
                self.add_log(
                    action=NodeLog.PERMISSIONS_UPDATED,
                    params={
                        'project': self.parent_id,
                        'node': self._id,
                        'contributors': permissions_changed,
                    },
                    auth=auth,
                    save=save
                )
                with TokuTransaction():
                    if ['read'] in permissions_changed.values():
                        project_signals.write_permissions_revoked.send(self)
        if visible is not None:
            self.set_visible(user, visible, auth=auth, save=save)
            self.update_visible_ids()

    def manage_contributors(self, user_dicts, auth, save=False):
        """Reorder and remove contributors.

        :param list user_dicts: Ordered list of contributors represented as
            dictionaries of the form:
            {'id': <id>, 'permission': <One of 'read', 'write', 'admin'>, 'visible': bool}
        :param Auth auth: Consolidated authentication information
        :param bool save: Save changes
        :raises: ValueError if any users in `users` not in contributors or if
            no admin contributors remaining
        """
        with TokuTransaction():
            users = []
            user_ids = []
            permissions_changed = {}
            visibility_removed = []
            to_retain = []
            to_remove = []
            for user_dict in user_dicts:
                user = User.load(user_dict['id'])
                if user is None:
                    raise ValueError('User not found')
                if user not in self.contributors:
                    raise ValueError(
                        'User {0} not in contributors'.format(user.fullname)
                    )
                permissions = expand_permissions(user_dict['permission'])
                if set(permissions) != set(self.get_permissions(user)):
                    self.set_permissions(user, permissions, save=False)
                    permissions_changed[user._id] = permissions
                # visible must be added before removed to ensure they are validated properly
                if user_dict['visible']:
                    self.set_visible(user,
                                     visible=True,
                                     auth=auth)
                else:
                    visibility_removed.append(user)
                users.append(user)
                user_ids.append(user_dict['id'])

            for user in visibility_removed:
                self.set_visible(user,
                                 visible=False,
                                 auth=auth)

            for user in self.contributors:
                if user._id in user_ids:
                    to_retain.append(user)
                else:
                    to_remove.append(user)

            admins = list(self.get_admin_contributors(users))
            if users is None or not admins:
                raise ValueError(
                    'Must have at least one registered admin contributor'
                )

            if to_retain != users:
                self.add_log(
                    action=NodeLog.CONTRIB_REORDERED,
                    params={
                        'project': self.parent_id,
                        'node': self._id,
                        'contributors': [
                            user._id
                            for user in users
                        ],
                    },
                    auth=auth,
                    save=False,
                )

            if to_remove:
                self.remove_contributors(to_remove, auth=auth, save=False)

            self.contributors = users

            if permissions_changed:
                self.add_log(
                    action=NodeLog.PERMISSIONS_UPDATED,
                    params={
                        'project': self.parent_id,
                        'node': self._id,
                        'contributors': permissions_changed,
                    },
                    auth=auth,
                    save=False,
                )
            # Update list of visible IDs
            self.update_visible_ids()
            if save:
                self.save()

        with TokuTransaction():
            if to_remove or permissions_changed and ['read'] in permissions_changed.values():
                project_signals.write_permissions_revoked.send(self)

    def add_contributor(self, contributor, permissions=None, visible=True,
                        auth=None, log=True, save=False):
        """Add a contributor to the project.

        :param User contributor: The contributor to be added
        :param list permissions: Permissions to grant to the contributor
        :param bool visible: Contributor is visible in project dashboard
        :param Auth auth: All the auth information including user, API key
        :param bool log: Add log to self
        :param bool save: Save after adding contributor
        :returns: Whether contributor was added
        """
        MAX_RECENT_LENGTH = 15

        # If user is merged into another account, use master account
        contrib_to_add = contributor.merged_by if contributor.is_merged else contributor
        if contrib_to_add not in self.contributors:

            self.contributors.append(contrib_to_add)
            if visible:
                self.set_visible(contrib_to_add, visible=True, log=False)

            # Add default contributor permissions
            permissions = permissions or DEFAULT_CONTRIBUTOR_PERMISSIONS
            for permission in permissions:
                self.add_permission(contrib_to_add, permission, save=False)

            # Add contributor to recently added list for user
            if auth is not None:
                user = auth.user
                if contrib_to_add in user.recently_added:
                    user.recently_added.remove(contrib_to_add)
                user.recently_added.insert(0, contrib_to_add)
                while len(user.recently_added) > MAX_RECENT_LENGTH:
                    user.recently_added.pop()

            if log:
                self.add_log(
                    action=NodeLog.CONTRIB_ADDED,
                    params={
                        'project': self.parent_id,
                        'node': self._primary_key,
                        'contributors': [contrib_to_add._primary_key],
                    },
                    auth=auth,
                    save=False,
                )
            if save:
                self.save()

            project_signals.contributor_added.send(self, contributor=contributor, auth=auth)

            return True

        # Permissions must be overridden if changed when contributor is added to parent he/she is already on a child of.
        elif contrib_to_add in self.contributors and permissions is not None:
            self.set_permissions(contrib_to_add, permissions)
            if save:
                self.save()

            return False
        else:
            return False

    def add_contributors(self, contributors, auth=None, log=True, save=False):
        """Add multiple contributors

        :param list contributors: A list of dictionaries of the form:
            {
                'user': <User object>,
                'permissions': <Permissions list, e.g. ['read', 'write']>,
                'visible': <Boolean indicating whether or not user is a bibliographic contributor>
            }
        :param auth: All the auth information including user, API key.
        :param log: Add log to self
        :param save: Save after adding contributor
        """
        for contrib in contributors:
            self.add_contributor(
                contributor=contrib['user'], permissions=contrib['permissions'],
                visible=contrib['visible'], auth=auth, log=False, save=False,
            )
        if log and contributors:
            self.add_log(
                action=NodeLog.CONTRIB_ADDED,
                params={
                    'project': self.parent_id,
                    'node': self._primary_key,
                    'contributors': [
                        contrib['user']._id
                        for contrib in contributors
                    ],
                },
                auth=auth,
                save=False,
            )
        if save:
            self.save()

    def add_unregistered_contributor(self, fullname, email, auth,
                                     permissions=None, save=False):
        """Add a non-registered contributor to the project.

        :param str fullname: The full name of the person.
        :param str email: The email address of the person.
        :param Auth auth: Auth object for the user adding the contributor.
        :returns: The added contributor
        :raises: DuplicateEmailError if user with given email is already in the database.
        """
        # Create a new user record
        contributor = User.create_unregistered(fullname=fullname, email=email)

        contributor.add_unclaimed_record(node=self, referrer=auth.user,
            given_name=fullname, email=email)
        try:
            contributor.save()
        except ValidationValueError:  # User with same email already exists
            contributor = get_user(email=email)
            # Unregistered users may have multiple unclaimed records, so
            # only raise error if user is registered.
            if contributor.is_registered or self.is_contributor(contributor):
                raise
            contributor.add_unclaimed_record(node=self, referrer=auth.user,
                given_name=fullname, email=email)
            contributor.save()

        self.add_contributor(
            contributor, permissions=permissions, auth=auth,
            log=True, save=False,
        )
        self.save()
        return contributor

    def set_privacy(self, permissions, auth=None, log=True, save=True, meeting_creation=False):
        """Set the permissions for this node. Also, based on meeting_creation, queues an email to user about abilities of
            public projects.

        :param permissions: A string, either 'public' or 'private'
        :param auth: All the auth information including user, API key.
        :param bool log: Whether to add a NodeLog for the privacy change.
        :param bool meeting_creation: Whther this was creayed due to a meetings email.
        """
        if auth and not self.has_permission(auth.user, ADMIN):
            raise PermissionsError('Must be an admin to change privacy settings.')
        if permissions == 'public' and not self.is_public:
            if self.is_registration:
                if self.is_pending_embargo:
                    raise NodeStateError("A registration with an unapproved embargo cannot be made public.")
                elif self.is_pending_registration:
                    raise NodeStateError("An unapproved registration cannot be made public.")
                elif self.is_pending_embargo:
                    raise NodeStateError("An unapproved embargoed registration cannot be made public.")
                elif self.is_embargoed:
                    # Embargoed registrations can be made public early
                    admins = [admin for admin, node in self.root.get_admin_contributors_recursive(unique_users=True)]
                    # Of more admins than just the current user
                    if len(admins) > 1:
                        self.request_embargo_termination(auth=auth)
                        return False
                    else:
                        return self.terminate_embargo(auth=auth)
            self.is_public = True
        elif permissions == 'private' and self.is_public:
            if self.is_registration and not self.is_pending_embargo:
                raise NodeStateError("Public registrations must be withdrawn, not made private.")
            else:
                self.is_public = False
        else:
            return False

        # After set permissions callback
        for addon in self.get_addons():
            message = addon.after_set_privacy(self, permissions)
            if message:
                status.push_status_message(message, kind='info', trust=False)

        if log:
            action = NodeLog.MADE_PUBLIC if permissions == 'public' else NodeLog.MADE_PRIVATE
            self.add_log(
                action=action,
                params={
                    'project': self.parent_id,
                    'node': self._primary_key,
                },
                auth=auth,
                save=False,
            )
        if save:
            self.save()
        if auth and permissions == 'public':
            project_signals.privacy_set_public.send(auth.user, node=self, meeting_creation=meeting_creation)
        return True

    def admin_public_wiki(self, user):
        return (
            self.has_addon('wiki') and
            self.has_permission(user, 'admin') and
            self.is_public
        )

    def include_wiki_settings(self, user):
        """Check if node meets requirements to make publicly editable."""
        return (
            self.admin_public_wiki(user) or
            any(
                each.admin_public_wiki(user)
                for each in self.get_descendants_recursive()
            )
        )

    # TODO: Move to wiki add-on
    def get_wiki_page(self, name=None, version=None, id=None):
        from website.addons.wiki.model import NodeWikiPage

        if name:
            name = (name or '').strip()
            key = to_mongo_key(name)
            try:
                if version and (isinstance(version, int) or version.isdigit()):
                    id = self.wiki_pages_versions[key][int(version) - 1]
                elif version == 'previous':
                    id = self.wiki_pages_versions[key][-2]
                elif version == 'current' or version is None:
                    id = self.wiki_pages_current[key]
                else:
                    return None
            except (KeyError, IndexError):
                return None
        return NodeWikiPage.load(id)

    # TODO: Move to wiki add-on
    def update_node_wiki(self, name, content, auth):
        """Update the node's wiki page with new content.

        :param page: A string, the page's name, e.g. ``"home"``.
        :param content: A string, the posted content.
        :param auth: All the auth information including user, API key.
        """
        from website.addons.wiki.model import NodeWikiPage

        name = (name or '').strip()
        key = to_mongo_key(name)
        has_comments = False

        if key not in self.wiki_pages_current:
            if key in self.wiki_pages_versions:
                version = len(self.wiki_pages_versions[key]) + 1
            else:
                version = 1
        else:
            current = NodeWikiPage.load(self.wiki_pages_current[key])
            current.is_current = False
            version = current.version + 1
            current.save()
            if Comment.find(Q('root_target', 'eq', current._id)).count() > 0:
                has_comments = True

        new_page = NodeWikiPage(
            page_name=name,
            version=version,
            user=auth.user,
            is_current=True,
            node=self,
            content=content
        )
        new_page.save()

        if has_comments:
            Comment.update(Q('root_target', 'eq', current._id), data={'root_target': Guid.load(new_page._id)})
            Comment.update(Q('target', 'eq', current._id), data={'target': Guid.load(new_page._id)})

        # check if the wiki page already exists in versions (existed once and is now deleted)
        if key not in self.wiki_pages_versions:
            self.wiki_pages_versions[key] = []
        self.wiki_pages_versions[key].append(new_page._primary_key)
        self.wiki_pages_current[key] = new_page._primary_key

        self.add_log(
            action=NodeLog.WIKI_UPDATED,
            params={
                'project': self.parent_id,
                'node': self._primary_key,
                'page': new_page.page_name,
                'page_id': new_page._primary_key,
                'version': new_page.version,
            },
            auth=auth,
            log_date=new_page.date,
            save=False,
        )
        self.save()

    # TODO: Move to wiki add-on
    def rename_node_wiki(self, name, new_name, auth):
        """Rename the node's wiki page with new name.

        :param name: A string, the page's name, e.g. ``"My Page"``.
        :param new_name: A string, the new page's name, e.g. ``"My Renamed Page"``.
        :param auth: All the auth information including user, API key.

        """
        # TODO: Fix circular imports
        from website.addons.wiki.exceptions import (
            PageCannotRenameError,
            PageConflictError,
            PageNotFoundError,
        )

        name = (name or '').strip()
        key = to_mongo_key(name)
        new_name = (new_name or '').strip()
        new_key = to_mongo_key(new_name)
        page = self.get_wiki_page(name)

        if key == 'home':
            raise PageCannotRenameError('Cannot rename wiki home page')
        if not page:
            raise PageNotFoundError('Wiki page not found')
        if (new_key in self.wiki_pages_current and key != new_key) or new_key == 'home':
            raise PageConflictError(
                'Page already exists with name {0}'.format(
                    new_name,
                )
            )

        # rename the page first in case we hit a validation exception.
        old_name = page.page_name
        page.rename(new_name)

        # TODO: merge historical records like update (prevents log breaks)
        # transfer the old page versions/current keys to the new name.
        if key != new_key:
            self.wiki_pages_versions[new_key] = self.wiki_pages_versions[key]
            del self.wiki_pages_versions[key]
            self.wiki_pages_current[new_key] = self.wiki_pages_current[key]
            del self.wiki_pages_current[key]
            if key in self.wiki_private_uuids:
                self.wiki_private_uuids[new_key] = self.wiki_private_uuids[key]
                del self.wiki_private_uuids[key]

        self.add_log(
            action=NodeLog.WIKI_RENAMED,
            params={
                'project': self.parent_id,
                'node': self._primary_key,
                'page': page.page_name,
                'page_id': page._primary_key,
                'old_page': old_name,
                'version': page.version,
            },
            auth=auth,
            save=False,
        )
        self.save()

    def delete_node_wiki(self, name, auth):
        name = (name or '').strip()
        key = to_mongo_key(name)
        page = self.get_wiki_page(key)

        del self.wiki_pages_current[key]

        self.add_log(
            action=NodeLog.WIKI_DELETED,
            params={
                'project': self.parent_id,
                'node': self._primary_key,
                'page': page.page_name,
                'page_id': page._primary_key,
            },
            auth=auth,
            save=False,
        )
        self.save()

    def get_stats(self, detailed=False):
        if detailed:
            raise NotImplementedError(
                'Detailed stats exist, but are not yet implemented.'
            )
        else:
            return get_basic_counters('node:%s' % self._primary_key)

    # TODO: Deprecate this; it duplicates much of what serialize_project already
    # does
    def serialize(self, auth=None):
        """Dictionary representation of node that is nested within a NodeLog's
        representation.
        """
        # TODO: incomplete implementation
        return {
            'id': str(self._primary_key),
            'category': self.category_display,
            'node_type': self.project_or_component,
            'url': self.url,
            # TODO: Titles shouldn't contain escaped HTML in the first place
            'title': sanitize.unescape_entities(self.title),
            'path': self.path_above(auth),
            'api_url': self.api_url,
            'is_public': self.is_public,
            'is_registration': self.is_registration,
        }

    def _initiate_retraction(self, user, justification=None):
        """Initiates the retraction process for a registration
        :param user: User who initiated the retraction
        :param justification: Justification, if given, for retraction
        """

        retraction = Retraction(
            initiated_by=user,
            justification=justification or None,  # make empty strings None
            state=Retraction.UNAPPROVED
        )
        retraction.save()  # Save retraction so it has a primary key
        self.retraction = retraction
        self.save()  # Set foreign field reference Node.retraction
        admins = self.get_admin_contributors_recursive(unique_users=True)
        for (admin, node) in admins:
            retraction.add_authorizer(admin, node)
        retraction.save()  # Save retraction approval state
        return retraction

    def retract_registration(self, user, justification=None, save=True):
        """Retract public registration. Instantiate new Retraction object
        and associate it with the respective registration.
        """

        if not self.is_registration or (not self.is_public and not (self.embargo_end_date or self.is_pending_embargo)):
            raise NodeStateError('Only public or embargoed registrations may be withdrawn.')

        if self.root is not self:
            raise NodeStateError('Withdrawal of non-parent registrations is not permitted.')

        retraction = self._initiate_retraction(user, justification)
        self.registered_from.add_log(
            action=NodeLog.RETRACTION_INITIATED,
            params={
                'node': self.registered_from_id,
                'registration': self._id,
                'retraction_id': retraction._id,
            },
            auth=Auth(user),
        )
        self.retraction = retraction
        if save:
            self.save()
        return retraction

    def _is_embargo_date_valid(self, end_date):
        today = datetime.datetime.utcnow()
        if (end_date - today) >= settings.EMBARGO_END_DATE_MIN:
            if (end_date - today) <= settings.EMBARGO_END_DATE_MAX:
                return True
        return False

    def _initiate_embargo(self, user, end_date, for_existing_registration=False, notify_initiator_on_complete=False):
        """Initiates the retraction process for a registration
        :param user: User who initiated the retraction
        :param end_date: Date when the registration should be made public
        """
        embargo = Embargo(
            initiated_by=user,
            end_date=datetime.datetime.combine(end_date, datetime.datetime.min.time()),
            for_existing_registration=for_existing_registration,
            notify_initiator_on_complete=notify_initiator_on_complete
        )
        embargo.save()  # Save embargo so it has a primary key
        self.embargo = embargo
        self.save()  # Set foreign field reference Node.embargo
        admins = self.get_admin_contributors_recursive(unique_users=True)
        for (admin, node) in admins:
            embargo.add_authorizer(admin, node)
        embargo.save()  # Save embargo's approval_state
        return embargo

    def embargo_registration(self, user, end_date, for_existing_registration=False, notify_initiator_on_complete=False):
        """Enter registration into an embargo period at end of which, it will
        be made public
        :param user: User initiating the embargo
        :param end_date: Date when the registration should be made public
        :raises: NodeStateError if Node is not a registration
        :raises: PermissionsError if user is not an admin for the Node
        :raises: ValidationValueError if end_date is not within time constraints
        """

        if not self.is_registration:
            raise NodeStateError('Only registrations may be embargoed')
        if not self.has_permission(user, 'admin'):
            raise PermissionsError('Only admins may embargo a registration')
        if not self._is_embargo_date_valid(end_date):
            raise ValidationValueError('Embargo end date must be more than one day in the future')

        embargo = self._initiate_embargo(user, end_date, for_existing_registration=for_existing_registration, notify_initiator_on_complete=notify_initiator_on_complete)

        self.registered_from.add_log(
            action=NodeLog.EMBARGO_INITIATED,
            params={
                'node': self.registered_from_id,
                'registration': self._id,
                'embargo_id': embargo._id,
            },
            auth=Auth(user),
            save=True,
        )
        if self.is_public:
            self.set_privacy('private', Auth(user))

    def request_embargo_termination(self, auth):
        """Initiates an EmbargoTerminationApproval to lift this Embargoed Registration's
        embargo early."""
        if not self.is_embargoed:
            raise NodeStateError("This node is not under active embargo")

        approval = EmbargoTerminationApproval(
            initiated_by=auth.user,
            embargoed_registration=self,
        )
        admins = [admin for admin in self.root.get_admin_contributors_recursive(unique_users=True)]
        for (admin, node) in admins:
            approval.add_authorizer(admin, node=node)
        approval.save()
        approval.ask(admins)
        self.embargo_termination_approval = approval
        self.save()
        return approval

    def terminate_embargo(self, auth):
        """Handles the actual early termination of an Embargoed registration.
        Adds a log to the registered_from Node.
        """
        if not self.is_embargoed:
            raise NodeStateError("This node is not under active embargo")

        self.registered_from.add_log(
            action=NodeLog.EMBARGO_TERMINATED,
            params={
                'project': self._id,
                'node': self._id,
            },
            auth=None,
            save=True
        )
        self.embargo.mark_as_completed()
        for node in self.node_and_primary_descendants():
            node.set_privacy(
                Node.PUBLIC,
                auth=auth,
                log=False,
                save=True
            )
        return True

    def get_active_contributors_recursive(self, unique_users=False, *args, **kwargs):
        """Yield (admin, node) tuples for this node and
        descendant nodes. Excludes contributors on node links and inactive users.

        :param bool unique_users: If True, a given admin will only be yielded once
            during iteration.
        """
        visited_user_ids = []
        for node in self.node_and_primary_descendants(*args, **kwargs):
            for contrib in node.active_contributors(*args, **kwargs):
                if unique_users:
                    if contrib._id not in visited_user_ids:
                        visited_user_ids.append(contrib._id)
                        yield (contrib, node)
                else:
                    yield (contrib, node)

    def get_admin_contributors_recursive(self, unique_users=False, *args, **kwargs):
        """Yield (admin, node) tuples for this node and
        descendant nodes. Excludes contributors on node links and inactive users.

        :param bool unique_users: If True, a given admin will only be yielded once
            during iteration.
        """
        visited_user_ids = []
        for node in self.node_and_primary_descendants(*args, **kwargs):
            for contrib in node.contributors:
                if node.has_permission(contrib, ADMIN) and contrib.is_active:
                    if unique_users:
                        if contrib._id not in visited_user_ids:
                            visited_user_ids.append(contrib._id)
                            yield (contrib, node)
                    else:
                        yield (contrib, node)

    def get_admin_contributors(self, users):
        """Return a set of all admin contributors for this node. Excludes contributors on node links and
        inactive users.
        """
        return (
            user for user in users
            if self.has_permission(user, 'admin') and
            user.is_active)

    def _initiate_approval(self, user, notify_initiator_on_complete=False):
        end_date = datetime.datetime.now() + settings.REGISTRATION_APPROVAL_TIME
        approval = RegistrationApproval(
            initiated_by=user,
            end_date=end_date,
            notify_initiator_on_complete=notify_initiator_on_complete
        )
        approval.save()  # Save approval so it has a primary key
        self.registration_approval = approval
        self.save()  # Set foreign field reference Node.registration_approval
        admins = self.get_admin_contributors_recursive(unique_users=True)
        for (admin, node) in admins:
            approval.add_authorizer(admin, node=node)
        approval.save()  # Save approval's approval_state
        return approval

    def require_approval(self, user, notify_initiator_on_complete=False):
        if not self.is_registration:
            raise NodeStateError('Only registrations can require registration approval')
        if not self.has_permission(user, 'admin'):
            raise PermissionsError('Only admins can initiate a registration approval')

        approval = self._initiate_approval(user, notify_initiator_on_complete)

        self.registered_from.add_log(
            action=NodeLog.REGISTRATION_APPROVAL_INITIATED,
            params={
                'node': self.registered_from_id,
                'registration': self._id,
                'registration_approval_id': approval._id,
            },
            auth=Auth(user),
            save=True,
        )

    @property
    def watches(self):
        return WatchConfig.find(Q('node', 'eq', self._id))

    institution_id = fields.StringField(unique=True, index=True)
    institution_domains = fields.StringField(list=True)
    institution_auth_url = fields.StringField(validate=URLValidator())
    institution_logo_name = fields.StringField()
    institution_email_domains = fields.StringField(list=True)
    institution_banner_name = fields.StringField()

    @classmethod
    def find(cls, query=None, allow_institution=False, **kwargs):
        if not allow_institution:
            query = (query & Q('institution_id', 'eq', None)) if query else Q('institution_id', 'eq', None)
        return super(Node, cls).find(query, **kwargs)

    @classmethod
    def find_one(cls, query=None, allow_institution=False, **kwargs):
        if not allow_institution:
            query = (query & Q('institution_id', 'eq', None)) if query else Q('institution_id', 'eq', None)
        return super(Node, cls).find_one(query, **kwargs)

    @classmethod
    def find_by_institution(cls, inst, query=None):
        inst_node = inst.node
        query = query & Q('_primary_institution', 'eq', inst_node)
        return cls.find(query, allow_institution=True)

    # Primary institution node is attached to
    _primary_institution = fields.ForeignField('node')

    @property
    def primary_institution(self):
        '''
        Should behave as if this was a foreign field pointing to Institution
        :return: this node's _primary_institution wrapped with Institution.
        '''
        return Institution(self._primary_institution) if self._primary_institution else None

    @primary_institution.setter
    def primary_institution(self, institution):
        self._primary_institution = institution.node if institution else None

    _affiliated_institutions = fields.ForeignField('node', list=True)

    @property
    def affiliated_institutions(self):
        '''
        Should behave as if this was a foreign field pointing to Institution
        :return: this node's _affiliated_institutions wrapped with Institution as a list.
        '''
        return AffiliatedInstitutionsList([Institution(node) for node in self._affiliated_institutions], obj=self, private_target='_affiliated_institutions')

    def add_primary_institution(self, user, inst, log=True):
        if not isinstance(inst, Institution):
            raise TypeError
        if not user.is_affiliated_with_institution(inst):
            raise UserNotAffiliatedError('User is not affiliated with {}'.format(inst.name))
        if inst == self.primary_institution:
            return False
        previous = self.primary_institution if self.primary_institution else None
        self.primary_institution = inst
        if inst not in self.affiliated_institutions:
            self.affiliated_institutions.append(inst)
        if log:
            self.add_log(
                action=NodeLog.PRIMARY_INSTITUTION_CHANGED,
                params={
                    'node': self._primary_key,
                    'institution': {
                        'id': inst._id,
                        'name': inst.name
                    },
                    'previous_institution': {
                        'id': previous._id if previous else None,
                        'name': previous.name if previous else 'None'
                    }
                },
                auth=Auth(user)
            )
        return True

    def remove_primary_institution(self, user, log=True):
        inst = self.primary_institution
        if not inst:
            return False
        self.primary_institution = None
        if inst in self.affiliated_institutions:
            self.affiliated_institutions.remove(inst)
        if log:
            self.add_log(
                action=NodeLog.PRIMARY_INSTITUTION_REMOVED,
                params={
                    'node': self._primary_key,
                    'institution': {
                        'id': inst._id,
                        'name': inst.name
                    }
                },
                auth=Auth(user)
            )
        return True

    def institution_url(self):
        return self.absolute_api_v2_url + 'institution/'

    def institution_relationship_url(self):
        return self.absolute_api_v2_url + 'relationships/institution/'


@Node.subscribe('before_save')
def validate_permissions(schema, instance):
    """Ensure that user IDs in `contributors` and `permissions` match.

    """
    node = instance
    contributor_ids = set([user._id for user in node.contributors])
    permission_ids = set(node.permissions.keys())
    mismatched_contributors = contributor_ids.difference(permission_ids)
    if mismatched_contributors:
        raise ValidationValueError(
            'Contributors {0} missing from `permissions` on node {1}'.format(
                ', '.join(mismatched_contributors),
                node._id,
            )
        )
    mismatched_permissions = permission_ids.difference(contributor_ids)
    if mismatched_permissions:
        raise ValidationValueError(
            'Permission keys {0} missing from `contributors` on node {1}'.format(
                ', '.join(mismatched_contributors),
                node._id,
            )
        )


@Node.subscribe('before_save')
def validate_visible_contributors(schema, instance):
    """Ensure that user IDs in `contributors` and `visible_contributor_ids`
    match.

    """
    node = instance
    for user_id in node.visible_contributor_ids:
        if user_id not in node.contributors:
            raise ValidationValueError(
                ('User {0} is in `visible_contributor_ids` but not in '
                 '`contributors` on node {1}').format(
                    user_id,
                    node._id,
                )
            )


class WatchConfig(StoredObject):

    _id = fields.StringField(primary=True, default=lambda: str(ObjectId()))
    node = fields.ForeignField('Node')
    digest = fields.BooleanField(default=False)
    immediate = fields.BooleanField(default=False)

    def __repr__(self):
        return '<WatchConfig(node="{self.node}")>'.format(self=self)


class PrivateLink(StoredObject):

    _id = fields.StringField(primary=True, default=lambda: str(ObjectId()))
    date_created = fields.DateTimeField(auto_now_add=datetime.datetime.utcnow)
    key = fields.StringField(required=True, unique=True)
    name = fields.StringField()
    is_deleted = fields.BooleanField(default=False)
    anonymous = fields.BooleanField(default=False)

    nodes = fields.ForeignField('node', list=True)
    creator = fields.ForeignField('user')

    @property
    def node_ids(self):
        node_ids = [node._id for node in self.nodes]
        return node_ids

    def node_scale(self, node):
        # node may be None if previous node's parent is deleted
        if node is None or node.parent_id not in self.node_ids:
            return -40
        else:
            offset = 20 if node.parent_node is not None else 0
            return offset + self.node_scale(node.parent_node)

    def to_json(self):
        return {
            "id": self._id,
            "date_created": iso8601format(self.date_created),
            "key": self.key,
            "name": sanitize.unescape_entities(self.name),
            "creator": {'fullname': self.creator.fullname, 'url': self.creator.profile_url},
            "nodes": [{'title': x.title, 'url': x.url, 'scale': str(self.node_scale(x)) + 'px', 'category': x.category}
                      for x in self.nodes if not x.is_deleted],
            "anonymous": self.anonymous
        }

<<<<<<< HEAD
=======

class Sanction(StoredObject):
    """Sanction class is a generic way to track approval states"""
    # Tell modularodm not to attach backends
    _meta = {
        'abstract': True,
    }

    _id = fields.StringField(primary=True, default=lambda: str(ObjectId()))

    # Neither approved not cancelled
    UNAPPROVED = 'unapproved'
    # Has approval
    APPROVED = 'approved'
    # Rejected by at least one person
    REJECTED = 'rejected'
    # Embargo has been completed
    COMPLETED = 'completed'

    state = fields.StringField(
        default=UNAPPROVED,
        validate=validators.choice_in((
            UNAPPROVED,
            APPROVED,
            REJECTED,
            COMPLETED,
        ))
    )

    DISPLAY_NAME = 'Sanction'
    # SHORT_NAME must correspond with the associated foreign field to query against,
    # e.g. Node.find_one(Q(sanction.SHORT_NAME, 'eq', sanction))
    SHORT_NAME = 'sanction'

    APPROVAL_NOT_AUTHORIZED_MESSAGE = 'This user is not authorized to approve this {DISPLAY_NAME}'
    APPROVAL_INVALID_TOKEN_MESSAGE = 'Invalid approval token provided for this {DISPLAY_NAME}.'
    REJECTION_NOT_AUTHORIZED_MESSAEGE = 'This user is not authorized to reject this {DISPLAY_NAME}'
    REJECTION_INVALID_TOKEN_MESSAGE = 'Invalid rejection token provided for this {DISPLAY_NAME}.'

    # Controls whether or not the Sanction needs unanimous approval or just a single approval
    ANY = 'any'
    UNANIMOUS = 'unanimous'
    mode = UNANIMOUS

    initiation_date = fields.DateTimeField(auto_now_add=datetime.datetime.utcnow)
    # Expiration date-- Sanctions in the UNAPPROVED state that are older than their end_date
    # are automatically made ACTIVE by a daily cron job
    # Use end_date=None for a non-expiring Sanction
    end_date = fields.DateTimeField(default=None)

    # Sanction subclasses must have an initiated_by field
    # initiated_by = fields.ForeignField('user', backref='initiated')

    approval_state = fields.DictionaryField()

    def __repr__(self):
        return '<Sanction(end_date={self.end_date!r}) with _id {self._id!r}>'.format(self=self)

    @property
    def is_pending_approval(self):
        return self.state == Sanction.UNAPPROVED

    @property
    def is_approved(self):
        return self.state == Sanction.APPROVED

    @property
    def is_rejected(self):
        return self.state == Sanction.REJECTED

    def approve(self, user):
        raise NotImplementedError("Sanction subclasses must implement an approve method.")

    def reject(self, user):
        raise NotImplementedError("Sanction subclasses must implement an approve method.")

    def _on_reject(self, user):
        """Callback for rejection of a Sanction

        :param User user:
        """
        raise NotImplementedError('Sanction subclasses must implement an #_on_reject method')

    def _on_complete(self, user):
        """Callback for when a Sanction has approval and enters the ACTIVE state

        :param User user:
        """
        raise NotImplementedError('Sanction subclasses must implement an #_on_complete method')

    def forcibly_reject(self):
        self.state = Sanction.REJECTED


class TokenApprovableSanction(Sanction):

    # Tell modularodm not to attach backends
    _meta = {
        'abstract': True,
    }

    def _validate_authorizer(self, user):
        """Subclasses may choose to provide extra restrictions on who can be an authorizer

        :return Boolean: True if user is allowed to be an authorizer else False
        """
        return True
    def add_authorizer(self, user, node, approved=False, save=False):

        """Add an admin user to this Sanction's approval state.

        :param User user: User to add.
        :param Node registration: The pending registration node.
        :param bool approved: Whether `user` has approved.
        :param bool save: Whether to save this object.
        """
        valid = self._validate_authorizer(user)
        if valid and user._id not in self.approval_state:
            self.approval_state[user._id] = {
                'has_approved': approved,
                'node_id': node._id,
                'approval_token': tokens.encode(
                    {
                        'user_id': user._id,
                        'sanction_id': self._id,
                        'action': 'approve_{}'.format(self.SHORT_NAME)
                    }
                ),
                'rejection_token': tokens.encode(
                    {
                        'user_id': user._id,
                        'sanction_id': self._id,
                        'action': 'reject_{}'.format(self.SHORT_NAME)
                    }
                ),
            }
            if save:
                self.save()
            return True
        return False

    def remove_authorizer(self, user, save=False):
        """Remove a user as an authorizer

        :param User user:
        :return Boolean: True if user is removed else False
        """
        if user._id not in self.approval_state:
            return False

        del self.approval_state[user._id]
        if save:
            self.save()
        return True

    def _on_approve(self, user, token):
        """Callback for when a single user approves a Sanction. Calls #_on_complete under two conditions:
        - mode is ANY and the Sanction has not already been cancelled
        - mode is UNANIMOUS and all users have given approval

        :param User user:
        :param str token: user's approval token
        """
        if self.mode == self.ANY or all(authorizer['has_approved'] for authorizer in self.approval_state.values()):
            self.state = Sanction.APPROVED
            self._on_complete(user)

    def token_for_user(self, user, method):
        """
        :param str method: 'approval' | 'rejection'
        """
        try:
            user_state = self.approval_state[user._id]
        except KeyError:
            raise PermissionsError(self.APPROVAL_NOT_AUTHORIZED_MESSAGE.format(DISPLAY_NAME=self.DISPLAY_NAME))
        return user_state['{0}_token'.format(method)]

    def approve(self, user, token):
        """Add user to approval list if user is admin and token verifies."""
        try:
            if self.approval_state[user._id]['approval_token'] != token:
                raise InvalidSanctionApprovalToken(self.APPROVAL_INVALID_TOKEN_MESSAGE.format(DISPLAY_NAME=self.DISPLAY_NAME))
        except KeyError:
            raise PermissionsError(self.APPROVAL_NOT_AUTHORIZED_MESSAGE.format(DISPLAY_NAME=self.DISPLAY_NAME))
        self.approval_state[user._id]['has_approved'] = True
        self._on_approve(user, token)

    def reject(self, user, token):
        """Cancels sanction if user is admin and token verifies."""
        try:
            if self.approval_state[user._id]['rejection_token'] != token:
                raise InvalidSanctionRejectionToken(self.REJECTION_INVALID_TOKEN_MESSAGE.format(DISPLAY_NAME=self.DISPLAY_NAME))
        except KeyError:
            raise PermissionsError(self.REJECTION_NOT_AUTHORIZED_MESSAEGE.format(DISPLAY_NAME=self.DISPLAY_NAME))
        self.state = Sanction.REJECTED
        self._on_reject(user)

    def _notify_authorizer(self, user, node):
        pass

    def _notify_non_authorizer(self, user, node):
        pass

    def ask(self, group):
        """
        :param list group: List of (user, node) tuples containing contributors to notify about the
        sanction.
        """
        for contrib, node in group:
            if contrib._id in self.approval_state:
                self._notify_authorizer(contrib, node)
            else:
                self._notify_non_authorizer(contrib, node)


class EmailApprovableSanction(TokenApprovableSanction):

    # Tell modularodm not to attach backends
    _meta = {
        'abstract': True,
    }

    AUTHORIZER_NOTIFY_EMAIL_TEMPLATE = None
    NON_AUTHORIZER_NOTIFY_EMAIL_TEMPLATE = None

    VIEW_URL_TEMPLATE = ''
    APPROVE_URL_TEMPLATE = ''
    REJECT_URL_TEMPLATE = ''

    # A flag to conditionally run a callback on complete
    notify_initiator_on_complete = fields.BooleanField(default=False)
    # Store a persistant copy of urls for use when needed outside of a request context.
    # This field gets automagically updated whenever models approval_state is modified
    # and the model is saved
    # {
    #   'abcde': {
    #     'approve': [APPROVAL_URL],
    #     'reject': [REJECT_URL],
    #   }
    # }
    stashed_urls = fields.DictionaryField(default=dict)

    @staticmethod
    def _format_or_empty(template, context):
        if context:
            return template.format(**context)
        return ''

    def _view_url(self, user_id, node):
        return self._format_or_empty(self.VIEW_URL_TEMPLATE, self._view_url_context(user_id, node))

    def _view_url_context(self, user_id, node):
        return None

    def _approval_url(self, user_id):
        return self._format_or_empty(self.APPROVE_URL_TEMPLATE, self._approval_url_context(user_id))

    def _approval_url_context(self, user_id):
        return None

    def _rejection_url(self, user_id):
        return self._format_or_empty(self.REJECT_URL_TEMPLATE, self._rejection_url_context(user_id))

    def _rejection_url_context(self, user_id):
        return None

    def _send_approval_request_email(self, user, template, context):
        mails.send_mail(
            user.username,
            template,
            user=user,
            **context
        )

    def _email_template_context(self, user, node, is_authorizer=False):
        return {}

    def _notify_authorizer(self, authorizer, node):
        context = self._email_template_context(authorizer, node, is_authorizer=True)
        if self.AUTHORIZER_NOTIFY_EMAIL_TEMPLATE:
            self._send_approval_request_email(authorizer, self.AUTHORIZER_NOTIFY_EMAIL_TEMPLATE, context)
        else:
            raise NotImplementedError

    def _notify_non_authorizer(self, user, node):
        context = self._email_template_context(user, node)
        if self.NON_AUTHORIZER_NOTIFY_EMAIL_TEMPLATE:
            self._send_approval_request_email(user, self.NON_AUTHORIZER_NOTIFY_EMAIL_TEMPLATE, context)
        else:
            raise NotImplementedError

    def add_authorizer(self, user, node, **kwargs):
        super(EmailApprovableSanction, self).add_authorizer(user, node, **kwargs)
        self.stashed_urls[user._id] = {
            'view': self._view_url(user._id, node),
            'approve': self._approval_url(user._id),
            'reject': self._rejection_url(user._id)
        }
        self.save()

    def _notify_initiator(self):
        raise NotImplementedError

    def _on_complete(self, *args):
        if self.notify_initiator_on_complete:
            self._notify_initiator()


class PreregCallbackMixin(object):

    def _notify_initiator(self):
        registration = self._get_registration()
        prereg_schema = prereg_utils.get_prereg_schema()

        draft = DraftRegistration.find_one(
            Q('registered_node', 'eq', registration)
        )

        if prereg_schema in registration.registered_schema:
            mails.send_mail(
                draft.initiator.username,
                mails.PREREG_CHALLENGE_ACCEPTED,
                user=draft.initiator,
                registration_url=registration.absolute_url,
                mimetype='html'
            )

    def _email_template_context(self, user, node, is_authorizer=False, urls=None):
        registration = self._get_registration()
        prereg_schema = prereg_utils.get_prereg_schema()
        if prereg_schema in registration.registered_schema:
            return {
                'custom_message': ' as part of the Preregistration Challenge (https://cos.io/prereg)'
            }
        else:
            return {}

class Embargo(PreregCallbackMixin, EmailApprovableSanction):
    """Embargo object for registrations waiting to go public."""

    DISPLAY_NAME = 'Embargo'
    SHORT_NAME = 'embargo'

    AUTHORIZER_NOTIFY_EMAIL_TEMPLATE = mails.PENDING_EMBARGO_ADMIN
    NON_AUTHORIZER_NOTIFY_EMAIL_TEMPLATE = mails.PENDING_EMBARGO_NON_ADMIN

    VIEW_URL_TEMPLATE = VIEW_PROJECT_URL_TEMPLATE
    APPROVE_URL_TEMPLATE = settings.DOMAIN + 'project/{node_id}/?token={token}'
    REJECT_URL_TEMPLATE = settings.DOMAIN + 'project/{node_id}/?token={token}'

    initiated_by = fields.ForeignField('user')
    for_existing_registration = fields.BooleanField(default=False)

    @property
    def is_completed(self):
        return self.state == self.COMPLETED

    @property
    def embargo_end_date(self):
        if self.state == self.APPROVED:
            return self.end_date
        return False

    # NOTE(hrybacki): Old, private registrations are grandfathered and do not
    # require to be made public or embargoed. This field differentiates them
    # from new registrations entering into an embargo field which should not
    # show up in any search related fields.
    @property
    def pending_registration(self):
        return not self.for_existing_registration and self.is_pending_approval

    def __repr__(self):
        parent_registration = None
        try:
            parent_registration = Node.find_one(Q('embargo', 'eq', self))
        except NoResultsFound:
            pass
        return ('<Embargo(parent_registration={0}, initiated_by={1}, '
                'end_date={2}) with _id {3}>').format(
            parent_registration,
            self.initiated_by,
            self.end_date,
            self._id
        )

    def _get_registration(self):
        return Node.find_one(Q('embargo', 'eq', self))

    def _view_url_context(self, user_id, node):
        registration = node or self._get_registration()
        return {
            'node_id': registration._id
        }

    def _approval_url_context(self, user_id):
        user_approval_state = self.approval_state.get(user_id, {})
        approval_token = user_approval_state.get('approval_token')
        if approval_token:
            registration = self._get_registration()
            node_id = user_approval_state.get('node_id', registration._id)
            return {
                'node_id': node_id,
                'token': approval_token,
            }

    def _rejection_url_context(self, user_id):
        user_approval_state = self.approval_state.get(user_id, {})
        rejection_token = user_approval_state.get('rejection_token')
        if rejection_token:
            root_registration = self._get_registration()
            node_id = user_approval_state.get('node_id', root_registration._id)
            registration = Node.load(node_id)
            return {
                'node_id': registration.registered_from,
                'token': rejection_token,
            }

    def _email_template_context(self, user, node, is_authorizer=False, urls=None):
        context = super(Embargo, self)._email_template_context(user, node, is_authorizer, urls)
        urls = urls or self.stashed_urls.get(user._id, {})
        registration_link = urls.get('view', self._view_url(user._id, node))
        if is_authorizer:
            approval_link = urls.get('approve', '')
            disapproval_link = urls.get('reject', '')
            approval_time_span = settings.EMBARGO_PENDING_TIME.days * 24

            registration = self._get_registration()

            context.update({
                'is_initiator': self.initiated_by == user,
                'initiated_by': self.initiated_by.fullname,
                'approval_link': approval_link,
                'project_name': registration.title,
                'disapproval_link': disapproval_link,
                'registration_link': registration_link,
                'embargo_end_date': self.end_date,
                'approval_time_span': approval_time_span,
            })
        else:
            context.update({
                'initiated_by': self.initiated_by.fullname,
                'registration_link': registration_link,
                'embargo_end_date': self.end_date,
            })
        return context

    def _on_reject(self, user):
        parent_registration = self._get_registration()
        parent_registration.registered_from.add_log(
            action=NodeLog.EMBARGO_CANCELLED,
            params={
                'node': parent_registration.registered_from_id,
                'registration': parent_registration._id,
                'embargo_id': self._id,
            },
            auth=Auth(user),
        )
        # Remove backref to parent project if embargo was for a new registration
        if not self.for_existing_registration:
            parent_registration.delete_registration_tree(save=True)
            parent_registration.registered_from = None
        # Delete parent registration if it was created at the time the embargo was initiated
        if not self.for_existing_registration:
            parent_registration.is_deleted = True
            parent_registration.save()

    def disapprove_embargo(self, user, token):
        """Cancels retraction if user is admin and token verifies."""
        self.reject(user, token)

    def _on_complete(self, user):
        super(Embargo, self)._on_complete(user)
        parent_registration = self._get_registration()
        parent_registration.registered_from.add_log(
            action=NodeLog.EMBARGO_APPROVED,
            params={
                'node': parent_registration.registered_from_id,
                'registration': parent_registration._id,
                'embargo_id': self._id,
            },
            auth=Auth(self.initiated_by),
        )
        self.save()

    def approve_embargo(self, user, token):
        """Add user to approval list if user is admin and token verifies."""
        self.approve(user, token)


class Retraction(EmailApprovableSanction):
    """
    Retraction object for public registrations.
    Externally (specifically in user-facing language) retractions should be referred to as "Withdrawals", i.e.
    "Retract Registration" -> "Withdraw Registration", "Retracted" -> "Withdrawn", etc.
    """

    DISPLAY_NAME = 'Retraction'
    SHORT_NAME = 'retraction'

    AUTHORIZER_NOTIFY_EMAIL_TEMPLATE = mails.PENDING_RETRACTION_ADMIN
    NON_AUTHORIZER_NOTIFY_EMAIL_TEMPLATE = mails.PENDING_RETRACTION_NON_ADMIN

    VIEW_URL_TEMPLATE = VIEW_PROJECT_URL_TEMPLATE
    APPROVE_URL_TEMPLATE = settings.DOMAIN + 'project/{node_id}/?token={token}'
    REJECT_URL_TEMPLATE = settings.DOMAIN + 'project/{node_id}/?token={token}'

    initiated_by = fields.ForeignField('user')
    justification = fields.StringField(default=None, validate=MaxLengthValidator(2048))

    def __repr__(self):
        parent_registration = None
        try:
            parent_registration = Node.find_one(Q('retraction', 'eq', self))
        except NoResultsFound:
            pass
        return ('<Retraction(parent_registration={0}, initiated_by={1}) '
                'with _id {2}>').format(
            parent_registration,
            self.initiated_by,
            self._id
        )

    def _view_url_context(self, user_id, node):
        registration = Node.find_one(Q('retraction', 'eq', self))
        return {
            'node_id': registration._id
        }

    def _approval_url_context(self, user_id):
        user_approval_state = self.approval_state.get(user_id, {})
        approval_token = user_approval_state.get('approval_token')
        if approval_token:
            root_registration = Node.find_one(Q('retraction', 'eq', self))
            node_id = user_approval_state.get('node_id', root_registration._id)
            return {
                'node_id': node_id,
                'token': approval_token,
            }

    def _rejection_url_context(self, user_id):
        user_approval_state = self.approval_state.get(user_id, {})
        rejection_token = user_approval_state.get('rejection_token')
        if rejection_token:
            root_registration = Node.find_one(Q('retraction', 'eq', self))
            node_id = user_approval_state.get('node_id', root_registration._id)
            registration = Node.load(node_id)
            return {
                'node_id': registration.registered_from._id,
                'token': rejection_token,
            }

    def _email_template_context(self, user, node, is_authorizer=False, urls=None):
        urls = urls or self.stashed_urls.get(user._id, {})
        registration_link = urls.get('view', self._view_url(user._id, node))
        if is_authorizer:
            approval_link = urls.get('approve', '')
            disapproval_link = urls.get('reject', '')
            approval_time_span = settings.RETRACTION_PENDING_TIME.days * 24

            registration = Node.find_one(Q('retraction', 'eq', self))

            return {
                'is_initiator': self.initiated_by == user,
                'initiated_by': self.initiated_by.fullname,
                'project_name': registration.title,
                'registration_link': registration_link,
                'approval_link': approval_link,
                'disapproval_link': disapproval_link,
                'approval_time_span': approval_time_span,
            }
        else:
            return {
                'initiated_by': self.initiated_by.fullname,
                'registration_link': registration_link,
            }

    def _on_reject(self, user):
        parent_registration = Node.find_one(Q('retraction', 'eq', self))
        parent_registration.registered_from.add_log(
            action=NodeLog.RETRACTION_CANCELLED,
            params={
                'node': parent_registration.registered_from_id,
                'registration': parent_registration._id,
                'retraction_id': self._id,
            },
            auth=Auth(user),
            save=True,
        )

    def _on_complete(self, user):
        parent_registration = Node.find_one(Q('retraction', 'eq', self))
        parent_registration.registered_from.add_log(
            action=NodeLog.RETRACTION_APPROVED,
            params={
                'node': parent_registration.registered_from_id,
                'retraction_id': self._id,
                'registration': parent_registration._id
            },
            auth=Auth(self.initiated_by),
        )
        # Remove any embargoes associated with the registration
        if parent_registration.embargo_end_date or parent_registration.is_pending_embargo:
            parent_registration.embargo.state = self.REJECTED
            parent_registration.registered_from.add_log(
                action=NodeLog.EMBARGO_CANCELLED,
                params={
                    'node': parent_registration.registered_from_id,
                    'registration': parent_registration._id,
                    'embargo_id': parent_registration.embargo._id,
                },
                auth=Auth(self.initiated_by),
            )
            parent_registration.embargo.save()
        # Ensure retracted registration is public
        # Pass auth=None because the registration initiator may not be
        # an admin on components (component admins had the opportunity
        # to disapprove the retraction by this point)
        for node in parent_registration.node_and_primary_descendants():
            node.set_privacy('public', auth=None, save=True, log=False)
            node.update_search()

    def approve_retraction(self, user, token):
        self.approve(user, token)

    def disapprove_retraction(self, user, token):
        self.reject(user, token)


class RegistrationApproval(PreregCallbackMixin, EmailApprovableSanction):

    DISPLAY_NAME = 'Approval'
    SHORT_NAME = 'registration_approval'

    AUTHORIZER_NOTIFY_EMAIL_TEMPLATE = mails.PENDING_REGISTRATION_ADMIN
    NON_AUTHORIZER_NOTIFY_EMAIL_TEMPLATE = mails.PENDING_REGISTRATION_NON_ADMIN

    VIEW_URL_TEMPLATE = VIEW_PROJECT_URL_TEMPLATE
    APPROVE_URL_TEMPLATE = settings.DOMAIN + 'project/{node_id}/?token={token}'
    REJECT_URL_TEMPLATE = settings.DOMAIN + 'project/{node_id}/?token={token}'

    initiated_by = fields.ForeignField('user')

    def _get_registration(self):
        return Node.find_one(Q('registration_approval', 'eq', self))

    def _view_url_context(self, user_id, node):
        user_approval_state = self.approval_state.get(user_id, {})
        node_id = user_approval_state.get('node_id', node._id)
        return {
            'node_id': node_id
        }

    def _approval_url_context(self, user_id):
        user_approval_state = self.approval_state.get(user_id, {})
        approval_token = user_approval_state.get('approval_token')
        if approval_token:
            registration = self._get_registration()
            node_id = user_approval_state.get('node_id', registration._id)
            return {
                'node_id': node_id,
                'token': approval_token,
            }

    def _rejection_url_context(self, user_id):
        user_approval_state = self.approval_state.get(user_id, {})
        rejection_token = self.approval_state.get(user_id, {}).get('rejection_token')
        if rejection_token:
            root_registration = self._get_registration()
            node_id = user_approval_state.get('node_id', root_registration._id)
            registration = Node.load(node_id)
            return {
                'node_id': registration.registered_from._id,
                'token': rejection_token,
            }

    def _email_template_context(self, user, node, is_authorizer=False, urls=None):
        context = super(RegistrationApproval, self)._email_template_context(user, node, is_authorizer, urls)
        urls = urls or self.stashed_urls.get(user._id, {})
        registration_link = urls.get('view', self._view_url(user._id, node))
        if is_authorizer:
            approval_link = urls.get('approve', '')
            disapproval_link = urls.get('reject', '')

            approval_time_span = settings.REGISTRATION_APPROVAL_TIME.days * 24

            registration = self._get_registration()

            context.update({
                'is_initiator': self.initiated_by == user,
                'initiated_by': self.initiated_by.fullname,
                'registration_link': registration_link,
                'approval_link': approval_link,
                'disapproval_link': disapproval_link,
                'approval_time_span': approval_time_span,
                'project_name': registration.title,
            })
        else:
            context.update({
                'initiated_by': self.initiated_by.fullname,
                'registration_link': registration_link,
            })
        return context

    def _add_success_logs(self, node, user):
        src = node.registered_from
        src.add_log(
            action=NodeLog.PROJECT_REGISTERED,
            params={
                'parent_node': src.parent_id,
                'node': src._primary_key,
                'registration': node._primary_key,
            },
            auth=Auth(user),
            save=False
        )
        src.save()

    def _on_complete(self, user):
        super(RegistrationApproval, self)._on_complete(user)
        self.state = Sanction.APPROVED
        register = self._get_registration()
        registered_from = register.registered_from
        # Pass auth=None because the registration initiator may not be
        # an admin on components (component admins had the opportunity
        # to disapprove the registration by this point)
        register.set_privacy('public', auth=None, log=False)
        for child in register.get_descendants_recursive(lambda n: n.primary):
            child.set_privacy('public', auth=None, log=False)
        # Accounts for system actions where no `User` performs the final approval
        auth = Auth(user) if user else None
        registered_from.add_log(
            action=NodeLog.REGISTRATION_APPROVAL_APPROVED,
            params={
                'node': registered_from._id,
                'registration': register._id,
                'registration_approval_id': self._id,
            },
            auth=auth,
        )
        for node in register.root.node_and_primary_descendants():
            self._add_success_logs(node, user)
            node.update_search()  # update search if public

        self.save()

    def _on_reject(self, user):
        register = self._get_registration()
        registered_from = register.registered_from
        register.delete_registration_tree(save=True)
        registered_from.add_log(
            action=NodeLog.REGISTRATION_APPROVAL_CANCELLED,
            params={
                'node': registered_from._id,
                'registration': register._id,
                'registration_approval_id': self._id,
            },
            auth=Auth(user),
        )

>>>>>>> 99d3ae8d
class AlternativeCitation(StoredObject):
    _id = fields.StringField(primary=True, default=lambda: str(ObjectId()))
    name = fields.StringField(required=True, validate=MaxLengthValidator(256))
    text = fields.StringField(required=True, validate=MaxLengthValidator(2048))

    def to_json(self):
        return {
            "id": self._id,
            "name": self.name,
            "text": self.text
        }

class DraftRegistration(StoredObject):

    _id = fields.StringField(primary=True, default=lambda: str(ObjectId()))

    URL_TEMPLATE = settings.DOMAIN + 'project/{node_id}/drafts/{draft_id}'

    datetime_initiated = fields.DateTimeField(auto_now_add=True)
    datetime_updated = fields.DateTimeField(auto_now=True)
    # Original Node a draft registration is associated with
    branched_from = fields.ForeignField('node', index=True)

    initiator = fields.ForeignField('user', index=True)

    # Dictionary field mapping question id to a question's comments and answer
    # {
    #   <qid>: {
    #     'comments': [{
    #       'user': {
    #         'id': <uid>,
    #         'name': <name>
    #       },
    #       value: <value>,
    #       lastModified: <datetime>
    #     }],
    #     'value': <value>
    #   }
    # }
    registration_metadata = fields.DictionaryField(default=dict)
    registration_schema = fields.ForeignField('metaschema')
    registered_node = fields.ForeignField('node', index=True)

    approval = fields.ForeignField('draftregistrationapproval', default=None)

    # Dictionary field mapping extra fields defined in the MetaSchema.schema to their
    # values. Defaults should be provided in the schema (e.g. 'paymentSent': false),
    # and these values are added to the DraftRegistration
    _metaschema_flags = fields.DictionaryField(default=None)
    # lazily set flags
    @property
    def flags(self):
        if not self._metaschema_flags:
            self._metaschema_flags = {}
        meta_schema = self.registration_schema
        if meta_schema:
            schema = meta_schema.schema
            flags = schema.get('flags', {})
            for flag, value in flags.iteritems():
                if flag not in self._metaschema_flags:
                    self._metaschema_flags[flag] = value
            self.save()
        return self._metaschema_flags

    @flags.setter
    def flags(self, flags):
        self._metaschema_flags.update(flags)

    notes = fields.StringField()

    @property
    def url(self):
        return self.URL_TEMPLATE.format(
            node_id=self.branched_from,
            draft_id=self._id
        )

    @property
    def absolute_url(self):
        return urlparse.urljoin(settings.DOMAIN, self.url)

    @property
    def requires_approval(self):
        return self.registration_schema.requires_approval

    @property
    def is_pending_review(self):
        return self.approval.is_pending_approval if (self.requires_approval and self.approval) else False

    @property
    def is_approved(self):
        if self.requires_approval:
            if not self.approval:
                return False
            else:
                return self.approval.is_approved
        else:
            return False

    @property
    def is_rejected(self):
        if self.requires_approval:
            if not self.approval:
                return False
            else:
                return self.approval.is_rejected
        else:
            return False

    @classmethod
    def create_from_node(cls, node, user, schema, data=None):
        draft = cls(
            initiator=user,
            branched_from=node,
            registration_schema=schema,
            registration_metadata=data or {},
        )
        draft.save()
        return draft

    def update_metadata(self, metadata):
        if self.is_approved:
            return []

        changes = []
        for question_id, value in metadata.iteritems():
            old_value = self.registration_metadata.get(question_id)
            if old_value:
                old_comments = {
                    comment['created']: comment
                    for comment in old_value.get('comments', [])
                }
                new_comments = {
                    comment['created']: comment
                    for comment in value.get('comments', [])
                }
                old_comments.update(new_comments)
                metadata[question_id]['comments'] = sorted(
                    old_comments.values(),
                    key=lambda c: c['created']
                )
                if old_value.get('value') != value.get('value'):
                    changes.append(question_id)
            else:
                changes.append(question_id)
        self.registration_metadata.update(metadata)
        return changes

    def submit_for_review(self, initiated_by, meta, save=False):
        approval = DraftRegistrationApproval(
            initiated_by=initiated_by,
            meta=meta
        )
        approval.save()
        self.approval = approval
        if save:
            self.save()

    def register(self, auth, save=False):
        node = self.branched_from

        # Create the registration
        register = node.register_node(
            schema=self.registration_schema,
            auth=auth,
            data=self.registration_metadata
        )
        self.registered_node = register
        if save:
            self.save()
        return register

    def approve(self, user):
        self.approval.approve(user)
        self.approval.save()

    def reject(self, user):
        self.approval.reject(user)
        self.approval.save()<|MERGE_RESOLUTION|>--- conflicted
+++ resolved
@@ -951,7 +951,7 @@
 
     @property
     def registered_from_id(self):
-        """The ID of the node that was registered, else None.
+        """The ID of the user who registered this node if this is a registration, else None.
         """
         if self.registered_from:
             return self.registered_from._id
@@ -3761,768 +3761,6 @@
             "anonymous": self.anonymous
         }
 
-<<<<<<< HEAD
-=======
-
-class Sanction(StoredObject):
-    """Sanction class is a generic way to track approval states"""
-    # Tell modularodm not to attach backends
-    _meta = {
-        'abstract': True,
-    }
-
-    _id = fields.StringField(primary=True, default=lambda: str(ObjectId()))
-
-    # Neither approved not cancelled
-    UNAPPROVED = 'unapproved'
-    # Has approval
-    APPROVED = 'approved'
-    # Rejected by at least one person
-    REJECTED = 'rejected'
-    # Embargo has been completed
-    COMPLETED = 'completed'
-
-    state = fields.StringField(
-        default=UNAPPROVED,
-        validate=validators.choice_in((
-            UNAPPROVED,
-            APPROVED,
-            REJECTED,
-            COMPLETED,
-        ))
-    )
-
-    DISPLAY_NAME = 'Sanction'
-    # SHORT_NAME must correspond with the associated foreign field to query against,
-    # e.g. Node.find_one(Q(sanction.SHORT_NAME, 'eq', sanction))
-    SHORT_NAME = 'sanction'
-
-    APPROVAL_NOT_AUTHORIZED_MESSAGE = 'This user is not authorized to approve this {DISPLAY_NAME}'
-    APPROVAL_INVALID_TOKEN_MESSAGE = 'Invalid approval token provided for this {DISPLAY_NAME}.'
-    REJECTION_NOT_AUTHORIZED_MESSAEGE = 'This user is not authorized to reject this {DISPLAY_NAME}'
-    REJECTION_INVALID_TOKEN_MESSAGE = 'Invalid rejection token provided for this {DISPLAY_NAME}.'
-
-    # Controls whether or not the Sanction needs unanimous approval or just a single approval
-    ANY = 'any'
-    UNANIMOUS = 'unanimous'
-    mode = UNANIMOUS
-
-    initiation_date = fields.DateTimeField(auto_now_add=datetime.datetime.utcnow)
-    # Expiration date-- Sanctions in the UNAPPROVED state that are older than their end_date
-    # are automatically made ACTIVE by a daily cron job
-    # Use end_date=None for a non-expiring Sanction
-    end_date = fields.DateTimeField(default=None)
-
-    # Sanction subclasses must have an initiated_by field
-    # initiated_by = fields.ForeignField('user', backref='initiated')
-
-    approval_state = fields.DictionaryField()
-
-    def __repr__(self):
-        return '<Sanction(end_date={self.end_date!r}) with _id {self._id!r}>'.format(self=self)
-
-    @property
-    def is_pending_approval(self):
-        return self.state == Sanction.UNAPPROVED
-
-    @property
-    def is_approved(self):
-        return self.state == Sanction.APPROVED
-
-    @property
-    def is_rejected(self):
-        return self.state == Sanction.REJECTED
-
-    def approve(self, user):
-        raise NotImplementedError("Sanction subclasses must implement an approve method.")
-
-    def reject(self, user):
-        raise NotImplementedError("Sanction subclasses must implement an approve method.")
-
-    def _on_reject(self, user):
-        """Callback for rejection of a Sanction
-
-        :param User user:
-        """
-        raise NotImplementedError('Sanction subclasses must implement an #_on_reject method')
-
-    def _on_complete(self, user):
-        """Callback for when a Sanction has approval and enters the ACTIVE state
-
-        :param User user:
-        """
-        raise NotImplementedError('Sanction subclasses must implement an #_on_complete method')
-
-    def forcibly_reject(self):
-        self.state = Sanction.REJECTED
-
-
-class TokenApprovableSanction(Sanction):
-
-    # Tell modularodm not to attach backends
-    _meta = {
-        'abstract': True,
-    }
-
-    def _validate_authorizer(self, user):
-        """Subclasses may choose to provide extra restrictions on who can be an authorizer
-
-        :return Boolean: True if user is allowed to be an authorizer else False
-        """
-        return True
-    def add_authorizer(self, user, node, approved=False, save=False):
-
-        """Add an admin user to this Sanction's approval state.
-
-        :param User user: User to add.
-        :param Node registration: The pending registration node.
-        :param bool approved: Whether `user` has approved.
-        :param bool save: Whether to save this object.
-        """
-        valid = self._validate_authorizer(user)
-        if valid and user._id not in self.approval_state:
-            self.approval_state[user._id] = {
-                'has_approved': approved,
-                'node_id': node._id,
-                'approval_token': tokens.encode(
-                    {
-                        'user_id': user._id,
-                        'sanction_id': self._id,
-                        'action': 'approve_{}'.format(self.SHORT_NAME)
-                    }
-                ),
-                'rejection_token': tokens.encode(
-                    {
-                        'user_id': user._id,
-                        'sanction_id': self._id,
-                        'action': 'reject_{}'.format(self.SHORT_NAME)
-                    }
-                ),
-            }
-            if save:
-                self.save()
-            return True
-        return False
-
-    def remove_authorizer(self, user, save=False):
-        """Remove a user as an authorizer
-
-        :param User user:
-        :return Boolean: True if user is removed else False
-        """
-        if user._id not in self.approval_state:
-            return False
-
-        del self.approval_state[user._id]
-        if save:
-            self.save()
-        return True
-
-    def _on_approve(self, user, token):
-        """Callback for when a single user approves a Sanction. Calls #_on_complete under two conditions:
-        - mode is ANY and the Sanction has not already been cancelled
-        - mode is UNANIMOUS and all users have given approval
-
-        :param User user:
-        :param str token: user's approval token
-        """
-        if self.mode == self.ANY or all(authorizer['has_approved'] for authorizer in self.approval_state.values()):
-            self.state = Sanction.APPROVED
-            self._on_complete(user)
-
-    def token_for_user(self, user, method):
-        """
-        :param str method: 'approval' | 'rejection'
-        """
-        try:
-            user_state = self.approval_state[user._id]
-        except KeyError:
-            raise PermissionsError(self.APPROVAL_NOT_AUTHORIZED_MESSAGE.format(DISPLAY_NAME=self.DISPLAY_NAME))
-        return user_state['{0}_token'.format(method)]
-
-    def approve(self, user, token):
-        """Add user to approval list if user is admin and token verifies."""
-        try:
-            if self.approval_state[user._id]['approval_token'] != token:
-                raise InvalidSanctionApprovalToken(self.APPROVAL_INVALID_TOKEN_MESSAGE.format(DISPLAY_NAME=self.DISPLAY_NAME))
-        except KeyError:
-            raise PermissionsError(self.APPROVAL_NOT_AUTHORIZED_MESSAGE.format(DISPLAY_NAME=self.DISPLAY_NAME))
-        self.approval_state[user._id]['has_approved'] = True
-        self._on_approve(user, token)
-
-    def reject(self, user, token):
-        """Cancels sanction if user is admin and token verifies."""
-        try:
-            if self.approval_state[user._id]['rejection_token'] != token:
-                raise InvalidSanctionRejectionToken(self.REJECTION_INVALID_TOKEN_MESSAGE.format(DISPLAY_NAME=self.DISPLAY_NAME))
-        except KeyError:
-            raise PermissionsError(self.REJECTION_NOT_AUTHORIZED_MESSAEGE.format(DISPLAY_NAME=self.DISPLAY_NAME))
-        self.state = Sanction.REJECTED
-        self._on_reject(user)
-
-    def _notify_authorizer(self, user, node):
-        pass
-
-    def _notify_non_authorizer(self, user, node):
-        pass
-
-    def ask(self, group):
-        """
-        :param list group: List of (user, node) tuples containing contributors to notify about the
-        sanction.
-        """
-        for contrib, node in group:
-            if contrib._id in self.approval_state:
-                self._notify_authorizer(contrib, node)
-            else:
-                self._notify_non_authorizer(contrib, node)
-
-
-class EmailApprovableSanction(TokenApprovableSanction):
-
-    # Tell modularodm not to attach backends
-    _meta = {
-        'abstract': True,
-    }
-
-    AUTHORIZER_NOTIFY_EMAIL_TEMPLATE = None
-    NON_AUTHORIZER_NOTIFY_EMAIL_TEMPLATE = None
-
-    VIEW_URL_TEMPLATE = ''
-    APPROVE_URL_TEMPLATE = ''
-    REJECT_URL_TEMPLATE = ''
-
-    # A flag to conditionally run a callback on complete
-    notify_initiator_on_complete = fields.BooleanField(default=False)
-    # Store a persistant copy of urls for use when needed outside of a request context.
-    # This field gets automagically updated whenever models approval_state is modified
-    # and the model is saved
-    # {
-    #   'abcde': {
-    #     'approve': [APPROVAL_URL],
-    #     'reject': [REJECT_URL],
-    #   }
-    # }
-    stashed_urls = fields.DictionaryField(default=dict)
-
-    @staticmethod
-    def _format_or_empty(template, context):
-        if context:
-            return template.format(**context)
-        return ''
-
-    def _view_url(self, user_id, node):
-        return self._format_or_empty(self.VIEW_URL_TEMPLATE, self._view_url_context(user_id, node))
-
-    def _view_url_context(self, user_id, node):
-        return None
-
-    def _approval_url(self, user_id):
-        return self._format_or_empty(self.APPROVE_URL_TEMPLATE, self._approval_url_context(user_id))
-
-    def _approval_url_context(self, user_id):
-        return None
-
-    def _rejection_url(self, user_id):
-        return self._format_or_empty(self.REJECT_URL_TEMPLATE, self._rejection_url_context(user_id))
-
-    def _rejection_url_context(self, user_id):
-        return None
-
-    def _send_approval_request_email(self, user, template, context):
-        mails.send_mail(
-            user.username,
-            template,
-            user=user,
-            **context
-        )
-
-    def _email_template_context(self, user, node, is_authorizer=False):
-        return {}
-
-    def _notify_authorizer(self, authorizer, node):
-        context = self._email_template_context(authorizer, node, is_authorizer=True)
-        if self.AUTHORIZER_NOTIFY_EMAIL_TEMPLATE:
-            self._send_approval_request_email(authorizer, self.AUTHORIZER_NOTIFY_EMAIL_TEMPLATE, context)
-        else:
-            raise NotImplementedError
-
-    def _notify_non_authorizer(self, user, node):
-        context = self._email_template_context(user, node)
-        if self.NON_AUTHORIZER_NOTIFY_EMAIL_TEMPLATE:
-            self._send_approval_request_email(user, self.NON_AUTHORIZER_NOTIFY_EMAIL_TEMPLATE, context)
-        else:
-            raise NotImplementedError
-
-    def add_authorizer(self, user, node, **kwargs):
-        super(EmailApprovableSanction, self).add_authorizer(user, node, **kwargs)
-        self.stashed_urls[user._id] = {
-            'view': self._view_url(user._id, node),
-            'approve': self._approval_url(user._id),
-            'reject': self._rejection_url(user._id)
-        }
-        self.save()
-
-    def _notify_initiator(self):
-        raise NotImplementedError
-
-    def _on_complete(self, *args):
-        if self.notify_initiator_on_complete:
-            self._notify_initiator()
-
-
-class PreregCallbackMixin(object):
-
-    def _notify_initiator(self):
-        registration = self._get_registration()
-        prereg_schema = prereg_utils.get_prereg_schema()
-
-        draft = DraftRegistration.find_one(
-            Q('registered_node', 'eq', registration)
-        )
-
-        if prereg_schema in registration.registered_schema:
-            mails.send_mail(
-                draft.initiator.username,
-                mails.PREREG_CHALLENGE_ACCEPTED,
-                user=draft.initiator,
-                registration_url=registration.absolute_url,
-                mimetype='html'
-            )
-
-    def _email_template_context(self, user, node, is_authorizer=False, urls=None):
-        registration = self._get_registration()
-        prereg_schema = prereg_utils.get_prereg_schema()
-        if prereg_schema in registration.registered_schema:
-            return {
-                'custom_message': ' as part of the Preregistration Challenge (https://cos.io/prereg)'
-            }
-        else:
-            return {}
-
-class Embargo(PreregCallbackMixin, EmailApprovableSanction):
-    """Embargo object for registrations waiting to go public."""
-
-    DISPLAY_NAME = 'Embargo'
-    SHORT_NAME = 'embargo'
-
-    AUTHORIZER_NOTIFY_EMAIL_TEMPLATE = mails.PENDING_EMBARGO_ADMIN
-    NON_AUTHORIZER_NOTIFY_EMAIL_TEMPLATE = mails.PENDING_EMBARGO_NON_ADMIN
-
-    VIEW_URL_TEMPLATE = VIEW_PROJECT_URL_TEMPLATE
-    APPROVE_URL_TEMPLATE = settings.DOMAIN + 'project/{node_id}/?token={token}'
-    REJECT_URL_TEMPLATE = settings.DOMAIN + 'project/{node_id}/?token={token}'
-
-    initiated_by = fields.ForeignField('user')
-    for_existing_registration = fields.BooleanField(default=False)
-
-    @property
-    def is_completed(self):
-        return self.state == self.COMPLETED
-
-    @property
-    def embargo_end_date(self):
-        if self.state == self.APPROVED:
-            return self.end_date
-        return False
-
-    # NOTE(hrybacki): Old, private registrations are grandfathered and do not
-    # require to be made public or embargoed. This field differentiates them
-    # from new registrations entering into an embargo field which should not
-    # show up in any search related fields.
-    @property
-    def pending_registration(self):
-        return not self.for_existing_registration and self.is_pending_approval
-
-    def __repr__(self):
-        parent_registration = None
-        try:
-            parent_registration = Node.find_one(Q('embargo', 'eq', self))
-        except NoResultsFound:
-            pass
-        return ('<Embargo(parent_registration={0}, initiated_by={1}, '
-                'end_date={2}) with _id {3}>').format(
-            parent_registration,
-            self.initiated_by,
-            self.end_date,
-            self._id
-        )
-
-    def _get_registration(self):
-        return Node.find_one(Q('embargo', 'eq', self))
-
-    def _view_url_context(self, user_id, node):
-        registration = node or self._get_registration()
-        return {
-            'node_id': registration._id
-        }
-
-    def _approval_url_context(self, user_id):
-        user_approval_state = self.approval_state.get(user_id, {})
-        approval_token = user_approval_state.get('approval_token')
-        if approval_token:
-            registration = self._get_registration()
-            node_id = user_approval_state.get('node_id', registration._id)
-            return {
-                'node_id': node_id,
-                'token': approval_token,
-            }
-
-    def _rejection_url_context(self, user_id):
-        user_approval_state = self.approval_state.get(user_id, {})
-        rejection_token = user_approval_state.get('rejection_token')
-        if rejection_token:
-            root_registration = self._get_registration()
-            node_id = user_approval_state.get('node_id', root_registration._id)
-            registration = Node.load(node_id)
-            return {
-                'node_id': registration.registered_from,
-                'token': rejection_token,
-            }
-
-    def _email_template_context(self, user, node, is_authorizer=False, urls=None):
-        context = super(Embargo, self)._email_template_context(user, node, is_authorizer, urls)
-        urls = urls or self.stashed_urls.get(user._id, {})
-        registration_link = urls.get('view', self._view_url(user._id, node))
-        if is_authorizer:
-            approval_link = urls.get('approve', '')
-            disapproval_link = urls.get('reject', '')
-            approval_time_span = settings.EMBARGO_PENDING_TIME.days * 24
-
-            registration = self._get_registration()
-
-            context.update({
-                'is_initiator': self.initiated_by == user,
-                'initiated_by': self.initiated_by.fullname,
-                'approval_link': approval_link,
-                'project_name': registration.title,
-                'disapproval_link': disapproval_link,
-                'registration_link': registration_link,
-                'embargo_end_date': self.end_date,
-                'approval_time_span': approval_time_span,
-            })
-        else:
-            context.update({
-                'initiated_by': self.initiated_by.fullname,
-                'registration_link': registration_link,
-                'embargo_end_date': self.end_date,
-            })
-        return context
-
-    def _on_reject(self, user):
-        parent_registration = self._get_registration()
-        parent_registration.registered_from.add_log(
-            action=NodeLog.EMBARGO_CANCELLED,
-            params={
-                'node': parent_registration.registered_from_id,
-                'registration': parent_registration._id,
-                'embargo_id': self._id,
-            },
-            auth=Auth(user),
-        )
-        # Remove backref to parent project if embargo was for a new registration
-        if not self.for_existing_registration:
-            parent_registration.delete_registration_tree(save=True)
-            parent_registration.registered_from = None
-        # Delete parent registration if it was created at the time the embargo was initiated
-        if not self.for_existing_registration:
-            parent_registration.is_deleted = True
-            parent_registration.save()
-
-    def disapprove_embargo(self, user, token):
-        """Cancels retraction if user is admin and token verifies."""
-        self.reject(user, token)
-
-    def _on_complete(self, user):
-        super(Embargo, self)._on_complete(user)
-        parent_registration = self._get_registration()
-        parent_registration.registered_from.add_log(
-            action=NodeLog.EMBARGO_APPROVED,
-            params={
-                'node': parent_registration.registered_from_id,
-                'registration': parent_registration._id,
-                'embargo_id': self._id,
-            },
-            auth=Auth(self.initiated_by),
-        )
-        self.save()
-
-    def approve_embargo(self, user, token):
-        """Add user to approval list if user is admin and token verifies."""
-        self.approve(user, token)
-
-
-class Retraction(EmailApprovableSanction):
-    """
-    Retraction object for public registrations.
-    Externally (specifically in user-facing language) retractions should be referred to as "Withdrawals", i.e.
-    "Retract Registration" -> "Withdraw Registration", "Retracted" -> "Withdrawn", etc.
-    """
-
-    DISPLAY_NAME = 'Retraction'
-    SHORT_NAME = 'retraction'
-
-    AUTHORIZER_NOTIFY_EMAIL_TEMPLATE = mails.PENDING_RETRACTION_ADMIN
-    NON_AUTHORIZER_NOTIFY_EMAIL_TEMPLATE = mails.PENDING_RETRACTION_NON_ADMIN
-
-    VIEW_URL_TEMPLATE = VIEW_PROJECT_URL_TEMPLATE
-    APPROVE_URL_TEMPLATE = settings.DOMAIN + 'project/{node_id}/?token={token}'
-    REJECT_URL_TEMPLATE = settings.DOMAIN + 'project/{node_id}/?token={token}'
-
-    initiated_by = fields.ForeignField('user')
-    justification = fields.StringField(default=None, validate=MaxLengthValidator(2048))
-
-    def __repr__(self):
-        parent_registration = None
-        try:
-            parent_registration = Node.find_one(Q('retraction', 'eq', self))
-        except NoResultsFound:
-            pass
-        return ('<Retraction(parent_registration={0}, initiated_by={1}) '
-                'with _id {2}>').format(
-            parent_registration,
-            self.initiated_by,
-            self._id
-        )
-
-    def _view_url_context(self, user_id, node):
-        registration = Node.find_one(Q('retraction', 'eq', self))
-        return {
-            'node_id': registration._id
-        }
-
-    def _approval_url_context(self, user_id):
-        user_approval_state = self.approval_state.get(user_id, {})
-        approval_token = user_approval_state.get('approval_token')
-        if approval_token:
-            root_registration = Node.find_one(Q('retraction', 'eq', self))
-            node_id = user_approval_state.get('node_id', root_registration._id)
-            return {
-                'node_id': node_id,
-                'token': approval_token,
-            }
-
-    def _rejection_url_context(self, user_id):
-        user_approval_state = self.approval_state.get(user_id, {})
-        rejection_token = user_approval_state.get('rejection_token')
-        if rejection_token:
-            root_registration = Node.find_one(Q('retraction', 'eq', self))
-            node_id = user_approval_state.get('node_id', root_registration._id)
-            registration = Node.load(node_id)
-            return {
-                'node_id': registration.registered_from._id,
-                'token': rejection_token,
-            }
-
-    def _email_template_context(self, user, node, is_authorizer=False, urls=None):
-        urls = urls or self.stashed_urls.get(user._id, {})
-        registration_link = urls.get('view', self._view_url(user._id, node))
-        if is_authorizer:
-            approval_link = urls.get('approve', '')
-            disapproval_link = urls.get('reject', '')
-            approval_time_span = settings.RETRACTION_PENDING_TIME.days * 24
-
-            registration = Node.find_one(Q('retraction', 'eq', self))
-
-            return {
-                'is_initiator': self.initiated_by == user,
-                'initiated_by': self.initiated_by.fullname,
-                'project_name': registration.title,
-                'registration_link': registration_link,
-                'approval_link': approval_link,
-                'disapproval_link': disapproval_link,
-                'approval_time_span': approval_time_span,
-            }
-        else:
-            return {
-                'initiated_by': self.initiated_by.fullname,
-                'registration_link': registration_link,
-            }
-
-    def _on_reject(self, user):
-        parent_registration = Node.find_one(Q('retraction', 'eq', self))
-        parent_registration.registered_from.add_log(
-            action=NodeLog.RETRACTION_CANCELLED,
-            params={
-                'node': parent_registration.registered_from_id,
-                'registration': parent_registration._id,
-                'retraction_id': self._id,
-            },
-            auth=Auth(user),
-            save=True,
-        )
-
-    def _on_complete(self, user):
-        parent_registration = Node.find_one(Q('retraction', 'eq', self))
-        parent_registration.registered_from.add_log(
-            action=NodeLog.RETRACTION_APPROVED,
-            params={
-                'node': parent_registration.registered_from_id,
-                'retraction_id': self._id,
-                'registration': parent_registration._id
-            },
-            auth=Auth(self.initiated_by),
-        )
-        # Remove any embargoes associated with the registration
-        if parent_registration.embargo_end_date or parent_registration.is_pending_embargo:
-            parent_registration.embargo.state = self.REJECTED
-            parent_registration.registered_from.add_log(
-                action=NodeLog.EMBARGO_CANCELLED,
-                params={
-                    'node': parent_registration.registered_from_id,
-                    'registration': parent_registration._id,
-                    'embargo_id': parent_registration.embargo._id,
-                },
-                auth=Auth(self.initiated_by),
-            )
-            parent_registration.embargo.save()
-        # Ensure retracted registration is public
-        # Pass auth=None because the registration initiator may not be
-        # an admin on components (component admins had the opportunity
-        # to disapprove the retraction by this point)
-        for node in parent_registration.node_and_primary_descendants():
-            node.set_privacy('public', auth=None, save=True, log=False)
-            node.update_search()
-
-    def approve_retraction(self, user, token):
-        self.approve(user, token)
-
-    def disapprove_retraction(self, user, token):
-        self.reject(user, token)
-
-
-class RegistrationApproval(PreregCallbackMixin, EmailApprovableSanction):
-
-    DISPLAY_NAME = 'Approval'
-    SHORT_NAME = 'registration_approval'
-
-    AUTHORIZER_NOTIFY_EMAIL_TEMPLATE = mails.PENDING_REGISTRATION_ADMIN
-    NON_AUTHORIZER_NOTIFY_EMAIL_TEMPLATE = mails.PENDING_REGISTRATION_NON_ADMIN
-
-    VIEW_URL_TEMPLATE = VIEW_PROJECT_URL_TEMPLATE
-    APPROVE_URL_TEMPLATE = settings.DOMAIN + 'project/{node_id}/?token={token}'
-    REJECT_URL_TEMPLATE = settings.DOMAIN + 'project/{node_id}/?token={token}'
-
-    initiated_by = fields.ForeignField('user')
-
-    def _get_registration(self):
-        return Node.find_one(Q('registration_approval', 'eq', self))
-
-    def _view_url_context(self, user_id, node):
-        user_approval_state = self.approval_state.get(user_id, {})
-        node_id = user_approval_state.get('node_id', node._id)
-        return {
-            'node_id': node_id
-        }
-
-    def _approval_url_context(self, user_id):
-        user_approval_state = self.approval_state.get(user_id, {})
-        approval_token = user_approval_state.get('approval_token')
-        if approval_token:
-            registration = self._get_registration()
-            node_id = user_approval_state.get('node_id', registration._id)
-            return {
-                'node_id': node_id,
-                'token': approval_token,
-            }
-
-    def _rejection_url_context(self, user_id):
-        user_approval_state = self.approval_state.get(user_id, {})
-        rejection_token = self.approval_state.get(user_id, {}).get('rejection_token')
-        if rejection_token:
-            root_registration = self._get_registration()
-            node_id = user_approval_state.get('node_id', root_registration._id)
-            registration = Node.load(node_id)
-            return {
-                'node_id': registration.registered_from._id,
-                'token': rejection_token,
-            }
-
-    def _email_template_context(self, user, node, is_authorizer=False, urls=None):
-        context = super(RegistrationApproval, self)._email_template_context(user, node, is_authorizer, urls)
-        urls = urls or self.stashed_urls.get(user._id, {})
-        registration_link = urls.get('view', self._view_url(user._id, node))
-        if is_authorizer:
-            approval_link = urls.get('approve', '')
-            disapproval_link = urls.get('reject', '')
-
-            approval_time_span = settings.REGISTRATION_APPROVAL_TIME.days * 24
-
-            registration = self._get_registration()
-
-            context.update({
-                'is_initiator': self.initiated_by == user,
-                'initiated_by': self.initiated_by.fullname,
-                'registration_link': registration_link,
-                'approval_link': approval_link,
-                'disapproval_link': disapproval_link,
-                'approval_time_span': approval_time_span,
-                'project_name': registration.title,
-            })
-        else:
-            context.update({
-                'initiated_by': self.initiated_by.fullname,
-                'registration_link': registration_link,
-            })
-        return context
-
-    def _add_success_logs(self, node, user):
-        src = node.registered_from
-        src.add_log(
-            action=NodeLog.PROJECT_REGISTERED,
-            params={
-                'parent_node': src.parent_id,
-                'node': src._primary_key,
-                'registration': node._primary_key,
-            },
-            auth=Auth(user),
-            save=False
-        )
-        src.save()
-
-    def _on_complete(self, user):
-        super(RegistrationApproval, self)._on_complete(user)
-        self.state = Sanction.APPROVED
-        register = self._get_registration()
-        registered_from = register.registered_from
-        # Pass auth=None because the registration initiator may not be
-        # an admin on components (component admins had the opportunity
-        # to disapprove the registration by this point)
-        register.set_privacy('public', auth=None, log=False)
-        for child in register.get_descendants_recursive(lambda n: n.primary):
-            child.set_privacy('public', auth=None, log=False)
-        # Accounts for system actions where no `User` performs the final approval
-        auth = Auth(user) if user else None
-        registered_from.add_log(
-            action=NodeLog.REGISTRATION_APPROVAL_APPROVED,
-            params={
-                'node': registered_from._id,
-                'registration': register._id,
-                'registration_approval_id': self._id,
-            },
-            auth=auth,
-        )
-        for node in register.root.node_and_primary_descendants():
-            self._add_success_logs(node, user)
-            node.update_search()  # update search if public
-
-        self.save()
-
-    def _on_reject(self, user):
-        register = self._get_registration()
-        registered_from = register.registered_from
-        register.delete_registration_tree(save=True)
-        registered_from.add_log(
-            action=NodeLog.REGISTRATION_APPROVAL_CANCELLED,
-            params={
-                'node': registered_from._id,
-                'registration': register._id,
-                'registration_approval_id': self._id,
-            },
-            auth=Auth(user),
-        )
-
->>>>>>> 99d3ae8d
 class AlternativeCitation(StoredObject):
     _id = fields.StringField(primary=True, default=lambda: str(ObjectId()))
     name = fields.StringField(required=True, validate=MaxLengthValidator(256))
