--- conflicted
+++ resolved
@@ -35,6 +35,7 @@
 )
 from framework.sentry import log_exception
 from framework.transactions.context import TokuTransaction
+from framework.tasks import utils as task_utils
 
 from website import language
 from website import settings
@@ -327,10 +328,6 @@
 
     UPDATED_FIELDS = 'updated_fields'
 
-<<<<<<< HEAD
-
-=======
->>>>>>> 6d77f9cd
     FILE_MOVED = 'addon_file_moved'
     FILE_COPIED = 'addon_file_copied'
 
@@ -663,6 +660,13 @@
     @property
     def is_archiving(self):
         return self.archiving or False
+
+    @property
+    def archive_task(self):
+        if not self.archive_task_id:
+            return None
+        else:
+            return task_utils.get_task_by_id(self.archive_task_id)
 
     @property
     def category_display(self):
