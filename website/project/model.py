# -*- coding: utf-8 -*-
import itertools
import functools
import os
import re
import logging
import pymongo
import datetime
import urlparse
import warnings
import jsonschema

import pytz
from django.core.urlresolvers import reverse
from django.core.validators import URLValidator

from modularodm import Q
from modularodm import fields
from modularodm.validators import MaxLengthValidator
from modularodm.exceptions import NoResultsFound
from modularodm.exceptions import ValidationValueError

from framework import status
from framework.mongo import ObjectId, DummyRequest
from framework.mongo import StoredObject
from framework.mongo import validators
from framework.mongo import get_cache_key as get_request
from framework.addons import AddonModelMixin
from framework.auth import get_user, User, Auth
from framework.exceptions import PermissionsError
from framework.guid.model import GuidStoredObject, Guid
from framework.auth.utils import privacy_info_handle
from framework.mongo.utils import to_mongo_key, unique_on
from framework.analytics import (
    get_basic_counters, increment_user_activity_counters
)
from framework.sentry import log_exception
from framework.transactions.context import TokuTransaction
from framework.utils import iso8601format
from framework.celery_tasks.handlers import enqueue_task

from website import language, settings
from website.util import web_url_for
from website.util import api_url_for
from website.util import api_v2_url
from website.util import sanitize
<<<<<<< HEAD
=======
from website.util import get_headers_from_request
from website.util.time import throttle_period_expired
>>>>>>> 33967c7c
from website.exceptions import (
    NodeStateError,
    InvalidTagError, TagNotFoundError,
    UserNotAffiliatedError,
)
from website.institutions.model import Institution, AffiliatedInstitutionsList
from website.citations.utils import datetime_to_csl
from website.identifiers.model import IdentifierMixin
from website.util.permissions import expand_permissions, reduce_permissions
from website.util.permissions import CREATOR_PERMISSIONS, DEFAULT_CONTRIBUTOR_PERMISSIONS, ADMIN
from website.project.commentable import Commentable
from website.project.metadata.schemas import OSF_META_SCHEMAS
from website.project.metadata.utils import create_jsonschema_from_metaschema
from website.project.licenses import (NodeLicense, NodeLicenseRecord)
from website.project.taxonomies import Subject
from website.project import signals as project_signals
from website.project import tasks as node_tasks
from website.project.spam.model import SpamMixin
from website.project.sanctions import (
    DraftRegistrationApproval,
    EmbargoTerminationApproval,
    Embargo,
    RegistrationApproval,
    Retraction,
)
from website.files.models import StoredFileNode

from keen import scoped_keys

logger = logging.getLogger(__name__)


def has_anonymous_link(node, auth):
    """check if the node is anonymous to the user

    :param Node node: Node which the user wants to visit
    :param str link: any view-only link in the current url
    :return bool anonymous: Whether the node is anonymous to the user or not
    """
    if auth.private_link:
        return auth.private_link.anonymous
    return False

@unique_on(['name', 'schema_version', '_id'])
class MetaSchema(StoredObject):

    _id = fields.StringField(default=lambda: str(ObjectId()))
    name = fields.StringField()
    schema = fields.DictionaryField()
    category = fields.StringField()

    # Version of the schema to use (e.g. if questions, responses change)
    schema_version = fields.IntegerField()

    @property
    def _config(self):
        return self.schema.get('config', {})

    @property
    def requires_approval(self):
        return self._config.get('requiresApproval', False)

    @property
    def fulfills(self):
        return self._config.get('fulfills', [])

    @property
    def messages(self):
        return self._config.get('messages', {})

    @property
    def requires_consent(self):
        return self._config.get('requiresConsent', False)

    @property
    def has_files(self):
        return self._config.get('hasFiles', False)

    @property
    def absolute_api_v2_url(self):
        path = '/metaschemas/{}/'.format(self._id)
        return api_v2_url(path)

    # used by django and DRF
    def get_absolute_url(self):
        return self.absolute_api_v2_url

    def validate_metadata(self, metadata, reviewer=False, required_fields=False):
        """
        Validates registration_metadata field.
        """
        schema = create_jsonschema_from_metaschema(self.schema, required_fields=required_fields, is_reviewer=reviewer)
        try:
            jsonschema.validate(metadata, schema)
        except jsonschema.ValidationError as e:
            raise ValidationValueError(e.message)
        except jsonschema.SchemaError as e:
            raise ValidationValueError(e.message)
        return

def ensure_schema(schema, name, version=1):
    schema_obj = None
    try:
        schema_obj = MetaSchema.find_one(
            Q('name', 'eq', name) &
            Q('schema_version', 'eq', version)
        )
    except NoResultsFound:
        meta_schema = {
            'name': name,
            'schema_version': version,
            'schema': schema,
        }
        schema_obj = MetaSchema(**meta_schema)
    else:
        schema_obj.schema = schema
    schema_obj.save()
    return schema_obj


def ensure_schemas():
    """Import meta-data schemas from JSON to database if not already loaded
    """
    for schema in OSF_META_SCHEMAS:
        ensure_schema(schema, schema['name'], version=schema.get('version', 1))


class MetaData(GuidStoredObject):
    # TODO: This model may be unused; potential candidate for deprecation depending on contents of production database
    _id = fields.StringField(primary=True)

    target = fields.AbstractForeignField()
    data = fields.DictionaryField()

    date_created = fields.DateTimeField(auto_now_add=datetime.datetime.utcnow)
    date_modified = fields.DateTimeField(auto_now=datetime.datetime.utcnow)


def validate_contributor(guid, contributors):
    user = User.find(
        Q('_id', 'eq', guid) &
        Q('is_claimed', 'eq', True)
    )
    if user.count() != 1:
        raise ValidationValueError('User does not exist or is not active.')
    elif guid not in contributors:
        raise ValidationValueError('Mentioned user is not a contributor.')
    return True

def get_valid_mentioned_users_guids(comment, contributors):
    """ Get a list of valid users that are mentioned in the comment content.

    :param Node comment: Node that has content and ever_mentioned
    :param list contributors: List of contributors on the node
    :return list new_mentions: List of valid users mentioned in the comment content
    """
    new_mentions = set(re.findall(r"\[[@|\+].*?\]\(htt[ps]{1,2}:\/\/[a-z\d:.]+?\/([a-z\d]{5})\/\)", comment.content))
    new_mentions = [
        m for m in new_mentions if
        m not in comment.ever_mentioned and
        validate_contributor(m, contributors)
    ]
    return new_mentions

class Comment(GuidStoredObject, SpamMixin, Commentable):

    __guid_min_length__ = 12

    OVERVIEW = 'node'
    FILES = 'files'
    WIKI = 'wiki'

    _id = fields.StringField(primary=True)

    user = fields.ForeignField('user', required=True)
    # the node that the comment belongs to
    node = fields.ForeignField('node', required=True)
    # the direct 'parent' of the comment (e.g. the target of a comment reply is another comment)
    target = fields.AbstractForeignField(required=True)
    # The file or project overview page that the comment is for
    root_target = fields.AbstractForeignField()

    date_created = fields.DateTimeField(auto_now_add=datetime.datetime.utcnow)
    date_modified = fields.DateTimeField(auto_now_add=datetime.datetime.utcnow, editable=True)
    modified = fields.BooleanField(default=False)
    is_deleted = fields.BooleanField(default=False)
    # The type of root_target: node/files
    page = fields.StringField()
    content = fields.StringField(required=True,
                                 validate=[validators.comment_maxlength(settings.COMMENT_MAXLENGTH), validators.string_required])
    # The mentioned users
    ever_mentioned = fields.ListField(fields.StringField())

    # For Django compatibility
    @property
    def pk(self):
        return self._id

    @property
    def url(self):
        return '/{}/'.format(self._id)

    @property
    def absolute_api_v2_url(self):
        path = '/comments/{}/'.format(self._id)
        return api_v2_url(path)

    @property
    def target_type(self):
        """The object "type" used in the OSF v2 API."""
        return 'comments'

    @property
    def root_target_page(self):
        """The page type associated with the object/Comment.root_target."""
        return None

    def belongs_to_node(self, node_id):
        """Check whether the comment is attached to the specified node."""
        return self.node._id == node_id

    # used by django and DRF
    def get_absolute_url(self):
        return self.absolute_api_v2_url

    def get_comment_page_url(self):
        if isinstance(self.root_target.referent, Node):
            return self.node.absolute_url
        return settings.DOMAIN + str(self.root_target._id) + '/'

    def get_content(self, auth):
        """ Returns the comment content if the user is allowed to see it. Deleted comments
        can only be viewed by the user who created the comment."""
        if not auth and not self.node.is_public:
            raise PermissionsError

        if self.is_deleted and ((not auth or auth.user.is_anonymous())
                                or (auth and not auth.user.is_anonymous() and self.user._id != auth.user._id)):
            return None

        return self.content

    def get_comment_page_title(self):
        if self.page == Comment.FILES:
            return self.root_target.referent.name
        elif self.page == Comment.WIKI:
            return self.root_target.referent.page_name
        return ''

    def get_comment_page_type(self):
        if self.page == Comment.FILES:
            return 'file'
        elif self.page == Comment.WIKI:
            return 'wiki'
        return self.node.project_or_component

    @classmethod
    def find_n_unread(cls, user, node, page, root_id=None):
        if node.is_contributor(user):
            if page == Comment.OVERVIEW:
                view_timestamp = user.get_node_comment_timestamps(target_id=node._id)
                root_target = Guid.load(node._id)
            elif page == Comment.FILES or page == Comment.WIKI:
                view_timestamp = user.get_node_comment_timestamps(target_id=root_id)
                root_target = Guid.load(root_id)
            else:
                raise ValueError('Invalid page')
            return Comment.find(Q('node', 'eq', node) &
                                Q('user', 'ne', user) &
                                Q('is_deleted', 'eq', False) &
                                (Q('date_created', 'gt', view_timestamp) |
                                Q('date_modified', 'gt', view_timestamp)) &
                                Q('root_target', 'eq', root_target)).count()

        return 0

    @classmethod
    def create(cls, auth, **kwargs):
        comment = cls(**kwargs)
        if not comment.node.can_comment(auth):
            raise PermissionsError('{0!r} does not have permission to comment on this node'.format(auth.user))
        log_dict = {
            'project': comment.node.parent_id,
            'node': comment.node._id,
            'user': comment.user._id,
            'comment': comment._id,
        }
        if isinstance(comment.target.referent, Comment):
            comment.root_target = comment.target.referent.root_target
        else:
            comment.root_target = comment.target

        page = getattr(comment.root_target.referent, 'root_target_page', None)
        if not page:
            raise ValueError('Invalid root target.')
        comment.page = page

        log_dict.update(comment.root_target.referent.get_extra_log_params(comment))

        if comment.content:
            new_mentions = get_valid_mentioned_users_guids(comment, comment.node.contributors)
            if new_mentions:
                project_signals.mention_added.send(comment, new_mentions=new_mentions, auth=auth)
                comment.ever_mentioned.extend(new_mentions)

        comment.save()

        comment.node.add_log(
            NodeLog.COMMENT_ADDED,
            log_dict,
            auth=auth,
            save=False,
        )

        comment.node.save()
        project_signals.comment_added.send(comment, auth=auth)

        return comment

    def edit(self, content, auth, save=False):
        if not self.node.can_comment(auth) or self.user._id != auth.user._id:
            raise PermissionsError('{0!r} does not have permission to edit this comment'.format(auth.user))
        log_dict = {
            'project': self.node.parent_id,
            'node': self.node._id,
            'user': self.user._id,
            'comment': self._id,
        }
        log_dict.update(self.root_target.referent.get_extra_log_params(self))
        self.content = content
        self.modified = True
        self.date_modified = datetime.datetime.utcnow()
        new_mentions = get_valid_mentioned_users_guids(self, self.node.contributors)

        if save:
            if new_mentions:
                project_signals.mention_added.send(self, new_mentions=new_mentions, auth=auth)
                self.ever_mentioned.extend(new_mentions)
            self.save()
            self.node.add_log(
                NodeLog.COMMENT_UPDATED,
                log_dict,
                auth=auth,
                save=False,
            )
            self.node.save()

    def delete(self, auth, save=False):
        if not self.node.can_comment(auth) or self.user._id != auth.user._id:
            raise PermissionsError('{0!r} does not have permission to comment on this node'.format(auth.user))
        log_dict = {
            'project': self.node.parent_id,
            'node': self.node._id,
            'user': self.user._id,
            'comment': self._id,
        }
        self.is_deleted = True
        log_dict.update(self.root_target.referent.get_extra_log_params(self))
        self.date_modified = datetime.datetime.utcnow()
        if save:
            self.save()
            self.node.add_log(
                NodeLog.COMMENT_REMOVED,
                log_dict,
                auth=auth,
                save=False,
            )
            self.node.save()

    def undelete(self, auth, save=False):
        if not self.node.can_comment(auth) or self.user._id != auth.user._id:
            raise PermissionsError('{0!r} does not have permission to comment on this node'.format(auth.user))
        self.is_deleted = False
        log_dict = {
            'project': self.node.parent_id,
            'node': self.node._id,
            'user': self.user._id,
            'comment': self._id,
        }
        log_dict.update(self.root_target.referent.get_extra_log_params(self))
        self.date_modified = datetime.datetime.utcnow()
        if save:
            self.save()
            self.node.add_log(
                NodeLog.COMMENT_RESTORED,
                log_dict,
                auth=auth,
                save=False,
            )
            self.node.save()


@unique_on(['params.node', '_id'])
class NodeLog(StoredObject):

    _id = fields.StringField(primary=True, default=lambda: str(ObjectId()))
    __indices__ = [{
        'key_or_list': [
            ('user', 1),
            ('node', 1)
        ],
    }, {
        'key_or_list': [
            ('node', 1),
            ('should_hide', 1),
            ('date', -1)
        ]
    }]

    date = fields.DateTimeField(default=datetime.datetime.utcnow, index=True)
    action = fields.StringField(index=True)
    params = fields.DictionaryField()
    should_hide = fields.BooleanField(default=False)
    original_node = fields.ForeignField('node', index=True)
    node = fields.ForeignField('node', index=True)

    was_connected_to = fields.ForeignField('node', list=True)

    user = fields.ForeignField('user', index=True)
    foreign_user = fields.StringField()

    DATE_FORMAT = '%m/%d/%Y %H:%M UTC'

    # Log action constants -- NOTE: templates stored in log_templates.mako
    CREATED_FROM = 'created_from'

    PROJECT_CREATED = 'project_created'
    PROJECT_REGISTERED = 'project_registered'
    PROJECT_DELETED = 'project_deleted'

    NODE_CREATED = 'node_created'
    NODE_FORKED = 'node_forked'
    NODE_REMOVED = 'node_removed'

    POINTER_CREATED = 'pointer_created'
    POINTER_FORKED = 'pointer_forked'
    POINTER_REMOVED = 'pointer_removed'

    WIKI_UPDATED = 'wiki_updated'
    WIKI_DELETED = 'wiki_deleted'
    WIKI_RENAMED = 'wiki_renamed'

    MADE_WIKI_PUBLIC = 'made_wiki_public'
    MADE_WIKI_PRIVATE = 'made_wiki_private'

    CONTRIB_ADDED = 'contributor_added'
    CONTRIB_REMOVED = 'contributor_removed'
    CONTRIB_REORDERED = 'contributors_reordered'

    CHECKED_IN = 'checked_in'
    CHECKED_OUT = 'checked_out'

    PERMISSIONS_UPDATED = 'permissions_updated'

    MADE_PRIVATE = 'made_private'
    MADE_PUBLIC = 'made_public'

    TAG_ADDED = 'tag_added'
    TAG_REMOVED = 'tag_removed'

    FILE_TAG_ADDED = 'file_tag_added'
    FILE_TAG_REMOVED = 'file_tag_removed'

    EDITED_TITLE = 'edit_title'
    EDITED_DESCRIPTION = 'edit_description'
    CHANGED_LICENSE = 'license_changed'

    UPDATED_FIELDS = 'updated_fields'

    FILE_MOVED = 'addon_file_moved'
    FILE_COPIED = 'addon_file_copied'
    FILE_RENAMED = 'addon_file_renamed'

    FOLDER_CREATED = 'folder_created'

    FILE_ADDED = 'file_added'
    FILE_UPDATED = 'file_updated'
    FILE_REMOVED = 'file_removed'
    FILE_RESTORED = 'file_restored'

    ADDON_ADDED = 'addon_added'
    ADDON_REMOVED = 'addon_removed'
    COMMENT_ADDED = 'comment_added'
    COMMENT_REMOVED = 'comment_removed'
    COMMENT_UPDATED = 'comment_updated'
    COMMENT_RESTORED = 'comment_restored'

    CITATION_ADDED = 'citation_added'
    CITATION_EDITED = 'citation_edited'
    CITATION_REMOVED = 'citation_removed'

    MADE_CONTRIBUTOR_VISIBLE = 'made_contributor_visible'
    MADE_CONTRIBUTOR_INVISIBLE = 'made_contributor_invisible'

    EXTERNAL_IDS_ADDED = 'external_ids_added'

    EMBARGO_APPROVED = 'embargo_approved'
    EMBARGO_CANCELLED = 'embargo_cancelled'
    EMBARGO_COMPLETED = 'embargo_completed'
    EMBARGO_INITIATED = 'embargo_initiated'
    EMBARGO_TERMINATED = 'embargo_terminated'

    RETRACTION_APPROVED = 'retraction_approved'
    RETRACTION_CANCELLED = 'retraction_cancelled'
    RETRACTION_INITIATED = 'retraction_initiated'

    REGISTRATION_APPROVAL_CANCELLED = 'registration_cancelled'
    REGISTRATION_APPROVAL_INITIATED = 'registration_initiated'
    REGISTRATION_APPROVAL_APPROVED = 'registration_approved'
    PREREG_REGISTRATION_INITIATED = 'prereg_registration_initiated'

    AFFILIATED_INSTITUTION_ADDED = 'affiliated_institution_added'
    AFFILIATED_INSTITUTION_REMOVED = 'affiliated_institution_removed'

    PREPRINT_INITIATED = 'preprint_initiated'
    PREPRINT_FILE_UPDATED = 'preprint_file_updated'

    actions = [CHECKED_IN, CHECKED_OUT, FILE_TAG_REMOVED, FILE_TAG_ADDED, CREATED_FROM, PROJECT_CREATED, PROJECT_REGISTERED, PROJECT_DELETED, NODE_CREATED, NODE_FORKED, NODE_REMOVED, POINTER_CREATED, POINTER_FORKED, POINTER_REMOVED, WIKI_UPDATED, WIKI_DELETED, WIKI_RENAMED, MADE_WIKI_PUBLIC, MADE_WIKI_PRIVATE, CONTRIB_ADDED, CONTRIB_REMOVED, CONTRIB_REORDERED, PERMISSIONS_UPDATED, MADE_PRIVATE, MADE_PUBLIC, TAG_ADDED, TAG_REMOVED, EDITED_TITLE, EDITED_DESCRIPTION, UPDATED_FIELDS, FILE_MOVED, FILE_COPIED, FOLDER_CREATED, FILE_ADDED, FILE_UPDATED, FILE_REMOVED, FILE_RESTORED, ADDON_ADDED, ADDON_REMOVED, COMMENT_ADDED, COMMENT_REMOVED, COMMENT_UPDATED, MADE_CONTRIBUTOR_VISIBLE, MADE_CONTRIBUTOR_INVISIBLE, EXTERNAL_IDS_ADDED, EMBARGO_APPROVED, EMBARGO_CANCELLED, EMBARGO_COMPLETED, EMBARGO_INITIATED, RETRACTION_APPROVED, RETRACTION_CANCELLED, RETRACTION_INITIATED, REGISTRATION_APPROVAL_CANCELLED, REGISTRATION_APPROVAL_INITIATED, REGISTRATION_APPROVAL_APPROVED, PREREG_REGISTRATION_INITIATED, CITATION_ADDED, CITATION_EDITED, CITATION_REMOVED, AFFILIATED_INSTITUTION_ADDED, AFFILIATED_INSTITUTION_REMOVED, PREPRINT_INITIATED, PREPRINT_FILE_UPDATED]

    def __repr__(self):
        return ('<NodeLog({self.action!r}, params={self.params!r}) '
                'with id {self._id!r}>').format(self=self)

    # For Django compatibility
    @property
    def pk(self):
        return self._id

    def clone_node_log(self, node_id):
        """
        When a node is forked or registered, all logs on the node need to be cloned for the fork or registration.
        :param node_id:
        :return: cloned log
        """
        original_log = self.load(self._id)
        node = Node.find(Q('_id', 'eq', node_id))[0]
        log_clone = original_log.clone()
        log_clone.node = node
        log_clone.original_node = original_log.original_node
        log_clone.user = original_log.user
        log_clone.save()
        return log_clone

    @property
    def tz_date(self):
        '''Return the timezone-aware date.
        '''
        # Date should always be defined, but a few logs in production are
        # missing dates; return None and log error if date missing
        if self.date:
            return self.date.replace(tzinfo=pytz.UTC)
        logger.error('Date missing on NodeLog {}'.format(self._primary_key))

    @property
    def formatted_date(self):
        '''Return the timezone-aware, ISO-formatted string representation of
        this log's date.
        '''
        if self.tz_date:
            return self.tz_date.isoformat()

    def can_view(self, node, auth):
        return node.can_view(auth)

    def _render_log_contributor(self, contributor, anonymous=False):
        user = User.load(contributor)
        if not user:
            # Handle legacy non-registered users, which were
            # represented as a dict
            if isinstance(contributor, dict):
                if 'nr_name' in contributor:
                    return {
                        'fullname': contributor['nr_name'],
                        'registered': False,
                    }
            return None
        if self.node:
            fullname = user.display_full_name(node=self.node)
        else:
            fullname = user.fullname
        return {
            'id': privacy_info_handle(user._primary_key, anonymous),
            'fullname': privacy_info_handle(fullname, anonymous, name=True),
            'registered': user.is_registered,
        }

    @property
    def absolute_api_v2_url(self):
        path = '/logs/{}/'.format(self._id)
        return api_v2_url(path)

    def get_absolute_url(self):
        return self.absolute_api_v2_url

    @property
    def absolute_url(self):
        return self.absolute_api_v2_url


class Tag(StoredObject):

    _id = fields.StringField(primary=True, validate=MaxLengthValidator(128))
    lower = fields.StringField(index=True, validate=MaxLengthValidator(128))

    def __init__(self, _id, lower=None, **kwargs):
        super(Tag, self).__init__(_id=_id, lower=lower or _id.lower(), **kwargs)

    def __repr__(self):
        return '<Tag({self.lower!r}) with id {self._id!r}>'.format(self=self)

    @property
    def url(self):
        return '/search/?tags={}'.format(self._id)


class Pointer(StoredObject):
    """A link to a Node. The Pointer delegates all but a few methods to its
    contained Node. Forking and registration are overridden such that the
    link is cloned, but its contained Node is not.
    """
    #: Whether this is a pointer or not
    primary = False

    _id = fields.StringField()
    node = fields.ForeignField('node')

    _meta = {'optimistic': True}

    def _clone(self):
        if self.node:
            clone = self.clone()
            clone.node = self.node
            clone.save()
            return clone

    def fork_node(self, *args, **kwargs):
        return self._clone()

    def register_node(self, *args, **kwargs):
        return self._clone()

    def use_as_template(self, *args, **kwargs):
        return self._clone()

    def resolve(self):
        return self.node

    def __getattr__(self, item):
        """Delegate attribute access to the node being pointed to."""
        # Prevent backref lookups from being overriden by proxied node
        try:
            return super(Pointer, self).__getattr__(item)
        except AttributeError:
            pass
        if self.node:
            return getattr(self.node, item)
        raise AttributeError(
            'Pointer object has no attribute {0}'.format(
                item
            )
        )


def get_pointer_parent(pointer):
    """Given a `Pointer` object, return its parent node.
    """
    # The `parent_node` property of the `Pointer` schema refers to the parents
    # of the pointed-at `Node`, not the parents of the `Pointer`; use the
    # back-reference syntax to find the parents of the `Pointer`.
    parent_refs = pointer.node__parent
    assert len(parent_refs) == 1, 'Pointer must have exactly one parent.'
    return parent_refs[0]


def validate_category(value):
    """Validator for Node#category. Makes sure that the value is one of the
    categories defined in NODE_CATEGORY_MAP.
    """
    if value not in settings.NODE_CATEGORY_MAP.keys():
        raise ValidationValueError('Invalid value for category.')
    return True


def validate_title(value):
    """Validator for Node#title. Makes sure that the value exists and is not
    above 200 characters.
    """
    if value is None or not value.strip():
        raise ValidationValueError('Title cannot be blank.')

    value = sanitize.strip_html(value)

    if value is None or not value.strip():
        raise ValidationValueError('Invalid title.')

    if len(value) > 200:
        raise ValidationValueError('Title cannot exceed 200 characters.')

    return True


def validate_user(value):
    if value != {}:
        user_id = value.iterkeys().next()
        if User.find(Q('_id', 'eq', user_id)).count() != 1:
            raise ValidationValueError('User does not exist.')
    return True


class NodeUpdateError(Exception):
    def __init__(self, reason, key, *args, **kwargs):
        super(NodeUpdateError, self).__init__(*args, **kwargs)
        self.key = key
        self.reason = reason


def validate_doi(value):
    # DOI must start with 10 and have a slash in it - avoided getting too complicated
    if not re.match('10\\.\\S*\\/', value):
        raise ValidationValueError('"{}" is not a valid DOI'.format(value))
    return True


class Node(GuidStoredObject, AddonModelMixin, IdentifierMixin, Commentable, SpamMixin):

    #: Whether this is a pointer or not
    primary = True

    __indices__ = [
        {
            'unique': False,
            'key_or_list': [
                ('date_modified', pymongo.DESCENDING),
            ]
        },
        #  Dollar sign indexes don't actually do anything
        #  This index has been moved to scripts/indices.py#L30
        # {
        #     'unique': False,
        #     'key_or_list': [
        #         ('tags.$', pymongo.ASCENDING),
        #         ('is_public', pymongo.ASCENDING),
        #         ('is_deleted', pymongo.ASCENDING),
        #         ('institution_id', pymongo.ASCENDING),
        #     ]
        # },
        {
            'unique': False,
            'key_or_list': [
                ('is_deleted', pymongo.ASCENDING),
                ('is_collection', pymongo.ASCENDING),
                ('is_public', pymongo.ASCENDING),
                ('institution_id', pymongo.ASCENDING),
                ('is_registration', pymongo.ASCENDING),
                ('date_modified', pymongo.ASCENDING),
            ]
        },
        {
            'unique': False,
            'key_or_list': [
                ('institution_id', pymongo.ASCENDING),
                ('institution_domains', pymongo.ASCENDING),
            ]
        },
        {
            'unique': False,
            'key_or_list': [
                ('institution_id', pymongo.ASCENDING),
                ('institution_email_domains', pymongo.ASCENDING),
            ]
        },
        {
            'unique': False,
            'key_or_list': [
                ('institution_id', pymongo.ASCENDING),
                ('registration_approval', pymongo.ASCENDING),
            ]
        },
    ]

    # Node fields that trigger an update to Solr on save
    SEARCH_UPDATE_FIELDS = {
        'title',
        'category',
        'description',
        'visible_contributor_ids',
        'tags',
        'is_fork',
        'is_registration',
        'retraction',
        'embargo',
        'is_public',
        'is_deleted',
        'wiki_pages_current',
        'is_retracted',
        'node_license',
        '_affiliated_institutions',
        'preprint_file',
    }

    # Node fields that trigger a check to the spam filter on save
    SPAM_CHECK_FIELDS = {
        'title',
        'description',
        'wiki_pages_current',
    }

    # Fields that are writable by Node.update
    WRITABLE_WHITELIST = [
        'title',
        'description',
        'category',
        'is_public',
        'node_license',
    ]

    # Named constants
    PRIVATE = 'private'
    PUBLIC = 'public'

    _id = fields.StringField(primary=True)

    date_created = fields.DateTimeField(auto_now_add=datetime.datetime.utcnow, index=True)
    date_modified = fields.DateTimeField()

    # Privacy
    is_public = fields.BooleanField(default=False, index=True)

    # User mappings
    permissions = fields.DictionaryField()
    visible_contributor_ids = fields.StringField(list=True)

    # Project Organization
    is_bookmark_collection = fields.BooleanField(default=False, index=True)
    is_collection = fields.BooleanField(default=False, index=True)

    is_deleted = fields.BooleanField(default=False, index=True)
    deleted_date = fields.DateTimeField(index=True)
    suspended = fields.BooleanField(default=False)

    is_registration = fields.BooleanField(default=False, index=True)
    registered_date = fields.DateTimeField(index=True)
    registered_user = fields.ForeignField('user')

    # Preprint fields
    preprint_file = fields.ForeignField('StoredFileNode')
    preprint_created = fields.DateTimeField()
    preprint_subjects = fields.ForeignField('Subject', list=True)
    preprint_providers = fields.ForeignField('PreprintProvider', list=True)
    preprint_doi = fields.StringField(validate=validate_doi)
    _is_preprint_orphan = fields.BooleanField(default=False)

    # A list of all MetaSchemas for which this Node has registered_meta
    registered_schema = fields.ForeignField('metaschema', list=True, default=list)
    # A set of <metaschema._id>: <schema> pairs, where <schema> is a
    # flat set of <question_id>: <response> pairs-- these question ids_above
    # map the the ids in the registrations MetaSchema (see registered_schema).
    # {
    #   <question_id>: {
    #     'value': <value>,
    #     'comments': [
    #       <comment>
    #     ]
    # }
    registered_meta = fields.DictionaryField()
    registration_approval = fields.ForeignField('registrationapproval')
    retraction = fields.ForeignField('retraction')
    embargo = fields.ForeignField('embargo')
    embargo_termination_approval = fields.ForeignField('embargoterminationapproval')

    is_fork = fields.BooleanField(default=False, index=True)
    forked_date = fields.DateTimeField(index=True)

    title = fields.StringField(validate=validate_title)
    description = fields.StringField()
    category = fields.StringField(validate=validate_category, index=True)

    node_license = fields.ForeignField('nodelicenserecord')

    # One of 'public', 'private'
    # TODO: Add validator
    comment_level = fields.StringField(default='public')

    wiki_pages_current = fields.DictionaryField()
    wiki_pages_versions = fields.DictionaryField()
    # Dictionary field mapping node wiki page to sharejs private uuid.
    # {<page_name>: <sharejs_id>}
    wiki_private_uuids = fields.DictionaryField()
    file_guid_to_share_uuids = fields.DictionaryField()

    creator = fields.ForeignField('user', index=True)
    contributors = fields.ForeignField('user', list=True)
    users_watching_node = fields.ForeignField('user', list=True)

    tags = fields.ForeignField('tag', list=True)

    # Tags for internal use
    system_tags = fields.StringField(list=True)

    nodes = fields.AbstractForeignField(list=True, backref='parent')
    forked_from = fields.ForeignField('node', index=True)
    registered_from = fields.ForeignField('node', index=True)
    root = fields.ForeignField('node', index=True)
    parent_node = fields.ForeignField('node', index=True)

    # The node (if any) used as a template for this node's creation
    template_node = fields.ForeignField('node', index=True)

    keenio_read_key = fields.StringField()

    # Dictionary field mapping user id to a list of nodes in node.nodes which the user has subscriptions for
    # {<User.id>: [<Node._id>, <Node2._id>, ...] }
    child_node_subscriptions = fields.DictionaryField(default=dict)

    alternative_citations = fields.ForeignField('alternativecitation', list=True)

    _meta = {
        'optimistic': True,
    }

    def __init__(self, *args, **kwargs):

        kwargs.pop('logs', [])

        super(Node, self).__init__(*args, **kwargs)

        if kwargs.get('_is_loaded', False):
            return

        # Ensure when Node is created with tags through API, tags are added to Tag
        tags = kwargs.pop('tags', [])
        for tag in tags:
            self.add_tag(tag, Auth(self.creator), save=False, log=False)

        if self.creator:
            self.contributors.append(self.creator)
            self.set_visible(self.creator, visible=True, log=False)

            # Add default creator permissions
            for permission in CREATOR_PERMISSIONS:
                self.add_permission(self.creator, permission, save=False)

    def __repr__(self):
        return ('<Node(title={self.title!r}, category={self.category!r}) '
                'with _id {self._id!r}>').format(self=self)

    # For Django compatibility
    @property
    def pk(self):
        return self._id

    # For Comment API compatibility
    @property
    def target_type(self):
        """The object "type" used in the OSF v2 API."""
        return 'nodes'

    @property
    def root_target_page(self):
        """The comment page type associated with Nodes."""
        return Comment.OVERVIEW

    def belongs_to_node(self, node_id):
        """Check whether this node matches the specified node."""
        return self._id == node_id

    @property
    def logs(self):
        """ List of logs associated with this node"""
        return NodeLog.find(Q('node', 'eq', self._id)).sort('date')

    @property
    def license(self):
        node_license = self.node_license
        if not node_license and self.parent_node:
            return self.parent_node.license
        return node_license

    @property
    def category_display(self):
        """The human-readable representation of this node's category."""
        return settings.NODE_CATEGORY_MAP[self.category]

    # We need the following 2 properties in order to serialize related links in NodeRegistrationSerializer
    @property
    def registered_user_id(self):
        """The ID of the user who registered this node if this is a registration, else None.
        """
        if self.registered_user:
            return self.registered_user._id
        return None

    @property
    def registered_from_id(self):
        """The ID of the node that was registered, else None.
        """
        if self.registered_from:
            return self.registered_from._id
        return None

    @property
    def sanction(self):
        sanction = self.embargo_termination_approval or self.retraction or self.embargo or self.registration_approval
        if sanction:
            return sanction
        elif self.parent_node:
            return self.parent_node.sanction
        else:
            return None

    @property
    def is_pending_registration(self):
        if not self.is_registration:
            return False
        if self.registration_approval is None:
            if self.parent_node:
                return self.parent_node.is_pending_registration
            return False
        return self.registration_approval.is_pending_approval

    @property
    def is_registration_approved(self):
        if self.registration_approval is None:
            if self.parent_node:
                return self.parent_node.is_registration_approved
            return False
        return self.registration_approval.is_approved

    @property
    def is_retracted(self):
        if self.retraction is None:
            if self.parent_node:
                return self.parent_node.is_retracted
            return False
        return self.retraction.is_approved

    @property
    def is_pending_retraction(self):
        if self.retraction is None:
            if self.parent_node:
                return self.parent_node.is_pending_retraction
            return False
        return self.retraction.is_pending_approval

    @property
    def embargo_end_date(self):
        if self.embargo is None:
            if self.parent_node:
                return self.parent_node.embargo_end_date
            return False
        return self.embargo.end_date

    @property
    def is_pending_embargo(self):
        if self.embargo is None:
            if self.parent_node:
                return self.parent_node.is_pending_embargo
            return False
        return self.embargo.is_pending_approval

    @property
    def is_pending_embargo_for_existing_registration(self):
        """ Returns True if Node has an Embargo pending approval for an
        existing registrations. This is used specifically to ensure
        registrations pre-dating the Embargo feature do not get deleted if
        their respective Embargo request is rejected.
        """
        if self.embargo is None:
            if self.parent_node:
                return self.parent_node.is_pending_embargo_for_existing_registration
            return False
        return self.embargo.pending_registration

    @property
    def is_embargoed(self):
        """A Node is embargoed if:
        - it has an associated Embargo record
        - that record has been approved
        - the node is not public (embargo not yet lifted)
        """
        if self.embargo is None:
            if self.parent_node:
                return self.parent_node.is_embargoed
        return self.embargo and self.embargo.is_approved and not self.is_public

    @property
    def private_links(self):
        # TODO: Consumer code assumes this is a list. Hopefully there aren't many links?
        return list(PrivateLink.find(Q('nodes', 'eq', self._id)))

    @property
    def private_links_active(self):
        return [x for x in self.private_links if not x.is_deleted]

    @property
    def private_link_keys_active(self):
        return [x.key for x in self.private_links if not x.is_deleted]

    @property
    def private_link_keys_deleted(self):
        return [x.key for x in self.private_links if x.is_deleted]

    def path_above(self, auth):
        parents = self.parents
        return '/' + '/'.join([p.title if p.can_view(auth) else '-- private project --' for p in reversed(parents)])

    @property
    def ids_above(self):
        parents = self.parents
        return {p._id for p in parents}

    @property
    def nodes_active(self):
        return [x for x in self.nodes if not x.is_deleted]

    @property
    def draft_registrations_active(self):
        drafts = DraftRegistration.find(
            Q('branched_from', 'eq', self)
        )
        for draft in drafts:
            if not draft.registered_node or draft.registered_node.is_deleted:
                yield draft

    @property
    def has_active_draft_registrations(self):
        try:
            next(self.draft_registrations_active)
        except StopIteration:
            return False
        else:
            return True

    @property
    def is_preprint(self):
        if not self.preprint_file or not self.is_public:
            return False
        if self.preprint_file.node == self:
            return True
        else:
            self._is_preprint_orphan = True
            return False

    @property
    def is_preprint_orphan(self):
        if (not self.is_preprint) and self._is_preprint_orphan:
            return True
        return False

    def get_preprint_subjects(self):
        ret = []
        for subj_id in set(self.preprint_subjects):
            subj = Subject.load(subj_id)
            if subj:
                ret.append({'id': subj_id, 'text': subj.text})
        return ret

    def can_edit(self, auth=None, user=None):
        """Return if a user is authorized to edit this node.
        Must specify one of (`auth`, `user`).

        :param Auth auth: Auth object to check
        :param User user: User object to check
        :returns: Whether user has permission to edit this node.
        """
        if not auth and not user:
            raise ValueError('Must pass either `auth` or `user`')
        if auth and user:
            raise ValueError('Cannot pass both `auth` and `user`')
        user = user or auth.user
        if auth:
            is_api_node = auth.api_node == self
        else:
            is_api_node = False
        return (
            (user and self.has_permission(user, 'write'))
            or is_api_node
        )

    def active_contributors(self, include=lambda n: True):
        for contrib in self.contributors:
            if contrib.is_active and include(contrib):
                yield contrib

    def is_admin_parent(self, user):
        if self.has_permission(user, 'admin', check_parent=False):
            return True
        if self.parent_node:
            return self.parent_node.is_admin_parent(user)
        return False

    def can_view(self, auth):
        if auth and getattr(auth.private_link, 'anonymous', False):
            return self._id in auth.private_link.nodes

        if not auth and not self.is_public:
            return False

        return (
            self.is_public or
            (auth.user and self.has_permission(auth.user, 'read')) or
            auth.private_key in self.private_link_keys_active or
            self.is_admin_parent(auth.user)
        )

    def is_derived_from(self, other, attr):
        derived_from = getattr(self, attr)
        while True:
            if derived_from is None:
                return False
            if derived_from == other:
                return True
            derived_from = getattr(derived_from, attr)

    def is_fork_of(self, other):
        return self.is_derived_from(other, 'forked_from')

    def is_registration_of(self, other):
        return self.is_derived_from(other, 'registered_from')

    @property
    def forks(self):
        """List of forks of this node"""
        return Node.find(Q('forked_from', 'eq', self._id) &
                         Q('is_deleted', 'eq', False)
                         & Q('is_registration', 'ne', True))

    def add_permission(self, user, permission, save=False):
        """Grant permission to a user.

        :param User user: User to grant permission to
        :param str permission: Permission to grant
        :param bool save: Save changes
        :raises: ValueError if user already has permission
        """
        if user._id not in self.permissions:
            self.permissions[user._id] = [permission]
        else:
            if permission in self.permissions[user._id]:
                raise ValueError('User already has permission {0}'.format(permission))
            self.permissions[user._id].append(permission)
        if save:
            self.save()

    def remove_permission(self, user, permission, save=False):
        """Revoke permission from a user.

        :param User user: User to revoke permission from
        :param str permission: Permission to revoke
        :param bool save: Save changes
        :raises: ValueError if user does not have permission
        """
        try:
            self.permissions[user._id].remove(permission)
        except (KeyError, ValueError):
            raise ValueError('User does not have permission {0}'.format(permission))
        if save:
            self.save()

    def clear_permission(self, user, save=False):
        """Clear all permissions for a user.

        :param User user: User to revoke permission from
        :param bool save: Save changes
        :raises: ValueError if user not in permissions
        """
        try:
            self.permissions.pop(user._id)
        except KeyError:
            raise ValueError(
                'User {0} not in permissions list for node {1}'.format(
                    user._id, self._id,
                )
            )
        if save:
            self.save()

    def set_permissions(self, user, permissions, validate=True, save=False):
        # Ensure that user's permissions cannot be lowered if they are the only admin
        if validate and reduce_permissions(self.permissions[user._id]) == ADMIN and reduce_permissions(permissions) != ADMIN:
            reduced_permissions = [
                reduce_permissions(perms) for user_id, perms in self.permissions.iteritems()
                if user_id != user._id
            ]
            if ADMIN not in reduced_permissions:
                raise NodeStateError('Must have at least one registered admin contributor')
        self.permissions[user._id] = permissions
        if save:
            self.save()

    def has_permission(self, user, permission, check_parent=True):
        """Check whether user has permission.

        :param User user: User to test
        :param str permission: Required permission
        :returns: User has required permission
        """
        if user is None:
            return False
        if permission in self.permissions.get(user._id, []):
            return True
        if permission == 'read' and check_parent:
            return self.is_admin_parent(user)
        return False

    def has_permission_on_children(self, user, permission):
        """Checks if the given user has a given permission on any child nodes
            that are not registrations or deleted
        """
        if self.has_permission(user, permission):
            return True

        for node in self.nodes:
            if not node.primary or node.is_deleted:
                continue

            if node.has_permission_on_children(user, permission):
                return True

        return False

    def find_readable_antecedent(self, auth):
        """ Returns first antecendant node readable by <user>.
        """

        next_parent = self.parent_node
        while next_parent:
            if next_parent.can_view(auth):
                return next_parent
            next_parent = next_parent.parent_node

    def find_readable_descendants(self, auth):
        """ Returns a generator of first descendant node(s) readable by <user>
        in each descendant branch.
        """
        new_branches = []
        for node in self.nodes:
            if not node.primary or node.is_deleted:
                continue

            if node.can_view(auth):
                yield node
            else:
                new_branches.append(node)

        for bnode in new_branches:
            for node in bnode.find_readable_descendants(auth):
                yield node

    def has_addon_on_children(self, addon):
        """Checks if a given node has a specific addon on child nodes
            that are not registrations or deleted
        """
        if self.has_addon(addon):
            return True

        for node in self.nodes:
            if not node.primary or node.is_deleted:
                continue

            if node.has_addon_on_children(addon):
                return True

        return False

    def get_permissions(self, user):
        """Get list of permissions for user.

        :param User user: User to check
        :returns: List of permissions
        :raises: ValueError if user not found in permissions
        """
        return self.permissions.get(user._id, [])

    def adjust_permissions(self):
        for key in self.permissions.keys():
            if key not in self.contributors:
                self.permissions.pop(key)

    @property
    def visible_contributors(self):
        return [
            User.load(_id)
            for _id in self.visible_contributor_ids
        ]

    @property
    def parents(self):
        if self.parent_node:
            return [self.parent_node] + self.parent_node.parents
        return []

    @property
    def admin_contributor_ids(self, contributors=None):
        contributor_ids = self.contributors._to_primary_keys()
        admin_ids = set()
        for parent in self.parents:
            admins = [
                user for user, perms in parent.permissions.iteritems()
                if 'admin' in perms
            ]
            admin_ids.update(set(admins).difference(contributor_ids))
        return admin_ids

    @property
    def admin_contributors(self):
        return sorted(
            [User.load(_id) for _id in self.admin_contributor_ids],
            key=lambda user: user.family_name,
        )

    def get_visible(self, user):
        if not self.is_contributor(user):
            raise ValueError(u'User {0} not in contributors'.format(user))
        return user._id in self.visible_contributor_ids

    def update_visible_ids(self, save=False):
        """Update the order of `visible_contributor_ids`. Updating on making
        a contributor visible is more efficient than recomputing order on
        accessing `visible_contributors`.
        """
        self.visible_contributor_ids = [
            contributor._id
            for contributor in self.contributors
            if contributor._id in self.visible_contributor_ids
        ]
        if save:
            self.save()

    def set_visible(self, user, visible, log=True, auth=None, save=False):
        if not self.is_contributor(user):
            raise ValueError(u'User {0} not in contributors'.format(user))
        if visible and user._id not in self.visible_contributor_ids:
            self.visible_contributor_ids.append(user._id)
            self.update_visible_ids(save=False)
        elif not visible and user._id in self.visible_contributor_ids:
            if len(self.visible_contributor_ids) == 1:
                raise ValueError('Must have at least one visible contributor')
            self.visible_contributor_ids.remove(user._id)
        else:
            return
        message = (
            NodeLog.MADE_CONTRIBUTOR_VISIBLE
            if visible
            else NodeLog.MADE_CONTRIBUTOR_INVISIBLE
        )
        if log:
            self.add_log(
                message,
                params={
                    'parent': self.parent_id,
                    'node': self._id,
                    'contributors': [user._id],
                },
                auth=auth,
                save=False,
            )
        if save:
            self.save()

    def can_comment(self, auth):
        if self.comment_level == 'public':
            return auth.logged_in and (
                self.is_public or
                (auth.user and self.has_permission(auth.user, 'read'))
            )
        return self.is_contributor(auth.user)

    def set_node_license(self, license_id, year, copyright_holders, auth, save=False):
        if not self.has_permission(auth.user, ADMIN):
            raise PermissionsError('Only admins can change a project\'s license.')
        try:
            node_license = NodeLicense.find_one(
                Q('id', 'eq', license_id)
            )
        except NoResultsFound:
            raise NodeStateError('Trying to update a Node with an invalid license.')
        record = self.node_license
        if record is None:
            record = NodeLicenseRecord(
                node_license=node_license
            )
        record.node_license = node_license
        record.year = year
        record.copyright_holders = copyright_holders or []
        record.save()
        self.node_license = record
        self.add_log(
            action=NodeLog.CHANGED_LICENSE,
            params={
                'parent_node': self.parent_id,
                'node': self._primary_key,
                'new_license': node_license.name
            },
            auth=auth,
            save=False,
        )

        if save:
            self.save()

    def set_preprint_subjects(self, preprint_subjects, auth, save=False):
        if not self.has_permission(auth.user, ADMIN):
            raise PermissionsError('Only admins can change a preprint\'s subjects.')

        self.preprint_subjects = []
        for s in preprint_subjects:
            subject = Subject.load(s)
            if not subject:
                raise ValidationValueError('Subject with id <{}> could not be found.'.format(s))
            self.preprint_subjects.append(s)

        if save:
            self.save()

    def set_preprint_file(self, preprint_file, auth, save=False):
        if not self.has_permission(auth.user, ADMIN):
            raise PermissionsError('Only admins can change a preprint\'s primary file.')

        if not isinstance(preprint_file, StoredFileNode):
            preprint_file = preprint_file.stored_object

        if preprint_file.node != self or preprint_file.provider != 'osfstorage':
            raise ValueError('This file is not a valid primary file for this preprint.')

        # there is no preprint file yet! This is the first time!
        if not self.preprint_file:
            self.preprint_file = preprint_file
            self.preprint_created = datetime.datetime.utcnow()
            self.add_log(action=NodeLog.PREPRINT_INITIATED, params={}, auth=auth, save=False)
        elif preprint_file != self.preprint_file:
            # if there was one, check if it's a new file
            self.preprint_file = preprint_file
            self.add_log(
                action=NodeLog.PREPRINT_FILE_UPDATED,
                params={},
                auth=auth,
                save=False,
            )
        if not self.is_public:
            self.set_privacy(
                Node.PUBLIC,
                auth=None,
                log=True
            )
        if save:
            self.save()

    def add_preprint_provider(self, preprint_provider, user, save=False):
        if not self.has_permission(user, ADMIN):
            raise PermissionsError('Only admins can update a preprint provider.')
        if not preprint_provider:
            raise ValueError('Must specify a provider to set as the preprint_provider')
        self.preprint_providers.append(preprint_provider)
        if save:
            self.save()

    def remove_preprint_provider(self, preprint_provider, user, save=False):
        if not self.has_permission(user, ADMIN):
            raise PermissionsError('Only admins can remove a preprint provider.')
        if not preprint_provider:
            raise ValueError('Must specify a provider to remove from this preprint.')
        if preprint_provider in self.preprint_providers:
            self.preprint_providers.remove(preprint_provider)
            if save:
                self.save()
            return True
        return False

    def generate_keenio_read_key(self):
        return scoped_keys.encrypt(settings.KEEN['public']['master_key'], options={
            'filters': [{
                'property_name': 'node.id',
                'operator': 'eq',
                'property_value': str(self._id)
            }],
            'allowed_operations': ['read']
        })

    def subscribe_user_to_notifications(self, user):
        """ Update the notification settings for the creator or contributors

        :param user: User to subscribe to notifications
        """
        from website.notifications.utils import to_subscription_key
        from website.notifications.utils import get_global_notification_type
        from website.notifications.model import NotificationSubscription

        events = ['file_updated', 'comments', 'mentions']
        notification_type = 'email_transactional'
        target_id = self._id

        for event in events:
            event_id = to_subscription_key(target_id, event)
            global_event_id = to_subscription_key(user._id, 'global_' + event)
            global_subscription = NotificationSubscription.load(global_event_id)

            subscription = NotificationSubscription.load(event_id)
            if not subscription:
                subscription = NotificationSubscription(_id=event_id, owner=self, event_name=event)
            if global_subscription:
                global_notification_type = get_global_notification_type(global_subscription, user)
                subscription.add_user_to_subscription(user, global_notification_type)
            else:
                subscription.add_user_to_subscription(user, notification_type)
            subscription.save()

    def update(self, fields, auth=None, save=True):
        """Update the node with the given fields.

        :param dict fields: Dictionary of field_name:value pairs.
        :param Auth auth: Auth object for the user making the update.
        :param bool save: Whether to save after updating the object.
        """
        if not fields:  # Bail out early if there are no fields to update
            return False
        values = {}
        for key, value in fields.iteritems():
            if key not in self.WRITABLE_WHITELIST:
                continue
            if self.is_registration and key != 'is_public':
                raise NodeUpdateError(reason='Registered content cannot be updated', key=key)
            # Title and description have special methods for logging purposes
            if key == 'title':
                if not self.is_bookmark_collection:
                    self.set_title(title=value, auth=auth, save=False)
                else:
                    raise NodeUpdateError(reason='Bookmark collections cannot be renamed.', key=key)
            elif key == 'description':
                self.set_description(description=value, auth=auth, save=False)
            elif key == 'is_public':
                self.set_privacy(
                    Node.PUBLIC if value else Node.PRIVATE,
                    auth=auth,
                    log=True,
                    save=False
                )
            elif key == 'node_license':
                self.set_node_license(
                    value.get('id'),
                    value.get('year'),
                    value.get('copyright_holders'),
                    auth,
                    save=save
                )
            else:
                with warnings.catch_warnings():
                    try:
                        # This is in place because historically projects and components
                        # live on different ElasticSearch indexes, and at the time of Node.save
                        # there is no reliable way to check what the old Node.category
                        # value was. When the cateogory changes it is possible to have duplicate/dead
                        # search entries, so always delete the ES doc on categoryt change
                        # TODO: consolidate Node indexes into a single index, refactor search
                        if key == 'category':
                            self.delete_search_entry()
                        ###############
                        old_value = getattr(self, key)
                        if old_value != value:
                            values[key] = {
                                'old': old_value,
                                'new': value,
                            }
                            setattr(self, key, value)
                    except AttributeError:
                        raise NodeUpdateError(reason="Invalid value for attribute '{0}'".format(key), key=key)
                    except warnings.Warning:
                        raise NodeUpdateError(reason="Attribute '{0}' doesn't exist on the Node class".format(key), key=key)
        if save:
            updated = self.save()
        else:
            updated = []
        for key in values:
            values[key]['new'] = getattr(self, key)
        if values:
            self.add_log(
                NodeLog.UPDATED_FIELDS,
                params={
                    'node': self._id,
                    'updated_fields': {
                        key: {
                            'old': values[key]['old'],
                            'new': values[key]['new']
                        }
                        for key in values
                    }
                },
                auth=auth)
        return updated

    def save(self, *args, **kwargs):
        self.adjust_permissions()

        first_save = not self._is_loaded

        if first_save and self.is_bookmark_collection:
            existing_bookmark_collections = Node.find(
                Q('is_bookmark_collection', 'eq', True) & Q('contributors', 'eq', self.creator._id)
            )
            if existing_bookmark_collections.count() > 0:
                raise NodeStateError('Only one bookmark collection allowed per user.')

        # Bookmark collections are always named 'Bookmarks'
        if self.is_bookmark_collection and self.title != 'Bookmarks':
            self.title = 'Bookmarks'

        is_original = not self.is_registration and not self.is_fork
        if 'suppress_log' in kwargs.keys():
            suppress_log = kwargs['suppress_log']
            del kwargs['suppress_log']
        else:
            suppress_log = False

        self.root = self._root._id
        self.parent_node = self._parent_node

        # If you're saving a property, do it above this super call
        saved_fields = super(Node, self).save(*args, **kwargs)

        if first_save and is_original and not suppress_log:
            # TODO: This logic also exists in self.use_as_template()
            for addon in settings.ADDONS_AVAILABLE:
                if 'node' in addon.added_default:
                    self.add_addon(addon.short_name, auth=None, log=False)

            # Define log fields for non-component project
            log_action = NodeLog.PROJECT_CREATED
            log_params = {
                'node': self._primary_key,
            }

            if getattr(self, 'parent', None):
                # Append log to parent
                self.parent.nodes.append(self)
                self.parent.save()
                log_params.update({'parent_node': self.parent._primary_key})

            # Add log with appropriate fields
            self.add_log(
                log_action,
                params=log_params,
                auth=Auth(user=self.creator),
                log_date=self.date_created,
                save=True,
            )

            project_signals.project_created.send(self)

        if saved_fields:
            self.on_update(first_save, saved_fields)

        if 'node_license' in saved_fields:
            children = [c for c in self.get_descendants_recursive(
                include=lambda n: n.node_license is None
            ) if c.is_public and not c.is_deleted]
            # this returns generator, that would get unspooled anyways
            while len(children):
                batch = children[:99]
                Node.bulk_update_search(batch)
                children = children[99:]

        # Return expected value for StoredObject::save
        return saved_fields

    ######################################
    # Methods that return a new instance #
    ######################################

    def use_as_template(self, auth, changes=None, top_level=True):
        """Create a new project, using an existing project as a template.

        :param auth: The user to be assigned as creator
        :param changes: A dictionary of changes, keyed by node id, which
                        override the attributes of the template project or its
                        children.
        :return: The `Node` instance created.
        """
        changes = changes or dict()

        # build the dict of attributes to change for the new node
        try:
            attributes = changes[self._id]
            # TODO: explicitly define attributes which may be changed.
        except (AttributeError, KeyError):
            attributes = dict()

        new = self.clone()

        # clear permissions, which are not cleared by the clone method
        new.permissions = {}
        new.visible_contributor_ids = []

        # Clear quasi-foreign fields
        new.wiki_pages_current = {}
        new.wiki_pages_versions = {}
        new.wiki_private_uuids = {}
        new.file_guid_to_share_uuids = {}

        # set attributes which may be overridden by `changes`
        new.is_public = False
        new.description = None

        # apply `changes`
        for attr, val in attributes.iteritems():
            setattr(new, attr, val)

        # set attributes which may NOT be overridden by `changes`
        new.creator = auth.user
        new.template_node = self
        new.add_contributor(contributor=auth.user, permissions=CREATOR_PERMISSIONS, log=False, save=False)
        new.is_fork = False
        new.is_registration = False
        new.node_license = self.license.copy() if self.license else None

        # If that title hasn't been changed, apply the default prefix (once)
        if (new.title == self.title
                and top_level
                and language.TEMPLATED_FROM_PREFIX not in new.title):
            new.title = ''.join((language.TEMPLATED_FROM_PREFIX, new.title, ))

        # Slight hack - date_created is a read-only field.
        new._fields['date_created'].__set__(
            new,
            datetime.datetime.utcnow(),
            safe=True
        )

        new.save(suppress_log=True)

        # Log the creation
        new.add_log(
            NodeLog.CREATED_FROM,
            params={
                'node': new._primary_key,
                'template_node': {
                    'id': self._primary_key,
                    'url': self.url,
                    'title': self.title,
                },
            },
            auth=auth,
            log_date=new.date_created,
            save=False,
        )

        # add mandatory addons
        # TODO: This logic also exists in self.save()
        for addon in settings.ADDONS_AVAILABLE:
            if 'node' in addon.added_default:
                new.add_addon(addon.short_name, auth=None, log=False)

        # deal with the children of the node, if any
        new.nodes = [
            x.use_as_template(auth, changes, top_level=False)
            for x in self.nodes
            if x.can_view(auth) and not x.is_deleted
        ]

        new.save()
        return new

    ############
    # Pointers #
    ############

    def add_pointer(self, node, auth, save=True):
        """Add a pointer to a node.

        :param Node node: Node to add
        :param Auth auth: Consolidated authorization
        :param bool save: Save changes
        :return: Created pointer
        """
        # Fail if node already in nodes / pointers. Note: cast node and node
        # to primary keys to test for conflicts with both nodes and pointers
        # contained in `self.nodes`.
        if node._id in self.node_ids:
            raise ValueError(
                'Pointer to node {0} already in list'.format(node._id)
            )

        if self.is_registration:
            raise NodeStateError('Cannot add a pointer to a registration')

        # If a folder, prevent more than one pointer to that folder. This will prevent infinite loops on the project organizer.
        already_pointed = node.pointed
        if node.is_collection and len(already_pointed) > 0:
            raise ValueError(
                'Pointer to folder {0} already exists. Only one pointer to any given folder allowed'.format(node._id)
            )
        if node.is_bookmark_collection:
            raise ValueError(
                'Pointer to bookmark collection ({0}) not allowed.'.format(node._id)
            )

        # Append pointer
        pointer = Pointer(node=node)
        pointer.save()
        self.nodes.append(pointer)

        # Add log
        self.add_log(
            action=NodeLog.POINTER_CREATED,
            params={
                'parent_node': self.parent_id,
                'node': self._primary_key,
                'pointer': {
                    'id': pointer.node._id,
                    'url': pointer.node.url,
                    'title': pointer.node.title,
                    'category': pointer.node.category,
                },
            },
            auth=auth,
            save=False,
        )

        # Optionally save changes
        if save:
            self.save()

        return pointer

    def rm_pointer(self, pointer, auth):
        """Remove a pointer.

        :param Pointer pointer: Pointer to remove
        :param Auth auth: Consolidated authorization
        """
        if pointer not in self.nodes:
            raise ValueError('Node link does not belong to the requested node.')

        # Remove `Pointer` object; will also remove self from `nodes` list of
        # parent node
        Pointer.remove_one(pointer)

        # Add log
        self.add_log(
            action=NodeLog.POINTER_REMOVED,
            params={
                'parent_node': self.parent_id,
                'node': self._primary_key,
                'pointer': {
                    'id': pointer.node._id,
                    'url': pointer.node.url,
                    'title': pointer.node.title,
                    'category': pointer.node.category,
                },
            },
            auth=auth,
            save=False,
        )

    @property
    def node_ids(self):
        return [
            node._id if node.primary else node.node._id
            for node in self.nodes
        ]

    @property
    def nodes_primary(self):
        return [
            node
            for node in self.nodes
            if node.primary
        ]

    def node_and_primary_descendants(self):
        """Return an iterator for a node and all of its primary (non-pointer) descendants.

        :param node Node: target Node
        """
        return itertools.chain([self], self.get_descendants_recursive(lambda n: n.primary))

    @property
    def depth(self):
        return len(self.parents)

    def next_descendants(self, auth, condition=lambda auth, node: True):
        """
        Recursively find the first set of descedants under a given node that meet a given condition

        returns a list of [(node, [children]), ...]
        """
        ret = []
        for node in self.nodes:
            if condition(auth, node):
                # base case
                ret.append((node, []))
            else:
                ret.append((node, node.next_descendants(auth, condition)))
        ret = [item for item in ret if item[1] or condition(auth, item[0])]  # prune empty branches
        return ret

    def get_descendants_recursive(self, include=lambda n: True):
        for node in self.nodes:
            if include(node):
                yield node
            if node.primary:
                for descendant in node.get_descendants_recursive(include):
                    if include(descendant):
                        yield descendant

    def get_aggregate_logs_query(self, auth):
        ids = [self._id] + [n._id
                            for n in self.get_descendants_recursive()
                            if n.can_view(auth)]
        query = Q('node', 'in', ids) & Q('should_hide', 'ne', True)
        return query

    def get_aggregate_logs_queryset(self, auth):
        query = self.get_aggregate_logs_query(auth)
        return NodeLog.find(query).sort('-date')

    @property
    def nodes_pointer(self):
        return [
            node
            for node in self.nodes
            if not node.primary
        ]

    @property
    def has_pointers_recursive(self):
        """Recursively checks whether the current node or any of its nodes
        contains a pointer.
        """
        if self.nodes_pointer:
            return True
        for node in self.nodes_primary:
            if node.has_pointers_recursive:
                return True
        return False

    @property
    def pointed(self):
        return Pointer.find(Q('node', 'eq', self._id))

    def pointing_at(self, pointed_node_id):
        """This node is pointed at another node.

        :param Node pointed_node_id: The node id of the node being pointed at.
        :return: pointer_id
        """
        for pointer in self.nodes_pointer:
            node_id = pointer.node._id
            if node_id == pointed_node_id:
                return pointer._id
        return None

    def get_points(self, folders=False, deleted=False, resolve=True):
        ret = []
        for each in self.pointed:
            pointer_node = get_pointer_parent(each)
            if not folders and pointer_node.is_collection:
                continue
            if not deleted and pointer_node.is_deleted:
                continue
            if resolve:
                ret.append(pointer_node)
            else:
                ret.append(each)
        return ret

    def resolve(self):
        return self

    def fork_pointer(self, pointer, auth, save=True):
        """Replace a pointer with a fork. If the pointer points to a project,
        fork the project and replace the pointer with a new pointer pointing
        to the fork. If the pointer points to a component, fork the component
        and add it to the current node.

        :param Pointer pointer:
        :param Auth auth:
        :param bool save:
        :return: Forked node
        """
        # Fail if pointer not contained in `nodes`
        try:
            index = self.nodes.index(pointer)
        except ValueError:
            raise ValueError('Pointer {0} not in list'.format(pointer._id))

        # Get pointed node
        node = pointer.node

        # Fork into current node and replace pointer with forked component
        forked = node.fork_node(auth)
        if forked is None:
            raise ValueError('Could not fork node')

        self.nodes[index] = forked

        # Add log
        self.add_log(
            NodeLog.POINTER_FORKED,
            params={
                'parent_node': self.parent_id,
                'node': self._primary_key,
                'pointer': {
                    'id': pointer.node._id,
                    'url': pointer.node.url,
                    'title': pointer.node.title,
                    'category': pointer.node.category,
                },
            },
            auth=auth,
            save=False,
        )

        # Optionally save changes
        if save:
            self.save()
            # Garbage-collect pointer. Note: Must save current node before
            # removing pointer, else remove will fail when trying to remove
            # backref from self to pointer.
            Pointer.remove_one(pointer)

        # Return forked content
        return forked

    def get_recent_logs(self, n=10):
        """Return a list of the n most recent logs, in reverse chronological
        order.

        :param int n: Number of logs to retrieve
        """
        return self.logs.sort('-date')[:n]

    def set_title(self, title, auth, save=False):
        """Set the title of this Node and log it.

        :param str title: The new title.
        :param auth: All the auth information including user, API key.
        """
        #Called so validation does not have to wait until save.
        validate_title(title)

        original_title = self.title
        new_title = sanitize.strip_html(title)
        # Title hasn't changed after sanitzation, bail out
        if original_title == new_title:
            return False
        self.title = new_title
        self.add_log(
            action=NodeLog.EDITED_TITLE,
            params={
                'parent_node': self.parent_id,
                'node': self._primary_key,
                'title_new': self.title,
                'title_original': original_title,
            },
            auth=auth,
            save=False,
        )
        if save:
            self.save()
        return None

    def set_description(self, description, auth, save=False):
        """Set the description and log the event.

        :param str description: The new description
        :param auth: All the auth informtion including user, API key.
        :param bool save: Save self after updating.
        """
        original = self.description
        new_description = sanitize.strip_html(description)
        if original == new_description:
            return False
        self.description = new_description
        self.add_log(
            action=NodeLog.EDITED_DESCRIPTION,
            params={
                'parent_node': self.parent_id,
                'node': self._primary_key,
                'description_new': self.description,
                'description_original': original
            },
            auth=auth,
            save=False,
        )
        if save:
            self.save()
        return None

    def on_update(self, first_save, saved_fields):
        request = get_request()
        request_headers = None
        if not isinstance(request, DummyRequest):
            request_headers = {
                k: v
                for k, v in get_headers_from_request(request).items()
                if isinstance(v, basestring)
            }
        enqueue_task(node_tasks.on_node_updated.s(self._id, first_save, saved_fields, request_headers))

    def update_search(self):
        from website import search
        try:
            search.search.update_node(self, bulk=False, async=True)
        except search.exceptions.SearchUnavailableError as e:
            logger.exception(e)
            log_exception()

    @classmethod
    def bulk_update_search(cls, nodes, index=None):
        from website import search
        try:
            serialize = functools.partial(search.search.update_node, index=index, bulk=True, async=False)
            search.search.bulk_update_nodes(serialize, nodes, index=index)
        except search.exceptions.SearchUnavailableError as e:
            logger.exception(e)
            log_exception()

    def delete_search_entry(self):
        from website import search
        try:
            search.search.delete_node(self)
        except search.exceptions.SearchUnavailableError as e:
            logger.exception(e)
            log_exception()

    def delete_registration_tree(self, save=False):
        self.is_deleted = True
        if not getattr(self.embargo, 'for_existing_registration', False):
            self.registered_from = None
        if save:
            self.save()
        self.update_search()
        for child in self.nodes_primary:
            child.delete_registration_tree(save=save)

    def remove_node(self, auth, date=None):
        """Marks a node as deleted.

        TODO: Call a hook on addons
        Adds a log to the parent node if applicable

        :param auth: an instance of :class:`Auth`.
        :param date: Date node was removed
        :type date: `datetime.datetime` or `None`
        """
        # TODO: rename "date" param - it's shadowing a global

        if self.is_bookmark_collection:
            raise NodeStateError('Bookmark collections may not be deleted.')

        if not self.can_edit(auth):
            raise PermissionsError('{0!r} does not have permission to modify this {1}'.format(auth.user, self.category or 'node'))

        #if this is a collection, remove all the collections that this is pointing at.
        if self.is_collection:
            for pointed in self.nodes_pointer:
                if pointed.node.is_collection:
                    pointed.node.remove_node(auth=auth)

        if [x for x in self.nodes_primary if not x.is_deleted]:
            raise NodeStateError('Any child components must be deleted prior to deleting this project.')

        # After delete callback
        for addon in self.get_addons():
            message = addon.after_delete(self, auth.user)
            if message:
                status.push_status_message(message, kind='info', trust=False)

        log_date = date or datetime.datetime.utcnow()

        # Add log to parent
        if self.node__parent:
            self.node__parent[0].add_log(
                NodeLog.NODE_REMOVED,
                params={
                    'project': self._primary_key,
                },
                auth=auth,
                log_date=log_date,
                save=True,
            )
        else:
            self.add_log(
                NodeLog.PROJECT_DELETED,
                params={
                    'project': self._primary_key,
                },
                auth=auth,
                log_date=log_date,
                save=True,
            )

        self.is_deleted = True
        self.deleted_date = date
        self.save()

        project_signals.node_deleted.send(self)

        return True

    def fork_node(self, auth, title=None):
        """Recursively fork a node.

        :param Auth auth: Consolidated authorization
        :param str title: Optional text to prepend to forked title
        :return: Forked node
        """
        PREFIX = 'Fork of '
        user = auth.user

        # Non-contributors can't fork private nodes
        if not (self.is_public or self.has_permission(user, 'read')):
            raise PermissionsError('{0!r} does not have permission to fork node {1!r}'.format(user, self._id))

        when = datetime.datetime.utcnow()

        original = self.load(self._primary_key)

        if original.is_deleted:
            raise NodeStateError('Cannot fork deleted node.')

        # Note: Cloning a node will clone each node wiki page version and add it to
        # `registered.wiki_pages_current` and `registered.wiki_pages_versions`.
        forked = original.clone()

        forked.tags = self.tags

        # Recursively fork child nodes
        for node_contained in original.nodes:
            if not node_contained.is_deleted:
                forked_node = None
                try:  # Catch the potential PermissionsError above
                    forked_node = node_contained.fork_node(auth=auth, title='')
                except PermissionsError:
                    pass  # If this exception is thrown omit the node from the result set
                if forked_node is not None:
                    forked.nodes.append(forked_node)

        if title is None:
            forked.title = PREFIX + original.title
        elif title == '':
            forked.title = original.title
        else:
            forked.title = title

        forked.is_fork = True
        forked.is_registration = False
        forked.forked_date = when
        forked.forked_from = original
        forked.creator = user
        forked.node_license = original.license.copy() if original.license else None
        forked.wiki_private_uuids = {}

        # Forks default to private status
        forked.is_public = False

        # Clear permissions before adding users
        forked.permissions = {}
        forked.visible_contributor_ids = []

        for citation in self.alternative_citations:
            forked.add_citation(
                auth=auth,
                citation=citation.clone(),
                log=False,
                save=False
            )

        forked.add_contributor(
            contributor=user,
            permissions=CREATOR_PERMISSIONS,
            log=False,
            save=False
        )

        # Need this save in order to access _primary_key
        forked.save()

        # Need to call this after save for the notifications to be created with the _primary_key
        project_signals.contributor_added.send(forked, contributor=user, auth=auth)

        forked.add_log(
            action=NodeLog.NODE_FORKED,
            params={
                'parent_node': original.parent_id,
                'node': original._primary_key,
                'registration': forked._primary_key,  # TODO: Remove this in favor of 'fork'
                'fork': forked._primary_key,
            },
            auth=auth,
            log_date=when,
            save=False,
        )

        # Clone each log from the original node for this fork.
        logs = original.logs
        for log in logs:
            log.clone_node_log(forked._id)

        forked.reload()

        # After fork callback
        for addon in original.get_addons():
            _, message = addon.after_fork(original, forked, user)
            if message:
                status.push_status_message(message, kind='info', trust=True)

        return forked

    def register_node(self, schema, auth, data, parent=None):
        """Make a frozen copy of a node.

        :param schema: Schema object
        :param auth: All the auth information including user, API key.
        :param template: Template name
        :param data: Form data
        :param parent Node: parent registration of registration to be created
        """
        # TODO(lyndsysimon): "template" param is not necessary - use schema.name?
        # NOTE: Admins can register child nodes even if they don't have write access them
        if not self.can_edit(auth=auth) and not self.is_admin_parent(user=auth.user):
            raise PermissionsError(
                'User {} does not have permission '
                'to register this node'.format(auth.user._id)
            )
        if self.is_collection:
            raise NodeStateError('Folders may not be registered')

        when = datetime.datetime.utcnow()

        original = self.load(self._primary_key)

        # Note: Cloning a node will clone each node wiki page version and add it to
        # `registered.wiki_pages_current` and `registered.wiki_pages_versions`.
        if original.is_deleted:
            raise NodeStateError('Cannot register deleted node.')

        registered = original.clone()

        registered.is_registration = True
        registered.registered_date = when
        registered.registered_user = auth.user
        registered.registered_schema.append(schema)
        registered.registered_from = original
        if not registered.registered_meta:
            registered.registered_meta = {}
        registered.registered_meta[schema._id] = data

        registered.contributors = self.contributors
        registered.forked_from = self.forked_from
        registered.creator = self.creator
        registered.tags = self.tags
        registered._affiliated_institutions = self._affiliated_institutions
        registered.alternative_citations = self.alternative_citations
        registered.node_license = original.license.copy() if original.license else None
        registered.wiki_private_uuids = {}

        registered.save()

        # Clone each log from the original node for this registration.
        logs = original.logs
        for log in logs:
            log.clone_node_log(registered._id)

        registered.is_public = False
        for node in registered.get_descendants_recursive():
            node.is_public = False
            node.save()

        if parent:
            registered._parent_node = parent

        # After register callback
        for addon in original.get_addons():
            _, message = addon.after_register(original, registered, auth.user)
            if message:
                status.push_status_message(message, kind='info', trust=False)

        for node_contained in original.nodes:
            if not node_contained.is_deleted:
                child_registration = node_contained.register_node(
                    schema=schema,
                    auth=auth,
                    data=data,
                    parent=registered,
                )
                if child_registration and not child_registration.primary:
                    registered.nodes.append(child_registration)

        registered.save()

        if settings.ENABLE_ARCHIVER:
            registered.reload()
            project_signals.after_create_registration.send(self, dst=registered, user=auth.user)

        return registered

    def remove_tag(self, tag, auth, save=True):
        if not tag:
            raise InvalidTagError
        elif tag not in self.tags:
            raise TagNotFoundError
        else:
            self.tags.remove(tag)
            self.add_log(
                action=NodeLog.TAG_REMOVED,
                params={
                    'parent_node': self.parent_id,
                    'node': self._primary_key,
                    'tag': tag,
                },
                auth=auth,
                save=False,
            )
            if save:
                self.save()
            return True

    def add_tag(self, tag, auth, save=True, log=True):
        if not isinstance(tag, Tag):
            tag_instance = Tag.load(tag)
            if tag_instance is None:
                tag_instance = Tag(_id=tag)
        else:
            tag_instance = tag
        #  should noop if it's not dirty
        tag_instance.save()

        if tag_instance._id not in self.tags:
            self.tags.append(tag_instance)
            if log:
                self.add_log(
                    action=NodeLog.TAG_ADDED,
                    params={
                        'parent_node': self.parent_id,
                        'node': self._primary_key,
                        'tag': tag_instance._id,
                    },
                    auth=auth,
                    save=False,
                )
            if save:
                self.save()

    def add_citation(self, auth, save=False, log=True, citation=None, **kwargs):
        if not citation:
            citation = AlternativeCitation(**kwargs)
        citation.save()
        self.alternative_citations.append(citation)
        citation_dict = {'name': citation.name, 'text': citation.text}
        if log:
            self.add_log(
                action=NodeLog.CITATION_ADDED,
                params={
                    'node': self._primary_key,
                    'citation': citation_dict
                },
                auth=auth,
                save=False
            )
            if save:
                self.save()
        return citation

    def edit_citation(self, auth, instance, save=False, log=True, **kwargs):
        citation = {'name': instance.name, 'text': instance.text}
        new_name = kwargs.get('name', instance.name)
        new_text = kwargs.get('text', instance.text)
        if new_name != instance.name:
            instance.name = new_name
            citation['new_name'] = new_name
        if new_text != instance.text:
            instance.text = new_text
            citation['new_text'] = new_text
        instance.save()
        if log:
            self.add_log(
                action=NodeLog.CITATION_EDITED,
                params={
                    'node': self._primary_key,
                    'citation': citation
                },
                auth=auth,
                save=False
            )
        if save:
            self.save()
        return instance

    def remove_citation(self, auth, instance, save=False, log=True):
        citation = {'name': instance.name, 'text': instance.text}
        self.alternative_citations.remove(instance)
        if log:
            self.add_log(
                action=NodeLog.CITATION_REMOVED,
                params={
                    'node': self._primary_key,
                    'citation': citation
                },
                auth=auth,
                save=False
            )
        if save:
            self.save()

    def add_log(self, action, params, auth, foreign_user=None, log_date=None, save=True):
        user = auth.user if auth else None
        params['node'] = params.get('node') or params.get('project') or self._id
        log = NodeLog(
            action=action,
            user=user,
            foreign_user=foreign_user,
            params=params,
            node=self,
            original_node=params['node']
        )

        if log_date:
            log.date = log_date
        log.save()

        if len(self.logs) == 1:
            self.date_modified = log.date.replace(tzinfo=None)
        else:
            self.date_modified = self.logs[-1].date.replace(tzinfo=None)

        if save:
            self.save()
        if user:
            increment_user_activity_counters(user._primary_key, action, log.date.isoformat())
        return log

    @classmethod
    def find_for_user(cls, user, subquery=None):
        combined_query = Q('contributors', 'eq', user._id)

        if subquery is not None:
            combined_query = combined_query & subquery
        return cls.find(combined_query)

    @property
    def url(self):
        return '/{}/'.format(self._primary_key)

    def web_url_for(self, view_name, _absolute=False, _guid=False, *args, **kwargs):
        return web_url_for(view_name, pid=self._primary_key, _absolute=_absolute, _guid=_guid, *args, **kwargs)

    def api_url_for(self, view_name, _absolute=False, *args, **kwargs):
        return api_url_for(view_name, pid=self._primary_key, _absolute=_absolute, *args, **kwargs)

    @property
    def absolute_url(self):
        if not self.url:
            logger.error('Node {0} has a parent that is not a project'.format(self._id))
            return None
        return urlparse.urljoin(settings.DOMAIN, self.url)

    @property
    def display_absolute_url(self):
        url = self.absolute_url
        if url is not None:
            return re.sub(r'https?:', '', url).strip('/')

    @property
    def api_v2_url(self):
        return reverse('nodes:node-detail', kwargs={'node_id': self._id})

    @property
    def absolute_api_v2_url(self):
        if self.is_registration:
            path = '/registrations/{}/'.format(self._id)
            return api_v2_url(path)
        if self.is_collection:
            path = '/collections/{}/'.format(self._id)
            return api_v2_url(path)
        path = '/nodes/{}/'.format(self._id)
        return api_v2_url(path)

    # used by django and DRF
    def get_absolute_url(self):
        return self.absolute_api_v2_url

    @property
    def api_url(self):
        if not self.url:
            logger.error('Node {0} has a parent that is not a project'.format(self._id))
            return None
        return '/api/v1{0}'.format(self.deep_url)

    @property
    def deep_url(self):
        return '/project/{}/'.format(self._primary_key)

    @property
    def linked_nodes_self_url(self):
        return self.absolute_api_v2_url + 'relationships/linked_nodes/'

    @property
    def linked_nodes_related_url(self):
        return self.absolute_api_v2_url + 'linked_nodes/'

    @property
    def csl(self):  # formats node information into CSL format for citation parsing
        """a dict in CSL-JSON schema

        For details on this schema, see:
            https://github.com/citation-style-language/schema#csl-json-schema
        """
        csl = {
            'id': self._id,
            'title': sanitize.unescape_entities(self.title),
            'author': [
                contributor.csl_name  # method in auth/model.py which parses the names of authors
                for contributor in self.visible_contributors
            ],
            'publisher': 'Open Science Framework',
            'type': 'webpage',
            'URL': self.display_absolute_url,
        }

        doi = self.get_identifier_value('doi')
        if doi:
            csl['DOI'] = doi

        if self.logs:
            csl['issued'] = datetime_to_csl(self.logs[-1].date)

        return csl

    def author_list(self, and_delim='&'):
        author_names = [
            author.biblio_name
            for author in self.visible_contributors
            if author
        ]
        if len(author_names) < 2:
            return ' {0} '.format(and_delim).join(author_names)
        if len(author_names) > 7:
            author_names = author_names[:7]
            author_names.append('et al.')
            return ', '.join(author_names)
        return u'{0}, {1} {2}'.format(
            ', '.join(author_names[:-1]),
            and_delim,
            author_names[-1]
        )

    @property
    def templated_list(self):
        return Node.find(Q('template_node', 'eq', self._id) & Q('is_deleted', 'ne', True))

    @property
    def _parent_node(self):
        """The parent node, if it exists, otherwise ``None``. Note: this
        property is named `parent_node` rather than `parent` to avoid a
        conflict with the `parent` back-reference created by the `nodes`
        field on this schema.
        """
        try:
            if not self.node__parent[0].is_deleted:
                return self.node__parent[0]
        except IndexError:
            pass
        return None

    @_parent_node.setter
    def _parent_node(self, parent):
        parent.nodes.append(self)
        parent.save()

    @property
    def _root(self):
        if self._parent_node:
            return self._parent_node._root
        else:
            return self

    @property
    def archiving(self):
        job = self.archive_job
        return job and not job.done and not job.archive_tree_finished()

    @property
    def archive_job(self):
        return self.archivejob__active[0] if self.archivejob__active else None

    @property
    def registrations_all(self):
        return Node.find(Q('registered_from', 'eq', self._id))

    @property
    def registrations(self):
        # TODO: This method may be totally unused
        return Node.find(Q('registered_from', 'eq', self._id) & Q('archiving', 'eq', False))

    @property
    def watch_url(self):
        return os.path.join(self.api_url, 'watch/')

    @property
    def parent_id(self):
        if self.node__parent:
            return self.node__parent[0]._primary_key
        return None

    @property
    def forked_from_id(self):
        if self.forked_from:
            return self.forked_from._id
        return None

    @property
    def registered_schema_id(self):
        if self.registered_schema:
            return self.registered_schema[0]._id
        return None

    @property
    def project_or_component(self):
        # The distinction is drawn based on whether something has a parent node, rather than by category
        return 'project' if not self.parent_node else 'component'

    def is_contributor(self, user):
        return (
            user is not None
            and (
                user._id in self.contributors
            )
        )

    def add_addon(self, addon_name, auth, log=True, *args, **kwargs):
        """Add an add-on to the node. Do nothing if the addon is already
        enabled.

        :param str addon_name: Name of add-on
        :param Auth auth: Consolidated authorization object
        :param bool log: Add a log after adding the add-on
        :return: A boolean, whether the addon was added
        """
        ret = AddonModelMixin.add_addon(self, addon_name, auth=auth,
                                        *args, **kwargs)
        if ret and log:
            config = settings.ADDONS_AVAILABLE_DICT[addon_name]
            self.add_log(
                action=NodeLog.ADDON_ADDED,
                params={
                    'project': self.parent_id,
                    'node': self._primary_key,
                    'addon': config.full_name,
                },
                auth=auth,
                save=False,
            )
            self.save()  # TODO: here, or outside the conditional? @mambocab
        return ret

    def delete_addon(self, addon_name, auth, _force=False):
        """Delete an add-on from the node.

        :param str addon_name: Name of add-on
        :param Auth auth: Consolidated authorization object
        :param bool _force: For migration testing ONLY. Do not set to True
            in the application, or else projects will be allowed to delete
            mandatory add-ons!
        :return bool: Add-on was deleted
        """
        ret = super(Node, self).delete_addon(addon_name, auth, _force)
        if ret:
            config = settings.ADDONS_AVAILABLE_DICT[addon_name]
            self.add_log(
                action=NodeLog.ADDON_REMOVED,
                params={
                    'project': self.parent_id,
                    'node': self._primary_key,
                    'addon': config.full_name,
                },
                auth=auth,
                save=False,
            )
            self.save()
            # TODO: save here or outside the conditional? @mambocab
        return ret

    def callback(self, callback, recursive=False, *args, **kwargs):
        """Invoke callbacks of attached add-ons and collect messages.

        :param str callback: Name of callback method to invoke
        :param bool recursive: Apply callback recursively over nodes
        :return list: List of callback messages
        """
        messages = []

        for addon in self.get_addons():
            method = getattr(addon, callback)
            message = method(self, *args, **kwargs)
            if message:
                messages.append(message)

        if recursive:
            for child in self.nodes:
                if not child.is_deleted:
                    messages.extend(
                        child.callback(
                            callback, recursive, *args, **kwargs
                        )
                    )

        return messages

    def replace_contributor(self, old, new):
        for i, contrib in enumerate(self.contributors):
            if contrib._primary_key == old._primary_key:
                self.contributors[i] = new
                # Remove unclaimed record for the project
                if self._primary_key in old.unclaimed_records:
                    del old.unclaimed_records[self._primary_key]
                    old.save()
                for permission in self.get_permissions(old):
                    self.add_permission(new, permission)
                self.permissions.pop(old._id)
                if old._id in self.visible_contributor_ids:
                    self.visible_contributor_ids[self.visible_contributor_ids.index(old._id)] = new._id
                return True
        return False

    def remove_contributor(self, contributor, auth, log=True):
        """Remove a contributor from this node.

        :param contributor: User object, the contributor to be removed
        :param auth: All the auth information including user, API key.
        """
        # remove unclaimed record if necessary
        if self._primary_key in contributor.unclaimed_records:
            del contributor.unclaimed_records[self._primary_key]

        self.contributors.remove(contributor._id)

        self.clear_permission(contributor)
        if contributor._id in self.visible_contributor_ids:
            self.visible_contributor_ids.remove(contributor._id)

        if not self.visible_contributor_ids:
            return False

        # Node must have at least one registered admin user
        admins = list(self.get_admin_contributors(self.contributors))
        if not admins:
            return False

        # Clear permissions for removed user
        self.permissions.pop(contributor._id, None)

        # After remove callback
        for addon in self.get_addons():
            message = addon.after_remove_contributor(self, contributor, auth)
            if message:
                # Because addons can return HTML strings, addons are responsible for markupsafe-escaping any messages returned
                status.push_status_message(message, kind='info', trust=True)

        if log:
            self.add_log(
                action=NodeLog.CONTRIB_REMOVED,
                params={
                    'project': self.parent_id,
                    'node': self._primary_key,
                    'contributors': [contributor._id],
                },
                auth=auth,
                save=False,
            )

        self.save()

        #send signal to remove this user from project subscriptions
        project_signals.contributor_removed.send(self, user=contributor)

        return True

    def remove_contributors(self, contributors, auth=None, log=True, save=False):

        results = []
        removed = []

        for contrib in contributors:
            outcome = self.remove_contributor(
                contributor=contrib, auth=auth, log=False,
            )
            results.append(outcome)
            removed.append(contrib._id)
        if log:
            self.add_log(
                action=NodeLog.CONTRIB_REMOVED,
                params={
                    'project': self.parent_id,
                    'node': self._primary_key,
                    'contributors': removed,
                },
                auth=auth,
                save=False,
            )

        if save:
            self.save()

        return all(results)

    def move_contributor(self, user, auth, index, save=False):
        if not self.has_permission(auth.user, ADMIN):
            raise PermissionsError('Only admins can modify contributor order')
        old_index = self.contributors.index(user)
        self.contributors.insert(index, self.contributors.pop(old_index))
        self.add_log(
            action=NodeLog.CONTRIB_REORDERED,
            params={
                'project': self.parent_id,
                'node': self._id,
                'contributors': [
                    user._id
                ],
            },
            auth=auth,
            save=False,
        )
        if save:
            self.save()

    def update_contributor(self, user, permission, visible, auth, save=False):
        """ TODO: this method should be updated as a replacement for the main loop of
        Node#manage_contributors. Right now there are redundancies, but to avoid major
        feature creep this will not be included as this time.

        Also checks to make sure unique admin is not removing own admin privilege.
        """
        if not self.has_permission(auth.user, ADMIN):
            raise PermissionsError('Only admins can modify contributor permissions')

        if permission:
            permissions = expand_permissions(permission)
            admins = [contrib for contrib in self.contributors if
                      self.has_permission(contrib, 'admin') and contrib.is_active]
            if not len(admins) > 1:
                # has only one admin
                admin = admins[0]
                if admin == user and ADMIN not in permissions:
                    raise NodeStateError('{} is the only admin.'.format(user.fullname))
            if user not in self.contributors:
                raise ValueError(
                    'User {0} not in contributors'.format(user.fullname)
                )
            if set(permissions) != set(self.get_permissions(user)):
                self.set_permissions(user, permissions, save=save)
                permissions_changed = {
                    user._id: permissions
                }
                self.add_log(
                    action=NodeLog.PERMISSIONS_UPDATED,
                    params={
                        'project': self.parent_id,
                        'node': self._id,
                        'contributors': permissions_changed,
                    },
                    auth=auth,
                    save=save
                )
                with TokuTransaction():
                    if ['read'] in permissions_changed.values():
                        project_signals.write_permissions_revoked.send(self)
        if visible is not None:
            self.set_visible(user, visible, auth=auth)
            self.update_visible_ids(save=save)

    def manage_contributors(self, user_dicts, auth, save=False):
        """Reorder and remove contributors.

        :param list user_dicts: Ordered list of contributors represented as
            dictionaries of the form:
            {'id': <id>, 'permission': <One of 'read', 'write', 'admin'>, 'visible': bool}
        :param Auth auth: Consolidated authentication information
        :param bool save: Save changes
        :raises: ValueError if any users in `users` not in contributors or if
            no admin contributors remaining
        """
        with TokuTransaction():
            users = []
            user_ids = []
            permissions_changed = {}
            visibility_removed = []
            to_retain = []
            to_remove = []
            for user_dict in user_dicts:
                user = User.load(user_dict['id'])
                if user is None:
                    raise ValueError('User not found')
                if user not in self.contributors:
                    raise ValueError(
                        'User {0} not in contributors'.format(user.fullname)
                    )
                permissions = expand_permissions(user_dict['permission'])
                if set(permissions) != set(self.get_permissions(user)):
                    # Validate later
                    self.set_permissions(user, permissions, validate=False, save=False)
                    permissions_changed[user._id] = permissions
                # visible must be added before removed to ensure they are validated properly
                if user_dict['visible']:
                    self.set_visible(user,
                                     visible=True,
                                     auth=auth)
                else:
                    visibility_removed.append(user)
                users.append(user)
                user_ids.append(user_dict['id'])

            for user in visibility_removed:
                self.set_visible(user,
                                 visible=False,
                                 auth=auth)

            for user in self.contributors:
                if user._id in user_ids:
                    to_retain.append(user)
                else:
                    to_remove.append(user)

            admins = list(self.get_admin_contributors(users))
            if users is None or not admins:
                raise NodeStateError(
                    'Must have at least one registered admin contributor'
                )

            if to_retain != users:
                self.add_log(
                    action=NodeLog.CONTRIB_REORDERED,
                    params={
                        'project': self.parent_id,
                        'node': self._id,
                        'contributors': [
                            user._id
                            for user in users
                        ],
                    },
                    auth=auth,
                    save=False,
                )

            if to_remove:
                self.remove_contributors(to_remove, auth=auth, save=False)

            self.contributors = users

            if permissions_changed:
                self.add_log(
                    action=NodeLog.PERMISSIONS_UPDATED,
                    params={
                        'project': self.parent_id,
                        'node': self._id,
                        'contributors': permissions_changed,
                    },
                    auth=auth,
                    save=False,
                )
            # Update list of visible IDs
            self.update_visible_ids()
            if save:
                self.save()

        with TokuTransaction():
            if to_remove or permissions_changed and ['read'] in permissions_changed.values():
                project_signals.write_permissions_revoked.send(self)

    def add_contributor(self, contributor, permissions=None, visible=True,
                        send_email='default', auth=None, log=True, save=False):
        """Add a contributor to the project.

        :param User contributor: The contributor to be added
        :param list permissions: Permissions to grant to the contributor
        :param bool visible: Contributor is visible in project dashboard
        :param str send_email: Email preference for notifying added contributor
        :param Auth auth: All the auth information including user, API key
        :param bool log: Add log to self
        :param bool save: Save after adding contributor
        :returns: Whether contributor was added
        """
        MAX_RECENT_LENGTH = 15

        # If user is merged into another account, use master account
        contrib_to_add = contributor.merged_by if contributor.is_merged else contributor
        if contrib_to_add not in self.contributors:

            self.contributors.append(contrib_to_add)
            if visible:
                self.set_visible(contrib_to_add, visible=True, log=False)

            # Add default contributor permissions
            permissions = permissions or DEFAULT_CONTRIBUTOR_PERMISSIONS
            for permission in permissions:
                self.add_permission(contrib_to_add, permission, save=False)

            # Add contributor to recently added list for user
            if auth is not None:
                user = auth.user
                if not self.has_permission(user, ADMIN):
                    raise PermissionsError('Must be an admin to change add contributors.')
                if contrib_to_add in user.recently_added:
                    user.recently_added.remove(contrib_to_add)
                user.recently_added.insert(0, contrib_to_add)
                while len(user.recently_added) > MAX_RECENT_LENGTH:
                    user.recently_added.pop()

            if log:
                self.add_log(
                    action=NodeLog.CONTRIB_ADDED,
                    params={
                        'project': self.parent_id,
                        'node': self._primary_key,
                        'contributors': [contrib_to_add._primary_key],
                    },
                    auth=auth,
                    save=False,
                )
            if save:
                self.save()

            if self._id and send_email != 'false':
                project_signals.contributor_added.send(self, contributor=contributor, auth=auth, email_template=send_email)

            return True

        # Permissions must be overridden if changed when contributor is added to parent he/she is already on a child of.
        elif contrib_to_add in self.contributors and permissions is not None:
            self.set_permissions(contrib_to_add, permissions)
            if save:
                self.save()

            return False
        else:
            return False

    def add_contributors(self, contributors, auth=None, log=True, save=False):
        """Add multiple contributors

        :param list contributors: A list of dictionaries of the form:
            {
                'user': <User object>,
                'permissions': <Permissions list, e.g. ['read', 'write']>,
                'visible': <Boolean indicating whether or not user is a bibliographic contributor>
            }
        :param auth: All the auth information including user, API key.
        :param log: Add log to self
        :param save: Save after adding contributor
        """
        for contrib in contributors:
            self.add_contributor(
                contributor=contrib['user'], permissions=contrib['permissions'],
                visible=contrib['visible'], auth=auth, log=False, save=False,
            )
        if log and contributors:
            self.add_log(
                action=NodeLog.CONTRIB_ADDED,
                params={
                    'project': self.parent_id,
                    'node': self._primary_key,
                    'contributors': [
                        contrib['user']._id
                        for contrib in contributors
                    ],
                },
                auth=auth,
                save=False,
            )
        if save:
            self.save()

    def add_unregistered_contributor(self, fullname, email, auth, send_email='default', visible=True, permissions=None, save=False):
        """Add a non-registered contributor to the project.

        :param str fullname: The full name of the person.
        :param str email: The email address of the person.
        :param Auth auth: Auth object for the user adding the contributor.
        :returns: The added contributor
        :raises: DuplicateEmailError if user with given email is already in the database.
        """
        # Create a new user record
        contributor = User.create_unregistered(fullname=fullname, email=email)

        contributor.add_unclaimed_record(node=self, referrer=auth.user,
            given_name=fullname, email=email)
        try:
            contributor.save()
        except ValidationValueError:  # User with same email already exists
            contributor = get_user(email=email)
            # Unregistered users may have multiple unclaimed records, so
            # only raise error if user is registered.
            if contributor.is_registered or self.is_contributor(contributor):
                raise
            contributor.add_unclaimed_record(node=self, referrer=auth.user,
                given_name=fullname, email=email)
            contributor.save()

        self.add_contributor(
            contributor, permissions=permissions, auth=auth,
            visible=visible, send_email=send_email, log=True, save=False
        )
        self.save()
        return contributor

    def add_contributor_registered_or_not(self, auth, user_id=None, full_name=None, email=None, send_email='false',
                                          permissions=None, bibliographic=True, index=None, save=False):

        if user_id:
            contributor = User.load(user_id)
            if not contributor:
                raise ValueError('User with id {} was not found.'.format(user_id))
            if contributor in self.contributors:
                raise ValidationValueError('{} is already a contributor.'.format(contributor.fullname))
            self.add_contributor(contributor=contributor, auth=auth, visible=bibliographic,
                                 permissions=permissions, send_email=send_email, save=True)
        else:

            try:
                contributor = self.add_unregistered_contributor(fullname=full_name, email=email, auth=auth,
                                                                send_email=send_email, permissions=permissions,
                                                                visible=bibliographic, save=True)
            except ValidationValueError:
                contributor = get_user(email=email)
                if contributor in self.contributors:
                    raise ValidationValueError('{} is already a contributor.'.format(contributor.fullname))
                self.add_contributor(contributor=contributor, auth=auth, visible=bibliographic,
                                     send_email=send_email, permissions=permissions, save=True)

        auth.user.email_last_sent = datetime.datetime.utcnow()
        auth.user.save()

        if index is not None:
            self.move_contributor(user=contributor, index=index, auth=auth, save=True)

        contributor.permission = reduce_permissions(self.get_permissions(contributor))
        contributor.bibliographic = self.get_visible(contributor)
        contributor.node_id = self._id
        contributor.index = self.contributors.index(contributor)

        if save:
            contributor.save()

        return contributor

    def _get_spam_content(self, saved_fields):
        from website.addons.wiki.model import NodeWikiPage
        spam_fields = self.SPAM_CHECK_FIELDS if self.is_public and 'is_public' in saved_fields else self.SPAM_CHECK_FIELDS.intersection(saved_fields)
        content = []
        for field in spam_fields:
            if field == 'wiki_pages_current':
                newest_wiki_page = None
                for wiki_page_id in self.wiki_pages_current.values():
                    wiki_page = NodeWikiPage.load(wiki_page_id)
                    if not newest_wiki_page:
                        newest_wiki_page = wiki_page
                    elif wiki_page.date > newest_wiki_page.date:
                        newest_wiki_page = wiki_page
                if newest_wiki_page:
                    content.append(newest_wiki_page.raw_text(self).encode('utf-8'))
            else:
                content.append((getattr(self, field, None) or '').encode('utf-8'))
        if not content:
            return None
        return '\n\n'.join(content)

    def check_spam(self, saved_fields, request_headers, save=False):
        if not settings.SPAM_CHECK_ENABLED:
            return False
        content = self._get_spam_content(saved_fields)
        if not content:
            return
        is_spam = self.do_check_spam(
            self.creator.fullname,
            self.creator.username,
            content,
            request_headers
        )
        logger.info("Node ({}) '{}' smells like {} (tip: {})".format(
            self._id, self.title.encode('utf-8'), 'SPAM' if is_spam else 'HAM', self.spam_pro_tip
        ))
        if save:
            self.save()
        return is_spam

    def flag_spam(self):
        """ Overrides SpamMixin#flag_spam.
        """
        super(Node, self).flag_spam()
        if settings.SPAM_FLAGGED_MAKE_NODE_PRIVATE:
            self.set_privacy(Node.PRIVATE, auth=None, log=False, save=False, check_addons=False)
            log = self.add_log(
                action=NodeLog.MADE_PRIVATE,
                params={
                    'project': self.parent_id,
                    'node': self._primary_key,
                },
                auth=None,
                save=False
            )
            log.should_hide = True
            log.save()

    def confirm_spam(self, save=False):
        super(Node, self).confirm_spam(save=False)
        self.set_privacy(Node.PRIVATE, auth=None, log=False, save=False, check_addons=False)
        log = self.add_log(
            action=NodeLog.MADE_PRIVATE,
            params={
                'project': self.parent_id,
                'node': self._primary_key,
            },
            auth=None,
            save=False
        )
        log.should_hide = True
        log.save()
        if save:
            self.save()

    def set_privacy(self, permissions, auth=None, log=True, save=True, meeting_creation=False, check_addons=True):
        """Set the permissions for this node. Also, based on meeting_creation, queues an email to user about abilities of
            public projects.

        :param permissions: A string, either 'public' or 'private'
        :param auth: All the auth information including user, API key.
        :param bool log: Whether to add a NodeLog for the privacy change.
        :param bool meeting_creation: Whether this was created due to a meetings email.
        :param bool check_addons: Check and collect messages for addons?
        """
        if auth and not self.has_permission(auth.user, ADMIN):
            raise PermissionsError('Must be an admin to change privacy settings.')
        if permissions == 'public' and not self.is_public:
            if self.is_spam or (settings.SPAM_FLAGGED_MAKE_NODE_PRIVATE and self.is_spammy):
                # TODO: Should say will review within a certain agreed upon time period.
                raise NodeStateError('This project has been marked as spam. Please contact the help desk if you think this is in error.')
            if self.is_registration:
                if self.is_pending_embargo:
                    raise NodeStateError('A registration with an unapproved embargo cannot be made public.')
                elif self.is_pending_registration:
                    raise NodeStateError('An unapproved registration cannot be made public.')
                elif self.is_pending_embargo:
                    raise NodeStateError('An unapproved embargoed registration cannot be made public.')
                elif self.is_embargoed:
                    # Embargoed registrations can be made public early
                    self.request_embargo_termination(auth=auth)
                    return False
            self.is_public = True
            self.keenio_read_key = self.generate_keenio_read_key()
        elif permissions == 'private' and self.is_public:
            if self.is_registration and not self.is_pending_embargo:
                raise NodeStateError('Public registrations must be withdrawn, not made private.')
            else:
                self.is_public = False
                self.keenio_read_key = ''
        else:
            return False

        # After set permissions callback
        if check_addons:
            for addon in self.get_addons():
                message = addon.after_set_privacy(self, permissions)
                if message:
                    status.push_status_message(message, kind='info', trust=False)

        if log:
            action = NodeLog.MADE_PUBLIC if permissions == 'public' else NodeLog.MADE_PRIVATE
            self.add_log(
                action=action,
                params={
                    'project': self.parent_id,
                    'node': self._primary_key,
                },
                auth=auth,
                save=False,
            )
        if save:
            self.save()
        if auth and permissions == 'public':
            project_signals.privacy_set_public.send(auth.user, node=self, meeting_creation=meeting_creation)
        return True

    def admin_public_wiki(self, user):
        return (
            self.has_addon('wiki') and
            self.has_permission(user, 'admin') and
            self.is_public
        )

    def include_wiki_settings(self, user):
        """Check if node meets requirements to make publicly editable."""
        return (
            self.admin_public_wiki(user) or
            any(
                each.admin_public_wiki(user)
                for each in self.get_descendants_recursive()
            )
        )

    # TODO: Move to wiki add-on
    def get_wiki_page(self, name=None, version=None, id=None):
        from website.addons.wiki.model import NodeWikiPage

        if name:
            name = (name or '').strip()
            key = to_mongo_key(name)
            try:
                if version and (isinstance(version, int) or version.isdigit()):
                    id = self.wiki_pages_versions[key][int(version) - 1]
                elif version == 'previous':
                    id = self.wiki_pages_versions[key][-2]
                elif version == 'current' or version is None:
                    id = self.wiki_pages_current[key]
                else:
                    return None
            except (KeyError, IndexError):
                return None
        return NodeWikiPage.load(id)

    # TODO: Move to wiki add-on
    def update_node_wiki(self, name, content, auth):
        """Update the node's wiki page with new content.

        :param page: A string, the page's name, e.g. ``"home"``.
        :param content: A string, the posted content.
        :param auth: All the auth information including user, API key.
        """
        from website.addons.wiki.model import NodeWikiPage

        name = (name or '').strip()
        key = to_mongo_key(name)
        has_comments = False
        current = None

        if key not in self.wiki_pages_current:
            if key in self.wiki_pages_versions:
                version = len(self.wiki_pages_versions[key]) + 1
            else:
                version = 1
        else:
            current = NodeWikiPage.load(self.wiki_pages_current[key])
            version = current.version + 1
            current.save()
            if Comment.find(Q('root_target', 'eq', current._id)).count() > 0:
                has_comments = True

        new_page = NodeWikiPage(
            page_name=name,
            version=version,
            user=auth.user,
            node=self,
            content=content
        )
        new_page.save()

        if has_comments:
            Comment.update(Q('root_target', 'eq', current._id), data={'root_target': Guid.load(new_page._id)})
            Comment.update(Q('target', 'eq', current._id), data={'target': Guid.load(new_page._id)})

        if current:
            for contrib in self.contributors:
                if contrib.comments_viewed_timestamp.get(current._id, None):
                    contrib.comments_viewed_timestamp[new_page._id] = contrib.comments_viewed_timestamp[current._id]
                    contrib.save()
                    del contrib.comments_viewed_timestamp[current._id]

        # check if the wiki page already exists in versions (existed once and is now deleted)
        if key not in self.wiki_pages_versions:
            self.wiki_pages_versions[key] = []
        self.wiki_pages_versions[key].append(new_page._primary_key)
        self.wiki_pages_current[key] = new_page._primary_key

        self.add_log(
            action=NodeLog.WIKI_UPDATED,
            params={
                'project': self.parent_id,
                'node': self._primary_key,
                'page': new_page.page_name,
                'page_id': new_page._primary_key,
                'version': new_page.version,
            },
            auth=auth,
            log_date=new_page.date,
            save=False,
        )
        self.save()

    # TODO: Move to wiki add-on
    def rename_node_wiki(self, name, new_name, auth):
        """Rename the node's wiki page with new name.

        :param name: A string, the page's name, e.g. ``"My Page"``.
        :param new_name: A string, the new page's name, e.g. ``"My Renamed Page"``.
        :param auth: All the auth information including user, API key.

        """
        # TODO: Fix circular imports
        from website.addons.wiki.exceptions import (
            PageCannotRenameError,
            PageConflictError,
            PageNotFoundError,
        )

        name = (name or '').strip()
        key = to_mongo_key(name)
        new_name = (new_name or '').strip()
        new_key = to_mongo_key(new_name)
        page = self.get_wiki_page(name)

        if key == 'home':
            raise PageCannotRenameError('Cannot rename wiki home page')
        if not page:
            raise PageNotFoundError('Wiki page not found')
        if (new_key in self.wiki_pages_current and key != new_key) or new_key == 'home':
            raise PageConflictError(
                'Page already exists with name {0}'.format(
                    new_name,
                )
            )

        # rename the page first in case we hit a validation exception.
        old_name = page.page_name
        page.rename(new_name)

        # TODO: merge historical records like update (prevents log breaks)
        # transfer the old page versions/current keys to the new name.
        if key != new_key:
            self.wiki_pages_versions[new_key] = self.wiki_pages_versions[key]
            del self.wiki_pages_versions[key]
            self.wiki_pages_current[new_key] = self.wiki_pages_current[key]
            del self.wiki_pages_current[key]
            if key in self.wiki_private_uuids:
                self.wiki_private_uuids[new_key] = self.wiki_private_uuids[key]
                del self.wiki_private_uuids[key]

        self.add_log(
            action=NodeLog.WIKI_RENAMED,
            params={
                'project': self.parent_id,
                'node': self._primary_key,
                'page': page.page_name,
                'page_id': page._primary_key,
                'old_page': old_name,
                'version': page.version,
            },
            auth=auth,
            save=False,
        )
        self.save()

    def delete_node_wiki(self, name, auth):
        name = (name or '').strip()
        key = to_mongo_key(name)
        page = self.get_wiki_page(key)

        del self.wiki_pages_current[key]
        if key != 'home':
            del self.wiki_pages_versions[key]

        self.add_log(
            action=NodeLog.WIKI_DELETED,
            params={
                'project': self.parent_id,
                'node': self._primary_key,
                'page': page.page_name,
                'page_id': page._primary_key,
            },
            auth=auth,
            save=False,
        )
        self.save()

    def get_stats(self, detailed=False):
        if detailed:
            raise NotImplementedError(
                'Detailed stats exist, but are not yet implemented.'
            )
        else:
            return get_basic_counters('node:%s' % self._primary_key)

    # TODO: Deprecate this; it duplicates much of what serialize_project already
    # does
    def serialize(self, auth=None):
        """Dictionary representation of node that is nested within a NodeLog's
        representation.
        """
        # TODO: incomplete implementation
        return {
            'id': str(self._primary_key),
            'category': self.category_display,
            'node_type': self.project_or_component,
            'url': self.url,
            # TODO: Titles shouldn't contain escaped HTML in the first place
            'title': sanitize.unescape_entities(self.title),
            'path': self.path_above(auth),
            'api_url': self.api_url,
            'is_public': self.is_public,
            'is_registration': self.is_registration,
        }

    def _initiate_retraction(self, user, justification=None):
        """Initiates the retraction process for a registration
        :param user: User who initiated the retraction
        :param justification: Justification, if given, for retraction
        """

        retraction = Retraction(
            initiated_by=user,
            justification=justification or None,  # make empty strings None
            state=Retraction.UNAPPROVED
        )
        retraction.save()  # Save retraction so it has a primary key
        self.retraction = retraction
        self.save()  # Set foreign field reference Node.retraction
        admins = self.get_admin_contributors_recursive(unique_users=True)
        for (admin, node) in admins:
            retraction.add_authorizer(admin, node)
        retraction.save()  # Save retraction approval state
        return retraction

    def retract_registration(self, user, justification=None, save=True):
        """Retract public registration. Instantiate new Retraction object
        and associate it with the respective registration.
        """

        if not self.is_registration or (not self.is_public and not (self.embargo_end_date or self.is_pending_embargo)):
            raise NodeStateError('Only public or embargoed registrations may be withdrawn.')

        if self.root is not self:
            raise NodeStateError('Withdrawal of non-parent registrations is not permitted.')

        retraction = self._initiate_retraction(user, justification)
        self.registered_from.add_log(
            action=NodeLog.RETRACTION_INITIATED,
            params={
                'node': self.registered_from_id,
                'registration': self._id,
                'retraction_id': retraction._id,
            },
            auth=Auth(user),
        )
        self.retraction = retraction
        if save:
            self.save()
        return retraction

    def _is_embargo_date_valid(self, end_date):
        today = datetime.datetime.utcnow()
        if (end_date - today) >= settings.EMBARGO_END_DATE_MIN:
            if (end_date - today) <= settings.EMBARGO_END_DATE_MAX:
                return True
        return False

    def _initiate_embargo(self, user, end_date, for_existing_registration=False, notify_initiator_on_complete=False):
        """Initiates the retraction process for a registration
        :param user: User who initiated the retraction
        :param end_date: Date when the registration should be made public
        """
        embargo = Embargo(
            initiated_by=user,
            end_date=datetime.datetime.combine(end_date, datetime.datetime.min.time()),
            for_existing_registration=for_existing_registration,
            notify_initiator_on_complete=notify_initiator_on_complete
        )
        embargo.save()  # Save embargo so it has a primary key
        self.embargo = embargo
        self.save()  # Set foreign field reference Node.embargo
        admins = self.get_admin_contributors_recursive(unique_users=True)
        for (admin, node) in admins:
            embargo.add_authorizer(admin, node)
        embargo.save()  # Save embargo's approval_state
        return embargo

    def embargo_registration(self, user, end_date, for_existing_registration=False, notify_initiator_on_complete=False):
        """Enter registration into an embargo period at end of which, it will
        be made public
        :param user: User initiating the embargo
        :param end_date: Date when the registration should be made public
        :raises: NodeStateError if Node is not a registration
        :raises: PermissionsError if user is not an admin for the Node
        :raises: ValidationValueError if end_date is not within time constraints
        """

        if not self.is_registration:
            raise NodeStateError('Only registrations may be embargoed')
        if not self.has_permission(user, 'admin'):
            raise PermissionsError('Only admins may embargo a registration')
        if not self._is_embargo_date_valid(end_date):
            if (end_date - datetime.datetime.utcnow()) >= settings.EMBARGO_END_DATE_MIN:
                raise ValidationValueError('Registrations can only be embargoed for up to four years.')
            raise ValidationValueError('Embargo end date must be at least three days in the future.')

        embargo = self._initiate_embargo(user, end_date, for_existing_registration=for_existing_registration, notify_initiator_on_complete=notify_initiator_on_complete)

        self.registered_from.add_log(
            action=NodeLog.EMBARGO_INITIATED,
            params={
                'node': self.registered_from_id,
                'registration': self._id,
                'embargo_id': embargo._id,
            },
            auth=Auth(user),
            save=True,
        )
        if self.is_public:
            self.set_privacy('private', Auth(user))

    def request_embargo_termination(self, auth):
        """Initiates an EmbargoTerminationApproval to lift this Embargoed Registration's
        embargo early."""
        if not self.is_embargoed:
            raise NodeStateError('This node is not under active embargo')
        if not self.root == self:
            raise NodeStateError('Only the root of an embargoed registration can request termination')

        approval = EmbargoTerminationApproval(
            initiated_by=auth.user,
            embargoed_registration=self,
        )
        admins = [admin for admin in self.root.get_admin_contributors_recursive(unique_users=True)]
        for (admin, node) in admins:
            approval.add_authorizer(admin, node=node)
        approval.save()
        approval.ask(admins)
        self.embargo_termination_approval = approval
        self.save()
        return approval

    def terminate_embargo(self, auth):
        """Handles the actual early termination of an Embargoed registration.
        Adds a log to the registered_from Node.
        """
        if not self.is_embargoed:
            raise NodeStateError('This node is not under active embargo')

        self.registered_from.add_log(
            action=NodeLog.EMBARGO_TERMINATED,
            params={
                'project': self._id,
                'node': self.registered_from_id,
                'registration': self._id,
            },
            auth=None,
            save=True
        )
        self.embargo.mark_as_completed()
        for node in self.node_and_primary_descendants():
            node.set_privacy(
                Node.PUBLIC,
                auth=None,
                log=False,
                save=True
            )
        return True

    def get_active_contributors_recursive(self, unique_users=False, *args, **kwargs):
        """Yield (admin, node) tuples for this node and
        descendant nodes. Excludes contributors on node links and inactive users.

        :param bool unique_users: If True, a given admin will only be yielded once
            during iteration.
        """
        visited_user_ids = []
        for node in self.node_and_primary_descendants(*args, **kwargs):
            for contrib in node.active_contributors(*args, **kwargs):
                if unique_users:
                    if contrib._id not in visited_user_ids:
                        visited_user_ids.append(contrib._id)
                        yield (contrib, node)
                else:
                    yield (contrib, node)

    def get_admin_contributors_recursive(self, unique_users=False, *args, **kwargs):
        """Yield (admin, node) tuples for this node and
        descendant nodes. Excludes contributors on node links and inactive users.

        :param bool unique_users: If True, a given admin will only be yielded once
            during iteration.
        """
        visited_user_ids = []
        for node in self.node_and_primary_descendants(*args, **kwargs):
            for contrib in node.contributors:
                if node.has_permission(contrib, ADMIN) and contrib.is_active:
                    if unique_users:
                        if contrib._id not in visited_user_ids:
                            visited_user_ids.append(contrib._id)
                            yield (contrib, node)
                    else:
                        yield (contrib, node)

    def get_admin_contributors(self, users):
        """Return a set of all admin contributors for this node. Excludes contributors on node links and
        inactive users.
        """
        return (
            user for user in users
            if self.has_permission(user, 'admin') and
            user.is_active)

    def _initiate_approval(self, user, notify_initiator_on_complete=False):
        end_date = datetime.datetime.now() + settings.REGISTRATION_APPROVAL_TIME
        approval = RegistrationApproval(
            initiated_by=user,
            end_date=end_date,
            notify_initiator_on_complete=notify_initiator_on_complete
        )
        approval.save()  # Save approval so it has a primary key
        self.registration_approval = approval
        self.save()  # Set foreign field reference Node.registration_approval
        admins = self.get_admin_contributors_recursive(unique_users=True)
        for (admin, node) in admins:
            approval.add_authorizer(admin, node=node)
        approval.save()  # Save approval's approval_state
        return approval

    def require_approval(self, user, notify_initiator_on_complete=False):
        if not self.is_registration:
            raise NodeStateError('Only registrations can require registration approval')
        if not self.has_permission(user, 'admin'):
            raise PermissionsError('Only admins can initiate a registration approval')

        approval = self._initiate_approval(user, notify_initiator_on_complete)

        self.registered_from.add_log(
            action=NodeLog.REGISTRATION_APPROVAL_INITIATED,
            params={
                'node': self.registered_from_id,
                'registration': self._id,
                'registration_approval_id': approval._id,
            },
            auth=Auth(user),
            save=True,
        )

    @property
    def watches(self):
        return WatchConfig.find(Q('node', 'eq', self._id))

    institution_id = fields.StringField(unique=True, index=True)
    institution_domains = fields.StringField(list=True)
    institution_auth_url = fields.StringField(validate=URLValidator())
    institution_logout_url = fields.StringField(validate=URLValidator())
    institution_logo_name = fields.StringField()
    institution_email_domains = fields.StringField(list=True)
    institution_banner_name = fields.StringField()

    @classmethod
    def find(cls, query=None, allow_institution=False, **kwargs):
        if not allow_institution:
            query = (query & Q('institution_id', 'eq', None)) if query else Q('institution_id', 'eq', None)
        return super(Node, cls).find(query, **kwargs)

    @classmethod
    def find_one(cls, query=None, allow_institution=False, **kwargs):
        if not allow_institution:
            query = (query & Q('institution_id', 'eq', None)) if query else Q('institution_id', 'eq', None)
        return super(Node, cls).find_one(query, **kwargs)

    @classmethod
    def find_by_institutions(cls, inst, query=None):
        inst_node = inst.node
        query = query & Q('_affiliated_institutions', 'eq', inst_node) if query else Q('_affiliated_institutions', 'eq', inst_node)
        return cls.find(query, allow_institution=True)

    _affiliated_institutions = fields.ForeignField('node', list=True)

    @property
    def affiliated_institutions(self):
        '''
        Should behave as if this was a foreign field pointing to Institution
        :return: this node's _affiliated_institutions wrapped with Institution as a list.
        '''
        return AffiliatedInstitutionsList([Institution(node) for node in self._affiliated_institutions], obj=self, private_target='_affiliated_institutions')

    def add_affiliated_institution(self, inst, user, save=False, log=True):
        if not user.is_affiliated_with_institution(inst):
            raise UserNotAffiliatedError('User is not affiliated with {}'.format(inst.name))
        if inst not in self.affiliated_institutions:
            self.affiliated_institutions.append(inst)
        if log:
            self.add_log(
                action=NodeLog.AFFILIATED_INSTITUTION_ADDED,
                params={
                    'node': self._primary_key,
                    'institution': {
                        'id': inst._id,
                        'name': inst.name
                    }
                },
                auth=Auth(user)
            )
        if save:
            self.save()
        return True

    def remove_affiliated_institution(self, inst, user, save=False, log=True):
        if inst in self.affiliated_institutions:
            self.affiliated_institutions.remove(inst)
            if log:
                self.add_log(
                    action=NodeLog.AFFILIATED_INSTITUTION_REMOVED,
                    params={
                        'node': self._primary_key,
                        'institution': {
                            'id': inst._id,
                            'name': inst.name
                        }
                    },
                    auth=Auth(user)
                )
            if save:
                self.save()
            return True
        return False

    def institutions_url(self):
        return self.absolute_api_v2_url + 'institutions/'

    def institutions_relationship_url(self):
        return self.absolute_api_v2_url + 'relationships/institutions/'


@Node.subscribe('before_save')
def validate_permissions(schema, instance):
    """Ensure that user IDs in `contributors` and `permissions` match.

    """
    node = instance
    contributor_ids = set([user._id for user in node.contributors])
    permission_ids = set(node.permissions.keys())
    mismatched_contributors = contributor_ids.difference(permission_ids)
    if mismatched_contributors:
        raise ValidationValueError(
            'Contributors {0} missing from `permissions` on node {1}'.format(
                ', '.join(mismatched_contributors),
                node._id,
            )
        )
    mismatched_permissions = permission_ids.difference(contributor_ids)
    if mismatched_permissions:
        raise ValidationValueError(
            'Permission keys {0} missing from `contributors` on node {1}'.format(
                ', '.join(mismatched_contributors),
                node._id,
            )
        )


@Node.subscribe('before_save')
def validate_visible_contributors(schema, instance):
    """Ensure that user IDs in `contributors` and `visible_contributor_ids`
    match.

    """
    node = instance
    for user_id in node.visible_contributor_ids:
        if user_id not in node.contributors:
            raise ValidationValueError(
                ('User {0} is in `visible_contributor_ids` but not in '
                 '`contributors` on node {1}').format(
                    user_id,
                    node._id,
                )
            )


class WatchConfig(StoredObject):

    _id = fields.StringField(primary=True, default=lambda: str(ObjectId()))
    node = fields.ForeignField('Node')
    digest = fields.BooleanField(default=False)
    immediate = fields.BooleanField(default=False)

    def __repr__(self):
        return '<WatchConfig(node="{self.node}")>'.format(self=self)


class PrivateLink(StoredObject):

    _id = fields.StringField(primary=True, default=lambda: str(ObjectId()))
    date_created = fields.DateTimeField(auto_now_add=datetime.datetime.utcnow)
    key = fields.StringField(required=True, unique=True)
    name = fields.StringField()
    is_deleted = fields.BooleanField(default=False)
    anonymous = fields.BooleanField(default=False)

    nodes = fields.ForeignField('node', list=True)
    creator = fields.ForeignField('user')

    @property
    def node_ids(self):
        node_ids = [node._id for node in self.nodes]
        return node_ids

    def node_scale(self, node):
        # node may be None if previous node's parent is deleted
        if node is None or node.parent_id not in self.node_ids:
            return -40
        else:
            offset = 20 if node.parent_node is not None else 0
            return offset + self.node_scale(node.parent_node)

    def to_json(self):
        return {
            'id': self._id,
            'date_created': iso8601format(self.date_created),
            'key': self.key,
            'name': sanitize.unescape_entities(self.name),
            'creator': {'fullname': self.creator.fullname, 'url': self.creator.profile_url},
            'nodes': [{'title': x.title, 'url': x.url, 'scale': str(self.node_scale(x)) + 'px', 'category': x.category}
                      for x in self.nodes if not x.is_deleted],
            'anonymous': self.anonymous
        }


class AlternativeCitation(StoredObject):
    _id = fields.StringField(primary=True, default=lambda: str(ObjectId()))
    name = fields.StringField(required=True, validate=MaxLengthValidator(256))
    text = fields.StringField(required=True, validate=MaxLengthValidator(2048))

    def to_json(self):
        return {
            'id': self._id,
            'name': self.name,
            'text': self.text
        }


class DraftRegistrationLog(StoredObject):
    """ Simple log to show status changes for DraftRegistrations

    field - _id - primary key
    field - date - date of the action took place
    field - action - simple action to track what happened
    field - user - user who did the action
    """
    _id = fields.StringField(primary=True, default=lambda: str(ObjectId()))
    date = fields.DateTimeField(default=datetime.datetime.utcnow)
    action = fields.StringField()
    draft = fields.ForeignField('draftregistration', index=True)
    user = fields.ForeignField('user')

    SUBMITTED = 'submitted'
    REGISTERED = 'registered'
    APPROVED = 'approved'
    REJECTED = 'rejected'

    def __repr__(self):
        return ('<DraftRegistrationLog({self.action!r}, date={self.date!r}), '
                'user={self.user!r} '
                'with id {self._id!r}>').format(self=self)


class DraftRegistration(StoredObject):

    _id = fields.StringField(primary=True, default=lambda: str(ObjectId()))

    URL_TEMPLATE = settings.DOMAIN + 'project/{node_id}/drafts/{draft_id}'

    datetime_initiated = fields.DateTimeField(auto_now_add=True)
    datetime_updated = fields.DateTimeField(auto_now=True)
    # Original Node a draft registration is associated with
    branched_from = fields.ForeignField('node', index=True)

    initiator = fields.ForeignField('user', index=True)

    # Dictionary field mapping question id to a question's comments and answer
    # {
    #   <qid>: {
    #     'comments': [{
    #       'user': {
    #         'id': <uid>,
    #         'name': <name>
    #       },
    #       value: <value>,
    #       lastModified: <datetime>
    #     }],
    #     'value': <value>
    #   }
    # }
    registration_metadata = fields.DictionaryField(default=dict)
    registration_schema = fields.ForeignField('metaschema')
    registered_node = fields.ForeignField('node', index=True)

    approval = fields.ForeignField('draftregistrationapproval', default=None)

    # Dictionary field mapping extra fields defined in the MetaSchema.schema to their
    # values. Defaults should be provided in the schema (e.g. 'paymentSent': false),
    # and these values are added to the DraftRegistration
    _metaschema_flags = fields.DictionaryField(default=None)

    def __repr__(self):
        return '<DraftRegistration(branched_from={self.branched_from!r}) with id {self._id!r}>'.format(self=self)

    # lazily set flags
    @property
    def flags(self):
        if not self._metaschema_flags:
            self._metaschema_flags = {}
        meta_schema = self.registration_schema
        if meta_schema:
            schema = meta_schema.schema
            flags = schema.get('flags', {})
            dirty = False
            for flag, value in flags.iteritems():
                if flag not in self._metaschema_flags:
                    self._metaschema_flags[flag] = value
                    dirty = True
            if dirty:
                self.save()
        return self._metaschema_flags

    @flags.setter
    def flags(self, flags):
        self._metaschema_flags.update(flags)

    notes = fields.StringField()

    @property
    def url(self):
        return self.URL_TEMPLATE.format(
            node_id=self.branched_from,
            draft_id=self._id
        )

    @property
    def absolute_url(self):
        return urlparse.urljoin(settings.DOMAIN, self.url)

    @property
    def absolute_api_v2_url(self):
        node = self.branched_from
        path = '/nodes/{}/draft_registrations/{}/'.format(node._id, self._id)
        return api_v2_url(path)

    # used by django and DRF
    def get_absolute_url(self):
        return self.absolute_api_v2_url

    @property
    def requires_approval(self):
        return self.registration_schema.requires_approval

    @property
    def is_pending_review(self):
        return self.approval.is_pending_approval if (self.requires_approval and self.approval) else False

    @property
    def is_approved(self):
        if self.requires_approval:
            if not self.approval:
                return False
            else:
                return self.approval.is_approved
        else:
            return False

    @property
    def is_rejected(self):
        if self.requires_approval:
            if not self.approval:
                return False
            else:
                return self.approval.is_rejected
        else:
            return False

    @property
    def status_logs(self):
        """ List of logs associated with this node"""
        return DraftRegistrationLog.find(Q('draft', 'eq', self._id)).sort('date')

    @classmethod
    def create_from_node(cls, node, user, schema, data=None):
        draft = cls(
            initiator=user,
            branched_from=node,
            registration_schema=schema,
            registration_metadata=data or {},
        )
        draft.save()
        return draft

    def update_metadata(self, metadata):
        changes = []
        # Prevent comments on approved drafts
        if not self.is_approved:
            for question_id, value in metadata.iteritems():
                old_value = self.registration_metadata.get(question_id)
                if old_value:
                    old_comments = {
                        comment['created']: comment
                        for comment in old_value.get('comments', [])
                    }
                    new_comments = {
                        comment['created']: comment
                        for comment in value.get('comments', [])
                    }
                    old_comments.update(new_comments)
                    metadata[question_id]['comments'] = sorted(
                        old_comments.values(),
                        key=lambda c: c['created']
                    )
                    if old_value.get('value') != value.get('value'):
                        changes.append(question_id)
                else:
                    changes.append(question_id)
        self.registration_metadata.update(metadata)
        return changes

    def submit_for_review(self, initiated_by, meta, save=False):
        approval = DraftRegistrationApproval(
            initiated_by=initiated_by,
            meta=meta
        )
        approval.save()
        self.approval = approval
        self.add_status_log(initiated_by, DraftRegistrationLog.SUBMITTED)
        if save:
            self.save()

    def register(self, auth, save=False):
        node = self.branched_from

        # Create the registration
        register = node.register_node(
            schema=self.registration_schema,
            auth=auth,
            data=self.registration_metadata
        )
        self.registered_node = register
        self.add_status_log(auth.user, DraftRegistrationLog.REGISTERED)
        if save:
            self.save()
        return register

    def approve(self, user):
        self.approval.approve(user)
        self.add_status_log(user, DraftRegistrationLog.APPROVED)
        self.approval.save()

    def reject(self, user):
        self.approval.reject(user)
        self.add_status_log(user, DraftRegistrationLog.REJECTED)
        self.approval.save()

    def add_status_log(self, user, action):
        log = DraftRegistrationLog(action=action, user=user, draft=self)
        log.save()

    def validate_metadata(self, *args, **kwargs):
        """
        Validates draft's metadata
        """
        return self.registration_schema.validate_metadata(*args, **kwargs)


class PreprintProvider(StoredObject):
    _id = fields.StringField(primary=True, default=lambda: str(ObjectId()))
    name = fields.StringField(required=True)
    logo_name = fields.StringField()
    description = fields.StringField()
    banner_name = fields.StringField()
    external_url = fields.StringField()

    def get_absolute_url(self):
        return '{}preprint_providers/{}'.format(self.absolute_api_v2_url, self._id)

    @property
    def absolute_api_v2_url(self):
        path = '/preprint_providers/{}/'.format(self._id)
        return api_v2_url(path)

    @property
    def logo_path(self):
        if self.logo_name:
            return '/static/img/preprint_providers/{}'.format(self.logo_name)
        else:
            return None

    @property
    def banner_path(self):
        if self.logo_name:
            return '/static/img/preprint_providers/{}'.format(self.logo_name)
        else:
            return None<|MERGE_RESOLUTION|>--- conflicted
+++ resolved
@@ -44,11 +44,7 @@
 from website.util import api_url_for
 from website.util import api_v2_url
 from website.util import sanitize
-<<<<<<< HEAD
-=======
 from website.util import get_headers_from_request
-from website.util.time import throttle_period_expired
->>>>>>> 33967c7c
 from website.exceptions import (
     NodeStateError,
     InvalidTagError, TagNotFoundError,
