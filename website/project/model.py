# -*- coding: utf-8 -*-
import itertools
import functools
import os
import re
import logging
import pymongo
import datetime
import urlparse
import warnings
import jsonschema

import pytz
from django.core.urlresolvers import reverse
from django.core.validators import URLValidator

from pymongo.errors import DuplicateKeyError

from modularodm import Q
from modularodm import fields
from modularodm.validators import MaxLengthValidator
from modularodm.exceptions import NoResultsFound
from modularodm.exceptions import ValidationValueError

from framework import status
from framework.mongo import ObjectId
from framework.mongo import StoredObject
from framework.mongo import validators
from framework.addons import AddonModelMixin
from framework.auth import get_user, User, Auth
from framework.exceptions import PermissionsError
from framework.guid.model import GuidStoredObject, Guid
from framework.auth.utils import privacy_info_handle
from framework.analytics import tasks as piwik_tasks
from framework.mongo.utils import to_mongo_key, unique_on
from framework.analytics import (
    get_basic_counters, increment_user_activity_counters
)
from framework.sentry import log_exception
from framework.transactions.context import TokuTransaction
from framework.utils import iso8601format

from website import language, settings
from website.util import web_url_for
from website.util import api_url_for
from website.util import api_v2_url
from website.util import sanitize
from website.exceptions import (
    NodeStateError,
    InvalidTagError, TagNotFoundError,
    UserNotAffiliatedError,
)
from website.institutions.model import Institution, AffiliatedInstitutionsList
from website.citations.utils import datetime_to_csl
from website.identifiers.model import IdentifierMixin
from website.util.permissions import expand_permissions, reduce_permissions
from website.util.permissions import CREATOR_PERMISSIONS, DEFAULT_CONTRIBUTOR_PERMISSIONS, ADMIN
from website.project.commentable import Commentable
from website.project.metadata.schemas import OSF_META_SCHEMAS
from website.project.metadata.utils import create_jsonschema_from_metaschema
from website.project.licenses import (
    NodeLicense,
    NodeLicenseRecord,
)
from website.project import signals as project_signals
from website.project.spam.model import SpamMixin
from website.project.sanctions import (
    DraftRegistrationApproval,
    EmbargoTerminationApproval,
    Embargo,
    RegistrationApproval,
    Retraction,
)

logger = logging.getLogger(__name__)

def disable_for_public_files_collection(func):
    @functools.wraps(func)
    def wrapped(*args, **kwargs):

        if args[0].is_public_files_collection:
            raise NodeStateError(func.__name__ + ' is forbidden for a public files collection')

        return func(*args, **kwargs)

    return wrapped

def has_anonymous_link(node, auth):
    """check if the node is anonymous to the user

    :param Node node: Node which the user wants to visit
    :param str link: any view-only link in the current url
    :return bool anonymous: Whether the node is anonymous to the user or not
    """
    if auth.private_link:
        return auth.private_link.anonymous
    return False

@unique_on(['name', 'schema_version', '_id'])
class MetaSchema(StoredObject):

    _id = fields.StringField(default=lambda: str(ObjectId()))
    name = fields.StringField()
    schema = fields.DictionaryField()
    category = fields.StringField()

    # Version of the schema to use (e.g. if questions, responses change)
    schema_version = fields.IntegerField()

    @property
    def _config(self):
        return self.schema.get('config', {})

    @property
    def requires_approval(self):
        return self._config.get('requiresApproval', False)

    @property
    def fulfills(self):
        return self._config.get('fulfills', [])

    @property
    def messages(self):
        return self._config.get('messages', {})

    @property
    def requires_consent(self):
        return self._config.get('requiresConsent', False)

    @property
    def has_files(self):
        return self._config.get('hasFiles', False)

    @property
    def absolute_api_v2_url(self):
        path = '/metaschemas/{}/'.format(self._id)
        return api_v2_url(path)

    # used by django and DRF
    def get_absolute_url(self):
        return self.absolute_api_v2_url

    def validate_metadata(self, metadata, reviewer=False, required_fields=False):
        """
        Validates registration_metadata field.
        """
        schema = create_jsonschema_from_metaschema(self.schema, required_fields=required_fields, is_reviewer=reviewer)
        try:
            jsonschema.validate(metadata, schema)
        except jsonschema.ValidationError as e:
            raise ValidationValueError(e.message)
        except jsonschema.SchemaError as e:
            raise ValidationValueError(e.message)
        return

def ensure_schema(schema, name, version=1):
    schema_obj = None
    try:
        schema_obj = MetaSchema.find_one(
            Q('name', 'eq', name) &
            Q('schema_version', 'eq', version)
        )
    except NoResultsFound:
        meta_schema = {
            'name': name,
            'schema_version': version,
            'schema': schema,
        }
        schema_obj = MetaSchema(**meta_schema)
    else:
        schema_obj.schema = schema
    schema_obj.save()
    return schema_obj


def ensure_schemas():
    """Import meta-data schemas from JSON to database if not already loaded
    """
    for schema in OSF_META_SCHEMAS:
        ensure_schema(schema, schema['name'], version=schema.get('version', 1))


class MetaData(GuidStoredObject):
    # TODO: This model may be unused; potential candidate for deprecation depending on contents of production database
    _id = fields.StringField(primary=True)

    target = fields.AbstractForeignField()
    data = fields.DictionaryField()

    date_created = fields.DateTimeField(auto_now_add=datetime.datetime.utcnow)
    date_modified = fields.DateTimeField(auto_now=datetime.datetime.utcnow)


class Comment(GuidStoredObject, SpamMixin, Commentable):

    __guid_min_length__ = 12

    OVERVIEW = 'node'
    FILES = 'files'
    WIKI = 'wiki'

    _id = fields.StringField(primary=True)

    user = fields.ForeignField('user', required=True)
    # the node that the comment belongs to
    node = fields.ForeignField('node', required=True)
    # the direct 'parent' of the comment (e.g. the target of a comment reply is another comment)
    target = fields.AbstractForeignField(required=True)
    # The file or project overview page that the comment is for
    root_target = fields.AbstractForeignField()

    date_created = fields.DateTimeField(auto_now_add=datetime.datetime.utcnow)
    date_modified = fields.DateTimeField(auto_now_add=datetime.datetime.utcnow, editable=True)
    modified = fields.BooleanField(default=False)
    is_deleted = fields.BooleanField(default=False)
    # The type of root_target: node/files
    page = fields.StringField()
    content = fields.StringField(required=True,
                                 validate=[MaxLengthValidator(settings.COMMENT_MAXLENGTH), validators.string_required])

    # For Django compatibility
    @property
    def pk(self):
        return self._id

    @property
    def url(self):
        return '/{}/'.format(self._id)

    @property
    def absolute_api_v2_url(self):
        path = '/comments/{}/'.format(self._id)
        return api_v2_url(path)

    @property
    def target_type(self):
        """The object "type" used in the OSF v2 API."""
        return 'comments'

    @property
    def root_target_page(self):
        """The page type associated with the object/Comment.root_target."""
        return None

    def belongs_to_node(self, node_id):
        """Check whether the comment is attached to the specified node."""
        return self.node._id == node_id

    # used by django and DRF
    def get_absolute_url(self):
        return self.absolute_api_v2_url

    def get_comment_page_url(self):
        if isinstance(self.root_target.referent, Node):
            return self.node.absolute_url
        return settings.DOMAIN + str(self.root_target._id) + '/'

    def get_content(self, auth):
        """ Returns the comment content if the user is allowed to see it. Deleted comments
        can only be viewed by the user who created the comment."""
        if not auth and not self.node.is_public:
            raise PermissionsError

        if self.is_deleted and ((not auth or auth.user.is_anonymous())
                                or (auth and not auth.user.is_anonymous() and self.user._id != auth.user._id)):
            return None

        return self.content

    def get_comment_page_title(self):
        if self.page == Comment.FILES:
            return self.root_target.referent.name
        elif self.page == Comment.WIKI:
            return self.root_target.referent.page_name
        return ''

    def get_comment_page_type(self):
        if self.page == Comment.FILES:
            return 'file'
        elif self.page == Comment.WIKI:
            return 'wiki'
        return self.node.project_or_component

    @classmethod
    def find_n_unread(cls, user, node, page, root_id=None):
        if node.is_contributor(user):
            if page == Comment.OVERVIEW:
                view_timestamp = user.get_node_comment_timestamps(target_id=node._id)
                root_target = Guid.load(node._id)
            elif page == Comment.FILES or page == Comment.WIKI:
                view_timestamp = user.get_node_comment_timestamps(target_id=root_id)
                root_target = Guid.load(root_id)
            else:
                raise ValueError('Invalid page')
            return Comment.find(Q('node', 'eq', node) &
                                Q('user', 'ne', user) &
                                Q('is_deleted', 'eq', False) &
                                (Q('date_created', 'gt', view_timestamp) |
                                Q('date_modified', 'gt', view_timestamp)) &
                                Q('root_target', 'eq', root_target)).count()

        return 0

    @classmethod
    def create(cls, auth, **kwargs):
        comment = cls(**kwargs)
        if not comment.node.can_comment(auth):
            raise PermissionsError('{0!r} does not have permission to comment on this node'.format(auth.user))
        log_dict = {
            'project': comment.node.parent_id,
            'node': comment.node._id,
            'user': comment.user._id,
            'comment': comment._id,
        }
        if isinstance(comment.target.referent, Comment):
            comment.root_target = comment.target.referent.root_target
        else:
            comment.root_target = comment.target

        page = getattr(comment.root_target.referent, 'root_target_page', None)
        if not page:
            raise ValueError('Invalid root target.')
        comment.page = page

        log_dict.update(comment.root_target.referent.get_extra_log_params(comment))

        comment.save()

        comment.node.add_log(
            NodeLog.COMMENT_ADDED,
            log_dict,
            auth=auth,
            save=False,
        )

        comment.node.save()
        project_signals.comment_added.send(comment, auth=auth)

        return comment

    def edit(self, content, auth, save=False):
        if not self.node.can_comment(auth) or self.user._id != auth.user._id:
            raise PermissionsError('{0!r} does not have permission to edit this comment'.format(auth.user))
        log_dict = {
            'project': self.node.parent_id,
            'node': self.node._id,
            'user': self.user._id,
            'comment': self._id,
        }
        log_dict.update(self.root_target.referent.get_extra_log_params(self))
        self.content = content
        self.modified = True
        self.date_modified = datetime.datetime.utcnow()
        if save:
            self.save()
            self.node.add_log(
                NodeLog.COMMENT_UPDATED,
                log_dict,
                auth=auth,
                save=False,
            )
            self.node.save()

    def delete(self, auth, save=False):
        if not self.node.can_comment(auth) or self.user._id != auth.user._id:
            raise PermissionsError('{0!r} does not have permission to comment on this node'.format(auth.user))
        log_dict = {
            'project': self.node.parent_id,
            'node': self.node._id,
            'user': self.user._id,
            'comment': self._id,
        }
        self.is_deleted = True
        log_dict.update(self.root_target.referent.get_extra_log_params(self))
        self.date_modified = datetime.datetime.utcnow()
        if save:
            self.save()
            self.node.add_log(
                NodeLog.COMMENT_REMOVED,
                log_dict,
                auth=auth,
                save=False,
            )
            self.node.save()

    def undelete(self, auth, save=False):
        if not self.node.can_comment(auth) or self.user._id != auth.user._id:
            raise PermissionsError('{0!r} does not have permission to comment on this node'.format(auth.user))
        self.is_deleted = False
        log_dict = {
            'project': self.node.parent_id,
            'node': self.node._id,
            'user': self.user._id,
            'comment': self._id,
        }
        log_dict.update(self.root_target.referent.get_extra_log_params(self))
        self.date_modified = datetime.datetime.utcnow()
        if save:
            self.save()
            self.node.add_log(
                NodeLog.COMMENT_RESTORED,
                log_dict,
                auth=auth,
                save=False,
            )
            self.node.save()


@unique_on(['params.node', '_id'])
class NodeLog(StoredObject):

    _id = fields.StringField(primary=True, default=lambda: str(ObjectId()))
    __indices__ = [{
        'key_or_list': [
            ('user', 1),
            ('node', 1)
        ],
    }, {
        'key_or_list': [
            ('node', 1),
            ('should_hide', 1),
            ('date', -1)
        ]
    }]

    date = fields.DateTimeField(default=datetime.datetime.utcnow, index=True)
    action = fields.StringField(index=True)
    params = fields.DictionaryField()
    should_hide = fields.BooleanField(default=False)
    original_node = fields.ForeignField('node', index=True)
    node = fields.ForeignField('node', index=True)

    was_connected_to = fields.ForeignField('node', list=True)

    user = fields.ForeignField('user', index=True)
    foreign_user = fields.StringField()

    DATE_FORMAT = '%m/%d/%Y %H:%M UTC'

    # Log action constants -- NOTE: templates stored in log_templates.mako
    CREATED_FROM = 'created_from'

    PROJECT_CREATED = 'project_created'
    PROJECT_REGISTERED = 'project_registered'
    PROJECT_DELETED = 'project_deleted'

    NODE_CREATED = 'node_created'
    NODE_FORKED = 'node_forked'
    NODE_REMOVED = 'node_removed'

    POINTER_CREATED = 'pointer_created'
    POINTER_FORKED = 'pointer_forked'
    POINTER_REMOVED = 'pointer_removed'

    WIKI_UPDATED = 'wiki_updated'
    WIKI_DELETED = 'wiki_deleted'
    WIKI_RENAMED = 'wiki_renamed'

    MADE_WIKI_PUBLIC = 'made_wiki_public'
    MADE_WIKI_PRIVATE = 'made_wiki_private'

    CONTRIB_ADDED = 'contributor_added'
    CONTRIB_REMOVED = 'contributor_removed'
    CONTRIB_REORDERED = 'contributors_reordered'

    CHECKED_IN = 'checked_in'
    CHECKED_OUT = 'checked_out'

    PERMISSIONS_UPDATED = 'permissions_updated'

    MADE_PRIVATE = 'made_private'
    MADE_PUBLIC = 'made_public'

    TAG_ADDED = 'tag_added'
    TAG_REMOVED = 'tag_removed'

    FILE_TAG_ADDED = 'file_tag_added'
    FILE_TAG_REMOVED = 'file_tag_removed'

    EDITED_TITLE = 'edit_title'
    EDITED_DESCRIPTION = 'edit_description'
    CHANGED_LICENSE = 'license_changed'

    UPDATED_FIELDS = 'updated_fields'

    FILE_MOVED = 'addon_file_moved'
    FILE_COPIED = 'addon_file_copied'
    FILE_RENAMED = 'addon_file_renamed'

    FOLDER_CREATED = 'folder_created'

    FILE_ADDED = 'file_added'
    FILE_UPDATED = 'file_updated'
    FILE_REMOVED = 'file_removed'
    FILE_RESTORED = 'file_restored'

    ADDON_ADDED = 'addon_added'
    ADDON_REMOVED = 'addon_removed'
    COMMENT_ADDED = 'comment_added'
    COMMENT_REMOVED = 'comment_removed'
    COMMENT_UPDATED = 'comment_updated'
    COMMENT_RESTORED = 'comment_restored'

    CITATION_ADDED = 'citation_added'
    CITATION_EDITED = 'citation_edited'
    CITATION_REMOVED = 'citation_removed'

    MADE_CONTRIBUTOR_VISIBLE = 'made_contributor_visible'
    MADE_CONTRIBUTOR_INVISIBLE = 'made_contributor_invisible'

    EXTERNAL_IDS_ADDED = 'external_ids_added'

    EMBARGO_APPROVED = 'embargo_approved'
    EMBARGO_CANCELLED = 'embargo_cancelled'
    EMBARGO_COMPLETED = 'embargo_completed'
    EMBARGO_INITIATED = 'embargo_initiated'
    EMBARGO_TERMINATED = 'embargo_terminated'

    RETRACTION_APPROVED = 'retraction_approved'
    RETRACTION_CANCELLED = 'retraction_cancelled'
    RETRACTION_INITIATED = 'retraction_initiated'

    REGISTRATION_APPROVAL_CANCELLED = 'registration_cancelled'
    REGISTRATION_APPROVAL_INITIATED = 'registration_initiated'
    REGISTRATION_APPROVAL_APPROVED = 'registration_approved'
    PREREG_REGISTRATION_INITIATED = 'prereg_registration_initiated'

    AFFILIATED_INSTITUTION_ADDED = 'affiliated_institution_added'
    AFFILIATED_INSTITUTION_REMOVED = 'affiliated_institution_removed'

    actions = [CHECKED_IN, CHECKED_OUT, FILE_TAG_REMOVED, FILE_TAG_ADDED, CREATED_FROM, PROJECT_CREATED, PROJECT_REGISTERED, PROJECT_DELETED, NODE_CREATED, NODE_FORKED, NODE_REMOVED, POINTER_CREATED, POINTER_FORKED, POINTER_REMOVED, WIKI_UPDATED, WIKI_DELETED, WIKI_RENAMED, MADE_WIKI_PUBLIC, MADE_WIKI_PRIVATE, CONTRIB_ADDED, CONTRIB_REMOVED, CONTRIB_REORDERED, PERMISSIONS_UPDATED, MADE_PRIVATE, MADE_PUBLIC, TAG_ADDED, TAG_REMOVED, EDITED_TITLE, EDITED_DESCRIPTION, UPDATED_FIELDS, FILE_MOVED, FILE_COPIED, FOLDER_CREATED, FILE_ADDED, FILE_UPDATED, FILE_REMOVED, FILE_RESTORED, ADDON_ADDED, ADDON_REMOVED, COMMENT_ADDED, COMMENT_REMOVED, COMMENT_UPDATED, MADE_CONTRIBUTOR_VISIBLE, MADE_CONTRIBUTOR_INVISIBLE, EXTERNAL_IDS_ADDED, EMBARGO_APPROVED, EMBARGO_CANCELLED, EMBARGO_COMPLETED, EMBARGO_INITIATED, RETRACTION_APPROVED, RETRACTION_CANCELLED, RETRACTION_INITIATED, REGISTRATION_APPROVAL_CANCELLED, REGISTRATION_APPROVAL_INITIATED, REGISTRATION_APPROVAL_APPROVED, PREREG_REGISTRATION_INITIATED, CITATION_ADDED, CITATION_EDITED, CITATION_REMOVED, AFFILIATED_INSTITUTION_ADDED, AFFILIATED_INSTITUTION_REMOVED]

    def __repr__(self):
        return ('<NodeLog({self.action!r}, params={self.params!r}) '
                'with id {self._id!r}>').format(self=self)

    # For Django compatibility
    @property
    def pk(self):
        return self._id

    def clone_node_log(self, node_id):
        """
        When a node is forked or registered, all logs on the node need to be cloned for the fork or registration.
        :param node_id:
        :return: cloned log
        """
        original_log = self.load(self._id)
        node = Node.find(Q('_id', 'eq', node_id))[0]
        log_clone = original_log.clone()
        log_clone.node = node
        log_clone.original_node = original_log.original_node
        log_clone.user = original_log.user
        log_clone.save()
        return log_clone

    @property
    def tz_date(self):
        '''Return the timezone-aware date.
        '''
        # Date should always be defined, but a few logs in production are
        # missing dates; return None and log error if date missing
        if self.date:
            return self.date.replace(tzinfo=pytz.UTC)
        logger.error('Date missing on NodeLog {}'.format(self._primary_key))

    @property
    def formatted_date(self):
        '''Return the timezone-aware, ISO-formatted string representation of
        this log's date.
        '''
        if self.tz_date:
            return self.tz_date.isoformat()

    def can_view(self, node, auth):
        return node.can_view(auth)

    def _render_log_contributor(self, contributor, anonymous=False):
        user = User.load(contributor)
        if not user:
            # Handle legacy non-registered users, which were
            # represented as a dict
            if isinstance(contributor, dict):
                if 'nr_name' in contributor:
                    return {
                        'fullname': contributor['nr_name'],
                        'registered': False,
                    }
            return None
        if self.node:
            fullname = user.display_full_name(node=self.node)
        else:
            fullname = user.fullname
        return {
            'id': privacy_info_handle(user._primary_key, anonymous),
            'fullname': privacy_info_handle(fullname, anonymous, name=True),
            'registered': user.is_registered,
        }

    @property
    def absolute_api_v2_url(self):
        path = '/logs/{}/'.format(self._id)
        return api_v2_url(path)

    def get_absolute_url(self):
        return self.absolute_api_v2_url

    @property
    def absolute_url(self):
        return self.absolute_api_v2_url


class Tag(StoredObject):

    _id = fields.StringField(primary=True, validate=MaxLengthValidator(128))
    lower = fields.StringField(index=True, validate=MaxLengthValidator(128))

    def __init__(self, _id, lower=None, **kwargs):
        super(Tag, self).__init__(_id=_id, lower=lower or _id.lower(), **kwargs)

    def __repr__(self):
        return '<Tag({self.lower!r}) with id {self._id!r}>'.format(self=self)

    @property
    def url(self):
        return '/search/?tags={}'.format(self._id)


class Pointer(StoredObject):
    """A link to a Node. The Pointer delegates all but a few methods to its
    contained Node. Forking and registration are overridden such that the
    link is cloned, but its contained Node is not.
    """
    #: Whether this is a pointer or not
    primary = False

    _id = fields.StringField()
    node = fields.ForeignField('node')

    _meta = {'optimistic': True}

    def _clone(self):
        if self.node:
            clone = self.clone()
            clone.node = self.node
            clone.save()
            return clone

    def fork_node(self, *args, **kwargs):
        return self._clone()

    def register_node(self, *args, **kwargs):
        return self._clone()

    def use_as_template(self, *args, **kwargs):
        return self._clone()

    def resolve(self):
        return self.node

    def __getattr__(self, item):
        """Delegate attribute access to the node being pointed to."""
        # Prevent backref lookups from being overriden by proxied node
        try:
            return super(Pointer, self).__getattr__(item)
        except AttributeError:
            pass
        if self.node:
            return getattr(self.node, item)
        raise AttributeError(
            'Pointer object has no attribute {0}'.format(
                item
            )
        )


def get_pointer_parent(pointer):
    """Given a `Pointer` object, return its parent node.
    """
    # The `parent_node` property of the `Pointer` schema refers to the parents
    # of the pointed-at `Node`, not the parents of the `Pointer`; use the
    # back-reference syntax to find the parents of the `Pointer`.
    parent_refs = pointer.node__parent
    assert len(parent_refs) == 1, 'Pointer must have exactly one parent.'
    return parent_refs[0]


def validate_category(value):
    """Validator for Node#category. Makes sure that the value is one of the
    categories defined in NODE_CATEGORY_MAP.
    """
    if value not in settings.NODE_CATEGORY_MAP.keys():
        raise ValidationValueError('Invalid value for category.')
    return True


def validate_title(value):
    """Validator for Node#title. Makes sure that the value exists and is not
    above 200 characters.
    """
    if value is None or not value.strip():
        raise ValidationValueError('Title cannot be blank.')

    value = sanitize.strip_html(value)

    if value is None or not value.strip():
        raise ValidationValueError('Invalid title.')

    if len(value) > 200:
        raise ValidationValueError('Title cannot exceed 200 characters.')

    return True


def validate_user(value):
    if value != {}:
        user_id = value.iterkeys().next()
        if User.find(Q('_id', 'eq', user_id)).count() != 1:
            raise ValidationValueError('User does not exist.')
    return True


class NodeUpdateError(Exception):
    def __init__(self, reason, key, *args, **kwargs):
        super(NodeUpdateError, self).__init__(*args, **kwargs)
        self.key = key
        self.reason = reason


class Node(GuidStoredObject, AddonModelMixin, IdentifierMixin, Commentable):

    #: Whether this is a pointer or not
    primary = True

    __indices__ = [
        {
            'unique': False,
            'key_or_list': [
                ('date_modified', pymongo.DESCENDING),
            ]
        },
        #  Dollar sign indexes don't actually do anything
        #  This index has been moved to scripts/indices.py#L30
        # {
        #     'unique': False,
        #     'key_or_list': [
        #         ('tags.$', pymongo.ASCENDING),
        #         ('is_public', pymongo.ASCENDING),
        #         ('is_deleted', pymongo.ASCENDING),
        #         ('institution_id', pymongo.ASCENDING),
        #     ]
        # },
        {
            'unique': False,
            'key_or_list': [
                ('is_deleted', pymongo.ASCENDING),
                ('is_collection', pymongo.ASCENDING),
                ('is_public', pymongo.ASCENDING),
                ('institution_id', pymongo.ASCENDING),
                ('is_registration', pymongo.ASCENDING),
                ('date_modified', pymongo.ASCENDING),
            ]
        },
        {
            'unique': False,
            'key_or_list': [
                ('institution_id', pymongo.ASCENDING),
                ('institution_domains', pymongo.ASCENDING),
            ]
        },
        {
            'unique': False,
            'key_or_list': [
                ('institution_id', pymongo.ASCENDING),
                ('institution_email_domains', pymongo.ASCENDING),
            ]
        },
        {
            'unique': False,
            'key_or_list': [
                ('institution_id', pymongo.ASCENDING),
                ('registration_approval', pymongo.ASCENDING),
            ]
        },
    ]

    # Node fields that trigger an update to Solr on save
    SOLR_UPDATE_FIELDS = {
        'title',
        'category',
        'description',
        'visible_contributor_ids',
        'tags',
        'is_fork',
        'is_registration',
        'retraction',
        'embargo',
        'is_public',
        'is_deleted',
        'wiki_pages_current',
        'is_retracted',
        'node_license',
        '_affiliated_institutions',
    }

    # Fields that are writable by Node.update
    WRITABLE_WHITELIST = [
        'title',
        'description',
        'category',
        'is_public',
        'node_license',
    ]

    # Named constants
    PRIVATE = 'private'
    PUBLIC = 'public'

    _id = fields.StringField(primary=True)

    date_created = fields.DateTimeField(auto_now_add=datetime.datetime.utcnow, index=True)
    date_modified = fields.DateTimeField()

    # Privacy
    is_public = fields.BooleanField(default=False, index=True)

    # User mappings
    permissions = fields.DictionaryField()
    visible_contributor_ids = fields.StringField(list=True)

    # Project Organization
    is_bookmark_collection = fields.BooleanField(default=False, index=True)
    is_public_files_collection = fields.BooleanField(default=False, index=True)
    is_collection = fields.BooleanField(default=False, index=True)

    is_deleted = fields.BooleanField(default=False, index=True)
    deleted_date = fields.DateTimeField(index=True)
    suspended = fields.BooleanField(default=False)

    is_registration = fields.BooleanField(default=False, index=True)
    registered_date = fields.DateTimeField(index=True)
    registered_user = fields.ForeignField('user')

    # A list of all MetaSchemas for which this Node has registered_meta
    registered_schema = fields.ForeignField('metaschema', list=True, default=list)
    # A set of <metaschema._id>: <schema> pairs, where <schema> is a
    # flat set of <question_id>: <response> pairs-- these question ids_above
    # map the the ids in the registrations MetaSchema (see registered_schema).
    # {
    #   <question_id>: {
    #     'value': <value>,
    #     'comments': [
    #       <comment>
    #     ]
    # }
    registered_meta = fields.DictionaryField()
    registration_approval = fields.ForeignField('registrationapproval')
    retraction = fields.ForeignField('retraction')
    embargo = fields.ForeignField('embargo')
    embargo_termination_approval = fields.ForeignField('embargoterminationapproval')

    is_fork = fields.BooleanField(default=False, index=True)
    forked_date = fields.DateTimeField(index=True)

    title = fields.StringField(validate=validate_title)
    description = fields.StringField()
    category = fields.StringField(validate=validate_category, index=True)

    node_license = fields.ForeignField('nodelicenserecord')

    # One of 'public', 'private'
    # TODO: Add validator
    comment_level = fields.StringField(default='public')

    wiki_pages_current = fields.DictionaryField()
    wiki_pages_versions = fields.DictionaryField()
    # Dictionary field mapping node wiki page to sharejs private uuid.
    # {<page_name>: <sharejs_id>}
    wiki_private_uuids = fields.DictionaryField()
    file_guid_to_share_uuids = fields.DictionaryField()

    creator = fields.ForeignField('user', index=True)
    contributors = fields.ForeignField('user', list=True)
    users_watching_node = fields.ForeignField('user', list=True)

    tags = fields.ForeignField('tag', list=True)

    # Tags for internal use
    system_tags = fields.StringField(list=True)

    nodes = fields.AbstractForeignField(list=True, backref='parent')
    forked_from = fields.ForeignField('node', index=True)
    registered_from = fields.ForeignField('node', index=True)
    root = fields.ForeignField('node', index=True)
    parent_node = fields.ForeignField('node', index=True)

    # The node (if any) used as a template for this node's creation
    template_node = fields.ForeignField('node', index=True)

    piwik_site_id = fields.StringField()

    # Dictionary field mapping user id to a list of nodes in node.nodes which the user has subscriptions for
    # {<User.id>: [<Node._id>, <Node2._id>, ...] }
    child_node_subscriptions = fields.DictionaryField(default=dict)

    alternative_citations = fields.ForeignField('alternativecitation', list=True)

    _meta = {
        'optimistic': True,
    }

    def __init__(self, *args, **kwargs):

        kwargs.pop('logs', [])

        super(Node, self).__init__(*args, **kwargs)

        if kwargs.get('_is_loaded', False):
            return

        # Ensure when Node is created with tags through API, tags are added to Tag
        tags = kwargs.pop('tags', [])
        for tag in tags:
            self.add_tag(tag, Auth(self.creator), save=False, log=False)

        if self.creator:
            self.contributors.append(self.creator)
            self.set_visible(self.creator, visible=True, log=False)

            # Add default creator permissions
            for permission in CREATOR_PERMISSIONS:
                self.add_permission(self.creator, permission, save=False)

    def __repr__(self):
        return ('<Node(title={self.title!r}, category={self.category!r}) '
                'with _id {self._id!r}>').format(self=self)

    # For Django compatibility
    @property
    def pk(self):
        return self._id

    # For Comment API compatibility
    @property
    def target_type(self):
        """The object "type" used in the OSF v2 API."""
        return 'nodes'

    @property
    def root_target_page(self):
        """The comment page type associated with Nodes."""
        return Comment.OVERVIEW

    def belongs_to_node(self, node_id):
        """Check whether this node matches the specified node."""
        return self._id == node_id

    @property
    def logs(self):
        """ List of logs associated with this node"""
        return NodeLog.find(Q('node', 'eq', self._id)).sort('date')

    @property
    def license(self):
        node_license = self.node_license
        if not node_license and self.parent_node:
            return self.parent_node.license
        return node_license

    @property
    def category_display(self):
        """The human-readable representation of this node's category."""
        return settings.NODE_CATEGORY_MAP[self.category]

    # We need the following 2 properties in order to serialize related links in NodeRegistrationSerializer
    @property
    def registered_user_id(self):
        """The ID of the user who registered this node if this is a registration, else None.
        """
        if self.registered_user:
            return self.registered_user._id
        return None

    @property
    def registered_from_id(self):
        """The ID of the node that was registered, else None.
        """
        if self.registered_from:
            return self.registered_from._id
        return None

    @property
    def sanction(self):
        sanction = self.embargo_termination_approval or self.retraction or self.embargo or self.registration_approval
        if sanction:
            return sanction
        elif self.parent_node:
            return self.parent_node.sanction
        else:
            return None

    @property
    def is_pending_registration(self):
        if not self.is_registration:
            return False
        if self.registration_approval is None:
            if self.parent_node:
                return self.parent_node.is_pending_registration
            return False
        return self.registration_approval.is_pending_approval

    @property
    def is_registration_approved(self):
        if self.registration_approval is None:
            if self.parent_node:
                return self.parent_node.is_registration_approved
            return False
        return self.registration_approval.is_approved

    @property
    def is_retracted(self):
        if self.retraction is None:
            if self.parent_node:
                return self.parent_node.is_retracted
            return False
        return self.retraction.is_approved

    @property
    def is_pending_retraction(self):
        if self.retraction is None:
            if self.parent_node:
                return self.parent_node.is_pending_retraction
            return False
        return self.retraction.is_pending_approval

    @property
    def embargo_end_date(self):
        if self.embargo is None:
            if self.parent_node:
                return self.parent_node.embargo_end_date
            return False
        return self.embargo.end_date

    @property
    def is_pending_embargo(self):
        if self.embargo is None:
            if self.parent_node:
                return self.parent_node.is_pending_embargo
            return False
        return self.embargo.is_pending_approval

    @property
    def is_pending_embargo_for_existing_registration(self):
        """ Returns True if Node has an Embargo pending approval for an
        existing registrations. This is used specifically to ensure
        registrations pre-dating the Embargo feature do not get deleted if
        their respective Embargo request is rejected.
        """
        if self.embargo is None:
            if self.parent_node:
                return self.parent_node.is_pending_embargo_for_existing_registration
            return False
        return self.embargo.pending_registration

    @property
    def is_embargoed(self):
        """A Node is embargoed if:
        - it has an associated Embargo record
        - that record has been approved
        - the node is not public (embargo not yet lifted)
        """
        if self.embargo is None:
            if self.parent_node:
                return self.parent_node.is_embargoed
        return self.embargo and self.embargo.is_approved and not self.is_public

    @property
    def private_links(self):
        # TODO: Consumer code assumes this is a list. Hopefully there aren't many links?
        return list(PrivateLink.find(Q('nodes', 'eq', self._id)))

    @property
    def private_links_active(self):
        return [x for x in self.private_links if not x.is_deleted]

    @property
    def private_link_keys_active(self):
        return [x.key for x in self.private_links if not x.is_deleted]

    @property
    def private_link_keys_deleted(self):
        return [x.key for x in self.private_links if x.is_deleted]

    def path_above(self, auth):
        parents = self.parents
        return '/' + '/'.join([p.title if p.can_view(auth) else '-- private project --' for p in reversed(parents)])

    @property
    def ids_above(self):
        parents = self.parents
        return {p._id for p in parents}

    @property
    def nodes_active(self):
        return [x for x in self.nodes if not x.is_deleted]

    @property
    def draft_registrations_active(self):
        drafts = DraftRegistration.find(
            Q('branched_from', 'eq', self)
        )
        for draft in drafts:
            if not draft.registered_node or draft.registered_node.is_deleted:
                yield draft

    @property
    def has_active_draft_registrations(self):
        try:
            next(self.draft_registrations_active)
        except StopIteration:
            return False
        else:
            return True

    def can_edit(self, auth=None, user=None):
        """Return if a user is authorized to edit this node.
        Must specify one of (`auth`, `user`).

        :param Auth auth: Auth object to check
        :param User user: User object to check
        :returns: Whether user has permission to edit this node.
        """
        if not auth and not user:
            raise ValueError('Must pass either `auth` or `user`')
        if auth and user:
            raise ValueError('Cannot pass both `auth` and `user`')
        user = user or auth.user
        if auth:
            is_api_node = auth.api_node == self
        else:
            is_api_node = False
        return (
            (user and self.has_permission(user, 'write'))
            or is_api_node
        )

    def active_contributors(self, include=lambda n: True):
        for contrib in self.contributors:
            if contrib.is_active and include(contrib):
                yield contrib

    def is_admin_parent(self, user):
        if self.has_permission(user, 'admin', check_parent=False):
            return True
        if self.parent_node:
            return self.parent_node.is_admin_parent(user)
        return False

    def can_view(self, auth):
        if auth and getattr(auth.private_link, 'anonymous', False):
            return self._id in auth.private_link.nodes

        if not auth and not self.is_public:
            return False

        return (
            self.is_public or
            (auth.user and self.has_permission(auth.user, 'read')) or
            auth.private_key in self.private_link_keys_active or
            self.is_admin_parent(auth.user)
        )

    def is_derived_from(self, other, attr):
        derived_from = getattr(self, attr)
        while True:
            if derived_from is None:
                return False
            if derived_from == other:
                return True
            derived_from = getattr(derived_from, attr)

    def is_fork_of(self, other):
        return self.is_derived_from(other, 'forked_from')

    def is_registration_of(self, other):
        return self.is_derived_from(other, 'registered_from')

    @property
    def forks(self):
        """List of forks of this node"""
        return Node.find(Q('forked_from', 'eq', self._id) &
                         Q('is_deleted', 'eq', False)
                         & Q('is_registration', 'ne', True))

    def add_permission(self, user, permission, save=False):
        """Grant permission to a user.

        :param User user: User to grant permission to
        :param str permission: Permission to grant
        :param bool save: Save changes
        :raises: ValueError if user already has permission
        """

        if self._is_loaded and self.is_public_files_collection:
            raise NodeStateError('You cannot modify permissions for a public files node.')

        if user._id not in self.permissions:
            self.permissions[user._id] = [permission]
        else:
            if permission in self.permissions[user._id]:
                raise ValueError('User already has permission {0}'.format(permission))
            self.permissions[user._id].append(permission)
        if save:
            self.save()

    @disable_for_public_files_collection
    def remove_permission(self, user, permission, save=False):
        """Revoke permission from a user.

        :param User user: User to revoke permission from
        :param str permission: Permission to revoke
        :param bool save: Save changes
        :raises: ValueError if user does not have permission
        """
        try:
            self.permissions[user._id].remove(permission)
        except (KeyError, ValueError):
            raise ValueError('User does not have permission {0}'.format(permission))
        if save:
            self.save()

    @disable_for_public_files_collection
    def clear_permission(self, user, save=False):
        """Clear all permissions for a user.

        :param User user: User to revoke permission from
        :param bool save: Save changes
        :raises: ValueError if user not in permissions
        """
        try:
            self.permissions.pop(user._id)
        except KeyError:
            raise ValueError(
                'User {0} not in permissions list for node {1}'.format(
                    user._id, self._id,
                )
            )
        if save:
            self.save()

<<<<<<< HEAD
    @disable_for_public_files_collection
    def set_permissions(self, user, permissions, save=False):
=======
    def set_permissions(self, user, permissions, validate=True, save=False):
        # Ensure that user's permissions cannot be lowered if they are the only admin
        if validate and reduce_permissions(self.permissions[user._id]) == ADMIN and reduce_permissions(permissions) != ADMIN:
            reduced_permissions = [
                reduce_permissions(perms) for user_id, perms in self.permissions.iteritems()
                if user_id != user._id
            ]
            if ADMIN not in reduced_permissions:
                raise NodeStateError('Must have at least one registered admin contributor')
>>>>>>> 9866e2d9
        self.permissions[user._id] = permissions
        if save:
            self.save()

    def has_permission(self, user, permission, check_parent=True):
        """Check whether user has permission.

        :param User user: User to test
        :param str permission: Required permission
        :returns: User has required permission
        """
        if user is None:
            return False
        if permission in self.permissions.get(user._id, []):
            return True
        if permission == 'read' and check_parent:
            return self.is_admin_parent(user)
        return False

    def has_permission_on_children(self, user, permission):
        """Checks if the given user has a given permission on any child nodes
            that are not registrations or deleted
        """
        if self.has_permission(user, permission):
            return True

        for node in self.nodes:
            if not node.primary or node.is_deleted:
                continue

            if node.has_permission_on_children(user, permission):
                return True

        return False

    def find_readable_antecedent(self, auth):
        """ Returns first antecendant node readable by <user>.
        """

        next_parent = self.parent_node
        while next_parent:
            if next_parent.can_view(auth):
                return next_parent
            next_parent = next_parent.parent_node

    def find_readable_descendants(self, auth):
        """ Returns a generator of first descendant node(s) readable by <user>
        in each descendant branch.
        """
        new_branches = []
        for node in self.nodes:
            if not node.primary or node.is_deleted:
                continue

            if node.can_view(auth):
                yield node
            else:
                new_branches.append(node)

        for bnode in new_branches:
            for node in bnode.find_readable_descendants(auth):
                yield node

    def has_addon_on_children(self, addon):
        """Checks if a given node has a specific addon on child nodes
            that are not registrations or deleted
        """
        if self.has_addon(addon):
            return True

        for node in self.nodes:
            if not node.primary or node.is_deleted:
                continue

            if node.has_addon_on_children(addon):
                return True

        return False

    def merge_public_files(self, node):

        if not self.is_public_files_collection:
            raise NodeStateError('must be Public Files collection to merge')

        from website.files.models.osfstorage import OsfStorageFile

        primaryUserFiles = OsfStorageFile.find(Q('node', 'eq', self) & Q('title', 'ne', 'Public Files'))
        mergedUserFiles = OsfStorageFile.find(Q('node', 'eq', node) & Q('title', 'ne', 'Public Files'))

        #check
        matches = [primUserFile for mergUserFiles, primUserFile in zip(mergedUserFiles, primaryUserFiles) if primUserFile.name == mergUserFiles.name]
        if matches:
            raise DuplicateKeyError

        for child in OsfStorageFile.find(Q('node', 'eq', node) & Q('title', 'ne', 'Public Files')):
            child.move_under(self.get_addon('osfstorage').get_root())

        self.save()

    def get_permissions(self, user):
        """Get list of permissions for user.

        :param User user: User to check
        :returns: List of permissions
        :raises: ValueError if user not found in permissions
        """
        return self.permissions.get(user._id, [])

    def adjust_permissions(self):
        for key in self.permissions.keys():
            if key not in self.contributors:
                self.permissions.pop(key)

    @property
    def visible_contributors(self):
        return [
            User.load(_id)
            for _id in self.visible_contributor_ids
        ]

    @property
    def parents(self):
        if self.parent_node:
            return [self.parent_node] + self.parent_node.parents
        return []

    @property
    def admin_contributor_ids(self, contributors=None):
        contributor_ids = self.contributors._to_primary_keys()
        admin_ids = set()
        for parent in self.parents:
            admins = [
                user for user, perms in parent.permissions.iteritems()
                if 'admin' in perms
            ]
            admin_ids.update(set(admins).difference(contributor_ids))
        return admin_ids

    @property
    def admin_contributors(self):
        return sorted(
            [User.load(_id) for _id in self.admin_contributor_ids],
            key=lambda user: user.family_name,
        )

    def get_visible(self, user):
        if not self.is_contributor(user):
            raise ValueError(u'User {0} not in contributors'.format(user))
        return user._id in self.visible_contributor_ids

    def update_visible_ids(self, save=False):
        """Update the order of `visible_contributor_ids`. Updating on making
        a contributor visible is more efficient than recomputing order on
        accessing `visible_contributors`.
        """
        self.visible_contributor_ids = [
            contributor._id
            for contributor in self.contributors
            if contributor._id in self.visible_contributor_ids
        ]
        if save:
            self.save()

    def set_visible(self, user, visible, log=True, auth=None, save=False):
        if not self.is_contributor(user):
            raise ValueError(u'User {0} not in contributors'.format(user))
        if visible and user._id not in self.visible_contributor_ids:
            self.visible_contributor_ids.append(user._id)
            self.update_visible_ids(save=False)
        elif not visible and user._id in self.visible_contributor_ids:
            if len(self.visible_contributor_ids) == 1:
                raise ValueError('Must have at least one visible contributor')
            self.visible_contributor_ids.remove(user._id)
        else:
            return
        message = (
            NodeLog.MADE_CONTRIBUTOR_VISIBLE
            if visible
            else NodeLog.MADE_CONTRIBUTOR_INVISIBLE
        )
        if log:
            self.add_log(
                message,
                params={
                    'parent': self.parent_id,
                    'node': self._id,
                    'contributors': [user._id],
                },
                auth=auth,
                save=False,
            )
        if save:
            self.save()

    def can_comment(self, auth):
        if self.comment_level == 'public':
            return auth.logged_in and (
                self.is_public or
                (auth.user and self.has_permission(auth.user, 'read'))
            )
        return self.is_contributor(auth.user)

    def set_node_license(self, license_id, year, copyright_holders, auth, save=False):
        if not self.has_permission(auth.user, ADMIN):
            raise PermissionsError('Only admins can change a project\'s license.')
        try:
            node_license = NodeLicense.find_one(
                Q('id', 'eq', license_id)
            )
        except NoResultsFound:
            raise NodeStateError('Trying to update a Node with an invalid license.')
        record = self.node_license
        if record is None:
            record = NodeLicenseRecord(
                node_license=node_license
            )
        record.node_license = node_license
        record.year = year
        record.copyright_holders = copyright_holders or []
        record.save()
        self.node_license = record
        self.add_log(
            action=NodeLog.CHANGED_LICENSE,
            params={
                'parent_node': self.parent_id,
                'node': self._primary_key,
                'new_license': node_license.name
            },
            auth=auth,
            save=False,
        )

        if save:
            self.save()

    def update(self, fields, auth=None, save=True):
        """Update the node with the given fields.

        :param dict fields: Dictionary of field_name:value pairs.
        :param Auth auth: Auth object for the user making the update.
        :param bool save: Whether to save after updating the object.
        """
        if not fields:  # Bail out early if there are no fields to update
            return False
        values = {}
        for key, value in fields.iteritems():
            if key not in self.WRITABLE_WHITELIST:
                continue
            if self.is_registration and key != 'is_public':
                raise NodeUpdateError(reason='Registered content cannot be updated', key=key)
            # Title and description have special methods for logging purposes
            if key == 'title':
                if not self.is_bookmark_collection:
                    self.set_title(title=value, auth=auth, save=False)
                else:
                    raise NodeUpdateError(reason='Bookmark collections cannot be renamed.', key=key)
            elif key == 'description':
                self.set_description(description=value, auth=auth, save=False)
            elif key == 'is_public':
                self.set_privacy(
                    Node.PUBLIC if value else Node.PRIVATE,
                    auth=auth,
                    log=True,
                    save=False
                )
            elif key == 'node_license':
                self.set_node_license(
                    value.get('id'),
                    value.get('year'),
                    value.get('copyright_holders'),
                    auth,
                    save=save
                )
            else:
                with warnings.catch_warnings():
                    try:
                        # This is in place because historically projects and components
                        # live on different ElasticSearch indexes, and at the time of Node.save
                        # there is no reliable way to check what the old Node.category
                        # value was. When the cateogory changes it is possible to have duplicate/dead
                        # search entries, so always delete the ES doc on categoryt change
                        # TODO: consolidate Node indexes into a single index, refactor search
                        if key == 'category':
                            self.delete_search_entry()
                        ###############
                        old_value = getattr(self, key)
                        if old_value != value:
                            values[key] = {
                                'old': old_value,
                                'new': value,
                            }
                            setattr(self, key, value)
                    except AttributeError:
                        raise NodeUpdateError(reason="Invalid value for attribute '{0}'".format(key), key=key)
                    except warnings.Warning:
                        raise NodeUpdateError(reason="Attribute '{0}' doesn't exist on the Node class".format(key), key=key)
        if save:
            updated = self.save()
        else:
            updated = []
        for key in values:
            values[key]['new'] = getattr(self, key)
        if values:
            self.add_log(
                NodeLog.UPDATED_FIELDS,
                params={
                    'node': self._id,
                    'updated_fields': {
                        key: {
                            'old': values[key]['old'],
                            'new': values[key]['new']
                        }
                        for key in values
                    }
                },
                auth=auth)
        return updated

    def save(self, *args, **kwargs):
        update_piwik = kwargs.pop('update_piwik', True)
        self.adjust_permissions()

        first_save = not self._is_loaded

        if first_save and self.is_bookmark_collection:
            existing_bookmark_collections = Node.find(
                Q('is_bookmark_collection', 'eq', True) & Q('contributors', 'eq', self.creator._id)
            )
            if existing_bookmark_collections.count() > 0:
                raise NodeStateError('Only one bookmark collection allowed per user.')

        # Bookmark collections are always named 'Bookmarks'
        if self.is_bookmark_collection and self.title != 'Bookmarks':
            self.title = 'Bookmarks'

        is_original = not self.is_registration and not self.is_fork
        if 'suppress_log' in kwargs.keys():
            suppress_log = kwargs['suppress_log']
            del kwargs['suppress_log']
        else:
            suppress_log = False

        self.root = self._root._id
        self.parent_node = self._parent_node

        # If you're saving a property, do it above this super call
        saved_fields = super(Node, self).save(*args, **kwargs)

        if first_save and is_original and not suppress_log:
            # TODO: This logic also exists in self.use_as_template()
            for addon in settings.ADDONS_AVAILABLE:
                if 'node' in addon.added_default:
                    self.add_addon(addon.short_name, auth=None, log=False)

            # Define log fields for non-component project
            log_action = NodeLog.PROJECT_CREATED
            log_params = {
                'node': self._primary_key,
            }

            if getattr(self, 'parent', None):
                # Append log to parent
                self.parent.nodes.append(self)
                self.parent.save()
                log_params.update({'parent_node': self.parent._primary_key})

            # Add log with appropriate fields
            self.add_log(
                log_action,
                params=log_params,
                auth=Auth(user=self.creator),
                log_date=self.date_created,
                save=True,
            )

            project_signals.project_created.send(self)

        # Only update Solr if at least one stored field has changed, and if
        # public or privacy setting has changed
        need_update = bool(self.SOLR_UPDATE_FIELDS.intersection(saved_fields))
        if not self.is_public:
            if first_save or 'is_public' not in saved_fields:
                need_update = False
        if self.is_collection or self.archiving:
            need_update = False
        if need_update:
            self.update_search()

        if 'node_license' in saved_fields:
            children = [c for c in self.get_descendants_recursive(
                include=lambda n: n.node_license is None
            )]
            # this returns generator, that would get unspooled anyways
            if children:
                Node.bulk_update_search(children)

        # This method checks what has changed.
        if settings.PIWIK_HOST and update_piwik:
            piwik_tasks.update_node(self._id, saved_fields)

        # Return expected value for StoredObject::save
        return saved_fields

    ######################################
    # Methods that return a new instance #
    ######################################

    def use_as_template(self, auth, changes=None, top_level=True):
        """Create a new project, using an existing project as a template.

        :param auth: The user to be assigned as creator
        :param changes: A dictionary of changes, keyed by node id, which
                        override the attributes of the template project or its
                        children.
        :return: The `Node` instance created.
        """
        changes = changes or dict()

        # build the dict of attributes to change for the new node
        try:
            attributes = changes[self._id]
            # TODO: explicitly define attributes which may be changed.
        except (AttributeError, KeyError):
            attributes = dict()

        new = self.clone()

        # clear permissions, which are not cleared by the clone method
        new.permissions = {}
        new.visible_contributor_ids = []

        # Clear quasi-foreign fields
        new.wiki_pages_current = {}
        new.wiki_pages_versions = {}
        new.wiki_private_uuids = {}
        new.file_guid_to_share_uuids = {}

        # set attributes which may be overridden by `changes`
        new.is_public = False
        new.description = None

        # apply `changes`
        for attr, val in attributes.iteritems():
            setattr(new, attr, val)

        # set attributes which may NOT be overridden by `changes`
        new.creator = auth.user
        new.template_node = self
        new.add_contributor(contributor=auth.user, permissions=CREATOR_PERMISSIONS, log=False, save=False)
        new.is_fork = False
        new.is_registration = False
        new.piwik_site_id = None
        new.node_license = self.license.copy() if self.license else None

        # If that title hasn't been changed, apply the default prefix (once)
        if (new.title == self.title
                and top_level
                and language.TEMPLATED_FROM_PREFIX not in new.title):
            new.title = ''.join((language.TEMPLATED_FROM_PREFIX, new.title, ))

        # Slight hack - date_created is a read-only field.
        new._fields['date_created'].__set__(
            new,
            datetime.datetime.utcnow(),
            safe=True
        )

        new.save(suppress_log=True)

        # Log the creation
        new.add_log(
            NodeLog.CREATED_FROM,
            params={
                'node': new._primary_key,
                'template_node': {
                    'id': self._primary_key,
                    'url': self.url,
                    'title': self.title,
                },
            },
            auth=auth,
            log_date=new.date_created,
            save=False,
        )

        # add mandatory addons
        # TODO: This logic also exists in self.save()
        for addon in settings.ADDONS_AVAILABLE:
            if 'node' in addon.added_default:
                new.add_addon(addon.short_name, auth=None, log=False)

        # deal with the children of the node, if any
        new.nodes = [
            x.use_as_template(auth, changes, top_level=False)
            for x in self.nodes
            if x.can_view(auth) and not x.is_deleted
        ]

        new.save()
        return new

    ############
    # Pointers #
    ############

    @disable_for_public_files_collection
    def add_pointer(self, node, auth, save=True):
        """Add a pointer to a node.

        :param Node node: Node to add
        :param Auth auth: Consolidated authorization
        :param bool save: Save changes
        :return: Created pointer
        """
        # Fail if node already in nodes / pointers. Note: cast node and node
        # to primary keys to test for conflicts with both nodes and pointers
        # contained in `self.nodes`.
        if node._id in self.node_ids:
            raise ValueError(
                'Pointer to node {0} already in list'.format(node._id)
            )

        if self.is_registration:
            raise NodeStateError('Cannot add a pointer to a registration')

        # If a folder, prevent more than one pointer to that folder. This will prevent infinite loops on the project organizer.
        already_pointed = node.pointed
        if node.is_collection and len(already_pointed) > 0:
            raise ValueError(
                'Pointer to folder {0} already exists. Only one pointer to any given folder allowed'.format(node._id)
            )
        if node.is_bookmark_collection:
            raise ValueError(
                'Pointer to bookmark collection ({0}) not allowed.'.format(node._id)
            )

        # Append pointer
        pointer = Pointer(node=node)
        pointer.save()
        self.nodes.append(pointer)

        # Add log
        self.add_log(
            action=NodeLog.POINTER_CREATED,
            params={
                'parent_node': self.parent_id,
                'node': self._primary_key,
                'pointer': {
                    'id': pointer.node._id,
                    'url': pointer.node.url,
                    'title': pointer.node.title,
                    'category': pointer.node.category,
                },
            },
            auth=auth,
            save=False,
        )

        # Optionally save changes
        if save:
            self.save()

        return pointer

    def rm_pointer(self, pointer, auth):
        """Remove a pointer.

        :param Pointer pointer: Pointer to remove
        :param Auth auth: Consolidated authorization
        """
        if pointer not in self.nodes:
            raise ValueError('Node link does not belong to the requested node.')

        # Remove `Pointer` object; will also remove self from `nodes` list of
        # parent node
        Pointer.remove_one(pointer)

        # Add log
        self.add_log(
            action=NodeLog.POINTER_REMOVED,
            params={
                'parent_node': self.parent_id,
                'node': self._primary_key,
                'pointer': {
                    'id': pointer.node._id,
                    'url': pointer.node.url,
                    'title': pointer.node.title,
                    'category': pointer.node.category,
                },
            },
            auth=auth,
            save=False,
        )

    @property
    def node_ids(self):
        return [
            node._id if node.primary else node.node._id
            for node in self.nodes
        ]

    @property
    def nodes_primary(self):
        return [
            node
            for node in self.nodes
            if node.primary
        ]

    def node_and_primary_descendants(self):
        """Return an iterator for a node and all of its primary (non-pointer) descendants.

        :param node Node: target Node
        """
        return itertools.chain([self], self.get_descendants_recursive(lambda n: n.primary))

    @property
    def depth(self):
        return len(self.parents)

    def next_descendants(self, auth, condition=lambda auth, node: True):
        """
        Recursively find the first set of descedants under a given node that meet a given condition

        returns a list of [(node, [children]), ...]
        """
        ret = []
        for node in self.nodes:
            if condition(auth, node):
                # base case
                ret.append((node, []))
            else:
                ret.append((node, node.next_descendants(auth, condition)))
        ret = [item for item in ret if item[1] or condition(auth, item[0])]  # prune empty branches
        return ret

    def get_descendants_recursive(self, include=lambda n: True):
        for node in self.nodes:
            if include(node):
                yield node
            if node.primary:
                for descendant in node.get_descendants_recursive(include):
                    if include(descendant):
                        yield descendant

    def get_aggregate_logs_query(self, auth):
        ids = [self._id] + [n._id
                            for n in self.get_descendants_recursive()
                            if n.can_view(auth)]
        query = Q('node', 'in', ids) & Q('should_hide', 'ne', True)
        return query

    def get_aggregate_logs_queryset(self, auth):
        query = self.get_aggregate_logs_query(auth)
        return NodeLog.find(query).sort('-date')

    @property
    def nodes_pointer(self):
        return [
            node
            for node in self.nodes
            if not node.primary
        ]

    @property
    def has_pointers_recursive(self):
        """Recursively checks whether the current node or any of its nodes
        contains a pointer.
        """
        if self.nodes_pointer:
            return True
        for node in self.nodes_primary:
            if node.has_pointers_recursive:
                return True
        return False

    @property
    def pointed(self):
        return Pointer.find(Q('node', 'eq', self._id))

    def pointing_at(self, pointed_node_id):
        """This node is pointed at another node.

        :param Node pointed_node_id: The node id of the node being pointed at.
        :return: pointer_id
        """
        for pointer in self.nodes_pointer:
            node_id = pointer.node._id
            if node_id == pointed_node_id:
                return pointer._id
        return None

    def get_points(self, folders=False, deleted=False, resolve=True):
        ret = []
        for each in self.pointed:
            pointer_node = get_pointer_parent(each)
            if not folders and pointer_node.is_collection:
                continue
            if not deleted and pointer_node.is_deleted:
                continue
            if resolve:
                ret.append(pointer_node)
            else:
                ret.append(each)
        return ret

    def resolve(self):
        return self

    def fork_pointer(self, pointer, auth, save=True):
        """Replace a pointer with a fork. If the pointer points to a project,
        fork the project and replace the pointer with a new pointer pointing
        to the fork. If the pointer points to a component, fork the component
        and add it to the current node.

        :param Pointer pointer:
        :param Auth auth:
        :param bool save:
        :return: Forked node
        """
        # Fail if pointer not contained in `nodes`
        try:
            index = self.nodes.index(pointer)
        except ValueError:
            raise ValueError('Pointer {0} not in list'.format(pointer._id))

        # Get pointed node
        node = pointer.node

        # Fork into current node and replace pointer with forked component
        forked = node.fork_node(auth)
        if forked is None:
            raise ValueError('Could not fork node')

        self.nodes[index] = forked

        # Add log
        self.add_log(
            NodeLog.POINTER_FORKED,
            params={
                'parent_node': self.parent_id,
                'node': self._primary_key,
                'pointer': {
                    'id': pointer.node._id,
                    'url': pointer.node.url,
                    'title': pointer.node.title,
                    'category': pointer.node.category,
                },
            },
            auth=auth,
            save=False,
        )

        # Optionally save changes
        if save:
            self.save()
            # Garbage-collect pointer. Note: Must save current node before
            # removing pointer, else remove will fail when trying to remove
            # backref from self to pointer.
            Pointer.remove_one(pointer)

        # Return forked content
        return forked

    def get_recent_logs(self, n=10):
        """Return a list of the n most recent logs, in reverse chronological
        order.

        :param int n: Number of logs to retrieve
        """
        return self.logs.sort('-date')[:n]

    @disable_for_public_files_collection
    def set_title(self, title, auth, save=False):
        """Set the title of this Node and log it.

        :param str title: The new title.
        :param auth: All the auth information including user, API key.
        """
        #Called so validation does not have to wait until save.
        validate_title(title)

        original_title = self.title
        new_title = sanitize.strip_html(title)
        # Title hasn't changed after sanitzation, bail out
        if original_title == new_title:
            return False
        self.title = new_title
        self.add_log(
            action=NodeLog.EDITED_TITLE,
            params={
                'parent_node': self.parent_id,
                'node': self._primary_key,
                'title_new': self.title,
                'title_original': original_title,
            },
            auth=auth,
            save=False,
        )
        if save:
            self.save()
        return None

    def set_description(self, description, auth, save=False):
        """Set the description and log the event.

        :param str description: The new description
        :param auth: All the auth informtion including user, API key.
        :param bool save: Save self after updating.
        """
        original = self.description
        new_description = sanitize.strip_html(description)
        if original == new_description:
            return False
        self.description = new_description
        self.add_log(
            action=NodeLog.EDITED_DESCRIPTION,
            params={
                'parent_node': self.parent_id,
                'node': self._primary_key,
                'description_new': self.description,
                'description_original': original
            },
            auth=auth,
            save=False,
        )
        if save:
            self.save()
        return None

    def update_search(self):
        from website import search
        try:
            search.search.update_node(self, bulk=False, async=True)
        except search.exceptions.SearchUnavailableError as e:
            logger.exception(e)
            log_exception()

    @classmethod
    def bulk_update_search(cls, nodes, index=None):
        from website import search
        try:
            serialize = functools.partial(search.search.update_node, index=index, bulk=True, async=False)
            search.search.bulk_update_nodes(serialize, nodes, index=index)
        except search.exceptions.SearchUnavailableError as e:
            logger.exception(e)
            log_exception()

    def delete_search_entry(self):
        from website import search
        try:
            search.search.delete_node(self)
        except search.exceptions.SearchUnavailableError as e:
            logger.exception(e)
            log_exception()

    def delete_registration_tree(self, save=False):
        self.is_deleted = True
        if not getattr(self.embargo, 'for_existing_registration', False):
            self.registered_from = None
        if save:
            self.save()
        self.update_search()
        for child in self.nodes_primary:
            child.delete_registration_tree(save=save)

    @disable_for_public_files_collection
    def remove_node(self, auth, date=None):
        """Marks a node as deleted.

        TODO: Call a hook on addons
        Adds a log to the parent node if applicable

        :param auth: an instance of :class:`Auth`.
        :param date: Date node was removed
        :type date: `datetime.datetime` or `None`
        """
        # TODO: rename "date" param - it's shadowing a global

        if self.is_bookmark_collection:
            raise NodeStateError('Bookmark collections may not be deleted.')

        if not self.can_edit(auth):
            raise PermissionsError('{0!r} does not have permission to modify this {1}'.format(auth.user, self.category or 'node'))

        #if this is a collection, remove all the collections that this is pointing at.
        if self.is_collection:
            for pointed in self.nodes_pointer:
                if pointed.node.is_collection:
                    pointed.node.remove_node(auth=auth)

        if [x for x in self.nodes_primary if not x.is_deleted]:
            raise NodeStateError('Any child components must be deleted prior to deleting this project.')

        # After delete callback
        for addon in self.get_addons():
            message = addon.after_delete(self, auth.user)
            if message:
                status.push_status_message(message, kind='info', trust=False)

        log_date = date or datetime.datetime.utcnow()

        # Add log to parent
        if self.node__parent:
            self.node__parent[0].add_log(
                NodeLog.NODE_REMOVED,
                params={
                    'project': self._primary_key,
                },
                auth=auth,
                log_date=log_date,
                save=True,
            )
        else:
            self.add_log(
                NodeLog.PROJECT_DELETED,
                params={
                    'project': self._primary_key,
                },
                auth=auth,
                log_date=log_date,
                save=True,
            )

        self.is_deleted = True
        self.deleted_date = date
        self.save()

        project_signals.node_deleted.send(self)

        return True

    @disable_for_public_files_collection
    def fork_node(self, auth, title=None):
        """Recursively fork a node.

        :param Auth auth: Consolidated authorization
        :param str title: Optional text to prepend to forked title
        :return: Forked node
        """
        PREFIX = 'Fork of '
        user = auth.user

        # Non-contributors can't fork private nodes
        if not (self.is_public or self.has_permission(user, 'read')):
            raise PermissionsError('{0!r} does not have permission to fork node {1!r}'.format(user, self._id))

        when = datetime.datetime.utcnow()

        original = self.load(self._primary_key)

        if original.is_deleted:
            raise NodeStateError('Cannot fork deleted node.')

        # Note: Cloning a node will clone each node wiki page version and add it to
        # `registered.wiki_pages_current` and `registered.wiki_pages_versions`.
        forked = original.clone()

        forked.tags = self.tags

        # Recursively fork child nodes
        for node_contained in original.nodes:
            if not node_contained.is_deleted:
                forked_node = None
                try:  # Catch the potential PermissionsError above
                    forked_node = node_contained.fork_node(auth=auth, title='')
                except PermissionsError:
                    pass  # If this exception is thrown omit the node from the result set
                if forked_node is not None:
                    forked.nodes.append(forked_node)

        if title is None:
            forked.title = PREFIX + original.title
        elif title == '':
            forked.title = original.title
        else:
            forked.title = title

        forked.is_fork = True
        forked.is_registration = False
        forked.forked_date = when
        forked.forked_from = original
        forked.creator = user
        forked.piwik_site_id = None
        forked.node_license = original.license.copy() if original.license else None
        forked.wiki_private_uuids = {}

        # Forks default to private status
        forked.is_public = False

        # Clear permissions before adding users
        forked.permissions = {}
        forked.visible_contributor_ids = []

        for citation in self.alternative_citations:
            forked.add_citation(
                auth=auth,
                citation=citation.clone(),
                log=False,
                save=False
            )

        forked.add_contributor(
            contributor=user,
            permissions=CREATOR_PERMISSIONS,
            log=False,
            save=False
        )

        # Need this save in order to access _primary_key
        forked.save()

        # Need to call this after save for the notifications to be created with the _primary_key
        project_signals.contributor_added.send(forked, contributor=user, auth=auth)

        forked.add_log(
            action=NodeLog.NODE_FORKED,
            params={
                'parent_node': original.parent_id,
                'node': original._primary_key,
                'registration': forked._primary_key,  # TODO: Remove this in favor of 'fork'
                'fork': forked._primary_key,
            },
            auth=auth,
            log_date=when,
            save=False,
        )

        # Clone each log from the original node for this fork.
        logs = original.logs
        for log in logs:
            log.clone_node_log(forked._id)

        forked.reload()

        # After fork callback
        for addon in original.get_addons():
            _, message = addon.after_fork(original, forked, user)
            if message:
                status.push_status_message(message, kind='info', trust=True)

        return forked

    @disable_for_public_files_collection
    def register_node(self, schema, auth, data, parent=None):
        """Make a frozen copy of a node.

        :param schema: Schema object
        :param auth: All the auth information including user, API key.
        :param template: Template name
        :param data: Form data
        :param parent Node: parent registration of registration to be created
        """
        # TODO(lyndsysimon): "template" param is not necessary - use schema.name?
        # NOTE: Admins can register child nodes even if they don't have write access them
        if not self.can_edit(auth=auth) and not self.is_admin_parent(user=auth.user):
            raise PermissionsError(
                'User {} does not have permission '
                'to register this node'.format(auth.user._id)
            )
        if self.is_collection:
            raise NodeStateError('Folders may not be registered')

        when = datetime.datetime.utcnow()

        original = self.load(self._primary_key)

        # Note: Cloning a node will clone each node wiki page version and add it to
        # `registered.wiki_pages_current` and `registered.wiki_pages_versions`.
        if original.is_deleted:
            raise NodeStateError('Cannot register deleted node.')

        registered = original.clone()

        registered.is_registration = True
        registered.registered_date = when
        registered.registered_user = auth.user
        registered.registered_schema.append(schema)
        registered.registered_from = original
        if not registered.registered_meta:
            registered.registered_meta = {}
        registered.registered_meta[schema._id] = data

        registered.contributors = self.contributors
        registered.forked_from = self.forked_from
        registered.creator = self.creator
        registered.tags = self.tags
        registered.piwik_site_id = None
        registered._affiliated_institutions = self._affiliated_institutions
        registered.alternative_citations = self.alternative_citations
        registered.node_license = original.license.copy() if original.license else None
        registered.wiki_private_uuids = {}

        registered.save()

        # Clone each log from the original node for this registration.
        logs = original.logs
        for log in logs:
            log.clone_node_log(registered._id)

        registered.is_public = False
        for node in registered.get_descendants_recursive():
            node.is_public = False
            node.save()

        if parent:
            registered._parent_node = parent

        # After register callback
        for addon in original.get_addons():
            _, message = addon.after_register(original, registered, auth.user)
            if message:
                status.push_status_message(message, kind='info', trust=False)

        for node_contained in original.nodes:
            if not node_contained.is_deleted:
                child_registration = node_contained.register_node(
                    schema=schema,
                    auth=auth,
                    data=data,
                    parent=registered,
                )
                if child_registration and not child_registration.primary:
                    registered.nodes.append(child_registration)

        registered.save()

        if settings.ENABLE_ARCHIVER:
            registered.reload()
            project_signals.after_create_registration.send(self, dst=registered, user=auth.user)

        return registered

    @disable_for_public_files_collection
    def remove_tag(self, tag, auth, save=True):
        if not tag:
            raise InvalidTagError
        elif tag not in self.tags:
            raise TagNotFoundError
        else:
            self.tags.remove(tag)
            self.add_log(
                action=NodeLog.TAG_REMOVED,
                params={
                    'parent_node': self.parent_id,
                    'node': self._primary_key,
                    'tag': tag,
                },
                auth=auth,
                save=False,
            )
            if save:
                self.save()
            return True

    @disable_for_public_files_collection
    def add_tag(self, tag, auth, save=True, log=True):
        if not isinstance(tag, Tag):
            tag_instance = Tag.load(tag)
            if tag_instance is None:
                tag_instance = Tag(_id=tag)
        else:
            tag_instance = tag
        #  should noop if it's not dirty
        tag_instance.save()

        if tag_instance._id not in self.tags:
            self.tags.append(tag_instance)
            if log:
                self.add_log(
                    action=NodeLog.TAG_ADDED,
                    params={
                        'parent_node': self.parent_id,
                        'node': self._primary_key,
                        'tag': tag_instance._id,
                    },
                    auth=auth,
                    save=False,
                )
            if save:
                self.save()

    @disable_for_public_files_collection
    def add_citation(self, auth, save=False, log=True, citation=None, **kwargs):
        if not citation:
            citation = AlternativeCitation(**kwargs)
        citation.save()
        self.alternative_citations.append(citation)
        citation_dict = {'name': citation.name, 'text': citation.text}
        if log:
            self.add_log(
                action=NodeLog.CITATION_ADDED,
                params={
                    'node': self._primary_key,
                    'citation': citation_dict
                },
                auth=auth,
                save=False
            )
            if save:
                self.save()
        return citation

    @disable_for_public_files_collection
    def edit_citation(self, auth, instance, save=False, log=True, **kwargs):
        citation = {'name': instance.name, 'text': instance.text}
        new_name = kwargs.get('name', instance.name)
        new_text = kwargs.get('text', instance.text)
        if new_name != instance.name:
            instance.name = new_name
            citation['new_name'] = new_name
        if new_text != instance.text:
            instance.text = new_text
            citation['new_text'] = new_text
        instance.save()
        if log:
            self.add_log(
                action=NodeLog.CITATION_EDITED,
                params={
                    'node': self._primary_key,
                    'citation': citation
                },
                auth=auth,
                save=False
            )
        if save:
            self.save()
        return instance

    @disable_for_public_files_collection
    def remove_citation(self, auth, instance, save=False, log=True):
        citation = {'name': instance.name, 'text': instance.text}
        self.alternative_citations.remove(instance)
        if log:
            self.add_log(
                action=NodeLog.CITATION_REMOVED,
                params={
                    'node': self._primary_key,
                    'citation': citation
                },
                auth=auth,
                save=False
            )
        if save:
            self.save()

    def add_log(self, action, params, auth, foreign_user=None, log_date=None, save=True):
        user = auth.user if auth else None
        params['node'] = params.get('node') or params.get('project') or self._id
        log = NodeLog(
            action=action,
            user=user,
            foreign_user=foreign_user,
            params=params,
            node=self,
            original_node=params['node']
        )

        if log_date:
            log.date = log_date
        log.save()

        if len(self.logs) == 1:
            self.date_modified = log.date.replace(tzinfo=None)
        else:
            self.date_modified = self.logs[-1].date.replace(tzinfo=None)

        if save:
            self.save()
        if user:
            increment_user_activity_counters(user._primary_key, action, log.date.isoformat())
        return log

    @classmethod
    def find_for_user(cls, user, subquery=None):
        combined_query = Q('contributors', 'eq', user._id)

        if subquery is not None:
            combined_query = combined_query & subquery
        return cls.find(combined_query)

    @property
    def url(self):
        return '/{}/'.format(self._primary_key)

    def web_url_for(self, view_name, _absolute=False, _guid=False, *args, **kwargs):
        return web_url_for(view_name, pid=self._primary_key, _absolute=_absolute, _guid=_guid, *args, **kwargs)

    def api_url_for(self, view_name, _absolute=False, *args, **kwargs):
        return api_url_for(view_name, pid=self._primary_key, _absolute=_absolute, *args, **kwargs)

    @property
    def absolute_url(self):
        if not self.url:
            logger.error('Node {0} has a parent that is not a project'.format(self._id))
            return None
        return urlparse.urljoin(settings.DOMAIN, self.url)

    @property
    def display_absolute_url(self):
        url = self.absolute_url
        if url is not None:
            return re.sub(r'https?:', '', url).strip('/')

    @property
    def api_v2_url(self):
        return reverse('nodes:node-detail', kwargs={'node_id': self._id})

    @property
    def absolute_api_v2_url(self):
        if self.is_registration:
            path = '/registrations/{}/'.format(self._id)
            return api_v2_url(path)
        if self.is_collection:
            path = '/collections/{}/'.format(self._id)
            return api_v2_url(path)
        path = '/nodes/{}/'.format(self._id)
        return api_v2_url(path)

    # used by django and DRF
    def get_absolute_url(self):
        return self.absolute_api_v2_url

    @property
    def api_url(self):
        if not self.url:
            logger.error('Node {0} has a parent that is not a project'.format(self._id))
            return None
        return '/api/v1{0}'.format(self.deep_url)

    @property
    def deep_url(self):
        return '/project/{}/'.format(self._primary_key)

    @property
    def linked_nodes_self_url(self):
        return self.absolute_api_v2_url + 'relationships/linked_nodes/'

    @property
    def linked_nodes_related_url(self):
        return self.absolute_api_v2_url + 'linked_nodes/'

    @property
    def csl(self):  # formats node information into CSL format for citation parsing
        """a dict in CSL-JSON schema

        For details on this schema, see:
            https://github.com/citation-style-language/schema#csl-json-schema
        """
        csl = {
            'id': self._id,
            'title': sanitize.unescape_entities(self.title),
            'author': [
                contributor.csl_name  # method in auth/model.py which parses the names of authors
                for contributor in self.visible_contributors
            ],
            'publisher': 'Open Science Framework',
            'type': 'webpage',
            'URL': self.display_absolute_url,
        }

        doi = self.get_identifier_value('doi')
        if doi:
            csl['DOI'] = doi

        if self.logs:
            csl['issued'] = datetime_to_csl(self.logs[-1].date)

        return csl

    def author_list(self, and_delim='&'):
        author_names = [
            author.biblio_name
            for author in self.visible_contributors
            if author
        ]
        if len(author_names) < 2:
            return ' {0} '.format(and_delim).join(author_names)
        if len(author_names) > 7:
            author_names = author_names[:7]
            author_names.append('et al.')
            return ', '.join(author_names)
        return u'{0}, {1} {2}'.format(
            ', '.join(author_names[:-1]),
            and_delim,
            author_names[-1]
        )

    @property
    def templated_list(self):
        return Node.find(Q('template_node', 'eq', self._id) & Q('is_deleted', 'ne', True))

    @property
    def _parent_node(self):
        """The parent node, if it exists, otherwise ``None``. Note: this
        property is named `parent_node` rather than `parent` to avoid a
        conflict with the `parent` back-reference created by the `nodes`
        field on this schema.
        """
        try:
            if not self.node__parent[0].is_deleted:
                return self.node__parent[0]
        except IndexError:
            pass
        return None

    @_parent_node.setter
    def _parent_node(self, parent):
        parent.nodes.append(self)
        parent.save()

    @property
    def _root(self):
        if self._parent_node:
            return self._parent_node._root
        else:
            return self

    @property
    def archiving(self):
        job = self.archive_job
        return job and not job.done and not job.archive_tree_finished()

    @property
    def archive_job(self):
        return self.archivejob__active[0] if self.archivejob__active else None

    @property
    def registrations_all(self):
        return Node.find(Q('registered_from', 'eq', self._id))

    @property
    def registrations(self):
        # TODO: This method may be totally unused
        return Node.find(Q('registered_from', 'eq', self._id) & Q('archiving', 'eq', False))

    @property
    def watch_url(self):
        return os.path.join(self.api_url, 'watch/')

    @property
    def parent_id(self):
        if self.node__parent:
            return self.node__parent[0]._primary_key
        return None

    @property
    def forked_from_id(self):
        if self.forked_from:
            return self.forked_from._id
        return None

    @property
    def registered_schema_id(self):
        if self.registered_schema:
            return self.registered_schema[0]._id
        return None

    @property
    def project_or_component(self):
        # The distinction is drawn based on whether something has a parent node, rather than by category
        return 'project' if not self.parent_node else 'component'

    def is_contributor(self, user):
        return (
            user is not None
            and (
                user._id in self.contributors
            )
        )

    def add_addon(self, addon_name, auth, log=True, *args, **kwargs):
        """Add an add-on to the node. Do nothing if the addon is already
        enabled.

        :param str addon_name: Name of add-on
        :param Auth auth: Consolidated authorization object
        :param bool log: Add a log after adding the add-on
        :return: A boolean, whether the addon was added
        """
        ret = AddonModelMixin.add_addon(self, addon_name, auth=auth,
                                        *args, **kwargs)
        if ret and log:
            config = settings.ADDONS_AVAILABLE_DICT[addon_name]
            self.add_log(
                action=NodeLog.ADDON_ADDED,
                params={
                    'project': self.parent_id,
                    'node': self._primary_key,
                    'addon': config.full_name,
                },
                auth=auth,
                save=False,
            )
            self.save()  # TODO: here, or outside the conditional? @mambocab
        return ret

    def delete_addon(self, addon_name, auth, _force=False):
        """Delete an add-on from the node.

        :param str addon_name: Name of add-on
        :param Auth auth: Consolidated authorization object
        :param bool _force: For migration testing ONLY. Do not set to True
            in the application, or else projects will be allowed to delete
            mandatory add-ons!
        :return bool: Add-on was deleted
        """
        ret = super(Node, self).delete_addon(addon_name, auth, _force)
        if ret:
            config = settings.ADDONS_AVAILABLE_DICT[addon_name]
            self.add_log(
                action=NodeLog.ADDON_REMOVED,
                params={
                    'project': self.parent_id,
                    'node': self._primary_key,
                    'addon': config.full_name,
                },
                auth=auth,
                save=False,
            )
            self.save()
            # TODO: save here or outside the conditional? @mambocab
        return ret

    def callback(self, callback, recursive=False, *args, **kwargs):
        """Invoke callbacks of attached add-ons and collect messages.

        :param str callback: Name of callback method to invoke
        :param bool recursive: Apply callback recursively over nodes
        :return list: List of callback messages
        """
        messages = []

        for addon in self.get_addons():
            method = getattr(addon, callback)
            message = method(self, *args, **kwargs)
            if message:
                messages.append(message)

        if recursive:
            for child in self.nodes:
                if not child.is_deleted:
                    messages.extend(
                        child.callback(
                            callback, recursive, *args, **kwargs
                        )
                    )

        return messages

    def replace_contributor(self, old, new):
        for i, contrib in enumerate(self.contributors):
            if contrib._primary_key == old._primary_key:
                self.contributors[i] = new
                # Remove unclaimed record for the project
                if self._primary_key in old.unclaimed_records:
                    del old.unclaimed_records[self._primary_key]
                    old.save()
                for permission in self.get_permissions(old):
                    self.add_permission(new, permission)
                self.permissions.pop(old._id)
                if old._id in self.visible_contributor_ids:
                    self.visible_contributor_ids[self.visible_contributor_ids.index(old._id)] = new._id
                return True
        return False

    @disable_for_public_files_collection
    def remove_contributor(self, contributor, auth, log=True):
        """Remove a contributor from this node.

        :param contributor: User object, the contributor to be removed
        :param auth: All the auth information including user, API key.
        """
        # remove unclaimed record if necessary
        if self._primary_key in contributor.unclaimed_records:
            del contributor.unclaimed_records[self._primary_key]

        self.contributors.remove(contributor._id)

        self.clear_permission(contributor)
        if contributor._id in self.visible_contributor_ids:
            self.visible_contributor_ids.remove(contributor._id)

        if not self.visible_contributor_ids:
            return False

        # Node must have at least one registered admin user
        admins = list(self.get_admin_contributors(self.contributors))
        if not admins:
            return False

        # Clear permissions for removed user
        self.permissions.pop(contributor._id, None)

        # After remove callback
        for addon in self.get_addons():
            message = addon.after_remove_contributor(self, contributor, auth)
            if message:
                # Because addons can return HTML strings, addons are responsible for markupsafe-escaping any messages returned
                status.push_status_message(message, kind='info', trust=True)

        if log:
            self.add_log(
                action=NodeLog.CONTRIB_REMOVED,
                params={
                    'project': self.parent_id,
                    'node': self._primary_key,
                    'contributors': [contributor._id],
                },
                auth=auth,
                save=False,
            )

        self.save()

        #send signal to remove this user from project subscriptions
        project_signals.contributor_removed.send(self, user=contributor)

        return True

    @disable_for_public_files_collection
    def remove_contributors(self, contributors, auth=None, log=True, save=False):

        results = []
        removed = []

        for contrib in contributors:
            outcome = self.remove_contributor(
                contributor=contrib, auth=auth, log=False,
            )
            results.append(outcome)
            removed.append(contrib._id)
        if log:
            self.add_log(
                action=NodeLog.CONTRIB_REMOVED,
                params={
                    'project': self.parent_id,
                    'node': self._primary_key,
                    'contributors': removed,
                },
                auth=auth,
                save=False,
            )

        if save:
            self.save()

        return all(results)

    def update_contributor(self, user, permission, visible, auth, save=False):
        """ TODO: this method should be updated as a replacement for the main loop of
        Node#manage_contributors. Right now there are redundancies, but to avoid major
        feature creep this will not be included as this time.

        Also checks to make sure unique admin is not removing own admin privilege.
        """
        if not self.has_permission(auth.user, ADMIN):
            raise PermissionsError('Only admins can modify contributor permissions')
        permissions = expand_permissions(permission) or DEFAULT_CONTRIBUTOR_PERMISSIONS
        admins = [contrib for contrib in self.contributors if self.has_permission(contrib, 'admin') and contrib.is_active]
        if not len(admins) > 1:
            # has only one admin
            admin = admins[0]
            if admin == user and ADMIN not in permissions:
                raise NodeStateError('{} is the only admin.'.format(user.fullname))
        if user not in self.contributors:
            raise ValueError(
                'User {0} not in contributors'.format(user.fullname)
            )
        if permission:
            permissions = expand_permissions(permission)
            if set(permissions) != set(self.get_permissions(user)):
                self.set_permissions(user, permissions, save=save)
                permissions_changed = {
                    user._id: permissions
                }
                self.add_log(
                    action=NodeLog.PERMISSIONS_UPDATED,
                    params={
                        'project': self.parent_id,
                        'node': self._id,
                        'contributors': permissions_changed,
                    },
                    auth=auth,
                    save=save
                )
                with TokuTransaction():
                    if ['read'] in permissions_changed.values():
                        project_signals.write_permissions_revoked.send(self)
        if visible is not None:
            self.set_visible(user, visible, auth=auth, save=save)
            self.update_visible_ids()

    def manage_contributors(self, user_dicts, auth, save=False):
        """Reorder and remove contributors.

        :param list user_dicts: Ordered list of contributors represented as
            dictionaries of the form:
            {'id': <id>, 'permission': <One of 'read', 'write', 'admin'>, 'visible': bool}
        :param Auth auth: Consolidated authentication information
        :param bool save: Save changes
        :raises: ValueError if any users in `users` not in contributors or if
            no admin contributors remaining
        """
        with TokuTransaction():
            users = []
            user_ids = []
            permissions_changed = {}
            visibility_removed = []
            to_retain = []
            to_remove = []
            for user_dict in user_dicts:
                user = User.load(user_dict['id'])
                if user is None:
                    raise ValueError('User not found')
                if user not in self.contributors:
                    raise ValueError(
                        'User {0} not in contributors'.format(user.fullname)
                    )
                permissions = expand_permissions(user_dict['permission'])
                if set(permissions) != set(self.get_permissions(user)):
                    # Validate later
                    self.set_permissions(user, permissions, validate=False, save=False)
                    permissions_changed[user._id] = permissions
                # visible must be added before removed to ensure they are validated properly
                if user_dict['visible']:
                    self.set_visible(user,
                                     visible=True,
                                     auth=auth)
                else:
                    visibility_removed.append(user)
                users.append(user)
                user_ids.append(user_dict['id'])

            for user in visibility_removed:
                self.set_visible(user,
                                 visible=False,
                                 auth=auth)

            for user in self.contributors:
                if user._id in user_ids:
                    to_retain.append(user)
                else:
                    to_remove.append(user)

            admins = list(self.get_admin_contributors(users))
            if users is None or not admins:
                raise NodeStateError(
                    'Must have at least one registered admin contributor'
                )

            if to_retain != users:
                self.add_log(
                    action=NodeLog.CONTRIB_REORDERED,
                    params={
                        'project': self.parent_id,
                        'node': self._id,
                        'contributors': [
                            user._id
                            for user in users
                        ],
                    },
                    auth=auth,
                    save=False,
                )

            if to_remove:
                self.remove_contributors(to_remove, auth=auth, save=False)

            self.contributors = users

            if permissions_changed:
                self.add_log(
                    action=NodeLog.PERMISSIONS_UPDATED,
                    params={
                        'project': self.parent_id,
                        'node': self._id,
                        'contributors': permissions_changed,
                    },
                    auth=auth,
                    save=False,
                )
            # Update list of visible IDs
            self.update_visible_ids()
            if save:
                self.save()

        with TokuTransaction():
            if to_remove or permissions_changed and ['read'] in permissions_changed.values():
                project_signals.write_permissions_revoked.send(self)

    @disable_for_public_files_collection
    def add_contributor(self, contributor, permissions=None, visible=True,
                        auth=None, log=True, save=False):
        """Add a contributor to the project.

        :param User contributor: The contributor to be added
        :param list permissions: Permissions to grant to the contributor
        :param bool visible: Contributor is visible in project dashboard
        :param Auth auth: All the auth information including user, API key
        :param bool log: Add log to self
        :param bool save: Save after adding contributor
        :returns: Whether contributor was added
        """
        MAX_RECENT_LENGTH = 15

        # If user is merged into another account, use master account
        contrib_to_add = contributor.merged_by if contributor.is_merged else contributor
        if contrib_to_add not in self.contributors:

            self.contributors.append(contrib_to_add)
            if visible:
                self.set_visible(contrib_to_add, visible=True, log=False)

            # Add default contributor permissions
            permissions = permissions or DEFAULT_CONTRIBUTOR_PERMISSIONS
            for permission in permissions:
                self.add_permission(contrib_to_add, permission, save=False)

            # Add contributor to recently added list for user
            if auth is not None:
                user = auth.user
                if contrib_to_add in user.recently_added:
                    user.recently_added.remove(contrib_to_add)
                user.recently_added.insert(0, contrib_to_add)
                while len(user.recently_added) > MAX_RECENT_LENGTH:
                    user.recently_added.pop()

            if log:
                self.add_log(
                    action=NodeLog.CONTRIB_ADDED,
                    params={
                        'project': self.parent_id,
                        'node': self._primary_key,
                        'contributors': [contrib_to_add._primary_key],
                    },
                    auth=auth,
                    save=False,
                )
            if save:
                self.save()

            if self._id:
                project_signals.contributor_added.send(self, contributor=contributor, auth=auth)

            return True

        # Permissions must be overridden if changed when contributor is added to parent he/she is already on a child of.
        elif contrib_to_add in self.contributors and permissions is not None:
            self.set_permissions(contrib_to_add, permissions)
            if save:
                self.save()

            return False
        else:
            return False

    def add_contributors(self, contributors, auth=None, log=True, save=False):
        """Add multiple contributors

        :param list contributors: A list of dictionaries of the form:
            {
                'user': <User object>,
                'permissions': <Permissions list, e.g. ['read', 'write']>,
                'visible': <Boolean indicating whether or not user is a bibliographic contributor>
            }
        :param auth: All the auth information including user, API key.
        :param log: Add log to self
        :param save: Save after adding contributor
        """
        for contrib in contributors:
            self.add_contributor(
                contributor=contrib['user'], permissions=contrib['permissions'],
                visible=contrib['visible'], auth=auth, log=False, save=False,
            )
        if log and contributors:
            self.add_log(
                action=NodeLog.CONTRIB_ADDED,
                params={
                    'project': self.parent_id,
                    'node': self._primary_key,
                    'contributors': [
                        contrib['user']._id
                        for contrib in contributors
                    ],
                },
                auth=auth,
                save=False,
            )
        if save:
            self.save()

    def add_unregistered_contributor(self, fullname, email, auth,
                                     permissions=None, save=False):
        """Add a non-registered contributor to the project.

        :param str fullname: The full name of the person.
        :param str email: The email address of the person.
        :param Auth auth: Auth object for the user adding the contributor.
        :returns: The added contributor
        :raises: DuplicateEmailError if user with given email is already in the database.
        """
        # Create a new user record
        contributor = User.create_unregistered(fullname=fullname, email=email)

        contributor.add_unclaimed_record(node=self, referrer=auth.user,
            given_name=fullname, email=email)
        try:
            contributor.save()
        except ValidationValueError:  # User with same email already exists
            contributor = get_user(email=email)
            # Unregistered users may have multiple unclaimed records, so
            # only raise error if user is registered.
            if contributor.is_registered or self.is_contributor(contributor):
                raise
            contributor.add_unclaimed_record(node=self, referrer=auth.user,
                given_name=fullname, email=email)
            contributor.save()

        self.add_contributor(
            contributor, permissions=permissions, auth=auth,
            log=True, save=False,
        )
        self.save()
        return contributor

    @disable_for_public_files_collection
    def set_privacy(self, permissions, auth=None, log=True, save=True, meeting_creation=False):
        """Set the permissions for this node. Also, based on meeting_creation, queues an email to user about abilities of
            public projects.

        :param permissions: A string, either 'public' or 'private'
        :param auth: All the auth information including user, API key.
        :param bool log: Whether to add a NodeLog for the privacy change.
        :param bool meeting_creation: Whether this was created due to a meetings email.
        """
        if auth and not self.has_permission(auth.user, ADMIN):
            raise PermissionsError('Must be an admin to change privacy settings.')
        if permissions == 'public' and not self.is_public:
            if self.is_registration:
                if self.is_pending_embargo:
                    raise NodeStateError('A registration with an unapproved embargo cannot be made public.')
                elif self.is_pending_registration:
                    raise NodeStateError('An unapproved registration cannot be made public.')
                elif self.is_pending_embargo:
                    raise NodeStateError('An unapproved embargoed registration cannot be made public.')
                elif self.is_embargoed:
                    # Embargoed registrations can be made public early
                    self.request_embargo_termination(auth=auth)
                    return False
            self.is_public = True
        elif permissions == 'private' and self.is_public:
            if self.is_registration and not self.is_pending_embargo:
                raise NodeStateError('Public registrations must be withdrawn, not made private.')
            else:
                self.is_public = False
        else:
            return False

        # After set permissions callback
        for addon in self.get_addons():
            message = addon.after_set_privacy(self, permissions)
            if message:
                status.push_status_message(message, kind='info', trust=False)

        if log:
            action = NodeLog.MADE_PUBLIC if permissions == 'public' else NodeLog.MADE_PRIVATE
            self.add_log(
                action=action,
                params={
                    'project': self.parent_id,
                    'node': self._primary_key,
                },
                auth=auth,
                save=False,
            )
        if save:
            self.save()
        if auth and permissions == 'public':
            project_signals.privacy_set_public.send(auth.user, node=self, meeting_creation=meeting_creation)
        return True

    def admin_public_wiki(self, user):
        return (
            self.has_addon('wiki') and
            self.has_permission(user, 'admin') and
            self.is_public
        )

    def include_wiki_settings(self, user):
        """Check if node meets requirements to make publicly editable."""
        return (
            self.admin_public_wiki(user) or
            any(
                each.admin_public_wiki(user)
                for each in self.get_descendants_recursive()
            )
        )

    # TODO: Move to wiki add-on
    def get_wiki_page(self, name=None, version=None, id=None):
        from website.addons.wiki.model import NodeWikiPage

        if name:
            name = (name or '').strip()
            key = to_mongo_key(name)
            try:
                if version and (isinstance(version, int) or version.isdigit()):
                    id = self.wiki_pages_versions[key][int(version) - 1]
                elif version == 'previous':
                    id = self.wiki_pages_versions[key][-2]
                elif version == 'current' or version is None:
                    id = self.wiki_pages_current[key]
                else:
                    return None
            except (KeyError, IndexError):
                return None
        return NodeWikiPage.load(id)

    # TODO: Move to wiki add-on
    def update_node_wiki(self, name, content, auth):
        """Update the node's wiki page with new content.

        :param page: A string, the page's name, e.g. ``"home"``.
        :param content: A string, the posted content.
        :param auth: All the auth information including user, API key.
        """
        from website.addons.wiki.model import NodeWikiPage

        name = (name or '').strip()
        key = to_mongo_key(name)
        has_comments = False
        current = None

        if key not in self.wiki_pages_current:
            if key in self.wiki_pages_versions:
                version = len(self.wiki_pages_versions[key]) + 1
            else:
                version = 1
        else:
            current = NodeWikiPage.load(self.wiki_pages_current[key])
            version = current.version + 1
            current.save()
            if Comment.find(Q('root_target', 'eq', current._id)).count() > 0:
                has_comments = True

        new_page = NodeWikiPage(
            page_name=name,
            version=version,
            user=auth.user,
            node=self,
            content=content
        )
        new_page.save()

        if has_comments:
            Comment.update(Q('root_target', 'eq', current._id), data={'root_target': Guid.load(new_page._id)})
            Comment.update(Q('target', 'eq', current._id), data={'target': Guid.load(new_page._id)})

        if current:
            for contrib in self.contributors:
                if contrib.comments_viewed_timestamp.get(current._id, None):
                    contrib.comments_viewed_timestamp[new_page._id] = contrib.comments_viewed_timestamp[current._id]
                    contrib.save()
                    del contrib.comments_viewed_timestamp[current._id]

        # check if the wiki page already exists in versions (existed once and is now deleted)
        if key not in self.wiki_pages_versions:
            self.wiki_pages_versions[key] = []
        self.wiki_pages_versions[key].append(new_page._primary_key)
        self.wiki_pages_current[key] = new_page._primary_key

        self.add_log(
            action=NodeLog.WIKI_UPDATED,
            params={
                'project': self.parent_id,
                'node': self._primary_key,
                'page': new_page.page_name,
                'page_id': new_page._primary_key,
                'version': new_page.version,
            },
            auth=auth,
            log_date=new_page.date,
            save=False,
        )
        self.save()

    # TODO: Move to wiki add-on
    def rename_node_wiki(self, name, new_name, auth):
        """Rename the node's wiki page with new name.

        :param name: A string, the page's name, e.g. ``"My Page"``.
        :param new_name: A string, the new page's name, e.g. ``"My Renamed Page"``.
        :param auth: All the auth information including user, API key.

        """
        # TODO: Fix circular imports
        from website.addons.wiki.exceptions import (
            PageCannotRenameError,
            PageConflictError,
            PageNotFoundError,
        )

        name = (name or '').strip()
        key = to_mongo_key(name)
        new_name = (new_name or '').strip()
        new_key = to_mongo_key(new_name)
        page = self.get_wiki_page(name)

        if key == 'home':
            raise PageCannotRenameError('Cannot rename wiki home page')
        if not page:
            raise PageNotFoundError('Wiki page not found')
        if (new_key in self.wiki_pages_current and key != new_key) or new_key == 'home':
            raise PageConflictError(
                'Page already exists with name {0}'.format(
                    new_name,
                )
            )

        # rename the page first in case we hit a validation exception.
        old_name = page.page_name
        page.rename(new_name)

        # TODO: merge historical records like update (prevents log breaks)
        # transfer the old page versions/current keys to the new name.
        if key != new_key:
            self.wiki_pages_versions[new_key] = self.wiki_pages_versions[key]
            del self.wiki_pages_versions[key]
            self.wiki_pages_current[new_key] = self.wiki_pages_current[key]
            del self.wiki_pages_current[key]
            if key in self.wiki_private_uuids:
                self.wiki_private_uuids[new_key] = self.wiki_private_uuids[key]
                del self.wiki_private_uuids[key]

        self.add_log(
            action=NodeLog.WIKI_RENAMED,
            params={
                'project': self.parent_id,
                'node': self._primary_key,
                'page': page.page_name,
                'page_id': page._primary_key,
                'old_page': old_name,
                'version': page.version,
            },
            auth=auth,
            save=False,
        )
        self.save()

    def delete_node_wiki(self, name, auth):
        name = (name or '').strip()
        key = to_mongo_key(name)
        page = self.get_wiki_page(key)

        del self.wiki_pages_current[key]
        if key != 'home':
            del self.wiki_pages_versions[key]

        self.add_log(
            action=NodeLog.WIKI_DELETED,
            params={
                'project': self.parent_id,
                'node': self._primary_key,
                'page': page.page_name,
                'page_id': page._primary_key,
            },
            auth=auth,
            save=False,
        )
        self.save()

    def get_stats(self, detailed=False):
        if detailed:
            raise NotImplementedError(
                'Detailed stats exist, but are not yet implemented.'
            )
        else:
            return get_basic_counters('node:%s' % self._primary_key)

    # TODO: Deprecate this; it duplicates much of what serialize_project already
    # does
    def serialize(self, auth=None):
        """Dictionary representation of node that is nested within a NodeLog's
        representation.
        """
        # TODO: incomplete implementation
        return {
            'id': str(self._primary_key),
            'category': self.category_display,
            'node_type': self.project_or_component,
            'url': self.url,
            # TODO: Titles shouldn't contain escaped HTML in the first place
            'title': sanitize.unescape_entities(self.title),
            'path': self.path_above(auth),
            'api_url': self.api_url,
            'is_public': self.is_public,
            'is_registration': self.is_registration,
        }

    def _initiate_retraction(self, user, justification=None):
        """Initiates the retraction process for a registration
        :param user: User who initiated the retraction
        :param justification: Justification, if given, for retraction
        """

        retraction = Retraction(
            initiated_by=user,
            justification=justification or None,  # make empty strings None
            state=Retraction.UNAPPROVED
        )
        retraction.save()  # Save retraction so it has a primary key
        self.retraction = retraction
        self.save()  # Set foreign field reference Node.retraction
        admins = self.get_admin_contributors_recursive(unique_users=True)
        for (admin, node) in admins:
            retraction.add_authorizer(admin, node)
        retraction.save()  # Save retraction approval state
        return retraction

    def retract_registration(self, user, justification=None, save=True):
        """Retract public registration. Instantiate new Retraction object
        and associate it with the respective registration.
        """

        if not self.is_registration or (not self.is_public and not (self.embargo_end_date or self.is_pending_embargo)):
            raise NodeStateError('Only public or embargoed registrations may be withdrawn.')

        if self.root is not self:
            raise NodeStateError('Withdrawal of non-parent registrations is not permitted.')

        retraction = self._initiate_retraction(user, justification)
        self.registered_from.add_log(
            action=NodeLog.RETRACTION_INITIATED,
            params={
                'node': self.registered_from_id,
                'registration': self._id,
                'retraction_id': retraction._id,
            },
            auth=Auth(user),
        )
        self.retraction = retraction
        if save:
            self.save()
        return retraction

    def _is_embargo_date_valid(self, end_date):
        today = datetime.datetime.utcnow()
        if (end_date - today) >= settings.EMBARGO_END_DATE_MIN:
            if (end_date - today) <= settings.EMBARGO_END_DATE_MAX:
                return True
        return False

    def _initiate_embargo(self, user, end_date, for_existing_registration=False, notify_initiator_on_complete=False):
        """Initiates the retraction process for a registration
        :param user: User who initiated the retraction
        :param end_date: Date when the registration should be made public
        """
        embargo = Embargo(
            initiated_by=user,
            end_date=datetime.datetime.combine(end_date, datetime.datetime.min.time()),
            for_existing_registration=for_existing_registration,
            notify_initiator_on_complete=notify_initiator_on_complete
        )
        embargo.save()  # Save embargo so it has a primary key
        self.embargo = embargo
        self.save()  # Set foreign field reference Node.embargo
        admins = self.get_admin_contributors_recursive(unique_users=True)
        for (admin, node) in admins:
            embargo.add_authorizer(admin, node)
        embargo.save()  # Save embargo's approval_state
        return embargo

    def embargo_registration(self, user, end_date, for_existing_registration=False, notify_initiator_on_complete=False):
        """Enter registration into an embargo period at end of which, it will
        be made public
        :param user: User initiating the embargo
        :param end_date: Date when the registration should be made public
        :raises: NodeStateError if Node is not a registration
        :raises: PermissionsError if user is not an admin for the Node
        :raises: ValidationValueError if end_date is not within time constraints
        """

        if not self.is_registration:
            raise NodeStateError('Only registrations may be embargoed')
        if not self.has_permission(user, 'admin'):
            raise PermissionsError('Only admins may embargo a registration')
        if not self._is_embargo_date_valid(end_date):
            if (end_date - datetime.datetime.utcnow()) >= settings.EMBARGO_END_DATE_MIN:
                raise ValidationValueError('Registrations can only be embargoed for up to four years.')
            raise ValidationValueError('Embargo end date must be at least three days in the future.')

        embargo = self._initiate_embargo(user, end_date, for_existing_registration=for_existing_registration, notify_initiator_on_complete=notify_initiator_on_complete)

        self.registered_from.add_log(
            action=NodeLog.EMBARGO_INITIATED,
            params={
                'node': self.registered_from_id,
                'registration': self._id,
                'embargo_id': embargo._id,
            },
            auth=Auth(user),
            save=True,
        )
        if self.is_public:
            self.set_privacy('private', Auth(user))

    def request_embargo_termination(self, auth):
        """Initiates an EmbargoTerminationApproval to lift this Embargoed Registration's
        embargo early."""
        if not self.is_embargoed:
            raise NodeStateError('This node is not under active embargo')
        if not self.root == self:
            raise NodeStateError('Only the root of an embargoed registration can request termination')

        approval = EmbargoTerminationApproval(
            initiated_by=auth.user,
            embargoed_registration=self,
        )
        admins = [admin for admin in self.root.get_admin_contributors_recursive(unique_users=True)]
        for (admin, node) in admins:
            approval.add_authorizer(admin, node=node)
        approval.save()
        approval.ask(admins)
        self.embargo_termination_approval = approval
        self.save()
        return approval

    def terminate_embargo(self, auth):
        """Handles the actual early termination of an Embargoed registration.
        Adds a log to the registered_from Node.
        """
        if not self.is_embargoed:
            raise NodeStateError('This node is not under active embargo')

        self.registered_from.add_log(
            action=NodeLog.EMBARGO_TERMINATED,
            params={
                'project': self._id,
                'node': self.registered_from_id,
                'registration': self._id,
            },
            auth=None,
            save=True
        )
        self.embargo.mark_as_completed()
        for node in self.node_and_primary_descendants():
            node.set_privacy(
                Node.PUBLIC,
                auth=None,
                log=False,
                save=True
            )
        return True

    def get_active_contributors_recursive(self, unique_users=False, *args, **kwargs):
        """Yield (admin, node) tuples for this node and
        descendant nodes. Excludes contributors on node links and inactive users.

        :param bool unique_users: If True, a given admin will only be yielded once
            during iteration.
        """
        visited_user_ids = []
        for node in self.node_and_primary_descendants(*args, **kwargs):
            for contrib in node.active_contributors(*args, **kwargs):
                if unique_users:
                    if contrib._id not in visited_user_ids:
                        visited_user_ids.append(contrib._id)
                        yield (contrib, node)
                else:
                    yield (contrib, node)

    def get_admin_contributors_recursive(self, unique_users=False, *args, **kwargs):
        """Yield (admin, node) tuples for this node and
        descendant nodes. Excludes contributors on node links and inactive users.

        :param bool unique_users: If True, a given admin will only be yielded once
            during iteration.
        """
        visited_user_ids = []
        for node in self.node_and_primary_descendants(*args, **kwargs):
            for contrib in node.contributors:
                if node.has_permission(contrib, ADMIN) and contrib.is_active:
                    if unique_users:
                        if contrib._id not in visited_user_ids:
                            visited_user_ids.append(contrib._id)
                            yield (contrib, node)
                    else:
                        yield (contrib, node)

    def get_admin_contributors(self, users):
        """Return a set of all admin contributors for this node. Excludes contributors on node links and
        inactive users.
        """
        return (
            user for user in users
            if self.has_permission(user, 'admin') and
            user.is_active)

    def _initiate_approval(self, user, notify_initiator_on_complete=False):
        end_date = datetime.datetime.now() + settings.REGISTRATION_APPROVAL_TIME
        approval = RegistrationApproval(
            initiated_by=user,
            end_date=end_date,
            notify_initiator_on_complete=notify_initiator_on_complete
        )
        approval.save()  # Save approval so it has a primary key
        self.registration_approval = approval
        self.save()  # Set foreign field reference Node.registration_approval
        admins = self.get_admin_contributors_recursive(unique_users=True)
        for (admin, node) in admins:
            approval.add_authorizer(admin, node=node)
        approval.save()  # Save approval's approval_state
        return approval

    def require_approval(self, user, notify_initiator_on_complete=False):
        if not self.is_registration:
            raise NodeStateError('Only registrations can require registration approval')
        if not self.has_permission(user, 'admin'):
            raise PermissionsError('Only admins can initiate a registration approval')

        approval = self._initiate_approval(user, notify_initiator_on_complete)

        self.registered_from.add_log(
            action=NodeLog.REGISTRATION_APPROVAL_INITIATED,
            params={
                'node': self.registered_from_id,
                'registration': self._id,
                'registration_approval_id': approval._id,
            },
            auth=Auth(user),
            save=True,
        )

    @property
    def watches(self):
        return WatchConfig.find(Q('node', 'eq', self._id))

    institution_id = fields.StringField(unique=True, index=True)
    institution_domains = fields.StringField(list=True)
    institution_auth_url = fields.StringField(validate=URLValidator())
    institution_logo_name = fields.StringField()
    institution_email_domains = fields.StringField(list=True)
    institution_banner_name = fields.StringField()

    @classmethod
    def find(cls, query=None, allow_institution=False, **kwargs):
        if not allow_institution:
            query = (query & Q('institution_id', 'eq', None)) if query else Q('institution_id', 'eq', None)
        return super(Node, cls).find(query, **kwargs)

    @classmethod
    def find_one(cls, query=None, allow_institution=False, **kwargs):
        if not allow_institution:
            query = (query & Q('institution_id', 'eq', None)) if query else Q('institution_id', 'eq', None)
        return super(Node, cls).find_one(query, **kwargs)

    @classmethod
    def find_by_institutions(cls, inst, query=None):
        inst_node = inst.node
        query = query & Q('_affiliated_institutions', 'eq', inst_node) if query else Q('_affiliated_institutions', 'eq', inst_node)
        return cls.find(query, allow_institution=True)

    _affiliated_institutions = fields.ForeignField('node', list=True)

    @property
    def affiliated_institutions(self):
        '''
        Should behave as if this was a foreign field pointing to Institution
        :return: this node's _affiliated_institutions wrapped with Institution as a list.
        '''
        return AffiliatedInstitutionsList([Institution(node) for node in self._affiliated_institutions], obj=self, private_target='_affiliated_institutions')

    def add_affiliated_institution(self, inst, user, save=False, log=True):
        if not user.is_affiliated_with_institution(inst):
            raise UserNotAffiliatedError('User is not affiliated with {}'.format(inst.name))
        if inst not in self.affiliated_institutions:
            self.affiliated_institutions.append(inst)
        if log:
            self.add_log(
                action=NodeLog.AFFILIATED_INSTITUTION_ADDED,
                params={
                    'node': self._primary_key,
                    'institution': {
                        'id': inst._id,
                        'name': inst.name
                    }
                },
                auth=Auth(user)
            )
        if save:
            self.save()
        return True

    def remove_affiliated_institution(self, inst, user, save=False, log=True):
        if inst in self.affiliated_institutions:
            self.affiliated_institutions.remove(inst)
            if log:
                self.add_log(
                    action=NodeLog.AFFILIATED_INSTITUTION_REMOVED,
                    params={
                        'node': self._primary_key,
                        'institution': {
                            'id': inst._id,
                            'name': inst.name
                        }
                    },
                    auth=Auth(user)
                )
            if save:
                self.save()
            return True
        return False

    def institutions_url(self):
        return self.absolute_api_v2_url + 'institutions/'

    def institutions_relationship_url(self):
        return self.absolute_api_v2_url + 'relationships/institutions/'


@Node.subscribe('before_save')
def validate_permissions(schema, instance):
    """Ensure that user IDs in `contributors` and `permissions` match.

    """
    node = instance
    contributor_ids = set([user._id for user in node.contributors])
    permission_ids = set(node.permissions.keys())
    mismatched_contributors = contributor_ids.difference(permission_ids)
    if mismatched_contributors:
        raise ValidationValueError(
            'Contributors {0} missing from `permissions` on node {1}'.format(
                ', '.join(mismatched_contributors),
                node._id,
            )
        )
    mismatched_permissions = permission_ids.difference(contributor_ids)
    if mismatched_permissions:
        raise ValidationValueError(
            'Permission keys {0} missing from `contributors` on node {1}'.format(
                ', '.join(mismatched_contributors),
                node._id,
            )
        )


@Node.subscribe('before_save')
def validate_visible_contributors(schema, instance):
    """Ensure that user IDs in `contributors` and `visible_contributor_ids`
    match.

    """
    node = instance
    for user_id in node.visible_contributor_ids:
        if user_id not in node.contributors:
            raise ValidationValueError(
                ('User {0} is in `visible_contributor_ids` but not in '
                 '`contributors` on node {1}').format(
                    user_id,
                    node._id,
                )
            )


class WatchConfig(StoredObject):

    _id = fields.StringField(primary=True, default=lambda: str(ObjectId()))
    node = fields.ForeignField('Node')
    digest = fields.BooleanField(default=False)
    immediate = fields.BooleanField(default=False)

    def __repr__(self):
        return '<WatchConfig(node="{self.node}")>'.format(self=self)


class PrivateLink(StoredObject):

    _id = fields.StringField(primary=True, default=lambda: str(ObjectId()))
    date_created = fields.DateTimeField(auto_now_add=datetime.datetime.utcnow)
    key = fields.StringField(required=True, unique=True)
    name = fields.StringField()
    is_deleted = fields.BooleanField(default=False)
    anonymous = fields.BooleanField(default=False)

    nodes = fields.ForeignField('node', list=True)
    creator = fields.ForeignField('user')

    @property
    def node_ids(self):
        node_ids = [node._id for node in self.nodes]
        return node_ids

    def node_scale(self, node):
        # node may be None if previous node's parent is deleted
        if node is None or node.parent_id not in self.node_ids:
            return -40
        else:
            offset = 20 if node.parent_node is not None else 0
            return offset + self.node_scale(node.parent_node)

    def to_json(self):
        return {
            'id': self._id,
            'date_created': iso8601format(self.date_created),
            'key': self.key,
            'name': sanitize.unescape_entities(self.name),
            'creator': {'fullname': self.creator.fullname, 'url': self.creator.profile_url},
            'nodes': [{'title': x.title, 'url': x.url, 'scale': str(self.node_scale(x)) + 'px', 'category': x.category}
                      for x in self.nodes if not x.is_deleted],
            'anonymous': self.anonymous
        }


class AlternativeCitation(StoredObject):
    _id = fields.StringField(primary=True, default=lambda: str(ObjectId()))
    name = fields.StringField(required=True, validate=MaxLengthValidator(256))
    text = fields.StringField(required=True, validate=MaxLengthValidator(2048))

    def to_json(self):
        return {
            'id': self._id,
            'name': self.name,
            'text': self.text
        }


class DraftRegistrationLog(StoredObject):
    """ Simple log to show status changes for DraftRegistrations

    field - _id - primary key
    field - date - date of the action took place
    field - action - simple action to track what happened
    field - user - user who did the action
    """
    _id = fields.StringField(primary=True, default=lambda: str(ObjectId()))
    date = fields.DateTimeField(default=datetime.datetime.utcnow)
    action = fields.StringField()
    draft = fields.ForeignField('draftregistration', index=True)
    user = fields.ForeignField('user')

    SUBMITTED = 'submitted'
    REGISTERED = 'registered'
    APPROVED = 'approved'
    REJECTED = 'rejected'

    def __repr__(self):
        return ('<DraftRegistrationLog({self.action!r}, date={self.date!r}), '
                'user={self.user!r} '
                'with id {self._id!r}>').format(self=self)


class DraftRegistration(StoredObject):

    _id = fields.StringField(primary=True, default=lambda: str(ObjectId()))

    URL_TEMPLATE = settings.DOMAIN + 'project/{node_id}/drafts/{draft_id}'

    datetime_initiated = fields.DateTimeField(auto_now_add=True)
    datetime_updated = fields.DateTimeField(auto_now=True)
    # Original Node a draft registration is associated with
    branched_from = fields.ForeignField('node', index=True)

    initiator = fields.ForeignField('user', index=True)

    # Dictionary field mapping question id to a question's comments and answer
    # {
    #   <qid>: {
    #     'comments': [{
    #       'user': {
    #         'id': <uid>,
    #         'name': <name>
    #       },
    #       value: <value>,
    #       lastModified: <datetime>
    #     }],
    #     'value': <value>
    #   }
    # }
    registration_metadata = fields.DictionaryField(default=dict)
    registration_schema = fields.ForeignField('metaschema')
    registered_node = fields.ForeignField('node', index=True)

    approval = fields.ForeignField('draftregistrationapproval', default=None)

    # Dictionary field mapping extra fields defined in the MetaSchema.schema to their
    # values. Defaults should be provided in the schema (e.g. 'paymentSent': false),
    # and these values are added to the DraftRegistration
    _metaschema_flags = fields.DictionaryField(default=None)

    def __repr__(self):
        return '<DraftRegistration(branched_from={self.branched_from!r}) with id {self._id!r}>'.format(self=self)

    # lazily set flags
    @property
    def flags(self):
        if not self._metaschema_flags:
            self._metaschema_flags = {}
        meta_schema = self.registration_schema
        if meta_schema:
            schema = meta_schema.schema
            flags = schema.get('flags', {})
            dirty = False
            for flag, value in flags.iteritems():
                if flag not in self._metaschema_flags:
                    self._metaschema_flags[flag] = value
                    dirty = True
            if dirty:
                self.save()
        return self._metaschema_flags

    @flags.setter
    def flags(self, flags):
        self._metaschema_flags.update(flags)

    notes = fields.StringField()

    @property
    def url(self):
        return self.URL_TEMPLATE.format(
            node_id=self.branched_from,
            draft_id=self._id
        )

    @property
    def absolute_url(self):
        return urlparse.urljoin(settings.DOMAIN, self.url)

    @property
    def absolute_api_v2_url(self):
        node = self.branched_from
        path = '/nodes/{}/draft_registrations/{}/'.format(node._id, self._id)
        return api_v2_url(path)

    # used by django and DRF
    def get_absolute_url(self):
        return self.absolute_api_v2_url

    @property
    def requires_approval(self):
        return self.registration_schema.requires_approval

    @property
    def is_pending_review(self):
        return self.approval.is_pending_approval if (self.requires_approval and self.approval) else False

    @property
    def is_approved(self):
        if self.requires_approval:
            if not self.approval:
                return False
            else:
                return self.approval.is_approved
        else:
            return False

    @property
    def is_rejected(self):
        if self.requires_approval:
            if not self.approval:
                return False
            else:
                return self.approval.is_rejected
        else:
            return False

    @property
    def status_logs(self):
        """ List of logs associated with this node"""
        return DraftRegistrationLog.find(Q('draft', 'eq', self._id)).sort('date')

    @classmethod
    def create_from_node(cls, node, user, schema, data=None):
        draft = cls(
            initiator=user,
            branched_from=node,
            registration_schema=schema,
            registration_metadata=data or {},
        )
        draft.save()
        return draft

    def update_metadata(self, metadata):
        changes = []
        # Prevent comments on approved drafts
        if not self.is_approved:
            for question_id, value in metadata.iteritems():
                old_value = self.registration_metadata.get(question_id)
                if old_value:
                    old_comments = {
                        comment['created']: comment
                        for comment in old_value.get('comments', [])
                    }
                    new_comments = {
                        comment['created']: comment
                        for comment in value.get('comments', [])
                    }
                    old_comments.update(new_comments)
                    metadata[question_id]['comments'] = sorted(
                        old_comments.values(),
                        key=lambda c: c['created']
                    )
                    if old_value.get('value') != value.get('value'):
                        changes.append(question_id)
                else:
                    changes.append(question_id)
        self.registration_metadata.update(metadata)
        return changes

    def submit_for_review(self, initiated_by, meta, save=False):
        approval = DraftRegistrationApproval(
            initiated_by=initiated_by,
            meta=meta
        )
        approval.save()
        self.approval = approval
        self.add_status_log(initiated_by, DraftRegistrationLog.SUBMITTED)
        if save:
            self.save()

    def register(self, auth, save=False):
        node = self.branched_from

        # Create the registration
        register = node.register_node(
            schema=self.registration_schema,
            auth=auth,
            data=self.registration_metadata
        )
        self.registered_node = register
        self.add_status_log(auth.user, DraftRegistrationLog.REGISTERED)
        if save:
            self.save()
        return register

    def approve(self, user):
        self.approval.approve(user)
        self.add_status_log(user, DraftRegistrationLog.APPROVED)
        self.approval.save()

    def reject(self, user):
        self.approval.reject(user)
        self.add_status_log(user, DraftRegistrationLog.REJECTED)
        self.approval.save()

    def add_status_log(self, user, action):
        log = DraftRegistrationLog(action=action, user=user, draft=self)
        log.save()

    def validate_metadata(self, *args, **kwargs):
        """
        Validates draft's metadata
        """
        return self.registration_schema.validate_metadata(*args, **kwargs)<|MERGE_RESOLUTION|>--- conflicted
+++ resolved
@@ -1248,10 +1248,7 @@
         if save:
             self.save()
 
-<<<<<<< HEAD
     @disable_for_public_files_collection
-    def set_permissions(self, user, permissions, save=False):
-=======
     def set_permissions(self, user, permissions, validate=True, save=False):
         # Ensure that user's permissions cannot be lowered if they are the only admin
         if validate and reduce_permissions(self.permissions[user._id]) == ADMIN and reduce_permissions(permissions) != ADMIN:
@@ -1261,7 +1258,6 @@
             ]
             if ADMIN not in reduced_permissions:
                 raise NodeStateError('Must have at least one registered admin contributor')
->>>>>>> 9866e2d9
         self.permissions[user._id] = permissions
         if save:
             self.save()
