--- conflicted
+++ resolved
@@ -610,13 +610,9 @@
     registered_date = fields.DateTimeField(index=True)
     registered_user = fields.ForeignField('user', backref='registered')
     registered_schema = fields.ForeignField('metaschema', backref='registered')
-<<<<<<< HEAD
-    registered_meta = fields.ForeignField('metadata', backref='referrent')
-=======
     registered_meta = fields.DictionaryField()
     retraction = fields.ForeignField('retraction')
     embargo = fields.ForeignField('embargo')
->>>>>>> 8805d95a
 
     is_fork = fields.BooleanField(default=False, index=True)
     forked_date = fields.DateTimeField(index=True)
