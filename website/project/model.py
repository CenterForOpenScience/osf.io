# -*- coding: utf-8 -*-
import itertools
import functools
import os
import re
import urllib
import logging
import pymongo
import datetime
import urlparse
from collections import OrderedDict
import warnings

import pytz
from flask import request
from django.core.urlresolvers import reverse

from modularodm import Q
from modularodm import fields
from modularodm.validators import MaxLengthValidator
from modularodm.exceptions import NoResultsFound
from modularodm.exceptions import ValidationTypeError
from modularodm.exceptions import ValidationValueError

from api.base.utils import absolute_reverse
from framework import status
from framework.mongo import ObjectId
from framework.mongo import StoredObject
from framework.addons import AddonModelMixin
from framework.auth import get_user, User, Auth
from framework.auth import signals as auth_signals
from framework.exceptions import PermissionsError
from framework.guid.model import GuidStoredObject
from framework.auth.utils import privacy_info_handle
from framework.analytics import tasks as piwik_tasks
from framework.mongo.utils import to_mongo, to_mongo_key, unique_on
from framework.analytics import (
    get_basic_counters, increment_user_activity_counters
)
from framework.sentry import log_exception
from framework.transactions.context import TokuTransaction
from framework.utils import iso8601format

from website import language, mails, settings, tokens
from website.util import web_url_for
from website.util import api_url_for
from website.util import sanitize
from website.exceptions import (
    NodeStateError,
    InvalidSanctionApprovalToken, InvalidSanctionRejectionToken,
)
from website.citations.utils import datetime_to_csl
from website.identifiers.model import IdentifierMixin
from website.util.permissions import expand_permissions
from website.util.permissions import CREATOR_PERMISSIONS, DEFAULT_CONTRIBUTOR_PERMISSIONS, ADMIN
from website.project.metadata.schemas import OSF_META_SCHEMAS
from website.project import signals as project_signals

logger = logging.getLogger(__name__)

VIEW_PROJECT_URL_TEMPLATE = settings.DOMAIN + '{node_id}/'

def has_anonymous_link(node, auth):
    """check if the node is anonymous to the user

    :param Node node: Node which the user wants to visit
    :param str link: any view-only link in the current url
    :return bool anonymous: Whether the node is anonymous to the user or not
    """
    view_only_link = auth.private_key or request.args.get('view_only', '').strip('/')
    if not view_only_link:
        return False
    if node.is_public:
        return False
    return any(
        link.anonymous
        for link in node.private_links_active
        if link.key == view_only_link
    )


class MetaSchema(StoredObject):

    _id = fields.StringField(default=lambda: str(ObjectId()))
    name = fields.StringField()
    schema = fields.DictionaryField()
    category = fields.StringField()

    # Version of the Knockout metadata renderer to use (e.g. if data binds
    # change)
    metadata_version = fields.IntegerField()
    # Version of the schema to use (e.g. if questions, responses change)
    schema_version = fields.IntegerField()


def ensure_schemas(clear=True):
    """Import meta-data schemas from JSON to database, optionally clearing
    database first.

    :param clear: Clear schema database before import
    """
    if clear:
        try:
            MetaSchema.remove()
        except AttributeError:
            if not settings.DEBUG_MODE:
                raise
    for schema in OSF_META_SCHEMAS:
        try:
            MetaSchema.find_one(
                Q('name', 'eq', schema['name']) &
                Q('schema_version', 'eq', schema['schema_version'])
            )
        except:
            schema['name'] = schema['name'].replace(' ', '_')
            schema_obj = MetaSchema(**schema)
            schema_obj.save()


class MetaData(GuidStoredObject):

    _id = fields.StringField(primary=True)

    target = fields.AbstractForeignField(backref='metadata')
    data = fields.DictionaryField()

    date_created = fields.DateTimeField(auto_now_add=datetime.datetime.utcnow)
    date_modified = fields.DateTimeField(auto_now=datetime.datetime.utcnow)


def validate_comment_reports(value, *args, **kwargs):
    for key, val in value.iteritems():
        if not User.load(key):
            raise ValidationValueError('Keys must be user IDs')
        if not isinstance(val, dict):
            raise ValidationTypeError('Values must be dictionaries')
        if 'category' not in val or 'text' not in val:
            raise ValidationValueError(
                'Values must include `category` and `text` keys'
            )


class Comment(GuidStoredObject):

    _id = fields.StringField(primary=True)

    user = fields.ForeignField('user', required=True, backref='commented')
    node = fields.ForeignField('node', required=True, backref='comment_owner')
    target = fields.AbstractForeignField(required=True, backref='commented')

    date_created = fields.DateTimeField(auto_now_add=datetime.datetime.utcnow)
    date_modified = fields.DateTimeField(auto_now=datetime.datetime.utcnow)
    modified = fields.BooleanField()

    is_deleted = fields.BooleanField(default=False)
    content = fields.StringField()

    # Dictionary field mapping user IDs to dictionaries of report details:
    # {
    #   'icpnw': {'category': 'hate', 'message': 'offensive'},
    #   'cdi38': {'category': 'spam', 'message': 'godwins law'},
    # }
    reports = fields.DictionaryField(validate=validate_comment_reports)

    @classmethod
    def create(cls, auth, **kwargs):
        comment = cls(**kwargs)
        comment.save()

        comment.node.add_log(
            NodeLog.COMMENT_ADDED,
            {
                'project': comment.node.parent_id,
                'node': comment.node._id,
                'user': comment.user._id,
                'comment': comment._id,
            },
            auth=auth,
            save=False,
        )

        comment.node.save()

        return comment

    def edit(self, content, auth, save=False):
        self.content = content
        self.modified = True
        self.node.add_log(
            NodeLog.COMMENT_UPDATED,
            {
                'project': self.node.parent_id,
                'node': self.node._id,
                'user': self.user._id,
                'comment': self._id,
            },
            auth=auth,
            save=False,
        )
        if save:
            self.save()

    def delete(self, auth, save=False):
        self.is_deleted = True
        self.node.add_log(
            NodeLog.COMMENT_REMOVED,
            {
                'project': self.node.parent_id,
                'node': self.node._id,
                'user': self.user._id,
                'comment': self._id,
            },
            auth=auth,
            save=False,
        )
        if save:
            self.save()

    def undelete(self, auth, save=False):
        self.is_deleted = False
        self.node.add_log(
            NodeLog.COMMENT_ADDED,
            {
                'project': self.node.parent_id,
                'node': self.node._id,
                'user': self.user._id,
                'comment': self._id,
            },
            auth=auth,
            save=False,
        )
        if save:
            self.save()

    def report_abuse(self, user, save=False, **kwargs):
        """Report that a comment is abuse.

        :param User user: User submitting the report
        :param bool save: Save changes
        :param dict kwargs: Report details
        :raises: ValueError if the user submitting abuse is the same as the
            user who posted the comment
        """
        if user == self.user:
            raise ValueError
        self.reports[user._id] = kwargs
        if save:
            self.save()

    def unreport_abuse(self, user, save=False):
        """Revoke report of abuse.

        :param User user: User who submitted the report
        :param bool save: Save changes
        :raises: ValueError if user has not reported comment as abuse
        """
        try:
            self.reports.pop(user._id)
        except KeyError:
            raise ValueError('User has not reported comment as abuse')

        if save:
            self.save()


@unique_on(['params.node', '_id'])
class NodeLog(StoredObject):

    _id = fields.StringField(primary=True, default=lambda: str(ObjectId()))

    date = fields.DateTimeField(default=datetime.datetime.utcnow, index=True)
    action = fields.StringField(index=True)
    params = fields.DictionaryField()
    should_hide = fields.BooleanField(default=False)

    was_connected_to = fields.ForeignField('node', list=True)

    user = fields.ForeignField('user', index=True)
    foreign_user = fields.StringField()

    DATE_FORMAT = '%m/%d/%Y %H:%M UTC'

    # Log action constants -- NOTE: templates stored in log_templates.mako
    CREATED_FROM = 'created_from'

    PROJECT_CREATED = 'project_created'
    PROJECT_REGISTERED = 'project_registered'
    PROJECT_DELETED = 'project_deleted'

    NODE_CREATED = 'node_created'
    NODE_FORKED = 'node_forked'
    NODE_REMOVED = 'node_removed'

    POINTER_CREATED = 'pointer_created'
    POINTER_FORKED = 'pointer_forked'
    POINTER_REMOVED = 'pointer_removed'

    WIKI_UPDATED = 'wiki_updated'
    WIKI_DELETED = 'wiki_deleted'
    WIKI_RENAMED = 'wiki_renamed'

    MADE_WIKI_PUBLIC = 'made_wiki_public'
    MADE_WIKI_PRIVATE = 'made_wiki_private'

    CONTRIB_ADDED = 'contributor_added'
    CONTRIB_REMOVED = 'contributor_removed'
    CONTRIB_REORDERED = 'contributors_reordered'

    PERMISSIONS_UPDATED = 'permissions_updated'

    MADE_PRIVATE = 'made_private'
    MADE_PUBLIC = 'made_public'

    TAG_ADDED = 'tag_added'
    TAG_REMOVED = 'tag_removed'

    EDITED_TITLE = 'edit_title'
    EDITED_DESCRIPTION = 'edit_description'

    UPDATED_FIELDS = 'updated_fields'

    FILE_MOVED = 'addon_file_moved'
    FILE_COPIED = 'addon_file_copied'
    FILE_RENAMED = 'addon_file_renamed'

    FOLDER_CREATED = 'folder_created'

    FILE_ADDED = 'file_added'
    FILE_UPDATED = 'file_updated'
    FILE_REMOVED = 'file_removed'
    FILE_RESTORED = 'file_restored'

    ADDON_ADDED = 'addon_added'
    ADDON_REMOVED = 'addon_removed'
    COMMENT_ADDED = 'comment_added'
    COMMENT_REMOVED = 'comment_removed'
    COMMENT_UPDATED = 'comment_updated'

    MADE_CONTRIBUTOR_VISIBLE = 'made_contributor_visible'
    MADE_CONTRIBUTOR_INVISIBLE = 'made_contributor_invisible'

    EXTERNAL_IDS_ADDED = 'external_ids_added'

    EMBARGO_APPROVED = 'embargo_approved'
    EMBARGO_CANCELLED = 'embargo_cancelled'
    EMBARGO_COMPLETED = 'embargo_completed'
    EMBARGO_INITIATED = 'embargo_initiated'
    RETRACTION_APPROVED = 'retraction_approved'
    RETRACTION_CANCELLED = 'retraction_cancelled'
    RETRACTION_INITIATED = 'retraction_initiated'

    REGISTRATION_APPROVAL_CANCELLED = 'registration_cancelled'
    REGISTRATION_APPROVAL_INITIATED = 'registration_initiated'
    REGISTRATION_APPROVAL_APPROVED = 'registration_approved'

    def __repr__(self):
        return ('<NodeLog({self.action!r}, params={self.params!r}) '
                'with id {self._id!r}>').format(self=self)

    @property
    def node(self):
        """Return the :class:`Node` associated with this log."""
        return (
            Node.load(self.params.get('node')) or
            Node.load(self.params.get('project'))
        )

    @property
    def tz_date(self):
        '''Return the timezone-aware date.
        '''
        # Date should always be defined, but a few logs in production are
        # missing dates; return None and log error if date missing
        if self.date:
            return self.date.replace(tzinfo=pytz.UTC)
        logger.error('Date missing on NodeLog {}'.format(self._primary_key))

    @property
    def formatted_date(self):
        '''Return the timezone-aware, ISO-formatted string representation of
        this log's date.
        '''
        if self.tz_date:
            return self.tz_date.isoformat()

    def resolve_node(self, node):
        """A single `NodeLog` record may be attached to multiple `Node` records
        (parents, forks, registrations, etc.), so the node that the log refers
        to may not be the same as the node the user is viewing. Use
        `resolve_node` to determine the relevant node to use for permission
        checks.

        :param Node node: Node being viewed
        """
        if self.node == node or self.node in node.nodes:
            return self.node
        if node.is_fork_of(self.node) or node.is_registration_of(self.node):
            return node
        for child in node.nodes:
            if child.is_fork_of(self.node) or node.is_registration_of(self.node):
                return child
        return False

    def can_view(self, node, auth):
        node_to_check = self.resolve_node(node)
        if node_to_check:
            return node_to_check.can_view(auth)
        return False

    def _render_log_contributor(self, contributor, anonymous=False):
        user = User.load(contributor)
        if not user:
            # Handle legacy non-registered users, which were
            # represented as a dict
            if isinstance(contributor, dict):
                if 'nr_name' in contributor:
                    return {
                        'fullname': contributor['nr_name'],
                        'registered': False,
                    }
            return None
        if self.node:
            fullname = user.display_full_name(node=self.node)
        else:
            fullname = user.fullname
        return {
            'id': privacy_info_handle(user._primary_key, anonymous),
            'fullname': privacy_info_handle(fullname, anonymous, name=True),
            'registered': user.is_registered,
        }


class Tag(StoredObject):

    _id = fields.StringField(primary=True, validate=MaxLengthValidator(128))

    def __repr__(self):
        return '<Tag() with id {self._id!r}>'.format(self=self)

    @property
    def url(self):
        return '/search/?tags={}'.format(self._id)


class Pointer(StoredObject):
    """A link to a Node. The Pointer delegates all but a few methods to its
    contained Node. Forking and registration are overridden such that the
    link is cloned, but its contained Node is not.
    """
    #: Whether this is a pointer or not
    primary = False

    _id = fields.StringField()
    node = fields.ForeignField('node', backref='_pointed')

    _meta = {'optimistic': True}

    def _clone(self):
        if self.node:
            clone = self.clone()
            clone.node = self.node
            clone.save()
            return clone

    def fork_node(self, *args, **kwargs):
        return self._clone()

    def register_node(self, *args, **kwargs):
        return self._clone()

    def use_as_template(self, *args, **kwargs):
        return self._clone()

    def resolve(self):
        return self.node

    def __getattr__(self, item):
        """Delegate attribute access to the node being pointed to."""
        # Prevent backref lookups from being overriden by proxied node
        try:
            return super(Pointer, self).__getattr__(item)
        except AttributeError:
            pass
        if self.node:
            return getattr(self.node, item)
        raise AttributeError(
            'Pointer object has no attribute {0}'.format(
                item
            )
        )


def get_pointer_parent(pointer):
    """Given a `Pointer` object, return its parent node.
    """
    # The `parent_node` property of the `Pointer` schema refers to the parents
    # of the pointed-at `Node`, not the parents of the `Pointer`; use the
    # back-reference syntax to find the parents of the `Pointer`.
    parent_refs = pointer.node__parent
    assert len(parent_refs) == 1, 'Pointer must have exactly one parent.'
    return parent_refs[0]


def validate_category(value):
    """Validator for Node#category. Makes sure that the value is one of the
    categories defined in CATEGORY_MAP.
    """
    if value not in Node.CATEGORY_MAP.keys():
        raise ValidationValueError('Invalid value for category.')
    return True


def validate_title(value):
    """Validator for Node#title. Makes sure that the value exists and is not
    above 200 characters.
    """
    if value is None or not value.strip():
        raise ValidationValueError('Title cannot be blank.')

    value = sanitize.strip_html(value)

    if value is None or not value.strip():
        raise ValidationValueError('Invalid title.')

    if len(value) > 200:
        raise ValidationValueError('Title cannot exceed 200 characters.')

    return True


def validate_user(value):
    if value != {}:
        user_id = value.iterkeys().next()
        if User.find(Q('_id', 'eq', user_id)).count() != 1:
            raise ValidationValueError('User does not exist.')
    return True


class NodeUpdateError(Exception):
    def __init__(self, reason, key, *args, **kwargs):
        super(NodeUpdateError, self).__init__(*args, **kwargs)
        self.key = key
        self.reason = reason


class Node(GuidStoredObject, AddonModelMixin, IdentifierMixin):

    #: Whether this is a pointer or not
    primary = True

    __indices__ = [{
        'unique': False,
        'key_or_list': [
            ('tags.$', pymongo.ASCENDING),
            ('is_public', pymongo.ASCENDING),
            ('is_deleted', pymongo.ASCENDING),
        ]
    }]

    # Node fields that trigger an update to Solr on save
    SOLR_UPDATE_FIELDS = {
        'title',
        'category',
        'description',
        'visible_contributor_ids',
        'tags',
        'is_fork',
        'is_registration',
        'retraction',
        'embargo',
        'is_public',
        'is_deleted',
        'wiki_pages_current',
        'is_retracted',
    }

    # Maps category identifier => Human-readable representation for use in
    # titles, menus, etc.
    # Use an OrderedDict so that menu items show in the correct order
    CATEGORY_MAP = OrderedDict([
        ('', 'Uncategorized'),
        ('project', 'Project'),
        ('hypothesis', 'Hypothesis'),
        ('methods and measures', 'Methods and Measures'),
        ('procedure', 'Procedure'),
        ('instrumentation', 'Instrumentation'),
        ('data', 'Data'),
        ('analysis', 'Analysis'),
        ('communication', 'Communication'),
        ('other', 'Other'),
    ])

    # Fields that are writable by Node.update
    WRITABLE_WHITELIST = [
        'title',
        'description',
        'category',
        'is_public',
    ]

    # Named constants
    PRIVATE = 'private'
    PUBLIC = 'public'

    _id = fields.StringField(primary=True)

    date_created = fields.DateTimeField(auto_now_add=datetime.datetime.utcnow, index=True)

    # Privacy
    is_public = fields.BooleanField(default=False, index=True)

    # User mappings
    permissions = fields.DictionaryField()
    visible_contributor_ids = fields.StringField(list=True)

    # Project Organization
    is_dashboard = fields.BooleanField(default=False, index=True)
    is_folder = fields.BooleanField(default=False, index=True)

    # Expanded: Dictionary field mapping user IDs to expand state of this node:
    # {
    #   'icpnw': True,
    #   'cdi38': False,
    # }
    expanded = fields.DictionaryField(default={}, validate=validate_user)

    is_deleted = fields.BooleanField(default=False, index=True)
    deleted_date = fields.DateTimeField(index=True)

    is_registration = fields.BooleanField(default=False, index=True)
    registered_date = fields.DateTimeField(index=True)
    registered_user = fields.ForeignField('user', backref='registered')

    registered_schema = fields.ForeignField('metaschema', backref='registered')
    registered_meta = fields.DictionaryField()
    registration_approval = fields.ForeignField('registrationapproval')
    retraction = fields.ForeignField('retraction')
    embargo = fields.ForeignField('embargo')

    is_fork = fields.BooleanField(default=False, index=True)
    forked_date = fields.DateTimeField(index=True)

    title = fields.StringField(validate=validate_title)
    description = fields.StringField()
    category = fields.StringField(validate=validate_category, index=True)

    # One of 'public', 'private'
    # TODO: Add validator
    comment_level = fields.StringField(default='private')

    wiki_pages_current = fields.DictionaryField()
    wiki_pages_versions = fields.DictionaryField()
    # Dictionary field mapping node wiki page to sharejs private uuid.
    # {<page_name>: <sharejs_id>}
    wiki_private_uuids = fields.DictionaryField()
    file_guid_to_share_uuids = fields.DictionaryField()

    creator = fields.ForeignField('user', backref='created')
    contributors = fields.ForeignField('user', list=True, backref='contributed')
    users_watching_node = fields.ForeignField('user', list=True, backref='watched')

    logs = fields.ForeignField('nodelog', list=True, backref='logged')
    tags = fields.ForeignField('tag', list=True, backref='tagged')

    # Tags for internal use
    system_tags = fields.StringField(list=True)

    nodes = fields.AbstractForeignField(list=True, backref='parent')
    forked_from = fields.ForeignField('node', backref='forked', index=True)
    registered_from = fields.ForeignField('node', backref='registrations', index=True)

    # The node (if any) used as a template for this node's creation
    template_node = fields.ForeignField('node', backref='template_node', index=True)

    piwik_site_id = fields.StringField()

    # Dictionary field mapping user id to a list of nodes in node.nodes which the user has subscriptions for
    # {<User.id>: [<Node._id>, <Node2._id>, ...] }
    child_node_subscriptions = fields.DictionaryField(default=dict)

    _meta = {
        'optimistic': True,
    }

    def __init__(self, *args, **kwargs):

        tags = kwargs.pop('tags', [])

        super(Node, self).__init__(*args, **kwargs)

        # Ensure when Node is created with tags through API, tags are added to Tag
        if tags:
            for tag in tags:
                self.add_tag(tag, Auth(self.creator), save=False, log=False)

        if kwargs.get('_is_loaded', False):
            return

        if self.creator:
            self.contributors.append(self.creator)
            self.set_visible(self.creator, visible=True, log=False)

            # Add default creator permissions
            for permission in CREATOR_PERMISSIONS:
                self.add_permission(self.creator, permission, save=False)

    def __repr__(self):
        return ('<Node(title={self.title!r}, category={self.category!r}) '
                'with _id {self._id!r}>').format(self=self)

    # For Django compatibility
    @property
    def pk(self):
        return self._id

    @property
    def category_display(self):
        """The human-readable representation of this node's category."""
        return self.CATEGORY_MAP[self.category]

    # We need the following 2 properties in order to serialize related links in NodeRegistrationSerializer
    @property
    def registered_user_id(self):
        """The ID of the user who registered this node if this is a registration, else None.
        """
        if self.registered_user:
            return self.registered_user._id
        return None

    @property
    def registered_from_id(self):
        """The ID of the user who registered this node if this is a registration, else None.
        """
        if self.registered_from:
            return self.registered_from._id
        return None

    @property
    def sanction(self):
        sanction = self.registration_approval or self.embargo or self.retraction
        if sanction:
            return sanction
        elif self.parent_node:
            return self.parent_node.sanction
        else:
            return None

    @property
    def is_pending_registration(self):
        if not self.is_registration:
            return False
        if self.registration_approval is None:
            if self.parent_node:
                return self.parent_node.is_pending_registration
            return False
        return self.registration_approval.pending_approval

    @property
    def is_registration_approved(self):
        if self.registration_approval is None:
            if self.parent_node:
                return self.parent_node.is_registration_approved
            return False
        return self.registration_approval.is_approved

    @property
    def is_retracted(self):
        if self.retraction is None:
            if self.parent_node:
                return self.parent_node.is_retracted
            return False
        return self.retraction.is_approved

    @property
    def is_pending_retraction(self):
        if self.retraction is None:
            if self.parent_node:
                return self.parent_node.is_pending_retraction
            return False
        return self.retraction.pending_approval

    @property
    def embargo_end_date(self):
        if self.embargo is None:
            if self.parent_node:
                return self.parent_node.embargo_end_date
            return False
        return self.embargo.embargo_end_date

    @property
    def is_pending_embargo(self):
        if self.embargo is None:
            if self.parent_node:
                return self.parent_node.is_pending_embargo
            return False
        return self.embargo.pending_approval

    @property
    def is_pending_embargo_for_existing_registration(self):
        """ Returns True if Node has an Embargo pending approval for an
        existing registrations. This is used specifically to ensure
        registrations pre-dating the Embargo feature do not get deleted if
        their respective Embargo request is rejected.
        """
        if self.embargo is None:
            if self.parent_node:
                return self.parent_node.is_pending_embargo_for_existing_registration
            return False
        return self.embargo.pending_registration

    @property
    def private_links(self):
        return self.privatelink__shared

    @property
    def private_links_active(self):
        return [x for x in self.private_links if not x.is_deleted]

    @property
    def private_link_keys_active(self):
        return [x.key for x in self.private_links if not x.is_deleted]

    @property
    def private_link_keys_deleted(self):
        return [x.key for x in self.private_links if x.is_deleted]

    def path_above(self, auth):
        parents = self.parents
        return '/' + '/'.join([p.title if p.can_view(auth) else '-- private project --' for p in reversed(parents)])

    @property
    def ids_above(self):
        parents = self.parents
        return {p._id for p in parents}

    @property
    def nodes_active(self):
        return [x for x in self.nodes if not x.is_deleted]

    def can_edit(self, auth=None, user=None):
        """Return if a user is authorized to edit this node.
        Must specify one of (`auth`, `user`).

        :param Auth auth: Auth object to check
        :param User user: User object to check
        :returns: Whether user has permission to edit this node.
        """
        if not auth and not user:
            raise ValueError('Must pass either `auth` or `user`')
        if auth and user:
            raise ValueError('Cannot pass both `auth` and `user`')
        user = user or auth.user
        if auth:
            is_api_node = auth.api_node == self
        else:
            is_api_node = False
        return (
            (user and self.has_permission(user, 'write'))
            or is_api_node
        )

    def active_contributors(self, include=lambda n: True):
        for contrib in self.contributors:
            if contrib.is_active and include(contrib):
                yield contrib

    def is_admin_parent(self, user):
        if self.has_permission(user, 'admin', check_parent=False):
            return True
        if self.parent_node:
            return self.parent_node.is_admin_parent(user)
        return False

    def can_view(self, auth):
        if not auth and not self.is_public:
            return False

        return (
            self.is_public or
            (auth.user and self.has_permission(auth.user, 'read')) or
            auth.private_key in self.private_link_keys_active or
            self.is_admin_parent(auth.user)
        )

    def is_expanded(self, user=None):
        """Return if a user is has expanded the folder in the dashboard view.
        Must specify one of (`auth`, `user`).

        :param User user: User object to check
        :returns: Boolean if the folder is expanded.
        """
        if user._id in self.expanded:
            return self.expanded[user._id]
        else:
            return False

    def expand(self, user=None):
        self.expanded[user._id] = True
        self.save()

    def collapse(self, user=None):
        self.expanded[user._id] = False
        self.save()

    def is_derived_from(self, other, attr):
        derived_from = getattr(self, attr)
        while True:
            if derived_from is None:
                return False
            if derived_from == other:
                return True
            derived_from = getattr(derived_from, attr)

    def is_fork_of(self, other):
        return self.is_derived_from(other, 'forked_from')

    def is_registration_of(self, other):
        return self.is_derived_from(other, 'registered_from')

    @property
    def forks(self):
        """List of forks of this node"""
        return list(self.node__forked.find(Q('is_deleted', 'eq', False) &
                                           Q('is_registration', 'ne', True)))

    def add_permission(self, user, permission, save=False):
        """Grant permission to a user.

        :param str permission: Permission to grant
        :param bool save: Save changes
        :raises: ValueError if user already has permission
        """
        if user._id not in self.permissions:
            self.permissions[user._id] = [permission]
        else:
            if permission in self.permissions[user._id]:
                raise ValueError('User already has permission {0}'.format(permission))
            self.permissions[user._id].append(permission)
        if save:
            self.save()

    def remove_permission(self, user, permission, save=False):
        """Revoke permission from a user.

        :param User user: User to revoke permission from
        :param str permission: Permission to revoke
        :param bool save: Save changes
        :raises: ValueError if user does not have permission
        """
        try:
            self.permissions[user._id].remove(permission)
        except (KeyError, ValueError):
            raise ValueError('User does not have permission {0}'.format(permission))
        if save:
            self.save()

    def clear_permission(self, user, save=False):
        """Clear all permissions for a user.

        :param User user: User to revoke permission from
        :param bool save: Save changes
        :raises: ValueError if user not in permissions
        """
        try:
            self.permissions.pop(user._id)
        except KeyError:
            raise ValueError(
                'User {0} not in permissions list for node {1}'.format(
                    user._id, self._id,
                )
            )
        if save:
            self.save()

    def set_permissions(self, user, permissions, save=False):
        self.permissions[user._id] = permissions
        if save:
            self.save()

    def has_permission(self, user, permission, check_parent=True):
        """Check whether user has permission.

        :param User user: User to test
        :param str permission: Required permission
        :returns: User has required permission
        """
        if user is None:
            logger.warn('User is ``None``.')
            return False
        if permission in self.permissions.get(user._id, []):
            return True
        if permission == 'read' and check_parent:
            return self.is_admin_parent(user)
        return False

    def has_permission_on_children(self, user, permission):
        """Checks if the given user has a given permission on any child nodes
            that are not registrations or deleted
        """
        if self.has_permission(user, permission):
            return True

        for node in self.nodes:
            if not node.primary or node.is_deleted:
                continue

            if node.has_permission_on_children(user, permission):
                return True

        return False

    def has_addon_on_children(self, addon):
        """Checks if a given node has a specific addon on child nodes
            that are not registrations or deleted
        """
        if self.has_addon(addon):
            return True

        for node in self.nodes:
            if not node.primary or node.is_deleted:
                continue

            if node.has_addon_on_children(addon):
                return True

        return False

    def get_permissions(self, user):
        """Get list of permissions for user.

        :param User user: User to check
        :returns: List of permissions
        :raises: ValueError if user not found in permissions
        """
        return self.permissions.get(user._id, [])

    def adjust_permissions(self):
        for key in self.permissions.keys():
            if key not in self.contributors:
                self.permissions.pop(key)

    @property
    def visible_contributors(self):
        return [
            User.load(_id)
            for _id in self.visible_contributor_ids
        ]

    @property
    def parents(self):
        if self.parent_node:
            return [self.parent_node] + self.parent_node.parents
        return []

    @property
    def admin_contributor_ids(self, contributors=None):
        contributor_ids = self.contributors._to_primary_keys()
        admin_ids = set()
        for parent in self.parents:
            admins = [
                user for user, perms in parent.permissions.iteritems()
                if 'admin' in perms
            ]
            admin_ids.update(set(admins).difference(contributor_ids))
        return admin_ids

    @property
    def admin_contributors(self):
        return sorted(
            [User.load(_id) for _id in self.admin_contributor_ids],
            key=lambda user: user.family_name,
        )

    def get_visible(self, user):
        if not self.is_contributor(user):
            raise ValueError(u'User {0} not in contributors'.format(user))
        return user._id in self.visible_contributor_ids

    def update_visible_ids(self, save=False):
        """Update the order of `visible_contributor_ids`. Updating on making
        a contributor visible is more efficient than recomputing order on
        accessing `visible_contributors`.
        """
        self.visible_contributor_ids = [
            contributor._id
            for contributor in self.contributors
            if contributor._id in self.visible_contributor_ids
        ]
        if save:
            self.save()

    def set_visible(self, user, visible, log=True, auth=None, save=False):
        if not self.is_contributor(user):
            raise ValueError(u'User {0} not in contributors'.format(user))
        if visible and user._id not in self.visible_contributor_ids:
            self.visible_contributor_ids.append(user._id)
            self.update_visible_ids(save=False)
        elif not visible and user._id in self.visible_contributor_ids:
            if len(self.visible_contributor_ids) == 1:
                raise ValueError('Must have at least one visible contributor')
            self.visible_contributor_ids.remove(user._id)
        else:
            return
        message = (
            NodeLog.MADE_CONTRIBUTOR_VISIBLE
            if visible
            else NodeLog.MADE_CONTRIBUTOR_INVISIBLE
        )
        if log:
            self.add_log(
                message,
                params={
                    'parent': self.parent_id,
                    'node': self._id,
                    'contributors': [user._id],
                },
                auth=auth,
                save=False,
            )
        if save:
            self.save()

    def can_comment(self, auth):
        if self.comment_level == 'public':
            return auth.logged_in and (
                self.is_public or
                (auth.user and self.has_permission(auth.user, 'read'))
            )
        return self.is_contributor(auth.user)

    def update(self, fields, auth=None, save=True):
        """Update the node with the given fields.

        :param dict fields: Dictionary of field_name:value pairs.
        :param Auth auth: Auth object for the user making the update.
        :param bool save: Whether to save after updating the object.
        """
        if self.is_registration:
            raise NodeUpdateError(reason="Registered content cannot be updated")
        if not fields:  # Bail out early if there are no fields to update
            return False
        values = {}
        for key, value in fields.iteritems():
            if key not in self.WRITABLE_WHITELIST:
                continue
            # Title and description have special methods for logging purposes
            if key == 'title':
                self.set_title(title=value, auth=auth, save=False)
            elif key == 'description':
                self.set_description(description=value, auth=auth, save=False)
            elif key == 'is_public':
                self.set_privacy(
                    Node.PUBLIC if value else Node.PRIVATE,
                    auth=auth,
                    log=True,
                    save=False
                )
            else:
                with warnings.catch_warnings():
                    try:
                        # This is in place because historically projects and components
                        # live on different ElasticSearch indexes, and at the time of Node.save
                        # there is no reliable way to check what the old Node.category
                        # value was. When the cateogory changes it is possible to have duplicate/dead
                        # search entries, so always delete the ES doc on categoryt change
                        # TODO: consolidate Node indexes into a single index, refactor search
                        if key == 'category':
                            self.delete_search_entry()
                        ###############
                        old_value = getattr(self, key)
                        if old_value != value:
                            values[key] = {
                                'old': old_value,
                                'new': value,
                            }
                            setattr(self, key, value)
                    except AttributeError:
                        raise NodeUpdateError(reason="Invalid value for attribute '{0}'".format(key), key=key)
                    except warnings.Warning:
                        raise NodeUpdateError(reason="Attribute '{0}' doesn't exist on the Node class".format(key), key=key)
        if save:
            updated = self.save()
        else:
            updated = []
        for key in values:
            values[key]['new'] = getattr(self, key)
        if values:
            self.add_log(
                NodeLog.UPDATED_FIELDS,
                params={
                    'node': self._id,
                    'updated_fields': {
                        key: {
                            'old': values[key]['old'],
                            'new': values[key]['new']
                        }
                        for key in values
                    }
                },
                auth=auth)
        return updated

    def save(self, *args, **kwargs):
        update_piwik = kwargs.pop('update_piwik', True)
        self.adjust_permissions()

        first_save = not self._is_loaded

        if first_save and self.is_dashboard:
            existing_dashboards = self.creator.node__contributed.find(
                Q('is_dashboard', 'eq', True)
            )
            if existing_dashboards.count() > 0:
                raise NodeStateError("Only one dashboard allowed per user.")

        is_original = not self.is_registration and not self.is_fork
        if 'suppress_log' in kwargs.keys():
            suppress_log = kwargs['suppress_log']
            del kwargs['suppress_log']
        else:
            suppress_log = False

        saved_fields = super(Node, self).save(*args, **kwargs)

        if first_save and is_original and not suppress_log:
            # TODO: This logic also exists in self.use_as_template()
            for addon in settings.ADDONS_AVAILABLE:
                if 'node' in addon.added_default:
                    self.add_addon(addon.short_name, auth=None, log=False)

            # Define log fields for non-component project
            log_action = NodeLog.PROJECT_CREATED
            log_params = {
                'node': self._primary_key,
            }

            if getattr(self, 'parent', None):
                # Append log to parent
                self.parent.nodes.append(self)
                self.parent.save()
                log_params.update({'parent_node': self.parent._primary_key})

            # Add log with appropriate fields
            self.add_log(
                log_action,
                params=log_params,
                auth=Auth(user=self.creator),
                log_date=self.date_created,
                save=True,
            )

        # Only update Solr if at least one stored field has changed, and if
        # public or privacy setting has changed
        need_update = bool(self.SOLR_UPDATE_FIELDS.intersection(saved_fields))
        if not self.is_public:
            if first_save or 'is_public' not in saved_fields:
                need_update = False
        if self.is_folder or self.archiving:
            need_update = False
        if need_update:
            self.update_search()

        # This method checks what has changed.
        if settings.PIWIK_HOST and update_piwik:
            piwik_tasks.update_node(self._id, saved_fields)

        # Return expected value for StoredObject::save
        return saved_fields

    ######################################
    # Methods that return a new instance #
    ######################################

    def use_as_template(self, auth, changes=None, top_level=True):
        """Create a new project, using an existing project as a template.

        :param auth: The user to be assigned as creator
        :param changes: A dictionary of changes, keyed by node id, which
                        override the attributes of the template project or its
                        children.
        :return: The `Node` instance created.
        """
        changes = changes or dict()

        # build the dict of attributes to change for the new node
        try:
            attributes = changes[self._id]
            # TODO: explicitly define attributes which may be changed.
        except (AttributeError, KeyError):
            attributes = dict()

        new = self.clone()

        # clear permissions, which are not cleared by the clone method
        new.permissions = {}
        new.visible_contributor_ids = []

        # Clear quasi-foreign fields
        new.wiki_pages_current = {}
        new.wiki_pages_versions = {}
        new.wiki_private_uuids = {}
        new.file_guid_to_share_uuids = {}

        # set attributes which may be overridden by `changes`
        new.is_public = False
        new.description = None

        # apply `changes`
        for attr, val in attributes.iteritems():
            setattr(new, attr, val)

        # set attributes which may NOT be overridden by `changes`
        new.creator = auth.user
        new.template_node = self
        new.add_contributor(contributor=auth.user, permissions=CREATOR_PERMISSIONS, log=False, save=False)
        new.is_fork = False
        new.is_registration = False
        new.piwik_site_id = None

        # If that title hasn't been changed, apply the default prefix (once)
        if (new.title == self.title
                and top_level
                and language.TEMPLATED_FROM_PREFIX not in new.title):
            new.title = ''.join((language.TEMPLATED_FROM_PREFIX, new.title, ))

        # Slight hack - date_created is a read-only field.
        new._fields['date_created'].__set__(
            new,
            datetime.datetime.utcnow(),
            safe=True
        )

        new.save(suppress_log=True)

        # Log the creation
        new.add_log(
            NodeLog.CREATED_FROM,
            params={
                'node': new._primary_key,
                'template_node': {
                    'id': self._primary_key,
                    'url': self.url,
                },
            },
            auth=auth,
            log_date=new.date_created,
            save=False,
        )

        # add mandatory addons
        # TODO: This logic also exists in self.save()
        for addon in settings.ADDONS_AVAILABLE:
            if 'node' in addon.added_default:
                new.add_addon(addon.short_name, auth=None, log=False)

        # deal with the children of the node, if any
        new.nodes = [
            x.use_as_template(auth, changes, top_level=False)
            for x in self.nodes
            if x.can_view(auth)
        ]

        new.save()
        return new

    ############
    # Pointers #
    ############

    def add_pointer(self, node, auth, save=True):
        """Add a pointer to a node.

        :param Node node: Node to add
        :param Auth auth: Consolidated authorization
        :param bool save: Save changes
        :return: Created pointer
        """
        # Fail if node already in nodes / pointers. Note: cast node and node
        # to primary keys to test for conflicts with both nodes and pointers
        # contained in `self.nodes`.
        if node._id in self.node_ids:
            raise ValueError(
                'Pointer to node {0} already in list'.format(node._id)
            )

        if self.is_registration:
            raise NodeStateError('Cannot add a pointer to a registration')

        # If a folder, prevent more than one pointer to that folder. This will prevent infinite loops on the Dashboard.
        # Also, no pointers to the dashboard project, which could cause loops as well.
        already_pointed = node.pointed
        if node.is_folder and len(already_pointed) > 0:
            raise ValueError(
                'Pointer to folder {0} already exists. Only one pointer to any given folder allowed'.format(node._id)
            )
        if node.is_dashboard:
            raise ValueError(
                'Pointer to dashboard ({0}) not allowed.'.format(node._id)
            )

        # Append pointer
        pointer = Pointer(node=node)
        pointer.save()
        self.nodes.append(pointer)

        # Add log
        self.add_log(
            action=NodeLog.POINTER_CREATED,
            params={
                'parent_node': self.parent_id,
                'node': self._primary_key,
                'pointer': {
                    'id': pointer.node._id,
                    'url': pointer.node.url,
                    'title': pointer.node.title,
                    'category': pointer.node.category,
                },
            },
            auth=auth,
            save=False,
        )

        # Optionally save changes
        if save:
            self.save()

        return pointer

    def rm_pointer(self, pointer, auth):
        """Remove a pointer.

        :param Pointer pointer: Pointer to remove
        :param Auth auth: Consolidated authorization
        """
        if pointer not in self.nodes:
            raise ValueError('Node link does not belong to the requested node.')

        # Remove `Pointer` object; will also remove self from `nodes` list of
        # parent node
        Pointer.remove_one(pointer)

        # Add log
        self.add_log(
            action=NodeLog.POINTER_REMOVED,
            params={
                'parent_node': self.parent_id,
                'node': self._primary_key,
                'pointer': {
                    'id': pointer.node._id,
                    'url': pointer.node.url,
                    'title': pointer.node.title,
                    'category': pointer.node.category,
                },
            },
            auth=auth,
            save=False,
        )

    @property
    def node_ids(self):
        return [
            node._id if node.primary else node.node._id
            for node in self.nodes
        ]

    @property
    def nodes_primary(self):
        return [
            node
            for node in self.nodes
            if node.primary
        ]

    def node_and_primary_descendants(self):
        """Return an iterator for a node and all of its primary (non-pointer) descendants.

        :param node Node: target Node
        """
        return itertools.chain([self], self.get_descendants_recursive(lambda n: n.primary))

    @property
    def depth(self):
        return len(self.parents)

    def next_descendants(self, auth, condition=lambda auth, node: True):
        """
        Recursively find the first set of descedants under a given node that meet a given condition

        returns a list of [(node, [children]), ...]
        """
        ret = []
        for node in self.nodes:
            if condition(auth, node):
                # base case
                ret.append((node, []))
            else:
                ret.append((node, node.next_descendants(auth, condition)))
        ret = [item for item in ret if item[1] or condition(auth, item[0])]  # prune empty branches
        return ret

    def get_descendants_recursive(self, include=lambda n: True):
        for node in self.nodes:
            if include(node):
                yield node
            if node.primary:
                for descendant in node.get_descendants_recursive(include):
                    if include(descendant):
                        yield descendant

    def get_aggregate_logs_queryset(self, auth):
        ids = [self._id] + [n._id
                            for n in self.get_descendants_recursive()
                            if n.can_view(auth)]
        query = Q('__backrefs.logged.node.logs', 'in', ids) & Q('should_hide', 'ne', True)
        return NodeLog.find(query).sort('-_id')

    @property
    def nodes_pointer(self):
        return [
            node
            for node in self.nodes
            if not node.primary
        ]

    @property
    def has_pointers_recursive(self):
        """Recursively checks whether the current node or any of its nodes
        contains a pointer.
        """
        if self.nodes_pointer:
            return True
        for node in self.nodes_primary:
            if node.has_pointers_recursive:
                return True
        return False

    @property
    def pointed(self):
        return getattr(self, '_pointed', [])

    def pointing_at(self, pointed_node_id):
        """This node is pointed at another node.

        :param Node pointed_node_id: The node id of the node being pointed at.
        :return: pointer_id
        """
        for pointer in self.nodes_pointer:
            node_id = pointer.node._id
            if node_id == pointed_node_id:
                return pointer._id
        return None

    def get_points(self, folders=False, deleted=False, resolve=True):
        ret = []
        for each in self.pointed:
            pointer_node = get_pointer_parent(each)
            if not folders and pointer_node.is_folder:
                continue
            if not deleted and pointer_node.is_deleted:
                continue
            if resolve:
                ret.append(pointer_node)
            else:
                ret.append(each)
        return ret

    def resolve(self):
        return self

    def fork_pointer(self, pointer, auth, save=True):
        """Replace a pointer with a fork. If the pointer points to a project,
        fork the project and replace the pointer with a new pointer pointing
        to the fork. If the pointer points to a component, fork the component
        and add it to the current node.

        :param Pointer pointer:
        :param Auth auth:
        :param bool save:
        :return: Forked node
        """
        # Fail if pointer not contained in `nodes`
        try:
            index = self.nodes.index(pointer)
        except ValueError:
            raise ValueError('Pointer {0} not in list'.format(pointer._id))

        # Get pointed node
        node = pointer.node

        # Fork into current node and replace pointer with forked component
        forked = node.fork_node(auth)
        if forked is None:
            raise ValueError('Could not fork node')

        self.nodes[index] = forked

        # Add log
        self.add_log(
            NodeLog.POINTER_FORKED,
            params={
                'parent_node': self.parent_id,
                'node': self._primary_key,
                'pointer': {
                    'id': pointer.node._id,
                    'url': pointer.node.url,
                    'title': pointer.node.title,
                    'category': pointer.node.category,
                },
            },
            auth=auth,
            save=False,
        )

        # Optionally save changes
        if save:
            self.save()
            # Garbage-collect pointer. Note: Must save current node before
            # removing pointer, else remove will fail when trying to remove
            # backref from self to pointer.
            Pointer.remove_one(pointer)

        # Return forked content
        return forked

    def get_recent_logs(self, n=10):
        """Return a list of the n most recent logs, in reverse chronological
        order.

        :param int n: Number of logs to retrieve
        """
        return list(reversed(self.logs)[:n])

    @property
    def date_modified(self):
        '''The most recent datetime when this node was modified, based on
        the logs.
        '''
        try:
            return self.logs[-1].date
        except IndexError:
            return self.date_created

    def set_title(self, title, auth, save=False):
        """Set the title of this Node and log it.

        :param str title: The new title.
        :param auth: All the auth information including user, API key.
        """
        #Called so validation does not have to wait until save.
        validate_title(title)

        original_title = self.title
        new_title = sanitize.strip_html(title)
        # Title hasn't changed after sanitzation, bail out
        if original_title == new_title:
            return False
        self.title = new_title
        self.add_log(
            action=NodeLog.EDITED_TITLE,
            params={
                'parent_node': self.parent_id,
                'node': self._primary_key,
                'title_new': self.title,
                'title_original': original_title,
            },
            auth=auth,
            save=False,
        )
        if save:
            self.save()
        return None

    def set_description(self, description, auth, save=False):
        """Set the description and log the event.

        :param str description: The new description
        :param auth: All the auth informtion including user, API key.
        :param bool save: Save self after updating.
        """
        original = self.description
        new_description = sanitize.strip_html(description)
        if original == new_description:
            return False
        self.description = new_description
        self.add_log(
            action=NodeLog.EDITED_DESCRIPTION,
            params={
                'parent_node': self.parent_id,
                'node': self._primary_key,
                'description_new': self.description,
                'description_original': original
            },
            auth=auth,
            save=False,
        )
        if save:
            self.save()
        return None

    def update_search(self):
        from website import search
        try:
            search.search.update_node(self)
        except search.exceptions.SearchUnavailableError as e:
            logger.exception(e)
            log_exception()

    @classmethod
    def bulk_update_search(cls, nodes):
        from website import search
        try:
            serialize = functools.partial(search.search.update_node, bulk=True)
            search.search.bulk_update_nodes(serialize, nodes)
        except search.exceptions.SearchUnavailableError as e:
            logger.exception(e)
            log_exception()

    def delete_search_entry(self):
        from website import search
        try:
            search.search.delete_node(self)
        except search.exceptions.SearchUnavailableError as e:
            logger.exception(e)
            log_exception()

    def delete_registration_tree(self, save=False):
        self.is_deleted = True
        if not getattr(self.embargo, 'for_existing_registration', False):
            self.registered_from = None
        if save:
            self.save()
        self.update_search()
        for child in self.nodes_primary:
            child.delete_registration_tree(save=save)

    def remove_node(self, auth, date=None):
        """Marks a node as deleted.

        TODO: Call a hook on addons
        Adds a log to the parent node if applicable

        :param auth: an instance of :class:`Auth`.
        :param date: Date node was removed
        :type date: `datetime.datetime` or `None`
        """
        # TODO: rename "date" param - it's shadowing a global

        if self.is_dashboard:
            raise NodeStateError("Dashboards may not be deleted.")

        if not self.can_edit(auth):
            raise PermissionsError('{0!r} does not have permission to modify this {1}'.format(auth.user, self.category or 'node'))

        #if this is a folder, remove all the folders that this is pointing at.
        if self.is_folder:
            for pointed in self.nodes_pointer:
                if pointed.node.is_folder:
                    pointed.node.remove_node(auth=auth)

        if [x for x in self.nodes_primary if not x.is_deleted]:
            raise NodeStateError("Any child components must be deleted prior to deleting this project.")

        # After delete callback
        for addon in self.get_addons():
            message = addon.after_delete(self, auth.user)
            if message:
                status.push_status_message(message, kind='info', trust=False)

        log_date = date or datetime.datetime.utcnow()

        # Add log to parent
        if self.node__parent:
            self.node__parent[0].add_log(
                NodeLog.NODE_REMOVED,
                params={
                    'project': self._primary_key,
                },
                auth=auth,
                log_date=log_date,
                save=True,
            )
        else:
            self.add_log(
                NodeLog.PROJECT_DELETED,
                params={
                    'project': self._primary_key,
                },
                auth=auth,
                log_date=log_date,
                save=True,
            )

        self.is_deleted = True
        self.deleted_date = date
        self.save()

        auth_signals.node_deleted.send(self)

        return True

    def fork_node(self, auth, title='Fork of '):
        """Recursively fork a node.

        :param Auth auth: Consolidated authorization
        :param str title: Optional text to prepend to forked title
        :return: Forked node
        """
        user = auth.user

        # Non-contributors can't fork private nodes
        if not (self.is_public or self.has_permission(user, 'read')):
            raise PermissionsError('{0!r} does not have permission to fork node {1!r}'.format(user, self._id))

        when = datetime.datetime.utcnow()

        original = self.load(self._primary_key)

        if original.is_deleted:
            raise NodeStateError('Cannot fork deleted node.')

        # Note: Cloning a node copies its `wiki_pages_current` and
        # `wiki_pages_versions` fields, but does not clone the underlying
        # database objects to which these dictionaries refer. This means that
        # the cloned node must pass itself to its wiki objects to build the
        # correct URLs to that content.
        forked = original.clone()

        forked.logs = self.logs
        forked.tags = self.tags

        # Recursively fork child nodes
        for node_contained in original.nodes:
            if not node_contained.is_deleted:
                forked_node = None
                try:  # Catch the potential PermissionsError above
                    forked_node = node_contained.fork_node(auth=auth, title='')
                except PermissionsError:
                    pass  # If this exception is thrown omit the node from the result set
                if forked_node is not None:
                    forked.nodes.append(forked_node)

        forked.title = title + forked.title
        forked.is_fork = True
        forked.is_registration = False
        forked.forked_date = when
        forked.forked_from = original
        forked.creator = user
        forked.piwik_site_id = None

        # Forks default to private status
        forked.is_public = False

        # Clear permissions before adding users
        forked.permissions = {}
        forked.visible_contributor_ids = []

        forked.add_contributor(
            contributor=user,
            permissions=CREATOR_PERMISSIONS,
            log=False,
            save=False
        )

        forked.add_log(
            action=NodeLog.NODE_FORKED,
            params={
                'parent_node': original.parent_id,
                'node': original._primary_key,
                'registration': forked._primary_key,
            },
            auth=auth,
            log_date=when,
            save=False,
        )

        forked.save()
        # After fork callback
        for addon in original.get_addons():
            _, message = addon.after_fork(original, forked, user)
            if message:
                status.push_status_message(message, kind='info', trust=True)

        return forked

    def register_node(self, schema, auth, template, data, parent=None):
        """Make a frozen copy of a node.

        :param schema: Schema object
        :param auth: All the auth information including user, API key.
        :param template: Template name
        :param data: Form data
        :param parent Node: parent registration of registration to be created
        """
        # NOTE: Admins can register child nodes even if they don't have write access them
        if not self.can_edit(auth=auth) and not self.is_admin_parent(user=auth.user):
            raise PermissionsError(
                'User {} does not have permission '
                'to register this node'.format(auth.user._id)
            )
        if self.is_folder:
            raise NodeStateError("Folders may not be registered")

        template = urllib.unquote_plus(template)
        template = to_mongo(template)

        when = datetime.datetime.utcnow()

        original = self.load(self._primary_key)

        # Note: Cloning a node copies its `wiki_pages_current` and
        # `wiki_pages_versions` fields, but does not clone the underlying
        # database objects to which these dictionaries refer. This means that
        # the cloned node must pass itself to its wiki objects to build the
        # correct URLs to that content.
        if original.is_deleted:
            raise NodeStateError('Cannot register deleted node.')

        registered = original.clone()

        registered.is_registration = True
        registered.registered_date = when
        registered.registered_user = auth.user
        registered.registered_schema = schema
        registered.registered_from = original
        if not registered.registered_meta:
            registered.registered_meta = {}
        registered.registered_meta[template] = data

        registered.contributors = self.contributors
        registered.forked_from = self.forked_from
        registered.creator = self.creator
        registered.logs = self.logs
        registered.tags = self.tags
        registered.piwik_site_id = None

        registered.save()

        if parent:
            registered.parent_node = parent

        # After register callback
        for addon in original.get_addons():
            _, message = addon.after_register(original, registered, auth.user)
            if message:
                status.push_status_message(message, kind='info', trust=False)

        for node_contained in original.nodes:
            if not node_contained.is_deleted:
                child_registration = node_contained.register_node(
                    schema, auth, template, data, parent=registered
                )
                if child_registration and not child_registration.primary:
                    registered.nodes.append(child_registration)

        registered.save()

        if settings.ENABLE_ARCHIVER:
            project_signals.after_create_registration.send(self, dst=registered, user=auth.user)

        return registered

    def remove_tag(self, tag, auth, save=True):
        if tag in self.tags:
            self.tags.remove(tag)
            self.add_log(
                action=NodeLog.TAG_REMOVED,
                params={
                    'parent_node': self.parent_id,
                    'node': self._primary_key,
                    'tag': tag,
                },
                auth=auth,
                save=False,
            )
            if save:
                self.save()

    def add_tag(self, tag, auth, save=True, log=True):
        if tag not in self.tags:
            new_tag = Tag.load(tag)
            if not new_tag:
                new_tag = Tag(_id=tag)
            new_tag.save()
            self.tags.append(new_tag)
            if log:
                self.add_log(
                    action=NodeLog.TAG_ADDED,
                    params={
                        'parent_node': self.parent_id,
                        'node': self._primary_key,
                        'tag': tag,
                    },
                    auth=auth,
                    save=False,
                )
            if save:
                self.save()

    def add_log(self, action, params, auth, foreign_user=None, log_date=None, save=True):
        user = auth.user if auth else None
        params['node'] = params.get('node') or params.get('project')
        log = NodeLog(
            action=action,
            user=user,
            foreign_user=foreign_user,
            params=params,
        )
        if log_date:
            log.date = log_date
        log.save()
        self.logs.append(log)
        if save:
            self.save()
        if user:
            increment_user_activity_counters(user._primary_key, action, log.date)
        return log

    @property
    def url(self):
        return '/{}/'.format(self._primary_key)

    def web_url_for(self, view_name, _absolute=False, _guid=False, *args, **kwargs):
        return web_url_for(view_name, pid=self._primary_key, _absolute=_absolute, _guid=_guid, *args, **kwargs)

    def api_url_for(self, view_name, _absolute=False, *args, **kwargs):
        return api_url_for(view_name, pid=self._primary_key, _absolute=_absolute, *args, **kwargs)

    @property
    def absolute_url(self):
        if not self.url:
            logger.error('Node {0} has a parent that is not a project'.format(self._id))
            return None
        return urlparse.urljoin(settings.DOMAIN, self.url)

    @property
    def display_absolute_url(self):
        url = self.absolute_url
        if url is not None:
            return re.sub(r'https?:', '', url).strip('/')

    @property
    def api_v2_url(self):
        return reverse('nodes:node-detail', kwargs={'node_id': self._id})

    @property
    def absolute_api_v2_url(self):
<<<<<<< HEAD
        if self.is_folder:
            return absolute_reverse('collections:collection-detail', kwargs={'collection_id': self._id})
=======
        if self.is_registration:
            return absolute_reverse('registrations:registration-detail', kwargs={'registration_id': self._id})
>>>>>>> e122cd09
        return absolute_reverse('nodes:node-detail', kwargs={'node_id': self._id})

    # used by django and DRF
    def get_absolute_url(self):
        return self.absolute_api_v2_url

    @property
    def api_url(self):
        if not self.url:
            logger.error('Node {0} has a parent that is not a project'.format(self._id))
            return None
        return '/api/v1{0}'.format(self.deep_url)

    @property
    def deep_url(self):
        return '/project/{}/'.format(self._primary_key)

    @property
    def csl(self):  # formats node information into CSL format for citation parsing
        """a dict in CSL-JSON schema

        For details on this schema, see:
            https://github.com/citation-style-language/schema#csl-json-schema
        """
        csl = {
            'id': self._id,
            'title': sanitize.unescape_entities(self.title),
            'author': [
                contributor.csl_name  # method in auth/model.py which parses the names of authors
                for contributor in self.visible_contributors
            ],
            'publisher': 'Open Science Framework',
            'type': 'webpage',
            'URL': self.display_absolute_url,
        }

        doi = self.get_identifier_value('doi')
        if doi:
            csl['DOI'] = doi

        if self.logs:
            csl['issued'] = datetime_to_csl(self.logs[-1].date)

        return csl

    def author_list(self, and_delim='&'):
        author_names = [
            author.biblio_name
            for author in self.visible_contributors
            if author
        ]
        if len(author_names) < 2:
            return ' {0} '.format(and_delim).join(author_names)
        if len(author_names) > 7:
            author_names = author_names[:7]
            author_names.append('et al.')
            return ', '.join(author_names)
        return u'{0}, {1} {2}'.format(
            ', '.join(author_names[:-1]),
            and_delim,
            author_names[-1]
        )

    @property
    def templated_list(self):
        return [
            x
            for x in self.node__template_node
            if not x.is_deleted
        ]

    @property
    def parent_node(self):
        """The parent node, if it exists, otherwise ``None``. Note: this
        property is named `parent_node` rather than `parent` to avoid a
        conflict with the `parent` back-reference created by the `nodes`
        field on this schema.
        """
        try:
            if not self.node__parent[0].is_deleted:
                return self.node__parent[0]
        except IndexError:
            pass
        return None

    @parent_node.setter
    def parent_node(self, parent):
        parent.nodes.append(self)
        parent.save()

    @property
    def root(self):
        if self.parent_node:
            return self.parent_node.root
        else:
            return self

    @property
    def archiving(self):
        job = self.archive_job
        return job and not job.done and not job.archive_tree_finished()

    @property
    def archive_job(self):
        return self.archivejob__active[0] if self.archivejob__active else None

    @property
    def registrations(self):
        return self.node__registrations.find(Q('archiving', 'eq', False))

    @property
    def watch_url(self):
        return os.path.join(self.api_url, "watch/")

    @property
    def parent_id(self):
        if self.node__parent:
            return self.node__parent[0]._primary_key
        return None

    @property
    def forked_from_id(self):
        if self.forked_from:
            return self.forked_from._id
        return None

    @property
    def project_or_component(self):
        return 'project' if self.category == 'project' else 'component'

    def is_contributor(self, user):
        return (
            user is not None
            and (
                user._id in self.contributors
            )
        )

    def add_addon(self, addon_name, auth, log=True, *args, **kwargs):
        """Add an add-on to the node. Do nothing if the addon is already
        enabled.

        :param str addon_name: Name of add-on
        :param Auth auth: Consolidated authorization object
        :param bool log: Add a log after adding the add-on
        :return: A boolean, whether the addon was added
        """
        ret = AddonModelMixin.add_addon(self, addon_name, auth=auth,
                                        *args, **kwargs)
        if ret and log:
            config = settings.ADDONS_AVAILABLE_DICT[addon_name]
            self.add_log(
                action=NodeLog.ADDON_ADDED,
                params={
                    'project': self.parent_id,
                    'node': self._primary_key,
                    'addon': config.full_name,
                },
                auth=auth,
                save=False,
            )
            self.save()  # TODO: here, or outside the conditional? @mambocab
        return ret

    def delete_addon(self, addon_name, auth, _force=False):
        """Delete an add-on from the node.

        :param str addon_name: Name of add-on
        :param Auth auth: Consolidated authorization object
        :param bool _force: For migration testing ONLY. Do not set to True
            in the application, or else projects will be allowed to delete
            mandatory add-ons!
        :return bool: Add-on was deleted
        """
        ret = super(Node, self).delete_addon(addon_name, auth, _force)
        if ret:
            config = settings.ADDONS_AVAILABLE_DICT[addon_name]
            self.add_log(
                action=NodeLog.ADDON_REMOVED,
                params={
                    'project': self.parent_id,
                    'node': self._primary_key,
                    'addon': config.full_name,
                },
                auth=auth,
                save=False,
            )
            self.save()
            # TODO: save here or outside the conditional? @mambocab
        return ret

    def callback(self, callback, recursive=False, *args, **kwargs):
        """Invoke callbacks of attached add-ons and collect messages.

        :param str callback: Name of callback method to invoke
        :param bool recursive: Apply callback recursively over nodes
        :return list: List of callback messages
        """
        messages = []

        for addon in self.get_addons():
            method = getattr(addon, callback)
            message = method(self, *args, **kwargs)
            if message:
                messages.append(message)

        if recursive:
            for child in self.nodes:
                if not child.is_deleted:
                    messages.extend(
                        child.callback(
                            callback, recursive, *args, **kwargs
                        )
                    )

        return messages

    def replace_contributor(self, old, new):
        for i, contrib in enumerate(self.contributors):
            if contrib._primary_key == old._primary_key:
                self.contributors[i] = new
                # Remove unclaimed record for the project
                if self._primary_key in old.unclaimed_records:
                    del old.unclaimed_records[self._primary_key]
                    old.save()
                for permission in self.get_permissions(old):
                    self.add_permission(new, permission)
                self.permissions.pop(old._id)
                if old._id in self.visible_contributor_ids:
                    self.visible_contributor_ids[self.visible_contributor_ids.index(old._id)] = new._id
                return True
        return False

    def remove_contributor(self, contributor, auth, log=True):
        """Remove a contributor from this node.

        :param contributor: User object, the contributor to be removed
        :param auth: All the auth information including user, API key.
        """
        # remove unclaimed record if necessary
        if self._primary_key in contributor.unclaimed_records:
            del contributor.unclaimed_records[self._primary_key]

        self.contributors.remove(contributor._id)

        self.clear_permission(contributor)
        if contributor._id in self.visible_contributor_ids:
            self.visible_contributor_ids.remove(contributor._id)

        if not self.visible_contributor_ids:
            return False

        # Node must have at least one registered admin user
        # TODO: Move to validator or helper
        admins = [
            user for user in self.contributors
            if self.has_permission(user, 'admin')
            and user.is_registered
        ]
        if not admins:
            return False

        # Clear permissions for removed user
        self.permissions.pop(contributor._id, None)

        # After remove callback
        for addon in self.get_addons():
            message = addon.after_remove_contributor(self, contributor, auth)
            if message:
                status.push_status_message(message, kind='info', trust=True)

        if log:
            self.add_log(
                action=NodeLog.CONTRIB_REMOVED,
                params={
                    'project': self.parent_id,
                    'node': self._primary_key,
                    'contributors': [contributor._id],
                },
                auth=auth,
                save=False,
            )

        self.save()

        #send signal to remove this user from project subscriptions
        auth_signals.contributor_removed.send(contributor, node=self)

        return True

    def remove_contributors(self, contributors, auth=None, log=True, save=False):

        results = []
        removed = []

        for contrib in contributors:
            outcome = self.remove_contributor(
                contributor=contrib, auth=auth, log=False,
            )
            results.append(outcome)
            removed.append(contrib._id)
        if log:
            self.add_log(
                action=NodeLog.CONTRIB_REMOVED,
                params={
                    'project': self.parent_id,
                    'node': self._primary_key,
                    'contributors': removed,
                },
                auth=auth,
                save=False,
            )

        if save:
            self.save()

        if False in results:
            return False

        return True

    def update_contributor(self, user, permission, visible, auth, save=False):
        """ TODO: this method should be updated as a replacement for the main loop of
        Node#manage_contributors. Right now there are redundancies, but to avoid major
        feature creep this will not be included as this time.

        Also checks to make sure unique admin is not removing own admin privilege.
        """
        if not self.has_permission(auth.user, ADMIN):
            raise PermissionsError("Only admins can modify contributor permissions")
        permissions = expand_permissions(permission) or DEFAULT_CONTRIBUTOR_PERMISSIONS
        admins = [contrib for contrib in self.contributors if self.has_permission(contrib, 'admin') and contrib.is_active]
        if not len(admins) > 1:
            # has only one admin
            admin = admins[0]
            if admin == user and ADMIN not in permissions:
                raise NodeStateError('{} is the only admin.'.format(user.fullname))
        if user not in self.contributors:
            raise ValueError(
                'User {0} not in contributors'.format(user.fullname)
            )
        if permission:
            permissions = expand_permissions(permission)
            if set(permissions) != set(self.get_permissions(user)):
                self.set_permissions(user, permissions, save=save)
                permissions_changed = {
                    user._id: permissions
                }
                self.add_log(
                    action=NodeLog.PERMISSIONS_UPDATED,
                    params={
                        'project': self.parent_id,
                        'node': self._id,
                        'contributors': permissions_changed,
                    },
                    auth=auth,
                    save=save
                )
                with TokuTransaction():
                    if ['read'] in permissions_changed.values():
                        project_signals.write_permissions_revoked.send(self)
        if visible is not None:
            self.set_visible(user, visible, auth=auth, save=save)
            self.update_visible_ids()

    def manage_contributors(self, user_dicts, auth, save=False):
        """Reorder and remove contributors.

        :param list user_dicts: Ordered list of contributors represented as
            dictionaries of the form:
            {'id': <id>, 'permission': <One of 'read', 'write', 'admin'>, 'visible': bool}
        :param Auth auth: Consolidated authentication information
        :param bool save: Save changes
        :raises: ValueError if any users in `users` not in contributors or if
            no admin contributors remaining
        """
        with TokuTransaction():
            users = []
            user_ids = []
            permissions_changed = {}
            visibility_removed = []
            to_retain = []
            to_remove = []
            for user_dict in user_dicts:
                user = User.load(user_dict['id'])
                if user is None:
                    raise ValueError('User not found')
                if user not in self.contributors:
                    raise ValueError(
                        'User {0} not in contributors'.format(user.fullname)
                    )
                permissions = expand_permissions(user_dict['permission'])
                if set(permissions) != set(self.get_permissions(user)):
                    self.set_permissions(user, permissions, save=False)
                    permissions_changed[user._id] = permissions
                # visible must be added before removed to ensure they are validated properly
                if user_dict['visible']:
                    self.set_visible(user,
                                     visible=True,
                                     auth=auth)
                else:
                    visibility_removed.append(user)
                users.append(user)
                user_ids.append(user_dict['id'])

            for user in visibility_removed:
                self.set_visible(user,
                                 visible=False,
                                 auth=auth)

            for user in self.contributors:
                if user._id in user_ids:
                    to_retain.append(user)
                else:
                    to_remove.append(user)

            # TODO: Move to validator or helper @jmcarp
            admins = [
                user for user in users
                if self.has_permission(user, 'admin')
                and user.is_registered
            ]
            if users is None or not admins:
                raise ValueError(
                    'Must have at least one registered admin contributor'
                )

            if to_retain != users:
                self.add_log(
                    action=NodeLog.CONTRIB_REORDERED,
                    params={
                        'project': self.parent_id,
                        'node': self._id,
                        'contributors': [
                            user._id
                            for user in users
                        ],
                    },
                    auth=auth,
                    save=False,
                )

            if to_remove:
                self.remove_contributors(to_remove, auth=auth, save=False)

            self.contributors = users

            if permissions_changed:
                self.add_log(
                    action=NodeLog.PERMISSIONS_UPDATED,
                    params={
                        'project': self.parent_id,
                        'node': self._id,
                        'contributors': permissions_changed,
                    },
                    auth=auth,
                    save=False,
                )
            # Update list of visible IDs
            self.update_visible_ids()
            if save:
                self.save()

        with TokuTransaction():
            if to_remove or permissions_changed and ['read'] in permissions_changed.values():
                project_signals.write_permissions_revoked.send(self)

    def add_contributor(self, contributor, permissions=None, visible=True,
                        auth=None, log=True, save=False):
        """Add a contributor to the project.

        :param User contributor: The contributor to be added
        :param list permissions: Permissions to grant to the contributor
        :param bool visible: Contributor is visible in project dashboard
        :param Auth auth: All the auth information including user, API key
        :param bool log: Add log to self
        :param bool save: Save after adding contributor
        :returns: Whether contributor was added
        """
        MAX_RECENT_LENGTH = 15

        # If user is merged into another account, use master account
        contrib_to_add = contributor.merged_by if contributor.is_merged else contributor
        if contrib_to_add not in self.contributors:

            self.contributors.append(contrib_to_add)
            if visible:
                self.set_visible(contrib_to_add, visible=True, log=False)

            # Add default contributor permissions
            permissions = permissions or DEFAULT_CONTRIBUTOR_PERMISSIONS
            for permission in permissions:
                self.add_permission(contrib_to_add, permission, save=False)

            # Add contributor to recently added list for user
            if auth is not None:
                user = auth.user
                if contrib_to_add in user.recently_added:
                    user.recently_added.remove(contrib_to_add)
                user.recently_added.insert(0, contrib_to_add)
                while len(user.recently_added) > MAX_RECENT_LENGTH:
                    user.recently_added.pop()

            if log:
                self.add_log(
                    action=NodeLog.CONTRIB_ADDED,
                    params={
                        'project': self.parent_id,
                        'node': self._primary_key,
                        'contributors': [contrib_to_add._primary_key],
                    },
                    auth=auth,
                    save=False,
                )
            if save:
                self.save()

            project_signals.contributor_added.send(self, contributor=contributor)

            return True

        #Permissions must be overridden if changed when contributor is added to parent he/she is already on a child of.
        elif contrib_to_add in self.contributors and permissions is not None:
            self.set_permissions(contrib_to_add, permissions)
            if save:
                self.save()

            return False
        else:
            return False

    def add_contributors(self, contributors, auth=None, log=True, save=False):
        """Add multiple contributors

        :param list contributors: A list of dictionaries of the form:
            {
                'user': <User object>,
                'permissions': <Permissions list, e.g. ['read', 'write']>,
                'visible': <Boolean indicating whether or not user is a bibliographic contributor>
            }
        :param auth: All the auth information including user, API key.
        :param log: Add log to self
        :param save: Save after adding contributor
        """
        for contrib in contributors:
            self.add_contributor(
                contributor=contrib['user'], permissions=contrib['permissions'],
                visible=contrib['visible'], auth=auth, log=False, save=False,
            )
        if log and contributors:
            self.add_log(
                action=NodeLog.CONTRIB_ADDED,
                params={
                    'project': self.parent_id,
                    'node': self._primary_key,
                    'contributors': [
                        contrib['user']._id
                        for contrib in contributors
                    ],
                },
                auth=auth,
                save=False,
            )
        if save:
            self.save()

    def add_unregistered_contributor(self, fullname, email, auth,
                                     permissions=None, save=False):
        """Add a non-registered contributor to the project.

        :param str fullname: The full name of the person.
        :param str email: The email address of the person.
        :param Auth auth: Auth object for the user adding the contributor.
        :returns: The added contributor
        :raises: DuplicateEmailError if user with given email is already in the database.
        """
        # Create a new user record
        contributor = User.create_unregistered(fullname=fullname, email=email)

        contributor.add_unclaimed_record(node=self, referrer=auth.user,
            given_name=fullname, email=email)
        try:
            contributor.save()
        except ValidationValueError:  # User with same email already exists
            contributor = get_user(email=email)
            # Unregistered users may have multiple unclaimed records, so
            # only raise error if user is registered.
            if contributor.is_registered or self.is_contributor(contributor):
                raise
            contributor.add_unclaimed_record(node=self, referrer=auth.user,
                given_name=fullname, email=email)
            contributor.save()

        self.add_contributor(
            contributor, permissions=permissions, auth=auth,
            log=True, save=False,
        )
        self.save()
        return contributor

    def set_privacy(self, permissions, auth=None, log=True, save=True, meeting_creation=False):
        """Set the permissions for this node. Also, based on meeting_creation, queues an email to user about abilities of
            public projects.

        :param permissions: A string, either 'public' or 'private'
        :param auth: All the auth information including user, API key.
        :param bool log: Whether to add a NodeLog for the privacy change.
        :param bool meeting_creation: Whther this was creayed due to a meetings email.
        """
        if auth and not self.has_permission(auth.user, ADMIN):
            raise PermissionsError('Must be an admin to change privacy settings.')
        if permissions == 'public' and not self.is_public:
            if self.is_registration:
                if self.is_pending_embargo:
                    raise NodeStateError("A registration with an unapproved embargo cannot be made public.")
                if self.embargo_end_date and not self.is_pending_embargo:
                    self.embargo.state = Embargo.REJECTED
                    self.embargo.save()
            self.is_public = True
        elif permissions == 'private' and self.is_public:
            if self.is_registration and not self.is_pending_embargo:
                raise NodeStateError("Public registrations must be retracted, not made private.")
            else:
                self.is_public = False
        else:
            return False

        # After set permissions callback
        for addon in self.get_addons():
            message = addon.after_set_privacy(self, permissions)
            if message:
                status.push_status_message(message, kind='info', trust=False)

        if log:
            action = NodeLog.MADE_PUBLIC if permissions == 'public' else NodeLog.MADE_PRIVATE
            self.add_log(
                action=action,
                params={
                    'project': self.parent_id,
                    'node': self._primary_key,
                },
                auth=auth,
                save=False,
            )
        if save:
            self.save()
        if auth and permissions == 'public':
            project_signals.privacy_set_public.send(auth.user, node=self, meeting_creation=meeting_creation)
        return True

    def admin_public_wiki(self, user):
        return (
            self.has_addon('wiki') and
            self.has_permission(user, 'admin') and
            self.is_public
        )

    def include_wiki_settings(self, user):
        """Check if node meets requirements to make publicly editable."""
        return (
            self.admin_public_wiki(user) or
            any(
                each.admin_public_wiki(user)
                for each in self.get_descendants_recursive()
            )
        )

    # TODO: Move to wiki add-on
    def get_wiki_page(self, name=None, version=None, id=None):
        from website.addons.wiki.model import NodeWikiPage

        if name:
            name = (name or '').strip()
            key = to_mongo_key(name)
            try:
                if version and (isinstance(version, int) or version.isdigit()):
                    id = self.wiki_pages_versions[key][int(version) - 1]
                elif version == 'previous':
                    id = self.wiki_pages_versions[key][-2]
                elif version == 'current' or version is None:
                    id = self.wiki_pages_current[key]
                else:
                    return None
            except (KeyError, IndexError):
                return None
        return NodeWikiPage.load(id)

    # TODO: Move to wiki add-on
    def update_node_wiki(self, name, content, auth):
        """Update the node's wiki page with new content.

        :param page: A string, the page's name, e.g. ``"home"``.
        :param content: A string, the posted content.
        :param auth: All the auth information including user, API key.
        """
        from website.addons.wiki.model import NodeWikiPage

        name = (name or '').strip()
        key = to_mongo_key(name)

        if key not in self.wiki_pages_current:
            if key in self.wiki_pages_versions:
                version = len(self.wiki_pages_versions[key]) + 1
            else:
                version = 1
        else:
            current = NodeWikiPage.load(self.wiki_pages_current[key])
            current.is_current = False
            version = current.version + 1
            current.save()

        new_page = NodeWikiPage(
            page_name=name,
            version=version,
            user=auth.user,
            is_current=True,
            node=self,
            content=content
        )
        new_page.save()

        # check if the wiki page already exists in versions (existed once and is now deleted)
        if key not in self.wiki_pages_versions:
            self.wiki_pages_versions[key] = []
        self.wiki_pages_versions[key].append(new_page._primary_key)
        self.wiki_pages_current[key] = new_page._primary_key

        self.add_log(
            action=NodeLog.WIKI_UPDATED,
            params={
                'project': self.parent_id,
                'node': self._primary_key,
                'page': new_page.page_name,
                'page_id': new_page._primary_key,
                'version': new_page.version,
            },
            auth=auth,
            log_date=new_page.date,
            save=False,
        )
        self.save()

    # TODO: Move to wiki add-on
    def rename_node_wiki(self, name, new_name, auth):
        """Rename the node's wiki page with new name.

        :param name: A string, the page's name, e.g. ``"My Page"``.
        :param new_name: A string, the new page's name, e.g. ``"My Renamed Page"``.
        :param auth: All the auth information including user, API key.

        """
        # TODO: Fix circular imports
        from website.addons.wiki.exceptions import (
            PageCannotRenameError,
            PageConflictError,
            PageNotFoundError,
        )

        name = (name or '').strip()
        key = to_mongo_key(name)
        new_name = (new_name or '').strip()
        new_key = to_mongo_key(new_name)
        page = self.get_wiki_page(name)

        if key == 'home':
            raise PageCannotRenameError('Cannot rename wiki home page')
        if not page:
            raise PageNotFoundError('Wiki page not found')
        if (new_key in self.wiki_pages_current and key != new_key) or new_key == 'home':
            raise PageConflictError(
                'Page already exists with name {0}'.format(
                    new_name,
                )
            )

        # rename the page first in case we hit a validation exception.
        old_name = page.page_name
        page.rename(new_name)

        # TODO: merge historical records like update (prevents log breaks)
        # transfer the old page versions/current keys to the new name.
        if key != new_key:
            self.wiki_pages_versions[new_key] = self.wiki_pages_versions[key]
            del self.wiki_pages_versions[key]
            self.wiki_pages_current[new_key] = self.wiki_pages_current[key]
            del self.wiki_pages_current[key]
            if key in self.wiki_private_uuids:
                self.wiki_private_uuids[new_key] = self.wiki_private_uuids[key]
                del self.wiki_private_uuids[key]

        self.add_log(
            action=NodeLog.WIKI_RENAMED,
            params={
                'project': self.parent_id,
                'node': self._primary_key,
                'page': page.page_name,
                'page_id': page._primary_key,
                'old_page': old_name,
                'version': page.version,
            },
            auth=auth,
            save=False,
        )
        self.save()

    def delete_node_wiki(self, name, auth):
        name = (name or '').strip()
        key = to_mongo_key(name)
        page = self.get_wiki_page(key)

        del self.wiki_pages_current[key]

        self.add_log(
            action=NodeLog.WIKI_DELETED,
            params={
                'project': self.parent_id,
                'node': self._primary_key,
                'page': page.page_name,
                'page_id': page._primary_key,
            },
            auth=auth,
            save=False,
        )
        self.save()

    def get_stats(self, detailed=False):
        if detailed:
            raise NotImplementedError(
                'Detailed stats exist, but are not yet implemented.'
            )
        else:
            return get_basic_counters('node:%s' % self._primary_key)

    # TODO: Deprecate this; it duplicates much of what serialize_project already
    # does
    def serialize(self, auth=None):
        """Dictionary representation of node that is nested within a NodeLog's
        representation.
        """
        # TODO: incomplete implementation
        return {
            'id': str(self._primary_key),
            'category': self.category_display,
            'node_type': self.project_or_component,
            'url': self.url,
            # TODO: Titles shouldn't contain escaped HTML in the first place
            'title': sanitize.unescape_entities(self.title),
            'path': self.path_above(auth),
            'api_url': self.api_url,
            'is_public': self.is_public,
            'is_registration': self.is_registration,
        }

    def _initiate_retraction(self, user, justification=None):
        """Initiates the retraction process for a registration
        :param user: User who initiated the retraction
        :param justification: Justification, if given, for retraction
        """

        retraction = Retraction(
            initiated_by=user,
            justification=justification or None,  # make empty strings None
            state=Retraction.UNAPPROVED
        )
        retraction.save()  # Save retraction so it has a primary key
        self.retraction = retraction
        self.save()  # Set foreign field reference Node.retraction
        admins = [contrib for contrib in self.contributors if self.has_permission(contrib, 'admin') and contrib.is_active]
        for admin in admins:
            retraction.add_authorizer(admin)
        retraction.save()  # Save retraction approval state
        return retraction

    def retract_registration(self, user, justification=None, save=True):
        """Retract public registration. Instantiate new Retraction object
        and associate it with the respective registration.
        """

        if not self.is_registration or (not self.is_public and not (self.embargo_end_date or self.is_pending_embargo)):
            raise NodeStateError('Only public or embargoed registrations may be retracted.')

        if self.root is not self:
            raise NodeStateError('Retraction of non-parent registrations is not permitted.')

        retraction = self._initiate_retraction(user, justification)
        self.registered_from.add_log(
            action=NodeLog.RETRACTION_INITIATED,
            params={
                'node': self._id,
                'retraction_id': retraction._id,
            },
            auth=Auth(user),
        )
        self.retraction = retraction
        if save:
            self.save()

    def _is_embargo_date_valid(self, end_date):
        today = datetime.datetime.utcnow()
        if (end_date - today) >= settings.EMBARGO_END_DATE_MIN:
            if (end_date - today) <= settings.EMBARGO_END_DATE_MAX:
                return True
        return False

    def _initiate_embargo(self, user, end_date, for_existing_registration=False):
        """Initiates the retraction process for a registration
        :param user: User who initiated the retraction
        :param end_date: Date when the registration should be made public
        """
        embargo = Embargo(
            initiated_by=user,
            end_date=datetime.datetime.combine(end_date, datetime.datetime.min.time()),
            for_existing_registration=for_existing_registration
        )
        embargo.save()  # Save embargo so it has a primary key
        self.embargo = embargo
        self.save()  # Set foreign field reference Node.embargo
        admins = [contrib for contrib in self.contributors if self.has_permission(contrib, 'admin') and contrib.is_active]
        for admin in admins:
            embargo.add_authorizer(admin)
        embargo.save()  # Save embargo's approval_state
        return embargo

    def embargo_registration(self, user, end_date, for_existing_registration=False):
        """Enter registration into an embargo period at end of which, it will
        be made public
        :param user: User initiating the embargo
        :param end_date: Date when the registration should be made public
        :raises: NodeStateError if Node is not a registration
        :raises: PermissionsError if user is not an admin for the Node
        :raises: ValidationValueError if end_date is not within time constraints
        """

        if not self.is_registration:
            raise NodeStateError('Only registrations may be embargoed')
        if not self.has_permission(user, 'admin'):
            raise PermissionsError('Only admins may embargo a registration')
        if not self._is_embargo_date_valid(end_date):
            raise ValidationValueError('Embargo end date must be more than one day in the future')

        embargo = self._initiate_embargo(user, end_date, for_existing_registration=for_existing_registration)

        self.registered_from.add_log(
            action=NodeLog.EMBARGO_INITIATED,
            params={
                'node': self._id,
                'embargo_id': embargo._id,
            },
            auth=Auth(user),
            save=True,
        )
        if self.is_public:
            self.set_privacy('private', Auth(user))

    def _initiate_approval(self, user):
        end_date = datetime.datetime.now() + settings.REGISTRATION_APPROVAL_TIME
        approval = RegistrationApproval(
            initiated_by=user,
            end_date=end_date,
        )
        approval.save()  # Save approval so it has a primary key
        self.registration_approval = approval
        self.save()  # Set foreign field reference Node.registration_approval
        admins = [contrib for contrib in self.contributors if self.has_permission(contrib, 'admin') and contrib.is_active]
        for admin in admins:
            approval.add_authorizer(admin)
        approval.save()  # Save approval's approval_state
        return approval

    def require_approval(self, user):
        if not self.is_registration:
            raise NodeStateError('Only registrations can require registration approval')
        if not self.has_permission(user, 'admin'):
            raise PermissionsError('Only admins can initiate a registration approval')

        approval = self._initiate_approval(user)

        self.registered_from.add_log(
            action=NodeLog.REGISTRATION_APPROVAL_INITIATED,
            params={
                'node': self._id,
                'registration_approval_id': approval._id,
            },
            auth=Auth(user),
            save=True,
        )
        # TODO make private?

@Node.subscribe('before_save')
def validate_permissions(schema, instance):
    """Ensure that user IDs in `contributors` and `permissions` match.

    """
    node = instance
    contributor_ids = set([user._id for user in node.contributors])
    permission_ids = set(node.permissions.keys())
    mismatched_contributors = contributor_ids.difference(permission_ids)
    if mismatched_contributors:
        raise ValidationValueError(
            'Contributors {0} missing from `permissions` on node {1}'.format(
                ', '.join(mismatched_contributors),
                node._id,
            )
        )
    mismatched_permissions = permission_ids.difference(contributor_ids)
    if mismatched_permissions:
        raise ValidationValueError(
            'Permission keys {0} missing from `contributors` on node {1}'.format(
                ', '.join(mismatched_contributors),
                node._id,
            )
        )


@Node.subscribe('before_save')
def validate_visible_contributors(schema, instance):
    """Ensure that user IDs in `contributors` and `visible_contributor_ids`
    match.

    """
    node = instance
    for user_id in node.visible_contributor_ids:
        if user_id not in node.contributors:
            raise ValidationValueError(
                ('User {0} is in `visible_contributor_ids` but not in '
                 '`contributors` on node {1}').format(
                    user_id,
                    node._id,
                )
            )


class WatchConfig(StoredObject):

    _id = fields.StringField(primary=True, default=lambda: str(ObjectId()))
    node = fields.ForeignField('Node', backref='watched')
    digest = fields.BooleanField(default=False)
    immediate = fields.BooleanField(default=False)

    def __repr__(self):
        return '<WatchConfig(node="{self.node}")>'.format(self=self)


class PrivateLink(StoredObject):

    _id = fields.StringField(primary=True, default=lambda: str(ObjectId()))
    date_created = fields.DateTimeField(auto_now_add=datetime.datetime.utcnow)
    key = fields.StringField(required=True)
    name = fields.StringField()
    is_deleted = fields.BooleanField(default=False)
    anonymous = fields.BooleanField(default=False)

    nodes = fields.ForeignField('node', list=True, backref='shared')
    creator = fields.ForeignField('user', backref='created')

    @property
    def node_ids(self):
        node_ids = [node._id for node in self.nodes]
        return node_ids

    def node_scale(self, node):
        # node may be None if previous node's parent is deleted
        if node is None or node.parent_id not in self.node_ids:
            return -40
        else:
            offset = 20 if node.parent_node is not None else 0
            return offset + self.node_scale(node.parent_node)

    def to_json(self):
        return {
            "id": self._id,
            "date_created": iso8601format(self.date_created),
            "key": self.key,
            "name": sanitize.unescape_entities(self.name),
            "creator": {'fullname': self.creator.fullname, 'url': self.creator.profile_url},
            "nodes": [{'title': x.title, 'url': x.url, 'scale': str(self.node_scale(x)) + 'px', 'category': x.category}
                      for x in self.nodes if not x.is_deleted],
            "anonymous": self.anonymous
        }


class Sanction(StoredObject):
    """Sanction object is a generic way to track approval states"""

    abstract = True

    UNAPPROVED = 'unapproved'
    APPROVED = 'approved'
    REJECTED = 'rejected'

    DISPLAY_NAME = 'Sanction'
    # SHORT_NAME must correspond with the associated foreign field to query against,
    # e.g. Node.find_one(Q(sanction.SHORT_NAME, 'eq', sanction))
    SHORT_NAME = 'sanction'

    APPROVAL_NOT_AUTHORIZED_MESSAGE = 'This user is not authorized to approve this {DISPLAY_NAME}'
    APPROVAL_INVALID_TOKEN_MESSAGE = 'Invalid approval token provided for this {DISPLAY_NAME}.'
    REJECTION_NOT_AUTHORIZED_MESSAEGE = 'This user is not authorized to reject this {DISPLAY_NAME}'
    REJECTION_INVALID_TOKEN_MESSAGE = 'Invalid rejection token provided for this {DISPLAY_NAME}.'

    _id = fields.StringField(primary=True, default=lambda: str(ObjectId()))
    initiation_date = fields.DateTimeField(auto_now_add=datetime.datetime.utcnow)
    end_date = fields.DateTimeField(default=None)

    # Sanction subclasses must have an initiated_by field
    # initiated_by = fields.ForeignField('user', backref='initiated')

    # Expanded: Dictionary field mapping admin IDs their approval status and relevant tokens:
    # {
    #   'b3k97': {
    #     'has_approved': False,
    #     'approval_token': 'Pew7wj1Puf7DENUPFPnXSwa1rf3xPN',
    #     'rejection_token': 'TwozClTFOic2PYxHDStby94bCQMwJy'}
    # }
    approval_state = fields.DictionaryField()
    # One of 'unapproved', 'approved', or 'rejected'
    state = fields.StringField(default='unapproved')

    def __repr__(self):
        return '<Sanction(end_date={self.end_date}) with _id {self._id}>'.format(self=self)

    @property
    def pending_approval(self):
        return self.state == Sanction.UNAPPROVED

    @property
    def is_approved(self):
        return self.state == Sanction.APPROVED

    @property
    def is_rejected(self):
        return self.state == Sanction.REJECTED

    def _validate_authorizer(self, user):
        return True

    def add_authorizer(self, user, approved=False, save=False):
        valid = self._validate_authorizer(user)
        if valid and user._id not in self.approval_state:
            self.approval_state[user._id] = {
                'has_approved': approved,
                'approval_token': tokens.encode(
                    {
                        'user_id': user._id,
                        'sanction_id': self._id,
                        'action': 'approve_{}'.format(self.SHORT_NAME)
                    }
                ),
                'rejection_token': tokens.encode(
                    {
                        'user_id': user._id,
                        'sanction_id': self._id,
                        'action': 'reject_{}'.format(self.SHORT_NAME)
                    }
                ),
            }
            if save:
                self.save()
            return True
        return False

    def remove_authorizer(self, user):
        if user._id not in self.approval_state:
            return False

        del self.approval_state[user._id]
        self.save()
        return True

    def _on_approve(self, user, token):
        if all(authorizer['has_approved'] for authorizer in self.approval_state.values()):
            self.state = Sanction.APPROVED
            self._on_complete(user)

    def _on_reject(self, user, token):
        """Early termination of a Sanction"""
        raise NotImplementedError('Sanction subclasses must implement an #_on_reject method')

    def _on_complete(self, user):
        """When a Sanction has unanimous approval"""
        raise NotImplementedError('Sanction subclasses must implement an #_on_complete method')

    def approve(self, user, token):
        """Add user to approval list if user is admin and token verifies."""
        try:
            if self.approval_state[user._id]['approval_token'] != token:
                raise InvalidSanctionApprovalToken(self.APPROVAL_INVALID_TOKEN_MESSAGE.format(DISPLAY_NAME=self.DISPLAY_NAME))
        except KeyError:
            raise PermissionsError(self.APPROVAL_NOT_AUTHORIZED_MESSAGE.format(DISPLAY_NAME=self.DISPLAY_NAME))
        self.approval_state[user._id]['has_approved'] = True
        self._on_approve(user, token)

    def reject(self, user, token):
        """Cancels sanction if user is admin and token verifies."""
        try:
            if self.approval_state[user._id]['rejection_token'] != token:
                raise InvalidSanctionRejectionToken(self.REJECTION_INVALID_TOKEN_MESSAGE.format(DISPLAY_NAME=self.DISPLAY_NAME))
        except KeyError:
            raise PermissionsError(self.REJECTION_NOT_AUTHORIZED_MESSAEGE.format(DISPLAY_NAME=self.DISPLAY_NAME))
        self.state = Sanction.REJECTED
        self._on_reject(user, token)

    def forcibly_reject(self):
        self.state = Sanction.REJECTED

    def _notify_authorizer(self, user):
        pass

    def _notify_non_authorizer(self, user):
        pass

    def ask(self, group):
        for contrib in group:
            if contrib._id in self.approval_state:
                self._notify_authorizer(contrib)
            else:
                self._notify_non_authorizer(contrib)


class EmailApprovableSanction(Sanction):

    AUTHORIZER_NOTIFY_EMAIL_TEMPLATE = None
    NON_AUTHORIZER_NOTIFY_EMAIL_TEMPLATE = None

    VIEW_URL_TEMPLATE = ''
    APPROVE_URL_TEMPLATE = ''
    REJECT_URL_TEMPLATE = ''

    # Store a persistant copy of urls for use when needed outside of a request context.
    # This field gets automagically updated whenever models approval_state is modified
    # and the model is saved
    # {
    #   'abcde': {
    #     'approve': [APPROVAL_URL],
    #     'reject': [REJECT_URL],
    #   }
    # }
    stashed_urls = fields.DictionaryField(default=dict)

    @staticmethod
    def _format_or_empty(template, context):
        if context:
            return template.format(**context)
        return ''

    def _view_url(self, user_id):
        return self._format_or_empty(self.VIEW_URL_TEMPLATE, self._view_url_context(user_id))

    def _view_url_context(self, user_id):
        return None

    def _approval_url(self, user_id):
        return self._format_or_empty(self.APPROVE_URL_TEMPLATE, self._approval_url_context(user_id))

    def _approval_url_context(self, user_id):
        return None

    def _rejection_url(self, user_id):
        return self._format_or_empty(self.REJECT_URL_TEMPLATE, self._rejection_url_context(user_id))

    def _rejection_url_context(self, user_id):
        return None

    def _send_approval_request_email(self, user, template, context):
        mails.send_mail(
            user.username,
            template,
            user=user,
            **context
        )

    def _email_template_context(self, user, is_authorizer=False):
        return {}

    def _notify_authorizer(self, authorizer):
        context = self._email_template_context(authorizer, is_authorizer=True)
        if self.AUTHORIZER_NOTIFY_EMAIL_TEMPLATE:
            self._send_approval_request_email(authorizer, self.AUTHORIZER_NOTIFY_EMAIL_TEMPLATE, context)
        else:
            raise NotImplementedError

    def _notify_non_authorizer(self, user):
        context = self._email_template_context(user)
        if self.NON_AUTHORIZER_NOTIFY_EMAIL_TEMPLATE:
            self._send_approval_request_email(user, self.NON_AUTHORIZER_NOTIFY_EMAIL_TEMPLATE, context)
        else:
            raise NotImplementedError

    def add_authorizer(self, user, **kwargs):
        super(EmailApprovableSanction, self).add_authorizer(user, **kwargs)
        self.stashed_urls[user._id] = {
            'view': self._view_url(user._id),
            'approve': self._approval_url(user._id),
            'reject': self._rejection_url(user._id)
        }
        self.save()


class Embargo(EmailApprovableSanction):
    """Embargo object for registrations waiting to go public."""

    COMPLETED = 'completed'
    DISPLAY_NAME = 'Embargo'
    SHORT_NAME = 'embargo'

    AUTHORIZER_NOTIFY_EMAIL_TEMPLATE = mails.PENDING_EMBARGO_ADMIN
    NON_AUTHORIZER_NOTIFY_EMAIL_TEMPLATE = mails.PENDING_EMBARGO_NON_ADMIN

    VIEW_URL_TEMPLATE = VIEW_PROJECT_URL_TEMPLATE
    APPROVE_URL_TEMPLATE = settings.DOMAIN + 'project/{node_id}/?token={token}'
    REJECT_URL_TEMPLATE = settings.DOMAIN + 'project/{node_id}/?token={token}'

    initiated_by = fields.ForeignField('user', backref='embargoed')
    for_existing_registration = fields.BooleanField(default=False)

    @property
    def is_completed(self):
        return self.state == self.COMPLETED

    @property
    def embargo_end_date(self):
        if self.state == self.APPROVED:
            return self.end_date
        return False

    # NOTE(hrybacki): Old, private registrations are grandfathered and do not
    # require to be made public or embargoed. This field differentiates them
    # from new registrations entering into an embargo field which should not
    # show up in any search related fields.
    @property
    def pending_registration(self):
        return not self.for_existing_registration and self.pending_approval

    def __repr__(self):
        parent_registration = None
        try:
            parent_registration = Node.find_one(Q('embargo', 'eq', self))
        except NoResultsFound:
            pass
        return ('<Embargo(parent_registration={0}, initiated_by={1}, '
                'end_date={2}) with _id {3}>').format(
            parent_registration,
            self.initiated_by,
            self.end_date,
            self._id
        )

    def _view_url_context(self, user_id):
        registration = Node.find_one(Q('embargo', 'eq', self))
        return {
            'node_id': registration._id
        }

    def _approval_url_context(self, user_id):
        approval_token = self.approval_state.get(user_id, {}).get('approval_token')
        if approval_token:
            registration = Node.find_one(Q('embargo', 'eq', self))
            return {
                'node_id': registration._id,
                'token': approval_token,
            }

    def _rejection_url_context(self, user_id):
        rejection_token = self.approval_state.get(user_id, {}).get('rejection_token')
        if rejection_token:
            registration = Node.find_one(Q('embargo', 'eq', self))
            return {
                'node_id': registration._id,
                'token': rejection_token,
            }

    def _email_template_context(self, user, is_authorizer=False, urls=None):
        urls = urls or self.stashed_urls.get(user._id, {})
        registration_link = urls.get('view', self._view_url(user._id))
        if is_authorizer:
            approval_link = urls.get('approve', '')
            disapproval_link = urls.get('reject', '')
            approval_time_span = settings.EMBARGO_PENDING_TIME.days * 24

            registration = Node.find_one(Q('embargo', 'eq', self))

            return {
                'is_initiator': self.initiated_by == user,
                'initiated_by': self.initiated_by.fullname,
                'approval_link': approval_link,
                'project_name': registration.title,
                'disapproval_link': disapproval_link,
                'registration_link': registration_link,
                'embargo_end_date': self.end_date,
                'approval_time_span': approval_time_span,
            }
        else:
            return {
                'initiated_by': self.initiated_by.fullname,
                'registration_link': registration_link,
                'embargo_end_date': self.end_date,
            }

    def _validate_authorizer(self, user):
        registration = Node.find_one(Q('embargo', 'eq', self))
        return registration.has_permission(user, ADMIN)

    def _on_reject(self, user, token):
        parent_registration = Node.find_one(Q('embargo', 'eq', self))
        parent_registration.registered_from.add_log(
            action=NodeLog.EMBARGO_CANCELLED,
            params={
                'node': parent_registration._id,
                'embargo_id': self._id,
            },
            auth=Auth(user),
        )
        # Remove backref to parent project if embargo was for a new registration
        if not self.for_existing_registration:
            parent_registration.delete_registration_tree(save=True)
            parent_registration.registered_from = None
        # Delete parent registration if it was created at the time the embargo was initiated
        if not self.for_existing_registration:
            parent_registration.is_deleted = True
            parent_registration.save()

    def disapprove_embargo(self, user, token):
        """Cancels retraction if user is admin and token verifies."""
        self.reject(user, token)

    def _on_complete(self, user):
        parent_registration = Node.find_one(Q('embargo', 'eq', self))
        parent_registration.registered_from.add_log(
            action=NodeLog.EMBARGO_APPROVED,
            params={
                'node': parent_registration._id,
                'embargo_id': self._id,
            },
            auth=Auth(self.initiated_by),
        )
        self.save()

    def approve_embargo(self, user, token):
        """Add user to approval list if user is admin and token verifies."""
        self.approve(user, token)


class Retraction(EmailApprovableSanction):
    """Retraction object for public registrations."""

    DISPLAY_NAME = 'Retraction'
    SHORT_NAME = 'retraction'

    AUTHORIZER_NOTIFY_EMAIL_TEMPLATE = mails.PENDING_RETRACTION_ADMIN
    NON_AUTHORIZER_NOTIFY_EMAIL_TEMPLATE = mails.PENDING_RETRACTION_NON_ADMIN

    VIEW_URL_TEMPLATE = VIEW_PROJECT_URL_TEMPLATE
    APPROVE_URL_TEMPLATE = settings.DOMAIN + 'project/{node_id}/?token={token}'
    REJECT_URL_TEMPLATE = settings.DOMAIN + 'project/{node_id}/?token={token}'

    initiated_by = fields.ForeignField('user', backref='initiated')
    justification = fields.StringField(default=None, validate=MaxLengthValidator(2048))

    def __repr__(self):
        parent_registration = None
        try:
            parent_registration = Node.find_one(Q('retraction', 'eq', self))
        except NoResultsFound:
            pass
        return ('<Retraction(parent_registration={0}, initiated_by={1}) '
                'with _id {2}>').format(
            parent_registration,
            self.initiated_by,
            self._id
        )

    def _view_url_context(self, user_id):
        registration = Node.find_one(Q('retraction', 'eq', self))
        return {
            'node_id': registration._id
        }

    def _approval_url_context(self, user_id):
        approval_token = self.approval_state.get(user_id, {}).get('approval_token')
        if approval_token:
            registration = Node.find_one(Q('retraction', 'eq', self))
            return {
                'node_id': registration._id,
                'token': approval_token,
            }

    def _rejection_url_context(self, user_id):
        rejection_token = self.approval_state.get(user_id, {}).get('rejection_token')
        if rejection_token:
            registration = Node.find_one(Q('retraction', 'eq', self))
            return {
                'node_id': registration._id,
                'token': rejection_token,
            }

    def _email_template_context(self, user, is_authorizer=False, urls=None):
        urls = urls or self.stashed_urls.get(user._id, {})
        registration_link = urls.get('view', self._view_url(user._id))
        if is_authorizer:
            approval_link = urls.get('approve', '')
            disapproval_link = urls.get('reject', '')
            approval_time_span = settings.RETRACTION_PENDING_TIME.days * 24

            registration = Node.find_one(Q('retraction', 'eq', self))

            return {
                'is_initiator': self.initiated_by == user,
                'initiated_by': self.initiated_by.fullname,
                'project_name': registration.title,
                'registration_link': registration_link,
                'approval_link': approval_link,
                'disapproval_link': disapproval_link,
                'approval_time_span': approval_time_span,
            }
        else:
            return {
                'initiated_by': self.initiated_by.fullname,
                'registration_link': registration_link,
            }

    def _on_reject(self, user, token):
        parent_registration = Node.find_one(Q('retraction', 'eq', self))
        parent_registration.registered_from.add_log(
            action=NodeLog.RETRACTION_CANCELLED,
            params={
                'node': parent_registration._id,
                'retraction_id': self._id,
            },
            auth=Auth(user),
            save=True,
        )

    def _on_complete(self, user):
        parent_registration = Node.find_one(Q('retraction', 'eq', self))
        parent_registration.registered_from.add_log(
            action=NodeLog.RETRACTION_APPROVED,
            params={
                'node': parent_registration._id,
                'retraction_id': self._id,
            },
            auth=Auth(self.initiated_by),
        )
        # Remove any embargoes associated with the registration
        if parent_registration.embargo_end_date or parent_registration.is_pending_embargo:
            parent_registration.embargo.state = self.REJECTED
            parent_registration.registered_from.add_log(
                action=NodeLog.EMBARGO_CANCELLED,
                params={
                    'node': parent_registration._id,
                    'embargo_id': parent_registration.embargo._id,
                },
                auth=Auth(self.initiated_by),
            )
            parent_registration.embargo.save()
        # Ensure retracted registration is public
        if not parent_registration.is_public:
            parent_registration.set_privacy('public')
        parent_registration.update_search()
        # Retraction status is inherited from the root project, so we
        # need to recursively update search for every descendant node
        # so that retracted subrojects/components don't appear in search
        for node in parent_registration.get_descendants_recursive():
            node.update_search()
        self.save()

    def approve_retraction(self, user, token):
        self.approve(user, token)

    def disapprove_retraction(self, user, token):
        self.reject(user, token)


class RegistrationApproval(EmailApprovableSanction):

    DISPLAY_NAME = 'Approval'
    SHORT_NAME = 'registration_approval'

    AUTHORIZER_NOTIFY_EMAIL_TEMPLATE = mails.PENDING_REGISTRATION_ADMIN
    NON_AUTHORIZER_NOTIFY_EMAIL_TEMPLATE = mails.PENDING_REGISTRATION_NON_ADMIN

    VIEW_URL_TEMPLATE = VIEW_PROJECT_URL_TEMPLATE
    APPROVE_URL_TEMPLATE = settings.DOMAIN + 'project/{node_id}/?token={token}'
    REJECT_URL_TEMPLATE = settings.DOMAIN + 'project/{node_id}/?token={token}'

    initiated_by = fields.ForeignField('user', backref='registration_approved')

    def _view_url_context(self, user_id):
        registration = Node.find_one(Q('registration_approval', 'eq', self))
        return {
            'node_id': registration._id
        }

    def _approval_url_context(self, user_id):
        approval_token = self.approval_state.get(user_id, {}).get('approval_token')
        if approval_token:
            registration = Node.find_one(Q('registration_approval', 'eq', self))
            return {
                'node_id': registration._id,
                'token': approval_token,
            }

    def _rejection_url_context(self, user_id):
        rejection_token = self.approval_state.get(user_id, {}).get('rejection_token')
        if rejection_token:
            registration = Node.find_one(Q('registration_approval', 'eq', self))
            return {
                'node_id': registration._id,
                'token': rejection_token,
            }

    def _email_template_context(self, user, is_authorizer=False, urls=None):
        urls = urls or self.stashed_urls.get(user._id, {})
        registration_link = urls.get('view', self._view_url(user._id))
        if is_authorizer:
            approval_link = urls.get('approve', '')
            disapproval_link = urls.get('reject', '')

            approval_time_span = settings.REGISTRATION_APPROVAL_TIME.days * 24

            registration = Node.find_one(Q('registration_approval', 'eq', self))

            return {
                'is_initiator': self.initiated_by == user,
                'initiated_by': self.initiated_by.fullname,
                'registration_link': registration_link,
                'approval_link': approval_link,
                'disapproval_link': disapproval_link,
                'approval_time_span': approval_time_span,
                'project_name': registration.title,
            }
        else:
            return {
                'initiated_by': self.initiated_by.fullname,
                'registration_link': registration_link,
            }

    def _add_success_logs(self, node, user):
        src = node.registered_from
        src.add_log(
            action=NodeLog.PROJECT_REGISTERED,
            params={
                'parent_node': src.parent_id,
                'node': src._primary_key,
                'registration': node._primary_key,
            },
            auth=Auth(user),
            save=False
        )
        src.save()

    def _on_complete(self, user):
        self.state = Sanction.APPROVED
        register = Node.find_one(Q('registration_approval', 'eq', self))
        registered_from = register.registered_from
        auth = Auth(self.initiated_by)
        register.set_privacy('public', auth, log=False)
        for child in register.get_descendants_recursive(lambda n: n.primary):
            child.set_privacy('public', auth, log=False)
        # Accounts for system actions where no `User` performs the final approval
        auth = Auth(user) if user else None
        registered_from.add_log(
            action=NodeLog.REGISTRATION_APPROVAL_APPROVED,
            params={
                'node': registered_from._id,
                'registration_approval_id': self._id,
            },
            auth=auth,
        )
        for node in register.root.node_and_primary_descendants():
            self._add_success_logs(node, user)
            node.update_search()  # update search if public
        self.save()

    def _on_reject(self, user, token):
        register = Node.find_one(Q('registration_approval', 'eq', self))
        registered_from = register.registered_from
        register.delete_registration_tree(save=True)
        registered_from.add_log(
            action=NodeLog.REGISTRATION_APPROVAL_CANCELLED,
            params={
                'node': register._id,
                'registration_approval_id': self._id,
            },
            auth=Auth(user),
        )<|MERGE_RESOLUTION|>--- conflicted
+++ resolved
@@ -2044,13 +2044,10 @@
 
     @property
     def absolute_api_v2_url(self):
-<<<<<<< HEAD
+        if self.is_registration:
+            return absolute_reverse('registrations:registration-detail', kwargs={'registration_id': self._id})
         if self.is_folder:
             return absolute_reverse('collections:collection-detail', kwargs={'collection_id': self._id})
-=======
-        if self.is_registration:
-            return absolute_reverse('registrations:registration-detail', kwargs={'registration_id': self._id})
->>>>>>> e122cd09
         return absolute_reverse('nodes:node-detail', kwargs={'node_id': self._id})
 
     # used by django and DRF
