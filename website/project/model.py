# -*- coding: utf-8 -*-
from HTMLParser import HTMLParser
from collections import OrderedDict
import calendar
import datetime
import hashlib
import logging
import os
import re
import subprocess
import unicodedata
import urllib
import urlparse
import uuid

import pytz
from bson import ObjectId
from dulwich.repo import Repo
from dulwich.object_store import tree_lookup_path
import blinker

from modularodm.validators import MaxLengthValidator
from modularodm.exceptions import ValidationValueError, ValidationTypeError

from framework import status
from framework.mongo.utils import to_mongo
from framework.auth import get_user, User, Auth
from framework.analytics import (
    get_basic_counters, increment_user_activity_counters, piwik
)
from framework.exceptions import PermissionsError
from framework.git.exceptions import FileNotModified
from framework.mongo import StoredObject, fields, Q
from framework import utils
from framework.guid.model import GuidStoredObject
from framework.addons import AddonModelMixin

from website.exceptions import NodeStateError
from website.util.permissions import (
    expand_permissions,
    DEFAULT_CONTRIBUTOR_PERMISSIONS,
    CREATOR_PERMISSIONS
)
from website.project.metadata.schemas import OSF_META_SCHEMAS
from website import language, settings
from website.util import web_url_for, api_url_for

html_parser = HTMLParser()

logger = logging.getLogger(__name__)


def utc_datetime_to_timestamp(dt):
    return float(
        str(calendar.timegm(dt.utcnow().utctimetuple())) + '.' + str(dt.microsecond)
    )


def normalize_unicode(ustr):
    return unicodedata.normalize('NFKD', ustr)\
        .encode('ascii', 'ignore')


def has_anonymous_link(node, link):
    """check if the node is anonymous to the user

    :param Node node: Node which the user wants to visit
    :param str link: any view-only link in the current url
    :return bool anonymous: Whether the node is anonymous to the user or not

    """

    if node.is_public:
        return False
    return any([x.anonymous for x in node.private_links_active if x.key == link])


signals = blinker.Namespace()
contributor_added = signals.signal('contributor-added')
contributor_removed = signals.signal('contributor-removed')
unreg_contributor_added = signals.signal('unreg-contributor-added')
permission_changed = signals.signal('permission-changed')


class MetaSchema(StoredObject):

    _id = fields.StringField(default=lambda: str(ObjectId()))
    name = fields.StringField()
    schema = fields.DictionaryField()
    category = fields.StringField()

    # Version of the Knockout metadata renderer to use (e.g. if data binds
    # change)
    metadata_version = fields.IntegerField()
    # Version of the schema to use (e.g. if questions, responses change)
    schema_version = fields.IntegerField()


def ensure_schemas(clear=True):
    """Import meta-data schemas from JSON to database, optionally clearing
    database first.

    :param clear: Clear schema database before import

    """
    if clear:
        MetaSchema.remove()
    for schema in OSF_META_SCHEMAS:
        try:
            MetaSchema.find_one(
                Q('name', 'eq', schema['name']) &
                Q('schema_version', 'eq', schema['schema_version'])
            )
        except:
            schema['name'] = schema['name'].replace(' ', '_')
            schema_obj = MetaSchema(**schema)
            schema_obj.save()


class MetaData(GuidStoredObject):

    _id = fields.StringField(primary=True)

    target = fields.AbstractForeignField(backref='metadata')
    data = fields.DictionaryField()

    date_created = fields.DateTimeField(auto_now_add=datetime.datetime.utcnow)
    date_modified = fields.DateTimeField(auto_now=datetime.datetime.utcnow)


def validate_comment_reports(value, *args, **kwargs):
    for key, val in value.iteritems():
        if not User.load(key):
            raise ValidationValueError('Keys must be user IDs')
        if not isinstance(val, dict):
            raise ValidationTypeError('Values must be dictionaries')
        if 'category' not in val or 'text' not in val:
            raise ValidationValueError(
                'Values must include `category` and `text` keys'
            )


class Comment(GuidStoredObject):

    _id = fields.StringField(primary=True)

    user = fields.ForeignField('user', required=True, backref='commented')
    node = fields.ForeignField('node', required=True, backref='comment_owner')
    target = fields.AbstractForeignField(required=True, backref='commented')

    date_created = fields.DateTimeField(auto_now_add=datetime.datetime.utcnow)
    date_modified = fields.DateTimeField(auto_now=datetime.datetime.utcnow)
    modified = fields.BooleanField()

    is_deleted = fields.BooleanField(default=False)
    content = fields.StringField()

    # Dictionary field mapping user IDs to dictionaries of report details:
    # {
    #   'icpnw': {'category': 'hate', 'message': 'offensive'},
    #   'cdi38': {'category': 'spam', 'message': 'godwins law'},
    # }
    reports = fields.DictionaryField(validate=validate_comment_reports)

    @classmethod
    def create(cls, auth, **kwargs):

        comment = cls(**kwargs)
        comment.save()

        comment.node.add_log(
            NodeLog.COMMENT_ADDED,
            {
                'project': comment.node.parent_id,
                'node': comment.node._id,
                'user': comment.user._id,
                'comment': comment._id,
            },
            auth=auth,
            save=False,
        )

        comment.node.save()

        return comment

    def edit(self, content, auth, save=False):
        self.content = content
        self.modified = True
        self.node.add_log(
            NodeLog.COMMENT_UPDATED,
            {
                'project': self.node.parent_id,
                'node': self.node._id,
                'user': self.user._id,
                'comment': self._id,
            },
            auth=auth,
            save=False,
        )
        if save:
            self.save()

    def delete(self, auth, save=False):
        self.is_deleted = True
        self.node.add_log(
            NodeLog.COMMENT_REMOVED,
            {
                'project': self.node.parent_id,
                'node': self.node._id,
                'user': self.user._id,
                'comment': self._id,
            },
            auth=auth,
            save=False,
        )
        if save:
            self.save()

    def undelete(self, auth, save=False):
        self.is_deleted = False
        self.node.add_log(
            NodeLog.COMMENT_ADDED,
            {
                'project': self.node.parent_id,
                'node': self.node._id,
                'user': self.user._id,
                'comment': self._id,
            },
            auth=auth,
            save=False,
        )
        if save:
            self.save()

    def report_abuse(self, user, save=False, **kwargs):
        """Report that a comment is abuse.

        :param User user: User submitting the report
        :param bool save: Save changes
        :param dict kwargs: Report details
        :raises: ValueError if the user submitting abuse is the same as the
            user who posted the comment

        """
        if user == self.user:
            raise ValueError
        self.reports[user._id] = kwargs
        if save:
            self.save()

    def unreport_abuse(self, user, save=False):
        """Revoke report of abuse.

        :param User user: User who submitted the report
        :param bool save: Save changes
        :raises: ValueError if user has not reported comment as abuse

        """
        try:
            self.reports.pop(user._id)
        except KeyError:
            raise ValueError('User has not reported comment as abuse')

        if save:
            self.save()


class ApiKey(StoredObject):

    # The key is also its primary key
    _id = fields.StringField(
        primary=True,
        default=lambda: str(ObjectId()) + str(uuid.uuid4())
    )
    # A display name
    label = fields.StringField()

    @property
    def user(self):
        return self.user__keyed[0] if self.user__keyed else None

    @property
    def node(self):
        return self.node__keyed[0] if self.node__keyed else None


class NodeLog(StoredObject):

    _id = fields.StringField(primary=True, default=lambda: str(ObjectId()))

    date = fields.DateTimeField(default=datetime.datetime.utcnow)
    action = fields.StringField()
    params = fields.DictionaryField()

    user = fields.ForeignField('user', backref='created')
    api_key = fields.ForeignField('apikey', backref='created')
    foreign_user = fields.StringField()

    DATE_FORMAT = '%m/%d/%Y %H:%M UTC'

    # Log action constants
    CREATED_FROM = 'created_from'

    PROJECT_CREATED = 'project_created'
    PROJECT_REGISTERED = 'project_registered'
    PROJECT_DELETED = 'project_deleted'

    NODE_CREATED = 'node_created'
    NODE_FORKED = 'node_forked'
    NODE_REMOVED = 'node_removed'

    POINTER_CREATED = 'pointer_created'
    POINTER_FORKED = 'pointer_forked'
    POINTER_REMOVED = 'pointer_removed'

    WIKI_UPDATED = 'wiki_updated'

    CONTRIB_ADDED = 'contributor_added'
    CONTRIB_REMOVED = 'contributor_removed'
    CONTRIB_REORDERED = 'contributors_reordered'

    PERMISSIONS_UPDATED = 'permissions_updated'

    MADE_PRIVATE = 'made_private'
    MADE_PUBLIC = 'made_public'

    TAG_ADDED = 'tag_added'
    TAG_REMOVED = 'tag_removed'

    EDITED_TITLE = 'edit_title'
    EDITED_DESCRIPTION = 'edit_description'

    FILE_ADDED = 'file_added'
    FILE_REMOVED = 'file_removed'
    FILE_UPDATED = 'file_updated'

    ADDON_ADDED = 'addon_added'
    ADDON_REMOVED = 'addon_removed'
    COMMENT_ADDED = 'comment_added'
    COMMENT_REMOVED = 'comment_removed'
    COMMENT_UPDATED = 'comment_updated'

    MADE_CONTRIBUTOR_VISIBLE = 'made_contributor_visible'
    MADE_CONTRIBUTOR_INVISIBLE = 'made_contributor_invisible'

    def __repr__(self):
        return ('<NodeLog({self.action!r}, params={self.params!r}) '
                'with id {self._id!r}>').format(self=self)

    @property
    def node(self):
        """Return the :class:`Node` associated with this log."""
        return (
            Node.load(self.params.get('node')) or
            Node.load(self.params.get('project'))
        )

    @property
    def tz_date(self):
        '''Return the timezone-aware date.
        '''
        # Date should always be defined, but a few logs in production are
        # missing dates; return None and log error if date missing
        if self.date:
            return self.date.replace(tzinfo=pytz.UTC)
        logger.error('Date missing on NodeLog {}'.format(self._primary_key))

    @property
    def formatted_date(self):
        '''Return the timezone-aware, ISO-formatted string representation of
        this log's date.
        '''
        if self.tz_date:
            return self.tz_date.isoformat()

    def _render_log_contributor(self, contributor):
        user = User.load(contributor)
        if not user:
            return None
        if self.node:
            fullname = user.display_full_name(node=self.node)
        else:
            fullname = user.fullname
        return {
            'id': user._primary_key,
            'fullname': fullname,
            'registered': user.is_registered,
        }

    # TODO: Move to separate utility function
    def serialize(self, anonymous=False):
        '''Return a dictionary representation of the log.'''
        return {
            'id': str(self._primary_key),
            'user': self.user.serialize()
                    if isinstance(self.user, User)
                    else {'fullname': self.foreign_user},
            'contributors': [self._render_log_contributor(c) for c in self.params.get("contributors", [])],
            'api_key': self.api_key.label if self.api_key else '',
            'action': self.action,
            'params': self.params,
            'date': utils.rfcformat(self.date),
            'node': self.node.serialize() if self.node else None,
            'anonymous': anonymous
        }


class Tag(StoredObject):

    _id = fields.StringField(primary=True, validate=MaxLengthValidator(128))
    count_public = fields.IntegerField(default=0)
    count_total = fields.IntegerField(default=0)

    def __repr__(self):
        return '<Tag() with id {self._id!r}>'.format(self=self)

    @property
    def url(self):
        return '/search/?q=tags:{}'.format(self._id)


class Pointer(StoredObject):
    """A link to a Node. The Pointer delegates all but a few methods to its
    contained Node. Forking and registration are overridden such that the
    link is cloned, but its contained Node is not.

    """
    #: Whether this is a pointer or not
    primary = False

    _id = fields.StringField()
    node = fields.ForeignField('node', backref='_pointed')

    _meta = {'optimistic': True}

    def _clone(self):
        if self.node:
            clone = self.clone()
            clone.node = self.node
            clone.save()
            return clone

    def fork_node(self, *args, **kwargs):
        return self._clone()

    def register_node(self, *args, **kwargs):
        return self._clone()

    def use_as_template(self, *args, **kwargs):
        return self._clone()

    def resolve(self):
        return self.node

    def __getattr__(self, item):
        """Delegate attribute access to the node being pointed to.
        """
        # Prevent backref lookups from being overriden by proxied node
        try:
            return super(Pointer, self).__getattr__(item)
        except AttributeError:
            pass
        if self.node:
            return getattr(self.node, item)
        raise AttributeError(
            'Pointer object has no attribute {0}'.format(
                item
            )
        )


def validate_category(value):
    """Validator for Node#category. Makes sure that the value is one of the
    categories defined in CATEGORY_MAP.
    """
    if value not in Node.CATEGORY_MAP.keys():
        raise ValidationValueError('Invalid value for category.')
    return True


class Node(GuidStoredObject, AddonModelMixin):

    redirect_mode = 'proxy'
    #: Whether this is a pointer or not
    primary = True

    # Node fields that trigger an update to Solr on save
    SOLR_UPDATE_FIELDS = {
        'title',
        'category',
        'description',
        'visible_contributor_ids',
        'tags',
        'is_fork',
        'is_registration',
        'is_public',
        'is_deleted',
        'wiki_pages_current',
    }

    # Maps category identifier => Human-readable representation for use in
    # titles, menus, etc.
    # Use an OrderedDict so that menu items show in the correct order
    CATEGORY_MAP = OrderedDict([
        ('', 'Uncategorized'),
        ('project', 'Project'),
        ('hypothesis', 'Hypothesis'),
        ('methods and measures', 'Methods and Measures'),
        ('procedure', 'Procedure'),
        ('instrumentation', 'Instrumentation'),
        ('data', 'Data'),
        ('analysis', 'Analysis'),
        ('communication', 'Communication'),
        ('other', 'Other')
        ])

    _id = fields.StringField(primary=True)

    date_created = fields.DateTimeField(auto_now_add=datetime.datetime.utcnow)

    # Privacy
    is_public = fields.BooleanField(default=False)

    # User mappings
    permissions = fields.DictionaryField()
    visible_contributor_ids = fields.StringField(list=True)

    is_deleted = fields.BooleanField(default=False)
    deleted_date = fields.DateTimeField()

    is_registration = fields.BooleanField(default=False)
    registered_date = fields.DateTimeField()
    registered_user = fields.ForeignField('user', backref='registered')
    registered_schema = fields.ForeignField('metaschema', backref='registered')
    registered_meta = fields.DictionaryField()

    is_fork = fields.BooleanField(default=False)
    forked_date = fields.DateTimeField()

    title = fields.StringField()
    description = fields.StringField()
    # TODO: Add validator for this field (must be one of the keys in
    # CATEGORY_MAP
    category = fields.StringField(validate=validate_category)

    registration_list = fields.StringField(list=True)
    fork_list = fields.StringField(list=True)

    # One of 'public', 'private'
    # TODO: Add validator
    comment_level = fields.StringField(default='private')

    files_current = fields.DictionaryField()
    files_versions = fields.DictionaryField()
    wiki_pages_current = fields.DictionaryField()
    wiki_pages_versions = fields.DictionaryField()

    creator = fields.ForeignField('user', backref='created')
    contributors = fields.ForeignField('user', list=True, backref='contributed')
    users_watching_node = fields.ForeignField('user', list=True, backref='watched')

    logs = fields.ForeignField('nodelog', list=True, backref='logged')
    tags = fields.ForeignField('tag', list=True, backref='tagged')

    # Tags for internal use
    system_tags = fields.StringField(list=True, index=True)

    nodes = fields.AbstractForeignField(list=True, backref='parent')
    forked_from = fields.ForeignField('node', backref='forked')
    registered_from = fields.ForeignField('node', backref='registrations')

    # The node (if any) used as a template for this node's creation
    template_node = fields.ForeignField('node', backref='template_node')

    api_keys = fields.ForeignField('apikey', list=True, backref='keyed')

    piwik_site_id = fields.StringField()

    _meta = {
        'optimistic': True,
    }

    def __init__(self, *args, **kwargs):

        super(Node, self).__init__(*args, **kwargs)

        # Crash if parent provided and not project
        project = kwargs.get('project')
        if project and project.category != 'project':
            raise ValueError('Parent must be a project.')

        if kwargs.get('_is_loaded', False):
            return

        if self.creator:
            self.contributors.append(self.creator)
            self.set_visible(self.creator, visible=True, log=False)

            # Add default creator permissions
            for permission in CREATOR_PERMISSIONS:
                self.add_permission(self.creator, permission, save=False)

    def __repr__(self):
        return ('<Node(title={self.title!r}, category={self.category!r}) '
                'with _id {self._id!r}>').format(self=self)

    @property
    def category_display(self):
        """The human-readable representation of this node's category."""
        return self.CATEGORY_MAP[self.category]

    @property
    def private_links(self):
        return self.privatelink__shared

    @property
    def private_links_active(self):
        return [x for x in self.private_links if not x.is_deleted]

    @property
    def private_link_keys_active(self):
        return [x.key for x in self.private_links if not x.is_deleted]

    @property
    def private_link_keys_deleted(self):
        return [x.key for x in self.private_links if x.is_deleted]

    def can_edit(self, auth=None, user=None):
        """Return if a user is authorized to edit this node.
        Must specify one of (`auth`, `user`).

        :param Auth auth: Auth object to check
        :param User user: User object to check
        :returns: Whether user has permission to edit this node.

        """
        if not auth and not user:
            raise ValueError('Must pass either `auth` or `user`')
        if auth and user:
            raise ValueError('Cannot pass both `auth` and `user`')
        user = user or auth.user
        if auth:
            is_api_node = auth.api_node == self
        else:
            is_api_node = False
        return (
            (user and self.has_permission(user, 'write'))
            or is_api_node
        )

    def can_view(self, auth):
        return self.is_public or auth.user \
            and self.has_permission(auth.user, 'read') \
            or auth.private_key in self.private_link_keys_active

    def add_permission(self, user, permission, save=False):
        """Grant permission to a user.

        :param User user: User to grant permission to
        :param str permission: Permission to grant
        :param bool save: Save changes
        :raises: ValueError if user already has permission

        """
        if user._id not in self.permissions:
            self.permissions[user._id] = [permission]
        else:
            if permission in self.permissions[user._id]:
                raise ValueError('User already has permission {0}'.format(permission))
            self.permissions[user._id].append(permission)
        if save:
            self.save()

    def remove_permission(self, user, permission, save=False):
        """Revoke permission from a user.

        :param User user: User to revoke permission from
        :param str permission: Permission to revoke
        :param bool save: Save changes
        :raises: ValueError if user does not have permission

        """
        try:
            self.permissions[user._id].remove(permission)
        except (KeyError, ValueError):
            raise ValueError('User does not have permission {0}'.format(permission))
        if save:
            self.save()

    def clear_permission(self, user, save=False):
        """Clear all permissions for a user.

        :param User user: User to revoke permission from
        :param bool save: Save changes
        :raises: ValueError if user not in permissions

        """
        try:
            self.permissions.pop(user._id)
        except KeyError:
            raise ValueError(
                'User {0} not in permissions list for node {1}'.format(
                    user._id, self._id,
                )
            )
        if save:
            self.save()

    def set_permissions(self, user, permissions, save=False):
        """Set permissions for a user.

        :param User user: User whose permissions to set
        :param list permissions: List of permissions
        :param bool save: Save changes

        """
        self.permissions[user._id] = permissions
        # Trigger callback
        self.callback(
            'after_set_permissions',
            user=user, permissions=permissions
        )
        if save:
            self.save()

        permission_changed.send(self, user=user, permissions=permissions)

    def has_permission(self, user, permission):
        """Check whether user has permission.

        :param User user: User to test
        :param str permission: Required permission
        :returns: User has required permission

        """
        if user is None:
            logger.error('User is ``None``.')
            return False
        try:
            return permission in self.permissions[user._id]
        except KeyError:
            return False

    def get_permissions(self, user):
        """Get list of permissions for user.

        :param User user: User to check
        :returns: List of permissions
        :raises: ValueError if user not found in permissions

        """
        return self.permissions.get(user._id, [])

    def adjust_permissions(self):
        for key in self.permissions.keys():
            if key not in self.contributors:
                self.permissions.pop(key)

    @property
    def visible_contributors(self):
        return [
            User.load(_id)
            for _id in self.visible_contributor_ids
        ]

    def get_visible(self, user):
        if not self.is_contributor(user):
            raise ValueError(u'User {0} not in contributors'.format(user))
        return user._id in self.visible_contributor_ids

    def update_visible_ids(self, save=False):
        """Update the order of `visible_contributor_ids`. Updating on making
        a contributor visible is more efficient than recomputing order on
        accessing `visible_contributors`.

        """
        self.visible_contributor_ids = [
            contributor._id
            for contributor in self.contributors
            if contributor._id in self.visible_contributor_ids
        ]
        if save:
            self.save()

    def set_visible(self, user, visible, log=True, auth=None, save=False):
        if not self.is_contributor(user):
            raise ValueError(u'User {0} not in contributors'.format(user))
        if visible and user._id not in self.visible_contributor_ids:
            self.visible_contributor_ids.append(user._id)
            self.update_visible_ids(save=False)
        elif not visible and user._id in self.visible_contributor_ids:
            self.visible_contributor_ids.remove(user._id)
        else:
            return
        message = (
            NodeLog.MADE_CONTRIBUTOR_VISIBLE
            if visible
            else NodeLog.MADE_CONTRIBUTOR_INVISIBLE
        )
        if log:
            self.add_log(
                message,
                params={
                    'project': self.parent_id,
                    'node': self._id,
                    'contributors': [user._id],
                },
                auth=auth,
                save=False,
            )
        if save:
            self.save()

    def can_comment(self, auth):
        if self.comment_level == 'public':
            return auth.logged_in and (
                self.is_public or
                (auth.user and self.has_permission(auth.user, 'read'))
            )
        return self.can_edit(auth)

    def save(self, *args, **kwargs):

        self.adjust_permissions()

        first_save = not self._is_loaded
        is_original = not self.is_registration and not self.is_fork
        if 'suppress_log' in kwargs.keys():
            suppress_log = kwargs['suppress_log']
            del kwargs['suppress_log']
        else:
            suppress_log = False

        saved_fields = super(Node, self).save(*args, **kwargs)

        if first_save and is_original and not suppress_log:

            #
            # TODO: This logic also exists in self.use_as_template()
            for addon in settings.ADDONS_AVAILABLE:
                if 'node' in addon.added_default:
                    self.add_addon(addon.short_name, auth=None, log=False)

            #
            if getattr(self, 'project', None):

                # Append log to parent
                self.project.nodes.append(self)
                self.project.save()

                # Define log fields for component
                log_action = NodeLog.NODE_CREATED
                log_params = {
                    'node': self._primary_key,
                    'project': self.project._primary_key,
                }

            else:

                # Define log fields for non-component project
                log_action = NodeLog.PROJECT_CREATED
                log_params = {
                    'project': self._primary_key,
                }

            # Add log with appropriate fields
            self.add_log(
                log_action,
                params=log_params,
                auth=Auth(user=self.creator),
                log_date=self.date_created,
                save=True,
            )

        # Only update Solr if at least one stored field has changed, and if
        # public or privacy setting has changed
        need_update = bool(self.SOLR_UPDATE_FIELDS.intersection(saved_fields))
        if not self.is_public:
            if first_save or 'is_public' not in saved_fields:
                need_update = False
        if need_update:
            self.update_search()

        # This method checks what has changed.
        if settings.PIWIK_HOST:
            piwik.update_node(self, saved_fields)

        # Return expected value for StoredObject::save
        return saved_fields

    ######################################
    # Methods that return a new instance #
    ######################################

    def use_as_template(self, auth, changes=None, top_level=True):
        """Create a new project, using an existing project as a template.

        :param auth: The user to be assigned as creator
        :param changes: A dictionary of changes, keyed by node id, which
                        override the attributes of the template project or its
                        children.
        :return: The `Node` instance created.
        """

        changes = changes or dict()

        # build the dict of attributes to change for the new node
        try:
            attributes = changes[self._id]
            # TODO: explicitly define attributes which may be changed.
        except (AttributeError, KeyError):
            attributes = dict()

        new = self.clone()

        # clear permissions, which are not cleared by the clone method
        new.permissions = {}
        new.visible_contributor_ids = []

        # Clear quasi-foreign fields
        new.files_current = {}
        new.files_versions = {}
        new.wiki_pages_current = {}
        new.wiki_pages_versions = {}
        new.fork_list = []
        new.registration_list = []

        # set attributes which may be overridden by `changes`
        new.is_public = False
        new.description = None

        # apply `changes`
        for attr, val in attributes.iteritems():
            setattr(new, attr, val)

        # set attributes which may NOT be overridden by `changes`
        new.creator = auth.user
        new.add_contributor(contributor=auth.user, log=False, save=False)
        new.template_node = self
        new.is_fork = False
        new.is_registration = False

        # If that title hasn't been changed, apply the default prefix (once)
        if (new.title == self.title
                and top_level
                and language.TEMPLATED_FROM_PREFIX not in new.title):
            new.title = ''.join((language.TEMPLATED_FROM_PREFIX, new.title, ))

        # Slight hack - date_created is a read-only field.
        new._fields['date_created'].__set__(
            new,
            datetime.datetime.utcnow(),
            safe=True
        )

        new.save(suppress_log=True)

        # Log the creation
        new.add_log(
            NodeLog.CREATED_FROM,
            params={
                'node': new._primary_key,
                'template_node': {
                    'id': self._primary_key,
                    'url': self.url,
                },
            },
            auth=auth,
            log_date=new.date_created,
            save=False,
        )

        # add mandatory addons
        # TODO: This logic also exists in self.save()
        for addon in settings.ADDONS_AVAILABLE:
            if 'node' in addon.added_default:
                new.add_addon(addon.short_name, auth=None, log=False)

        # deal with the children of the node, if any
        new.nodes = [
            x.use_as_template(auth, changes, top_level=False)
            for x in self.nodes
            if x.can_view(auth)
        ]

        new.save()
        return new

    ############
    # Pointers #
    ############

    def add_pointer(self, node, auth, save=True):
        """Add a pointer to a node.

        :param Node node: Node to add
        :param Auth auth: Consolidated authorization
        :param bool save: Save changes
        :return: Created pointer

        """
        # Fail if node already in nodes / pointers. Note: cast node and node
        # to primary keys to test for conflicts with both nodes and pointers
        # contained in `self.nodes`.
        if node._id in self.node_ids:
            raise ValueError(
                'Pointer to node {0} already in list'.format(node._id)
            )

        # Append pointer
        pointer = Pointer(node=node)
        pointer.save()
        self.nodes.append(pointer)

        # Add log
        self.add_log(
            action=NodeLog.POINTER_CREATED,
            params={
                'project': self.parent_id,
                'node': self._primary_key,
                'pointer': {
                    'id': pointer.node._id,
                    'url': pointer.node.url,
                    'title': pointer.node.title,
                    'category': pointer.node.category,
                },
            },
            auth=auth,
            save=False,
        )

        # Optionally save changes
        if save:
            self.save()

        return pointer

    def rm_pointer(self, pointer, auth, save=True):
        """Remove a pointer.

        :param Pointer pointer: Pointer to remove
        :param Auth auth: Consolidated authorization
        :param bool save: Save changes

        """
        # Remove pointer from `nodes`
        self.nodes.remove(pointer)

        # Add log
        self.add_log(
            action=NodeLog.POINTER_REMOVED,
            params={
                'project': self.parent_id,
                'node': self._primary_key,
                'pointer': {
                    'id': pointer.node._id,
                    'url': pointer.node.url,
                    'title': pointer.node.title,
                    'category': pointer.node.category,
                },
            },
            auth=auth,
            save=False,
        )

        # Optionally save changes
        if save:
            self.save()
            pointer.remove_one(pointer)

    @property
    def node_ids(self):
        return [
            node._id if node.primary else node.node._id
            for node in self.nodes
        ]

    @property
    def nodes_primary(self):
        return [
            node
            for node in self.nodes
            if node.primary
        ]

    @property
    def nodes_pointer(self):
        return [
            node
            for node in self.nodes
            if not node.primary
        ]

    @property
    def has_pointers_recursive(self):
        """Recursively checks whether the current node or any of its nodes
        contains a pointer.

        """
        if self.nodes_pointer:
            return True
        for node in self.nodes_primary:
            if node.has_pointers_recursive:
                return True
        return False

    @property
    def pointed(self):
        return getattr(self, '_pointed', [])

    @property
    def points(self):
        return len(self.pointed)

    def resolve(self):
        return self

    def fork_pointer(self, pointer, auth, save=True):
        """Replace a pointer with a fork. If the pointer points to a project,
        fork the project and replace the pointer with a new pointer pointing
        to the fork. If the pointer points to a component, fork the component
        and add it to the current node.

        :param Pointer pointer:
        :param Auth auth:
        :param bool save:
        :return: Forked node

        """
        # Fail if pointer not contained in `nodes`
        try:
            index = self.nodes.index(pointer)
        except ValueError:
            raise ValueError('Pointer {0} not in list'.format(pointer._id))

        # Get pointed node
        node = pointer.node

        # Fork into current node and replace pointer with forked component
        forked = node.fork_node(auth)
        if forked is None:
            raise ValueError('Could not fork node')

        self.nodes[index] = forked

        # Add log
        self.add_log(
            NodeLog.POINTER_FORKED,
            params={
                'project': self.parent_id,
                'node': self._primary_key,
                'pointer': {
                    'id': pointer.node._id,
                    'url': pointer.node.url,
                    'title': pointer.node.title,
                    'category': pointer.node.category,
                },
            },
            auth=auth,
            save=False,
        )

        # Optionally save changes
        if save:
            self.save()
            # Garbage-collect pointer. Note: Must save current node before
            # removing pointer, else remove will fail when trying to remove
            # backref from self to pointer.
            Pointer.remove_one(pointer)

        # Return forked content
        return forked

    def get_recent_logs(self, n=10):
        """Return a list of the n most recent logs, in reverse chronological
        order.

        :param int n: Number of logs to retrieve

        """
        return list(reversed(self.logs)[:n])

    @property
    def date_modified(self):
        '''The most recent datetime when this node was modified, based on
        the logs.
        '''
        try:
            return self.logs[-1].date
        except IndexError:
            return None

    def set_title(self, title, auth, save=False):
        """Set the title of this Node and log it.

        :param str title: The new title.
        :param auth: All the auth information including user, API key.

        """
        if not title:
            return
        original_title = self.title
        self.title = title
        self.add_log(
            action=NodeLog.EDITED_TITLE,
            params={
                'project': self.parent_id,
                'node': self._primary_key,
                'title_new': self.title,
                'title_original': original_title,
            },
            auth=auth,
            save=False,
        )
        if save:
            self.save()
        return None

    def set_description(self, description, auth, save=False):
        """Set the description and log the event.

        :param str description: The new description
        :param auth: All the auth informtion including user, API key.
        :param bool save: Save self after updating.

        """
        original = self.description
        self.description = description
        self.add_log(
            action=NodeLog.EDITED_DESCRIPTION,
            params={
                'project': self.parent_node,  # None if no parent
                'node': self._primary_key,
                'description_new': self.description,
                'description_original': original
            },
            auth=auth,
            save=False,
        )
        if save:
            self.save()
        return None

    def update_search(self):
        import website.search.search as search
        search.update_node(self)

    def remove_node(self, auth, date=None):
        """Marks a node as deleted.

        TODO: Call a hook on addons
        Adds a log to the parent node if applicable

        :param auth: an instance of :class:`Auth`.
        :param date: Date node was removed
        :type date: `datetime.datetime` or `None`

        """
        # TODO: rename "date" param - it's shadowing a global

        if not self.can_edit(auth):
            raise PermissionsError()

        if [x for x in self.nodes_primary if not x.is_deleted]:
            raise NodeStateError("Any child components must be deleted prior to deleting this project.")

        # After delete callback
        for addon in self.get_addons():
            message = addon.after_delete(self, auth.user)
            if message:
                status.push_status_message(message)

        log_date = date or datetime.datetime.utcnow()

        # Add log to parent
        if self.node__parent:
            self.node__parent[0].add_log(
                NodeLog.NODE_REMOVED,
                params={
                    'project': self._primary_key,
                },
                auth=auth,
                log_date=log_date,
                save=True,
            )
        else:
            self.add_log(
                NodeLog.PROJECT_DELETED,
                params={
                    'project': self._primary_key,
                },
                auth=auth,
                log_date=log_date,
                save=True,
            )

        # Remove self from parent registration list
        if self.is_registration:
            try:
                self.registered_from.registration_list.remove(self._primary_key)
            except ValueError:
                pass
            else:
                self.registered_from.save()

        # Remove self from parent fork list
        if self.is_fork:
            try:
                self.forked_from.fork_list.remove(self._primary_key)
            except ValueError:
                pass
            else:
                self.forked_from.save()

        self.is_deleted = True
        self.deleted_date = date
        self.save()

        return True

    def fork_node(self, auth, title='Fork of '):
        """Recursively fork a node.

        :param Auth auth: Consolidated authorization
        :param str title: Optional text to prepend to forked title
        :return: Forked node

        """
        user = auth.user

        # todo: should this raise an error?
        if not self.can_view(auth):
            return

        folder_old = os.path.join(settings.UPLOADS_PATH, self._primary_key)

        when = datetime.datetime.utcnow()

        original = self.load(self._primary_key)

        # Note: Cloning a node copies its `files_current` and
        # `wiki_pages_current` fields, but does not clone the underlying
        # database objects to which these dictionaries refer. This means that
        # the cloned node must pass itself to its file and wiki objects to
        # build the correct URLs to that content.
        forked = original.clone()

        forked.logs = self.logs
        forked.tags = self.tags

        for node_contained in original.nodes:
            forked_node = node_contained.fork_node(auth=auth, title='')
            if forked_node is not None:
                forked.nodes.append(forked_node)

        forked.title = title + forked.title
        forked.is_fork = True
        forked.is_registration = False
        forked.forked_date = when
        forked.forked_from = original
        forked.creator = user

        # Forks default to private status
        forked.is_public = False

        # Clear permissions before adding users
        forked.permissions = {}
        forked.visible_contributor_ids = []

        forked.add_contributor(contributor=user, log=False, save=False)

        forked.add_log(
            action=NodeLog.NODE_FORKED,
            params={
                'project': original.parent_id,
                'node': original._primary_key,
                'registration': forked._primary_key,
            },
            auth=auth,
            log_date=when,
            save=False,
        )

        forked.save()

        # After fork callback
        for addon in original.get_addons():
            _, message = addon.after_fork(original, forked, user)
            if message:
                status.push_status_message(message)

        if os.path.exists(folder_old):
            folder_new = os.path.join(settings.UPLOADS_PATH, forked._primary_key)
            Repo(folder_old).clone(folder_new)

        original.fork_list.append(forked._primary_key)
        original.save()

        return forked

    def register_node(self, schema, auth, template, data):
        """Make a frozen copy of a node.

        :param schema: Schema object
        :param auth: All the auth information including user, API key.
        :template: Template name
        :data: Form data

        """
        if not self.can_edit(auth):
            return

        folder_old = os.path.join(settings.UPLOADS_PATH, self._primary_key)
        template = urllib.unquote_plus(template)
        template = to_mongo(template)

        when = datetime.datetime.utcnow()

        original = self.load(self._primary_key)

        # Note: Cloning a node copies its `files_current` and
        # `wiki_pages_current` fields, but does not clone the underlying
        # database objects to which these dictionaries refer. This means that
        # the cloned node must pass itself to its file and wiki objects to
        # build the correct URLs to that content.
        registered = original.clone()

        registered.is_registration = True
        registered.registered_date = when
        registered.registered_user = auth.user
        registered.registered_schema = schema
        registered.registered_from = original
        if not registered.registered_meta:
            registered.registered_meta = {}
        registered.registered_meta[template] = data

        registered.contributors = self.contributors
        registered.forked_from = self.forked_from
        registered.creator = self.creator
        registered.logs = self.logs
        registered.tags = self.tags

        registered.save()

        # After register callback
        for addon in original.get_addons():
            _, message = addon.after_register(original, registered, auth.user)
            if message:
                status.push_status_message(message)

        if os.path.exists(folder_old):
            folder_new = os.path.join(settings.UPLOADS_PATH, registered._primary_key)
            Repo(folder_old).clone(folder_new)

        registered.nodes = []

        for node_contained in original.nodes:
            registered_node = node_contained.register_node(
                 schema, auth, template, data
            )
            if registered_node is not None:
                registered.nodes.append(registered_node)

        original.add_log(
            action=NodeLog.PROJECT_REGISTERED,
            params={
                'project': original.parent_id,
                'node': original._primary_key,
                'registration': registered._primary_key,
            },
            auth=auth,
            log_date=when,
            save=False,
        )
        original.registration_list.append(registered._id)
        original.save()

        registered.save()

        return registered

    def remove_tag(self, tag, auth, save=True):
        if tag in self.tags:
            self.tags.remove(tag)
            self.add_log(
                action=NodeLog.TAG_REMOVED,
                params={
                    'project':self.parent_id,
                    'node':self._primary_key,
                    'tag':tag,
                },
                auth=auth,
                save=False,
            )
            if save:
                self.save()

    def add_tag(self, tag, auth, save=True):
        if tag not in self.tags:
            new_tag = Tag.load(tag)
            if not new_tag:
                new_tag = Tag(_id=tag)
            new_tag.count_total += 1
            if self.is_public:
                new_tag.count_public += 1
            new_tag.save()
            self.tags.append(new_tag)
            self.add_log(
                action=NodeLog.TAG_ADDED,
                params={
                    'project': self.parent_id,
                    'node': self._primary_key,
                    'tag': tag,
                },
                auth=auth,
                save=False,
            )
            if save:
                self.save()

    def get_file(self, path, version=None):
        from website.addons.osffiles.model import NodeFile
        if version is not None:
            folder_name = os.path.join(settings.UPLOADS_PATH, self._primary_key)
            if os.path.exists(os.path.join(folder_name, ".git")):
                file_object = NodeFile.load(self.files_versions[path.replace('.', '_')][version])
                repo = Repo(folder_name)
                tree = repo.commit(file_object.git_commit).tree
                (mode, sha) = tree_lookup_path(repo.get_object, tree, path)
                return repo[sha].data, file_object.content_type
        return None, None

    def get_file_object(self, path, version=None):
        from website.addons.osffiles.model import NodeFile
        if version is not None:
            directory = os.path.join(settings.UPLOADS_PATH, self._primary_key)
            if os.path.exists(os.path.join(directory, '.git')):
                return NodeFile.load(self.files_versions[path.replace('.', '_')][version])
            # TODO: Raise exception here
        return None, None # TODO: Raise exception here

    def remove_file(self, auth, path):
        '''Removes a file from the filesystem, NodeFile collection, and does a git delete ('git rm <file>')

        :param auth: All the auth informtion including user, API key.
        :param path:

        :return: True on success, False on failure
        '''
        from website.addons.osffiles.model import NodeFile

        #FIXME: encoding the filename this way is flawed. For instance - foo.bar resolves to the same string as foo_bar.
        file_name_key = path.replace('.', '_')

        repo_path = os.path.join(settings.UPLOADS_PATH, self._primary_key)

        # TODO make sure it all works, otherwise rollback as needed
        # Do a git delete, which also removes from working filesystem.
        try:
            subprocess.check_output(
                ['git', 'rm', path],
                cwd=repo_path,
                shell=False
            )

            repo = Repo(repo_path)

            message = '{path} deleted'.format(path=path)
            committer = self._get_committer(auth)

            repo.do_commit(message, committer)

        except subprocess.CalledProcessError as error:
            # This exception can be ignored if the file has already been
            # deleted, e.g. if two users attempt to delete a file at the same
            # time. If another subprocess error is raised, fail.
            if error.returncode == 128 and 'did not match any files' in error.output:
                logger.warning(
                    'Attempted to delete file {0}, but file was not found.'.format(
                        path
                    )
                )
                return True
            return False

        if file_name_key in self.files_current:
            nf = NodeFile.load(self.files_current[file_name_key])
            nf.is_deleted = True
            nf.save()
            self.files_current.pop(file_name_key, None)

        if file_name_key in self.files_versions:
            for i in self.files_versions[file_name_key]:
                nf = NodeFile.load(i)
                nf.is_deleted = True
                nf.save()
            self.files_versions.pop(file_name_key)

        self.add_log(
            action=NodeLog.FILE_REMOVED,
            params={
                'project':self.parent_id,
                'node':self._primary_key,
                'path':path
            },
            auth=auth,
            log_date=nf.date_modified,
            save=False,
        )

        # Updates self.date_modified
        self.save()

        return True

    @staticmethod
    def _get_committer(auth):

        user = auth.user
        api_key = auth.api_key

        if api_key:
            commit_key_msg = ':{}'.format(api_key.label)
            if api_key.user:
                commit_name = api_key.user.fullname
                commit_id = api_key.user._primary_key
                commit_category = 'user'
            if api_key.node:
                commit_name = api_key.node.title
                commit_id = api_key.node._primary_key
                commit_category = 'node'

        elif user:
            commit_key_msg = ''
            commit_name = user.fullname
            commit_id = user._primary_key
            commit_category = 'user'

        else:
            raise Exception('Must provide either user or api_key.')

        committer = u'{name}{key_msg} <{category}-{id}@osf.io>'.format(
            name=commit_name,
            key_msg=commit_key_msg,
            category=commit_category,
            id=commit_id,
        )

        committer = normalize_unicode(committer)

        return committer

    def add_file(self, auth, file_name, content, size, content_type):
        """
        Instantiates a new NodeFile object, and adds it to the current Node as
        necessary.
        """
        from website.addons.osffiles.model import NodeFile
        # TODO: Reading the whole file into memory is not scalable. Fix this.

        # This node's folder
        folder_name = os.path.join(settings.UPLOADS_PATH, self._primary_key)

        # TODO: This should be part of the build phase, not here.
        # verify the upload root exists
        if not os.path.isdir(settings.UPLOADS_PATH):
            os.mkdir(settings.UPLOADS_PATH)

        # Make sure the upload directory contains a git repo.
        if os.path.exists(folder_name):
            if os.path.exists(os.path.join(folder_name, ".git")):
                repo = Repo(folder_name)
            else:
                # ... or create one
                repo = Repo.init(folder_name)
        else:
            # if the Node's folder isn't there, create it.
            os.mkdir(folder_name)
            repo = Repo.init(folder_name)

        # Is this a new file, or are we updating an existing one?
        file_is_new = not os.path.exists(os.path.join(folder_name, file_name))

        if not file_is_new:
            # Get the hash of the old file
            old_file_hash = hashlib.md5()
            with open(os.path.join(folder_name, file_name), 'rb') as f:
                for chunk in iter(
                        lambda: f.read(128 * old_file_hash.block_size),
                        b''
                ):
                    old_file_hash.update(chunk)

            # If the file hasn't changed
            if old_file_hash.digest() == hashlib.md5(content).digest():
                raise FileNotModified()

        # Write the content of the temp file into a new file
        with open(os.path.join(folder_name, file_name), 'wb') as f:
            f.write(content)

        # Deal with git
        repo.stage([file_name])

        committer = self._get_committer(auth)

        commit_id = repo.do_commit(
            message=unicode(file_name +
                            (' added' if file_is_new else ' updated')),
            committer=committer,
        )

        # Deal with creating a NodeFile in the database
        node_file = NodeFile(
            path=file_name,
            filename=file_name,
            size=size,
            node=self,
            uploader=auth.user,
            git_commit=commit_id,
            content_type=content_type,
        )
        node_file.save()

        # Add references to the NodeFile to the Node object
        file_name_key = node_file.clean_filename

        # Reference the current file version
        self.files_current[file_name_key] = node_file._primary_key

        # Create a version history if necessary
        if not file_name_key in self.files_versions:
            self.files_versions[file_name_key] = []

        # Add reference to the version history
        self.files_versions[file_name_key].append(node_file._primary_key)

        self.add_log(
            action=NodeLog.FILE_ADDED if file_is_new else NodeLog.FILE_UPDATED,
            params={
                'project': self.parent_id,
                'node': self._primary_key,
                'path': node_file.path,
                'version': len(self.files_versions),
                'urls': {
                    'view': node_file.url(self),
                    'download': node_file.download_url(self),
                },
            },
            auth=auth,
            log_date=node_file.date_uploaded,
            save=False,
        )
        self.save()

        return node_file

    def add_log(self, action, params, auth, foreign_user=None, log_date=None, save=True):
        user = auth.user if auth else None
        api_key = auth.api_key if auth else None
        log = NodeLog(
            action=action,
            user=user,
            foreign_user=foreign_user,
            api_key=api_key,
            params=params,
        )
        if log_date:
            log.date = log_date
        log.save()
        self.logs.append(log)
        if save:
            self.save()
        if user:
            increment_user_activity_counters(user._primary_key, action, log.date)
        if self.node__parent:
            parent = self.node__parent[0]
            parent.logs.append(log)
            parent.save()
        return log

    @property
    def url(self):
        return '/{}/'.format(self._primary_key)

    def url_for_args(self):
        """

        """
        if self.category != 'project':
            if self.parent_node:
                return {
                    'pid': self.parent_node._id,
                    'nid': self._id,
                }
            else:
                logger.error('Parent of component {0} not found'.format(self._id))
        return {
            'pid': self._id
        }

    def web_url_for(self, view_name, _absolute=False, *args, **kwargs):
        data = self.url_for_args()
        data.update(**kwargs)
        return web_url_for(view_name, _absolute=_absolute, *args, **data)

    def api_url_for(self, view_name, _absolute=False, *args, **kwargs):
        data = self.url_for_args()
        data.update(**kwargs)
        return api_url_for(view_name, _absolute=_absolute, *args, **data)

    @property
    def absolute_url(self):
        if not self.url:
            logger.error("Node {0} has a parent that is not a project".format(self._id))
            return None
        return urlparse.urljoin(settings.DOMAIN, self.url)

    @property
    def display_absolute_url(self):
        url = self.absolute_url
        if url is not None:
            return re.sub(r'https?:', '', url).strip('/')

    @property
    def api_url(self):
        if not self.url:
            logger.error('Node {0} has a parent that is not a project'.format(self._id))
            return None
        return '/api/v1{0}'.format(self.deep_url)

    @property
    def deep_url(self):
        if self.category == 'project':
            return '/project/{}/'.format(self._primary_key)
        else:
            if self.node__parent and self.node__parent[0].category == 'project':
                return '/project/{}/node/{}/'.format(
                    self.parent_id,
                    self._primary_key
                )
        logger.error("Node {0} has a parent that is not a project".format(self._id))

    def author_list(self, and_delim='&'):
        author_names = [
            author.biblio_name
            for author in self.visible_contributors
            if author
        ]
        if len(author_names) < 2:
            return ' {0} '.format(and_delim).join(author_names)
        if len(author_names) > 7:
            author_names = author_names[:7]
            author_names.append('et al.')
            return ', '.join(author_names)
        return u'{0}, {1} {2}'.format(
            ', '.join(author_names[:-1]),
            and_delim,
            author_names[-1]
        )

    @property
    def templated_list(self):
        return [
            x
            for x in self.node__template_node
            if not x.is_deleted
        ]

    @property
    def citation_apa(self):
        return u'{authors}, ({year}). {title}. Retrieved from Open Science Framework, <a href="{url}">{display_url}</a>'.format(
            authors=self.author_list(and_delim='&'),
            year=self.logs[-1].date.year if self.logs else '?',
            title=self.title,
            url=self.url,
            display_url=self.display_absolute_url,
        )

    @property
    def citation_mla(self):
        return u'{authors}. "{title}". Open Science Framework, {year}. <a href="{url}">{display_url}</a>'.format(
            authors=self.author_list(and_delim='and'),
            year=self.logs[-1].date.year if self.logs else '?',
            title=self.title,
            url=self.url,
            display_url=self.display_absolute_url,
        )

    @property
    def citation_chicago(self):
        return u'{authors}. "{title}". Open Science Framework ({year}). <a href="{url}">{display_url}</a>'.format(
            authors=self.author_list(and_delim='and'),
            year=self.logs[-1].date.year if self.logs else '?',
            title=self.title,
            url=self.url,
            display_url=self.display_absolute_url,
        )

    @property
    def parent_node(self):
        """The parent node, if it exists, otherwise ``None``. Note: this
        property is named `parent_node` rather than `parent` to avoid a
        conflict with the `parent` back-reference created by the `nodes`
        field on this schema.

        """
        try:
            if not self.node__parent[0].is_deleted:
                return self.node__parent[0]
        except IndexError:
            pass
        return None

    @property
    def watch_url(self):
        return os.path.join(self.api_url, "watch/")

    @property
    def parent_id(self):
        if self.node__parent:
            return self.node__parent[0]._primary_key
        return None

    @property
    def project_or_component(self):
        return 'project' if self.category == 'project' else 'component'

    def is_contributor(self, user):
        return (
            user is not None
            and (
                user._id in self.contributors
            )
        )

<<<<<<< HEAD
    def add_addon(self, addon_name, auth, override=False, log=True):
        """Add an add-on to the node.
=======
    def add_addon(self, addon_name, auth, log=True, *args, **kwargs):
        """Add an add-on to the node. Do nothing if the addon is already
        enabled.
>>>>>>> c5a0f71e

        :param str addon_name: Name of add-on
        :param Auth auth: Consolidated authorization object
        :param bool log: Add a log after adding the add-on
<<<<<<< HEAD
        :returns: Add-on was added

        """
        rv = super(Node, self).add_addon(addon_name, auth=auth, override=override)
        if rv and log:
=======
        :return: A boolean, whether the addon was added

        """
        ret = AddonModelMixin.add_addon(self, addon_name, auth=auth,
                                        *args, **kwargs)
        if ret and log:
>>>>>>> c5a0f71e
            config = settings.ADDONS_AVAILABLE_DICT[addon_name]
            self.add_log(
                action=NodeLog.ADDON_ADDED,
                params={
                    'project': self.parent_id,
                    'node': self._primary_key,
                    'addon': config.full_name,
                },
                auth=auth,
                save=False,
            )
            self.save() # TODO: here, or outside the conditional? @mambocab
        return ret

    def delete_addon(self, addon_name, auth):
        """Delete an add-on from the node.

        :param str addon_name: Name of add-on
        :param Auth auth: Consolidated authorization object
        :returns: Add-on was deleted

        """
        rv = super(Node, self).delete_addon(addon_name)
        if rv:
            config = settings.ADDONS_AVAILABLE_DICT[addon_name]
            self.add_log(
                action=NodeLog.ADDON_REMOVED,
                params={
                    'project': self.parent_id,
                    'node': self._primary_key,
                    'addon': config.full_name,
                },
                auth=auth,
                save=False,
            )
            self.save()
            # TODO: save here or outside the conditional? @mambocab
        return rv

    def callback(self, callback, recursive=False, *args, **kwargs):
        """Invoke callbacks of attached add-ons and collect messages.

        :param str callback: Name of callback method to invoke
        :param bool recursive: Apply callback recursively over nodes
        :return list: List of callback messages

        """
        messages = []

        for addon in self.get_addons():
            method = getattr(addon, callback)
            message = method(self, *args, **kwargs)
            if message:
                messages.append(message)

        if recursive:
            for child in self.nodes:
                if not child.is_deleted:
                    messages.extend(
                        child.callback(
                            callback, recursive, *args, **kwargs
                        )
                    )

        return messages

    def replace_contributor(self, old, new):
        for i, contrib in enumerate(self.contributors):
            if contrib._primary_key == old._primary_key:
                self.contributors[i] = new
                # Remove unclaimed record for the project
                if self._primary_key in old.unclaimed_records:
                    del old.unclaimed_records[self._primary_key]
                    old.save()
                for permission in self.get_permissions(old):
                    self.add_permission(new, permission)
                self.permissions.pop(old._id)
                if old._id in self.visible_contributor_ids:
                    self.visible_contributor_ids.remove(old._id)
                return True
        return False

    def remove_contributor(self, contributor, auth, log=True):
        """Remove a contributor from this node.

        :param contributor: User object, the contributor to be removed
        :param auth: All the auth information including user, API key.

        """
        # remove unclaimed record if necessary
        if self._primary_key in contributor.unclaimed_records:
            del contributor.unclaimed_records[self._primary_key]

        self.contributors.remove(contributor._id)

        self.clear_permission(contributor)
        if contributor._id in self.visible_contributor_ids:
            self.visible_contributor_ids.remove(contributor._id)

        # Node must have at least one registered admin user
        # TODO: Move to validator or helper
        admins = [
            user for user in self.contributors
            if self.has_permission(user, 'admin')
                and user.is_registered
        ]
        if not admins:
            return False

        # Clear permissions for removed user
        self.permissions.pop(contributor._id, None)

        contributor_removed.send(self, contributor=contributor, auth=auth)

        # After remove callback
        for addon in self.get_addons():
            message = addon.after_remove_contributor(self, contributor)
            if message:
                status.push_status_message(message)

        if log:
            self.add_log(
                action=NodeLog.CONTRIB_REMOVED,
                params={
                    'project': self.parent_id,
                    'node': self._primary_key,
                    'contributor': contributor._id,
                },
                auth=auth,
                save=False,
            )

        self.save()

        return True

    def remove_contributors(self, contributors, auth=None, log=True, save=False):

        results = []
        removed = []

        for contrib in contributors:
            outcome = self.remove_contributor(
                contributor=contrib, auth=auth, log=False,
            )
            results.append(outcome)
            removed.append(contrib._id)
        if log:
            self.add_log(
                action=NodeLog.CONTRIB_REMOVED,
                params={
                    'project': self.parent_id,
                    'node': self._primary_key,
                    'contributors': removed,
                },
                auth=auth,
                save=False,
            )

        if save:
            self.save()

        if False in results:
            return False

        return True

    def manage_contributors(self, user_dicts, auth, save=False):
        """Reorder and remove contributors.

        :param list user_dicts: Ordered list of contributors represented as
            dictionaries of the form:
            {'id': <id>, 'permission': <One of 'read', 'write', 'admin'>}
        :param Auth auth: Consolidated authentication information
        :param bool save: Save changes
        :raises: ValueError if any users in `users` not in contributors or if
            no admin contributors remaining

        """
        users = []
        permissions_changed = {}
        for user_dict in user_dicts:
            user = User.load(user_dict['id'])
            if user is None:
                raise ValueError('User not found')
            if user not in self.contributors:
                raise ValueError(
                    'User {0} not in contributors'.format(user.fullname)
                )
            permissions = expand_permissions(user_dict['permission'])
            if set(permissions) != set(self.get_permissions(user)):
                self.set_permissions(user, permissions, save=False)
                permissions_changed[user._id] = permissions
            self.set_visible(user, user_dict['visible'], auth=auth)
            users.append(user)

        to_retain = [
            user for user in self.contributors
            if user in users
        ]
        to_remove = [
            user for user in self.contributors
            if user not in users
        ]

        # TODO: Move to validator or helper @jmcarp
        # TODO: Test me @jmcarp
        admins = [
            user for user in users
            if self.has_permission(user, 'admin')
                and user.is_registered
        ]
        if users is None or not admins:
            raise ValueError(
                'Must have at least one registered admin contributor'
            )

        # TODO: Test me @jmcarp
        if to_retain != users:
            self.add_log(
                action=NodeLog.CONTRIB_REORDERED,
                params={
                    'project': self.parent_id,
                    'node': self._id,
                    'contributors': [
                        user._id
                        for user in users
                    ],
                },
                auth=auth,
                save=False,
            )

        if to_remove:
            self.remove_contributors(to_remove, auth=auth, save=False)

        self.contributors = users

        if permissions_changed:
            self.add_log(
                action=NodeLog.PERMISSIONS_UPDATED,
                params={
                    'project': self.parent_id,
                    'node': self._id,
                    'contributors': permissions_changed,
                },
                auth=auth,
                save=False,
            )
        # Update list of visible IDs
        self.update_visible_ids()
        if save:
            self.save()

    def add_contributor(self, contributor, permissions=None, visible=True,
                        auth=None, log=True, save=False):
        """Add a contributor to the project.

        :param User contributor: The contributor to be added
        :param list permissions: Permissions to grant to the contributor
        :param bool visible: Contributor is visible in project dashboard
        :param Auth auth: All the auth information including user, API key
        :param bool log: Add log to self
        :param bool save: Save after adding contributor
        :returns: Whether contributor was added

        """
        MAX_RECENT_LENGTH = 15

        # If user is merged into another account, use master account
        contrib_to_add = contributor.merged_by if contributor.is_merged else contributor
        if contrib_to_add not in self.contributors:

            self.contributors.append(contrib_to_add)
            if visible:
                self.set_visible(contrib_to_add, visible=True, log=False)

            # Add default contributor permissions
            permissions = permissions or DEFAULT_CONTRIBUTOR_PERMISSIONS
            for permission in permissions:
                self.add_permission(contrib_to_add, permission, save=False)

            # Add contributor to recently added list for user
            if auth is not None:
                user = auth.user
                if contrib_to_add in user.recently_added:
                    user.recently_added.remove(contrib_to_add)
                user.recently_added.insert(0, contrib_to_add)
                while len(user.recently_added) > MAX_RECENT_LENGTH:
                    user.recently_added.pop()

            if log:
                self.add_log(
                    action=NodeLog.CONTRIB_ADDED,
                    params={
                        'project': self.parent_id,
                        'node': self._primary_key,
                        'contributors': [contrib_to_add._primary_key],
                    },
                    auth=auth,
                    save=False,
                )
            if save:
                self.save()

            contributor_added.send(self, contributor=contributor, auth=auth)

            # After add callback
            for addon in self.get_addons():
                message = addon.after_add_contributor(self, contrib_to_add)
                if message:
                    status.push_status_message(message)

            return True
        else:
            return False

    def add_contributors(self, contributors, auth=None, log=True, save=False):
        """Add multiple contributors

        :param contributors: A list of User objects to add as contributors.
        :param auth: All the auth information including user, API key.
        :param log: Add log to self
        :param save: Save after adding contributor

        """
        for contrib in contributors:
            self.add_contributor(
                contributor=contrib['user'], permissions=contrib['permissions'],
                visible=contrib['visible'], auth=auth, log=False, save=False,
            )
        if log and contributors:
            self.add_log(
                action=NodeLog.CONTRIB_ADDED,
                params={
                    'project': self.parent_id,
                    'node': self._primary_key,
                    'contributors': [
                        contrib['user']._id
                        for contrib in contributors
                    ],
                },
                auth=auth,
                save=False,
            )
        if save:
            self.save()

    def add_unregistered_contributor(self, fullname, email, auth,
                                     permissions=None, save=False):
        """Add a non-registered contributor to the project.

        :param str fullname: The full name of the person.
        :param str email: The email address of the person.
        :param Auth auth: Auth object for the user adding the contributor.
        :returns: The added contributor

        :raises: DuplicateEmailError if user with given email is already in the database.

        """
        # Create a new user record
        contributor = User.create_unregistered(fullname=fullname, email=email)

        contributor.add_unclaimed_record(node=self, referrer=auth.user,
            given_name=fullname, email=email)
        try:
            contributor.save()
        except ValidationValueError:  # User with same email already exists
            contributor = get_user(username=email)
            # Unregistered users may have multiple unclaimed records, so
            # only raise error if user is registered.
            if contributor.is_registered or self.is_contributor(contributor):
                raise
            contributor.add_unclaimed_record(node=self, referrer=auth.user,
                given_name=fullname, email=email)
            contributor.save()

        self.add_contributor(
            contributor, permissions=permissions, auth=auth,
            log=True, save=False,
        )
        self.save()
        return contributor

    def set_privacy(self, permissions, auth=None):
        """Set the permissions for this node.

        :param permissions: A string, either 'public' or 'private'
        :param auth: All the auth informtion including user, API key.

        """
        if permissions == 'public' and not self.is_public:
            self.is_public = True
            # If the node doesn't have a piwik site, make one.
            if settings.PIWIK_HOST:
                piwik.update_node(self)
        elif permissions == 'private' and self.is_public:
            self.is_public = False
        else:
            return False

        # After set permissions callback
        for addon in self.get_addons():
            message = addon.after_set_privacy(self, permissions)
            if message:
                status.push_status_message(message)

        action = NodeLog.MADE_PUBLIC if permissions == 'public' else NodeLog.MADE_PRIVATE
        self.add_log(
            action=action,
            params={
                'project':self.parent_id,
                'node':self._primary_key,
            },
            auth=auth,
            save=False,
        )
        self.save()
        return True

    # TODO: Move to wiki add-on
    def get_wiki_page(self, page, version=None):
        from website.addons.wiki.model import NodeWikiPage

        page = urllib.unquote_plus(page)
        page = to_mongo(page)

        page = str(page).lower()
        if version:
            try:
                version = int(version)
            except:
                return None

            if not page in self.wiki_pages_versions:
                return None

            if version > len(self.wiki_pages_versions[page]):
                return None
            else:
                return NodeWikiPage.load(self.wiki_pages_versions[page][version-1])

        if page in self.wiki_pages_current:
            pw = NodeWikiPage.load(self.wiki_pages_current[page])
        else:
            pw = None

        return pw

    # TODO: Move to wiki add-on
    def update_node_wiki(self, page, content, auth):
        """Update the node's wiki page with new content.

        :param page: A string, the page's name, e.g. ``"home"``.
        :param content: A string, the posted content.
        :param auth: All the auth informtion including user, API key.

        """
        from website.addons.wiki.model import NodeWikiPage

        temp_page = page

        page = urllib.unquote_plus(page)
        page = to_mongo(page)
        page = str(page).lower()

        if page not in self.wiki_pages_current:
            version = 1
        else:
            current = NodeWikiPage.load(self.wiki_pages_current[page])
            current.is_current = False
            version = current.version + 1
            current.save()

        new_wiki = NodeWikiPage(
            page_name=temp_page,
            version=version,
            user=auth.user,
            is_current=True,
            node=self,
            content=content
        )
        new_wiki.save()

        if page not in self.wiki_pages_versions:
            self.wiki_pages_versions[page] = []
        self.wiki_pages_versions[page].append(new_wiki._primary_key)
        self.wiki_pages_current[page] = new_wiki._primary_key

        self.add_log(
            action=NodeLog.WIKI_UPDATED,
            params={
                'project': self.parent_id,
                'node': self._primary_key,
                'page': new_wiki.page_name,
                'version': new_wiki.version,
            },
            auth=auth,
            log_date=new_wiki.date
        )

    def get_stats(self, detailed=False):
        if detailed:
            raise NotImplementedError(
                'Detailed stats exist, but are not yet implemented.'
            )
        else:
            return get_basic_counters('node:%s' % self._primary_key)

    # TODO: Deprecate this; it duplicates much of what serialize_project already
    # does
    def serialize(self):
        """Dictionary representation of node that is nested within a NodeLog's
        representation.
        """
        # TODO: incomplete implementation
        return {
            'id': str(self._primary_key),
            'category': self.category_display,
            'node_type': self.project_or_component,
            'url': self.url,
            # TODO: Titles shouldn't contain escaped HTML in the first place
            'title': html_parser.unescape(self.title),
            'api_url': self.api_url,
            'is_public': self.is_public,
        }


@Node.subscribe('before_save')
def validate_permissions(schema, instance):
    """Ensure that user IDs in `contributors` and `permissions` match.

    """
    node = instance
    contributor_ids = set([user._id for user in node.contributors if user])
    permission_ids = set(node.permissions.keys())
    mismatched_contributors = contributor_ids.difference(permission_ids)
    if mismatched_contributors:
        raise ValidationValueError(
            'Contributors {0} missing from `permissions` on node {1}'.format(
                ', '.join(mismatched_contributors),
                node._id,
            )
        )
    mismatched_permissions = permission_ids.difference(contributor_ids)
    if mismatched_permissions:
        raise ValidationValueError(
            'Permission keys {0} missing from `contributors` on node {1}'.format(
                ', '.join(mismatched_contributors),
                node._id,
            )
        )


@Node.subscribe('before_save')
def validate_visible_contributors(schema, instance):
    """Ensure that user IDs in `contributors` and `visible_contributor_ids`
    match.

    """
    node = instance
    for user_id in node.visible_contributor_ids:
        if user_id not in node.contributors:
            raise ValidationValueError(
                ('User {0} is in `visible_contributor_ids` but not in '
                 '`contributors` on node {1}').format(
                    user_id,
                    node._id,
                )
            )


class WatchConfig(StoredObject):

    _id = fields.StringField(primary=True, default=lambda: str(ObjectId()))
    node = fields.ForeignField('Node', backref='watched')
    digest = fields.BooleanField(default=False)
    immediate = fields.BooleanField(default=False)


class MailRecord(StoredObject):

    _id = fields.StringField(primary=True, default=lambda: str(ObjectId()))
    data = fields.DictionaryField()
    records = fields.AbstractForeignField(list=True, backref='created')


class PrivateLink(StoredObject):

    _id = fields.StringField(primary=True, default=lambda: str(ObjectId()))
    date_created = fields.DateTimeField(auto_now_add=datetime.datetime.utcnow)
    key = fields.StringField(required=True)
    name = fields.StringField()
    is_deleted = fields.BooleanField(default=False)
    anonymous = fields.BooleanField(default=False)

    nodes = fields.ForeignField('node', list=True, backref='shared')
    creator = fields.ForeignField('user', backref='created')

    @property
    def node_ids(self):
        node_ids = [node._id for node in self.nodes]
        return node_ids

    def node_scale(self, node):
        if node.parent_id not in self.node_ids:
            return -40
        else:
            return 20 + self.node_scale(node.parent_node)

    def node_icon(self, node):
        if node.category == 'project':
            node_type = "reg-project" if node.is_registration else "project"
        else:
            node_type = "reg-component" if node.is_registration else "component"
        return "/static/img/hgrid/{0}.png".format(node_type)

    def to_json(self):
        return {
            "id": self._id,
            "date_created": self.date_created.strftime('%m/%d/%Y %I:%M %p UTC'),
            "key": self.key,
            "name": self.name,
            "creator": {'fullname': self.creator.fullname, 'url': self.creator.profile_url},
            "nodes": [{'title': x.title, 'url': x.url, 'scale': str(self.node_scale(x)) + 'px', 'imgUrl': self.node_icon(x)} for x in self.nodes],
            "anonymous": self.anonymous
        }
<|MERGE_RESOLUTION|>--- conflicted
+++ resolved
@@ -1935,32 +1935,19 @@
             )
         )
 
-<<<<<<< HEAD
-    def add_addon(self, addon_name, auth, override=False, log=True):
-        """Add an add-on to the node.
-=======
     def add_addon(self, addon_name, auth, log=True, *args, **kwargs):
         """Add an add-on to the node. Do nothing if the addon is already
         enabled.
->>>>>>> c5a0f71e
 
         :param str addon_name: Name of add-on
         :param Auth auth: Consolidated authorization object
         :param bool log: Add a log after adding the add-on
-<<<<<<< HEAD
-        :returns: Add-on was added
-
-        """
-        rv = super(Node, self).add_addon(addon_name, auth=auth, override=override)
-        if rv and log:
-=======
         :return: A boolean, whether the addon was added
 
         """
         ret = AddonModelMixin.add_addon(self, addon_name, auth=auth,
                                         *args, **kwargs)
         if ret and log:
->>>>>>> c5a0f71e
             config = settings.ADDONS_AVAILABLE_DICT[addon_name]
             self.add_log(
                 action=NodeLog.ADDON_ADDED,
