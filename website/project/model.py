--- conflicted
+++ resolved
@@ -61,8 +61,6 @@
 
 
 def has_anonymous_link(node, link, auth):
-<<<<<<< HEAD
-=======
     """check if the node is anonymous to the user
 
     :param Node node: Node which the user wants to visit
@@ -72,7 +70,6 @@
 
     """
 
->>>>>>> 73304879
     #check node is public or not. if is, then not anonymous else check link
     if node.is_public:
         return False
@@ -91,11 +88,7 @@
         valid_key = key_ring.intersection(node.private_link_keys_active)
 
         if valid_key:
-<<<<<<< HEAD
-            return all((x.anonymous for x in node.private_links_active if x.key in valid_key))
-=======
             return all(x.anonymous for x in node.private_links_active if x.key in valid_key)
->>>>>>> 73304879
     return False
 
 
