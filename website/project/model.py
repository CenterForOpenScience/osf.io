# -*- coding: utf-8 -*-
import subprocess
import uuid
import hashlib
import calendar
import datetime
import os
import re
import unicodedata
import urllib
import urlparse
import logging
from HTMLParser import HTMLParser

import pytz
from dulwich.repo import Repo
from dulwich.object_store import tree_lookup_path
import blinker

from modularodm.exceptions import ValidationValueError, ValidationTypeError

from framework import status
from framework.mongo import ObjectId
from framework.mongo.utils import to_mongo
from framework.auth import get_user, User
from framework.auth.decorators import Auth
from framework.analytics import (
    get_basic_counters, increment_user_activity_counters, piwik
)
from framework.exceptions import PermissionsError
from framework.git.exceptions import FileNotModified
from framework import StoredObject, fields, utils
from framework.search.solr import update_solr, delete_solr_doc
from framework import GuidStoredObject, Q
from framework.addons import AddonModelMixin


from framework import session
from website.exceptions import NodeStateError
from website.util.permissions import (expand_permissions,
    DEFAULT_CONTRIBUTOR_PERMISSIONS,
    CREATOR_PERMISSIONS
)
from website.project.metadata.schemas import OSF_META_SCHEMAS
from website import language, settings
from website.util import web_url_for, api_url_for

html_parser = HTMLParser()

logger = logging.getLogger(__name__)

def utc_datetime_to_timestamp(dt):
    return float(
        str(calendar.timegm(dt.utcnow().utctimetuple())) + '.' + str(dt.microsecond)
    )


def normalize_unicode(ustr):
    return unicodedata.normalize('NFKD', ustr)\
        .encode('ascii', 'ignore')


signals = blinker.Namespace()
contributor_added = signals.signal('contributor-added')
unreg_contributor_added = signals.signal('unreg-contributor-added')


class MetaSchema(StoredObject):

    _id = fields.StringField(default=lambda: str(ObjectId()))
    name = fields.StringField()
    schema = fields.DictionaryField()
    category = fields.StringField()

    # Version of the Knockout metadata renderer to use (e.g. if data binds
    # change)
    metadata_version = fields.IntegerField()
    # Version of the schema to use (e.g. if questions, responses change)
    schema_version = fields.IntegerField()


def ensure_schemas(clear=True):
    """Import meta-data schemas from JSON to database, optionally clearing
    database first.

    :param clear: Clear schema database before import

    """
    if clear:
        MetaSchema.remove()
    for schema in OSF_META_SCHEMAS:
        try:
            MetaSchema.find_one(
                Q('name', 'eq', schema['name']) &
                Q('schema_version', 'eq', schema['schema_version'])
            )
        except:
            schema['name'] = schema['name'].replace(' ', '_')
            schema_obj = MetaSchema(**schema)
            schema_obj.save()


def validate_comment_reports(value, *args, **kwargs):
    for key, val in value.iteritems():
        if not User.load(key):
            raise ValidationValueError('Keys must be user IDs')
        if not isinstance(val, dict):
            raise ValidationTypeError('Values must be dictionaries')
        if 'category' not in val or 'text' not in val:
            raise ValidationValueError(
                'Values must include `category` and `text` keys'
            )


class Comment(GuidStoredObject):

    _id = fields.StringField(primary=True)

    user = fields.ForeignField('user', required=True, backref='commented')
    node = fields.ForeignField('node', required=True, backref='comment_owner')
    target = fields.AbstractForeignField(required=True, backref='commented')

    date_created = fields.DateTimeField(auto_now_add=datetime.datetime.utcnow)
    date_modified = fields.DateTimeField(auto_now=datetime.datetime.utcnow)
    modified = fields.BooleanField()

    is_deleted = fields.BooleanField(default=False)
    content = fields.StringField()

    # Dictionary field mapping user IDs to dictionaries of report details:
    # {
    #   'icpnw': {'category': 'hate', 'message': 'offensive'},
    #   'cdi38': {'category': 'spam', 'message': 'godwins law'},
    # }
    reports = fields.DictionaryField(validate=validate_comment_reports)

    @classmethod
    def create(cls, auth, **kwargs):

        comment = cls(**kwargs)
        comment.save()

        comment.node.add_log(
            NodeLog.COMMENT_ADDED,
            {
                'project': comment.node.parent_id,
                'node': comment.node._id,
                'user': comment.user._id,
                'comment': comment._id,
            },
            auth=auth,
        )

        return comment

    def edit(self, content, auth, save=False):
        self.content = content
        self.modified = True
        self.node.add_log(
            NodeLog.COMMENT_UPDATED,
            {
                'project': self.node.parent_id,
                'node': self.node._id,
                'user': self.user._id,
                'comment': self._id,
            },
            auth=auth,
        )
        if save:
            self.save()

    def delete(self, auth, save=False):
        self.is_deleted = True
        self.node.add_log(
            NodeLog.COMMENT_REMOVED,
            {
                'project': self.node.parent_id,
                'node': self.node._id,
                'user': self.user._id,
                'comment': self._id,
            },
            auth=auth,
        )
        if save:
            self.save()

    def undelete(self, auth, save=False):
        self.is_deleted = False
        self.node.add_log(
            NodeLog.COMMENT_ADDED,
            {
                'project': self.node.parent_id,
                'node': self.node._id,
                'user': self.user._id,
                'comment': self._id,
            },
            auth=auth,
        )
        if save:
            self.save()

    def report_abuse(self, user, save=False, **kwargs):
        """Report that a comment is abuse.

        :param User user: User submitting the report
        :param bool save: Save changes
        :param dict kwargs: Report details
        :raises: ValueError if the user submitting abuse is the same as the
            user who posted the comment

        """
        if user == self.user:
            raise ValueError
        self.reports[user._id] = kwargs
        if save:
            self.save()

    def unreport_abuse(self, user, save=False):
        """Revoke report of abuse.

        :param User user: User who submitted the report
        :param bool save: Save changes
        :raises: ValueError if user has not reported comment as abuse

        """
        try:
            self.reports.pop(user._id)
        except KeyError:
            raise ValueError('User has not reported comment as abuse')

        if save:
            self.save()


class ApiKey(StoredObject):

    # The key is also its primary key
    _id = fields.StringField(
        primary=True,
        default=lambda: str(ObjectId()) + str(uuid.uuid4())
    )
    # A display name
    label = fields.StringField()

    @property
    def user(self):
        return self.user__keyed[0] if self.user__keyed else None

    @property
    def node(self):
        return self.node__keyed[0] if self.node__keyed else None


class NodeLog(StoredObject):

    _id = fields.StringField(primary=True, default=lambda: str(ObjectId()))

    date = fields.DateTimeField(default=datetime.datetime.utcnow)
    action = fields.StringField()
    params = fields.DictionaryField()

    user = fields.ForeignField('user', backref='created')
    api_key = fields.ForeignField('apikey', backref='created')
    foreign_user = fields.StringField()

    DATE_FORMAT = '%m/%d/%Y %H:%M UTC'

    # Log action constants
    CREATED_FROM = 'created_from'

    PROJECT_CREATED = 'project_created'
    PROJECT_REGISTERED = 'project_registered'

    NODE_CREATED = 'node_created'
    NODE_FORKED = 'node_forked'
    NODE_REMOVED = 'node_removed'

    POINTER_CREATED = 'pointer_created'
    POINTER_FORKED = 'pointer_forked'
    POINTER_REMOVED = 'pointer_removed'

    WIKI_UPDATED = 'wiki_updated'

    CONTRIB_ADDED = 'contributor_added'
    CONTRIB_REMOVED = 'contributor_removed'
    CONTRIB_REORDERED = 'contributors_reordered'

    PERMISSIONS_UPDATED = 'permissions_updated'

    MADE_PRIVATE = 'made_private'
    MADE_PUBLIC = 'made_public'

    TAG_ADDED = 'tag_added'
    TAG_REMOVED = 'tag_removed'

    EDITED_TITLE = 'edit_title'
    EDITED_DESCRIPTION = 'edit_description'

    FILE_ADDED = 'file_added'
    FILE_REMOVED = 'file_removed'
    FILE_UPDATED = 'file_updated'

    ADDON_ADDED = 'addon_added'
    ADDON_REMOVED = 'addon_removed'
    COMMENT_ADDED = 'comment_added'
    COMMENT_REMOVED = 'comment_removed'
    COMMENT_UPDATED = 'comment_updated'

    @property
    def node(self):
        return (
            Node.load(self.params.get('node')) or
            Node.load(self.params.get('project'))
        )

    @property
    def tz_date(self):
        '''Return the timezone-aware date.
        '''
        # Date should always be defined, but a few logs in production are
        # missing dates; return None and log error if date missing
        if self.date:
            return self.date.replace(tzinfo=pytz.UTC)
        logging.error('Date missing on NodeLog {}'.format(self._primary_key))

    @property
    def formatted_date(self):
        '''Return the timezone-aware, ISO-formatted string representation of
        this log's date.
        '''
        if self.tz_date:
            return self.tz_date.isoformat()

    def _render_log_contributor(self, contributor):
        user = User.load(contributor)
        if not user:
            return None
        if self.node:
            fullname = user.display_full_name(node=self.node)
        else:
            fullname = user.fullname
        return {
            'id': user._primary_key,
            'fullname': fullname,
            'registered': user.is_registered,
        }

    # TODO: Move to separate utility function
    def serialize(self):
        '''Return a dictionary representation of the log.'''
        return {
            'id': str(self._primary_key),
            'user': self.user.serialize()
                    if isinstance(self.user, User)
                    else {'fullname': self.foreign_user},
            'contributors': [self._render_log_contributor(c) for c in self.params.get("contributors", [])],
            'contributor': self._render_log_contributor(self.params.get("contributor")),
            'api_key': self.api_key.label if self.api_key else '',
            'action': self.action,
            'params': self.params,
            'date': utils.rfcformat(self.date),
            'node': self.node.serialize() if self.node else None
        }


class Tag(StoredObject):

    _id = fields.StringField(primary=True)
    count_public = fields.IntegerField(default=0)
    count_total = fields.IntegerField(default=0)

    @property
    def url(self):
        return '/search/?q=tags:{}'.format(self._id)


class Pointer(StoredObject):
    """A link to a Node. The Pointer delegates all but a few methods to its
    contained Node. Forking and registration are overridden such that the
    link is cloned, but its contained Node is not.

    """
    #: Whether this is a pointer or not
    primary = False

    _id = fields.StringField()
    node = fields.ForeignField('node', backref='_pointed')

    _meta = {'optimistic': True}

    def _clone(self):
        if self.node:
            clone = self.clone()
            clone.node = self.node
            clone.save()
            return clone

    def fork_node(self, *args, **kwargs):
        return self._clone()

    def register_node(self, *args, **kwargs):
        return self._clone()

    def use_as_template(self, auth, changes=None):
        return self._clone()

    def resolve(self):
        return self.node

    def __getattr__(self, item):
        """Delegate attribute access to the node being pointed to.
        """
        # Prevent backref lookups from being overriden by proxied node
        try:
            return super(Pointer, self).__getattr__(item)
        except AttributeError:
            pass
        if self.node:
            return getattr(self.node, item)
        raise AttributeError(
            'Pointer object has no attribute {0}'.format(
                item
            )
        )


class Node(GuidStoredObject, AddonModelMixin):

    redirect_mode = 'proxy'
    #: Whether this is a pointer or not
    primary = True

    # Node fields that trigger an update to Solr on save
    SOLR_UPDATE_FIELDS = {
        'title',
        'category',
        'description',
        'contributors',
        'tags',
        'is_fork',
        'is_registration',
        'is_public',
        'is_deleted',
        'wiki_pages_current',
    }

    _id = fields.StringField(primary=True)

    date_created = fields.DateTimeField(auto_now_add=datetime.datetime.utcnow)

    # Privacy
    is_public = fields.BooleanField(default=False)

    # Permissions
    permissions = fields.DictionaryField()

    is_deleted = fields.BooleanField(default=False)
    deleted_date = fields.DateTimeField()

    is_registration = fields.BooleanField(default=False)
    registered_date = fields.DateTimeField()
    registered_user = fields.ForeignField('user', backref='registered')
    registered_schema = fields.ForeignField('metaschema', backref='registered')
    registered_meta = fields.DictionaryField()

    is_fork = fields.BooleanField(default=False)
    forked_date = fields.DateTimeField()

    title = fields.StringField(versioned=True)
    description = fields.StringField()
    category = fields.StringField()

    registration_list = fields.StringField(list=True)
    fork_list = fields.StringField(list=True)
    private_links = fields.StringField(list=True)

    # One of 'public', 'private'
    # TODO: Add validator
    comment_level = fields.StringField(default='private')

    # TODO: move these to NodeFile
    files_current = fields.DictionaryField()
    files_versions = fields.DictionaryField()
    wiki_pages_current = fields.DictionaryField()
    wiki_pages_versions = fields.DictionaryField()

    creator = fields.ForeignField('user', backref='created')
    contributors = fields.ForeignField('user', list=True, backref='contributed')
    users_watching_node = fields.ForeignField('user', list=True, backref='watched')

    # TODO: Remove me; only included for migration purposes
    contributor_list = fields.DictionaryField(list=True)

    logs = fields.ForeignField('nodelog', list=True, backref='logged')
    tags = fields.ForeignField('tag', list=True, backref='tagged')
    system_tags = fields.StringField(list=True)

    nodes = fields.AbstractForeignField(list=True, backref='parent')
    forked_from = fields.ForeignField('node', backref='forked')
    registered_from = fields.ForeignField('node', backref='registrations')

    # The node (if any) used as a template for this node's creation
    template_node = fields.ForeignField('node', backref='template_node')

    api_keys = fields.ForeignField('apikey', list=True, backref='keyed')

    piwik_site_id = fields.StringField()

    _meta = {'optimistic': True}

    def __init__(self, *args, **kwargs):

        super(Node, self).__init__(*args, **kwargs)

        # Crash if parent provided and not project
        project = kwargs.get('project')
        if project and project.category != 'project':
            raise ValueError('Parent must be a project.')

        if kwargs.get('_is_loaded', False):
            return

        if self.creator:
            self.contributors.append(self.creator)

            # Add default creator permissions
            for permission in CREATOR_PERMISSIONS:
                self.add_permission(self.creator, permission, save=False)

    def can_edit(self, auth=None, user=None):
        """Return if a user is authorized to edit this node.
        Must specify one of (`auth`, `user`).

        :param Auth auth: Auth object to check
        :param User user: User object to check
        :returns: Whether user has permission to edit this node.

        """
        if not auth and not user:
            raise ValueError('Must pass either `auth` or `user`')
        if auth and user:
            raise ValueError('Cannot pass both `auth` and `user`')
        user = user or auth.user
        if auth:
            is_api_node = auth.api_node == self
        else:
            is_api_node = False
        return (
            (user and self.has_permission(user, 'write'))
            or is_api_node
        )

    def can_view(self, auth):
<<<<<<< HEAD
        if auth.private_keys:
            key_ring = set(auth.private_keys)
=======
        if auth.user and auth.user.private_keys:
            key_ring = set(auth.user.private_keys)
>>>>>>> e84fd342
            return self.is_public or auth.user \
                and self.has_permission(auth.user, 'read') \
                or not key_ring.isdisjoint(self.private_links)
        else:
            return self.is_public or auth.user \
                and self.has_permission(auth.user, 'read') \
                or auth.private_key in self.private_links


    def add_permission(self, user, permission, save=False):
        """Grant permission to a user.

        :param User user: User to grant permission to
        :param str permission: Permission to grant
        :param bool save: Save changes
        :raises: ValueError if user already has permission

        """
        if user._id not in self.permissions:
            self.permissions[user._id] = [permission]
        else:
            if permission in self.permissions[user._id]:
                raise ValueError('User already has permission {0}'.format(permission))
            self.permissions[user._id].append(permission)
        if save:
            self.save()

    def remove_permission(self, user, permission, save=False):
        """Revoke permission from a user.

        :param User user: User to revoke permission from
        :param str permission: Permission to revoke
        :param bool save: Save changes
        :raises: ValueError if user does not have permission

        """
        try:
            self.permissions[user._id].remove(permission)
        except (KeyError, ValueError):
            raise ValueError('User does not have permission {0}'.format(permission))
        if save:
            self.save()

    def set_permissions(self, user, permissions, save=False):
        """Set permissions for a user.

        :param User user: User whose permissions to set
        :param list permissions: List of permissions
        :param bool save: Save changes

        """
        self.permissions[user._id] = permissions
        # Trigger callback
        self.callback(
            'after_set_permissions',
            user=user, permissions=permissions
        )
        if save:
            self.save()

    def has_permission(self, user, permission):
        """Check whether user has permission.

        :param User user: User to test
        :param str permission: Required permission
        :returns: User has required permission

        """
        try:
            return permission in self.permissions[user._id]
        except KeyError:
            return False

    def get_permissions(self, user):
        """Get list of permissions for user.

        :param User user: User to check
        :returns: List of permissions
        :raises: ValueError if user not found in permissions

        """
        return self.permissions.get(user._id, [])

    def adjust_permissions(self):
        for key in self.permissions.keys():
            if key not in self.contributors:
                self.permissions.pop(key)

    def can_comment(self, auth):
        if self.comment_level == 'public':
            return auth.logged_in and self.can_view(auth)
        return self.can_edit(auth)

    def save(self, *args, **kwargs):

        self.adjust_permissions()

        first_save = not self._is_loaded
        is_original = not self.is_registration and not self.is_fork
        if 'suppress_log' in kwargs.keys():
            suppress_log = kwargs['suppress_log']
            del kwargs['suppress_log']
        else:
            suppress_log = False

        saved_fields = super(Node, self).save(*args, **kwargs)

        if first_save and is_original and not suppress_log:

            #
            # TODO: This logic also exists in self.use_as_template()
            for addon in settings.ADDONS_AVAILABLE:
                if 'node' in addon.added_default:
                    self.add_addon(addon.short_name, auth=None, log=False)

            #
            if getattr(self, 'project', None):

                # Append log to parent
                self.project.nodes.append(self)
                self.project.save()

                # Define log fields for component
                log_action = NodeLog.NODE_CREATED
                log_params = {
                    'node': self._primary_key,
                    'project': self.project._primary_key,
                }

            else:

                # Define log fields for non-component project
                log_action = NodeLog.PROJECT_CREATED
                log_params = {
                    'project': self._primary_key,
                }

            # Add log with appropriate fields
            self.add_log(
                log_action,
                params=log_params,
                auth=Auth(user=self.creator),
                log_date=self.date_created,
                save=True,
            )

        # Only update Solr if at least one stored field has changed, and if
        # public or privacy setting has changed
        need_update = bool(self.SOLR_UPDATE_FIELDS.intersection(saved_fields))
        if not self.is_public:
            if first_save or 'is_public' not in saved_fields:
                need_update = False
        if need_update:
            self.update_solr()

        # This method checks what has changed.
        if settings.PIWIK_HOST:
            piwik.update_node(self, saved_fields)

        # Return expected value for StoredObject::save
        return saved_fields

    ######################################
    # Methods that return a new instance #
    ######################################

    def use_as_template(self, auth, changes=None):
        """Create a new project, using an existing project as a template.

        :param auth: The user to be assigned as creator
        :param changes: A dictionary of changes, keyed by node id, which
                        override the attributes of the template project or its
                        children.
        :return: The `Node` instance created.
        """

        changes = changes or dict()

        # build the dict of attributes to change for the new node
        try:
            attributes = changes[self._id]
            # TODO: explicitly define attributes which may be changed.
        except (AttributeError, KeyError):
            attributes = dict()

        new = self.clone()

        # clear permissions, which are not cleared by the clone method
        new.permissions = {}

        # Clear quasi-foreign fields
        new.files_current = {}
        new.files_versions = {}
        new.wiki_pages_current = {}
        new.wiki_pages_versions = {}
        new.fork_list = []
        new.registration_list = []

        # set attributes which may be overridden by `changes`
        new.is_public = False
        new.description = None

        # apply `changes`
        for attr, val in attributes.iteritems():
            setattr(new, attr, val)

        # set attributes which may NOT be overridden by `changes`
        new.creator = auth.user
        new.add_contributor(contributor=auth.user, log=False, save=False)
        new.template_node = self
        new.is_fork = False
        new.is_registration = False

        # If that title hasn't been changed, apply the default prefix (once)
        if (new.title == self.title and
                language.TEMPLATED_FROM_PREFIX not in new.title):
            new.title = ''.join((language.TEMPLATED_FROM_PREFIX, new.title, ))

        # Slight hack - date_created is a read-only field.
        new._fields['date_created'].__set__(
            new,
            datetime.datetime.utcnow(),
            safe=True
        )

        new.save(suppress_log=True)

        # Log the creation
        new.add_log(
            NodeLog.CREATED_FROM,
            params={
                'node': new._primary_key,
                'template_node': {
                    'id': self._primary_key,
                    'url': self.url,
                },
            },
            auth=auth,
            log_date=new.date_created,
            save=False,
        )

        # add mandatory addons
        # TODO: This logic also exists in self.save()
        for addon in settings.ADDONS_AVAILABLE:
            if 'node' in addon.added_default:
                new.add_addon(addon.short_name, auth=None, log=False)

        # deal with the children of the node, if any
        new.nodes = [
            x.use_as_template(auth, changes)
            for x in self.nodes
            if x.can_view(auth)
        ]

        new.save()
        return new

    ############
    # Pointers #
    ############

    def add_pointer(self, node, auth, save=True):
        """Add a pointer to a node.

        :param Node node: Node to add
        :param Auth auth: Consolidated authorization
        :param bool save: Save changes
        :return: Created pointer

        """
        # Fail if node already in nodes / pointers. Note: cast node and node
        # to primary keys to test for conflicts with both nodes and pointers
        # contained in `self.nodes`.
        if node._id in self.node_ids:
            raise ValueError(
                'Pointer to node {0} already in list'.format(node._id)
            )

        # Append pointer
        pointer = Pointer(node=node)
        pointer.save()
        self.nodes.append(pointer)

        # Add log
        self.add_log(
            action=NodeLog.POINTER_CREATED,
            params={
                'project': self.parent_id,
                'node': self._primary_key,
                'pointer': {
                    'id': pointer.node._id,
                    'url': pointer.node.url,
                    'title': pointer.node.title,
                    'category': pointer.node.category,
                },
            },
            auth=auth,
            save=False,
        )

        # Optionally save changes
        if save:
            self.save()

        return pointer

    def rm_pointer(self, pointer, auth, save=True):
        """Remove a pointer.

        :param Pointer pointer: Pointer to remove
        :param Auth auth: Consolidated authorization
        :param bool save: Save changes

        """
        # Remove pointer from `nodes`
        self.nodes.remove(pointer)

        # Add log
        self.add_log(
            action=NodeLog.POINTER_REMOVED,
            params={
                'project': self.parent_id,
                'node': self._primary_key,
                'pointer': {
                    'id': pointer.node._id,
                    'url': pointer.node.url,
                    'title': pointer.node.title,
                    'category': pointer.node.category,
                },
            },
            auth=auth,
            save=False,
        )

        # Optionally save changes
        if save:
            self.save()
            pointer.remove_one(pointer)

    @property
    def node_ids(self):
        return [
            node._id if node.primary else node.node._id
            for node in self.nodes
        ]

    @property
    def nodes_primary(self):
        return [
            node
            for node in self.nodes
            if node.primary
        ]

    @property
    def nodes_pointer(self):
        return [
            node
            for node in self.nodes
            if not node.primary
        ]

    @property
    def pointed(self):
        return getattr(self, '_pointed', [])

    @property
    def points(self):
        return len(self.pointed)

    def resolve(self):
        return self

    def fork_pointer(self, pointer, auth, save=True):
        """Replace a pointer with a fork. If the pointer points to a project,
        fork the project and replace the pointer with a new pointer pointing
        to the fork. If the pointer points to a component, fork the component
        and add it to the current node.

        :param Pointer pointer:
        :param Auth auth:
        :param bool save:
        :return: Forked node

        """
        # Fail if pointer not contained in `nodes`
        try:
            index = self.nodes.index(pointer)
        except ValueError:
            raise ValueError('Pointer {0} not in list'.format(pointer._id))

        # Get pointed node
        node = pointer.node

        # Fork into current node and replace pointer with forked component
        forked = node.fork_node(auth)
        if forked is None:
            raise ValueError('Could not fork node')

        self.nodes[index] = forked

        # Optionally save changes
        if save:
            self.save()
            # Garbage-collect pointer. Note: Must save current node before
            # removing pointer, else remove will fail when trying to remove
            # backref from self to pointer.
            Pointer.remove_one(pointer)

        # Add log
        self.add_log(
            NodeLog.POINTER_FORKED,
            params={
                'project': self.parent_id,
                'node': self._primary_key,
                'pointer': {
                    'id': pointer.node._id,
                    'url': pointer.node.url,
                    'title': pointer.node.title,
                    'category': pointer.node.category,
                },
            },
            auth=auth,
        )

        # Return forked content
        return forked

    def get_recent_logs(self, n=10):
        """Return a list of the n most recent logs, in reverse chronological
        order.

        :param int n: Number of logs to retrieve

        """
        return list(reversed(self.logs)[:n])

    @property
    def date_modified(self):
        '''The most recent datetime when this node was modified, based on
        the logs.
        '''
        try:
            return self.logs[-1].date
        except IndexError:
            return None

    def set_title(self, title, auth, save=False):
        """Set the title of this Node and log it.

        :param str title: The new title.
        :param auth: All the auth information including user, API key.

        """
        original_title = self.title
        self.title = title
        self.add_log(
            action=NodeLog.EDITED_TITLE,
            params={
                'project': self.parent_id,
                'node': self._primary_key,
                'title_new': self.title,
                'title_original': original_title,
            },
            auth=auth,
        )
        if save:
            self.save()
        return None

    def set_description(self, description, auth, save=False):
        """Set the description and log the event.

        :param str description: The new description
        :param auth: All the auth informtion including user, API key.
        :param bool save: Save self after updating.

        """
        original = self.description
        self.description = description
        if save:
            self.save()
        self.add_log(
            action=NodeLog.EDITED_DESCRIPTION,
            params={
                'project': self.parent_node,  # None if no parent
                'node': self._primary_key,
                'description_new': self.description,
                'description_original': original
            },
            auth=auth,
        )
        return None

    def update_solr(self):
        """Send the current state of the object to Solr, or delete it from Solr
        as appropriate.

        """
        def solr_bool(value):
            """Return a string value for a boolean value that solr will
            correctly serialize.
            """
            return 'true' if value is True else 'false'
        if not settings.USE_SOLR:
            return

        from website.addons.wiki.model import NodeWikiPage

        if self.category == 'project':
            # All projects use their own IDs.
            solr_document_id = self._id
        else:
            try:
                # Components must have a project for a parent; use its ID.
                solr_document_id = self.parent_id
            except IndexError:
                # Skip orphaned components. There are some in the DB...
                return

        if self.is_deleted or not self.is_public:
            # If the Node is deleted *or made private*
            # Delete or otherwise ensure the Solr document doesn't exist.
            delete_solr_doc({
                'doc_id': solr_document_id,
                '_id': self._id,
            })
        else:
            # Insert/Update the Solr document
            solr_document = {
                'id': solr_document_id,
                #'public': self.is_public,
                '{}_contributors'.format(self._id): [
                    x.fullname for x in self.contributors
                    if x is not None
                ],
                '{}_contributors_url'.format(self._id): [
                    x.profile_url for x in self.contributors
                    if x is not None
                ],
                '{}_title'.format(self._id): self.title,
                '{}_category'.format(self._id): self.category,
                '{}_public'.format(self._id): solr_bool(self.is_public),
                '{}_tags'.format(self._id): [x._id for x in self.tags],
                '{}_description'.format(self._id): self.description,
                '{}_url'.format(self._id): self.url,
                '{}_registeredproject'.format(self._id): solr_bool(self.is_registration),
            }

            # TODO: Move to wiki add-on
            for wiki in [
                NodeWikiPage.load(x)
                for x in self.wiki_pages_current.values()
            ]:
                solr_document.update({
                    '__'.join((self._id, wiki.page_name, 'wiki')): wiki.raw_text
                })

            update_solr(solr_document)

    def remove_node(self, auth, date=None):
        """Marks a node as deleted.

        TODO: Call a hook on addons
        Adds a log to the parent node if applicable

        :param auth: an instance of :class:`Auth`.
        :param date: Date node was removed
        :type date: `datetime.datetime` or `None`

        """
        # TODO: rename "date" param - it's shadowing a global


        if not self.can_edit(auth):
            raise PermissionsError()

        if [x for x in self.nodes_primary if not x.is_deleted]:
            raise NodeStateError("Components list not empty")

        log_date = date or datetime.datetime.utcnow()

        # Add log to parent
        if self.node__parent:
            self.node__parent[0].add_log(
                NodeLog.NODE_REMOVED,
                params={
                    'project': self._primary_key,
                },
                auth=auth,
                log_date=log_date,
            )

        # Remove self from parent registration list
        if self.is_registration:
            try:
                self.registered_from.registration_list.remove(self._primary_key)
            except ValueError:
                pass
            else:
                self.registered_from.save()

        # Remove self from parent fork list
        if self.is_fork:
            try:
                self.forked_from.fork_list.remove(self._primary_key)
            except ValueError:
                pass
            else:
                self.forked_from.save()

        self.is_deleted = True
        self.deleted_date = date
        self.save()

        return True

    def fork_node(self, auth, title='Fork of '):
        """Recursively fork a node.

        :param Auth auth: Consolidated authorization
        :param str title: Optional text to prepend to forked title
        :return: Forked node

        """
        user = auth.user

        # todo: should this raise an error?
        if not self.can_view(auth):
            return

        folder_old = os.path.join(settings.UPLOADS_PATH, self._primary_key)

        when = datetime.datetime.utcnow()

        original = self.load(self._primary_key)

        # Note: Cloning a node copies its `files_current` and
        # `wiki_pages_current` fields, but does not clone the underlying
        # database objects to which these dictionaries refer. This means that
        # the cloned node must pass itself to its file and wiki objects to
        # build the correct URLs to that content.
        forked = original.clone()

        forked.logs = self.logs
        forked.tags = self.tags

        for node_contained in original.nodes:
            forked_node = node_contained.fork_node(auth=auth, title='')
            if forked_node is not None:
                forked.nodes.append(forked_node)

        forked.title = title + forked.title
        forked.is_fork = True
        forked.is_registration = False
        forked.forked_date = when
        forked.forked_from = original
        forked.creator = user
        forked.private_links = []


        # Forks default to private status
        forked.is_public = False

        # Clear permissions before adding users
        forked.permissions = {}

        forked.add_contributor(contributor=user, log=False, save=False)

        forked.add_log(
            action=NodeLog.NODE_FORKED,
            params={
                'project': original.parent_id,
                'node': original._primary_key,
                'registration': forked._primary_key,
            },
            auth=auth,
            log_date=when,
            save=False,
        )

        forked.save()

        # After fork callback
        for addon in original.get_addons():
            _, message = addon.after_fork(original, forked, user)
            if message:
                status.push_status_message(message)

        if os.path.exists(folder_old):
            folder_new = os.path.join(settings.UPLOADS_PATH, forked._primary_key)
            Repo(folder_old).clone(folder_new)

        original.fork_list.append(forked._primary_key)
        original.save()

        return forked

    def register_node(self, schema, auth, template, data):
        """Make a frozen copy of a node.

        :param schema: Schema object
        :param auth: All the auth informtion including user, API key.
        :template: Template name
        :data: Form data

        """
        if not self.can_edit(auth):
            return

        folder_old = os.path.join(settings.UPLOADS_PATH, self._primary_key)
        template = urllib.unquote_plus(template)
        template = to_mongo(template)

        when = datetime.datetime.utcnow()

        original = self.load(self._primary_key)

        # Note: Cloning a node copies its `files_current` and
        # `wiki_pages_current` fields, but does not clone the underlying
        # database objects to which these dictionaries refer. This means that
        # the cloned node must pass itself to its file and wiki objects to
        # build the correct URLs to that content.
        registered = original.clone()

        registered.is_registration = True
        registered.registered_date = when
        registered.registered_user = auth.user
        registered.registered_schema = schema
        registered.registered_from = original
        if not registered.registered_meta:
            registered.registered_meta = {}
        registered.registered_meta[template] = data

        registered.contributors = self.contributors
        registered.private_links = []
        registered.forked_from = self.forked_from
        registered.creator = self.creator
        registered.logs = self.logs
        registered.tags = self.tags

        registered.save()

        # After register callback
        for addon in original.get_addons():
            _, message = addon.after_register(original, registered, auth.user)
            if message:
                status.push_status_message(message)

        if os.path.exists(folder_old):
            folder_new = os.path.join(settings.UPLOADS_PATH, registered._primary_key)
            Repo(folder_old).clone(folder_new)

        registered.nodes = []

        for node_contained in original.nodes:
            registered_node = node_contained.register_node(
                 schema, auth, template, data
            )
            if registered_node is not None:
                registered.nodes.append(registered_node)


        original.add_log(
            action=NodeLog.PROJECT_REGISTERED,
            params={
                'project':original.parent_id,
                'node':original._primary_key,
                'registration':registered._primary_key,
            },
            auth=auth,
            log_date=when,
        )
        original.registration_list.append(registered._id)
        original.save()

        registered.save()

        return registered

    def remove_tag(self, tag, auth, save=True):
        if tag in self.tags:
            self.tags.remove(tag)
            self.add_log(
                action=NodeLog.TAG_REMOVED,
                params={
                    'project':self.parent_id,
                    'node':self._primary_key,
                    'tag':tag,
                },
                auth=auth,
            )
            if save:
                self.save()

    def add_tag(self, tag, auth, save=True):
        if tag not in self.tags:
            new_tag = Tag.load(tag)
            if not new_tag:
                new_tag = Tag(_id=tag)
            new_tag.count_total += 1
            if self.is_public:
                new_tag.count_public += 1
            new_tag.save()
            self.tags.append(new_tag)
            self.add_log(
                action=NodeLog.TAG_ADDED,
                params={
                    'project': self.parent_id,
                    'node': self._primary_key,
                    'tag': tag,
                },
                auth=auth,
            )
            if save:
                self.save()

    def get_file(self, path, version=None):
        from website.addons.osffiles.model import NodeFile
        if version is not None:
            folder_name = os.path.join(settings.UPLOADS_PATH, self._primary_key)
            if os.path.exists(os.path.join(folder_name, ".git")):
                file_object = NodeFile.load(self.files_versions[path.replace('.', '_')][version])
                repo = Repo(folder_name)
                tree = repo.commit(file_object.git_commit).tree
                (mode, sha) = tree_lookup_path(repo.get_object, tree, path)
                return repo[sha].data, file_object.content_type
        return None, None

    def get_file_object(self, path, version=None):
        from website.addons.osffiles.model import NodeFile
        if version is not None:
            directory = os.path.join(settings.UPLOADS_PATH, self._primary_key)
            if os.path.exists(os.path.join(directory, '.git')):
                return NodeFile.load(self.files_versions[path.replace('.', '_')][version])
            # TODO: Raise exception here
        return None, None # TODO: Raise exception here

    def remove_file(self, auth, path):
        '''Removes a file from the filesystem, NodeFile collection, and does a git delete ('git rm <file>')

        :param auth: All the auth informtion including user, API key.
        :param path:

        :return: True on success, False on failure
        '''
        from website.addons.osffiles.model import NodeFile

        #FIXME: encoding the filename this way is flawed. For instance - foo.bar resolves to the same string as foo_bar.
        file_name_key = path.replace('.', '_')

        repo_path = os.path.join(settings.UPLOADS_PATH, self._primary_key)

        # TODO make sure it all works, otherwise rollback as needed
        # Do a git delete, which also removes from working filesystem.
        try:
            subprocess.check_output(
                ['git', 'rm', path],
                cwd=repo_path,
                shell=False
            )

            repo = Repo(repo_path)

            message = '{path} deleted'.format(path=path)
            committer = self._get_committer(auth)

            repo.do_commit(message, committer)

        except subprocess.CalledProcessError as error:
            # This exception can be ignored if the file has already been
            # deleted, e.g. if two users attempt to delete a file at the same
            # time. If another subprocess error is raised, fail.
            if error.returncode == 128 and 'did not match any files' in error.output:
                logger.warning(
                    'Attempted to delete file {0}, but file was not found.'.format(
                        path
                    )
                )
                return True
            return False

        if file_name_key in self.files_current:
            nf = NodeFile.load(self.files_current[file_name_key])
            nf.is_deleted = True
            nf.save()
            self.files_current.pop(file_name_key, None)

        if file_name_key in self.files_versions:
            for i in self.files_versions[file_name_key]:
                nf = NodeFile.load(i)
                nf.is_deleted = True
                nf.save()
            self.files_versions.pop(file_name_key)

        # Updates self.date_modified
        self.save()

        self.add_log(
            action=NodeLog.FILE_REMOVED,
            params={
                'project':self.parent_id,
                'node':self._primary_key,
                'path':path
            },
            auth=auth,
            log_date=nf.date_modified,
        )

        return True

    @staticmethod
    def _get_committer(auth):

        user = auth.user
        api_key = auth.api_key

        if api_key:
            commit_key_msg = ':{}'.format(api_key.label)
            if api_key.user:
                commit_name = api_key.user.fullname
                commit_id = api_key.user._primary_key
                commit_category = 'user'
            if api_key.node:
                commit_name = api_key.node.title
                commit_id = api_key.node._primary_key
                commit_category = 'node'

        elif user:
            commit_key_msg = ''
            commit_name = user.fullname
            commit_id = user._primary_key
            commit_category = 'user'

        else:
            raise Exception('Must provide either user or api_key.')

        committer = u'{name}{key_msg} <{category}-{id}@osf.io>'.format(
            name=commit_name,
            key_msg=commit_key_msg,
            category=commit_category,
            id=commit_id,
        )

        committer = normalize_unicode(committer)

        return committer



    def add_file(self, auth, file_name, content, size, content_type):
        """
        Instantiates a new NodeFile object, and adds it to the current Node as
        necessary.
        """
        from website.addons.osffiles.model import NodeFile
        # TODO: Reading the whole file into memory is not scalable. Fix this.

        # This node's folder
        folder_name = os.path.join(settings.UPLOADS_PATH, self._primary_key)

        # TODO: This should be part of the build phase, not here.
        # verify the upload root exists
        if not os.path.isdir(settings.UPLOADS_PATH):
            os.mkdir(settings.UPLOADS_PATH)

        # Make sure the upload directory contains a git repo.
        if os.path.exists(folder_name):
            if os.path.exists(os.path.join(folder_name, ".git")):
                repo = Repo(folder_name)
            else:
                # ... or create one
                repo = Repo.init(folder_name)
        else:
            # if the Node's folder isn't there, create it.
            os.mkdir(folder_name)
            repo = Repo.init(folder_name)

        # Is this a new file, or are we updating an existing one?
        file_is_new = not os.path.exists(os.path.join(folder_name, file_name))

        if not file_is_new:
            # Get the hash of the old file
            old_file_hash = hashlib.md5()
            with open(os.path.join(folder_name, file_name), 'rb') as f:
                for chunk in iter(
                        lambda: f.read(128 * old_file_hash.block_size),
                        b''
                ):
                    old_file_hash.update(chunk)

            # If the file hasn't changed
            if old_file_hash.digest() == hashlib.md5(content).digest():
                raise FileNotModified()

        # Write the content of the temp file into a new file
        with open(os.path.join(folder_name, file_name), 'wb') as f:
            f.write(content)

        # Deal with git
        repo.stage([file_name])

        committer = self._get_committer(auth)

        commit_id = repo.do_commit(
            message=unicode(file_name +
                            (' added' if file_is_new else ' updated')),
            committer=committer,
        )

        # Deal with creating a NodeFile in the database
        node_file = NodeFile(
            path=file_name,
            filename=file_name,
            size=size,
            node=self,
            uploader=auth.user,
            git_commit=commit_id,
            content_type=content_type,
        )
        node_file.save()

        # Add references to the NodeFile to the Node object
        file_name_key = node_file.clean_filename

        # Reference the current file version
        self.files_current[file_name_key] = node_file._primary_key

        # Create a version history if necessary
        if not file_name_key in self.files_versions:
            self.files_versions[file_name_key] = []

        # Add reference to the version history
        self.files_versions[file_name_key].append(node_file._primary_key)

        self.add_log(
            action=NodeLog.FILE_ADDED if file_is_new else NodeLog.FILE_UPDATED,
            params={
                'project': self.parent_id,
                'node': self._primary_key,
                'path': node_file.path,
                'version': len(self.files_versions),
                'urls': {
                    'view': node_file.url(self),
                    'download': node_file.download_url(self),
                },
            },
            auth=auth,
            log_date=node_file.date_uploaded
        )

        return node_file

    def add_private_link(self, link='', save=True):
        link = link or str(uuid.uuid4()).replace("-", "")
        self.private_links.append(link)
        if save:
            self.save()
        return link

    def remove_private_link(self, link, save=True):
        self.private_links.remove(link)
        if save:
            self.save()

    def add_log(self, action, params, auth, foreign_user=None, log_date=None, save=True):
        user = auth.user if auth else None
        api_key = auth.api_key if auth else None
        log = NodeLog(
            action=action,
            user=user,
            foreign_user=foreign_user,
            api_key=api_key,
            params=params,
        )
        if log_date:
            log.date = log_date
        log.save()
        self.logs.append(log)
        if save:
            self.save()
        if user:
            increment_user_activity_counters(user._primary_key, action, log.date)
        if self.node__parent:
            parent = self.node__parent[0]
            parent.logs.append(log)
            parent.save()
        return log

    @property
    def url(self):
        return '/{}/'.format(self._primary_key)

    def web_url_for(self, view_name, *args, **kwargs):
        if self.category == 'project':
            return web_url_for(view_name, pid=self._primary_key, *args, **kwargs)
        else:
            return web_url_for(view_name, pid=self.parent_node._primary_key,
                nid=self._primary_key, *args, **kwargs)

    def api_url_for(self, view_name, *args, **kwargs):
        if self.category == 'project':
            return api_url_for(view_name, pid=self._primary_key, *args, **kwargs)
        else:
            return api_url_for(view_name, pid=self.parent_node._primary_key,
                nid=self._primary_key, *args, **kwargs)

    @property
    def absolute_url(self):
        if not self.url:
            logging.error("Node {0} has a parent that is not a project".format(self._id))
            return None
        return urlparse.urljoin(settings.DOMAIN, self.url)

    @property
    def display_absolute_url(self):
        url = self.absolute_url
        if url is not None:
            return re.sub(r'https?:', '', url).strip('/')

    @property
    def api_url(self):
        if not self.url:
            logging.error('Node {0} has a parent that is not a project'.format(self._id))
            return None
        return '/api/v1{0}'.format(self.deep_url)

    @property
    def deep_url(self):
        if self.category == 'project':
            return '/project/{}/'.format(self._primary_key)
        else:
            if self.node__parent and self.node__parent[0].category == 'project':
                return '/project/{}/node/{}/'.format(
                    self.parent_id,
                    self._primary_key
                )
        logging.error("Node {0} has a parent that is not a project".format(self._id))

    def author_list(self, and_delim='&'):
        author_names = [
            author.biblio_name
            for author in self.contributors
            if author
        ]
        if len(author_names) < 2:
            return ' {0} '.format(and_delim).join(author_names)
        if len(author_names) > 7:
            author_names = author_names[:7]
            author_names.append('et al.')
            return ', '.join(author_names)
        return u'{0}, {1} {2}'.format(
            ', '.join(author_names[:-1]),
            and_delim,
            author_names[-1]
        )

    @property
    def templated_list(self):
        return [
            x
            for x in self.node__template_node
            if not x.is_deleted
        ]

    @property
    def citation_apa(self):
        return u'{authors}, ({year}). {title}. Retrieved from Open Science Framework, <a href="{url}">{url}</a>'.format(
            authors=self.author_list(and_delim='&'),
            year=self.logs[-1].date.year if self.logs else '?',
            title=self.title,
            url=self.display_absolute_url,
        )

    @property
    def citation_mla(self):
        return u'{authors}. "{title}". Open Science Framework, {year}. <a href="{url}">{url}</a>'.format(
            authors=self.author_list(and_delim='and'),
            year=self.logs[-1].date.year if self.logs else '?',
            title=self.title,
            url=self.display_absolute_url,
        )

    @property
    def citation_chicago(self):
        return u'{authors}. "{title}". Open Science Framework ({year}). <a href="{url}">{url}</a>'.format(
            authors=self.author_list(and_delim='and'),
            year=self.logs[-1].date.year if self.logs else '?',
            title=self.title,
            url=self.display_absolute_url,
        )

    @property
    def parent_node(self):
        """The parent node, if it exists, otherwise ``None``. Note: this
        property is named `parent_node` rather than `parent` to avoid a
        conflict with the `parent` back-reference created by the `nodes`
        field on this schema.

        """
        try:
            if not self.node__parent[0].is_deleted:
                return self.node__parent[0]
        except IndexError:
            pass
        return None

    @property
    def watch_url(self):
        return os.path.join(self.api_url, "watch/")

    @property
    def parent_id(self):
        if self.node__parent:
            return self.node__parent[0]._primary_key
        return None

    @property
    def project_or_component(self):
        return 'project' if self.category == 'project' else 'component'

    def is_contributor(self, user):
        return (
            user is not None
            and (
                user in self.contributors
            )
        )

    def add_addon(self, addon_name, auth, log=True):
        """Add an add-on to the node.

        :param str addon_name: Name of add-on
        :param Auth auth: Consolidated authorization object
        :param bool log: Add a log after adding the add-on
        :returns: Add-on was added

        """
        rv = super(Node, self).add_addon(addon_name)
        if rv and log:
            config = settings.ADDONS_AVAILABLE_DICT[addon_name]
            self.add_log(
                action=NodeLog.ADDON_ADDED,
                params={
                    'project': self.parent_id,
                    'node': self._primary_key,
                    'addon': config.full_name,
                },
                auth=auth,
            )
        return rv

    def delete_addon(self, addon_name, auth):
        """Delete an add-on from the node.

        :param str addon_name: Name of add-on
        :param Auth auth: Consolidated authorization object
        :returns: Add-on was deleted

        """
        rv = super(Node, self).delete_addon(addon_name)
        if rv:
            config = settings.ADDONS_AVAILABLE_DICT[addon_name]
            self.add_log(
                action=NodeLog.ADDON_REMOVED,
                params={
                    'project': self.parent_id,
                    'node': self._primary_key,
                    'addon': config.full_name,
                },
                auth=auth,
            )
        return rv

    def callback(self, callback, recursive=False, *args, **kwargs):
        """Invoke callbacks of attached add-ons and collect messages.

        :param str callback: Name of callback method to invoke
        :param bool recursive: Apply callback recursively over nodes
        :return list: List of callback messages

        """
        messages = []

        for addon in self.get_addons():
            method = getattr(addon, callback)
            message = method(self, *args, **kwargs)
            if message:
                messages.append(message)

        if recursive:
            for child in self.nodes:
                if not child.is_deleted:
                    messages.extend(
                        child.callback(
                            callback, recursive, *args, **kwargs
                        )
                    )

        return messages

    def get_pointers(self):
        pointers = self.nodes_pointer
        for node in self.nodes:
            pointers.extend(node.get_pointers())
        return pointers

    def replace_contributor(self, old, new):
        for i, contrib in enumerate(self.contributors):
            if contrib._primary_key == old._primary_key:
                self.contributors[i] = new
                # Remove unclaimed record for the project
                if self._primary_key in old.unclaimed_records:
                    del old.unclaimed_records[self._primary_key]
                    old.save()
                for permission in self.get_permissions(old):
                    self.add_permission(new, permission)
                self.permissions.pop(old._id)
                return True
        return False

    def remove_contributor(self, contributor, auth, log=True):
        """Remove a contributor from this node.

        :param contributor: User object, the contributor to be removed
        :param auth: All the auth informtion including user, API key.

        """
        # remove unclaimed record if necessary
        if self._primary_key in contributor.unclaimed_records:
            del contributor.unclaimed_records[self._primary_key]
        self.contributors.remove(contributor._id)

        # Node must have at least one registered admin user
        # TODO: Move to validator or helper
        admins = [
            user for user in self.contributors
            if self.has_permission(user, 'admin')
                and user.is_registered
        ]
        if not admins:
            return False

        # Clear permissions for removed user
        self.permissions.pop(contributor._id, None)

        self.save()

        # After remove callback
        for addon in self.get_addons():
            message = addon.after_remove_contributor(self, contributor)
            if message:
                status.push_status_message(message)

        if log:
            self.add_log(
                action=NodeLog.CONTRIB_REMOVED,
                params={
                    'project': self.parent_id,
                    'node': self._primary_key,
                    'contributor': contributor._id,
                },
                auth=auth,
            )

        return True

    def remove_contributors(self, contributors, auth=None, log=True, save=False):

        results = []
        removed = []

        for contrib in contributors:
            outcome = self.remove_contributor(
                contributor=contrib, auth=auth, log=False,
            )
            results.append(outcome)
            removed.append(contrib._id)
        if log:
            self.add_log(
                action=NodeLog.CONTRIB_REMOVED,
                params={
                    'project': self.parent_id,
                    'node': self._primary_key,
                    'contributors': removed,
                },
                auth=auth,
                save=save,
            )

        if save:
            self.save()

        if False in results:
            return False

        return True

    def manage_contributors(self, user_dicts, auth, save=False):
        """Reorder and remove contributors.

        :param list user_dicts: Ordered list of contributors represented as
            dictionaries of the form:
            {'id': <id>, 'permission': <One of 'read', 'write', 'admin'>}
        :param Auth auth: Consolidated authentication information
        :param bool save: Save changes
        :raises: ValueError if any users in `users` not in contributors or if
            no admin contributors remaining

        """
        users = []
        permissions_changed = {}
        for user_dict in user_dicts:
            user = User.load(user_dict['id'])
            if user is None:
                raise ValueError('User not found')
            if user not in self.contributors:
                raise ValueError(
                    'User {0} not in contributors'.format(user.fullname)
                )
            permissions = expand_permissions(user_dict['permission'])
            if set(permissions) != set(self.get_permissions(user)):
                self.set_permissions(user, permissions, save=False)
                permissions_changed[user._id] = permissions
            users.append(user)

        to_retain = [
            user for user in self.contributors
            if user in users
        ]
        to_remove = [
            user for user in self.contributors
            if user not in users
        ]

        # TODO: Move to validator or helper @jmcarp
        # TODO: Test me @jmcarp
        admins = [
            user for user in users
            if self.has_permission(user, 'admin')
                and user.is_registered
        ]
        if users is None or not admins:
            raise ValueError(
                'Must have at least one registered admin contributor'
            )

        # TODO: Test me @jmcarp
        if to_retain != users:
            self.add_log(
                action=NodeLog.CONTRIB_REORDERED,
                params={
                    'project': self.parent_id,
                    'node': self._id,
                    'contributors': [
                        user._id
                        for user in users
                    ],
                },
                auth=auth,
                save=save,
            )

        if to_remove:
            self.remove_contributors(to_remove, auth=auth, save=False)

        self.contributors = users

        if permissions_changed:
            self.add_log(
                action=NodeLog.PERMISSIONS_UPDATED,
                params={
                    'project': self.parent_id,
                    'node': self._id,
                    'contributors': permissions_changed,
                },
                auth=auth,
                save=save,
            )

        if save:
            self.save()

    def add_contributor(self, contributor, permissions=None, auth=None,
                        log=True, save=False):
        """Add a contributor to the project.

        :param User contributor: The contributor to be added
        :param list permissions: Permissions to grant to the contributor
        :param Auth auth: All the auth informtion including user, API key.
        :param bool log: Add log to self
        :param bool save: Save after adding contributor
        :returns: Whether contributor was added

        """
        MAX_RECENT_LENGTH = 15

        # If user is merged into another account, use master account
        contrib_to_add = contributor.merged_by if contributor.is_merged else contributor
        if contrib_to_add._primary_key not in self.contributors:
            self.contributors.append(contrib_to_add)

            # Add default contributor permissions
            permissions = permissions or DEFAULT_CONTRIBUTOR_PERMISSIONS
            for permission in permissions:
                self.add_permission(contrib_to_add, permission, save=False)

            # Add contributor to recently added list for user
            if auth is not None:
                user = auth.user
                if contrib_to_add in user.recently_added:
                    user.recently_added.remove(contrib_to_add)
                user.recently_added.insert(0, contrib_to_add)
                while len(user.recently_added) > MAX_RECENT_LENGTH:
                    user.recently_added.pop()

            if log:
                self.add_log(
                    action=NodeLog.CONTRIB_ADDED,
                    params={
                        'project': self.parent_id,
                        'node': self._primary_key,
                        'contributors': [contrib_to_add._primary_key],
                    },
                    auth=auth,
                    save=save,
                )
            if save:
                self.save()

            contributor_added.send(self, contributor=contributor, auth=auth)

            # After add callback
            for addon in self.get_addons():
                message = addon.after_add_contributor(self, contributor)
                if message:
                    status.push_status_message(message)

            return True
        else:
            return False

    def add_contributors(self, contributors, auth=None, log=True, save=False):
        """Add multiple contributors

        :param contributors: A list of User objects to add as contributors.
        :param auth: All the auth informtion including user, API key.
        :param log: Add log to self
        :param save: Save after adding contributor

        """
        for contrib in contributors:
            self.add_contributor(
                contributor=contrib['user'], permissions=contrib['permissions'],
                auth=auth, log=False, save=False,
            )
        if log and contributors:
            self.add_log(
                action=NodeLog.CONTRIB_ADDED,
                params={
                    'project': self.parent_id,
                    'node': self._primary_key,
                    'contributors': [
                        contrib['user']._id
                        for contrib in contributors
                    ],
                },
                auth=auth,
                save=save,
            )
        if save:
            self.save()

    def add_unregistered_contributor(self, fullname, email, auth,
                                     permissions=None, save=False):
        """Add a non-registered contributor to the project.

        :param str fullname: The full name of the person.
        :param str email: The email address of the person.
        :param Auth auth: Auth object for the user adding the contributor.
        :returns: The added contributor

        :raises: DuplicateEmailError if user with given email is already in the database.

        """
        # Create a new user record
        contributor = User.create_unregistered(fullname=fullname, email=email)

        contributor.add_unclaimed_record(node=self, referrer=auth.user,
            given_name=fullname, email=email)
        try:
            contributor.save()
        except ValidationValueError:  # User with same email already exists
            contributor = get_user(username=email)
            # Unregistered users may have multiple unclaimed records, so
            # only raise error if user is registered.
            if contributor.is_registered or self.is_contributor(contributor):
                raise
            contributor.add_unclaimed_record(node=self, referrer=auth.user,
                given_name=fullname, email=email)
            contributor.save()

        self.add_contributor(
            contributor, permissions=permissions, auth=auth,
            log=True, save=save,
        )
        return contributor

    def set_privacy(self, permissions, auth=None):
        """Set the permissions for this node.

        :param permissions: A string, either 'public' or 'private'
        :param auth: All the auth informtion including user, API key.

        """
        if permissions == 'public' and not self.is_public:
            self.is_public = True
            # If the node doesn't have a piwik site, make one.
            if settings.PIWIK_HOST:
                piwik.update_node(self)
        elif permissions == 'private' and self.is_public:
            self.is_public = False
        else:
            return False

        # After set permissions callback
        for addon in self.get_addons():
            message = addon.after_set_privacy(self, permissions)
            if message:
                status.push_status_message(message)

        action = NodeLog.MADE_PUBLIC if permissions == 'public' else NodeLog.MADE_PRIVATE
        self.add_log(
            action=action,
            params={
                'project':self.parent_id,
                'node':self._primary_key,
            },
            auth=auth,
        )
        return True

    # TODO: Move to wiki add-on
    def get_wiki_page(self, page, version=None):
        from website.addons.wiki.model import NodeWikiPage

        page = urllib.unquote_plus(page)
        page = to_mongo(page)

        page = str(page).lower()
        if version:
            try:
                version = int(version)
            except:
                return None

            if not page in self.wiki_pages_versions:
                return None

            if version > len(self.wiki_pages_versions[page]):
                return None
            else:
                return NodeWikiPage.load(self.wiki_pages_versions[page][version-1])

        if page in self.wiki_pages_current:
            pw = NodeWikiPage.load(self.wiki_pages_current[page])
        else:
            pw = None

        return pw

    # TODO: Move to wiki add-on
    def update_node_wiki(self, page, content, auth):
        """Update the node's wiki page with new content.

        :param page: A string, the page's name, e.g. ``"home"``.
        :param content: A string, the posted content.
        :param auth: All the auth informtion including user, API key.

        """
        from website.addons.wiki.model import NodeWikiPage

        temp_page = page

        page = urllib.unquote_plus(page)
        page = to_mongo(page)
        page = str(page).lower()

        if page not in self.wiki_pages_current:
            version = 1
        else:
            current = NodeWikiPage.load(self.wiki_pages_current[page])
            current.is_current = False
            version = current.version + 1
            current.save()

        v = NodeWikiPage(
            page_name=temp_page,
            version=version,
            user=auth.user,
            is_current=True,
            node=self,
            content=content
        )
        v.save()

        if page not in self.wiki_pages_versions:
            self.wiki_pages_versions[page] = []
        self.wiki_pages_versions[page].append(v._primary_key)
        self.wiki_pages_current[page] = v._primary_key

        self.add_log(
            action=NodeLog.WIKI_UPDATED,
            params={
                'project': self.parent_id,
                'node': self._primary_key,
                'page': v.page_name,
                'version': v.version,
            },
            auth=auth,
            log_date=v.date
        )

    def get_stats(self, detailed=False):
        if detailed:
            raise NotImplementedError(
                'Detailed stats exist, but are not yet implemented.'
            )
        else:
            return get_basic_counters('node:%s' % self._primary_key)

    def serialize(self):
        # TODO: incomplete implementation
        return {
            'id': str(self._primary_key),
            'category': self.project_or_component,
            'url': self.url,
            # TODO: Titles shouldn't contain escaped HTML in the first place
            'title': html_parser.unescape(self.title),
            'api_url': self.api_url,
            'is_public': self.is_public,
        }


class WatchConfig(StoredObject):

    _id = fields.StringField(primary=True, default=lambda: str(ObjectId()))
    node = fields.ForeignField('Node', backref='watched')
    digest = fields.BooleanField(default=False)
    immediate = fields.BooleanField(default=False)


class MailRecord(StoredObject):

    _id = fields.StringField(primary=True, default=lambda: str(ObjectId()))
    data = fields.DictionaryField()
    records = fields.AbstractForeignField(list=True, backref='created')<|MERGE_RESOLUTION|>--- conflicted
+++ resolved
@@ -551,13 +551,8 @@
         )
 
     def can_view(self, auth):
-<<<<<<< HEAD
-        if auth.private_keys:
-            key_ring = set(auth.private_keys)
-=======
         if auth.user and auth.user.private_keys:
             key_ring = set(auth.user.private_keys)
->>>>>>> e84fd342
             return self.is_public or auth.user \
                 and self.has_permission(auth.user, 'read') \
                 or not key_ring.isdisjoint(self.private_links)
