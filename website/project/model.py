# -*- coding: utf-8 -*-
import itertools
import functools
import os
import re
import logging
import pymongo
import datetime
from dateutil.parser import parse as parse_date
import urlparse
from collections import OrderedDict
import warnings

import pytz
from django.core.urlresolvers import reverse
from django.core.validators import URLValidator

from modularodm import Q
from modularodm import fields
from modularodm.validators import MaxLengthValidator
from modularodm.exceptions import NoResultsFound
from modularodm.exceptions import ValidationValueError

from framework import status
from framework.mongo import ObjectId
from framework.mongo import StoredObject
from framework.mongo import validators
from framework.addons import AddonModelMixin
from framework.auth import get_user, User, Auth
from framework.auth import signals as auth_signals
from framework.exceptions import PermissionsError
from framework.guid.model import GuidStoredObject, Guid
from framework.auth.utils import privacy_info_handle
from framework.analytics import tasks as piwik_tasks
from framework.mongo.utils import to_mongo_key, unique_on
from framework.analytics import (
    get_basic_counters, increment_user_activity_counters
)
from framework.sentry import log_exception
from framework.transactions.context import TokuTransaction
from framework.utils import iso8601format

from website import language, mails, settings, tokens
from website.util import web_url_for
from website.util import api_url_for
from website.util import api_v2_url
from website.util import sanitize
from website.exceptions import (
    NodeStateError,
    InvalidSanctionApprovalToken, InvalidSanctionRejectionToken,
    UserNotAffiliatedError,
)
from website.institutions.model import Institution, AffiliatedInstitutionsList
from website.citations.utils import datetime_to_csl
from website.identifiers.model import IdentifierMixin
from website.util.permissions import expand_permissions
from website.util.permissions import CREATOR_PERMISSIONS, DEFAULT_CONTRIBUTOR_PERMISSIONS, ADMIN
from website.project.commentable import Commentable
from website.project.metadata.schemas import OSF_META_SCHEMAS
from website.project.licenses import (
    NodeLicense,
    NodeLicenseRecord,
)
from website.project import signals as project_signals
from website.project.spam.model import SpamMixin
from website.prereg import utils as prereg_utils

logger = logging.getLogger(__name__)

VIEW_PROJECT_URL_TEMPLATE = settings.DOMAIN + '{node_id}/'

def has_anonymous_link(node, auth):
    """check if the node is anonymous to the user

    :param Node node: Node which the user wants to visit
    :param str link: any view-only link in the current url
    :return bool anonymous: Whether the node is anonymous to the user or not
    """
    if auth.private_link:
        return auth.private_link.anonymous
    return False

@unique_on(['name', 'schema_version', '_id'])
class MetaSchema(StoredObject):

    _id = fields.StringField(default=lambda: str(ObjectId()))
    name = fields.StringField()
    schema = fields.DictionaryField()
    category = fields.StringField()

    # Version of the schema to use (e.g. if questions, responses change)
    schema_version = fields.IntegerField()

    @property
    def _config(self):
        return self.schema.get('config', {})

    @property
    def requires_approval(self):
        return self._config.get('requiresApproval', False)

    @property
    def fulfills(self):
        return self._config.get('fulfills', [])

    @property
    def messages(self):
        return self._config.get('messages', {})

    @property
    def requires_consent(self):
        return self._config.get('requiresConsent', False)

def ensure_schema(schema, name, version=1):
    schema_obj = None
    try:
        schema_obj = MetaSchema.find_one(
            Q('name', 'eq', name) &
            Q('schema_version', 'eq', version)
        )
    except NoResultsFound:
        meta_schema = {
            'name': name,
            'schema_version': version,
            'schema': schema,
        }
        schema_obj = MetaSchema(**meta_schema)
    else:
        schema_obj.schema = schema
    schema_obj.save()
    return schema_obj


def ensure_schemas():
    """Import meta-data schemas from JSON to database if not already loaded
    """
    for schema in OSF_META_SCHEMAS:
        ensure_schema(schema, schema['name'], version=schema.get('version', 1))


class MetaData(GuidStoredObject):
    # TODO: This model may be unused; potential candidate for deprecation depending on contents of production database
    _id = fields.StringField(primary=True)

    target = fields.AbstractForeignField()
    data = fields.DictionaryField()

    date_created = fields.DateTimeField(auto_now_add=datetime.datetime.utcnow)
    date_modified = fields.DateTimeField(auto_now=datetime.datetime.utcnow)


<<<<<<< HEAD
def validate_contributor(guid, contributors):
    if guid != '':
        user = User.find(
            Q('_id', 'eq', guid) &
            Q('is_claimed', 'eq', True)
        )
        if user.count() != 1:
            raise ValidationValueError('User does not exist or is not active.')
        elif guid not in contributors:
            raise ValidationValueError('Mentioned user is not a contributor.')
    return True


class Comment(GuidStoredObject, SpamMixin):
=======
class Comment(GuidStoredObject, SpamMixin, Commentable):
>>>>>>> b97f2499

    __guid_min_length__ = 12

    OVERVIEW = "node"
    FILES = "files"
    WIKI = 'wiki'

    _id = fields.StringField(primary=True)

    user = fields.ForeignField('user', required=True)
    # the node that the comment belongs to
    node = fields.ForeignField('node', required=True)
    # the direct 'parent' of the comment (e.g. the target of a comment reply is another comment)
    target = fields.AbstractForeignField(required=True)
    # The file or project overview page that the comment is for
    root_target = fields.AbstractForeignField()

    date_created = fields.DateTimeField(auto_now_add=datetime.datetime.utcnow)
    date_modified = fields.DateTimeField(auto_now_add=datetime.datetime.utcnow, editable=True)
    modified = fields.BooleanField(default=False)
    is_deleted = fields.BooleanField(default=False)
    # The type of root_target: node/files
    page = fields.StringField()
    content = fields.StringField(required=True,
                                 validate=[MaxLengthValidator(settings.COMMENT_MAXLENGTH), validators.string_required])
    # The mentioned users
    new_mentions = fields.ListField(fields.StringField(default=[]))
    old_mentions = fields.ListField(fields.StringField())

    # For Django compatibility
    @property
    def pk(self):
        return self._id

    @property
    def url(self):
        return '/{}/'.format(self._id)

    @property
    def absolute_api_v2_url(self):
        path = '/comments/{}/'.format(self._id)
        return api_v2_url(path)

    @property
    def target_type(self):
        """The object "type" used in the OSF v2 API."""
        return 'comments'

    @property
    def root_target_page(self):
        """The page type associated with the object/Comment.root_target."""
        return None

    def belongs_to_node(self, node_id):
        """Check whether the comment is attached to the specified node."""
        return self.node._id == node_id

    # used by django and DRF
    def get_absolute_url(self):
        return self.absolute_api_v2_url

    def get_comment_page_url(self):
        if isinstance(self.root_target.referent, Node):
            return self.node.absolute_url
        return settings.DOMAIN + str(self.root_target._id) + '/'

    def get_content(self, auth):
        """ Returns the comment content if the user is allowed to see it. Deleted comments
        can only be viewed by the user who created the comment."""
        if not auth and not self.node.is_public:
            raise PermissionsError

        if self.is_deleted and ((not auth or auth.user.is_anonymous())
                                or (auth and not auth.user.is_anonymous() and self.user._id != auth.user._id)):
            return None

        return self.content

    def get_comment_page_title(self):
        if self.page == Comment.FILES:
            return self.root_target.referent.name
        elif self.page == Comment.WIKI:
            return self.root_target.referent.page_name
        return ''

    def get_comment_page_type(self):
        if self.page == Comment.FILES:
            return 'file'
        elif self.page == Comment.WIKI:
            return 'wiki'
        return self.node.project_or_component

    @classmethod
    def find_n_unread(cls, user, node, page, root_id=None):
        if node.is_contributor(user):
            if page == Comment.OVERVIEW:
                view_timestamp = user.get_node_comment_timestamps(target_id=node._id)
                root_target = Guid.load(node._id)
            elif page == Comment.FILES or page == Comment.WIKI:
                view_timestamp = user.get_node_comment_timestamps(target_id=root_id)
                root_target = Guid.load(root_id)
            else:
                raise ValueError('Invalid page')
            return Comment.find(Q('node', 'eq', node) &
                                Q('user', 'ne', user) &
                                Q('is_deleted', 'eq', False) &
                                (Q('date_created', 'gt', view_timestamp) |
                                Q('date_modified', 'gt', view_timestamp)) &
                                Q('root_target', 'eq', root_target)).count()

        return 0

    @classmethod
    def create(cls, auth, **kwargs):
        comment = cls(**kwargs)
        if not comment.node.can_comment(auth):
            raise PermissionsError('{0!r} does not have permission to comment on this node'.format(auth.user))
        log_dict = {
            'project': comment.node.parent_id,
            'node': comment.node._id,
            'user': comment.user._id,
            'comment': comment._id,
        }
        if isinstance(comment.target.referent, Comment):
            comment.root_target = comment.target.referent.root_target
        else:
            comment.root_target = comment.target

        page = getattr(comment.root_target.referent, 'root_target_page', None)
        if not page:
            raise ValueError('Invalid root target.')
        comment.page = page

        log_dict.update(comment.root_target.referent.get_extra_log_params(comment))

        comment.save()

        comment.node.add_log(
            NodeLog.COMMENT_ADDED,
            log_dict,
            auth=auth,
            save=False,
        )

        if (comment.new_mentions):
            old_mentions = comment.old_mentions
            validate = lambda m: m not in old_mentions and validate_contributor(m, comment.node.contributors)
            comment.new_mentions = filter(validate, comment.new_mentions)
            if len(comment.new_mentions) > 0:
                project_signals.mention_added.send(comment, auth=auth)
                old_mentions.extend(comment.new_mentions)
            comment.save()

        comment.node.save()
        project_signals.comment_added.send(comment, auth=auth)

        return comment

    def edit(self, content, new_mentions, auth, save=False):
        if not self.node.can_comment(auth) or self.user._id != auth.user._id:
            raise PermissionsError('{0!r} does not have permission to edit this comment'.format(auth.user))
        log_dict = {
            'project': self.node.parent_id,
            'node': self.node._id,
            'user': self.user._id,
            'comment': self._id,
        }
        log_dict.update(self.root_target.referent.get_extra_log_params(self))
        self.content = content
        self.modified = True
        self.date_modified = datetime.datetime.utcnow()

        if (new_mentions):
            self.new_mentions = new_mentions
            old_mentions = self.old_mentions
            validate = lambda m: m not in old_mentions and validate_contributor(m, self.node.contributors)
            self.new_mentions = filter(validate, self.new_mentions)
            if len(self.new_mentions) > 0:
                if save:
                    project_signals.mention_added.send(self, auth=auth)
                    self.old_mentions.extend(self.new_mentions)

        if save:
            self.save()
            self.node.add_log(
                NodeLog.COMMENT_UPDATED,
                log_dict,
                auth=auth,
                save=False,
            )
            self.node.save()

    def delete(self, auth, save=False):
        if not self.node.can_comment(auth) or self.user._id != auth.user._id:
            raise PermissionsError('{0!r} does not have permission to comment on this node'.format(auth.user))
        log_dict = {
            'project': self.node.parent_id,
            'node': self.node._id,
            'user': self.user._id,
            'comment': self._id,
        }
        self.is_deleted = True
        log_dict.update(self.root_target.referent.get_extra_log_params(self))
        self.date_modified = datetime.datetime.utcnow()
        if save:
            self.save()
            self.node.add_log(
                NodeLog.COMMENT_REMOVED,
                log_dict,
                auth=auth,
                save=False,
            )
            self.node.save()

    def undelete(self, auth, save=False):
        if not self.node.can_comment(auth) or self.user._id != auth.user._id:
            raise PermissionsError('{0!r} does not have permission to comment on this node'.format(auth.user))
        self.is_deleted = False
        log_dict = {
            'project': self.node.parent_id,
            'node': self.node._id,
            'user': self.user._id,
            'comment': self._id,
        }
        log_dict.update(self.root_target.referent.get_extra_log_params(self))
        self.date_modified = datetime.datetime.utcnow()
        if save:
            self.save()
            self.node.add_log(
                NodeLog.COMMENT_RESTORED,
                log_dict,
                auth=auth,
                save=False,
            )
            self.node.save()


@unique_on(['params.node', '_id'])
class NodeLog(StoredObject):

    _id = fields.StringField(primary=True, default=lambda: str(ObjectId()))
    __indices__ = [{
        'key_or_list': [
            ('user', 1),
            ('node', 1)
        ],
    }, {
        'key_or_list': [
            ('node', 1),
            ('should_hide', 1),
            ('date', -1)
        ]
    }]

    date = fields.DateTimeField(default=datetime.datetime.utcnow, index=True)
    action = fields.StringField(index=True)
    params = fields.DictionaryField()
    should_hide = fields.BooleanField(default=False)
    original_node = fields.ForeignField('node', index=True)
    node = fields.ForeignField('node', index=True)

    was_connected_to = fields.ForeignField('node', list=True)

    user = fields.ForeignField('user', index=True)
    foreign_user = fields.StringField()

    DATE_FORMAT = '%m/%d/%Y %H:%M UTC'

    # Log action constants -- NOTE: templates stored in log_templates.mako
    CREATED_FROM = 'created_from'

    PROJECT_CREATED = 'project_created'
    PROJECT_REGISTERED = 'project_registered'
    PROJECT_DELETED = 'project_deleted'

    NODE_CREATED = 'node_created'
    NODE_FORKED = 'node_forked'
    NODE_REMOVED = 'node_removed'

    POINTER_CREATED = 'pointer_created'
    POINTER_FORKED = 'pointer_forked'
    POINTER_REMOVED = 'pointer_removed'

    WIKI_UPDATED = 'wiki_updated'
    WIKI_DELETED = 'wiki_deleted'
    WIKI_RENAMED = 'wiki_renamed'

    MADE_WIKI_PUBLIC = 'made_wiki_public'
    MADE_WIKI_PRIVATE = 'made_wiki_private'

    CONTRIB_ADDED = 'contributor_added'
    CONTRIB_REMOVED = 'contributor_removed'
    CONTRIB_REORDERED = 'contributors_reordered'

    CHECKED_IN = 'checked_in'
    CHECKED_OUT = 'checked_out'

    PERMISSIONS_UPDATED = 'permissions_updated'

    MADE_PRIVATE = 'made_private'
    MADE_PUBLIC = 'made_public'

    TAG_ADDED = 'tag_added'
    TAG_REMOVED = 'tag_removed'

    FILE_TAG_ADDED = 'file_tag_added'
    FILE_TAG_REMOVED = 'file_tag_removed'

    EDITED_TITLE = 'edit_title'
    EDITED_DESCRIPTION = 'edit_description'
    CHANGED_LICENSE = 'license_changed'

    UPDATED_FIELDS = 'updated_fields'

    FILE_MOVED = 'addon_file_moved'
    FILE_COPIED = 'addon_file_copied'
    FILE_RENAMED = 'addon_file_renamed'

    FOLDER_CREATED = 'folder_created'

    FILE_ADDED = 'file_added'
    FILE_UPDATED = 'file_updated'
    FILE_REMOVED = 'file_removed'
    FILE_RESTORED = 'file_restored'

    ADDON_ADDED = 'addon_added'
    ADDON_REMOVED = 'addon_removed'
    COMMENT_ADDED = 'comment_added'
    COMMENT_REMOVED = 'comment_removed'
    COMMENT_UPDATED = 'comment_updated'
    COMMENT_RESTORED = 'comment_restored'

    CITATION_ADDED = 'citation_added'
    CITATION_EDITED = 'citation_edited'
    CITATION_REMOVED = 'citation_removed'

    MADE_CONTRIBUTOR_VISIBLE = 'made_contributor_visible'
    MADE_CONTRIBUTOR_INVISIBLE = 'made_contributor_invisible'

    EXTERNAL_IDS_ADDED = 'external_ids_added'

    EMBARGO_APPROVED = 'embargo_approved'
    EMBARGO_CANCELLED = 'embargo_cancelled'
    EMBARGO_COMPLETED = 'embargo_completed'
    EMBARGO_INITIATED = 'embargo_initiated'
    RETRACTION_APPROVED = 'retraction_approved'
    RETRACTION_CANCELLED = 'retraction_cancelled'
    RETRACTION_INITIATED = 'retraction_initiated'

    REGISTRATION_APPROVAL_CANCELLED = 'registration_cancelled'
    REGISTRATION_APPROVAL_INITIATED = 'registration_initiated'
    REGISTRATION_APPROVAL_APPROVED = 'registration_approved'

    PRIMARY_INSTITUTION_CHANGED = 'primary_institution_changed'
    PRIMARY_INSTITUTION_REMOVED = 'primary_institution_removed'

    actions = [CHECKED_IN, CHECKED_OUT, FILE_TAG_REMOVED, FILE_TAG_ADDED, CREATED_FROM, PROJECT_CREATED, PROJECT_REGISTERED, PROJECT_DELETED, NODE_CREATED, NODE_FORKED, NODE_REMOVED, POINTER_CREATED, POINTER_FORKED, POINTER_REMOVED, WIKI_UPDATED, WIKI_DELETED, WIKI_RENAMED, MADE_WIKI_PUBLIC, MADE_WIKI_PRIVATE, CONTRIB_ADDED, CONTRIB_REMOVED, CONTRIB_REORDERED, PERMISSIONS_UPDATED, MADE_PRIVATE, MADE_PUBLIC, TAG_ADDED, TAG_REMOVED, EDITED_TITLE, EDITED_DESCRIPTION, UPDATED_FIELDS, FILE_MOVED, FILE_COPIED, FOLDER_CREATED, FILE_ADDED, FILE_UPDATED, FILE_REMOVED, FILE_RESTORED, ADDON_ADDED, ADDON_REMOVED, COMMENT_ADDED, COMMENT_REMOVED, COMMENT_UPDATED, MADE_CONTRIBUTOR_VISIBLE, MADE_CONTRIBUTOR_INVISIBLE, EXTERNAL_IDS_ADDED, EMBARGO_APPROVED, EMBARGO_CANCELLED, EMBARGO_COMPLETED, EMBARGO_INITIATED, RETRACTION_APPROVED, RETRACTION_CANCELLED, RETRACTION_INITIATED, REGISTRATION_APPROVAL_CANCELLED, REGISTRATION_APPROVAL_INITIATED, REGISTRATION_APPROVAL_APPROVED, CITATION_ADDED, CITATION_EDITED, CITATION_REMOVED, PRIMARY_INSTITUTION_CHANGED, PRIMARY_INSTITUTION_REMOVED]

    def __repr__(self):
        return ('<NodeLog({self.action!r}, params={self.params!r}) '
                'with id {self._id!r}>').format(self=self)

    # For Django compatibility
    @property
    def pk(self):
        return self._id

    def clone_node_log(self, node_id):
        """
        When a node is forked or registered, all logs on the node need to be cloned for the fork or registration.
        :param node_id:
        :return: cloned log
        """
        original_log = self.load(self._id)
        node = Node.find(Q('_id', 'eq', node_id))[0]
        log_clone = original_log.clone()
        log_clone.node = node
        log_clone.original_node = original_log.original_node
        log_clone.user = original_log.user
        log_clone.save()
        return log_clone

    @property
    def tz_date(self):
        '''Return the timezone-aware date.
        '''
        # Date should always be defined, but a few logs in production are
        # missing dates; return None and log error if date missing
        if self.date:
            return self.date.replace(tzinfo=pytz.UTC)
        logger.error('Date missing on NodeLog {}'.format(self._primary_key))

    @property
    def formatted_date(self):
        '''Return the timezone-aware, ISO-formatted string representation of
        this log's date.
        '''
        if self.tz_date:
            return self.tz_date.isoformat()

    def can_view(self, node, auth):
        return node.can_view(auth)

    def _render_log_contributor(self, contributor, anonymous=False):
        user = User.load(contributor)
        if not user:
            # Handle legacy non-registered users, which were
            # represented as a dict
            if isinstance(contributor, dict):
                if 'nr_name' in contributor:
                    return {
                        'fullname': contributor['nr_name'],
                        'registered': False,
                    }
            return None
        if self.node:
            fullname = user.display_full_name(node=self.node)
        else:
            fullname = user.fullname
        return {
            'id': privacy_info_handle(user._primary_key, anonymous),
            'fullname': privacy_info_handle(fullname, anonymous, name=True),
            'registered': user.is_registered,
        }

    @property
    def absolute_api_v2_url(self):
        path = '/logs/{}/'.format(self._id)
        return api_v2_url(path)

    def get_absolute_url(self):
        return self.absolute_api_v2_url

    @property
    def absolute_url(self):
        return self.absolute_api_v2_url


class Tag(StoredObject):

    _id = fields.StringField(primary=True, validate=MaxLengthValidator(128))
    lower = fields.StringField(index=True, validate=MaxLengthValidator(128))

    def __init__(self, _id, lower=None, **kwargs):
        super(Tag, self).__init__(_id=_id, lower=lower or _id.lower(), **kwargs)

    def __repr__(self):
        return '<Tag({self.lower!r}) with id {self._id!r}>'.format(self=self)

    @property
    def url(self):
        return '/search/?tags={}'.format(self._id)


class Pointer(StoredObject):
    """A link to a Node. The Pointer delegates all but a few methods to its
    contained Node. Forking and registration are overridden such that the
    link is cloned, but its contained Node is not.
    """
    #: Whether this is a pointer or not
    primary = False

    _id = fields.StringField()
    node = fields.ForeignField('node')

    _meta = {'optimistic': True}

    def _clone(self):
        if self.node:
            clone = self.clone()
            clone.node = self.node
            clone.save()
            return clone

    def fork_node(self, *args, **kwargs):
        return self._clone()

    def register_node(self, *args, **kwargs):
        return self._clone()

    def use_as_template(self, *args, **kwargs):
        return self._clone()

    def resolve(self):
        return self.node

    def __getattr__(self, item):
        """Delegate attribute access to the node being pointed to."""
        # Prevent backref lookups from being overriden by proxied node
        try:
            return super(Pointer, self).__getattr__(item)
        except AttributeError:
            pass
        if self.node:
            return getattr(self.node, item)
        raise AttributeError(
            'Pointer object has no attribute {0}'.format(
                item
            )
        )


def get_pointer_parent(pointer):
    """Given a `Pointer` object, return its parent node.
    """
    # The `parent_node` property of the `Pointer` schema refers to the parents
    # of the pointed-at `Node`, not the parents of the `Pointer`; use the
    # back-reference syntax to find the parents of the `Pointer`.
    parent_refs = pointer.node__parent
    assert len(parent_refs) == 1, 'Pointer must have exactly one parent.'
    return parent_refs[0]


def validate_category(value):
    """Validator for Node#category. Makes sure that the value is one of the
    categories defined in CATEGORY_MAP.
    """
    if value not in Node.CATEGORY_MAP.keys():
        raise ValidationValueError('Invalid value for category.')
    return True


def validate_title(value):
    """Validator for Node#title. Makes sure that the value exists and is not
    above 200 characters.
    """
    if value is None or not value.strip():
        raise ValidationValueError('Title cannot be blank.')

    value = sanitize.strip_html(value)

    if value is None or not value.strip():
        raise ValidationValueError('Invalid title.')

    if len(value) > 200:
        raise ValidationValueError('Title cannot exceed 200 characters.')

    return True


def validate_user(value):
    if value != {}:
        user_id = value.iterkeys().next()
        if User.find(Q('_id', 'eq', user_id)).count() != 1:
            raise ValidationValueError('User does not exist.')
    return True


class NodeUpdateError(Exception):
    def __init__(self, reason, key, *args, **kwargs):
        super(NodeUpdateError, self).__init__(*args, **kwargs)
        self.key = key
        self.reason = reason


class Node(GuidStoredObject, AddonModelMixin, IdentifierMixin, Commentable):

    #: Whether this is a pointer or not
    primary = True

    __indices__ = [
        {
            'unique': False,
            'key_or_list': [
                ('date_modified', pymongo.DESCENDING),
            ]
        },
        #  Dollar sign indexes don't actually do anything
        #  This index has been moved to scripts/indices.py#L30
        # {
        #     'unique': False,
        #     'key_or_list': [
        #         ('tags.$', pymongo.ASCENDING),
        #         ('is_public', pymongo.ASCENDING),
        #         ('is_deleted', pymongo.ASCENDING),
        #         ('institution_id', pymongo.ASCENDING),
        #     ]
        # },
        {
            'unique': False,
            'key_or_list': [
                ('is_deleted', pymongo.ASCENDING),
                ('is_collection', pymongo.ASCENDING),
                ('is_public', pymongo.ASCENDING),
                ('institution_id', pymongo.ASCENDING),
                ('is_registration', pymongo.ASCENDING),
                ('date_modified', pymongo.ASCENDING),
            ]
        },
        {
            'unique': False,
            'key_or_list': [
                ('institution_id', pymongo.ASCENDING),
                ('institution_domains', pymongo.ASCENDING),
            ]
        },
        {
            'unique': False,
            'key_or_list': [
                ('institution_id', pymongo.ASCENDING),
                ('institution_email_domains', pymongo.ASCENDING),
            ]
        },
        {
            'unique': False,
            'key_or_list': [
                ('institution_id', pymongo.ASCENDING),
                ('registration_approval', pymongo.ASCENDING),
            ]
        },
    ]

    # Node fields that trigger an update to Solr on save
    SOLR_UPDATE_FIELDS = {
        'title',
        'category',
        'description',
        'visible_contributor_ids',
        'tags',
        'is_fork',
        'is_registration',
        'retraction',
        'embargo',
        'is_public',
        'is_deleted',
        'wiki_pages_current',
        'is_retracted',
        'node_license',
        'primary_institution'
    }

    # Maps category identifier => Human-readable representation for use in
    # titles, menus, etc.
    # Use an OrderedDict so that menu items show in the correct order
    CATEGORY_MAP = OrderedDict([
        ('analysis', 'Analysis'),
        ('communication', 'Communication'),
        ('data', 'Data'),
        ('hypothesis', 'Hypothesis'),
        ('instrumentation', 'Instrumentation'),
        ('methods and measures', 'Methods and Measures'),
        ('procedure', 'Procedure'),
        ('project', 'Project'),
        ('software', 'Software'),
        ('other', 'Other'),
        ('', 'Uncategorized')
    ])

    # Fields that are writable by Node.update
    WRITABLE_WHITELIST = [
        'title',
        'description',
        'category',
        'is_public',
        'node_license',
    ]

    # Named constants
    PRIVATE = 'private'
    PUBLIC = 'public'

    _id = fields.StringField(primary=True)

    date_created = fields.DateTimeField(auto_now_add=datetime.datetime.utcnow, index=True)
    date_modified = fields.DateTimeField()

    # Privacy
    is_public = fields.BooleanField(default=False, index=True)

    # User mappings
    permissions = fields.DictionaryField()
    visible_contributor_ids = fields.StringField(list=True)

    # Project Organization
    is_bookmark_collection = fields.BooleanField(default=False, index=True)
    is_collection = fields.BooleanField(default=False, index=True)

    is_deleted = fields.BooleanField(default=False, index=True)
    deleted_date = fields.DateTimeField(index=True)

    is_registration = fields.BooleanField(default=False, index=True)
    registered_date = fields.DateTimeField(index=True)
    registered_user = fields.ForeignField('user')

    # A list of all MetaSchemas for which this Node has registered_meta
    registered_schema = fields.ForeignField('metaschema', list=True, default=list)
    # A set of <metaschema._id>: <schema> pairs, where <schema> is a
    # flat set of <question_id>: <response> pairs-- these question ids_above
    # map the the ids in the registrations MetaSchema (see registered_schema).
    # {
    #   <question_id>: {
    #     'value': <value>,
    #     'comments': [
    #       <comment>
    #     ]
    # }
    registered_meta = fields.DictionaryField()
    registration_approval = fields.ForeignField('registrationapproval')
    retraction = fields.ForeignField('retraction')
    embargo = fields.ForeignField('embargo')

    is_fork = fields.BooleanField(default=False, index=True)
    forked_date = fields.DateTimeField(index=True)

    title = fields.StringField(validate=validate_title)
    description = fields.StringField()
    category = fields.StringField(validate=validate_category, index=True)

    node_license = fields.ForeignField('nodelicenserecord')

    # One of 'public', 'private'
    # TODO: Add validator
    comment_level = fields.StringField(default='public')

    wiki_pages_current = fields.DictionaryField()
    wiki_pages_versions = fields.DictionaryField()
    # Dictionary field mapping node wiki page to sharejs private uuid.
    # {<page_name>: <sharejs_id>}
    wiki_private_uuids = fields.DictionaryField()
    file_guid_to_share_uuids = fields.DictionaryField()

    creator = fields.ForeignField('user', index=True)
    contributors = fields.ForeignField('user', list=True)
    users_watching_node = fields.ForeignField('user', list=True)

    tags = fields.ForeignField('tag', list=True)

    # Tags for internal use
    system_tags = fields.StringField(list=True)

    nodes = fields.AbstractForeignField(list=True, backref='parent')
    forked_from = fields.ForeignField('node', index=True)
    registered_from = fields.ForeignField('node', index=True)
    root = fields.ForeignField('node', index=True)
    parent_node = fields.ForeignField('node', index=True)

    # The node (if any) used as a template for this node's creation
    template_node = fields.ForeignField('node', index=True)

    piwik_site_id = fields.StringField()

    # Dictionary field mapping user id to a list of nodes in node.nodes which the user has subscriptions for
    # {<User.id>: [<Node._id>, <Node2._id>, ...] }
    child_node_subscriptions = fields.DictionaryField(default=dict)

    alternative_citations = fields.ForeignField('alternativecitation', list=True)

    _meta = {
        'optimistic': True,
    }

    def __init__(self, *args, **kwargs):

        kwargs.pop('logs', [])

        super(Node, self).__init__(*args, **kwargs)

        if kwargs.get('_is_loaded', False):
            return

        # Ensure when Node is created with tags through API, tags are added to Tag
        tags = kwargs.pop('tags', [])
        for tag in tags:
            self.add_tag(tag, Auth(self.creator), save=False, log=False)

        if self.creator:
            self.contributors.append(self.creator)
            self.set_visible(self.creator, visible=True, log=False)

            # Add default creator permissions
            for permission in CREATOR_PERMISSIONS:
                self.add_permission(self.creator, permission, save=False)

    def __repr__(self):
        return ('<Node(title={self.title!r}, category={self.category!r}) '
                'with _id {self._id!r}>').format(self=self)

    # For Django compatibility
    @property
    def pk(self):
        return self._id

    # For Comment API compatibility
    @property
    def target_type(self):
        """The object "type" used in the OSF v2 API."""
        return 'nodes'

    @property
    def root_target_page(self):
        """The comment page type associated with Nodes."""
        return Comment.OVERVIEW

    def belongs_to_node(self, node_id):
        """Check whether this node matches the specified node."""
        return self._id == node_id

    @property
    def logs(self):
        """ List of logs associated with this node"""
        return NodeLog.find(Q('node', 'eq', self._id)).sort('date')

    @property
    def license(self):
        node_license = self.node_license
        if not node_license and self.parent_node:
            return self.parent_node.license
        return node_license

    @property
    def category_display(self):
        """The human-readable representation of this node's category."""
        return self.CATEGORY_MAP[self.category]

    # We need the following 2 properties in order to serialize related links in NodeRegistrationSerializer
    @property
    def registered_user_id(self):
        """The ID of the user who registered this node if this is a registration, else None.
        """
        if self.registered_user:
            return self.registered_user._id
        return None

    @property
    def registered_from_id(self):
        """The ID of the node that was registered, else None.
        """
        if self.registered_from:
            return self.registered_from._id
        return None

    @property
    def sanction(self):
        sanction = self.registration_approval or self.embargo or self.retraction
        if sanction:
            return sanction
        elif self.parent_node:
            return self.parent_node.sanction
        else:
            return None

    @property
    def is_pending_registration(self):
        if not self.is_registration:
            return False
        if self.registration_approval is None:
            if self.parent_node:
                return self.parent_node.is_pending_registration
            return False
        return self.registration_approval.is_pending_approval

    @property
    def is_registration_approved(self):
        if self.registration_approval is None:
            if self.parent_node:
                return self.parent_node.is_registration_approved
            return False
        return self.registration_approval.is_approved

    @property
    def is_retracted(self):
        if self.retraction is None:
            if self.parent_node:
                return self.parent_node.is_retracted
            return False
        return self.retraction.is_approved

    @property
    def is_pending_retraction(self):
        if self.retraction is None:
            if self.parent_node:
                return self.parent_node.is_pending_retraction
            return False
        return self.retraction.is_pending_approval

    @property
    def embargo_end_date(self):
        if self.embargo is None:
            if self.parent_node:
                return self.parent_node.embargo_end_date
            return False
        return self.embargo.embargo_end_date

    @property
    def is_pending_embargo(self):
        if self.embargo is None:
            if self.parent_node:
                return self.parent_node.is_pending_embargo
            return False
        return self.embargo.is_pending_approval

    @property
    def is_pending_embargo_for_existing_registration(self):
        """ Returns True if Node has an Embargo pending approval for an
        existing registrations. This is used specifically to ensure
        registrations pre-dating the Embargo feature do not get deleted if
        their respective Embargo request is rejected.
        """
        if self.embargo is None:
            if self.parent_node:
                return self.parent_node.is_pending_embargo_for_existing_registration
            return False
        return self.embargo.pending_registration

    @property
    def private_links(self):
        # TODO: Consumer code assumes this is a list. Hopefully there aren't many links?
        return list(PrivateLink.find(Q('nodes', 'eq', self._id)))

    @property
    def private_links_active(self):
        return [x for x in self.private_links if not x.is_deleted]

    @property
    def private_link_keys_active(self):
        return [x.key for x in self.private_links if not x.is_deleted]

    @property
    def private_link_keys_deleted(self):
        return [x.key for x in self.private_links if x.is_deleted]

    def path_above(self, auth):
        parents = self.parents
        return '/' + '/'.join([p.title if p.can_view(auth) else '-- private project --' for p in reversed(parents)])

    @property
    def ids_above(self):
        parents = self.parents
        return {p._id for p in parents}

    @property
    def nodes_active(self):
        return [x for x in self.nodes if not x.is_deleted]

    @property
    def draft_registrations_active(self):
        drafts = DraftRegistration.find(
            Q('branched_from', 'eq', self)
        )
        for draft in drafts:
            if not draft.registered_node or draft.registered_node.is_deleted:
                yield draft

    @property
    def has_active_draft_registrations(self):
        try:
            next(self.draft_registrations_active)
        except StopIteration:
            return False
        else:
            return True

    def can_edit(self, auth=None, user=None):
        """Return if a user is authorized to edit this node.
        Must specify one of (`auth`, `user`).

        :param Auth auth: Auth object to check
        :param User user: User object to check
        :returns: Whether user has permission to edit this node.
        """
        if not auth and not user:
            raise ValueError('Must pass either `auth` or `user`')
        if auth and user:
            raise ValueError('Cannot pass both `auth` and `user`')
        user = user or auth.user
        if auth:
            is_api_node = auth.api_node == self
        else:
            is_api_node = False
        return (
            (user and self.has_permission(user, 'write'))
            or is_api_node
        )

    def active_contributors(self, include=lambda n: True):
        for contrib in self.contributors:
            if contrib.is_active and include(contrib):
                yield contrib

    def is_admin_parent(self, user):
        if self.has_permission(user, 'admin', check_parent=False):
            return True
        if self.parent_node:
            return self.parent_node.is_admin_parent(user)
        return False

    def can_view(self, auth):
        if auth and getattr(auth.private_link, 'anonymous', False):
            return self._id in auth.private_link.nodes

        if not auth and not self.is_public:
            return False

        return (
            self.is_public or
            (auth.user and self.has_permission(auth.user, 'read')) or
            auth.private_key in self.private_link_keys_active or
            self.is_admin_parent(auth.user)
        )

    def is_derived_from(self, other, attr):
        derived_from = getattr(self, attr)
        while True:
            if derived_from is None:
                return False
            if derived_from == other:
                return True
            derived_from = getattr(derived_from, attr)

    def is_fork_of(self, other):
        return self.is_derived_from(other, 'forked_from')

    def is_registration_of(self, other):
        return self.is_derived_from(other, 'registered_from')

    @property
    def forks(self):
        """List of forks of this node"""
        return Node.find(Q('forked_from', 'eq', self._id) &
                         Q('is_deleted', 'eq', False)
                         & Q('is_registration', 'ne', True))

    def add_permission(self, user, permission, save=False):
        """Grant permission to a user.

        :param User user: User to grant permission to
        :param str permission: Permission to grant
        :param bool save: Save changes
        :raises: ValueError if user already has permission
        """
        if user._id not in self.permissions:
            self.permissions[user._id] = [permission]
        else:
            if permission in self.permissions[user._id]:
                raise ValueError('User already has permission {0}'.format(permission))
            self.permissions[user._id].append(permission)
        if save:
            self.save()

    def remove_permission(self, user, permission, save=False):
        """Revoke permission from a user.

        :param User user: User to revoke permission from
        :param str permission: Permission to revoke
        :param bool save: Save changes
        :raises: ValueError if user does not have permission
        """
        try:
            self.permissions[user._id].remove(permission)
        except (KeyError, ValueError):
            raise ValueError('User does not have permission {0}'.format(permission))
        if save:
            self.save()

    def clear_permission(self, user, save=False):
        """Clear all permissions for a user.

        :param User user: User to revoke permission from
        :param bool save: Save changes
        :raises: ValueError if user not in permissions
        """
        try:
            self.permissions.pop(user._id)
        except KeyError:
            raise ValueError(
                'User {0} not in permissions list for node {1}'.format(
                    user._id, self._id,
                )
            )
        if save:
            self.save()

    def set_permissions(self, user, permissions, save=False):
        self.permissions[user._id] = permissions
        if save:
            self.save()

    def has_permission(self, user, permission, check_parent=True):
        """Check whether user has permission.

        :param User user: User to test
        :param str permission: Required permission
        :returns: User has required permission
        """
        if user is None:
            return False
        if permission in self.permissions.get(user._id, []):
            return True
        if permission == 'read' and check_parent:
            return self.is_admin_parent(user)
        return False

    def has_permission_on_children(self, user, permission):
        """Checks if the given user has a given permission on any child nodes
            that are not registrations or deleted
        """
        if self.has_permission(user, permission):
            return True

        for node in self.nodes:
            if not node.primary or node.is_deleted:
                continue

            if node.has_permission_on_children(user, permission):
                return True

        return False

    def has_addon_on_children(self, addon):
        """Checks if a given node has a specific addon on child nodes
            that are not registrations or deleted
        """
        if self.has_addon(addon):
            return True

        for node in self.nodes:
            if not node.primary or node.is_deleted:
                continue

            if node.has_addon_on_children(addon):
                return True

        return False

    def get_permissions(self, user):
        """Get list of permissions for user.

        :param User user: User to check
        :returns: List of permissions
        :raises: ValueError if user not found in permissions
        """
        return self.permissions.get(user._id, [])

    def adjust_permissions(self):
        for key in self.permissions.keys():
            if key not in self.contributors:
                self.permissions.pop(key)

    @property
    def visible_contributors(self):
        return [
            User.load(_id)
            for _id in self.visible_contributor_ids
        ]

    @property
    def parents(self):
        if self.parent_node:
            return [self.parent_node] + self.parent_node.parents
        return []

    @property
    def admin_contributor_ids(self, contributors=None):
        contributor_ids = self.contributors._to_primary_keys()
        admin_ids = set()
        for parent in self.parents:
            admins = [
                user for user, perms in parent.permissions.iteritems()
                if 'admin' in perms
            ]
            admin_ids.update(set(admins).difference(contributor_ids))
        return admin_ids

    @property
    def admin_contributors(self):
        return sorted(
            [User.load(_id) for _id in self.admin_contributor_ids],
            key=lambda user: user.family_name,
        )

    def get_visible(self, user):
        if not self.is_contributor(user):
            raise ValueError(u'User {0} not in contributors'.format(user))
        return user._id in self.visible_contributor_ids

    def update_visible_ids(self, save=False):
        """Update the order of `visible_contributor_ids`. Updating on making
        a contributor visible is more efficient than recomputing order on
        accessing `visible_contributors`.
        """
        self.visible_contributor_ids = [
            contributor._id
            for contributor in self.contributors
            if contributor._id in self.visible_contributor_ids
        ]
        if save:
            self.save()

    def set_visible(self, user, visible, log=True, auth=None, save=False):
        if not self.is_contributor(user):
            raise ValueError(u'User {0} not in contributors'.format(user))
        if visible and user._id not in self.visible_contributor_ids:
            self.visible_contributor_ids.append(user._id)
            self.update_visible_ids(save=False)
        elif not visible and user._id in self.visible_contributor_ids:
            if len(self.visible_contributor_ids) == 1:
                raise ValueError('Must have at least one visible contributor')
            self.visible_contributor_ids.remove(user._id)
        else:
            return
        message = (
            NodeLog.MADE_CONTRIBUTOR_VISIBLE
            if visible
            else NodeLog.MADE_CONTRIBUTOR_INVISIBLE
        )
        if log:
            self.add_log(
                message,
                params={
                    'parent': self.parent_id,
                    'node': self._id,
                    'contributors': [user._id],
                },
                auth=auth,
                save=False,
            )
        if save:
            self.save()

    def can_comment(self, auth):
        if self.comment_level == 'public':
            return auth.logged_in and (
                self.is_public or
                (auth.user and self.has_permission(auth.user, 'read'))
            )
        return self.is_contributor(auth.user)

    def set_node_license(self, license_id, year, copyright_holders, auth, save=False):
        if not self.has_permission(auth.user, ADMIN):
            raise PermissionsError("Only admins can change a project's license.")
        try:
            node_license = NodeLicense.find_one(
                Q('id', 'eq', license_id)
            )
        except NoResultsFound:
            raise NodeStateError("Trying to update a Node with an invalid license.")
        record = self.node_license
        if record is None:
            record = NodeLicenseRecord(
                node_license=node_license
            )
        record.node_license = node_license
        record.year = year
        record.copyright_holders = copyright_holders or []
        record.save()
        self.node_license = record
        self.add_log(
            action=NodeLog.CHANGED_LICENSE,
            params={
                'parent_node': self.parent_id,
                'node': self._primary_key,
                'new_license': node_license.name
            },
            auth=auth,
            save=False,
        )

        if save:
            self.save()

    def subscribe_user_to_notifications(self, user):
        """ Update the notification settings for the creator or contributors

        :param user: User to subscribe to notifications
        """
        from website.notifications.utils import to_subscription_key
        from website.notifications.utils import get_global_notification_type
        from website.notifications.model import NotificationSubscription

        events = ['file_updated', 'comments', 'mentions']
        notification_type = 'email_transactional'
        target_id = self._id

        for event in events:
            event_id = to_subscription_key(target_id, event)
            global_event_id = to_subscription_key(user._id, 'global_' + event)
            global_subscription = NotificationSubscription.load(global_event_id)

            subscription = NotificationSubscription.load(event_id)
            if not subscription:
                subscription = NotificationSubscription(_id=event_id, owner=self, event_name=event)
            if global_subscription:
                global_notification_type = get_global_notification_type(global_subscription, user)
                subscription.add_user_to_subscription(user, global_notification_type)
            else:
                subscription.add_user_to_subscription(user, notification_type)
            subscription.save()

    def update(self, fields, auth=None, save=True):
        """Update the node with the given fields.

        :param dict fields: Dictionary of field_name:value pairs.
        :param Auth auth: Auth object for the user making the update.
        :param bool save: Whether to save after updating the object.
        """
        if not fields:  # Bail out early if there are no fields to update
            return False
        values = {}
        for key, value in fields.iteritems():
            if key not in self.WRITABLE_WHITELIST:
                continue
            if self.is_registration and key != 'is_public':
                raise NodeUpdateError(reason="Registered content cannot be updated", key=key)
            # Title and description have special methods for logging purposes
            if key == 'title':
                if not self.is_bookmark_collection:
                    self.set_title(title=value, auth=auth, save=False)
                else:
                    raise NodeUpdateError(reason='Bookmark collections cannot be renamed.', key=key)
            elif key == 'description':
                self.set_description(description=value, auth=auth, save=False)
            elif key == 'is_public':
                self.set_privacy(
                    Node.PUBLIC if value else Node.PRIVATE,
                    auth=auth,
                    log=True,
                    save=False
                )
            elif key == 'node_license':
                self.set_node_license(
                    value.get('id'),
                    value.get('year'),
                    value.get('copyright_holders'),
                    auth,
                    save=save
                )
            else:
                with warnings.catch_warnings():
                    try:
                        # This is in place because historically projects and components
                        # live on different ElasticSearch indexes, and at the time of Node.save
                        # there is no reliable way to check what the old Node.category
                        # value was. When the cateogory changes it is possible to have duplicate/dead
                        # search entries, so always delete the ES doc on categoryt change
                        # TODO: consolidate Node indexes into a single index, refactor search
                        if key == 'category':
                            self.delete_search_entry()
                        ###############
                        old_value = getattr(self, key)
                        if old_value != value:
                            values[key] = {
                                'old': old_value,
                                'new': value,
                            }
                            setattr(self, key, value)
                    except AttributeError:
                        raise NodeUpdateError(reason="Invalid value for attribute '{0}'".format(key), key=key)
                    except warnings.Warning:
                        raise NodeUpdateError(reason="Attribute '{0}' doesn't exist on the Node class".format(key), key=key)
        if save:
            updated = self.save()
        else:
            updated = []
        for key in values:
            values[key]['new'] = getattr(self, key)
        if values:
            self.add_log(
                NodeLog.UPDATED_FIELDS,
                params={
                    'node': self._id,
                    'updated_fields': {
                        key: {
                            'old': values[key]['old'],
                            'new': values[key]['new']
                        }
                        for key in values
                    }
                },
                auth=auth)
        return updated

    def save(self, *args, **kwargs):
        update_piwik = kwargs.pop('update_piwik', True)
        self.adjust_permissions()

        first_save = not self._is_loaded

        if first_save and self.is_bookmark_collection:
            existing_bookmark_collections = Node.find(
                Q('is_bookmark_collection', 'eq', True) & Q('contributors', 'eq', self.creator._id)
            )
            if existing_bookmark_collections.count() > 0:
                raise NodeStateError("Only one bookmark collection allowed per user.")

        # Bookmark collections are always named 'Bookmarks'
        if self.is_bookmark_collection and self.title != 'Bookmarks':
            self.title = 'Bookmarks'

        is_original = not self.is_registration and not self.is_fork
        if 'suppress_log' in kwargs.keys():
            suppress_log = kwargs['suppress_log']
            del kwargs['suppress_log']
        else:
            suppress_log = False

        self.root = self._root._id
        self.parent_node = self._parent_node

        # If you're saving a property, do it above this super call
        saved_fields = super(Node, self).save(*args, **kwargs)

        if first_save and is_original and not suppress_log:
            # TODO: This logic also exists in self.use_as_template()
            for addon in settings.ADDONS_AVAILABLE:
                if 'node' in addon.added_default:
                    self.add_addon(addon.short_name, auth=None, log=False)

            # Define log fields for non-component project
            log_action = NodeLog.PROJECT_CREATED
            log_params = {
                'node': self._primary_key,
            }

            if getattr(self, 'parent', None):
                # Append log to parent
                self.parent.nodes.append(self)
                self.parent.save()
                log_params.update({'parent_node': self.parent._primary_key})

            # Add log with appropriate fields
            self.add_log(
                log_action,
                params=log_params,
                auth=Auth(user=self.creator),
                log_date=self.date_created,
                save=True,
            )

            if self.creator and settings.ENABLE_NOTIFICATION_SUBSCRIPTION_CREATION:
                self.subscribe_user_to_notifications(user=self.creator)

        # Only update Solr if at least one stored field has changed, and if
        # public or privacy setting has changed
        need_update = bool(self.SOLR_UPDATE_FIELDS.intersection(saved_fields))
        if not self.is_public:
            if first_save or 'is_public' not in saved_fields:
                need_update = False
        if self.is_collection or self.archiving:
            need_update = False
        if need_update:
            self.update_search()

        if 'node_license' in saved_fields:
            children = [c for c in self.get_descendants_recursive(
                include=lambda n: n.node_license is None
            )]
            # this returns generator, that would get unspooled anyways
            if children:
                Node.bulk_update_search(children)

        # This method checks what has changed.
        if settings.PIWIK_HOST and update_piwik:
            piwik_tasks.update_node(self._id, saved_fields)

        # Return expected value for StoredObject::save
        return saved_fields

    ######################################
    # Methods that return a new instance #
    ######################################

    def use_as_template(self, auth, changes=None, top_level=True):
        """Create a new project, using an existing project as a template.

        :param auth: The user to be assigned as creator
        :param changes: A dictionary of changes, keyed by node id, which
                        override the attributes of the template project or its
                        children.
        :return: The `Node` instance created.
        """
        changes = changes or dict()

        # build the dict of attributes to change for the new node
        try:
            attributes = changes[self._id]
            # TODO: explicitly define attributes which may be changed.
        except (AttributeError, KeyError):
            attributes = dict()

        new = self.clone()

        # clear permissions, which are not cleared by the clone method
        new.permissions = {}
        new.visible_contributor_ids = []

        # Clear quasi-foreign fields
        new.wiki_pages_current = {}
        new.wiki_pages_versions = {}
        new.wiki_private_uuids = {}
        new.file_guid_to_share_uuids = {}

        # set attributes which may be overridden by `changes`
        new.is_public = False
        new.description = None

        # apply `changes`
        for attr, val in attributes.iteritems():
            setattr(new, attr, val)

        # set attributes which may NOT be overridden by `changes`
        new.creator = auth.user
        new.template_node = self
        new.add_contributor(contributor=auth.user, permissions=CREATOR_PERMISSIONS, log=False, save=False)
        new.is_fork = False
        new.is_registration = False
        new.piwik_site_id = None
        new.node_license = self.license.copy() if self.license else None

        # If that title hasn't been changed, apply the default prefix (once)
        if (new.title == self.title
                and top_level
                and language.TEMPLATED_FROM_PREFIX not in new.title):
            new.title = ''.join((language.TEMPLATED_FROM_PREFIX, new.title, ))

        # Slight hack - date_created is a read-only field.
        new._fields['date_created'].__set__(
            new,
            datetime.datetime.utcnow(),
            safe=True
        )

        new.save(suppress_log=True)

        # Log the creation
        new.add_log(
            NodeLog.CREATED_FROM,
            params={
                'node': new._primary_key,
                'template_node': {
                    'id': self._primary_key,
                    'url': self.url,
                    'title': self.title,
                },
            },
            auth=auth,
            log_date=new.date_created,
            save=False,
        )

        # add mandatory addons
        # TODO: This logic also exists in self.save()
        for addon in settings.ADDONS_AVAILABLE:
            if 'node' in addon.added_default:
                new.add_addon(addon.short_name, auth=None, log=False)

        # deal with the children of the node, if any
        new.nodes = [
            x.use_as_template(auth, changes, top_level=False)
            for x in self.nodes
            if x.can_view(auth) and not x.is_deleted
        ]

        new.save()
        return new

    ############
    # Pointers #
    ############

    def add_pointer(self, node, auth, save=True):
        """Add a pointer to a node.

        :param Node node: Node to add
        :param Auth auth: Consolidated authorization
        :param bool save: Save changes
        :return: Created pointer
        """
        # Fail if node already in nodes / pointers. Note: cast node and node
        # to primary keys to test for conflicts with both nodes and pointers
        # contained in `self.nodes`.
        if node._id in self.node_ids:
            raise ValueError(
                'Pointer to node {0} already in list'.format(node._id)
            )

        if self.is_registration:
            raise NodeStateError('Cannot add a pointer to a registration')

        # If a folder, prevent more than one pointer to that folder. This will prevent infinite loops on the project organizer.
        already_pointed = node.pointed
        if node.is_collection and len(already_pointed) > 0:
            raise ValueError(
                'Pointer to folder {0} already exists. Only one pointer to any given folder allowed'.format(node._id)
            )
        if node.is_bookmark_collection:
            raise ValueError(
                'Pointer to bookmark collection ({0}) not allowed.'.format(node._id)
            )

        # Append pointer
        pointer = Pointer(node=node)
        pointer.save()
        self.nodes.append(pointer)

        # Add log
        self.add_log(
            action=NodeLog.POINTER_CREATED,
            params={
                'parent_node': self.parent_id,
                'node': self._primary_key,
                'pointer': {
                    'id': pointer.node._id,
                    'url': pointer.node.url,
                    'title': pointer.node.title,
                    'category': pointer.node.category,
                },
            },
            auth=auth,
            save=False,
        )

        # Optionally save changes
        if save:
            self.save()

        return pointer

    def rm_pointer(self, pointer, auth):
        """Remove a pointer.

        :param Pointer pointer: Pointer to remove
        :param Auth auth: Consolidated authorization
        """
        if pointer not in self.nodes:
            raise ValueError('Node link does not belong to the requested node.')

        # Remove `Pointer` object; will also remove self from `nodes` list of
        # parent node
        Pointer.remove_one(pointer)

        # Add log
        self.add_log(
            action=NodeLog.POINTER_REMOVED,
            params={
                'parent_node': self.parent_id,
                'node': self._primary_key,
                'pointer': {
                    'id': pointer.node._id,
                    'url': pointer.node.url,
                    'title': pointer.node.title,
                    'category': pointer.node.category,
                },
            },
            auth=auth,
            save=False,
        )

    @property
    def node_ids(self):
        return [
            node._id if node.primary else node.node._id
            for node in self.nodes
        ]

    @property
    def nodes_primary(self):
        return [
            node
            for node in self.nodes
            if node.primary
        ]

    def node_and_primary_descendants(self):
        """Return an iterator for a node and all of its primary (non-pointer) descendants.

        :param node Node: target Node
        """
        return itertools.chain([self], self.get_descendants_recursive(lambda n: n.primary))

    @property
    def depth(self):
        return len(self.parents)

    def next_descendants(self, auth, condition=lambda auth, node: True):
        """
        Recursively find the first set of descedants under a given node that meet a given condition

        returns a list of [(node, [children]), ...]
        """
        ret = []
        for node in self.nodes:
            if condition(auth, node):
                # base case
                ret.append((node, []))
            else:
                ret.append((node, node.next_descendants(auth, condition)))
        ret = [item for item in ret if item[1] or condition(auth, item[0])]  # prune empty branches
        return ret

    def get_descendants_recursive(self, include=lambda n: True):
        for node in self.nodes:
            if include(node):
                yield node
            if node.primary:
                for descendant in node.get_descendants_recursive(include):
                    if include(descendant):
                        yield descendant

    def get_aggregate_logs_query(self, auth):
        ids = [self._id] + [n._id
                            for n in self.get_descendants_recursive()
                            if n.can_view(auth)]
        query = Q('node', 'in', ids) & Q('should_hide', 'ne', True)
        return query

    def get_aggregate_logs_queryset(self, auth):
        query = self.get_aggregate_logs_query(auth)
        return NodeLog.find(query).sort('-date')

    @property
    def nodes_pointer(self):
        return [
            node
            for node in self.nodes
            if not node.primary
        ]

    @property
    def has_pointers_recursive(self):
        """Recursively checks whether the current node or any of its nodes
        contains a pointer.
        """
        if self.nodes_pointer:
            return True
        for node in self.nodes_primary:
            if node.has_pointers_recursive:
                return True
        return False

    @property
    def pointed(self):
        return Pointer.find(Q('node', 'eq', self._id))

    def pointing_at(self, pointed_node_id):
        """This node is pointed at another node.

        :param Node pointed_node_id: The node id of the node being pointed at.
        :return: pointer_id
        """
        for pointer in self.nodes_pointer:
            node_id = pointer.node._id
            if node_id == pointed_node_id:
                return pointer._id
        return None

    def get_points(self, folders=False, deleted=False, resolve=True):
        ret = []
        for each in self.pointed:
            pointer_node = get_pointer_parent(each)
            if not folders and pointer_node.is_collection:
                continue
            if not deleted and pointer_node.is_deleted:
                continue
            if resolve:
                ret.append(pointer_node)
            else:
                ret.append(each)
        return ret

    def resolve(self):
        return self

    def fork_pointer(self, pointer, auth, save=True):
        """Replace a pointer with a fork. If the pointer points to a project,
        fork the project and replace the pointer with a new pointer pointing
        to the fork. If the pointer points to a component, fork the component
        and add it to the current node.

        :param Pointer pointer:
        :param Auth auth:
        :param bool save:
        :return: Forked node
        """
        # Fail if pointer not contained in `nodes`
        try:
            index = self.nodes.index(pointer)
        except ValueError:
            raise ValueError('Pointer {0} not in list'.format(pointer._id))

        # Get pointed node
        node = pointer.node

        # Fork into current node and replace pointer with forked component
        forked = node.fork_node(auth)
        if forked is None:
            raise ValueError('Could not fork node')

        self.nodes[index] = forked

        # Add log
        self.add_log(
            NodeLog.POINTER_FORKED,
            params={
                'parent_node': self.parent_id,
                'node': self._primary_key,
                'pointer': {
                    'id': pointer.node._id,
                    'url': pointer.node.url,
                    'title': pointer.node.title,
                    'category': pointer.node.category,
                },
            },
            auth=auth,
            save=False,
        )

        # Optionally save changes
        if save:
            self.save()
            # Garbage-collect pointer. Note: Must save current node before
            # removing pointer, else remove will fail when trying to remove
            # backref from self to pointer.
            Pointer.remove_one(pointer)

        # Return forked content
        return forked

    def get_recent_logs(self, n=10):
        """Return a list of the n most recent logs, in reverse chronological
        order.

        :param int n: Number of logs to retrieve
        """
        return self.logs.sort('-date')[:n]

    def set_title(self, title, auth, save=False):
        """Set the title of this Node and log it.

        :param str title: The new title.
        :param auth: All the auth information including user, API key.
        """
        #Called so validation does not have to wait until save.
        validate_title(title)

        original_title = self.title
        new_title = sanitize.strip_html(title)
        # Title hasn't changed after sanitzation, bail out
        if original_title == new_title:
            return False
        self.title = new_title
        self.add_log(
            action=NodeLog.EDITED_TITLE,
            params={
                'parent_node': self.parent_id,
                'node': self._primary_key,
                'title_new': self.title,
                'title_original': original_title,
            },
            auth=auth,
            save=False,
        )
        if save:
            self.save()
        return None

    def set_description(self, description, auth, save=False):
        """Set the description and log the event.

        :param str description: The new description
        :param auth: All the auth informtion including user, API key.
        :param bool save: Save self after updating.
        """
        original = self.description
        new_description = sanitize.strip_html(description)
        if original == new_description:
            return False
        self.description = new_description
        self.add_log(
            action=NodeLog.EDITED_DESCRIPTION,
            params={
                'parent_node': self.parent_id,
                'node': self._primary_key,
                'description_new': self.description,
                'description_original': original
            },
            auth=auth,
            save=False,
        )
        if save:
            self.save()
        return None

    def update_search(self):
        from website import search
        try:
            search.search.update_node(self, bulk=False, async=True)
        except search.exceptions.SearchUnavailableError as e:
            logger.exception(e)
            log_exception()

    @classmethod
    def bulk_update_search(cls, nodes):
        from website import search
        try:
            serialize = functools.partial(search.search.update_node, bulk=True, async=False)
            search.search.bulk_update_nodes(serialize, nodes)
        except search.exceptions.SearchUnavailableError as e:
            logger.exception(e)
            log_exception()

    def delete_search_entry(self):
        from website import search
        try:
            search.search.delete_node(self)
        except search.exceptions.SearchUnavailableError as e:
            logger.exception(e)
            log_exception()

    def delete_registration_tree(self, save=False):
        self.is_deleted = True
        if not getattr(self.embargo, 'for_existing_registration', False):
            self.registered_from = None
        if save:
            self.save()
        self.update_search()
        for child in self.nodes_primary:
            child.delete_registration_tree(save=save)

    def remove_node(self, auth, date=None):
        """Marks a node as deleted.

        TODO: Call a hook on addons
        Adds a log to the parent node if applicable

        :param auth: an instance of :class:`Auth`.
        :param date: Date node was removed
        :type date: `datetime.datetime` or `None`
        """
        # TODO: rename "date" param - it's shadowing a global

        if self.is_bookmark_collection:
            raise NodeStateError("Bookmark collections may not be deleted.")

        if not self.can_edit(auth):
            raise PermissionsError('{0!r} does not have permission to modify this {1}'.format(auth.user, self.category or 'node'))

        #if this is a collection, remove all the collections that this is pointing at.
        if self.is_collection:
            for pointed in self.nodes_pointer:
                if pointed.node.is_collection:
                    pointed.node.remove_node(auth=auth)

        if [x for x in self.nodes_primary if not x.is_deleted]:
            raise NodeStateError("Any child components must be deleted prior to deleting this project.")

        # After delete callback
        for addon in self.get_addons():
            message = addon.after_delete(self, auth.user)
            if message:
                status.push_status_message(message, kind='info', trust=False)

        log_date = date or datetime.datetime.utcnow()

        # Add log to parent
        if self.node__parent:
            self.node__parent[0].add_log(
                NodeLog.NODE_REMOVED,
                params={
                    'project': self._primary_key,
                },
                auth=auth,
                log_date=log_date,
                save=True,
            )
        else:
            self.add_log(
                NodeLog.PROJECT_DELETED,
                params={
                    'project': self._primary_key,
                },
                auth=auth,
                log_date=log_date,
                save=True,
            )

        self.is_deleted = True
        self.deleted_date = date
        self.save()

        auth_signals.node_deleted.send(self)

        return True

    def fork_node(self, auth, title='Fork of '):
        """Recursively fork a node.

        :param Auth auth: Consolidated authorization
        :param str title: Optional text to prepend to forked title
        :return: Forked node
        """
        user = auth.user

        # Non-contributors can't fork private nodes
        if not (self.is_public or self.has_permission(user, 'read')):
            raise PermissionsError('{0!r} does not have permission to fork node {1!r}'.format(user, self._id))

        when = datetime.datetime.utcnow()

        original = self.load(self._primary_key)

        if original.is_deleted:
            raise NodeStateError('Cannot fork deleted node.')

        # Note: Cloning a node copies its `wiki_pages_current` and
        # `wiki_pages_versions` fields, but does not clone the underlying
        # database objects to which these dictionaries refer. This means that
        # the cloned node must pass itself to its wiki objects to build the
        # correct URLs to that content.
        forked = original.clone()

        forked.tags = self.tags

        # Recursively fork child nodes
        for node_contained in original.nodes:
            if not node_contained.is_deleted:
                forked_node = None
                try:  # Catch the potential PermissionsError above
                    forked_node = node_contained.fork_node(auth=auth, title='')
                except PermissionsError:
                    pass  # If this exception is thrown omit the node from the result set
                if forked_node is not None:
                    forked.nodes.append(forked_node)

        forked.title = title + forked.title
        forked.is_fork = True
        forked.is_registration = False
        forked.forked_date = when
        forked.forked_from = original
        forked.creator = user
        forked.piwik_site_id = None
        forked.node_license = original.license.copy() if original.license else None

        # Forks default to private status
        forked.is_public = False

        # Clear permissions before adding users
        forked.permissions = {}
        forked.visible_contributor_ids = []

        for citation in self.alternative_citations:
            forked.add_citation(
                auth=auth,
                citation=citation.clone(),
                log=False,
                save=False
            )

        forked.add_contributor(
            contributor=user,
            permissions=CREATOR_PERMISSIONS,
            log=False,
            save=False
        )

        # Need this save in order to access _primary_key
        forked.save()

        forked.add_log(
            action=NodeLog.NODE_FORKED,
            params={
                'parent_node': original.parent_id,
                'node': original._primary_key,
                'registration': forked._primary_key,  # TODO: Remove this in favor of 'fork'
                'fork': forked._primary_key,
            },
            auth=auth,
            log_date=when,
            save=False,
        )

        # Clone each log from the original node for this fork.
        logs = original.logs
        for log in logs:
            log.clone_node_log(forked._id)

        forked.reload()

        # After fork callback
        for addon in original.get_addons():
            _, message = addon.after_fork(original, forked, user)
            if message:
                status.push_status_message(message, kind='info', trust=True)

        return forked

    def register_node(self, schema, auth, data, parent=None):
        """Make a frozen copy of a node.

        :param schema: Schema object
        :param auth: All the auth information including user, API key.
        :param template: Template name
        :param data: Form data
        :param parent Node: parent registration of registration to be created
        """
        # TODO(lyndsysimon): "template" param is not necessary - use schema.name?
        # NOTE: Admins can register child nodes even if they don't have write access them
        if not self.can_edit(auth=auth) and not self.is_admin_parent(user=auth.user):
            raise PermissionsError(
                'User {} does not have permission '
                'to register this node'.format(auth.user._id)
            )
        if self.is_collection:
            raise NodeStateError("Folders may not be registered")

        when = datetime.datetime.utcnow()

        original = self.load(self._primary_key)

        # Note: Cloning a node copies its `wiki_pages_current` and
        # `wiki_pages_versions` fields, but does not clone the underlying
        # database objects to which these dictionaries refer. This means that
        # the cloned node must pass itself to its wiki objects to build the
        # correct URLs to that content.
        if original.is_deleted:
            raise NodeStateError('Cannot register deleted node.')

        registered = original.clone()

        registered.is_registration = True
        registered.registered_date = when
        registered.registered_user = auth.user
        registered.registered_schema.append(schema)
        registered.registered_from = original
        if not registered.registered_meta:
            registered.registered_meta = {}
        registered.registered_meta[schema._id] = data

        registered.contributors = self.contributors
        registered.forked_from = self.forked_from
        registered.creator = self.creator
        registered.tags = self.tags
        registered.piwik_site_id = None
        registered.primary_institution = self.primary_institution
        registered._affiliated_institutions = self._affiliated_institutions
        registered.alternative_citations = self.alternative_citations
        registered.node_license = original.license.copy() if original.license else None

        registered.save()

        # Clone each log from the original node for this registration.
        logs = original.logs
        for log in logs:
            log.clone_node_log(registered._id)

        registered.is_public = False
        for node in registered.get_descendants_recursive():
            node.is_public = False
            node.save()

        if parent:
            registered._parent_node = parent

        # After register callback
        for addon in original.get_addons():
            _, message = addon.after_register(original, registered, auth.user)
            if message:
                status.push_status_message(message, kind='info', trust=False)

        for node_contained in original.nodes:
            if not node_contained.is_deleted:
                child_registration = node_contained.register_node(
                    schema=schema,
                    auth=auth,
                    data=data,
                    parent=registered,
                )
                if child_registration and not child_registration.primary:
                    registered.nodes.append(child_registration)

        registered.save()

        if settings.ENABLE_ARCHIVER:
            registered.reload()
            project_signals.after_create_registration.send(self, dst=registered, user=auth.user)

        return registered

    def remove_tag(self, tag, auth, save=True):
        if tag in self.tags:
            self.tags.remove(tag)
            self.add_log(
                action=NodeLog.TAG_REMOVED,
                params={
                    'parent_node': self.parent_id,
                    'node': self._primary_key,
                    'tag': tag,
                },
                auth=auth,
                save=False,
            )
            if save:
                self.save()

    def add_tag(self, tag, auth, save=True, log=True):
        if not isinstance(tag, Tag):
            tag_instance = Tag.load(tag)
            if tag_instance is None:
                tag_instance = Tag(_id=tag)
        else:
            tag_instance = tag
        #  should noop if it's not dirty
        tag_instance.save()

        if tag_instance._id not in self.tags:
            self.tags.append(tag_instance)
            if log:
                self.add_log(
                    action=NodeLog.TAG_ADDED,
                    params={
                        'parent_node': self.parent_id,
                        'node': self._primary_key,
                        'tag': tag_instance._id,
                    },
                    auth=auth,
                    save=False,
                )
            if save:
                self.save()

    def add_citation(self, auth, save=False, log=True, citation=None, **kwargs):
        if not citation:
            citation = AlternativeCitation(**kwargs)
        citation.save()
        self.alternative_citations.append(citation)
        citation_dict = {'name': citation.name, 'text': citation.text}
        if log:
            self.add_log(
                action=NodeLog.CITATION_ADDED,
                params={
                    'node': self._primary_key,
                    'citation': citation_dict
                },
                auth=auth,
                save=False
            )
            if save:
                self.save()
        return citation

    def edit_citation(self, auth, instance, save=False, log=True, **kwargs):
        citation = {'name': instance.name, 'text': instance.text}
        new_name = kwargs.get('name', instance.name)
        new_text = kwargs.get('text', instance.text)
        if new_name != instance.name:
            instance.name = new_name
            citation['new_name'] = new_name
        if new_text != instance.text:
            instance.text = new_text
            citation['new_text'] = new_text
        instance.save()
        if log:
            self.add_log(
                action=NodeLog.CITATION_EDITED,
                params={
                    'node': self._primary_key,
                    'citation': citation
                },
                auth=auth,
                save=False
            )
        if save:
            self.save()
        return instance

    def remove_citation(self, auth, instance, save=False, log=True):
        citation = {'name': instance.name, 'text': instance.text}
        self.alternative_citations.remove(instance)
        if log:
            self.add_log(
                action=NodeLog.CITATION_REMOVED,
                params={
                    'node': self._primary_key,
                    'citation': citation
                },
                auth=auth,
                save=False
            )
        if save:
            self.save()

    def add_log(self, action, params, auth, foreign_user=None, log_date=None, save=True):
        user = auth.user if auth else None
        params['node'] = params.get('node') or params.get('project') or self._id
        log = NodeLog(
            action=action,
            user=user,
            foreign_user=foreign_user,
            params=params,
            node=self,
            original_node=params['node']
        )

        if log_date:
            log.date = log_date
        log.save()

        if len(self.logs) == 1:
            self.date_modified = log.date.replace(tzinfo=None)
        else:
            self.date_modified = self.logs[-1].date.replace(tzinfo=None)

        if save:
            self.save()
        if user:
            increment_user_activity_counters(user._primary_key, action, log.date)
        return log

    @classmethod
    def find_for_user(cls, user, subquery=None):
        combined_query = Q('contributors', 'eq', user._id)

        if subquery is not None:
            combined_query = combined_query & subquery
        return cls.find(combined_query)

    @property
    def url(self):
        return '/{}/'.format(self._primary_key)

    def web_url_for(self, view_name, _absolute=False, _guid=False, *args, **kwargs):
        return web_url_for(view_name, pid=self._primary_key, _absolute=_absolute, _guid=_guid, *args, **kwargs)

    def api_url_for(self, view_name, _absolute=False, *args, **kwargs):
        return api_url_for(view_name, pid=self._primary_key, _absolute=_absolute, *args, **kwargs)

    @property
    def absolute_url(self):
        if not self.url:
            logger.error('Node {0} has a parent that is not a project'.format(self._id))
            return None
        return urlparse.urljoin(settings.DOMAIN, self.url)

    @property
    def display_absolute_url(self):
        url = self.absolute_url
        if url is not None:
            return re.sub(r'https?:', '', url).strip('/')

    @property
    def api_v2_url(self):
        return reverse('nodes:node-detail', kwargs={'node_id': self._id})

    @property
    def absolute_api_v2_url(self):
        if self.is_registration:
            path = '/registrations/{}/'.format(self._id)
            return api_v2_url(path)
        if self.is_collection:
            path = '/collections/{}/'.format(self._id)
            return api_v2_url(path)
        path = '/nodes/{}/'.format(self._id)
        return api_v2_url(path)

    # used by django and DRF
    def get_absolute_url(self):
        return self.absolute_api_v2_url

    @property
    def api_url(self):
        if not self.url:
            logger.error('Node {0} has a parent that is not a project'.format(self._id))
            return None
        return '/api/v1{0}'.format(self.deep_url)

    @property
    def deep_url(self):
        return '/project/{}/'.format(self._primary_key)

    @property
    def linked_nodes_self_url(self):
        return self.absolute_api_v2_url + 'relationships/linked_nodes/'

    @property
    def linked_nodes_related_url(self):
        return self.absolute_api_v2_url + 'linked_nodes/'

    @property
    def csl(self):  # formats node information into CSL format for citation parsing
        """a dict in CSL-JSON schema

        For details on this schema, see:
            https://github.com/citation-style-language/schema#csl-json-schema
        """
        csl = {
            'id': self._id,
            'title': sanitize.unescape_entities(self.title),
            'author': [
                contributor.csl_name  # method in auth/model.py which parses the names of authors
                for contributor in self.visible_contributors
            ],
            'publisher': 'Open Science Framework',
            'type': 'webpage',
            'URL': self.display_absolute_url,
        }

        doi = self.get_identifier_value('doi')
        if doi:
            csl['DOI'] = doi

        if self.logs:
            csl['issued'] = datetime_to_csl(self.logs[-1].date)

        return csl

    def author_list(self, and_delim='&'):
        author_names = [
            author.biblio_name
            for author in self.visible_contributors
            if author
        ]
        if len(author_names) < 2:
            return ' {0} '.format(and_delim).join(author_names)
        if len(author_names) > 7:
            author_names = author_names[:7]
            author_names.append('et al.')
            return ', '.join(author_names)
        return u'{0}, {1} {2}'.format(
            ', '.join(author_names[:-1]),
            and_delim,
            author_names[-1]
        )

    @property
    def templated_list(self):
        return Node.find(Q('template_node', 'eq', self._id) & Q('is_deleted', 'ne', True))

    @property
    def _parent_node(self):
        """The parent node, if it exists, otherwise ``None``. Note: this
        property is named `parent_node` rather than `parent` to avoid a
        conflict with the `parent` back-reference created by the `nodes`
        field on this schema.
        """
        try:
            if not self.node__parent[0].is_deleted:
                return self.node__parent[0]
        except IndexError:
            pass
        return None

    @_parent_node.setter
    def _parent_node(self, parent):
        parent.nodes.append(self)
        parent.save()

    @property
    def _root(self):
        if self._parent_node:
            return self._parent_node._root
        else:
            return self

    @property
    def archiving(self):
        job = self.archive_job
        return job and not job.done and not job.archive_tree_finished()

    @property
    def archive_job(self):
        return self.archivejob__active[0] if self.archivejob__active else None

    @property
    def registrations_all(self):
        return Node.find(Q('registered_from', 'eq', self._id))

    @property
    def registrations(self):
        # TODO: This method may be totally unused
        return Node.find(Q('registered_from', 'eq', self._id) & Q('archiving', 'eq', False))

    @property
    def watch_url(self):
        return os.path.join(self.api_url, "watch/")

    @property
    def parent_id(self):
        if self.node__parent:
            return self.node__parent[0]._primary_key
        return None

    @property
    def forked_from_id(self):
        if self.forked_from:
            return self.forked_from._id
        return None

    @property
    def project_or_component(self):
        return 'project' if self.category == 'project' else 'component'

    def is_contributor(self, user):
        return (
            user is not None
            and (
                user._id in self.contributors
            )
        )

    def add_addon(self, addon_name, auth, log=True, *args, **kwargs):
        """Add an add-on to the node. Do nothing if the addon is already
        enabled.

        :param str addon_name: Name of add-on
        :param Auth auth: Consolidated authorization object
        :param bool log: Add a log after adding the add-on
        :return: A boolean, whether the addon was added
        """
        ret = AddonModelMixin.add_addon(self, addon_name, auth=auth,
                                        *args, **kwargs)
        if ret and log:
            config = settings.ADDONS_AVAILABLE_DICT[addon_name]
            self.add_log(
                action=NodeLog.ADDON_ADDED,
                params={
                    'project': self.parent_id,
                    'node': self._primary_key,
                    'addon': config.full_name,
                },
                auth=auth,
                save=False,
            )
            self.save()  # TODO: here, or outside the conditional? @mambocab
        return ret

    def delete_addon(self, addon_name, auth, _force=False):
        """Delete an add-on from the node.

        :param str addon_name: Name of add-on
        :param Auth auth: Consolidated authorization object
        :param bool _force: For migration testing ONLY. Do not set to True
            in the application, or else projects will be allowed to delete
            mandatory add-ons!
        :return bool: Add-on was deleted
        """
        ret = super(Node, self).delete_addon(addon_name, auth, _force)
        if ret:
            config = settings.ADDONS_AVAILABLE_DICT[addon_name]
            self.add_log(
                action=NodeLog.ADDON_REMOVED,
                params={
                    'project': self.parent_id,
                    'node': self._primary_key,
                    'addon': config.full_name,
                },
                auth=auth,
                save=False,
            )
            self.save()
            # TODO: save here or outside the conditional? @mambocab
        return ret

    def callback(self, callback, recursive=False, *args, **kwargs):
        """Invoke callbacks of attached add-ons and collect messages.

        :param str callback: Name of callback method to invoke
        :param bool recursive: Apply callback recursively over nodes
        :return list: List of callback messages
        """
        messages = []

        for addon in self.get_addons():
            method = getattr(addon, callback)
            message = method(self, *args, **kwargs)
            if message:
                messages.append(message)

        if recursive:
            for child in self.nodes:
                if not child.is_deleted:
                    messages.extend(
                        child.callback(
                            callback, recursive, *args, **kwargs
                        )
                    )

        return messages

    def replace_contributor(self, old, new):
        for i, contrib in enumerate(self.contributors):
            if contrib._primary_key == old._primary_key:
                self.contributors[i] = new
                # Remove unclaimed record for the project
                if self._primary_key in old.unclaimed_records:
                    del old.unclaimed_records[self._primary_key]
                    old.save()
                for permission in self.get_permissions(old):
                    self.add_permission(new, permission)
                self.permissions.pop(old._id)
                if old._id in self.visible_contributor_ids:
                    self.visible_contributor_ids[self.visible_contributor_ids.index(old._id)] = new._id
                return True
        return False

    def remove_contributor(self, contributor, auth, log=True):
        """Remove a contributor from this node.

        :param contributor: User object, the contributor to be removed
        :param auth: All the auth information including user, API key.
        """
        # remove unclaimed record if necessary
        if self._primary_key in contributor.unclaimed_records:
            del contributor.unclaimed_records[self._primary_key]

        self.contributors.remove(contributor._id)

        self.clear_permission(contributor)
        if contributor._id in self.visible_contributor_ids:
            self.visible_contributor_ids.remove(contributor._id)

        if not self.visible_contributor_ids:
            return False

        # Node must have at least one registered admin user
        admins = list(self.get_admin_contributors(self.contributors))
        if not admins:
            return False

        # Clear permissions for removed user
        self.permissions.pop(contributor._id, None)

        # After remove callback
        for addon in self.get_addons():
            message = addon.after_remove_contributor(self, contributor, auth)
            if message:
                # Because addons can return HTML strings, addons are responsible for markupsafe-escaping any messages returned
                status.push_status_message(message, kind='info', trust=True)

        if log:
            self.add_log(
                action=NodeLog.CONTRIB_REMOVED,
                params={
                    'project': self.parent_id,
                    'node': self._primary_key,
                    'contributors': [contributor._id],
                },
                auth=auth,
                save=False,
            )

        self.save()

        #send signal to remove this user from project subscriptions
        auth_signals.contributor_removed.send(contributor, node=self)

        return True

    def remove_contributors(self, contributors, auth=None, log=True, save=False):

        results = []
        removed = []

        for contrib in contributors:
            outcome = self.remove_contributor(
                contributor=contrib, auth=auth, log=False,
            )
            results.append(outcome)
            if outcome:
                project_signals.contributor_removed.send(self, user=contrib)
            removed.append(contrib._id)
        if log:
            self.add_log(
                action=NodeLog.CONTRIB_REMOVED,
                params={
                    'project': self.parent_id,
                    'node': self._primary_key,
                    'contributors': removed,
                },
                auth=auth,
                save=False,
            )

        if save:
            self.save()

        if False in results:
            return False

        return True

    def update_contributor(self, user, permission, visible, auth, save=False):
        """ TODO: this method should be updated as a replacement for the main loop of
        Node#manage_contributors. Right now there are redundancies, but to avoid major
        feature creep this will not be included as this time.

        Also checks to make sure unique admin is not removing own admin privilege.
        """
        if not self.has_permission(auth.user, ADMIN):
            raise PermissionsError("Only admins can modify contributor permissions")
        permissions = expand_permissions(permission) or DEFAULT_CONTRIBUTOR_PERMISSIONS
        admins = [contrib for contrib in self.contributors if self.has_permission(contrib, 'admin') and contrib.is_active]
        if not len(admins) > 1:
            # has only one admin
            admin = admins[0]
            if admin == user and ADMIN not in permissions:
                raise NodeStateError('{} is the only admin.'.format(user.fullname))
        if user not in self.contributors:
            raise ValueError(
                'User {0} not in contributors'.format(user.fullname)
            )
        if permission:
            permissions = expand_permissions(permission)
            if set(permissions) != set(self.get_permissions(user)):
                self.set_permissions(user, permissions, save=save)
                permissions_changed = {
                    user._id: permissions
                }
                self.add_log(
                    action=NodeLog.PERMISSIONS_UPDATED,
                    params={
                        'project': self.parent_id,
                        'node': self._id,
                        'contributors': permissions_changed,
                    },
                    auth=auth,
                    save=save
                )
                with TokuTransaction():
                    if ['read'] in permissions_changed.values():
                        project_signals.write_permissions_revoked.send(self)
        if visible is not None:
            self.set_visible(user, visible, auth=auth, save=save)
            self.update_visible_ids()

    def manage_contributors(self, user_dicts, auth, save=False):
        """Reorder and remove contributors.

        :param list user_dicts: Ordered list of contributors represented as
            dictionaries of the form:
            {'id': <id>, 'permission': <One of 'read', 'write', 'admin'>, 'visible': bool}
        :param Auth auth: Consolidated authentication information
        :param bool save: Save changes
        :raises: ValueError if any users in `users` not in contributors or if
            no admin contributors remaining
        """
        with TokuTransaction():
            users = []
            user_ids = []
            permissions_changed = {}
            visibility_removed = []
            to_retain = []
            to_remove = []
            for user_dict in user_dicts:
                user = User.load(user_dict['id'])
                if user is None:
                    raise ValueError('User not found')
                if user not in self.contributors:
                    raise ValueError(
                        'User {0} not in contributors'.format(user.fullname)
                    )
                permissions = expand_permissions(user_dict['permission'])
                if set(permissions) != set(self.get_permissions(user)):
                    self.set_permissions(user, permissions, save=False)
                    permissions_changed[user._id] = permissions
                # visible must be added before removed to ensure they are validated properly
                if user_dict['visible']:
                    self.set_visible(user,
                                     visible=True,
                                     auth=auth)
                else:
                    visibility_removed.append(user)
                users.append(user)
                user_ids.append(user_dict['id'])

            for user in visibility_removed:
                self.set_visible(user,
                                 visible=False,
                                 auth=auth)

            for user in self.contributors:
                if user._id in user_ids:
                    to_retain.append(user)
                else:
                    to_remove.append(user)

            admins = list(self.get_admin_contributors(users))
            if users is None or not admins:
                raise ValueError(
                    'Must have at least one registered admin contributor'
                )

            if to_retain != users:
                self.add_log(
                    action=NodeLog.CONTRIB_REORDERED,
                    params={
                        'project': self.parent_id,
                        'node': self._id,
                        'contributors': [
                            user._id
                            for user in users
                        ],
                    },
                    auth=auth,
                    save=False,
                )

            if to_remove:
                self.remove_contributors(to_remove, auth=auth, save=False)

            self.contributors = users

            if permissions_changed:
                self.add_log(
                    action=NodeLog.PERMISSIONS_UPDATED,
                    params={
                        'project': self.parent_id,
                        'node': self._id,
                        'contributors': permissions_changed,
                    },
                    auth=auth,
                    save=False,
                )
            # Update list of visible IDs
            self.update_visible_ids()
            if save:
                self.save()

        with TokuTransaction():
            if to_remove or permissions_changed and ['read'] in permissions_changed.values():
                project_signals.write_permissions_revoked.send(self)

    def add_contributor(self, contributor, permissions=None, visible=True,
                        auth=None, log=True, save=False):
        """Add a contributor to the project.

        :param User contributor: The contributor to be added
        :param list permissions: Permissions to grant to the contributor
        :param bool visible: Contributor is visible in project dashboard
        :param Auth auth: All the auth information including user, API key
        :param bool log: Add log to self
        :param bool save: Save after adding contributor
        :returns: Whether contributor was added
        """
        MAX_RECENT_LENGTH = 15

        # If user is merged into another account, use master account
        contrib_to_add = contributor.merged_by if contributor.is_merged else contributor
        if contrib_to_add not in self.contributors:

            self.contributors.append(contrib_to_add)
            if visible:
                self.set_visible(contrib_to_add, visible=True, log=False)

            # Add default contributor permissions
            permissions = permissions or DEFAULT_CONTRIBUTOR_PERMISSIONS
            for permission in permissions:
                self.add_permission(contrib_to_add, permission, save=False)

            # Add contributor to recently added list for user
            if auth is not None:
                user = auth.user
                if contrib_to_add in user.recently_added:
                    user.recently_added.remove(contrib_to_add)
                user.recently_added.insert(0, contrib_to_add)
                while len(user.recently_added) > MAX_RECENT_LENGTH:
                    user.recently_added.pop()

            if contrib_to_add.is_registered and settings.ENABLE_NOTIFICATION_SUBSCRIPTION_CREATION:
                self.subscribe_user_to_notifications(contrib_to_add)

            if log:
                self.add_log(
                    action=NodeLog.CONTRIB_ADDED,
                    params={
                        'project': self.parent_id,
                        'node': self._primary_key,
                        'contributors': [contrib_to_add._primary_key],
                    },
                    auth=auth,
                    save=False,
                )
            if save:
                self.save()

            project_signals.contributor_added.send(self, contributor=contributor, auth=auth)

            return True

        # Permissions must be overridden if changed when contributor is added to parent he/she is already on a child of.
        elif contrib_to_add in self.contributors and permissions is not None:
            self.set_permissions(contrib_to_add, permissions)
            if save:
                self.save()

            return False
        else:
            return False

    def add_contributors(self, contributors, auth=None, log=True, save=False):
        """Add multiple contributors

        :param list contributors: A list of dictionaries of the form:
            {
                'user': <User object>,
                'permissions': <Permissions list, e.g. ['read', 'write']>,
                'visible': <Boolean indicating whether or not user is a bibliographic contributor>
            }
        :param auth: All the auth information including user, API key.
        :param log: Add log to self
        :param save: Save after adding contributor
        """
        for contrib in contributors:
            self.add_contributor(
                contributor=contrib['user'], permissions=contrib['permissions'],
                visible=contrib['visible'], auth=auth, log=False, save=False,
            )
        if log and contributors:
            self.add_log(
                action=NodeLog.CONTRIB_ADDED,
                params={
                    'project': self.parent_id,
                    'node': self._primary_key,
                    'contributors': [
                        contrib['user']._id
                        for contrib in contributors
                    ],
                },
                auth=auth,
                save=False,
            )
        if save:
            self.save()

    def add_unregistered_contributor(self, fullname, email, auth,
                                     permissions=None, save=False):
        """Add a non-registered contributor to the project.

        :param str fullname: The full name of the person.
        :param str email: The email address of the person.
        :param Auth auth: Auth object for the user adding the contributor.
        :returns: The added contributor
        :raises: DuplicateEmailError if user with given email is already in the database.
        """
        # Create a new user record
        contributor = User.create_unregistered(fullname=fullname, email=email)

        contributor.add_unclaimed_record(node=self, referrer=auth.user,
            given_name=fullname, email=email)
        try:
            contributor.save()
        except ValidationValueError:  # User with same email already exists
            contributor = get_user(email=email)
            # Unregistered users may have multiple unclaimed records, so
            # only raise error if user is registered.
            if contributor.is_registered or self.is_contributor(contributor):
                raise
            contributor.add_unclaimed_record(node=self, referrer=auth.user,
                given_name=fullname, email=email)
            contributor.save()

        self.add_contributor(
            contributor, permissions=permissions, auth=auth,
            log=True, save=False,
        )
        self.save()
        return contributor

    def set_privacy(self, permissions, auth=None, log=True, save=True, meeting_creation=False):
        """Set the permissions for this node. Also, based on meeting_creation, queues an email to user about abilities of
            public projects.

        :param permissions: A string, either 'public' or 'private'
        :param auth: All the auth information including user, API key.
        :param bool log: Whether to add a NodeLog for the privacy change.
        :param bool meeting_creation: Whther this was creayed due to a meetings email.
        """
        if auth and not self.has_permission(auth.user, ADMIN):
            raise PermissionsError('Must be an admin to change privacy settings.')
        if permissions == 'public' and not self.is_public:
            if self.is_registration:
                if self.is_pending_embargo:
                    raise NodeStateError("A registration with an unapproved embargo cannot be made public.")
                elif self.is_pending_registration:
                    raise NodeStateError("An unapproved registration cannot be made public.")
                elif self.embargo_end_date:
                    raise NodeStateError("An embargoed registration cannot be made public.")
            self.is_public = True
        elif permissions == 'private' and self.is_public:
            if self.is_registration and not self.is_pending_embargo:
                raise NodeStateError("Public registrations must be withdrawn, not made private.")
            else:
                self.is_public = False
        else:
            return False

        # After set permissions callback
        for addon in self.get_addons():
            message = addon.after_set_privacy(self, permissions)
            if message:
                status.push_status_message(message, kind='info', trust=False)

        if log:
            action = NodeLog.MADE_PUBLIC if permissions == 'public' else NodeLog.MADE_PRIVATE
            self.add_log(
                action=action,
                params={
                    'project': self.parent_id,
                    'node': self._primary_key,
                },
                auth=auth,
                save=False,
            )
        if save:
            self.save()
        if auth and permissions == 'public':
            project_signals.privacy_set_public.send(auth.user, node=self, meeting_creation=meeting_creation)
        return True

    def admin_public_wiki(self, user):
        return (
            self.has_addon('wiki') and
            self.has_permission(user, 'admin') and
            self.is_public
        )

    def include_wiki_settings(self, user):
        """Check if node meets requirements to make publicly editable."""
        return (
            self.admin_public_wiki(user) or
            any(
                each.admin_public_wiki(user)
                for each in self.get_descendants_recursive()
            )
        )

    # TODO: Move to wiki add-on
    def get_wiki_page(self, name=None, version=None, id=None):
        from website.addons.wiki.model import NodeWikiPage

        if name:
            name = (name or '').strip()
            key = to_mongo_key(name)
            try:
                if version and (isinstance(version, int) or version.isdigit()):
                    id = self.wiki_pages_versions[key][int(version) - 1]
                elif version == 'previous':
                    id = self.wiki_pages_versions[key][-2]
                elif version == 'current' or version is None:
                    id = self.wiki_pages_current[key]
                else:
                    return None
            except (KeyError, IndexError):
                return None
        return NodeWikiPage.load(id)

    # TODO: Move to wiki add-on
    def update_node_wiki(self, name, content, auth):
        """Update the node's wiki page with new content.

        :param page: A string, the page's name, e.g. ``"home"``.
        :param content: A string, the posted content.
        :param auth: All the auth information including user, API key.
        """
        from website.addons.wiki.model import NodeWikiPage

        name = (name or '').strip()
        key = to_mongo_key(name)
        has_comments = False

        if key not in self.wiki_pages_current:
            if key in self.wiki_pages_versions:
                version = len(self.wiki_pages_versions[key]) + 1
            else:
                version = 1
        else:
            current = NodeWikiPage.load(self.wiki_pages_current[key])
            current.is_current = False
            version = current.version + 1
            current.save()
            if Comment.find(Q('root_target', 'eq', current._id)).count() > 0:
                has_comments = True

        new_page = NodeWikiPage(
            page_name=name,
            version=version,
            user=auth.user,
            is_current=True,
            node=self,
            content=content
        )
        new_page.save()

        if has_comments:
            Comment.update(Q('root_target', 'eq', current._id), data={'root_target': Guid.load(new_page._id)})
            Comment.update(Q('target', 'eq', current._id), data={'target': Guid.load(new_page._id)})

        # check if the wiki page already exists in versions (existed once and is now deleted)
        if key not in self.wiki_pages_versions:
            self.wiki_pages_versions[key] = []
        self.wiki_pages_versions[key].append(new_page._primary_key)
        self.wiki_pages_current[key] = new_page._primary_key

        self.add_log(
            action=NodeLog.WIKI_UPDATED,
            params={
                'project': self.parent_id,
                'node': self._primary_key,
                'page': new_page.page_name,
                'page_id': new_page._primary_key,
                'version': new_page.version,
            },
            auth=auth,
            log_date=new_page.date,
            save=False,
        )
        self.save()

    # TODO: Move to wiki add-on
    def rename_node_wiki(self, name, new_name, auth):
        """Rename the node's wiki page with new name.

        :param name: A string, the page's name, e.g. ``"My Page"``.
        :param new_name: A string, the new page's name, e.g. ``"My Renamed Page"``.
        :param auth: All the auth information including user, API key.

        """
        # TODO: Fix circular imports
        from website.addons.wiki.exceptions import (
            PageCannotRenameError,
            PageConflictError,
            PageNotFoundError,
        )

        name = (name or '').strip()
        key = to_mongo_key(name)
        new_name = (new_name or '').strip()
        new_key = to_mongo_key(new_name)
        page = self.get_wiki_page(name)

        if key == 'home':
            raise PageCannotRenameError('Cannot rename wiki home page')
        if not page:
            raise PageNotFoundError('Wiki page not found')
        if (new_key in self.wiki_pages_current and key != new_key) or new_key == 'home':
            raise PageConflictError(
                'Page already exists with name {0}'.format(
                    new_name,
                )
            )

        # rename the page first in case we hit a validation exception.
        old_name = page.page_name
        page.rename(new_name)

        # TODO: merge historical records like update (prevents log breaks)
        # transfer the old page versions/current keys to the new name.
        if key != new_key:
            self.wiki_pages_versions[new_key] = self.wiki_pages_versions[key]
            del self.wiki_pages_versions[key]
            self.wiki_pages_current[new_key] = self.wiki_pages_current[key]
            del self.wiki_pages_current[key]
            if key in self.wiki_private_uuids:
                self.wiki_private_uuids[new_key] = self.wiki_private_uuids[key]
                del self.wiki_private_uuids[key]

        self.add_log(
            action=NodeLog.WIKI_RENAMED,
            params={
                'project': self.parent_id,
                'node': self._primary_key,
                'page': page.page_name,
                'page_id': page._primary_key,
                'old_page': old_name,
                'version': page.version,
            },
            auth=auth,
            save=False,
        )
        self.save()

    def delete_node_wiki(self, name, auth):
        name = (name or '').strip()
        key = to_mongo_key(name)
        page = self.get_wiki_page(key)

        del self.wiki_pages_current[key]

        self.add_log(
            action=NodeLog.WIKI_DELETED,
            params={
                'project': self.parent_id,
                'node': self._primary_key,
                'page': page.page_name,
                'page_id': page._primary_key,
            },
            auth=auth,
            save=False,
        )
        self.save()

    def get_stats(self, detailed=False):
        if detailed:
            raise NotImplementedError(
                'Detailed stats exist, but are not yet implemented.'
            )
        else:
            return get_basic_counters('node:%s' % self._primary_key)

    # TODO: Deprecate this; it duplicates much of what serialize_project already
    # does
    def serialize(self, auth=None):
        """Dictionary representation of node that is nested within a NodeLog's
        representation.
        """
        # TODO: incomplete implementation
        return {
            'id': str(self._primary_key),
            'category': self.category_display,
            'node_type': self.project_or_component,
            'url': self.url,
            # TODO: Titles shouldn't contain escaped HTML in the first place
            'title': sanitize.unescape_entities(self.title),
            'path': self.path_above(auth),
            'api_url': self.api_url,
            'is_public': self.is_public,
            'is_registration': self.is_registration,
        }

    def _initiate_retraction(self, user, justification=None):
        """Initiates the retraction process for a registration
        :param user: User who initiated the retraction
        :param justification: Justification, if given, for retraction
        """

        retraction = Retraction(
            initiated_by=user,
            justification=justification or None,  # make empty strings None
            state=Retraction.UNAPPROVED
        )
        retraction.save()  # Save retraction so it has a primary key
        self.retraction = retraction
        self.save()  # Set foreign field reference Node.retraction
        admins = self.get_admin_contributors_recursive(unique_users=True)
        for (admin, node) in admins:
            retraction.add_authorizer(admin, node)
        retraction.save()  # Save retraction approval state
        return retraction

    def retract_registration(self, user, justification=None, save=True):
        """Retract public registration. Instantiate new Retraction object
        and associate it with the respective registration.
        """

        if not self.is_registration or (not self.is_public and not (self.embargo_end_date or self.is_pending_embargo)):
            raise NodeStateError('Only public or embargoed registrations may be withdrawn.')

        if self.root is not self:
            raise NodeStateError('Withdrawal of non-parent registrations is not permitted.')

        retraction = self._initiate_retraction(user, justification)
        self.registered_from.add_log(
            action=NodeLog.RETRACTION_INITIATED,
            params={
                'node': self.registered_from_id,
                'registration': self._id,
                'retraction_id': retraction._id,
            },
            auth=Auth(user),
        )
        self.retraction = retraction
        if save:
            self.save()

    def _is_embargo_date_valid(self, end_date):
        today = datetime.datetime.utcnow()
        if (end_date - today) >= settings.EMBARGO_END_DATE_MIN:
            if (end_date - today) <= settings.EMBARGO_END_DATE_MAX:
                return True
        return False

    def _initiate_embargo(self, user, end_date, for_existing_registration=False, notify_initiator_on_complete=False):
        """Initiates the retraction process for a registration
        :param user: User who initiated the retraction
        :param end_date: Date when the registration should be made public
        """
        embargo = Embargo(
            initiated_by=user,
            end_date=datetime.datetime.combine(end_date, datetime.datetime.min.time()),
            for_existing_registration=for_existing_registration,
            notify_initiator_on_complete=notify_initiator_on_complete
        )
        embargo.save()  # Save embargo so it has a primary key
        self.embargo = embargo
        self.save()  # Set foreign field reference Node.embargo
        admins = self.get_admin_contributors_recursive(unique_users=True)
        for (admin, node) in admins:
            embargo.add_authorizer(admin, node)
        embargo.save()  # Save embargo's approval_state
        return embargo

    def embargo_registration(self, user, end_date, for_existing_registration=False, notify_initiator_on_complete=False):
        """Enter registration into an embargo period at end of which, it will
        be made public
        :param user: User initiating the embargo
        :param end_date: Date when the registration should be made public
        :raises: NodeStateError if Node is not a registration
        :raises: PermissionsError if user is not an admin for the Node
        :raises: ValidationValueError if end_date is not within time constraints
        """

        if not self.is_registration:
            raise NodeStateError('Only registrations may be embargoed')
        if not self.has_permission(user, 'admin'):
            raise PermissionsError('Only admins may embargo a registration')
        if not self._is_embargo_date_valid(end_date):
            raise ValidationValueError('Embargo end date must be more than one day in the future')

        embargo = self._initiate_embargo(user, end_date, for_existing_registration=for_existing_registration, notify_initiator_on_complete=notify_initiator_on_complete)

        self.registered_from.add_log(
            action=NodeLog.EMBARGO_INITIATED,
            params={
                'node': self.registered_from_id,
                'registration': self._id,
                'embargo_id': embargo._id,
            },
            auth=Auth(user),
            save=True,
        )
        if self.is_public:
            self.set_privacy('private', Auth(user))

    def get_active_contributors_recursive(self, unique_users=False, *args, **kwargs):
        """Yield (admin, node) tuples for this node and
        descendant nodes. Excludes contributors on node links and inactive users.

        :param bool unique_users: If True, a given admin will only be yielded once
            during iteration.
        """
        visited_user_ids = []
        for node in self.node_and_primary_descendants(*args, **kwargs):
            for contrib in node.active_contributors(*args, **kwargs):
                if unique_users:
                    if contrib._id not in visited_user_ids:
                        visited_user_ids.append(contrib._id)
                        yield (contrib, node)
                else:
                    yield (contrib, node)

    def get_admin_contributors_recursive(self, unique_users=False, *args, **kwargs):
        """Yield (admin, node) tuples for this node and
        descendant nodes. Excludes contributors on node links and inactive users.

        :param bool unique_users: If True, a given admin will only be yielded once
            during iteration.
        """
        visited_user_ids = []
        for node in self.node_and_primary_descendants(*args, **kwargs):
            for contrib in node.contributors:
                if node.has_permission(contrib, ADMIN) and contrib.is_active:
                    if unique_users:
                        if contrib._id not in visited_user_ids:
                            visited_user_ids.append(contrib._id)
                            yield (contrib, node)
                    else:
                        yield (contrib, node)

    def get_admin_contributors(self, users):
        """Return a set of all admin contributors for this node. Excludes contributors on node links and
        inactive users.
        """
        return (
            user for user in users
            if self.has_permission(user, 'admin') and
            user.is_active)

    def _initiate_approval(self, user, notify_initiator_on_complete=False):
        end_date = datetime.datetime.now() + settings.REGISTRATION_APPROVAL_TIME
        approval = RegistrationApproval(
            initiated_by=user,
            end_date=end_date,
            notify_initiator_on_complete=notify_initiator_on_complete
        )
        approval.save()  # Save approval so it has a primary key
        self.registration_approval = approval
        self.save()  # Set foreign field reference Node.registration_approval
        admins = self.get_admin_contributors_recursive(unique_users=True)
        for (admin, node) in admins:
            approval.add_authorizer(admin, node=node)
        approval.save()  # Save approval's approval_state
        return approval

    def require_approval(self, user, notify_initiator_on_complete=False):
        if not self.is_registration:
            raise NodeStateError('Only registrations can require registration approval')
        if not self.has_permission(user, 'admin'):
            raise PermissionsError('Only admins can initiate a registration approval')

        approval = self._initiate_approval(user, notify_initiator_on_complete)

        self.registered_from.add_log(
            action=NodeLog.REGISTRATION_APPROVAL_INITIATED,
            params={
                'node': self.registered_from_id,
                'registration': self._id,
                'registration_approval_id': approval._id,
            },
            auth=Auth(user),
            save=True,
        )

    @property
    def watches(self):
        return WatchConfig.find(Q('node', 'eq', self._id))

    institution_id = fields.StringField(unique=True, index=True)
    institution_domains = fields.StringField(list=True)
    institution_auth_url = fields.StringField(validate=URLValidator())
    institution_logo_name = fields.StringField()
    institution_email_domains = fields.StringField(list=True)
    institution_banner_name = fields.StringField()

    @classmethod
    def find(cls, query=None, allow_institution=False, **kwargs):
        if not allow_institution:
            query = (query & Q('institution_id', 'eq', None)) if query else Q('institution_id', 'eq', None)
        return super(Node, cls).find(query, **kwargs)

    @classmethod
    def find_one(cls, query=None, allow_institution=False, **kwargs):
        if not allow_institution:
            query = (query & Q('institution_id', 'eq', None)) if query else Q('institution_id', 'eq', None)
        return super(Node, cls).find_one(query, **kwargs)

    @classmethod
    def find_by_institution(cls, inst, query=None):
        inst_node = inst.node
        query = query & Q('_primary_institution', 'eq', inst_node)
        return cls.find(query, allow_institution=True)

    # Primary institution node is attached to
    _primary_institution = fields.ForeignField('node')

    @property
    def primary_institution(self):
        '''
        Should behave as if this was a foreign field pointing to Institution
        :return: this node's _primary_institution wrapped with Institution.
        '''
        return Institution(self._primary_institution) if self._primary_institution else None

    @primary_institution.setter
    def primary_institution(self, institution):
        self._primary_institution = institution.node if institution else None

    _affiliated_institutions = fields.ForeignField('node', list=True)

    @property
    def affiliated_institutions(self):
        '''
        Should behave as if this was a foreign field pointing to Institution
        :return: this node's _affiliated_institutions wrapped with Institution as a list.
        '''
        return AffiliatedInstitutionsList([Institution(node) for node in self._affiliated_institutions], obj=self, private_target='_affiliated_institutions')

    def add_primary_institution(self, user, inst, log=True):
        if not isinstance(inst, Institution):
            raise TypeError
        if not user.is_affiliated_with_institution(inst):
            raise UserNotAffiliatedError('User is not affiliated with {}'.format(inst.name))
        if inst == self.primary_institution:
            return False
        previous = self.primary_institution if self.primary_institution else None
        self.primary_institution = inst
        if inst not in self.affiliated_institutions:
            self.affiliated_institutions.append(inst)
        if log:
            self.add_log(
                action=NodeLog.PRIMARY_INSTITUTION_CHANGED,
                params={
                    'node': self._primary_key,
                    'institution': {
                        'id': inst._id,
                        'name': inst.name
                    },
                    'previous_institution': {
                        'id': previous._id if previous else None,
                        'name': previous.name if previous else 'None'
                    }
                },
                auth=Auth(user)
            )
        return True

    def remove_primary_institution(self, user, log=True):
        inst = self.primary_institution
        if not inst:
            return False
        self.primary_institution = None
        if inst in self.affiliated_institutions:
            self.affiliated_institutions.remove(inst)
        if log:
            self.add_log(
                action=NodeLog.PRIMARY_INSTITUTION_REMOVED,
                params={
                    'node': self._primary_key,
                    'institution': {
                        'id': inst._id,
                        'name': inst.name
                    }
                },
                auth=Auth(user)
            )
        return True

    def institution_url(self):
        return self.absolute_api_v2_url + 'institution/'

    def institution_relationship_url(self):
        return self.absolute_api_v2_url + 'relationships/institution/'


@Node.subscribe('before_save')
def validate_permissions(schema, instance):
    """Ensure that user IDs in `contributors` and `permissions` match.

    """
    node = instance
    contributor_ids = set([user._id for user in node.contributors])
    permission_ids = set(node.permissions.keys())
    mismatched_contributors = contributor_ids.difference(permission_ids)
    if mismatched_contributors:
        raise ValidationValueError(
            'Contributors {0} missing from `permissions` on node {1}'.format(
                ', '.join(mismatched_contributors),
                node._id,
            )
        )
    mismatched_permissions = permission_ids.difference(contributor_ids)
    if mismatched_permissions:
        raise ValidationValueError(
            'Permission keys {0} missing from `contributors` on node {1}'.format(
                ', '.join(mismatched_contributors),
                node._id,
            )
        )


@Node.subscribe('before_save')
def validate_visible_contributors(schema, instance):
    """Ensure that user IDs in `contributors` and `visible_contributor_ids`
    match.

    """
    node = instance
    for user_id in node.visible_contributor_ids:
        if user_id not in node.contributors:
            raise ValidationValueError(
                ('User {0} is in `visible_contributor_ids` but not in '
                 '`contributors` on node {1}').format(
                    user_id,
                    node._id,
                )
            )


class WatchConfig(StoredObject):

    _id = fields.StringField(primary=True, default=lambda: str(ObjectId()))
    node = fields.ForeignField('Node')
    digest = fields.BooleanField(default=False)
    immediate = fields.BooleanField(default=False)

    def __repr__(self):
        return '<WatchConfig(node="{self.node}")>'.format(self=self)


class PrivateLink(StoredObject):

    _id = fields.StringField(primary=True, default=lambda: str(ObjectId()))
    date_created = fields.DateTimeField(auto_now_add=datetime.datetime.utcnow)
    key = fields.StringField(required=True, unique=True)
    name = fields.StringField()
    is_deleted = fields.BooleanField(default=False)
    anonymous = fields.BooleanField(default=False)

    nodes = fields.ForeignField('node', list=True)
    creator = fields.ForeignField('user')

    @property
    def node_ids(self):
        node_ids = [node._id for node in self.nodes]
        return node_ids

    def node_scale(self, node):
        # node may be None if previous node's parent is deleted
        if node is None or node.parent_id not in self.node_ids:
            return -40
        else:
            offset = 20 if node.parent_node is not None else 0
            return offset + self.node_scale(node.parent_node)

    def to_json(self):
        return {
            "id": self._id,
            "date_created": iso8601format(self.date_created),
            "key": self.key,
            "name": sanitize.unescape_entities(self.name),
            "creator": {'fullname': self.creator.fullname, 'url': self.creator.profile_url},
            "nodes": [{'title': x.title, 'url': x.url, 'scale': str(self.node_scale(x)) + 'px', 'category': x.category}
                      for x in self.nodes if not x.is_deleted],
            "anonymous": self.anonymous
        }


class Sanction(StoredObject):
    """Sanction class is a generic way to track approval states"""
    # Tell modularodm not to attach backends
    _meta = {
        'abstract': True,
    }

    _id = fields.StringField(primary=True, default=lambda: str(ObjectId()))

    # Neither approved not cancelled
    UNAPPROVED = 'unapproved'
    # Has approval
    APPROVED = 'approved'
    # Rejected by at least one person
    REJECTED = 'rejected'
    # Embargo has been completed
    COMPLETED = 'completed'

    state = fields.StringField(
        default=UNAPPROVED,
        validate=validators.choice_in((
            UNAPPROVED,
            APPROVED,
            REJECTED,
            COMPLETED,
        ))
    )

    DISPLAY_NAME = 'Sanction'
    # SHORT_NAME must correspond with the associated foreign field to query against,
    # e.g. Node.find_one(Q(sanction.SHORT_NAME, 'eq', sanction))
    SHORT_NAME = 'sanction'

    APPROVAL_NOT_AUTHORIZED_MESSAGE = 'This user is not authorized to approve this {DISPLAY_NAME}'
    APPROVAL_INVALID_TOKEN_MESSAGE = 'Invalid approval token provided for this {DISPLAY_NAME}.'
    REJECTION_NOT_AUTHORIZED_MESSAEGE = 'This user is not authorized to reject this {DISPLAY_NAME}'
    REJECTION_INVALID_TOKEN_MESSAGE = 'Invalid rejection token provided for this {DISPLAY_NAME}.'

    # Controls whether or not the Sanction needs unanimous approval or just a single approval
    ANY = 'any'
    UNANIMOUS = 'unanimous'
    mode = UNANIMOUS

    initiation_date = fields.DateTimeField(auto_now_add=datetime.datetime.utcnow)
    # Expiration date-- Sanctions in the UNAPPROVED state that are older than their end_date
    # are automatically made ACTIVE by a daily cron job
    # Use end_date=None for a non-expiring Sanction
    end_date = fields.DateTimeField(default=None)

    # Sanction subclasses must have an initiated_by field
    # initiated_by = fields.ForeignField('user', backref='initiated')

    approval_state = fields.DictionaryField()

    def __repr__(self):
        return '<Sanction(end_date={self.end_date!r}) with _id {self._id!r}>'.format(self=self)

    @property
    def is_pending_approval(self):
        return self.state == Sanction.UNAPPROVED

    @property
    def is_approved(self):
        return self.state == Sanction.APPROVED

    @property
    def is_rejected(self):
        return self.state == Sanction.REJECTED

    def approve(self, user):
        raise NotImplementedError("Sanction subclasses must implement an approve method.")

    def reject(self, user):
        raise NotImplementedError("Sanction subclasses must implement an approve method.")

    def _on_reject(self, user):
        """Callback for rejection of a Sanction

        :param User user:
        """
        raise NotImplementedError('Sanction subclasses must implement an #_on_reject method')

    def _on_complete(self, user):
        """Callback for when a Sanction has approval and enters the ACTIVE state

        :param User user:
        """
        raise NotImplementedError('Sanction subclasses must implement an #_on_complete method')

    def forcibly_reject(self):
        self.state = Sanction.REJECTED


class TokenApprovableSanction(Sanction):

    # Tell modularodm not to attach backends
    _meta = {
        'abstract': True,
    }

    def _validate_authorizer(self, user):
        """Subclasses may choose to provide extra restrictions on who can be an authorizer

        :return Boolean: True if user is allowed to be an authorizer else False
        """
        return True
    def add_authorizer(self, user, node, approved=False, save=False):

        """Add an admin user to this Sanction's approval state.

        :param User user: User to add.
        :param Node registration: The pending registration node.
        :param bool approved: Whether `user` has approved.
        :param bool save: Whether to save this object.
        """
        valid = self._validate_authorizer(user)
        if valid and user._id not in self.approval_state:
            self.approval_state[user._id] = {
                'has_approved': approved,
                'node_id': node._id,
                'approval_token': tokens.encode(
                    {
                        'user_id': user._id,
                        'sanction_id': self._id,
                        'action': 'approve_{}'.format(self.SHORT_NAME)
                    }
                ),
                'rejection_token': tokens.encode(
                    {
                        'user_id': user._id,
                        'sanction_id': self._id,
                        'action': 'reject_{}'.format(self.SHORT_NAME)
                    }
                ),
            }
            if save:
                self.save()
            return True
        return False

    def remove_authorizer(self, user, save=False):
        """Remove a user as an authorizer

        :param User user:
        :return Boolean: True if user is removed else False
        """
        if user._id not in self.approval_state:
            return False

        del self.approval_state[user._id]
        if save:
            self.save()
        return True

    def _on_approve(self, user, token):
        """Callback for when a single user approves a Sanction. Calls #_on_complete under two conditions:
        - mode is ANY and the Sanction has not already been cancelled
        - mode is UNANIMOUS and all users have given approval

        :param User user:
        :param str token: user's approval token
        """
        if self.mode == self.ANY or all(authorizer['has_approved'] for authorizer in self.approval_state.values()):
            self.state = Sanction.APPROVED
            self._on_complete(user)

    def token_for_user(self, user, method):
        """
        :param str method: 'approval' | 'rejection'
        """
        try:
            user_state = self.approval_state[user._id]
        except KeyError:
            raise PermissionsError(self.APPROVAL_NOT_AUTHORIZED_MESSAGE.format(DISPLAY_NAME=self.DISPLAY_NAME))
        return user_state['{0}_token'.format(method)]

    def approve(self, user, token):
        """Add user to approval list if user is admin and token verifies."""
        try:
            if self.approval_state[user._id]['approval_token'] != token:
                raise InvalidSanctionApprovalToken(self.APPROVAL_INVALID_TOKEN_MESSAGE.format(DISPLAY_NAME=self.DISPLAY_NAME))
        except KeyError:
            raise PermissionsError(self.APPROVAL_NOT_AUTHORIZED_MESSAGE.format(DISPLAY_NAME=self.DISPLAY_NAME))
        self.approval_state[user._id]['has_approved'] = True
        self._on_approve(user, token)

    def reject(self, user, token):
        """Cancels sanction if user is admin and token verifies."""
        try:
            if self.approval_state[user._id]['rejection_token'] != token:
                raise InvalidSanctionRejectionToken(self.REJECTION_INVALID_TOKEN_MESSAGE.format(DISPLAY_NAME=self.DISPLAY_NAME))
        except KeyError:
            raise PermissionsError(self.REJECTION_NOT_AUTHORIZED_MESSAEGE.format(DISPLAY_NAME=self.DISPLAY_NAME))
        self.state = Sanction.REJECTED
        self._on_reject(user)

    def _notify_authorizer(self, user, node):
        pass

    def _notify_non_authorizer(self, user, node):
        pass

    def ask(self, group):
        """
        :param list group: List of (user, node) tuples containing contributors to notify about the
        sanction.
        """
        for contrib, node in group:
            if contrib._id in self.approval_state:
                self._notify_authorizer(contrib, node)
            else:
                self._notify_non_authorizer(contrib, node)


class EmailApprovableSanction(TokenApprovableSanction):

    # Tell modularodm not to attach backends
    _meta = {
        'abstract': True,
    }

    AUTHORIZER_NOTIFY_EMAIL_TEMPLATE = None
    NON_AUTHORIZER_NOTIFY_EMAIL_TEMPLATE = None

    VIEW_URL_TEMPLATE = ''
    APPROVE_URL_TEMPLATE = ''
    REJECT_URL_TEMPLATE = ''

    # A flag to conditionally run a callback on complete
    notify_initiator_on_complete = fields.BooleanField(default=False)
    # Store a persistant copy of urls for use when needed outside of a request context.
    # This field gets automagically updated whenever models approval_state is modified
    # and the model is saved
    # {
    #   'abcde': {
    #     'approve': [APPROVAL_URL],
    #     'reject': [REJECT_URL],
    #   }
    # }
    stashed_urls = fields.DictionaryField(default=dict)

    @staticmethod
    def _format_or_empty(template, context):
        if context:
            return template.format(**context)
        return ''

    def _view_url(self, user_id, node):
        return self._format_or_empty(self.VIEW_URL_TEMPLATE, self._view_url_context(user_id, node))

    def _view_url_context(self, user_id, node):
        return None

    def _approval_url(self, user_id):
        return self._format_or_empty(self.APPROVE_URL_TEMPLATE, self._approval_url_context(user_id))

    def _approval_url_context(self, user_id):
        return None

    def _rejection_url(self, user_id):
        return self._format_or_empty(self.REJECT_URL_TEMPLATE, self._rejection_url_context(user_id))

    def _rejection_url_context(self, user_id):
        return None

    def _send_approval_request_email(self, user, template, context):
        mails.send_mail(
            user.username,
            template,
            user=user,
            **context
        )

    def _email_template_context(self, user, node, is_authorizer=False):
        return {}

    def _notify_authorizer(self, authorizer, node):
        context = self._email_template_context(authorizer, node, is_authorizer=True)
        if self.AUTHORIZER_NOTIFY_EMAIL_TEMPLATE:
            self._send_approval_request_email(authorizer, self.AUTHORIZER_NOTIFY_EMAIL_TEMPLATE, context)
        else:
            raise NotImplementedError

    def _notify_non_authorizer(self, user, node):
        context = self._email_template_context(user, node)
        if self.NON_AUTHORIZER_NOTIFY_EMAIL_TEMPLATE:
            self._send_approval_request_email(user, self.NON_AUTHORIZER_NOTIFY_EMAIL_TEMPLATE, context)
        else:
            raise NotImplementedError

    def add_authorizer(self, user, node, **kwargs):
        super(EmailApprovableSanction, self).add_authorizer(user, node, **kwargs)
        self.stashed_urls[user._id] = {
            'view': self._view_url(user._id, node),
            'approve': self._approval_url(user._id),
            'reject': self._rejection_url(user._id)
        }
        self.save()

    def _notify_initiator(self):
        raise NotImplementedError

    def _on_complete(self, *args):
        if self.notify_initiator_on_complete:
            self._notify_initiator()


class PreregCallbackMixin(object):

    def _notify_initiator(self):
        registration = self._get_registration()
        prereg_schema = prereg_utils.get_prereg_schema()

        draft = DraftRegistration.find_one(
            Q('registered_node', 'eq', registration)
        )

        if prereg_schema in registration.registered_schema:
            mails.send_mail(
                draft.initiator.username,
                mails.PREREG_CHALLENGE_ACCEPTED,
                user=draft.initiator,
                registration_url=registration.absolute_url,
                mimetype='html'
            )

    def _email_template_context(self, user, node, is_authorizer=False, urls=None):
        registration = self._get_registration()
        prereg_schema = prereg_utils.get_prereg_schema()
        if prereg_schema in registration.registered_schema:
            return {
                'custom_message': ' as part of the Preregistration Challenge (https://cos.io/prereg)'
            }
        else:
            return {}

class Embargo(PreregCallbackMixin, EmailApprovableSanction):
    """Embargo object for registrations waiting to go public."""

    DISPLAY_NAME = 'Embargo'
    SHORT_NAME = 'embargo'

    AUTHORIZER_NOTIFY_EMAIL_TEMPLATE = mails.PENDING_EMBARGO_ADMIN
    NON_AUTHORIZER_NOTIFY_EMAIL_TEMPLATE = mails.PENDING_EMBARGO_NON_ADMIN

    VIEW_URL_TEMPLATE = VIEW_PROJECT_URL_TEMPLATE
    APPROVE_URL_TEMPLATE = settings.DOMAIN + 'project/{node_id}/?token={token}'
    REJECT_URL_TEMPLATE = settings.DOMAIN + 'project/{node_id}/?token={token}'

    initiated_by = fields.ForeignField('user')
    for_existing_registration = fields.BooleanField(default=False)

    @property
    def is_completed(self):
        return self.state == self.COMPLETED

    @property
    def embargo_end_date(self):
        if self.state == self.APPROVED:
            return self.end_date
        return False

    # NOTE(hrybacki): Old, private registrations are grandfathered and do not
    # require to be made public or embargoed. This field differentiates them
    # from new registrations entering into an embargo field which should not
    # show up in any search related fields.
    @property
    def pending_registration(self):
        return not self.for_existing_registration and self.is_pending_approval

    def __repr__(self):
        parent_registration = None
        try:
            parent_registration = Node.find_one(Q('embargo', 'eq', self))
        except NoResultsFound:
            pass
        return ('<Embargo(parent_registration={0}, initiated_by={1}, '
                'end_date={2}) with _id {3}>').format(
            parent_registration,
            self.initiated_by,
            self.end_date,
            self._id
        )

    def _get_registration(self):
        return Node.find_one(Q('embargo', 'eq', self))

    def _view_url_context(self, user_id, node):
        registration = node or self._get_registration()
        return {
            'node_id': registration._id
        }

    def _approval_url_context(self, user_id):
        user_approval_state = self.approval_state.get(user_id, {})
        approval_token = user_approval_state.get('approval_token')
        if approval_token:
            registration = self._get_registration()
            node_id = user_approval_state.get('node_id', registration._id)
            return {
                'node_id': node_id,
                'token': approval_token,
            }

    def _rejection_url_context(self, user_id):
        user_approval_state = self.approval_state.get(user_id, {})
        rejection_token = user_approval_state.get('rejection_token')
        if rejection_token:
            root_registration = self._get_registration()
            node_id = user_approval_state.get('node_id', root_registration._id)
            registration = Node.load(node_id)
            return {
                'node_id': registration.registered_from,
                'token': rejection_token,
            }

    def _email_template_context(self, user, node, is_authorizer=False, urls=None):
        context = super(Embargo, self)._email_template_context(user, node, is_authorizer, urls)
        urls = urls or self.stashed_urls.get(user._id, {})
        registration_link = urls.get('view', self._view_url(user._id, node))
        if is_authorizer:
            approval_link = urls.get('approve', '')
            disapproval_link = urls.get('reject', '')
            approval_time_span = settings.EMBARGO_PENDING_TIME.days * 24

            registration = self._get_registration()

            context.update({
                'is_initiator': self.initiated_by == user,
                'initiated_by': self.initiated_by.fullname,
                'approval_link': approval_link,
                'project_name': registration.title,
                'disapproval_link': disapproval_link,
                'registration_link': registration_link,
                'embargo_end_date': self.end_date,
                'approval_time_span': approval_time_span,
            })
        else:
            context.update({
                'initiated_by': self.initiated_by.fullname,
                'registration_link': registration_link,
                'embargo_end_date': self.end_date,
            })
        return context

    def _on_reject(self, user):
        parent_registration = self._get_registration()
        parent_registration.registered_from.add_log(
            action=NodeLog.EMBARGO_CANCELLED,
            params={
                'node': parent_registration.registered_from_id,
                'registration': parent_registration._id,
                'embargo_id': self._id,
            },
            auth=Auth(user),
        )
        # Remove backref to parent project if embargo was for a new registration
        if not self.for_existing_registration:
            parent_registration.delete_registration_tree(save=True)
            parent_registration.registered_from = None
        # Delete parent registration if it was created at the time the embargo was initiated
        if not self.for_existing_registration:
            parent_registration.is_deleted = True
            parent_registration.save()

    def disapprove_embargo(self, user, token):
        """Cancels retraction if user is admin and token verifies."""
        self.reject(user, token)

    def _on_complete(self, user):
        super(Embargo, self)._on_complete(user)
        parent_registration = self._get_registration()
        parent_registration.registered_from.add_log(
            action=NodeLog.EMBARGO_APPROVED,
            params={
                'node': parent_registration.registered_from_id,
                'registration': parent_registration._id,
                'embargo_id': self._id,
            },
            auth=Auth(self.initiated_by),
        )
        self.save()

    def approve_embargo(self, user, token):
        """Add user to approval list if user is admin and token verifies."""
        self.approve(user, token)


class Retraction(EmailApprovableSanction):
    """
    Retraction object for public registrations.
    Externally (specifically in user-facing language) retractions should be referred to as "Withdrawals", i.e.
    "Retract Registration" -> "Withdraw Registration", "Retracted" -> "Withdrawn", etc.
    """

    DISPLAY_NAME = 'Retraction'
    SHORT_NAME = 'retraction'

    AUTHORIZER_NOTIFY_EMAIL_TEMPLATE = mails.PENDING_RETRACTION_ADMIN
    NON_AUTHORIZER_NOTIFY_EMAIL_TEMPLATE = mails.PENDING_RETRACTION_NON_ADMIN

    VIEW_URL_TEMPLATE = VIEW_PROJECT_URL_TEMPLATE
    APPROVE_URL_TEMPLATE = settings.DOMAIN + 'project/{node_id}/?token={token}'
    REJECT_URL_TEMPLATE = settings.DOMAIN + 'project/{node_id}/?token={token}'

    initiated_by = fields.ForeignField('user')
    justification = fields.StringField(default=None, validate=MaxLengthValidator(2048))

    def __repr__(self):
        parent_registration = None
        try:
            parent_registration = Node.find_one(Q('retraction', 'eq', self))
        except NoResultsFound:
            pass
        return ('<Retraction(parent_registration={0}, initiated_by={1}) '
                'with _id {2}>').format(
            parent_registration,
            self.initiated_by,
            self._id
        )

    def _view_url_context(self, user_id, node):
        registration = Node.find_one(Q('retraction', 'eq', self))
        return {
            'node_id': registration._id
        }

    def _approval_url_context(self, user_id):
        user_approval_state = self.approval_state.get(user_id, {})
        approval_token = user_approval_state.get('approval_token')
        if approval_token:
            root_registration = Node.find_one(Q('retraction', 'eq', self))
            node_id = user_approval_state.get('node_id', root_registration._id)
            return {
                'node_id': node_id,
                'token': approval_token,
            }

    def _rejection_url_context(self, user_id):
        user_approval_state = self.approval_state.get(user_id, {})
        rejection_token = user_approval_state.get('rejection_token')
        if rejection_token:
            root_registration = Node.find_one(Q('retraction', 'eq', self))
            node_id = user_approval_state.get('node_id', root_registration._id)
            registration = Node.load(node_id)
            return {
                'node_id': registration.registered_from._id,
                'token': rejection_token,
            }

    def _email_template_context(self, user, node, is_authorizer=False, urls=None):
        urls = urls or self.stashed_urls.get(user._id, {})
        registration_link = urls.get('view', self._view_url(user._id, node))
        if is_authorizer:
            approval_link = urls.get('approve', '')
            disapproval_link = urls.get('reject', '')
            approval_time_span = settings.RETRACTION_PENDING_TIME.days * 24

            registration = Node.find_one(Q('retraction', 'eq', self))

            return {
                'is_initiator': self.initiated_by == user,
                'initiated_by': self.initiated_by.fullname,
                'project_name': registration.title,
                'registration_link': registration_link,
                'approval_link': approval_link,
                'disapproval_link': disapproval_link,
                'approval_time_span': approval_time_span,
            }
        else:
            return {
                'initiated_by': self.initiated_by.fullname,
                'registration_link': registration_link,
            }

    def _on_reject(self, user):
        parent_registration = Node.find_one(Q('retraction', 'eq', self))
        parent_registration.registered_from.add_log(
            action=NodeLog.RETRACTION_CANCELLED,
            params={
                'node': parent_registration.registered_from_id,
                'registration': parent_registration._id,
                'retraction_id': self._id,
            },
            auth=Auth(user),
            save=True,
        )

    def _on_complete(self, user):
        parent_registration = Node.find_one(Q('retraction', 'eq', self))
        parent_registration.registered_from.add_log(
            action=NodeLog.RETRACTION_APPROVED,
            params={
                'node': parent_registration.registered_from_id,
                'retraction_id': self._id,
                'registration': parent_registration._id
            },
            auth=Auth(self.initiated_by),
        )
        # Remove any embargoes associated with the registration
        if parent_registration.embargo_end_date or parent_registration.is_pending_embargo:
            parent_registration.embargo.state = self.REJECTED
            parent_registration.registered_from.add_log(
                action=NodeLog.EMBARGO_CANCELLED,
                params={
                    'node': parent_registration.registered_from_id,
                    'registration': parent_registration._id,
                    'embargo_id': parent_registration.embargo._id,
                },
                auth=Auth(self.initiated_by),
            )
            parent_registration.embargo.save()
        # Ensure retracted registration is public
        # Pass auth=None because the registration initiator may not be
        # an admin on components (component admins had the opportunity
        # to disapprove the retraction by this point)
        for node in parent_registration.node_and_primary_descendants():
            node.set_privacy('public', auth=None, save=True, log=False)
            node.update_search()

    def approve_retraction(self, user, token):
        self.approve(user, token)

    def disapprove_retraction(self, user, token):
        self.reject(user, token)


class RegistrationApproval(PreregCallbackMixin, EmailApprovableSanction):

    DISPLAY_NAME = 'Approval'
    SHORT_NAME = 'registration_approval'

    AUTHORIZER_NOTIFY_EMAIL_TEMPLATE = mails.PENDING_REGISTRATION_ADMIN
    NON_AUTHORIZER_NOTIFY_EMAIL_TEMPLATE = mails.PENDING_REGISTRATION_NON_ADMIN

    VIEW_URL_TEMPLATE = VIEW_PROJECT_URL_TEMPLATE
    APPROVE_URL_TEMPLATE = settings.DOMAIN + 'project/{node_id}/?token={token}'
    REJECT_URL_TEMPLATE = settings.DOMAIN + 'project/{node_id}/?token={token}'

    initiated_by = fields.ForeignField('user')

    def _get_registration(self):
        return Node.find_one(Q('registration_approval', 'eq', self))

    def _view_url_context(self, user_id, node):
        user_approval_state = self.approval_state.get(user_id, {})
        node_id = user_approval_state.get('node_id', node._id)
        return {
            'node_id': node_id
        }

    def _approval_url_context(self, user_id):
        user_approval_state = self.approval_state.get(user_id, {})
        approval_token = user_approval_state.get('approval_token')
        if approval_token:
            registration = self._get_registration()
            node_id = user_approval_state.get('node_id', registration._id)
            return {
                'node_id': node_id,
                'token': approval_token,
            }

    def _rejection_url_context(self, user_id):
        user_approval_state = self.approval_state.get(user_id, {})
        rejection_token = self.approval_state.get(user_id, {}).get('rejection_token')
        if rejection_token:
            root_registration = self._get_registration()
            node_id = user_approval_state.get('node_id', root_registration._id)
            registration = Node.load(node_id)
            return {
                'node_id': registration.registered_from._id,
                'token': rejection_token,
            }

    def _email_template_context(self, user, node, is_authorizer=False, urls=None):
        context = super(RegistrationApproval, self)._email_template_context(user, node, is_authorizer, urls)
        urls = urls or self.stashed_urls.get(user._id, {})
        registration_link = urls.get('view', self._view_url(user._id, node))
        if is_authorizer:
            approval_link = urls.get('approve', '')
            disapproval_link = urls.get('reject', '')

            approval_time_span = settings.REGISTRATION_APPROVAL_TIME.days * 24

            registration = self._get_registration()

            context.update({
                'is_initiator': self.initiated_by == user,
                'initiated_by': self.initiated_by.fullname,
                'registration_link': registration_link,
                'approval_link': approval_link,
                'disapproval_link': disapproval_link,
                'approval_time_span': approval_time_span,
                'project_name': registration.title,
            })
        else:
            context.update({
                'initiated_by': self.initiated_by.fullname,
                'registration_link': registration_link,
            })
        return context

    def _add_success_logs(self, node, user):
        src = node.registered_from
        src.add_log(
            action=NodeLog.PROJECT_REGISTERED,
            params={
                'parent_node': src.parent_id,
                'node': src._primary_key,
                'registration': node._primary_key,
            },
            auth=Auth(user),
            save=False
        )
        src.save()

    def _on_complete(self, user):
        super(RegistrationApproval, self)._on_complete(user)
        self.state = Sanction.APPROVED
        register = self._get_registration()
        registered_from = register.registered_from
        # Pass auth=None because the registration initiator may not be
        # an admin on components (component admins had the opportunity
        # to disapprove the registration by this point)
        register.set_privacy('public', auth=None, log=False)
        for child in register.get_descendants_recursive(lambda n: n.primary):
            child.set_privacy('public', auth=None, log=False)
        # Accounts for system actions where no `User` performs the final approval
        auth = Auth(user) if user else None
        registered_from.add_log(
            action=NodeLog.REGISTRATION_APPROVAL_APPROVED,
            params={
                'node': registered_from._id,
                'registration': register._id,
                'registration_approval_id': self._id,
            },
            auth=auth,
        )
        for node in register.root.node_and_primary_descendants():
            self._add_success_logs(node, user)
            node.update_search()  # update search if public

        self.save()

    def _on_reject(self, user):
        register = self._get_registration()
        registered_from = register.registered_from
        register.delete_registration_tree(save=True)
        registered_from.add_log(
            action=NodeLog.REGISTRATION_APPROVAL_CANCELLED,
            params={
                'node': registered_from._id,
                'registration': register._id,
                'registration_approval_id': self._id,
            },
            auth=Auth(user),
        )

class AlternativeCitation(StoredObject):
    _id = fields.StringField(primary=True, default=lambda: str(ObjectId()))
    name = fields.StringField(required=True, validate=MaxLengthValidator(256))
    text = fields.StringField(required=True, validate=MaxLengthValidator(2048))

    def to_json(self):
        return {
            "id": self._id,
            "name": self.name,
            "text": self.text
        }

class DraftRegistrationApproval(Sanction):

    mode = Sanction.ANY

    # Since draft registrations that require approval are not immediately registered,
    # meta stores registration_choice and embargo_end_date (when applicable)
    meta = fields.DictionaryField(default=dict)

    def _send_rejection_email(self, user, draft):
        schema = draft.registration_schema
        prereg_schema = prereg_utils.get_prereg_schema()

        if schema._id == prereg_schema._id:
            mails.send_mail(
                user.username,
                mails.PREREG_CHALLENGE_REJECTED,
                user=user,
                draft_url=draft.absolute_url
            )
        else:
            raise NotImplementedError(
                'TODO: add a generic email template for registration approvals'
            )

    def approve(self, user):
        if settings.PREREG_ADMIN_TAG not in user.system_tags:
            raise PermissionsError("This user does not have permission to approve this draft.")
        self.state = Sanction.APPROVED
        self._on_complete(user)

    def reject(self, user):
        if settings.PREREG_ADMIN_TAG not in user.system_tags:
            raise PermissionsError("This user does not have permission to approve this draft.")
        self.state = Sanction.REJECTED
        self._on_reject(user)

    def _on_complete(self, user):
        draft = DraftRegistration.find_one(
            Q('approval', 'eq', self)
        )
        auth = Auth(draft.initiator)
        registration = draft.register(
            auth=auth,
            save=True
        )
        registration_choice = self.meta['registration_choice']

        if registration_choice == 'immediate':
            sanction = functools.partial(registration.require_approval, draft.initiator)
        elif registration_choice == 'embargo':
            sanction = functools.partial(
                registration.embargo_registration,
                draft.initiator,
                parse_date(self.meta.get('embargo_end_date'), ignoretz=True)
            )
        else:
            raise ValueError("'registration_choice' must be either 'embargo' or 'immediate'")
        sanction(notify_initiator_on_complete=True)

    def _on_reject(self, user, *args, **kwargs):
        # clear out previous registration options
        self.meta = {}
        self.save()

        draft = DraftRegistration.find_one(
            Q('approval', 'eq', self)
        )
        self._send_rejection_email(draft.initiator, draft)


class DraftRegistration(StoredObject):

    _id = fields.StringField(primary=True, default=lambda: str(ObjectId()))

    URL_TEMPLATE = settings.DOMAIN + 'project/{node_id}/drafts/{draft_id}'

    datetime_initiated = fields.DateTimeField(auto_now_add=True)
    datetime_updated = fields.DateTimeField(auto_now=True)
    # Original Node a draft registration is associated with
    branched_from = fields.ForeignField('node', index=True)

    initiator = fields.ForeignField('user', index=True)

    # Dictionary field mapping question id to a question's comments and answer
    # {
    #   <qid>: {
    #     'comments': [{
    #       'user': {
    #         'id': <uid>,
    #         'name': <name>
    #       },
    #       value: <value>,
    #       lastModified: <datetime>
    #     }],
    #     'value': <value>
    #   }
    # }
    registration_metadata = fields.DictionaryField(default=dict)
    registration_schema = fields.ForeignField('metaschema')
    registered_node = fields.ForeignField('node', index=True)

    approval = fields.ForeignField('draftregistrationapproval', default=None)

    # Dictionary field mapping extra fields defined in the MetaSchema.schema to their
    # values. Defaults should be provided in the schema (e.g. 'paymentSent': false),
    # and these values are added to the DraftRegistration
    _metaschema_flags = fields.DictionaryField(default=None)
    # lazily set flags
    @property
    def flags(self):
        if not self._metaschema_flags:
            self._metaschema_flags = {}
        meta_schema = self.registration_schema
        if meta_schema:
            schema = meta_schema.schema
            flags = schema.get('flags', {})
            for flag, value in flags.iteritems():
                if flag not in self._metaschema_flags:
                    self._metaschema_flags[flag] = value
            self.save()
        return self._metaschema_flags

    @flags.setter
    def flags(self, flags):
        self._metaschema_flags.update(flags)

    notes = fields.StringField()

    @property
    def url(self):
        return self.URL_TEMPLATE.format(
            node_id=self.branched_from,
            draft_id=self._id
        )

    @property
    def absolute_url(self):
        return urlparse.urljoin(settings.DOMAIN, self.url)

    @property
    def requires_approval(self):
        return self.registration_schema.requires_approval

    @property
    def is_pending_review(self):
        return self.approval.is_pending_approval if (self.requires_approval and self.approval) else False

    @property
    def is_approved(self):
        if self.requires_approval:
            if not self.approval:
                return False
            else:
                return self.approval.is_approved
        else:
            return False

    @property
    def is_rejected(self):
        if self.requires_approval:
            if not self.approval:
                return False
            else:
                return self.approval.is_rejected
        else:
            return False

    @classmethod
    def create_from_node(cls, node, user, schema, data=None):
        draft = cls(
            initiator=user,
            branched_from=node,
            registration_schema=schema,
            registration_metadata=data or {},
        )
        draft.save()
        return draft

    def update_metadata(self, metadata):
        if self.is_approved:
            return []

        changes = []
        for question_id, value in metadata.iteritems():
            old_value = self.registration_metadata.get(question_id)
            if old_value:
                old_comments = {
                    comment['created']: comment
                    for comment in old_value.get('comments', [])
                }
                new_comments = {
                    comment['created']: comment
                    for comment in value.get('comments', [])
                }
                old_comments.update(new_comments)
                metadata[question_id]['comments'] = sorted(
                    old_comments.values(),
                    key=lambda c: c['created']
                )
                if old_value.get('value') != value.get('value'):
                    changes.append(question_id)
            else:
                changes.append(question_id)
        self.registration_metadata.update(metadata)
        return changes

    def submit_for_review(self, initiated_by, meta, save=False):
        approval = DraftRegistrationApproval(
            initiated_by=initiated_by,
            meta=meta
        )
        approval.save()
        self.approval = approval
        if save:
            self.save()

    def register(self, auth, save=False):
        node = self.branched_from

        # Create the registration
        register = node.register_node(
            schema=self.registration_schema,
            auth=auth,
            data=self.registration_metadata
        )
        self.registered_node = register
        if save:
            self.save()
        return register

    def approve(self, user):
        self.approval.approve(user)
        self.approval.save()

    def reject(self, user):
        self.approval.reject(user)
        self.approval.save()<|MERGE_RESOLUTION|>--- conflicted
+++ resolved
@@ -149,7 +149,6 @@
     date_modified = fields.DateTimeField(auto_now=datetime.datetime.utcnow)
 
 
-<<<<<<< HEAD
 def validate_contributor(guid, contributors):
     if guid != '':
         user = User.find(
@@ -163,10 +162,7 @@
     return True
 
 
-class Comment(GuidStoredObject, SpamMixin):
-=======
 class Comment(GuidStoredObject, SpamMixin, Commentable):
->>>>>>> b97f2499
 
     __guid_min_length__ = 12
 
