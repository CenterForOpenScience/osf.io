# -*- coding: utf-8 -*-
from HTMLParser import HTMLParser
from collections import OrderedDict
import calendar
import datetime
import hashlib
import logging
import os
import re
import subprocess
import unicodedata
import urllib
import urlparse
import uuid

import pytz
from flask import request
from dulwich.repo import Repo
from dulwich.object_store import tree_lookup_path
import blinker

from modularodm import fields, Q
from modularodm.validators import MaxLengthValidator
from modularodm.exceptions import ValidationValueError, ValidationTypeError

from framework import status
from framework.mongo import ObjectId
from framework.mongo.utils import to_mongo, to_mongo_key
from framework.auth import get_user, User, Auth
from framework.auth.utils import privacy_info_handle
from framework.analytics import (
    get_basic_counters, increment_user_activity_counters, piwik
)
from framework.exceptions import PermissionsError
from framework.mongo import StoredObject
from framework.guid.model import GuidStoredObject
from framework.addons import AddonModelMixin


from website.exceptions import NodeStateError
from website.util.permissions import (
    expand_permissions,
    DEFAULT_CONTRIBUTOR_PERMISSIONS,
    CREATOR_PERMISSIONS
)
from website.project.metadata.schemas import OSF_META_SCHEMAS
from website import language, settings
from website.util import web_url_for, api_url_for

html_parser = HTMLParser()

logger = logging.getLogger(__name__)


def utc_datetime_to_timestamp(dt):
    return float(
        str(calendar.timegm(dt.utcnow().utctimetuple())) + '.' + str(dt.microsecond)
    )


def normalize_unicode(ustr):
    return unicodedata.normalize('NFKD', ustr)\
        .encode('ascii', 'ignore')


def has_anonymous_link(node, auth):
    """check if the node is anonymous to the user

    :param Node node: Node which the user wants to visit
    :param str link: any view-only link in the current url
    :return bool anonymous: Whether the node is anonymous to the user or not

    """
    view_only_link = auth.private_key or request.args.get('view_only', '').strip('/')
    if not view_only_link:
        return False
    if node.is_public:
        return False
    return any(
        link.anonymous
        for link in node.private_links_active
        if link.key == view_only_link
    )


signals = blinker.Namespace()
contributor_added = signals.signal('contributor-added')
unreg_contributor_added = signals.signal('unreg-contributor-added')


class MetaSchema(StoredObject):

    _id = fields.StringField(default=lambda: str(ObjectId()))
    name = fields.StringField()
    schema = fields.DictionaryField()
    category = fields.StringField()

    # Version of the Knockout metadata renderer to use (e.g. if data binds
    # change)
    metadata_version = fields.IntegerField()
    # Version of the schema to use (e.g. if questions, responses change)
    schema_version = fields.IntegerField()


def ensure_schemas(clear=True):
    """Import meta-data schemas from JSON to database, optionally clearing
    database first.

    :param clear: Clear schema database before import

    """
    if clear:
        MetaSchema.remove()
    for schema in OSF_META_SCHEMAS:
        try:
            MetaSchema.find_one(
                Q('name', 'eq', schema['name']) &
                Q('schema_version', 'eq', schema['schema_version'])
            )
        except:
            schema['name'] = schema['name'].replace(' ', '_')
            schema_obj = MetaSchema(**schema)
            schema_obj.save()


def validate_comment_reports(value, *args, **kwargs):
    for key, val in value.iteritems():
        if not User.load(key):
            raise ValidationValueError('Keys must be user IDs')
        if not isinstance(val, dict):
            raise ValidationTypeError('Values must be dictionaries')
        if 'category' not in val or 'text' not in val:
            raise ValidationValueError(
                'Values must include `category` and `text` keys'
            )


class Comment(GuidStoredObject):

    _id = fields.StringField(primary=True)

    user = fields.ForeignField('user', required=True, backref='commented')
    node = fields.ForeignField('node', required=True, backref='comment_owner')
    target = fields.AbstractForeignField(required=True, backref='commented')

    date_created = fields.DateTimeField(auto_now_add=datetime.datetime.utcnow)
    date_modified = fields.DateTimeField(auto_now=datetime.datetime.utcnow)
    modified = fields.BooleanField()

    is_deleted = fields.BooleanField(default=False)
    content = fields.StringField()

    # Dictionary field mapping user IDs to dictionaries of report details:
    # {
    #   'icpnw': {'category': 'hate', 'message': 'offensive'},
    #   'cdi38': {'category': 'spam', 'message': 'godwins law'},
    # }
    reports = fields.DictionaryField(validate=validate_comment_reports)

    @classmethod
    def create(cls, auth, **kwargs):

        comment = cls(**kwargs)
        comment.save()

        comment.node.add_log(
            NodeLog.COMMENT_ADDED,
            {
                'project': comment.node.parent_id,
                'node': comment.node._id,
                'user': comment.user._id,
                'comment': comment._id,
            },
            auth=auth,
            save=False,
        )

        comment.node.save()

        return comment

    def edit(self, content, auth, save=False):
        self.content = content
        self.modified = True
        self.node.add_log(
            NodeLog.COMMENT_UPDATED,
            {
                'project': self.node.parent_id,
                'node': self.node._id,
                'user': self.user._id,
                'comment': self._id,
            },
            auth=auth,
            save=False,
        )
        if save:
            self.save()

    def delete(self, auth, save=False):
        self.is_deleted = True
        self.node.add_log(
            NodeLog.COMMENT_REMOVED,
            {
                'project': self.node.parent_id,
                'node': self.node._id,
                'user': self.user._id,
                'comment': self._id,
            },
            auth=auth,
            save=False,
        )
        if save:
            self.save()

    def undelete(self, auth, save=False):
        self.is_deleted = False
        self.node.add_log(
            NodeLog.COMMENT_ADDED,
            {
                'project': self.node.parent_id,
                'node': self.node._id,
                'user': self.user._id,
                'comment': self._id,
            },
            auth=auth,
            save=False,
        )
        if save:
            self.save()

    def report_abuse(self, user, save=False, **kwargs):
        """Report that a comment is abuse.

        :param User user: User submitting the report
        :param bool save: Save changes
        :param dict kwargs: Report details
        :raises: ValueError if the user submitting abuse is the same as the
            user who posted the comment

        """
        if user == self.user:
            raise ValueError
        self.reports[user._id] = kwargs
        if save:
            self.save()

    def unreport_abuse(self, user, save=False):
        """Revoke report of abuse.

        :param User user: User who submitted the report
        :param bool save: Save changes
        :raises: ValueError if user has not reported comment as abuse

        """
        try:
            self.reports.pop(user._id)
        except KeyError:
            raise ValueError('User has not reported comment as abuse')

        if save:
            self.save()


class ApiKey(StoredObject):

    # The key is also its primary key
    _id = fields.StringField(
        primary=True,
        default=lambda: str(ObjectId()) + str(uuid.uuid4())
    )
    # A display name
    label = fields.StringField()

    @property
    def user(self):
        return self.user__keyed[0] if self.user__keyed else None

    @property
    def node(self):
        return self.node__keyed[0] if self.node__keyed else None


class NodeLog(StoredObject):

    _id = fields.StringField(primary=True, default=lambda: str(ObjectId()))

    date = fields.DateTimeField(default=datetime.datetime.utcnow)
    action = fields.StringField()
    params = fields.DictionaryField()

    user = fields.ForeignField('user', backref='created')
    api_key = fields.ForeignField('apikey', backref='created')
    foreign_user = fields.StringField()

    DATE_FORMAT = '%m/%d/%Y %H:%M UTC'

    # Log action constants
    CREATED_FROM = 'created_from'

    PROJECT_CREATED = 'project_created'
    PROJECT_REGISTERED = 'project_registered'
    PROJECT_DELETED = 'project_deleted'

    NODE_CREATED = 'node_created'
    NODE_FORKED = 'node_forked'
    NODE_REMOVED = 'node_removed'

    POINTER_CREATED = 'pointer_created'
    POINTER_FORKED = 'pointer_forked'
    POINTER_REMOVED = 'pointer_removed'

    WIKI_UPDATED = 'wiki_updated'
    WIKI_DELETED = 'wiki_deleted'
    WIKI_RENAMED = 'wiki_renamed'

    CONTRIB_ADDED = 'contributor_added'
    CONTRIB_REMOVED = 'contributor_removed'
    CONTRIB_REORDERED = 'contributors_reordered'

    PERMISSIONS_UPDATED = 'permissions_updated'

    MADE_PRIVATE = 'made_private'
    MADE_PUBLIC = 'made_public'

    TAG_ADDED = 'tag_added'
    TAG_REMOVED = 'tag_removed'

    EDITED_TITLE = 'edit_title'
    EDITED_DESCRIPTION = 'edit_description'

    FILE_ADDED = 'file_added'
    FILE_REMOVED = 'file_removed'
    FILE_UPDATED = 'file_updated'

    ADDON_ADDED = 'addon_added'
    ADDON_REMOVED = 'addon_removed'
    COMMENT_ADDED = 'comment_added'
    COMMENT_REMOVED = 'comment_removed'
    COMMENT_UPDATED = 'comment_updated'

    MADE_CONTRIBUTOR_VISIBLE = 'made_contributor_visible'
    MADE_CONTRIBUTOR_INVISIBLE = 'made_contributor_invisible'

    def __repr__(self):
        return ('<NodeLog({self.action!r}, params={self.params!r}) '
                'with id {self._id!r}>').format(self=self)

    @property
    def node(self):
        """Return the :class:`Node` associated with this log."""
        return (
            Node.load(self.params.get('node')) or
            Node.load(self.params.get('project'))
        )

    @property
    def tz_date(self):
        '''Return the timezone-aware date.
        '''
        # Date should always be defined, but a few logs in production are
        # missing dates; return None and log error if date missing
        if self.date:
            return self.date.replace(tzinfo=pytz.UTC)
        logger.error('Date missing on NodeLog {}'.format(self._primary_key))

    @property
    def formatted_date(self):
        '''Return the timezone-aware, ISO-formatted string representation of
        this log's date.
        '''
        if self.tz_date:
            return self.tz_date.isoformat()

    def resolve_node(self, node):
        """A single `NodeLog` record may be attached to multiple `Node` records
        (parents, forks, registrations, etc.), so the node that the log refers
        to may not be the same as the node the user is viewing. Use
        `resolve_node` to determine the relevant node to use for permission
        checks.

        :param Node node: Node being viewed
        """
        if self.node == node or self.node in node.nodes:
            return self.node
        if node.is_fork_of(self.node) or node.is_registration_of(self.node):
            return node
        for child in node.nodes:
            if child.is_fork_of(self.node) or node.is_registration_of(self.node):
                return child
        return False

    def can_view(self, node, auth):
        node_to_check = self.resolve_node(node)
        if node_to_check:
            return node_to_check.can_view(auth)
        return False

    def _render_log_contributor(self, contributor, anonymous=False):
        user = User.load(contributor)
        if not user:
            return None
        if self.node:
            fullname = user.display_full_name(node=self.node)
        else:
            fullname = user.fullname
        return {
            'id': privacy_info_handle(user._primary_key, anonymous),
            'fullname': privacy_info_handle(fullname, anonymous, name=True),
            'registered': user.is_registered,
        }


class Tag(StoredObject):

    _id = fields.StringField(primary=True, validate=MaxLengthValidator(128))

    def __repr__(self):
        return '<Tag() with id {self._id!r}>'.format(self=self)

    @property
    def url(self):
        return '/search/?q=tags:{}'.format(self._id)


class Pointer(StoredObject):
    """A link to a Node. The Pointer delegates all but a few methods to its
    contained Node. Forking and registration are overridden such that the
    link is cloned, but its contained Node is not.

    """
    #: Whether this is a pointer or not
    primary = False

    _id = fields.StringField()
    node = fields.ForeignField('node', backref='_pointed')

    _meta = {'optimistic': True}

    def _clone(self):
        if self.node:
            clone = self.clone()
            clone.node = self.node
            clone.save()
            return clone

    def fork_node(self, *args, **kwargs):
        return self._clone()

    def register_node(self, *args, **kwargs):
        return self._clone()

    def use_as_template(self, *args, **kwargs):
        return self._clone()

    def resolve(self):
        return self.node

    def __getattr__(self, item):
        """Delegate attribute access to the node being pointed to.
        """
        # Prevent backref lookups from being overriden by proxied node
        try:
            return super(Pointer, self).__getattr__(item)
        except AttributeError:
            pass
        if self.node:
            return getattr(self.node, item)
        raise AttributeError(
            'Pointer object has no attribute {0}'.format(
                item
            )
        )

def resolve_pointer(pointer):
    """Given a `Pointer` object, return the node that it resolves to.
    """
    # The `parent_node` property of the `Pointer` schema refers to the parents
    # of the pointed-at `Node`, not the parents of the `Pointer`; use the
    # back-reference syntax to find the parents of the `Pointer`.
    parent_refs = pointer.node__parent
    assert len(parent_refs) == 1, 'Pointer must have exactly one parent'
    return parent_refs[0]

def validate_category(value):
    """Validator for Node#category. Makes sure that the value is one of the
    categories defined in CATEGORY_MAP.
    """
    if value not in Node.CATEGORY_MAP.keys():
        raise ValidationValueError('Invalid value for category.')
    return True


def validate_user(value):
    if value != {}:
        user_id = value.iterkeys().next()
        if User.find(Q('_id', 'eq', user_id)).count() != 1:
            raise ValidationValueError('User does not exist.')
    return True


class Node(GuidStoredObject, AddonModelMixin):

    redirect_mode = 'proxy'
    #: Whether this is a pointer or not
    primary = True

    # Node fields that trigger an update to Solr on save
    SOLR_UPDATE_FIELDS = {
        'title',
        'category',
        'description',
        'visible_contributor_ids',
        'tags',
        'is_fork',
        'is_registration',
        'is_public',
        'is_deleted',
        'wiki_pages_current',
    }

    # Maps category identifier => Human-readable representation for use in
    # titles, menus, etc.
    # Use an OrderedDict so that menu items show in the correct order
    CATEGORY_MAP = OrderedDict([
        ('', 'Uncategorized'),
        ('app', 'Application'),
        ('project', 'Project'),
        ('hypothesis', 'Hypothesis'),
        ('methods and measures', 'Methods and Measures'),
        ('procedure', 'Procedure'),
        ('instrumentation', 'Instrumentation'),
        ('data', 'Data'),
        ('analysis', 'Analysis'),
        ('communication', 'Communication'),
        ('other', 'Other'),
        ('report', 'Report')
    ])

    _id = fields.StringField(primary=True)

    date_created = fields.DateTimeField(auto_now_add=datetime.datetime.utcnow)

    # Privacy
    is_public = fields.BooleanField(default=False)

    # User mappings
    permissions = fields.DictionaryField()
    visible_contributor_ids = fields.StringField(list=True)

    # Project Organization
    is_dashboard = fields.BooleanField(default=False)
    is_folder = fields.BooleanField(default=False)

    # Expanded: Dictionary field mapping user IDs to expand state of this node:
    # {
    #   'icpnw': True,
    #   'cdi38': False,
    # }
    expanded = fields.DictionaryField(default={}, validate=validate_user)

    is_deleted = fields.BooleanField(default=False)
    deleted_date = fields.DateTimeField()

    is_registration = fields.BooleanField(default=False)
    registered_date = fields.DateTimeField()
    registered_user = fields.ForeignField('user', backref='registered')
    registered_schema = fields.ForeignField('metaschema', backref='registered')
    registered_meta = fields.DictionaryField()

    is_fork = fields.BooleanField(default=False)
    forked_date = fields.DateTimeField()

    title = fields.StringField()
    description = fields.StringField()
    # TODO: Add validator for this field (must be one of the keys in
    # CATEGORY_MAP
    category = fields.StringField(validate=validate_category)

    # One of 'public', 'private'
    # TODO: Add validator
    comment_level = fields.StringField(default='private')

    files_current = fields.DictionaryField()
    files_versions = fields.DictionaryField()
    wiki_pages_current = fields.DictionaryField()
    wiki_pages_versions = fields.DictionaryField()

    creator = fields.ForeignField('user', backref='created')
    contributors = fields.ForeignField('user', list=True, backref='contributed')
    users_watching_node = fields.ForeignField('user', list=True, backref='watched')

    logs = fields.ForeignField('nodelog', list=True, backref='logged')
    tags = fields.ForeignField('tag', list=True, backref='tagged')

    # Tags for internal use
    system_tags = fields.StringField(list=True, index=True)

    nodes = fields.AbstractForeignField(list=True, backref='parent')
    forked_from = fields.ForeignField('node', backref='forked')
    registered_from = fields.ForeignField('node', backref='registrations')

    # The node (if any) used as a template for this node's creation
    template_node = fields.ForeignField('node', backref='template_node')

    api_keys = fields.ForeignField('apikey', list=True, backref='keyed')

    piwik_site_id = fields.StringField()

    _meta = {
        'optimistic': True,
    }

    def __init__(self, *args, **kwargs):
        super(Node, self).__init__(*args, **kwargs)

        # Crash if parent provided and not project
        project = kwargs.get('project')
        if project and project.category != 'project':
            raise ValueError('Parent must be a project.')

        if kwargs.get('_is_loaded', False):
            return

        if self.creator:
            self.contributors.append(self.creator)
            self.set_visible(self.creator, visible=True, log=False)

            # Add default creator permissions
            for permission in CREATOR_PERMISSIONS:
                self.add_permission(self.creator, permission, save=False)

    def __repr__(self):
        return ('<Node(title={self.title!r}, category={self.category!r}) '
                'with _id {self._id!r}>').format(self=self)

    @property
    def is_system_project(self):
        return 'application_created' in self.system_tags

    @property
    def category_display(self):
        """The human-readable representation of this node's category."""
        return self.CATEGORY_MAP[self.category]

    @property
    def private_links(self):
        return self.privatelink__shared

    @property
    def private_links_active(self):
        return [x for x in self.private_links if not x.is_deleted]

    @property
    def private_link_keys_active(self):
        return [x.key for x in self.private_links if not x.is_deleted]

    @property
    def private_link_keys_deleted(self):
        return [x.key for x in self.private_links if x.is_deleted]

    def can_edit(self, auth=None, user=None):
        """Return if a user is authorized to edit this node.
        Must specify one of (`auth`, `user`).

        :param Auth auth: Auth object to check
        :param User user: User object to check
        :returns: Whether user has permission to edit this node.

        """
        if not auth and not user:
            raise ValueError('Must pass either `auth` or `user`')
        if auth and user:
            raise ValueError('Cannot pass both `auth` and `user`')
        user = user or auth.user
        if auth:
            is_api_node = auth.api_node == self
        else:
            is_api_node = False
        return (
            (user and self.has_permission(user, 'write'))
            or is_api_node
        )

    def can_view(self, auth):
        return self.is_public or auth.user \
            and self.has_permission(auth.user, 'read') \
            or auth.private_key in self.private_link_keys_active

    def is_expanded(self, user=None):
        """Return if a user is has expanded the folder in the dashboard view.
        Must specify one of (`auth`, `user`).

        :param User user: User object to check
        :returns: Boolean if the folder is expanded.

        """
        if user._id in self.expanded:
            return self.expanded[user._id]
        else:
            return False

    def expand(self, user=None):
        self.expanded[user._id] = True
        self.save()

    def collapse(self, user=None):
        self.expanded[user._id] = False
        self.save()

    def is_derived_from(self, other, attr):
        derived_from = getattr(self, attr)
        while True:
            if derived_from is None:
                return False
            if derived_from == other:
                return True
            derived_from = getattr(derived_from, attr)

    def is_fork_of(self, other):
        return self.is_derived_from(other, 'forked_from')

    def is_registration_of(self, other):
        return self.is_derived_from(other, 'registered_from')

    def add_permission(self, user, permission, save=False):
        """Grant permission to a user.

        :param User user: User to grant permission to
        :param str permission: Permission to grant
        :param bool save: Save changes
        :raises: ValueError if user already has permission

        """
        if user._id not in self.permissions:
            self.permissions[user._id] = [permission]
        else:
            if permission in self.permissions[user._id]:
                raise ValueError('User already has permission {0}'.format(permission))
            self.permissions[user._id].append(permission)
        if save:
            self.save()

    def remove_permission(self, user, permission, save=False):
        """Revoke permission from a user.

        :param User user: User to revoke permission from
        :param str permission: Permission to revoke
        :param bool save: Save changes
        :raises: ValueError if user does not have permission

        """
        try:
            self.permissions[user._id].remove(permission)
        except (KeyError, ValueError):
            raise ValueError('User does not have permission {0}'.format(permission))
        if save:
            self.save()

    def clear_permission(self, user, save=False):
        """Clear all permissions for a user.

        :param User user: User to revoke permission from
        :param bool save: Save changes
        :raises: ValueError if user not in permissions

        """
        try:
            self.permissions.pop(user._id)
        except KeyError:
            raise ValueError(
                'User {0} not in permissions list for node {1}'.format(
                    user._id, self._id,
                )
            )
        if save:
            self.save()

    def set_permissions(self, user, permissions, save=False):
        self.permissions[user._id] = permissions
        if save:
            self.save()

    def has_permission(self, user, permission):
        """Check whether user has permission.

        :param User user: User to test
        :param str permission: Required permission
        :returns: User has required permission

        """
        if user is None:
            logger.warn('User is ``None``.')
            return False
        try:
            return permission in self.permissions[user._id]
        except KeyError:
            return False

    def get_permissions(self, user):
        """Get list of permissions for user.

        :param User user: User to check
        :returns: List of permissions
        :raises: ValueError if user not found in permissions

        """
        return self.permissions.get(user._id, [])

    def adjust_permissions(self):
        for key in self.permissions.keys():
            if key not in self.contributors:
                self.permissions.pop(key)

    @property
    def visible_contributors(self):
        return [
            User.load(_id)
            for _id in self.visible_contributor_ids
        ]

    def get_visible(self, user):
        if not self.is_contributor(user):
            raise ValueError(u'User {0} not in contributors'.format(user))
        return user._id in self.visible_contributor_ids

    def update_visible_ids(self, save=False):
        """Update the order of `visible_contributor_ids`. Updating on making
        a contributor visible is more efficient than recomputing order on
        accessing `visible_contributors`.

        """
        self.visible_contributor_ids = [
            contributor._id
            for contributor in self.contributors
            if contributor._id in self.visible_contributor_ids
            and not contributor.is_system_user
        ]
        if save:
            self.save()

    def set_visible(self, user, visible, log=True, auth=None, save=False):
        if not self.is_contributor(user):
            raise ValueError(u'User {0} not in contributors'.format(user))
        if visible and user._id not in self.visible_contributor_ids:
            self.visible_contributor_ids.append(user._id)
            self.update_visible_ids(save=False)
        elif not visible and user._id in self.visible_contributor_ids:
            self.visible_contributor_ids.remove(user._id)
        else:
            return
        message = (
            NodeLog.MADE_CONTRIBUTOR_VISIBLE
            if visible
            else NodeLog.MADE_CONTRIBUTOR_INVISIBLE
        )
        if log:
            self.add_log(
                message,
                params={
                    'project': self.parent_id,
                    'node': self._id,
                    'contributors': [user._id],
                },
                auth=auth,
                save=False,
            )
        if save:
            self.save()

    def can_comment(self, auth):
        if self.comment_level == 'public':
            return auth.logged_in and (
                self.is_public or
                (auth.user and self.has_permission(auth.user, 'read'))
            )
        return self.can_edit(auth)

    def save(self, *args, **kwargs):

        self.adjust_permissions()

        first_save = not self._is_loaded
        if first_save and self.is_dashboard:
            existing_dashboards = self.creator.node__contributed.find(
                Q('is_dashboard', 'eq', True)
            )
            if existing_dashboards.count() > 0:
                raise NodeStateError("Only one dashboard allowed per user.")

        is_original = not self.is_registration and not self.is_fork
        if 'suppress_log' in kwargs.keys():
            suppress_log = kwargs['suppress_log']
            del kwargs['suppress_log']
        else:
            suppress_log = False

        saved_fields = super(Node, self).save(*args, **kwargs)

        if first_save and is_original and not suppress_log:

            #
            # TODO: This logic also exists in self.use_as_template()
            for addon in settings.ADDONS_AVAILABLE:
                if 'node' in addon.added_default:
                    self.add_addon(addon.short_name, auth=None, log=False)

                if self.category == 'app' and 'app' in addon.added_default:
                    self.add_addon(addon.short_name, auth=None, log=False)

            if getattr(self, 'project', None):

                # Append log to parent
                self.project.nodes.append(self)
                self.project.save()

                # Define log fields for component
                log_action = NodeLog.NODE_CREATED
                log_params = {
                    'node': self._primary_key,
                    'project': self.project._primary_key,
                }

            else:

                # Define log fields for non-component project
                log_action = NodeLog.PROJECT_CREATED
                log_params = {
                    'project': self._primary_key,
                }

            # Add log with appropriate fields
            self.add_log(
                log_action,
                params=log_params,
                auth=Auth(user=self.creator),
                log_date=self.date_created,
                save=True,
            )

        # Only update Solr if at least one stored field has changed, and if
        # public or privacy setting has changed
        need_update = bool(self.SOLR_UPDATE_FIELDS.intersection(saved_fields))
        if not self.is_public:
            if first_save or 'is_public' not in saved_fields:
                need_update = False
        if self.is_folder:
            need_update = False
        if need_update:
            self.update_search()

        # This method checks what has changed.
        if settings.PIWIK_HOST:
            piwik.update_node(self, saved_fields)

        # Return expected value for StoredObject::save
        return saved_fields

    ######################################
    # Methods that return a new instance #
    ######################################

    def use_as_template(self, auth, changes=None, top_level=True):
        """Create a new project, using an existing project as a template.

        :param auth: The user to be assigned as creator
        :param changes: A dictionary of changes, keyed by node id, which
                        override the attributes of the template project or its
                        children.
        :return: The `Node` instance created.
        """

        changes = changes or dict()

        # build the dict of attributes to change for the new node
        try:
            attributes = changes[self._id]
            # TODO: explicitly define attributes which may be changed.
        except (AttributeError, KeyError):
            attributes = dict()

        new = self.clone()

        # clear permissions, which are not cleared by the clone method
        new.permissions = {}
        new.visible_contributor_ids = []

        # Clear quasi-foreign fields
        new.files_current = {}
        new.files_versions = {}
        new.wiki_pages_current = {}
        new.wiki_pages_versions = {}

        # set attributes which may be overridden by `changes`
        new.is_public = False
        new.description = None

        # apply `changes`
        for attr, val in attributes.iteritems():
            setattr(new, attr, val)

        # set attributes which may NOT be overridden by `changes`
        new.creator = auth.user
        new.add_contributor(contributor=auth.user, log=False, save=False)
        new.template_node = self
        new.is_fork = False
        new.is_registration = False
        new.piwik_site_id = None

        # If that title hasn't been changed, apply the default prefix (once)
        if (new.title == self.title
                and top_level
                and language.TEMPLATED_FROM_PREFIX not in new.title):
            new.title = ''.join((language.TEMPLATED_FROM_PREFIX, new.title, ))

        # Slight hack - date_created is a read-only field.
        new._fields['date_created'].__set__(
            new,
            datetime.datetime.utcnow(),
            safe=True
        )

        new.save(suppress_log=True)

        # Log the creation
        new.add_log(
            NodeLog.CREATED_FROM,
            params={
                'node': new._primary_key,
                'template_node': {
                    'id': self._primary_key,
                    'url': self.url,
                },
            },
            auth=auth,
            log_date=new.date_created,
            save=False,
        )

        # add mandatory addons
        # TODO: This logic also exists in self.save()
        for addon in settings.ADDONS_AVAILABLE:
            if 'node' in addon.added_default:
                new.add_addon(addon.short_name, auth=None, log=False)

        # deal with the children of the node, if any
        new.nodes = [
            x.use_as_template(auth, changes, top_level=False)
            for x in self.nodes
            if x.can_view(auth)
        ]

        new.save()
        return new

    ############
    # Pointers #
    ############

    def add_pointer(self, node, auth, save=True):
        """Add a pointer to a node.

        :param Node node: Node to add
        :param Auth auth: Consolidated authorization
        :param bool save: Save changes
        :return: Created pointer

        """
        # Fail if node already in nodes / pointers. Note: cast node and node
        # to primary keys to test for conflicts with both nodes and pointers
        # contained in `self.nodes`.
        if node._id in self.node_ids:
            raise ValueError(
                'Pointer to node {0} already in list'.format(node._id)
            )

        # If a folder, prevent more than one pointer to that folder. This will prevent infinite loops on the Dashboard.
        # Also, no pointers to the dashboard project, which could cause loops as well.
        already_pointed = node.pointed
        if node.is_folder and len(already_pointed) > 0:
            raise ValueError(
                'Pointer to folder {0} already exists. Only one pointer to any given folder allowed'.format(node._id)
            )
        if node.is_dashboard:
            raise ValueError(
                'Pointer to dashboard ({0}) not allowed.'.format(node._id)
            )

        # Append pointer
        pointer = Pointer(node=node)
        pointer.save()
        self.nodes.append(pointer)

        # Add log
        self.add_log(
            action=NodeLog.POINTER_CREATED,
            params={
                'project': self.parent_id,
                'node': self._primary_key,
                'pointer': {
                    'id': pointer.node._id,
                    'url': pointer.node.url,
                    'title': pointer.node.title,
                    'category': pointer.node.category,
                },
            },
            auth=auth,
            save=False,
        )

        # Optionally save changes
        if save:
            self.save()

        return pointer

    def rm_pointer(self, pointer, auth):
        """Remove a pointer.

        :param Pointer pointer: Pointer to remove
        :param Auth auth: Consolidated authorization
        """
        if pointer not in self.nodes:
            raise ValueError

        # Remove `Pointer` object; will also remove self from `nodes` list of
        # parent node
        Pointer.remove_one(pointer)

        # Add log
        self.add_log(
            action=NodeLog.POINTER_REMOVED,
            params={
                'project': self.parent_id,
                'node': self._primary_key,
                'pointer': {
                    'id': pointer.node._id,
                    'url': pointer.node.url,
                    'title': pointer.node.title,
                    'category': pointer.node.category,
                },
            },
            auth=auth,
            save=False,
        )

    @property
    def node_ids(self):
        return [
            node._id if node.primary else node.node._id
            for node in self.nodes
        ]

    @property
    def nodes_primary(self):
        return [
            node
            for node in self.nodes
            if node.primary
        ]

    @property
    def nodes_pointer(self):
        return [
            node
            for node in self.nodes
            if not node.primary
        ]

    @property
    def has_pointers_recursive(self):
        """Recursively checks whether the current node or any of its nodes
        contains a pointer.

        """
        if self.nodes_pointer:
            return True
        for node in self.nodes_primary:
            if node.has_pointers_recursive:
                return True
        return False

    @property
    def pointed(self):
        return getattr(self, '_pointed', [])

    def pointing_at(self, pointed_node_id):
        """This node is pointed at another node.

        :param Node pointed_node_id: The node id of the node being pointed at.
        :return: pointer_id

        """
        for pointer in self.nodes_pointer:
            node_id = pointer.node._id
            if node_id == pointed_node_id:
                return pointer._id
        return None

    def get_points(self, folders=False, deleted=False, resolve=True):
        ret = []
        for each in self.pointed:
            pointer_node = resolve_pointer(each)
            if not folders and pointer_node.is_folder:
                continue
            if not deleted and pointer_node.is_deleted:
                continue
            if resolve:
                ret.append(pointer_node)
            else:
                ret.append(each)
        return ret

    def resolve(self):
        return self

    def fork_pointer(self, pointer, auth, save=True):
        """Replace a pointer with a fork. If the pointer points to a project,
        fork the project and replace the pointer with a new pointer pointing
        to the fork. If the pointer points to a component, fork the component
        and add it to the current node.

        :param Pointer pointer:
        :param Auth auth:
        :param bool save:
        :return: Forked node

        """
        # Fail if pointer not contained in `nodes`
        try:
            index = self.nodes.index(pointer)
        except ValueError:
            raise ValueError('Pointer {0} not in list'.format(pointer._id))

        # Get pointed node
        node = pointer.node

        # Fork into current node and replace pointer with forked component
        forked = node.fork_node(auth)
        if forked is None:
            raise ValueError('Could not fork node')

        self.nodes[index] = forked

        # Add log
        self.add_log(
            NodeLog.POINTER_FORKED,
            params={
                'project': self.parent_id,
                'node': self._primary_key,
                'pointer': {
                    'id': pointer.node._id,
                    'url': pointer.node.url,
                    'title': pointer.node.title,
                    'category': pointer.node.category,
                },
            },
            auth=auth,
            save=False,
        )

        # Optionally save changes
        if save:
            self.save()
            # Garbage-collect pointer. Note: Must save current node before
            # removing pointer, else remove will fail when trying to remove
            # backref from self to pointer.
            Pointer.remove_one(pointer)

        # Return forked content
        return forked

    def get_recent_logs(self, n=10):
        """Return a list of the n most recent logs, in reverse chronological
        order.

        :param int n: Number of logs to retrieve

        """
        return list(reversed(self.logs)[:n])

    @property
    def date_modified(self):
        '''The most recent datetime when this node was modified, based on
        the logs.
        '''
        try:
            return self.logs[-1].date
        except IndexError:
            return None

    def set_title(self, title, auth, save=False):
        """Set the title of this Node and log it.

        :param str title: The new title.
        :param auth: All the auth information including user, API key.

        """
        if not title:
            return
        original_title = self.title
        self.title = title
        self.add_log(
            action=NodeLog.EDITED_TITLE,
            params={
                'project': self.parent_id,
                'node': self._primary_key,
                'title_new': self.title,
                'title_original': original_title,
            },
            auth=auth,
            save=False,
        )
        if save:
            self.save()
        return None

    def set_description(self, description, auth, save=False):
        """Set the description and log the event.

        :param str description: The new description
        :param auth: All the auth informtion including user, API key.
        :param bool save: Save self after updating.

        """
        original = self.description
        self.description = description
        self.add_log(
            action=NodeLog.EDITED_DESCRIPTION,
            params={
                'project': self.parent_node,  # None if no parent
                'node': self._primary_key,
                'description_new': self.description,
                'description_original': original
            },
            auth=auth,
            save=False,
        )
        if save:
            self.save()
        return None

    def update_search(self):
        import website.search.search as search
        if self.category == 'app':
            index = 'application'
        else:
            index = 'website'
        search.update_node(self, index=index)

    def remove_node(self, auth, date=None):
        """Marks a node as deleted.

        TODO: Call a hook on addons
        Adds a log to the parent node if applicable

        :param auth: an instance of :class:`Auth`.
        :param date: Date node was removed
        :type date: `datetime.datetime` or `None`

        """
        # TODO: rename "date" param - it's shadowing a global

        if self.is_dashboard:
            raise NodeStateError("Dashboards may not be deleted.")

        if not self.can_edit(auth):
            raise PermissionsError('{0!r} does not have permission to modify this {1}'.format(auth.user, self.category or 'node'))

        #if this is a folder, remove all the folders that this is pointing at.
        if self.is_folder:
            for pointed in self.nodes_pointer:
                if pointed.node.is_folder:
                    pointed.node.remove_node(auth=auth)

        if [x for x in self.nodes_primary if not x.is_deleted]:
            raise NodeStateError("Any child components must be deleted prior to deleting this project.")

        # After delete callback
        for addon in self.get_addons():
            message = addon.after_delete(self, auth.user)
            if message:
                status.push_status_message(message)

        log_date = date or datetime.datetime.utcnow()

        # Add log to parent
        if self.node__parent:
            self.node__parent[0].add_log(
                NodeLog.NODE_REMOVED,
                params={
                    'project': self._primary_key,
                },
                auth=auth,
                log_date=log_date,
                save=True,
            )
        else:
            self.add_log(
                NodeLog.PROJECT_DELETED,
                params={
                    'project': self._primary_key,
                },
                auth=auth,
                log_date=log_date,
                save=True,
            )

        self.is_deleted = True
        self.deleted_date = date
        self.save()

        return True

    def fork_node(self, auth, title='Fork of '):
        """Recursively fork a node.

        :param Auth auth: Consolidated authorization
        :param str title: Optional text to prepend to forked title
        :return: Forked node

        """
        user = auth.user

        # Non-contributors can't fork private nodes
        if not (self.is_public or self.has_permission(user, 'read')):
            raise PermissionsError('{0!r} does not have permission to fork node {1!r}'.format(user, self._id))

        folder_old = os.path.join(settings.UPLOADS_PATH, self._primary_key)

        when = datetime.datetime.utcnow()

        original = self.load(self._primary_key)

        # Note: Cloning a node copies its `files_current` and
        # `wiki_pages_current` fields, but does not clone the underlying
        # database objects to which these dictionaries refer. This means that
        # the cloned node must pass itself to its file and wiki objects to
        # build the correct URLs to that content.
        forked = original.clone()

        forked.logs = self.logs
        forked.tags = self.tags

        # Recursively fork child nodes
        for node_contained in original.nodes:
            forked_node = None
            try:  # Catch the potential PermissionsError above
                forked_node = node_contained.fork_node(auth=auth, title='')
            except PermissionsError:
                pass  # If this excpetion is thrown omit the node from the result set
            if forked_node is not None:
                forked.nodes.append(forked_node)

        forked.title = title + forked.title
        forked.is_fork = True
        forked.is_registration = False
        forked.forked_date = when
        forked.forked_from = original
        forked.creator = user
        forked.piwik_site_id = None

        # Forks default to private status
        forked.is_public = False

        # Clear permissions before adding users
        forked.permissions = {}
        forked.visible_contributor_ids = []

        forked.add_contributor(contributor=user, log=False, save=False)

        forked.add_log(
            action=NodeLog.NODE_FORKED,
            params={
                'project': original.parent_id,
                'node': original._primary_key,
                'registration': forked._primary_key,
            },
            auth=auth,
            log_date=when,
            save=False,
        )

        forked.save()

        # After fork callback
        for addon in original.get_addons():
            _, message = addon.after_fork(original, forked, user)
            if message:
                status.push_status_message(message)

        if os.path.exists(folder_old):
            folder_new = os.path.join(settings.UPLOADS_PATH, forked._primary_key)
            Repo(folder_old).clone(folder_new)

        return forked

    def register_node(self, schema, auth, template, data):
        """Make a frozen copy of a node.

        :param schema: Schema object
        :param auth: All the auth information including user, API key.
        :template: Template name
        :data: Form data

        """
        if not self.can_edit(auth):
            return

        if self.is_folder:
            raise NodeStateError("Folders may not be registered")

        folder_old = os.path.join(settings.UPLOADS_PATH, self._primary_key)
        template = urllib.unquote_plus(template)
        template = to_mongo(template)

        when = datetime.datetime.utcnow()

        original = self.load(self._primary_key)

        # Note: Cloning a node copies its `files_current` and
        # `wiki_pages_current` fields, but does not clone the underlying
        # database objects to which these dictionaries refer. This means that
        # the cloned node must pass itself to its file and wiki objects to
        # build the correct URLs to that content.
        registered = original.clone()

        registered.is_registration = True
        registered.registered_date = when
        registered.registered_user = auth.user
        registered.registered_schema = schema
        registered.registered_from = original
        if not registered.registered_meta:
            registered.registered_meta = {}
        registered.registered_meta[template] = data

        registered.contributors = self.contributors
        registered.forked_from = self.forked_from
        registered.creator = self.creator
        registered.logs = self.logs
        registered.tags = self.tags
        registered.piwik_site_id = None

        registered.save()

        # After register callback
        for addon in original.get_addons():
            _, message = addon.after_register(original, registered, auth.user)
            if message:
                status.push_status_message(message)

        if os.path.exists(folder_old):
            folder_new = os.path.join(settings.UPLOADS_PATH, registered._primary_key)
            Repo(folder_old).clone(folder_new)

        registered.nodes = []

        for node_contained in original.nodes:
            registered_node = node_contained.register_node(
                schema, auth, template, data
            )
            if registered_node is not None:
                registered.nodes.append(registered_node)

        original.add_log(
            action=NodeLog.PROJECT_REGISTERED,
            params={
                'project': original.parent_id,
                'node': original._primary_key,
                'registration': registered._primary_key,
            },
            auth=auth,
            log_date=when,
            save=False,
        )
        original.save()

        registered.save()

        return registered

    def remove_tag(self, tag, auth, save=True):
        if tag in self.tags:
            self.tags.remove(tag)
            self.add_log(
                action=NodeLog.TAG_REMOVED,
                params={
                    'project': self.parent_id,
                    'node': self._primary_key,
                    'tag': tag,
                },
                auth=auth,
                save=False,
            )
            if save:
                self.save()

    def add_tag(self, tag, auth, save=True):
        if tag not in self.tags:
            new_tag = Tag.load(tag)
            if not new_tag:
                new_tag = Tag(_id=tag)
            new_tag.save()
            self.tags.append(new_tag)
            self.add_log(
                action=NodeLog.TAG_ADDED,
                params={
                    'project': self.parent_id,
                    'node': self._primary_key,
                    'tag': tag,
                },
                auth=auth,
                save=False,
            )
            if save:
                self.save()

    # TODO: Move to NodeFile
    def read_file_object(self, file_object):
        folder_name = os.path.join(settings.UPLOADS_PATH, self._primary_key)
        repo = Repo(folder_name)
        tree = repo.commit(file_object.git_commit).tree
        mode, sha = tree_lookup_path(repo.get_object, tree, file_object.path)
        return repo[sha].data, file_object.content_type

    def get_file(self, path, version):
        #folder_name = os.path.join(settings.UPLOADS_PATH, self._primary_key)
        file_object = self.get_file_object(path, version)
        return self.read_file_object(file_object)

    def get_file_object(self, path, version=None):
        """Return the :class:`NodeFile` object at the given path.

        :param str path: Path to the file.
        :param int version: Version number, 0-indexed.
        """
        # TODO: Fix circular imports
        from website.addons.osffiles.model import NodeFile
        from website.addons.osffiles.exceptions import (
            InvalidVersionError,
            VersionNotFoundError,
        )
        folder_name = os.path.join(settings.UPLOADS_PATH, self._primary_key)
        err_msg = 'Upload directory is not a git repo'
        assert os.path.exists(os.path.join(folder_name, ".git")), err_msg
        try:
            file_versions = self.files_versions[path.replace('.', '_')]
            # Default to latest version
            version = version or len(file_versions) - 1
        except (AttributeError, KeyError):
            raise ValueError('Invalid path: {}'.format(path))
        if version < 0:
            raise InvalidVersionError('Version number must be >= 0.')
        try:
            file_id = file_versions[version]
        except IndexError:
            raise VersionNotFoundError('Invalid version number: {}'.format(version))
        except TypeError:
            raise InvalidVersionError('Invalid version type. Version number'
                    'must be an integer >= 0.')
        return NodeFile.load(file_id)

    def remove_file(self, auth, path):
        '''Removes a file from the filesystem, NodeFile collection, and does a git delete ('git rm <file>')

        :param auth: All the auth informtion including user, API key.
        :param path:

        :raises: website.osffiles.exceptions.FileNotFoundError if file is not found.
        '''
        from website.addons.osffiles.model import NodeFile
        from website.addons.osffiles.exceptions import FileNotFoundError
        from website.addons.osffiles.utils import urlsafe_filename

        file_name_key = urlsafe_filename(path)

        repo_path = os.path.join(settings.UPLOADS_PATH, self._primary_key)

        # TODO make sure it all works, otherwise rollback as needed
        # Do a git delete, which also removes from working filesystem.
        try:
            subprocess.check_output(
                ['git', 'rm', path],
                cwd=repo_path,
                shell=False
            )

            repo = Repo(repo_path)

            message = '{path} deleted'.format(path=path)
            committer = self._get_committer(auth)

            repo.do_commit(message, committer)
        except subprocess.CalledProcessError as error:
            if error.returncode == 128:
                raise FileNotFoundError('File {0!r} was not found'.format(path))
            raise

        if file_name_key in self.files_current:
            nf = NodeFile.load(self.files_current[file_name_key])
            nf.is_deleted = True
            nf.save()
            self.files_current.pop(file_name_key, None)

        if file_name_key in self.files_versions:
            for i in self.files_versions[file_name_key]:
                nf = NodeFile.load(i)
                nf.is_deleted = True
                nf.save()
            self.files_versions.pop(file_name_key)

        self.add_log(
            action=NodeLog.FILE_REMOVED,
            params={
                'project': self.parent_id,
                'node': self._primary_key,
                'path': path
            },
            auth=auth,
            log_date=nf.date_modified,
            save=False,
        )

        # Updates self.date_modified
        self.save()

    @staticmethod
    def _get_committer(auth):

        user = auth.user
        api_key = auth.api_key

        if api_key:
            commit_key_msg = ':{}'.format(api_key.label)
            if api_key.user:
                commit_name = api_key.user.fullname
                commit_id = api_key.user._primary_key
                commit_category = 'user'
            if api_key.node:
                commit_name = api_key.node.title
                commit_id = api_key.node._primary_key
                commit_category = 'node'

        elif user:
            commit_key_msg = ''
            commit_name = user.fullname
            commit_id = user._primary_key
            commit_category = 'user'

        else:
            raise Exception('Must provide either user or api_key.')

        committer = u'{name}{key_msg} <{category}-{id}@osf.io>'.format(
            name=commit_name,
            key_msg=commit_key_msg,
            category=commit_category,
            id=commit_id,
        )

        committer = normalize_unicode(committer)

        return committer

    def add_file(self, auth, file_name, content, size, content_type):
        """
        Instantiates a new NodeFile object, and adds it to the current Node as
        necessary.
        """
        from website.addons.osffiles.model import NodeFile
        from website.addons.osffiles.exceptions import FileNotModified
        # TODO: Reading the whole file into memory is not scalable. Fix this.

        # This node's folder
        folder_name = os.path.join(settings.UPLOADS_PATH, self._primary_key)

        # TODO: This should be part of the build phase, not here.
        # verify the upload root exists
        if not os.path.isdir(settings.UPLOADS_PATH):
            os.mkdir(settings.UPLOADS_PATH)

        # Make sure the upload directory contains a git repo.
        if os.path.exists(folder_name):
            if os.path.exists(os.path.join(folder_name, ".git")):
                repo = Repo(folder_name)
            else:
                # ... or create one
                repo = Repo.init(folder_name)
        else:
            # if the Node's folder isn't there, create it.
            os.mkdir(folder_name)
            repo = Repo.init(folder_name)

        # Is this a new file, or are we updating an existing one?
        file_is_new = not os.path.exists(os.path.join(folder_name, file_name))

        if not file_is_new:
            # Get the hash of the old file
            old_file_hash = hashlib.md5()
            with open(os.path.join(folder_name, file_name), 'rb') as f:
                for chunk in iter(
                        lambda: f.read(128 * old_file_hash.block_size),
                        b''
                ):
                    old_file_hash.update(chunk)

            # If the file hasn't changed
            if old_file_hash.digest() == hashlib.md5(content).digest():
                raise FileNotModified()

        # Write the content of the temp file into a new file
        with open(os.path.join(folder_name, file_name), 'wb') as f:
            f.write(content)

        # Deal with git
        repo.stage([str(file_name)])

        committer = self._get_committer(auth)

        commit_id = repo.do_commit(
            message=unicode(file_name +
                            (' added' if file_is_new else ' updated')),
            committer=committer,
        )

        # Deal with creating a NodeFile in the database
        node_file = NodeFile(
            path=file_name,
            filename=file_name,
            size=size,
            node=self,
            uploader=auth.user,
            git_commit=commit_id,
            content_type=content_type,
        )
        node_file.save()

        # Add references to the NodeFile to the Node object
        file_name_key = node_file.clean_filename

        # Reference the current file version
        self.files_current[file_name_key] = node_file._primary_key

        # Create a version history if necessary
        if file_name_key not in self.files_versions:
            self.files_versions[file_name_key] = []

        # Add reference to the version history
        self.files_versions[file_name_key].append(node_file._primary_key)

        self.add_log(
            action=NodeLog.FILE_ADDED if file_is_new else NodeLog.FILE_UPDATED,
            params={
                'project': self.parent_id,
                'node': self._primary_key,
                'path': node_file.path,
                'version': len(self.files_versions),
                'urls': {
                    'view': node_file.url(self),
                    'download': node_file.download_url(self),
                },
            },
            auth=auth,
            log_date=node_file.date_uploaded,
            save=False,
        )
        self.save()

        return node_file

    def add_log(self, action, params, auth, foreign_user=None, log_date=None, save=True):
        user = auth.user if auth else None
        api_key = auth.api_key if auth else None
        log = NodeLog(
            action=action,
            user=user,
            foreign_user=foreign_user,
            api_key=api_key,
            params=params,
        )
        if log_date:
            log.date = log_date
        log.save()
        self.logs.append(log)
        if save:
            self.save()
        if user:
            increment_user_activity_counters(user._primary_key, action, log.date)
        if self.node__parent:
            parent = self.node__parent[0]
            parent.logs.append(log)
            parent.save()
        return log

    @property
    def url(self):
        return '/{}/'.format(self._primary_key)

    def web_url_for(self, view_name, _absolute=False, _guid=False, *args, **kwargs):
        # Note: Check `parent_node` rather than `category` to avoid database
        # inconsistencies [jmcarp]
        if self.parent_node is None:
            return web_url_for(view_name, pid=self._primary_key, _absolute=_absolute,
                _guid=_guid, *args, **kwargs)
        else:
            return web_url_for(view_name, pid=self.parent_node._primary_key,
                nid=self._primary_key, _absolute=_absolute, _guid=_guid, *args, **kwargs)

    def api_url_for(self, view_name, _absolute=False, *args, **kwargs):
        # Note: Check `parent_node` rather than `category` to avoid database
        # inconsistencies [jmcarp]
        if self.parent_node is None:
            return api_url_for(view_name, pid=self._primary_key, _absolute=_absolute,
                *args, **kwargs)
        else:
            return api_url_for(view_name, pid=self.parent_node._primary_key,
                nid=self._primary_key, _absolute=_absolute, *args, **kwargs)

    @property
    def absolute_url(self):
        if not self.url:
            logger.error("Node {0} has a parent that is not a project".format(self._id))
            return None
        return urlparse.urljoin(settings.DOMAIN, self.url)

    @property
    def display_absolute_url(self):
        url = self.absolute_url
        if url is not None:
            return re.sub(r'https?:', '', url).strip('/')

    @property
    def api_url(self):
        if not self.url:
            logger.error('Node {0} has a parent that is not a project'.format(self._id))
            return None
        return '/api/v1{0}'.format(self.deep_url)

    @property
    def deep_url(self):
        if self.category in ['project', 'app']:
            return '/project/{}/'.format(self._primary_key)
        else:
            if self.node__parent and self.node__parent[0].category == 'project':
                return '/project/{}/node/{}/'.format(
                    self.parent_id,
                    self._primary_key
                )
        logger.error("Node {0} has a parent that is not a project".format(self._id))

    def author_list(self, and_delim='&'):
        author_names = [
            author.biblio_name
            for author in self.visible_contributors
            if author
        ]
        if len(author_names) < 2:
            return ' {0} '.format(and_delim).join(author_names)
        if len(author_names) > 7:
            author_names = author_names[:7]
            author_names.append('et al.')
            return ', '.join(author_names)
        return u'{0}, {1} {2}'.format(
            ', '.join(author_names[:-1]),
            and_delim,
            author_names[-1]
        )

    @property
    def templated_list(self):
        return [
            x
            for x in self.node__template_node
            if not x.is_deleted
        ]

    @property
    def citation_apa(self):
        return u'{authors} ({year}). {title}. Retrieved from Open Science Framework, <a href="{url}">{display_url}</a>'.format(
            authors=self.author_list(and_delim='&'),
            year=self.logs[-1].date.year if self.logs else '?',
            title=self.title,
            url=self.url,
            display_url=self.display_absolute_url,
        )

    @property
    def citation_mla(self):
        return u'{authors} "{title}." Open Science Framework, {year}. <a href="{url}">{display_url}</a>'.format(
            authors=self.author_list(and_delim='and'),
            year=self.logs[-1].date.year if self.logs else '?',
            title=self.title,
            url=self.url,
            display_url=self.display_absolute_url,
        )

    @property
    def citation_chicago(self):
        return u'{authors} "{title}." Open Science Framework ({year}). <a href="{url}">{display_url}</a>'.format(
            authors=self.author_list(and_delim='and'),
            year=self.logs[-1].date.year if self.logs else '?',
            title=self.title,
            url=self.url,
            display_url=self.display_absolute_url,
        )

    @property
    def parent_node(self):
        """The parent node, if it exists, otherwise ``None``. Note: this
        property is named `parent_node` rather than `parent` to avoid a
        conflict with the `parent` back-reference created by the `nodes`
        field on this schema.

        """
        try:
            if not self.node__parent[0].is_deleted:
                return self.node__parent[0]
        except IndexError:
            pass
        return None

    @property
    def watch_url(self):
        return os.path.join(self.api_url, "watch/")

    @property
    def parent_id(self):
        if self.node__parent:
            return self.node__parent[0]._primary_key
        return None

    @property
    def project_or_component(self):
        if self.category == 'project':
            return 'project'
        elif self.category == 'app':
            return 'application'
        return 'component'

    def is_contributor(self, user):
        return (
            user is not None
            and (
                user._id in self.contributors
            )
        )

    def add_addon(self, addon_name, auth, log=True, *args, **kwargs):
        """Add an add-on to the node. Do nothing if the addon is already
        enabled.

        :param str addon_name: Name of add-on
        :param Auth auth: Consolidated authorization object
        :param bool log: Add a log after adding the add-on
        :return: A boolean, whether the addon was added

        """
        ret = AddonModelMixin.add_addon(self, addon_name, auth=auth,
                                        *args, **kwargs)
        if ret and log:
            config = settings.ADDONS_AVAILABLE_DICT[addon_name]
            self.add_log(
                action=NodeLog.ADDON_ADDED,
                params={
                    'project': self.parent_id,
                    'node': self._primary_key,
                    'addon': config.full_name,
                },
                auth=auth,
                save=False,
            )
            self.save()  # TODO: here, or outside the conditional? @mambocab
        return ret

    def delete_addon(self, addon_name, auth):
        """Delete an add-on from the node.

        :param str addon_name: Name of add-on
        :param Auth auth: Consolidated authorization object
        :return bool: Add-on was deleted

        """
        rv = super(Node, self).delete_addon(addon_name, auth)
        if rv:
            config = settings.ADDONS_AVAILABLE_DICT[addon_name]
            self.add_log(
                action=NodeLog.ADDON_REMOVED,
                params={
                    'project': self.parent_id,
                    'node': self._primary_key,
                    'addon': config.full_name,
                },
                auth=auth,
                save=False,
            )
            self.save()
            # TODO: save here or outside the conditional? @mambocab
        return rv

    def callback(self, callback, recursive=False, *args, **kwargs):
        """Invoke callbacks of attached add-ons and collect messages.

        :param str callback: Name of callback method to invoke
        :param bool recursive: Apply callback recursively over nodes
        :return list: List of callback messages

        """
        messages = []

        for addon in self.get_addons():
            method = getattr(addon, callback)
            message = method(self, *args, **kwargs)
            if message:
                messages.append(message)

        if recursive:
            for child in self.nodes:
                if not child.is_deleted:
                    messages.extend(
                        child.callback(
                            callback, recursive, *args, **kwargs
                        )
                    )

        return messages

    def replace_contributor(self, old, new):
        for i, contrib in enumerate(self.contributors):
            if contrib._primary_key == old._primary_key:
                self.contributors[i] = new
                # Remove unclaimed record for the project
                if self._primary_key in old.unclaimed_records:
                    del old.unclaimed_records[self._primary_key]
                    old.save()
                for permission in self.get_permissions(old):
                    self.add_permission(new, permission)
                self.permissions.pop(old._id)
                if old._id in self.visible_contributor_ids:
                    self.visible_contributor_ids.remove(old._id)
                return True
        return False

    def remove_contributor(self, contributor, auth, log=True):
        """Remove a contributor from this node.

        :param contributor: User object, the contributor to be removed
        :param auth: All the auth information including user, API key.

        """
        # remove unclaimed record if necessary
        if self._primary_key in contributor.unclaimed_records:
            del contributor.unclaimed_records[self._primary_key]

        self.contributors.remove(contributor._id)

        self.clear_permission(contributor)
        if contributor._id in self.visible_contributor_ids:
            self.visible_contributor_ids.remove(contributor._id)

        # Node must have at least one registered admin user
        # TODO: Move to validator or helper
        admins = [
            user for user in self.contributors
            if self.has_permission(user, 'admin')
            and user.is_registered
        ]
        if not admins:
            return False

        # Clear permissions for removed user
        self.permissions.pop(contributor._id, None)

        # After remove callback
        for addon in self.get_addons():
            message = addon.after_remove_contributor(self, contributor)
            if message:
                status.push_status_message(message)

        if log:
            self.add_log(
                action=NodeLog.CONTRIB_REMOVED,
                params={
                    'project': self.parent_id,
                    'node': self._primary_key,
                    'contributor': contributor._id,
                },
                auth=auth,
                save=False,
            )

        self.save()

        return True

    def remove_contributors(self, contributors, auth=None, log=True, save=False):

        results = []
        removed = []

        for contrib in contributors:
            outcome = self.remove_contributor(
                contributor=contrib, auth=auth, log=False,
            )
            results.append(outcome)
            removed.append(contrib._id)
        if log:
            self.add_log(
                action=NodeLog.CONTRIB_REMOVED,
                params={
                    'project': self.parent_id,
                    'node': self._primary_key,
                    'contributors': removed,
                },
                auth=auth,
                save=False,
            )

        if save:
            self.save()

        if False in results:
            return False

        return True

    def manage_contributors(self, user_dicts, auth, save=False):
        """Reorder and remove contributors.

        :param list user_dicts: Ordered list of contributors represented as
            dictionaries of the form:
            {'id': <id>, 'permission': <One of 'read', 'write', 'admin'>, 'visible': bool}
        :param Auth auth: Consolidated authentication information
        :param bool save: Save changes
        :raises: ValueError if any users in `users` not in contributors or if
            no admin contributors remaining

        """
        users = []
        user_ids = []
        permissions_changed = {}
        to_retain = []
        to_remove = []
        for user_dict in user_dicts:
            user = User.load(user_dict['id'])
            if user is None:
                raise ValueError('User not found')
            if user not in self.contributors:
                raise ValueError(
                    'User {0} not in contributors'.format(user.fullname)
                )
            permissions = expand_permissions(user_dict['permission'])
            if set(permissions) != set(self.get_permissions(user)):
                self.set_permissions(user, permissions, save=False)
                permissions_changed[user._id] = permissions
            self.set_visible(user, user_dict['visible'], auth=auth)
            users.append(user)
            user_ids.append(user_dict['id'])

        for user in self.contributors:
            if user._id in user_ids:
                to_retain.append(user)
            else:
                to_remove.append(user)

        # TODO: Move to validator or helper @jmcarp
        admins = [
            user for user in users
            if self.has_permission(user, 'admin')
            and user.is_registered
        ]
        if users is None or not admins:
            raise ValueError(
                'Must have at least one registered admin contributor'
            )

        if to_retain != users:
            self.add_log(
                action=NodeLog.CONTRIB_REORDERED,
                params={
                    'project': self.parent_id,
                    'node': self._id,
                    'contributors': [
                        user._id
                        for user in users
                    ],
                },
                auth=auth,
                save=False,
            )

        if to_remove:
            self.remove_contributors(to_remove, auth=auth, save=False)

        self.contributors = users

        if permissions_changed:
            self.add_log(
                action=NodeLog.PERMISSIONS_UPDATED,
                params={
                    'project': self.parent_id,
                    'node': self._id,
                    'contributors': permissions_changed,
                },
                auth=auth,
                save=False,
            )
        # Update list of visible IDs
        self.update_visible_ids()
        if save:
            self.save()

    def add_contributor(self, contributor, permissions=None, visible=True,
                        auth=None, log=True, save=False):
        """Add a contributor to the project.

        :param User contributor: The contributor to be added
        :param list permissions: Permissions to grant to the contributor
        :param bool visible: Contributor is visible in project dashboard
        :param Auth auth: All the auth information including user, API key
        :param bool log: Add log to self
        :param bool save: Save after adding contributor
        :returns: Whether contributor was added

        """
        MAX_RECENT_LENGTH = 15

        # If user is merged into another account, use master account
        contrib_to_add = contributor.merged_by if contributor.is_merged else contributor
        if contrib_to_add not in self.contributors:

            self.contributors.append(contrib_to_add)
            if visible:
                self.set_visible(contrib_to_add, visible=True, log=False)

            # Add default contributor permissions
            permissions = permissions or DEFAULT_CONTRIBUTOR_PERMISSIONS
            for permission in permissions:
                self.add_permission(contrib_to_add, permission, save=False)

            # Add contributor to recently added list for user
            if auth is not None:
                user = auth.user
                if contrib_to_add in user.recently_added:
                    user.recently_added.remove(contrib_to_add)
                user.recently_added.insert(0, contrib_to_add)
                while len(user.recently_added) > MAX_RECENT_LENGTH:
                    user.recently_added.pop()

            if log:
                self.add_log(
                    action=NodeLog.CONTRIB_ADDED,
                    params={
                        'project': self.parent_id,
                        'node': self._primary_key,
                        'contributors': [contrib_to_add._primary_key],
                    },
                    auth=auth,
                    save=False,
                )
            if save:
                self.save()

            contributor_added.send(self, contributor=contributor, auth=auth)
            return True
        else:
            return False

    def add_contributors(self, contributors, auth=None, log=True, save=False):
        """Add multiple contributors

        :param contributors: A list of User objects to add as contributors.
        :param auth: All the auth information including user, API key.
        :param log: Add log to self
        :param save: Save after adding contributor

        """
        for contrib in contributors:
            self.add_contributor(
                contributor=contrib['user'], permissions=contrib['permissions'],
                visible=contrib['visible'], auth=auth, log=False, save=False,
            )
        if log and contributors:
            self.add_log(
                action=NodeLog.CONTRIB_ADDED,
                params={
                    'project': self.parent_id,
                    'node': self._primary_key,
                    'contributors': [
                        contrib['user']._id
                        for contrib in contributors
                    ],
                },
                auth=auth,
                save=False,
            )
        if save:
            self.save()

    def add_unregistered_contributor(self, fullname, email, auth,
                                     permissions=None, save=False):
        """Add a non-registered contributor to the project.

        :param str fullname: The full name of the person.
        :param str email: The email address of the person.
        :param Auth auth: Auth object for the user adding the contributor.
        :returns: The added contributor

        :raises: DuplicateEmailError if user with given email is already in the database.

        """
        # Create a new user record
        contributor = User.create_unregistered(fullname=fullname, email=email)

        contributor.add_unclaimed_record(node=self, referrer=auth.user,
            given_name=fullname, email=email)
        try:
            contributor.save()
        except ValidationValueError:  # User with same email already exists
            contributor = get_user(username=email)
            # Unregistered users may have multiple unclaimed records, so
            # only raise error if user is registered.
            if contributor.is_registered or self.is_contributor(contributor):
                raise
            contributor.add_unclaimed_record(node=self, referrer=auth.user,
                given_name=fullname, email=email)
            contributor.save()

        self.add_contributor(
            contributor, permissions=permissions, auth=auth,
            log=True, save=False,
        )
        self.save()
        return contributor

    def set_privacy(self, permissions, auth=None):
        """Set the permissions for this node.

        :param permissions: A string, either 'public' or 'private'
        :param auth: All the auth informtion including user, API key.

        """
        if permissions == 'public' and not self.is_public:
            self.is_public = True
        elif permissions == 'private' and self.is_public:
            self.is_public = False
        else:
            return False

        # After set permissions callback
        for addon in self.get_addons():
            message = addon.after_set_privacy(self, permissions)
            if message:
                status.push_status_message(message)

        action = NodeLog.MADE_PUBLIC if permissions == 'public' else NodeLog.MADE_PRIVATE
        self.add_log(
            action=action,
            params={
                'project': self.parent_id,
                'node': self._primary_key,
            },
            auth=auth,
            save=False,
        )
        self.save()
        return True

    # TODO: Move to wiki add-on
    def get_wiki_page(self, name=None, version=None, id=None):
        from website.addons.wiki.model import NodeWikiPage

        if id:
            for page_versions in self.wiki_pages_versions.values():
                if id in page_versions:
                    return NodeWikiPage.load(id)
        elif name:
            name = name.strip()
            key = to_mongo_key(name)
            if version:
                try:
                    version = int(version)
                except (ValueError, TypeError):
                    return None

                if key not in self.wiki_pages_versions:
                    return None
                if version > len(self.wiki_pages_versions[key]):
                    return None
                else:
                    return NodeWikiPage.load(self.wiki_pages_versions[key][version - 1])
            return NodeWikiPage.load(self.wiki_pages_current.get(key))
        return None

    # TODO: Move to wiki add-on
    def update_node_wiki(self, name, content, auth):
        """Update the node's wiki page with new content.

        :param page: A string, the page's name, e.g. ``"home"``.
        :param content: A string, the posted content.
        :param auth: All the auth information including user, API key.

        """
        from website.addons.wiki.model import NodeWikiPage

        name = (name or '').strip()
        key = to_mongo_key(name)

        if key not in self.wiki_pages_current:
            if key in self.wiki_pages_versions:
                version = len(self.wiki_pages_versions[key]) + 1
            else:
                version = 1
        else:
            current = NodeWikiPage.load(self.wiki_pages_current[key])
            current.is_current = False
            version = current.version + 1
            current.save()

        new_wiki = NodeWikiPage(
            page_name=name,
            version=version,
            user=auth.user,
            is_current=True,
            node=self,
            content=content
        )
        new_wiki.save()

        # check if the wiki page already exists in versions (existed once and is now deleted)
        if key not in self.wiki_pages_versions:
            self.wiki_pages_versions[key] = []
        self.wiki_pages_versions[key].append(new_wiki._primary_key)
        self.wiki_pages_current[key] = new_wiki._primary_key

        # TODO: (not clear) self.add_log is calling self.save so field changes above are written to the database.
        self.add_log(
            action=NodeLog.WIKI_UPDATED,
            params={
                'project': self.parent_id,
                'node': self._primary_key,
                'page': new_wiki.page_name,
                'version': new_wiki.version,
            },
            auth=auth,
            log_date=new_wiki.date,
            save=False,
        )
        self.save()

    # TODO: Move to wiki add-on
    def rename_node_wiki(self, name, new_name, auth):
        """Rename the node's wiki page with new name.

        :param name: A string, the page's name, e.g. ``"My Page"``.
        :param new_name: A string, the new page's name, e.g. ``"My Renamed Page"``.
        :param auth: All the auth information including user, API key.

        """
        # TODO: Fix circular imports
        from website.addons.wiki.exceptions import (
            PageCannotRenameError,
            PageConflictError,
            PageNotFoundError,
        )

<<<<<<< HEAD
    # TODO: Move to wiki add-on
    def rename_node_wiki(self, name, new_name, auth):
        """Rename the node's wiki page with new name.

        :param name: A string, the page's name, e.g. ``"My Page"``.
        :param new_name: A string, the new page's name, e.g. ``"My Renamed Page"``.
        :param auth: All the auth information including user, API key.

        """
        # TODO: Fix circular imports
        from website.addons.wiki.exceptions import (
            PageCannotRenameError,
            PageConflictError,
            PageNotFoundError,
        )

=======
>>>>>>> 47b7173b
        name = (name or '').strip()
        key = to_mongo_key(name)
        new_name = (new_name or '').strip()
        new_key = to_mongo_key(new_name)
        page = self.get_wiki_page(name)

        if key == 'home':
            raise PageCannotRenameError('Cannot rename wiki home page')
        if not page:
            raise PageNotFoundError('Wiki page not found')
        if (new_key in self.wiki_pages_current and key != new_key) or new_key == 'home':
            raise PageConflictError(
                'Page already exists with name {0}'.format(
                    new_name,
                )
            )

        # rename the page first in case we hit a validation exception.
        old_name = page.page_name
        page.rename(new_name)

        # transfer the old page versions/current keys to the new name.
        if key != new_key:
            self.wiki_pages_versions[new_key] = self.wiki_pages_versions[key]
            del self.wiki_pages_versions[key]
            self.wiki_pages_current[new_key] = self.wiki_pages_current[key]
            del self.wiki_pages_current[key]

<<<<<<< HEAD
        # TODO: (not clear) self.add_log is calling self.save so field changes above are written to the database.
=======
>>>>>>> 47b7173b
        self.add_log(
            action=NodeLog.WIKI_RENAMED,
            params={
                'project': self.parent_id,
                'node': self._primary_key,
                'page': page.page_name,
                'page_id': page._primary_key,
                'old_page': old_name,
                'version': page.version,
            },
            auth=auth,
<<<<<<< HEAD
            log_date=page.date
        )
=======
            save=False,
        )
        self.save()
>>>>>>> 47b7173b

    def delete_node_wiki(self, name, auth):
        name = (name or '').strip()
        key = to_mongo_key(name)
        page = self.get_wiki_page(key)

        del self.wiki_pages_current[key]

        self.add_log(
            action=NodeLog.WIKI_DELETED,
            params={
                'project': self.parent_id,
                'node': self._primary_key,
                'page': page.page_name,
            },
            auth=auth,
            save=False,
        )
        self.save()

    def get_stats(self, detailed=False):
        if detailed:
            raise NotImplementedError(
                'Detailed stats exist, but are not yet implemented.'
            )
        else:
            return get_basic_counters('node:%s' % self._primary_key)

    # TODO: Deprecate this; it duplicates much of what serialize_project already
    # does
    def serialize(self):
        """Dictionary representation of node that is nested within a NodeLog's
        representation.
        """
        # TODO: incomplete implementation
        return {
            'id': str(self._primary_key),
            'category': self.category_display,
            'node_type': self.project_or_component,
            'url': self.url,
            # TODO: Titles shouldn't contain escaped HTML in the first place
            'title': html_parser.unescape(self.title),
            'api_url': self.api_url,
            'is_public': self.is_public,
            'is_registration': self.is_registration
        }


@Node.subscribe('before_save')
def validate_permissions(schema, instance):
    """Ensure that user IDs in `contributors` and `permissions` match.

    """
    node = instance
    contributor_ids = set([user._id for user in node.contributors])
    permission_ids = set(node.permissions.keys())
    mismatched_contributors = contributor_ids.difference(permission_ids)
    if mismatched_contributors:
        raise ValidationValueError(
            'Contributors {0} missing from `permissions` on node {1}'.format(
                ', '.join(mismatched_contributors),
                node._id,
            )
        )
    mismatched_permissions = permission_ids.difference(contributor_ids)
    if mismatched_permissions:
        raise ValidationValueError(
            'Permission keys {0} missing from `contributors` on node {1}'.format(
                ', '.join(mismatched_contributors),
                node._id,
            )
        )


@Node.subscribe('before_save')
def validate_visible_contributors(schema, instance):
    """Ensure that user IDs in `contributors` and `visible_contributor_ids`
    match.

    """
    node = instance
    for user_id in node.visible_contributor_ids:
        if user_id not in node.contributors:
            raise ValidationValueError(
                ('User {0} is in `visible_contributor_ids` but not in '
                 '`contributors` on node {1}').format(
                    user_id,
                    node._id,
                )
            )


class WatchConfig(StoredObject):

    _id = fields.StringField(primary=True, default=lambda: str(ObjectId()))
    node = fields.ForeignField('Node', backref='watched')
    digest = fields.BooleanField(default=False)
    immediate = fields.BooleanField(default=False)

    def __repr__(self):
        return '<WatchConfig(node="{self.node}")>'.format(self=self)


class MailRecord(StoredObject):

    _id = fields.StringField(primary=True, default=lambda: str(ObjectId()))
    data = fields.DictionaryField()
    records = fields.AbstractForeignField(list=True, backref='created')


class PrivateLink(StoredObject):

    _id = fields.StringField(primary=True, default=lambda: str(ObjectId()))
    date_created = fields.DateTimeField(auto_now_add=datetime.datetime.utcnow)
    key = fields.StringField(required=True)
    name = fields.StringField()
    is_deleted = fields.BooleanField(default=False)
    anonymous = fields.BooleanField(default=False)

    nodes = fields.ForeignField('node', list=True, backref='shared')
    creator = fields.ForeignField('user', backref='created')

    @property
    def node_ids(self):
        node_ids = [node._id for node in self.nodes]
        return node_ids

    def node_scale(self, node):
        if node.parent_id not in self.node_ids:
            return -40
        else:
            return 20 + self.node_scale(node.parent_node)

    def node_icon(self, node):
        if node.category == 'project':
            node_type = "reg-project" if node.is_registration else "project"
        else:
            node_type = "reg-component" if node.is_registration else "component"
        return "/static/img/hgrid/{0}.png".format(node_type)

    def to_json(self):
        return {
            "id": self._id,
            "date_created": self.date_created.strftime('%m/%d/%Y %I:%M %p UTC'),
            "key": self.key,
            "name": self.name,
            "creator": {'fullname': self.creator.fullname, 'url': self.creator.profile_url},
            "nodes": [{'title': x.title, 'url': x.url, 'scale': str(self.node_scale(x)) + 'px', 'imgUrl': self.node_icon(x)} for x in self.nodes],
            "anonymous": self.anonymous
        }<|MERGE_RESOLUTION|>--- conflicted
+++ resolved
@@ -2530,7 +2530,6 @@
         self.wiki_pages_versions[key].append(new_wiki._primary_key)
         self.wiki_pages_current[key] = new_wiki._primary_key
 
-        # TODO: (not clear) self.add_log is calling self.save so field changes above are written to the database.
         self.add_log(
             action=NodeLog.WIKI_UPDATED,
             params={
@@ -2561,25 +2560,6 @@
             PageNotFoundError,
         )
 
-<<<<<<< HEAD
-    # TODO: Move to wiki add-on
-    def rename_node_wiki(self, name, new_name, auth):
-        """Rename the node's wiki page with new name.
-
-        :param name: A string, the page's name, e.g. ``"My Page"``.
-        :param new_name: A string, the new page's name, e.g. ``"My Renamed Page"``.
-        :param auth: All the auth information including user, API key.
-
-        """
-        # TODO: Fix circular imports
-        from website.addons.wiki.exceptions import (
-            PageCannotRenameError,
-            PageConflictError,
-            PageNotFoundError,
-        )
-
-=======
->>>>>>> 47b7173b
         name = (name or '').strip()
         key = to_mongo_key(name)
         new_name = (new_name or '').strip()
@@ -2608,10 +2588,6 @@
             self.wiki_pages_current[new_key] = self.wiki_pages_current[key]
             del self.wiki_pages_current[key]
 
-<<<<<<< HEAD
-        # TODO: (not clear) self.add_log is calling self.save so field changes above are written to the database.
-=======
->>>>>>> 47b7173b
         self.add_log(
             action=NodeLog.WIKI_RENAMED,
             params={
@@ -2623,14 +2599,9 @@
                 'version': page.version,
             },
             auth=auth,
-<<<<<<< HEAD
-            log_date=page.date
-        )
-=======
             save=False,
         )
         self.save()
->>>>>>> 47b7173b
 
     def delete_node_wiki(self, name, auth):
         name = (name or '').strip()
