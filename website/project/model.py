--- conflicted
+++ resolved
@@ -2131,27 +2131,14 @@
 
         return True
 
-<<<<<<< HEAD
-    def fork_node(self, auth, title='Fork of '):
-
+    def fork_node(self, auth, title=None):
         if not self.is_public_files_collection:
             """Recursively fork a node.
-=======
-    def fork_node(self, auth, title=None):
-        """Recursively fork a node.
-
-        :param Auth auth: Consolidated authorization
-        :param str title: Optional text to prepend to forked title
-        :return: Forked node
-        """
-        PREFIX = 'Fork of '
-        user = auth.user
->>>>>>> f955b7ee
-
             :param Auth auth: Consolidated authorization
             :param str title: Optional text to prepend to forked title
             :return: Forked node
             """
+            PREFIX = 'Fork of '
             user = auth.user
 
             # Non-contributors can't fork private nodes
@@ -2171,7 +2158,6 @@
 
             forked.tags = self.tags
 
-<<<<<<< HEAD
             # Recursively fork child nodes
             for node_contained in original.nodes:
                 if not node_contained.is_deleted:
@@ -2183,8 +2169,10 @@
                     if forked_node is not None:
                         forked.nodes.append(forked_node)
 
-            if title == 'Fork of ' or title == '':
-                forked.title = title + forked.title
+            if title is None:
+                forked.title = PREFIX + original.title
+            elif title == '':
+                forked.title = original.title
             else:
                 forked.title = title
 
@@ -2215,35 +2203,6 @@
             forked.add_contributor(
                 contributor=user,
                 permissions=CREATOR_PERMISSIONS,
-=======
-        if title is None:
-            forked.title = PREFIX + original.title
-        elif title == '':
-            forked.title = original.title
-        else:
-            forked.title = title
-
-        forked.is_fork = True
-        forked.is_registration = False
-        forked.forked_date = when
-        forked.forked_from = original
-        forked.creator = user
-        forked.piwik_site_id = None
-        forked.node_license = original.license.copy() if original.license else None
-        forked.wiki_private_uuids = {}
-
-        # Forks default to private status
-        forked.is_public = False
-
-        # Clear permissions before adding users
-        forked.permissions = {}
-        forked.visible_contributor_ids = []
-
-        for citation in self.alternative_citations:
-            forked.add_citation(
-                auth=auth,
-                citation=citation.clone(),
->>>>>>> f955b7ee
                 log=False,
                 save=False
             )
@@ -2251,7 +2210,9 @@
             # Need this save in order to access _primary_key
             forked.save()
 
-<<<<<<< HEAD
+            # Need to call this after save for the notifications to be created with the _primary_key
+            project_signals.contributor_added.send(forked, contributor=user, auth=auth)
+
             forked.add_log(
                 action=NodeLog.NODE_FORKED,
                 params={
@@ -2264,23 +2225,6 @@
                 log_date=when,
                 save=False,
             )
-=======
-        # Need to call this after save for the notifications to be created with the _primary_key
-        project_signals.contributor_added.send(forked, contributor=user, auth=auth)
-
-        forked.add_log(
-            action=NodeLog.NODE_FORKED,
-            params={
-                'parent_node': original.parent_id,
-                'node': original._primary_key,
-                'registration': forked._primary_key,  # TODO: Remove this in favor of 'fork'
-                'fork': forked._primary_key,
-            },
-            auth=auth,
-            log_date=when,
-            save=False,
-        )
->>>>>>> f955b7ee
 
             # Clone each log from the original node for this fork.
             logs = original.logs
@@ -2298,7 +2242,6 @@
             return forked
 
     def register_node(self, schema, auth, data, parent=None):
-<<<<<<< HEAD
         if not self.is_public_files_collection:
             """Make a frozen copy of a node.
 
@@ -2314,84 +2257,69 @@
                 raise PermissionsError(
                     'User {} does not have permission '
                     'to register this node'.format(auth.user._id)
-=======
-        """Make a frozen copy of a node.
-
-        :param schema: Schema object
-        :param auth: All the auth information including user, API key.
-        :param template: Template name
-        :param data: Form data
-        :param parent Node: parent registration of registration to be created
-        """
-        # TODO(lyndsysimon): "template" param is not necessary - use schema.name?
-        # NOTE: Admins can register child nodes even if they don't have write access them
-        if not self.can_edit(auth=auth) and not self.is_admin_parent(user=auth.user):
-            raise PermissionsError(
-                'User {} does not have permission '
-                'to register this node'.format(auth.user._id)
-            )
-        if self.is_collection:
-            raise NodeStateError('Folders may not be registered')
-
-        when = datetime.datetime.utcnow()
-
-        original = self.load(self._primary_key)
-
-        # Note: Cloning a node will clone each node wiki page version and add it to
-        # `registered.wiki_pages_current` and `registered.wiki_pages_versions`.
-        if original.is_deleted:
-            raise NodeStateError('Cannot register deleted node.')
-
-        registered = original.clone()
-
-        registered.is_registration = True
-        registered.registered_date = when
-        registered.registered_user = auth.user
-        registered.registered_schema.append(schema)
-        registered.registered_from = original
-        if not registered.registered_meta:
-            registered.registered_meta = {}
-        registered.registered_meta[schema._id] = data
-
-        registered.contributors = self.contributors
-        registered.forked_from = self.forked_from
-        registered.creator = self.creator
-        registered.tags = self.tags
-        registered.piwik_site_id = None
-        registered._affiliated_institutions = self._affiliated_institutions
-        registered.alternative_citations = self.alternative_citations
-        registered.node_license = original.license.copy() if original.license else None
-        registered.wiki_private_uuids = {}
-
-        registered.save()
-
-        # Clone each log from the original node for this registration.
-        logs = original.logs
-        for log in logs:
-            log.clone_node_log(registered._id)
-
-        registered.is_public = False
-        for node in registered.get_descendants_recursive():
-            node.is_public = False
-            node.save()
-
-        if parent:
-            registered._parent_node = parent
-
-        # After register callback
-        for addon in original.get_addons():
-            _, message = addon.after_register(original, registered, auth.user)
-            if message:
-                status.push_status_message(message, kind='info', trust=False)
-
-        for node_contained in original.nodes:
-            if not node_contained.is_deleted:
-                child_registration = node_contained.register_node(
-                    schema=schema,
-                    auth=auth,
-                    data=data,
-                    parent=registered,
->>>>>>> f955b7ee
+
+                )
+            if self.is_collection:
+                raise NodeStateError('Folders may not be registered')
+
+            when = datetime.datetime.utcnow()
+
+            original = self.load(self._primary_key)
+
+            # Note: Cloning a node will clone each node wiki page version and add it to
+            # `registered.wiki_pages_current` and `registered.wiki_pages_versions`.
+            if original.is_deleted:
+                raise NodeStateError('Cannot register deleted node.')
+
+            registered = original.clone()
+
+            registered.is_registration = True
+            registered.registered_date = when
+            registered.registered_user = auth.user
+            registered.registered_schema.append(schema)
+            registered.registered_from = original
+            if not registered.registered_meta:
+                registered.registered_meta = {}
+            registered.registered_meta[schema._id] = data
+
+            registered.contributors = self.contributors
+            registered.forked_from = self.forked_from
+            registered.creator = self.creator
+            registered.tags = self.tags
+            registered.piwik_site_id = None
+            registered._affiliated_institutions = self._affiliated_institutions
+            registered.alternative_citations = self.alternative_citations
+            registered.node_license = original.license.copy() if original.license else None
+            registered.wiki_private_uuids = {}
+
+            registered.save()
+
+            # Clone each log from the original node for this registration.
+            logs = original.logs
+            for log in logs:
+                log.clone_node_log(registered._id)
+
+            registered.is_public = False
+            for node in registered.get_descendants_recursive():
+                node.is_public = False
+                node.save()
+
+            if parent:
+                registered._parent_node = parent
+
+            # After register callback
+            for addon in original.get_addons():
+                _, message = addon.after_register(original, registered, auth.user)
+                if message:
+                    status.push_status_message(message, kind='info', trust=False)
+
+            for node_contained in original.nodes:
+                if not node_contained.is_deleted:
+                    child_registration = node_contained.register_node(
+                        schema=schema,
+                        auth=auth,
+                        data=data,
+                        parent=registered,
                 )
             if self.is_collection:
                 raise NodeStateError("Folders may not be registered")
@@ -3169,11 +3097,8 @@
                 if save:
                     self.save()
 
-<<<<<<< HEAD
-=======
-            if self._id:
->>>>>>> f955b7ee
-                project_signals.contributor_added.send(self, contributor=contributor, auth=auth)
+                if self._id:
+                    project_signals.contributor_added.send(self, contributor=contributor, auth=auth)
 
                 return True
 
@@ -3258,7 +3183,6 @@
             return contributor
 
     def set_privacy(self, permissions, auth=None, log=True, save=True, meeting_creation=False):
-<<<<<<< HEAD
         if not self.is_public_files_collection:
             """Set the permissions for this node. Also, based on meeting_creation, queues an email to user about abilities of
                 public projects.
@@ -3288,34 +3212,6 @@
                     raise NodeStateError("Public registrations must be withdrawn, not made private.")
                 else:
                     self.is_public = False
-=======
-        """Set the permissions for this node. Also, based on meeting_creation, queues an email to user about abilities of
-            public projects.
-
-        :param permissions: A string, either 'public' or 'private'
-        :param auth: All the auth information including user, API key.
-        :param bool log: Whether to add a NodeLog for the privacy change.
-        :param bool meeting_creation: Whether this was created due to a meetings email.
-        """
-        if auth and not self.has_permission(auth.user, ADMIN):
-            raise PermissionsError('Must be an admin to change privacy settings.')
-        if permissions == 'public' and not self.is_public:
-            if self.is_registration:
-                if self.is_pending_embargo:
-                    raise NodeStateError('A registration with an unapproved embargo cannot be made public.')
-                elif self.is_pending_registration:
-                    raise NodeStateError('An unapproved registration cannot be made public.')
-                elif self.is_pending_embargo:
-                    raise NodeStateError('An unapproved embargoed registration cannot be made public.')
-                elif self.is_embargoed:
-                    # Embargoed registrations can be made public early
-                    self.request_embargo_termination(auth=auth)
-                    return False
-            self.is_public = True
-        elif permissions == 'private' and self.is_public:
-            if self.is_registration and not self.is_pending_embargo:
-                raise NodeStateError('Public registrations must be withdrawn, not made private.')
->>>>>>> f955b7ee
             else:
                 return False
 
