# -*- coding: utf-8 -*-
import itertools
import functools
import os
import re
import logging
import pymongo
import datetime
import urlparse
import warnings
import jsonschema

import pytz
from django.core.urlresolvers import reverse
from django.core.validators import URLValidator

from modularodm import Q
from modularodm import fields
from modularodm.validators import MaxLengthValidator
from modularodm.exceptions import NoResultsFound
from modularodm.exceptions import ValidationValueError

from framework import status
from framework.mongo import ObjectId
from framework.mongo import StoredObject
from framework.mongo import validators
from framework.addons import AddonModelMixin
from framework.auth import get_user, User, Auth
from framework.exceptions import PermissionsError
from framework.guid.model import GuidStoredObject, Guid
from framework.auth.utils import privacy_info_handle
from framework.analytics import tasks as piwik_tasks
from framework.mongo.utils import to_mongo_key, unique_on
from framework.analytics import (
    get_basic_counters, increment_user_activity_counters
)
from framework.sentry import log_exception
from framework.transactions.context import TokuTransaction
from framework.utils import iso8601format

from website import language, settings
from website.util import web_url_for
from website.util import api_url_for
from website.util import api_v2_url
from website.util import sanitize
from website.exceptions import (
    NodeStateError,
    InvalidTagError, TagNotFoundError,
    UserNotAffiliatedError,
)
from website.institutions.model import Institution, AffiliatedInstitutionsList
from website.citations.utils import datetime_to_csl
from website.identifiers.model import IdentifierMixin
from website.util.permissions import expand_permissions
from website.util.permissions import CREATOR_PERMISSIONS, DEFAULT_CONTRIBUTOR_PERMISSIONS, ADMIN
from website.project.commentable import Commentable
from website.project.metadata.schemas import OSF_META_SCHEMAS
from website.project.metadata.utils import create_jsonschema_from_metaschema
from website.project.licenses import (
    NodeLicense,
    NodeLicenseRecord,
)
from website.project import signals as project_signals
from website.project.spam.model import SpamMixin
from website.project.sanctions import (
    DraftRegistrationApproval,
    EmbargoTerminationApproval,
    Embargo,
    RegistrationApproval,
    Retraction,
)

logger = logging.getLogger(__name__)

def disable_for_public_files_collection(func):
    @functools.wraps(func)
    def wrapped(*args, **kwargs):

        if args[0].is_public_files_collection:
            raise NodeStateError('Forbidden for a public files collection')

        return func(*args, **kwargs)

    return wrapped

def has_anonymous_link(node, auth):
    """check if the node is anonymous to the user

    :param Node node: Node which the user wants to visit
    :param str link: any view-only link in the current url
    :return bool anonymous: Whether the node is anonymous to the user or not
    """
    if auth.private_link:
        return auth.private_link.anonymous
    return False

@unique_on(['name', 'schema_version', '_id'])
class MetaSchema(StoredObject):

    _id = fields.StringField(default=lambda: str(ObjectId()))
    name = fields.StringField()
    schema = fields.DictionaryField()
    category = fields.StringField()

    # Version of the schema to use (e.g. if questions, responses change)
    schema_version = fields.IntegerField()

    @property
    def _config(self):
        return self.schema.get('config', {})

    @property
    def requires_approval(self):
        return self._config.get('requiresApproval', False)

    @property
    def fulfills(self):
        return self._config.get('fulfills', [])

    @property
    def messages(self):
        return self._config.get('messages', {})

    @property
    def requires_consent(self):
        return self._config.get('requiresConsent', False)

    @property
    def has_files(self):
        return self._config.get('hasFiles', False)

    @property
    def absolute_api_v2_url(self):
        path = '/metaschemas/{}/'.format(self._id)
        return api_v2_url(path)

    # used by django and DRF
    def get_absolute_url(self):
        return self.absolute_api_v2_url

    def validate_metadata(self, metadata, reviewer=False, required_fields=False):
        """
        Validates registration_metadata field.
        """
        schema = create_jsonschema_from_metaschema(self.schema, required_fields=required_fields, is_reviewer=reviewer)
        try:
            jsonschema.validate(metadata, schema)
        except jsonschema.ValidationError as e:
            raise ValidationValueError(e.message)
        except jsonschema.SchemaError as e:
            raise ValidationValueError(e.message)
        return

def ensure_schema(schema, name, version=1):
    schema_obj = None
    try:
        schema_obj = MetaSchema.find_one(
            Q('name', 'eq', name) &
            Q('schema_version', 'eq', version)
        )
    except NoResultsFound:
        meta_schema = {
            'name': name,
            'schema_version': version,
            'schema': schema,
        }
        schema_obj = MetaSchema(**meta_schema)
    else:
        schema_obj.schema = schema
    schema_obj.save()
    return schema_obj


def ensure_schemas():
    """Import meta-data schemas from JSON to database if not already loaded
    """
    for schema in OSF_META_SCHEMAS:
        ensure_schema(schema, schema['name'], version=schema.get('version', 1))


class MetaData(GuidStoredObject):
    # TODO: This model may be unused; potential candidate for deprecation depending on contents of production database
    _id = fields.StringField(primary=True)

    target = fields.AbstractForeignField()
    data = fields.DictionaryField()

    date_created = fields.DateTimeField(auto_now_add=datetime.datetime.utcnow)
    date_modified = fields.DateTimeField(auto_now=datetime.datetime.utcnow)


class Comment(GuidStoredObject, SpamMixin, Commentable):

    __guid_min_length__ = 12

    OVERVIEW = 'node'
    FILES = 'files'
    WIKI = 'wiki'

    _id = fields.StringField(primary=True)

    user = fields.ForeignField('user', required=True)
    # the node that the comment belongs to
    node = fields.ForeignField('node', required=True)
    # the direct 'parent' of the comment (e.g. the target of a comment reply is another comment)
    target = fields.AbstractForeignField(required=True)
    # The file or project overview page that the comment is for
    root_target = fields.AbstractForeignField()

    date_created = fields.DateTimeField(auto_now_add=datetime.datetime.utcnow)
    date_modified = fields.DateTimeField(auto_now_add=datetime.datetime.utcnow, editable=True)
    modified = fields.BooleanField(default=False)
    is_deleted = fields.BooleanField(default=False)
    # The type of root_target: node/files
    page = fields.StringField()
    content = fields.StringField(required=True,
                                 validate=[MaxLengthValidator(settings.COMMENT_MAXLENGTH), validators.string_required])

    # For Django compatibility
    @property
    def pk(self):
        return self._id

    @property
    def url(self):
        return '/{}/'.format(self._id)

    @property
    def absolute_api_v2_url(self):
        path = '/comments/{}/'.format(self._id)
        return api_v2_url(path)

    @property
    def target_type(self):
        """The object "type" used in the OSF v2 API."""
        return 'comments'

    @property
    def root_target_page(self):
        """The page type associated with the object/Comment.root_target."""
        return None

    def belongs_to_node(self, node_id):
        """Check whether the comment is attached to the specified node."""
        return self.node._id == node_id

    # used by django and DRF
    def get_absolute_url(self):
        return self.absolute_api_v2_url

    def get_comment_page_url(self):
        if isinstance(self.root_target.referent, Node):
            return self.node.absolute_url
        return settings.DOMAIN + str(self.root_target._id) + '/'

    def get_content(self, auth):
        """ Returns the comment content if the user is allowed to see it. Deleted comments
        can only be viewed by the user who created the comment."""
        if not auth and not self.node.is_public:
            raise PermissionsError

        if self.is_deleted and ((not auth or auth.user.is_anonymous())
                                or (auth and not auth.user.is_anonymous() and self.user._id != auth.user._id)):
            return None

        return self.content

    def get_comment_page_title(self):
        if self.page == Comment.FILES:
            return self.root_target.referent.name
        elif self.page == Comment.WIKI:
            return self.root_target.referent.page_name
        return ''

    def get_comment_page_type(self):
        if self.page == Comment.FILES:
            return 'file'
        elif self.page == Comment.WIKI:
            return 'wiki'
        return self.node.project_or_component

    @classmethod
    def find_n_unread(cls, user, node, page, root_id=None):
        if node.is_contributor(user):
            if page == Comment.OVERVIEW:
                view_timestamp = user.get_node_comment_timestamps(target_id=node._id)
                root_target = Guid.load(node._id)
            elif page == Comment.FILES or page == Comment.WIKI:
                view_timestamp = user.get_node_comment_timestamps(target_id=root_id)
                root_target = Guid.load(root_id)
            else:
                raise ValueError('Invalid page')
            return Comment.find(Q('node', 'eq', node) &
                                Q('user', 'ne', user) &
                                Q('is_deleted', 'eq', False) &
                                (Q('date_created', 'gt', view_timestamp) |
                                Q('date_modified', 'gt', view_timestamp)) &
                                Q('root_target', 'eq', root_target)).count()

        return 0

    @classmethod
    def create(cls, auth, **kwargs):
        comment = cls(**kwargs)
        if not comment.node.can_comment(auth):
            raise PermissionsError('{0!r} does not have permission to comment on this node'.format(auth.user))
        log_dict = {
            'project': comment.node.parent_id,
            'node': comment.node._id,
            'user': comment.user._id,
            'comment': comment._id,
        }
        if isinstance(comment.target.referent, Comment):
            comment.root_target = comment.target.referent.root_target
        else:
            comment.root_target = comment.target

        page = getattr(comment.root_target.referent, 'root_target_page', None)
        if not page:
            raise ValueError('Invalid root target.')
        comment.page = page

        log_dict.update(comment.root_target.referent.get_extra_log_params(comment))

        comment.save()

        comment.node.add_log(
            NodeLog.COMMENT_ADDED,
            log_dict,
            auth=auth,
            save=False,
        )

        comment.node.save()
        project_signals.comment_added.send(comment, auth=auth)

        return comment

    def edit(self, content, auth, save=False):
        if not self.node.can_comment(auth) or self.user._id != auth.user._id:
            raise PermissionsError('{0!r} does not have permission to edit this comment'.format(auth.user))
        log_dict = {
            'project': self.node.parent_id,
            'node': self.node._id,
            'user': self.user._id,
            'comment': self._id,
        }
        log_dict.update(self.root_target.referent.get_extra_log_params(self))
        self.content = content
        self.modified = True
        self.date_modified = datetime.datetime.utcnow()
        if save:
            self.save()
            self.node.add_log(
                NodeLog.COMMENT_UPDATED,
                log_dict,
                auth=auth,
                save=False,
            )
            self.node.save()

    def delete(self, auth, save=False):
        if not self.node.can_comment(auth) or self.user._id != auth.user._id:
            raise PermissionsError('{0!r} does not have permission to comment on this node'.format(auth.user))
        log_dict = {
            'project': self.node.parent_id,
            'node': self.node._id,
            'user': self.user._id,
            'comment': self._id,
        }
        self.is_deleted = True
        log_dict.update(self.root_target.referent.get_extra_log_params(self))
        self.date_modified = datetime.datetime.utcnow()
        if save:
            self.save()
            self.node.add_log(
                NodeLog.COMMENT_REMOVED,
                log_dict,
                auth=auth,
                save=False,
            )
            self.node.save()

    def undelete(self, auth, save=False):
        if not self.node.can_comment(auth) or self.user._id != auth.user._id:
            raise PermissionsError('{0!r} does not have permission to comment on this node'.format(auth.user))
        self.is_deleted = False
        log_dict = {
            'project': self.node.parent_id,
            'node': self.node._id,
            'user': self.user._id,
            'comment': self._id,
        }
        log_dict.update(self.root_target.referent.get_extra_log_params(self))
        self.date_modified = datetime.datetime.utcnow()
        if save:
            self.save()
            self.node.add_log(
                NodeLog.COMMENT_RESTORED,
                log_dict,
                auth=auth,
                save=False,
            )
            self.node.save()


@unique_on(['params.node', '_id'])
class NodeLog(StoredObject):

    _id = fields.StringField(primary=True, default=lambda: str(ObjectId()))
    __indices__ = [{
        'key_or_list': [
            ('user', 1),
            ('node', 1)
        ],
    }, {
        'key_or_list': [
            ('node', 1),
            ('should_hide', 1),
            ('date', -1)
        ]
    }]

    date = fields.DateTimeField(default=datetime.datetime.utcnow, index=True)
    action = fields.StringField(index=True)
    params = fields.DictionaryField()
    should_hide = fields.BooleanField(default=False)
    original_node = fields.ForeignField('node', index=True)
    node = fields.ForeignField('node', index=True)

    was_connected_to = fields.ForeignField('node', list=True)

    user = fields.ForeignField('user', index=True)
    foreign_user = fields.StringField()

    DATE_FORMAT = '%m/%d/%Y %H:%M UTC'

    # Log action constants -- NOTE: templates stored in log_templates.mako
    CREATED_FROM = 'created_from'

    PROJECT_CREATED = 'project_created'
    PROJECT_REGISTERED = 'project_registered'
    PROJECT_DELETED = 'project_deleted'

    NODE_CREATED = 'node_created'
    NODE_FORKED = 'node_forked'
    NODE_REMOVED = 'node_removed'

    POINTER_CREATED = 'pointer_created'
    POINTER_FORKED = 'pointer_forked'
    POINTER_REMOVED = 'pointer_removed'

    WIKI_UPDATED = 'wiki_updated'
    WIKI_DELETED = 'wiki_deleted'
    WIKI_RENAMED = 'wiki_renamed'

    MADE_WIKI_PUBLIC = 'made_wiki_public'
    MADE_WIKI_PRIVATE = 'made_wiki_private'

    CONTRIB_ADDED = 'contributor_added'
    CONTRIB_REMOVED = 'contributor_removed'
    CONTRIB_REORDERED = 'contributors_reordered'

    CHECKED_IN = 'checked_in'
    CHECKED_OUT = 'checked_out'

    PERMISSIONS_UPDATED = 'permissions_updated'

    MADE_PRIVATE = 'made_private'
    MADE_PUBLIC = 'made_public'

    TAG_ADDED = 'tag_added'
    TAG_REMOVED = 'tag_removed'

    FILE_TAG_ADDED = 'file_tag_added'
    FILE_TAG_REMOVED = 'file_tag_removed'

    EDITED_TITLE = 'edit_title'
    EDITED_DESCRIPTION = 'edit_description'
    CHANGED_LICENSE = 'license_changed'

    UPDATED_FIELDS = 'updated_fields'

    FILE_MOVED = 'addon_file_moved'
    FILE_COPIED = 'addon_file_copied'
    FILE_RENAMED = 'addon_file_renamed'

    FOLDER_CREATED = 'folder_created'

    FILE_ADDED = 'file_added'
    FILE_UPDATED = 'file_updated'
    FILE_REMOVED = 'file_removed'
    FILE_RESTORED = 'file_restored'

    ADDON_ADDED = 'addon_added'
    ADDON_REMOVED = 'addon_removed'
    COMMENT_ADDED = 'comment_added'
    COMMENT_REMOVED = 'comment_removed'
    COMMENT_UPDATED = 'comment_updated'
    COMMENT_RESTORED = 'comment_restored'

    CITATION_ADDED = 'citation_added'
    CITATION_EDITED = 'citation_edited'
    CITATION_REMOVED = 'citation_removed'

    MADE_CONTRIBUTOR_VISIBLE = 'made_contributor_visible'
    MADE_CONTRIBUTOR_INVISIBLE = 'made_contributor_invisible'

    EXTERNAL_IDS_ADDED = 'external_ids_added'

    EMBARGO_APPROVED = 'embargo_approved'
    EMBARGO_CANCELLED = 'embargo_cancelled'
    EMBARGO_COMPLETED = 'embargo_completed'
    EMBARGO_INITIATED = 'embargo_initiated'
    EMBARGO_TERMINATED = 'embargo_terminated'

    RETRACTION_APPROVED = 'retraction_approved'
    RETRACTION_CANCELLED = 'retraction_cancelled'
    RETRACTION_INITIATED = 'retraction_initiated'

    REGISTRATION_APPROVAL_CANCELLED = 'registration_cancelled'
    REGISTRATION_APPROVAL_INITIATED = 'registration_initiated'
    REGISTRATION_APPROVAL_APPROVED = 'registration_approved'
    PREREG_REGISTRATION_INITIATED = 'prereg_registration_initiated'

    AFFILIATED_INSTITUTION_ADDED = 'affiliated_institution_added'
    AFFILIATED_INSTITUTION_REMOVED = 'affiliated_institution_removed'

    actions = [CHECKED_IN, CHECKED_OUT, FILE_TAG_REMOVED, FILE_TAG_ADDED, CREATED_FROM, PROJECT_CREATED, PROJECT_REGISTERED, PROJECT_DELETED, NODE_CREATED, NODE_FORKED, NODE_REMOVED, POINTER_CREATED, POINTER_FORKED, POINTER_REMOVED, WIKI_UPDATED, WIKI_DELETED, WIKI_RENAMED, MADE_WIKI_PUBLIC, MADE_WIKI_PRIVATE, CONTRIB_ADDED, CONTRIB_REMOVED, CONTRIB_REORDERED, PERMISSIONS_UPDATED, MADE_PRIVATE, MADE_PUBLIC, TAG_ADDED, TAG_REMOVED, EDITED_TITLE, EDITED_DESCRIPTION, UPDATED_FIELDS, FILE_MOVED, FILE_COPIED, FOLDER_CREATED, FILE_ADDED, FILE_UPDATED, FILE_REMOVED, FILE_RESTORED, ADDON_ADDED, ADDON_REMOVED, COMMENT_ADDED, COMMENT_REMOVED, COMMENT_UPDATED, MADE_CONTRIBUTOR_VISIBLE, MADE_CONTRIBUTOR_INVISIBLE, EXTERNAL_IDS_ADDED, EMBARGO_APPROVED, EMBARGO_CANCELLED, EMBARGO_COMPLETED, EMBARGO_INITIATED, RETRACTION_APPROVED, RETRACTION_CANCELLED, RETRACTION_INITIATED, REGISTRATION_APPROVAL_CANCELLED, REGISTRATION_APPROVAL_INITIATED, REGISTRATION_APPROVAL_APPROVED, PREREG_REGISTRATION_INITIATED, CITATION_ADDED, CITATION_EDITED, CITATION_REMOVED, AFFILIATED_INSTITUTION_ADDED, AFFILIATED_INSTITUTION_REMOVED]

    def __repr__(self):
        return ('<NodeLog({self.action!r}, params={self.params!r}) '
                'with id {self._id!r}>').format(self=self)

    # For Django compatibility
    @property
    def pk(self):
        return self._id

    def clone_node_log(self, node_id):
        """
        When a node is forked or registered, all logs on the node need to be cloned for the fork or registration.
        :param node_id:
        :return: cloned log
        """
        original_log = self.load(self._id)
        node = Node.find(Q('_id', 'eq', node_id))[0]
        log_clone = original_log.clone()
        log_clone.node = node
        log_clone.original_node = original_log.original_node
        log_clone.user = original_log.user
        log_clone.save()
        return log_clone

    @property
    def tz_date(self):
        '''Return the timezone-aware date.
        '''
        # Date should always be defined, but a few logs in production are
        # missing dates; return None and log error if date missing
        if self.date:
            return self.date.replace(tzinfo=pytz.UTC)
        logger.error('Date missing on NodeLog {}'.format(self._primary_key))

    @property
    def formatted_date(self):
        '''Return the timezone-aware, ISO-formatted string representation of
        this log's date.
        '''
        if self.tz_date:
            return self.tz_date.isoformat()

    def can_view(self, node, auth):
        return node.can_view(auth)

    def _render_log_contributor(self, contributor, anonymous=False):
        user = User.load(contributor)
        if not user:
            # Handle legacy non-registered users, which were
            # represented as a dict
            if isinstance(contributor, dict):
                if 'nr_name' in contributor:
                    return {
                        'fullname': contributor['nr_name'],
                        'registered': False,
                    }
            return None
        if self.node:
            fullname = user.display_full_name(node=self.node)
        else:
            fullname = user.fullname
        return {
            'id': privacy_info_handle(user._primary_key, anonymous),
            'fullname': privacy_info_handle(fullname, anonymous, name=True),
            'registered': user.is_registered,
        }

    @property
    def absolute_api_v2_url(self):
        path = '/logs/{}/'.format(self._id)
        return api_v2_url(path)

    def get_absolute_url(self):
        return self.absolute_api_v2_url

    @property
    def absolute_url(self):
        return self.absolute_api_v2_url


class Tag(StoredObject):

    _id = fields.StringField(primary=True, validate=MaxLengthValidator(128))
    lower = fields.StringField(index=True, validate=MaxLengthValidator(128))

    def __init__(self, _id, lower=None, **kwargs):
        super(Tag, self).__init__(_id=_id, lower=lower or _id.lower(), **kwargs)

    def __repr__(self):
        return '<Tag({self.lower!r}) with id {self._id!r}>'.format(self=self)

    @property
    def url(self):
        return '/search/?tags={}'.format(self._id)


class Pointer(StoredObject):
    """A link to a Node. The Pointer delegates all but a few methods to its
    contained Node. Forking and registration are overridden such that the
    link is cloned, but its contained Node is not.
    """
    #: Whether this is a pointer or not
    primary = False

    _id = fields.StringField()
    node = fields.ForeignField('node')

    _meta = {'optimistic': True}

    def _clone(self):
        if self.node:
            clone = self.clone()
            clone.node = self.node
            clone.save()
            return clone

    def fork_node(self, *args, **kwargs):
        return self._clone()

    def register_node(self, *args, **kwargs):
        return self._clone()

    def use_as_template(self, *args, **kwargs):
        return self._clone()

    def resolve(self):
        return self.node

    def __getattr__(self, item):
        """Delegate attribute access to the node being pointed to."""
        # Prevent backref lookups from being overriden by proxied node
        try:
            return super(Pointer, self).__getattr__(item)
        except AttributeError:
            pass
        if self.node:
            return getattr(self.node, item)
        raise AttributeError(
            'Pointer object has no attribute {0}'.format(
                item
            )
        )


def get_pointer_parent(pointer):
    """Given a `Pointer` object, return its parent node.
    """
    # The `parent_node` property of the `Pointer` schema refers to the parents
    # of the pointed-at `Node`, not the parents of the `Pointer`; use the
    # back-reference syntax to find the parents of the `Pointer`.
    parent_refs = pointer.node__parent
    assert len(parent_refs) == 1, 'Pointer must have exactly one parent.'
    return parent_refs[0]


def validate_category(value):
    """Validator for Node#category. Makes sure that the value is one of the
    categories defined in NODE_CATEGORY_MAP.
    """
    if value not in settings.NODE_CATEGORY_MAP.keys():
        raise ValidationValueError('Invalid value for category.')
    return True


def validate_title(value):
    """Validator for Node#title. Makes sure that the value exists and is not
    above 200 characters.
    """
    if value is None or not value.strip():
        raise ValidationValueError('Title cannot be blank.')

    value = sanitize.strip_html(value)

    if value is None or not value.strip():
        raise ValidationValueError('Invalid title.')

    if len(value) > 200:
        raise ValidationValueError('Title cannot exceed 200 characters.')

    return True


def validate_user(value):
    if value != {}:
        user_id = value.iterkeys().next()
        if User.find(Q('_id', 'eq', user_id)).count() != 1:
            raise ValidationValueError('User does not exist.')
    return True


class NodeUpdateError(Exception):
    def __init__(self, reason, key, *args, **kwargs):
        super(NodeUpdateError, self).__init__(*args, **kwargs)
        self.key = key
        self.reason = reason


class Node(GuidStoredObject, AddonModelMixin, IdentifierMixin, Commentable):

    #: Whether this is a pointer or not
    primary = True

    __indices__ = [
        {
            'unique': False,
            'key_or_list': [
                ('date_modified', pymongo.DESCENDING),
            ]
        },
        #  Dollar sign indexes don't actually do anything
        #  This index has been moved to scripts/indices.py#L30
        # {
        #     'unique': False,
        #     'key_or_list': [
        #         ('tags.$', pymongo.ASCENDING),
        #         ('is_public', pymongo.ASCENDING),
        #         ('is_deleted', pymongo.ASCENDING),
        #         ('institution_id', pymongo.ASCENDING),
        #     ]
        # },
        {
            'unique': False,
            'key_or_list': [
                ('is_deleted', pymongo.ASCENDING),
                ('is_collection', pymongo.ASCENDING),
                ('is_public', pymongo.ASCENDING),
                ('institution_id', pymongo.ASCENDING),
                ('is_registration', pymongo.ASCENDING),
                ('date_modified', pymongo.ASCENDING),
            ]
        },
        {
            'unique': False,
            'key_or_list': [
                ('institution_id', pymongo.ASCENDING),
                ('institution_domains', pymongo.ASCENDING),
            ]
        },
        {
            'unique': False,
            'key_or_list': [
                ('institution_id', pymongo.ASCENDING),
                ('institution_email_domains', pymongo.ASCENDING),
            ]
        },
        {
            'unique': False,
            'key_or_list': [
                ('institution_id', pymongo.ASCENDING),
                ('registration_approval', pymongo.ASCENDING),
            ]
        },
    ]

    # Node fields that trigger an update to Solr on save
    SOLR_UPDATE_FIELDS = {
        'title',
        'category',
        'description',
        'visible_contributor_ids',
        'tags',
        'is_fork',
        'is_registration',
        'retraction',
        'embargo',
        'is_public',
        'is_deleted',
        'wiki_pages_current',
        'is_retracted',
        'node_license',
        '_affiliated_institutions',
    }

    # Fields that are writable by Node.update
    WRITABLE_WHITELIST = [
        'title',
        'description',
        'category',
        'is_public',
        'node_license',
    ]

    # Named constants
    PRIVATE = 'private'
    PUBLIC = 'public'

    _id = fields.StringField(primary=True)

    date_created = fields.DateTimeField(auto_now_add=datetime.datetime.utcnow, index=True)
    date_modified = fields.DateTimeField()

    # Privacy
    is_public = fields.BooleanField(default=False, index=True)

    # User mappings
    permissions = fields.DictionaryField()
    visible_contributor_ids = fields.StringField(list=True)

    # Project Organization
    is_bookmark_collection = fields.BooleanField(default=False, index=True)
    is_public_files_collection = fields.BooleanField(default=False, index=True)
    is_collection = fields.BooleanField(default=False, index=True)

    is_deleted = fields.BooleanField(default=False, index=True)
    deleted_date = fields.DateTimeField(index=True)
    suspended = fields.BooleanField(default=False)

    is_registration = fields.BooleanField(default=False, index=True)
    registered_date = fields.DateTimeField(index=True)
    registered_user = fields.ForeignField('user')

    # A list of all MetaSchemas for which this Node has registered_meta
    registered_schema = fields.ForeignField('metaschema', list=True, default=list)
    # A set of <metaschema._id>: <schema> pairs, where <schema> is a
    # flat set of <question_id>: <response> pairs-- these question ids_above
    # map the the ids in the registrations MetaSchema (see registered_schema).
    # {
    #   <question_id>: {
    #     'value': <value>,
    #     'comments': [
    #       <comment>
    #     ]
    # }
    registered_meta = fields.DictionaryField()
    registration_approval = fields.ForeignField('registrationapproval')
    retraction = fields.ForeignField('retraction')
    embargo = fields.ForeignField('embargo')
    embargo_termination_approval = fields.ForeignField('embargoterminationapproval')

    is_fork = fields.BooleanField(default=False, index=True)
    forked_date = fields.DateTimeField(index=True)

    title = fields.StringField(validate=validate_title)
    description = fields.StringField()
    category = fields.StringField(validate=validate_category, index=True)

    node_license = fields.ForeignField('nodelicenserecord')

    # One of 'public', 'private'
    # TODO: Add validator
    comment_level = fields.StringField(default='public')

    wiki_pages_current = fields.DictionaryField()
    wiki_pages_versions = fields.DictionaryField()
    # Dictionary field mapping node wiki page to sharejs private uuid.
    # {<page_name>: <sharejs_id>}
    wiki_private_uuids = fields.DictionaryField()
    file_guid_to_share_uuids = fields.DictionaryField()

    creator = fields.ForeignField('user', index=True)
    contributors = fields.ForeignField('user', list=True)
    users_watching_node = fields.ForeignField('user', list=True)

    tags = fields.ForeignField('tag', list=True)

    # Tags for internal use
    system_tags = fields.StringField(list=True)

    nodes = fields.AbstractForeignField(list=True, backref='parent')
    forked_from = fields.ForeignField('node', index=True)
    registered_from = fields.ForeignField('node', index=True)
    root = fields.ForeignField('node', index=True)
    parent_node = fields.ForeignField('node', index=True)

    # The node (if any) used as a template for this node's creation
    template_node = fields.ForeignField('node', index=True)

    piwik_site_id = fields.StringField()

    # Dictionary field mapping user id to a list of nodes in node.nodes which the user has subscriptions for
    # {<User.id>: [<Node._id>, <Node2._id>, ...] }
    child_node_subscriptions = fields.DictionaryField(default=dict)

    alternative_citations = fields.ForeignField('alternativecitation', list=True)

    _meta = {
        'optimistic': True,
    }

    def __init__(self, *args, **kwargs):

        kwargs.pop('logs', [])

        super(Node, self).__init__(*args, **kwargs)

        if kwargs.get('_is_loaded', False):
            return

        # Ensure when Node is created with tags through API, tags are added to Tag
        tags = kwargs.pop('tags', [])
        for tag in tags:
            self.add_tag(tag, Auth(self.creator), save=False, log=False)

        if self.creator:
            self.contributors.append(self.creator)
            self.set_visible(self.creator, visible=True, log=False)

            # Add default creator permissions
            for permission in CREATOR_PERMISSIONS:
                self.add_permission(self.creator, permission, save=False)

    def __repr__(self):
        return ('<Node(title={self.title!r}, category={self.category!r}) '
                'with _id {self._id!r}>').format(self=self)

    # For Django compatibility
    @property
    def pk(self):
        return self._id

    # For Comment API compatibility
    @property
    def target_type(self):
        """The object "type" used in the OSF v2 API."""
        return 'nodes'

    @property
    def root_target_page(self):
        """The comment page type associated with Nodes."""
        return Comment.OVERVIEW

    def belongs_to_node(self, node_id):
        """Check whether this node matches the specified node."""
        return self._id == node_id

    @property
    def logs(self):
        """ List of logs associated with this node"""
        return NodeLog.find(Q('node', 'eq', self._id)).sort('date')

    @property
    def license(self):
        node_license = self.node_license
        if not node_license and self.parent_node:
            return self.parent_node.license
        return node_license

    @property
    def category_display(self):
        """The human-readable representation of this node's category."""
        return settings.NODE_CATEGORY_MAP[self.category]

    # We need the following 2 properties in order to serialize related links in NodeRegistrationSerializer
    @property
    def registered_user_id(self):
        """The ID of the user who registered this node if this is a registration, else None.
        """
        if self.registered_user:
            return self.registered_user._id
        return None

    @property
    def registered_from_id(self):
        """The ID of the node that was registered, else None.
        """
        if self.registered_from:
            return self.registered_from._id
        return None

    @property
    def sanction(self):
        sanction = self.embargo_termination_approval or self.retraction or self.embargo or self.registration_approval
        if sanction:
            return sanction
        elif self.parent_node:
            return self.parent_node.sanction
        else:
            return None

    @property
    def is_pending_registration(self):
        if not self.is_registration:
            return False
        if self.registration_approval is None:
            if self.parent_node:
                return self.parent_node.is_pending_registration
            return False
        return self.registration_approval.is_pending_approval

    @property
    def is_registration_approved(self):
        if self.registration_approval is None:
            if self.parent_node:
                return self.parent_node.is_registration_approved
            return False
        return self.registration_approval.is_approved

    @property
    def is_retracted(self):
        if self.retraction is None:
            if self.parent_node:
                return self.parent_node.is_retracted
            return False
        return self.retraction.is_approved

    @property
    def is_pending_retraction(self):
        if self.retraction is None:
            if self.parent_node:
                return self.parent_node.is_pending_retraction
            return False
        return self.retraction.is_pending_approval

    @property
    def embargo_end_date(self):
        if self.embargo is None:
            if self.parent_node:
                return self.parent_node.embargo_end_date
            return False
        return self.embargo.end_date

    @property
    def is_pending_embargo(self):
        if self.embargo is None:
            if self.parent_node:
                return self.parent_node.is_pending_embargo
            return False
        return self.embargo.is_pending_approval

    @property
    def is_pending_embargo_for_existing_registration(self):
        """ Returns True if Node has an Embargo pending approval for an
        existing registrations. This is used specifically to ensure
        registrations pre-dating the Embargo feature do not get deleted if
        their respective Embargo request is rejected.
        """
        if self.embargo is None:
            if self.parent_node:
                return self.parent_node.is_pending_embargo_for_existing_registration
            return False
        return self.embargo.pending_registration

    @property
    def is_embargoed(self):
        """A Node is embargoed if:
        - it has an associated Embargo record
        - that record has been approved
        - the node is not public (embargo not yet lifted)
        """
        if self.embargo is None:
            if self.parent_node:
                return self.parent_node.is_embargoed
        return self.embargo and self.embargo.is_approved and not self.is_public

    @property
    def private_links(self):
        # TODO: Consumer code assumes this is a list. Hopefully there aren't many links?
        return list(PrivateLink.find(Q('nodes', 'eq', self._id)))

    @property
    def private_links_active(self):
        return [x for x in self.private_links if not x.is_deleted]

    @property
    def private_link_keys_active(self):
        return [x.key for x in self.private_links if not x.is_deleted]

    @property
    def private_link_keys_deleted(self):
        return [x.key for x in self.private_links if x.is_deleted]

    def path_above(self, auth):
        parents = self.parents
        return '/' + '/'.join([p.title if p.can_view(auth) else '-- private project --' for p in reversed(parents)])

    @property
    def ids_above(self):
        parents = self.parents
        return {p._id for p in parents}

    @property
    def nodes_active(self):
        return [x for x in self.nodes if not x.is_deleted]

    @property
    def draft_registrations_active(self):
        drafts = DraftRegistration.find(
            Q('branched_from', 'eq', self)
        )
        for draft in drafts:
            if not draft.registered_node or draft.registered_node.is_deleted:
                yield draft

    @property
    def has_active_draft_registrations(self):
        try:
            next(self.draft_registrations_active)
        except StopIteration:
            return False
        else:
            return True

    def can_edit(self, auth=None, user=None):
        """Return if a user is authorized to edit this node.
        Must specify one of (`auth`, `user`).

        :param Auth auth: Auth object to check
        :param User user: User object to check
        :returns: Whether user has permission to edit this node.
        """
        if not auth and not user:
            raise ValueError('Must pass either `auth` or `user`')
        if auth and user:
            raise ValueError('Cannot pass both `auth` and `user`')
        user = user or auth.user
        if auth:
            is_api_node = auth.api_node == self
        else:
            is_api_node = False
        return (
            (user and self.has_permission(user, 'write'))
            or is_api_node
        )

    def active_contributors(self, include=lambda n: True):
        for contrib in self.contributors:
            if contrib.is_active and include(contrib):
                yield contrib

    def is_admin_parent(self, user):
        if self.has_permission(user, 'admin', check_parent=False):
            return True
        if self.parent_node:
            return self.parent_node.is_admin_parent(user)
        return False

    def can_view(self, auth):
        if auth and getattr(auth.private_link, 'anonymous', False):
            return self._id in auth.private_link.nodes

        if not auth and not self.is_public:
            return False

        return (
            self.is_public or
            (auth.user and self.has_permission(auth.user, 'read')) or
            auth.private_key in self.private_link_keys_active or
            self.is_admin_parent(auth.user)
        )

    def is_derived_from(self, other, attr):
        derived_from = getattr(self, attr)
        while True:
            if derived_from is None:
                return False
            if derived_from == other:
                return True
            derived_from = getattr(derived_from, attr)

    def is_fork_of(self, other):
        return self.is_derived_from(other, 'forked_from')

    def is_registration_of(self, other):
        return self.is_derived_from(other, 'registered_from')

    @property
    def forks(self):
        """List of forks of this node"""
        return Node.find(Q('forked_from', 'eq', self._id) &
                         Q('is_deleted', 'eq', False)
                         & Q('is_registration', 'ne', True))

    def add_permission(self, user, permission, save=False):
        """Grant permission to a user.

        :param User user: User to grant permission to
        :param str permission: Permission to grant
        :param bool save: Save changes
        :raises: ValueError if user already has permission
        """
        if user._id not in self.permissions:
            self.permissions[user._id] = [permission]
        else:
            if permission in self.permissions[user._id]:
                raise ValueError('User already has permission {0}'.format(permission))
            self.permissions[user._id].append(permission)
        if save:
            self.save()

    def remove_permission(self, user, permission, save=False):
        """Revoke permission from a user.

        :param User user: User to revoke permission from
        :param str permission: Permission to revoke
        :param bool save: Save changes
        :raises: ValueError if user does not have permission
        """
        try:
            self.permissions[user._id].remove(permission)
        except (KeyError, ValueError):
            raise ValueError('User does not have permission {0}'.format(permission))
        if save:
            self.save()

    def clear_permission(self, user, save=False):
        """Clear all permissions for a user.

        :param User user: User to revoke permission from
        :param bool save: Save changes
        :raises: ValueError if user not in permissions
        """
        try:
            self.permissions.pop(user._id)
        except KeyError:
            raise ValueError(
                'User {0} not in permissions list for node {1}'.format(
                    user._id, self._id,
                )
            )
        if save:
            self.save()

    def set_permissions(self, user, permissions, save=False):
        self.permissions[user._id] = permissions
        if save:
            self.save()

    def has_permission(self, user, permission, check_parent=True):
        """Check whether user has permission.

        :param User user: User to test
        :param str permission: Required permission
        :returns: User has required permission
        """
        if user is None:
            return False
        if permission in self.permissions.get(user._id, []):
            return True
        if permission == 'read' and check_parent:
            return self.is_admin_parent(user)
        return False

    def has_permission_on_children(self, user, permission):
        """Checks if the given user has a given permission on any child nodes
            that are not registrations or deleted
        """
        if self.has_permission(user, permission):
            return True

        for node in self.nodes:
            if not node.primary or node.is_deleted:
                continue

            if node.has_permission_on_children(user, permission):
                return True

        return False

    def has_addon_on_children(self, addon):
        """Checks if a given node has a specific addon on child nodes
            that are not registrations or deleted
        """
        if self.has_addon(addon):
            return True

        for node in self.nodes:
            if not node.primary or node.is_deleted:
                continue

            if node.has_addon_on_children(addon):
                return True

        return False

    def merge_public_files(self,node):
        if not self.is_public_files_collection:
            raise NodeStateError('must be Public Files collection to merge')

    def get_permissions(self, user):
        """Get list of permissions for user.

        :param User user: User to check
        :returns: List of permissions
        :raises: ValueError if user not found in permissions
        """
        return self.permissions.get(user._id, [])

    def adjust_permissions(self):
        for key in self.permissions.keys():
            if key not in self.contributors:
                self.permissions.pop(key)

    @property
    def visible_contributors(self):
        return [
            User.load(_id)
            for _id in self.visible_contributor_ids
        ]

    @property
    def parents(self):
        if self.parent_node:
            return [self.parent_node] + self.parent_node.parents
        return []

    @property
    def admin_contributor_ids(self, contributors=None):
        contributor_ids = self.contributors._to_primary_keys()
        admin_ids = set()
        for parent in self.parents:
            admins = [
                user for user, perms in parent.permissions.iteritems()
                if 'admin' in perms
            ]
            admin_ids.update(set(admins).difference(contributor_ids))
        return admin_ids

    @property
    def admin_contributors(self):
        return sorted(
            [User.load(_id) for _id in self.admin_contributor_ids],
            key=lambda user: user.family_name,
        )

    def get_visible(self, user):
        if not self.is_contributor(user):
            raise ValueError(u'User {0} not in contributors'.format(user))
        return user._id in self.visible_contributor_ids

    def update_visible_ids(self, save=False):
        """Update the order of `visible_contributor_ids`. Updating on making
        a contributor visible is more efficient than recomputing order on
        accessing `visible_contributors`.
        """
        self.visible_contributor_ids = [
            contributor._id
            for contributor in self.contributors
            if contributor._id in self.visible_contributor_ids
        ]
        if save:
            self.save()

    def set_visible(self, user, visible, log=True, auth=None, save=False):
        if not self.is_contributor(user):
            raise ValueError(u'User {0} not in contributors'.format(user))
        if visible and user._id not in self.visible_contributor_ids:
            self.visible_contributor_ids.append(user._id)
            self.update_visible_ids(save=False)
        elif not visible and user._id in self.visible_contributor_ids:
            if len(self.visible_contributor_ids) == 1:
                raise ValueError('Must have at least one visible contributor')
            self.visible_contributor_ids.remove(user._id)
        else:
            return
        message = (
            NodeLog.MADE_CONTRIBUTOR_VISIBLE
            if visible
            else NodeLog.MADE_CONTRIBUTOR_INVISIBLE
        )
        if log:
            self.add_log(
                message,
                params={
                    'parent': self.parent_id,
                    'node': self._id,
                    'contributors': [user._id],
                },
                auth=auth,
                save=False,
            )
        if save:
            self.save()

    def can_comment(self, auth):
        if self.comment_level == 'public':
            return auth.logged_in and (
                self.is_public or
                (auth.user and self.has_permission(auth.user, 'read'))
            )
        return self.is_contributor(auth.user)

    def set_node_license(self, license_id, year, copyright_holders, auth, save=False):
        if not self.has_permission(auth.user, ADMIN):
            raise PermissionsError('Only admins can change a project\'s license.')
        try:
            node_license = NodeLicense.find_one(
                Q('id', 'eq', license_id)
            )
        except NoResultsFound:
            raise NodeStateError('Trying to update a Node with an invalid license.')
        record = self.node_license
        if record is None:
            record = NodeLicenseRecord(
                node_license=node_license
            )
        record.node_license = node_license
        record.year = year
        record.copyright_holders = copyright_holders or []
        record.save()
        self.node_license = record
        self.add_log(
            action=NodeLog.CHANGED_LICENSE,
            params={
                'parent_node': self.parent_id,
                'node': self._primary_key,
                'new_license': node_license.name
            },
            auth=auth,
            save=False,
        )

        if save:
            self.save()

    def update(self, fields, auth=None, save=True):
        """Update the node with the given fields.

        :param dict fields: Dictionary of field_name:value pairs.
        :param Auth auth: Auth object for the user making the update.
        :param bool save: Whether to save after updating the object.
        """
        if not fields:  # Bail out early if there are no fields to update
            return False
        values = {}
        for key, value in fields.iteritems():
            if key not in self.WRITABLE_WHITELIST:
                continue
            if self.is_registration and key != 'is_public':
                raise NodeUpdateError(reason='Registered content cannot be updated', key=key)
            # Title and description have special methods for logging purposes
            if key == 'title':
                if not self.is_bookmark_collection:
                    self.set_title(title=value, auth=auth, save=False)
                else:
                    raise NodeUpdateError(reason='Bookmark collections cannot be renamed.', key=key)
            elif key == 'description':
                self.set_description(description=value, auth=auth, save=False)
            elif key == 'is_public':
                self.set_privacy(
                    Node.PUBLIC if value else Node.PRIVATE,
                    auth=auth,
                    log=True,
                    save=False
                )
            elif key == 'node_license':
                self.set_node_license(
                    value.get('id'),
                    value.get('year'),
                    value.get('copyright_holders'),
                    auth,
                    save=save
                )
            else:
                with warnings.catch_warnings():
                    try:
                        # This is in place because historically projects and components
                        # live on different ElasticSearch indexes, and at the time of Node.save
                        # there is no reliable way to check what the old Node.category
                        # value was. When the cateogory changes it is possible to have duplicate/dead
                        # search entries, so always delete the ES doc on categoryt change
                        # TODO: consolidate Node indexes into a single index, refactor search
                        if key == 'category':
                            self.delete_search_entry()
                        ###############
                        old_value = getattr(self, key)
                        if old_value != value:
                            values[key] = {
                                'old': old_value,
                                'new': value,
                            }
                            setattr(self, key, value)
                    except AttributeError:
                        raise NodeUpdateError(reason="Invalid value for attribute '{0}'".format(key), key=key)
                    except warnings.Warning:
                        raise NodeUpdateError(reason="Attribute '{0}' doesn't exist on the Node class".format(key), key=key)
        if save:
            updated = self.save()
        else:
            updated = []
        for key in values:
            values[key]['new'] = getattr(self, key)
        if values:
            self.add_log(
                NodeLog.UPDATED_FIELDS,
                params={
                    'node': self._id,
                    'updated_fields': {
                        key: {
                            'old': values[key]['old'],
                            'new': values[key]['new']
                        }
                        for key in values
                    }
                },
                auth=auth)
        return updated

    def save(self, *args, **kwargs):
        update_piwik = kwargs.pop('update_piwik', True)
        self.adjust_permissions()

        first_save = not self._is_loaded

        if first_save and self.is_bookmark_collection:
            existing_bookmark_collections = Node.find(
                Q('is_bookmark_collection', 'eq', True) & Q('contributors', 'eq', self.creator._id)
            )
            if existing_bookmark_collections.count() > 0:
<<<<<<< HEAD
                raise NodeStateError("Only one bookmark collection allowed per user.")

        if first_save and self.is_public_files_collection:
            existing_public_files_collections = Node.find(
                Q('is_public_files_collection', 'eq', True) & Q('contributors', 'eq', self.creator._id)
            )
            if existing_public_files_collections.count() > 0:
                raise NodeStateError("Only one public files collection allowed per user.")
=======
                raise NodeStateError('Only one bookmark collection allowed per user.')
>>>>>>> bcd3b8f5

        # Bookmark collections are always named 'Bookmarks'
        if self.is_bookmark_collection and self.title != 'Bookmarks':
            self.title = 'Bookmarks'

        is_original = not self.is_registration and not self.is_fork
        if 'suppress_log' in kwargs.keys():
            suppress_log = kwargs['suppress_log']
            del kwargs['suppress_log']
        else:
            suppress_log = False

        self.root = self._root._id
        self.parent_node = self._parent_node

        # If you're saving a property, do it above this super call
        saved_fields = super(Node, self).save(*args, **kwargs)

        if first_save and is_original and not suppress_log:
            # TODO: This logic also exists in self.use_as_template()
            for addon in settings.ADDONS_AVAILABLE:
                if 'node' in addon.added_default:
                    self.add_addon(addon.short_name, auth=None, log=False)

            # Define log fields for non-component project
            log_action = NodeLog.PROJECT_CREATED
            log_params = {
                'node': self._primary_key,
            }

            if getattr(self, 'parent', None):
                # Append log to parent
                self.parent.nodes.append(self)
                self.parent.save()
                log_params.update({'parent_node': self.parent._primary_key})

            # Add log with appropriate fields
            self.add_log(
                log_action,
                params=log_params,
                auth=Auth(user=self.creator),
                log_date=self.date_created,
                save=True,
            )

            project_signals.project_created.send(self)

        # Only update Solr if at least one stored field has changed, and if
        # public or privacy setting has changed
        need_update = bool(self.SOLR_UPDATE_FIELDS.intersection(saved_fields))
        if not self.is_public:
            if first_save or 'is_public' not in saved_fields:
                need_update = False
        if self.is_collection or self.archiving:
            need_update = False
        if need_update:
            self.update_search()

        if 'node_license' in saved_fields:
            children = [c for c in self.get_descendants_recursive(
                include=lambda n: n.node_license is None
            )]
            # this returns generator, that would get unspooled anyways
            if children:
                Node.bulk_update_search(children)

        # This method checks what has changed.
        if settings.PIWIK_HOST and update_piwik:
            piwik_tasks.update_node(self._id, saved_fields)

        # Return expected value for StoredObject::save
        return saved_fields

    ######################################
    # Methods that return a new instance #
    ######################################

    def use_as_template(self, auth, changes=None, top_level=True):
        """Create a new project, using an existing project as a template.

        :param auth: The user to be assigned as creator
        :param changes: A dictionary of changes, keyed by node id, which
                        override the attributes of the template project or its
                        children.
        :return: The `Node` instance created.
        """
        changes = changes or dict()

        # build the dict of attributes to change for the new node
        try:
            attributes = changes[self._id]
            # TODO: explicitly define attributes which may be changed.
        except (AttributeError, KeyError):
            attributes = dict()

        new = self.clone()

        # clear permissions, which are not cleared by the clone method
        new.permissions = {}
        new.visible_contributor_ids = []

        # Clear quasi-foreign fields
        new.wiki_pages_current = {}
        new.wiki_pages_versions = {}
        new.wiki_private_uuids = {}
        new.file_guid_to_share_uuids = {}

        # set attributes which may be overridden by `changes`
        new.is_public = False
        new.description = None

        # apply `changes`
        for attr, val in attributes.iteritems():
            setattr(new, attr, val)

        # set attributes which may NOT be overridden by `changes`
        new.creator = auth.user
        new.template_node = self
        new.add_contributor(contributor=auth.user, permissions=CREATOR_PERMISSIONS, log=False, save=False)
        new.is_fork = False
        new.is_registration = False
        new.piwik_site_id = None
        new.node_license = self.license.copy() if self.license else None

        # If that title hasn't been changed, apply the default prefix (once)
        if (new.title == self.title
                and top_level
                and language.TEMPLATED_FROM_PREFIX not in new.title):
            new.title = ''.join((language.TEMPLATED_FROM_PREFIX, new.title, ))

        # Slight hack - date_created is a read-only field.
        new._fields['date_created'].__set__(
            new,
            datetime.datetime.utcnow(),
            safe=True
        )

        new.save(suppress_log=True)

        # Log the creation
        new.add_log(
            NodeLog.CREATED_FROM,
            params={
                'node': new._primary_key,
                'template_node': {
                    'id': self._primary_key,
                    'url': self.url,
                    'title': self.title,
                },
            },
            auth=auth,
            log_date=new.date_created,
            save=False,
        )

        # add mandatory addons
        # TODO: This logic also exists in self.save()
        for addon in settings.ADDONS_AVAILABLE:
            if 'node' in addon.added_default:
                new.add_addon(addon.short_name, auth=None, log=False)

        # deal with the children of the node, if any
        new.nodes = [
            x.use_as_template(auth, changes, top_level=False)
            for x in self.nodes
            if x.can_view(auth) and not x.is_deleted
        ]

        new.save()
        return new

    ############
    # Pointers #
    ############

    def add_pointer(self, node, auth, save=True):
        """Add a pointer to a node.

        :param Node node: Node to add
        :param Auth auth: Consolidated authorization
        :param bool save: Save changes
        :return: Created pointer
        """
        # Fail if node already in nodes / pointers. Note: cast node and node
        # to primary keys to test for conflicts with both nodes and pointers
        # contained in `self.nodes`.
        if node._id in self.node_ids:
            raise ValueError(
                'Pointer to node {0} already in list'.format(node._id)
            )

        if self.is_registration:
            raise NodeStateError('Cannot add a pointer to a registration')

        # If a folder, prevent more than one pointer to that folder. This will prevent infinite loops on the project organizer.
        already_pointed = node.pointed
        if node.is_collection and len(already_pointed) > 0:
            raise ValueError(
                'Pointer to folder {0} already exists. Only one pointer to any given folder allowed'.format(node._id)
            )
        if node.is_bookmark_collection:
            raise ValueError(
                'Pointer to bookmark collection ({0}) not allowed.'.format(node._id)
            )

        # Append pointer
        pointer = Pointer(node=node)
        pointer.save()
        self.nodes.append(pointer)

        # Add log
        self.add_log(
            action=NodeLog.POINTER_CREATED,
            params={
                'parent_node': self.parent_id,
                'node': self._primary_key,
                'pointer': {
                    'id': pointer.node._id,
                    'url': pointer.node.url,
                    'title': pointer.node.title,
                    'category': pointer.node.category,
                },
            },
            auth=auth,
            save=False,
        )

        # Optionally save changes
        if save:
            self.save()

        return pointer

    def rm_pointer(self, pointer, auth):
        """Remove a pointer.

        :param Pointer pointer: Pointer to remove
        :param Auth auth: Consolidated authorization
        """
        if pointer not in self.nodes:
            raise ValueError('Node link does not belong to the requested node.')

        # Remove `Pointer` object; will also remove self from `nodes` list of
        # parent node
        Pointer.remove_one(pointer)

        # Add log
        self.add_log(
            action=NodeLog.POINTER_REMOVED,
            params={
                'parent_node': self.parent_id,
                'node': self._primary_key,
                'pointer': {
                    'id': pointer.node._id,
                    'url': pointer.node.url,
                    'title': pointer.node.title,
                    'category': pointer.node.category,
                },
            },
            auth=auth,
            save=False,
        )



    @property
    def node_ids(self):
        return [
            node._id if node.primary else node.node._id
            for node in self.nodes
        ]

    @property
    def nodes_primary(self):
        return [
            node
            for node in self.nodes
            if node.primary
        ]

    def node_and_primary_descendants(self):
        """Return an iterator for a node and all of its primary (non-pointer) descendants.

        :param node Node: target Node
        """
        return itertools.chain([self], self.get_descendants_recursive(lambda n: n.primary))

    @property
    def depth(self):
        return len(self.parents)

    def next_descendants(self, auth, condition=lambda auth, node: True):
        """
        Recursively find the first set of descedants under a given node that meet a given condition

        returns a list of [(node, [children]), ...]
        """
        ret = []
        for node in self.nodes:
            if condition(auth, node):
                # base case
                ret.append((node, []))
            else:
                ret.append((node, node.next_descendants(auth, condition)))
        ret = [item for item in ret if item[1] or condition(auth, item[0])]  # prune empty branches
        return ret

    def get_descendants_recursive(self, include=lambda n: True):
        for node in self.nodes:
            if include(node):
                yield node
            if node.primary:
                for descendant in node.get_descendants_recursive(include):
                    if include(descendant):
                        yield descendant

    def get_aggregate_logs_query(self, auth):
        ids = [self._id] + [n._id
                            for n in self.get_descendants_recursive()
                            if n.can_view(auth)]
        query = Q('node', 'in', ids) & Q('should_hide', 'ne', True)
        return query

    def get_aggregate_logs_queryset(self, auth):
        query = self.get_aggregate_logs_query(auth)
        return NodeLog.find(query).sort('-date')

    @property
    def nodes_pointer(self):
        return [
            node
            for node in self.nodes
            if not node.primary
        ]

    @property
    def has_pointers_recursive(self):
        """Recursively checks whether the current node or any of its nodes
        contains a pointer.
        """
        if self.nodes_pointer:
            return True
        for node in self.nodes_primary:
            if node.has_pointers_recursive:
                return True
        return False

    @property
    def pointed(self):
        return Pointer.find(Q('node', 'eq', self._id))

    def pointing_at(self, pointed_node_id):
        """This node is pointed at another node.

        :param Node pointed_node_id: The node id of the node being pointed at.
        :return: pointer_id
        """
        for pointer in self.nodes_pointer:
            node_id = pointer.node._id
            if node_id == pointed_node_id:
                return pointer._id
        return None

    def get_points(self, folders=False, deleted=False, resolve=True):
        ret = []
        for each in self.pointed:
            pointer_node = get_pointer_parent(each)
            if not folders and pointer_node.is_collection:
                continue
            if not deleted and pointer_node.is_deleted:
                continue
            if resolve:
                ret.append(pointer_node)
            else:
                ret.append(each)
        return ret

    def resolve(self):
        return self

    def fork_pointer(self, pointer, auth, save=True):
        """Replace a pointer with a fork. If the pointer points to a project,
        fork the project and replace the pointer with a new pointer pointing
        to the fork. If the pointer points to a component, fork the component
        and add it to the current node.

        :param Pointer pointer:
        :param Auth auth:
        :param bool save:
        :return: Forked node
        """
        # Fail if pointer not contained in `nodes`
        try:
            index = self.nodes.index(pointer)
        except ValueError:
            raise ValueError('Pointer {0} not in list'.format(pointer._id))

        # Get pointed node
        node = pointer.node

        # Fork into current node and replace pointer with forked component
        forked = node.fork_node(auth)
        if forked is None:
            raise ValueError('Could not fork node')

        self.nodes[index] = forked

        # Add log
        self.add_log(
            NodeLog.POINTER_FORKED,
            params={
                'parent_node': self.parent_id,
                'node': self._primary_key,
                'pointer': {
                    'id': pointer.node._id,
                    'url': pointer.node.url,
                    'title': pointer.node.title,
                    'category': pointer.node.category,
                },
            },
            auth=auth,
            save=False,
        )

        # Optionally save changes
        if save:
            self.save()
            # Garbage-collect pointer. Note: Must save current node before
            # removing pointer, else remove will fail when trying to remove
            # backref from self to pointer.
            Pointer.remove_one(pointer)

        # Return forked content
        return forked

    def get_recent_logs(self, n=10):
        """Return a list of the n most recent logs, in reverse chronological
        order.

        :param int n: Number of logs to retrieve
        """
        return self.logs.sort('-date')[:n]

    def set_title(self, title, auth, save=False):
        """Set the title of this Node and log it.

        :param str title: The new title.
        :param auth: All the auth information including user, API key.
        """
        #Called so validation does not have to wait until save.
        validate_title(title)

        original_title = self.title
        new_title = sanitize.strip_html(title)
        # Title hasn't changed after sanitzation, bail out
        if original_title == new_title:
            return False
        self.title = new_title
        self.add_log(
            action=NodeLog.EDITED_TITLE,
            params={
                'parent_node': self.parent_id,
                'node': self._primary_key,
                'title_new': self.title,
                'title_original': original_title,
            },
            auth=auth,
            save=False,
        )
        if save:
            self.save()
        return None

    def set_description(self, description, auth, save=False):
        """Set the description and log the event.

        :param str description: The new description
        :param auth: All the auth informtion including user, API key.
        :param bool save: Save self after updating.
        """
        original = self.description
        new_description = sanitize.strip_html(description)
        if original == new_description:
            return False
        self.description = new_description
        self.add_log(
            action=NodeLog.EDITED_DESCRIPTION,
            params={
                'parent_node': self.parent_id,
                'node': self._primary_key,
                'description_new': self.description,
                'description_original': original
            },
            auth=auth,
            save=False,
        )
        if save:
            self.save()
        return None

    def update_search(self):
        from website import search
        try:
            search.search.update_node(self, bulk=False, async=True)
        except search.exceptions.SearchUnavailableError as e:
            logger.exception(e)
            log_exception()

    @classmethod
    def bulk_update_search(cls, nodes, index=None):
        from website import search
        try:
            serialize = functools.partial(search.search.update_node, index=index, bulk=True, async=False)
            search.search.bulk_update_nodes(serialize, nodes, index=index)
        except search.exceptions.SearchUnavailableError as e:
            logger.exception(e)
            log_exception()

    def delete_search_entry(self):
        from website import search
        try:
            search.search.delete_node(self)
        except search.exceptions.SearchUnavailableError as e:
            logger.exception(e)
            log_exception()

    def delete_registration_tree(self, save=False):
        self.is_deleted = True
        if not getattr(self.embargo, 'for_existing_registration', False):
            self.registered_from = None
        if save:
            self.save()
        self.update_search()
        for child in self.nodes_primary:
            child.delete_registration_tree(save=save)

    @disable_for_public_files_collection
    def remove_node(self, auth, date=None):
        """Marks a node as deleted.

        TODO: Call a hook on addons
        Adds a log to the parent node if applicable

        :param auth: an instance of :class:`Auth`.
        :param date: Date node was removed
        :type date: `datetime.datetime` or `None`
        """
        # TODO: rename "date" param - it's shadowing a global

        if self.is_bookmark_collection:
            raise NodeStateError('Bookmark collections may not be deleted.')

        if not self.can_edit(auth):
            raise PermissionsError('{0!r} does not have permission to modify this {1}'.format(auth.user, self.category or 'node'))

        #if this is a collection, remove all the collections that this is pointing at.
        if self.is_collection:
            for pointed in self.nodes_pointer:
                if pointed.node.is_collection:
                    pointed.node.remove_node(auth=auth)

        if [x for x in self.nodes_primary if not x.is_deleted]:
            raise NodeStateError('Any child components must be deleted prior to deleting this project.')

        # After delete callback
        for addon in self.get_addons():
            message = addon.after_delete(self, auth.user)
            if message:
                status.push_status_message(message, kind='info', trust=False)

        log_date = date or datetime.datetime.utcnow()

        # Add log to parent
        if self.node__parent:
            self.node__parent[0].add_log(
                NodeLog.NODE_REMOVED,
                params={
                    'project': self._primary_key,
                },
                auth=auth,
                log_date=log_date,
                save=True,
            )
        else:
            self.add_log(
                NodeLog.PROJECT_DELETED,
                params={
                    'project': self._primary_key,
                },
                auth=auth,
                log_date=log_date,
                save=True,
            )

        self.is_deleted = True
        self.deleted_date = date
        self.save()

        project_signals.node_deleted.send(self)

        return True

    @disable_for_public_files_collection
    def fork_node(self, auth, title=None):
        """Recursively fork a node.

        :param Auth auth: Consolidated authorization
        :param str title: Optional text to prepend to forked title
        :return: Forked node
        """
        PREFIX = 'Fork of '
        user = auth.user

        # Non-contributors can't fork private nodes
        if not (self.is_public or self.has_permission(user, 'read')):
            raise PermissionsError('{0!r} does not have permission to fork node {1!r}'.format(user, self._id))

        when = datetime.datetime.utcnow()

        original = self.load(self._primary_key)

        if original.is_deleted:
            raise NodeStateError('Cannot fork deleted node.')

        # Note: Cloning a node will clone each node wiki page version and add it to
        # `registered.wiki_pages_current` and `registered.wiki_pages_versions`.
        forked = original.clone()

        forked.tags = self.tags

        # Recursively fork child nodes
        for node_contained in original.nodes:
            if not node_contained.is_deleted:
                forked_node = None
                try:  # Catch the potential PermissionsError above
                    forked_node = node_contained.fork_node(auth=auth, title='')
                except PermissionsError:
                    pass  # If this exception is thrown omit the node from the result set
                if forked_node is not None:
                    forked.nodes.append(forked_node)

        if title is None:
            forked.title = PREFIX + original.title
        elif title == '':
            forked.title = original.title
        else:
            forked.title = title

        forked.is_fork = True
        forked.is_registration = False
        forked.forked_date = when
        forked.forked_from = original
        forked.creator = user
        forked.piwik_site_id = None
        forked.node_license = original.license.copy() if original.license else None
        forked.wiki_private_uuids = {}

        # Forks default to private status
        forked.is_public = False

        # Clear permissions before adding users
        forked.permissions = {}
        forked.visible_contributor_ids = []

        for citation in self.alternative_citations:
            forked.add_citation(
                auth=auth,
                citation=citation.clone(),
                log=False,
                save=False
            )

        forked.add_contributor(
            contributor=user,
            permissions=CREATOR_PERMISSIONS,
            log=False,
            save=False
        )

        # Need this save in order to access _primary_key
        forked.save()

        # Need to call this after save for the notifications to be created with the _primary_key
        project_signals.contributor_added.send(forked, contributor=user, auth=auth)

        forked.add_log(
            action=NodeLog.NODE_FORKED,
            params={
                'parent_node': original.parent_id,
                'node': original._primary_key,
                'registration': forked._primary_key,  # TODO: Remove this in favor of 'fork'
                'fork': forked._primary_key,
            },
            auth=auth,
            log_date=when,
            save=False,
        )

        # Clone each log from the original node for this fork.
        logs = original.logs
        for log in logs:
            log.clone_node_log(forked._id)

        forked.reload()

        # After fork callback
        for addon in original.get_addons():
            _, message = addon.after_fork(original, forked, user)
            if message:
                status.push_status_message(message, kind='info', trust=True)

        return forked

    @disable_for_public_files_collection
    def register_node(self, schema, auth, data, parent=None):
        """Make a frozen copy of a node.

        :param schema: Schema object
        :param auth: All the auth information including user, API key.
        :param template: Template name
        :param data: Form data
        :param parent Node: parent registration of registration to be created
        """
        # TODO(lyndsysimon): "template" param is not necessary - use schema.name?
        # NOTE: Admins can register child nodes even if they don't have write access them
        if not self.can_edit(auth=auth) and not self.is_admin_parent(user=auth.user):
            raise PermissionsError(
                'User {} does not have permission '
                'to register this node'.format(auth.user._id)
            )
        if self.is_collection:
            raise NodeStateError('Folders may not be registered')

        when = datetime.datetime.utcnow()

        original = self.load(self._primary_key)

        # Note: Cloning a node will clone each node wiki page version and add it to
        # `registered.wiki_pages_current` and `registered.wiki_pages_versions`.
        if original.is_deleted:
            raise NodeStateError('Cannot register deleted node.')

        registered = original.clone()

        registered.is_registration = True
        registered.registered_date = when
        registered.registered_user = auth.user
        registered.registered_schema.append(schema)
        registered.registered_from = original
        if not registered.registered_meta:
            registered.registered_meta = {}
        registered.registered_meta[schema._id] = data

        registered.contributors = self.contributors
        registered.forked_from = self.forked_from
        registered.creator = self.creator
        registered.tags = self.tags
        registered.piwik_site_id = None
        registered._affiliated_institutions = self._affiliated_institutions
        registered.alternative_citations = self.alternative_citations
        registered.node_license = original.license.copy() if original.license else None
        registered.wiki_private_uuids = {}

        registered.save()

        # Clone each log from the original node for this registration.
        logs = original.logs
        for log in logs:
            log.clone_node_log(registered._id)

        registered.is_public = False
        for node in registered.get_descendants_recursive():
            node.is_public = False
            node.save()

        if parent:
            registered._parent_node = parent

        # After register callback
        for addon in original.get_addons():
            _, message = addon.after_register(original, registered, auth.user)
            if message:
                status.push_status_message(message, kind='info', trust=False)

        for node_contained in original.nodes:
            if not node_contained.is_deleted:
                child_registration = node_contained.register_node(
                    schema=schema,
                    auth=auth,
                    data=data,
                    parent=registered,
                )
                if child_registration and not child_registration.primary:
                    registered.nodes.append(child_registration)

        registered.save()

        if settings.ENABLE_ARCHIVER:
            registered.reload()
            project_signals.after_create_registration.send(self, dst=registered, user=auth.user)

        return registered

    @disable_for_public_files_collection
    def remove_tag(self, tag, auth, save=True):
        if not tag:
            raise InvalidTagError
        elif tag not in self.tags:
            raise TagNotFoundError
        else:
            self.tags.remove(tag)
            self.add_log(
                action=NodeLog.TAG_REMOVED,
                params={
                    'parent_node': self.parent_id,
                    'node': self._primary_key,
                    'tag': tag,
                },
                auth=auth,
                save=False,
            )
            if save:
                self.save()
            return True

    @disable_for_public_files_collection
    def add_tag(self, tag, auth, save=True, log=True):
        if not isinstance(tag, Tag):
            tag_instance = Tag.load(tag)
            if tag_instance is None:
                tag_instance = Tag(_id=tag)
        else:
            tag_instance = tag
        #  should noop if it's not dirty
        tag_instance.save()

        if tag_instance._id not in self.tags:
            self.tags.append(tag_instance)
            if log:
                self.add_log(
                    action=NodeLog.TAG_ADDED,
                    params={
                        'parent_node': self.parent_id,
                        'node': self._primary_key,
                        'tag': tag_instance._id,
                    },
                    auth=auth,
                    save=False,
                )
            if save:
                self.save()

    @disable_for_public_files_collection
    def add_citation(self, auth, save=False, log=True, citation=None, **kwargs):
        if not citation:
            citation = AlternativeCitation(**kwargs)
        citation.save()
        self.alternative_citations.append(citation)
        citation_dict = {'name': citation.name, 'text': citation.text}
        if log:
            self.add_log(
                action=NodeLog.CITATION_ADDED,
                params={
                    'node': self._primary_key,
                    'citation': citation_dict
                },
                auth=auth,
                save=False
            )
            if save:
                self.save()
        return citation

    @disable_for_public_files_collection
    def edit_citation(self, auth, instance, save=False, log=True, **kwargs):
        citation = {'name': instance.name, 'text': instance.text}
        new_name = kwargs.get('name', instance.name)
        new_text = kwargs.get('text', instance.text)
        if new_name != instance.name:
            instance.name = new_name
            citation['new_name'] = new_name
        if new_text != instance.text:
            instance.text = new_text
            citation['new_text'] = new_text
        instance.save()
        if log:
            self.add_log(
                action=NodeLog.CITATION_EDITED,
                params={
                    'node': self._primary_key,
                    'citation': citation
                },
                auth=auth,
                save=False
            )
        if save:
            self.save()
        return instance

    @disable_for_public_files_collection
    def remove_citation(self, auth, instance, save=False, log=True):
        citation = {'name': instance.name, 'text': instance.text}
        self.alternative_citations.remove(instance)
        if log:
            self.add_log(
                action=NodeLog.CITATION_REMOVED,
                params={
                    'node': self._primary_key,
                    'citation': citation
                },
                auth=auth,
                save=False
            )
        if save:
            self.save()

    def add_log(self, action, params, auth, foreign_user=None, log_date=None, save=True):
        user = auth.user if auth else None
        params['node'] = params.get('node') or params.get('project') or self._id
        log = NodeLog(
            action=action,
            user=user,
            foreign_user=foreign_user,
            params=params,
            node=self,
            original_node=params['node']
        )

        if log_date:
            log.date = log_date
        log.save()

        if len(self.logs) == 1:
            self.date_modified = log.date.replace(tzinfo=None)
        else:
            self.date_modified = self.logs[-1].date.replace(tzinfo=None)

        if save:
            self.save()
        if user:
            increment_user_activity_counters(user._primary_key, action, log.date.isoformat())
        return log

    @classmethod
    def find_for_user(cls, user, subquery=None):
        combined_query = Q('contributors', 'eq', user._id)

        if subquery is not None:
            combined_query = combined_query & subquery
        return cls.find(combined_query)

    @property
    def url(self):
        return '/{}/'.format(self._primary_key)

    def web_url_for(self, view_name, _absolute=False, _guid=False, *args, **kwargs):
        return web_url_for(view_name, pid=self._primary_key, _absolute=_absolute, _guid=_guid, *args, **kwargs)

    def api_url_for(self, view_name, _absolute=False, *args, **kwargs):
        return api_url_for(view_name, pid=self._primary_key, _absolute=_absolute, *args, **kwargs)

    @property
    def absolute_url(self):
        if not self.url:
            logger.error('Node {0} has a parent that is not a project'.format(self._id))
            return None
        return urlparse.urljoin(settings.DOMAIN, self.url)

    @property
    def display_absolute_url(self):
        url = self.absolute_url
        if url is not None:
            return re.sub(r'https?:', '', url).strip('/')

    @property
    def api_v2_url(self):
        return reverse('nodes:node-detail', kwargs={'node_id': self._id})

    @property
    def absolute_api_v2_url(self):
        if self.is_registration:
            path = '/registrations/{}/'.format(self._id)
            return api_v2_url(path)
        if self.is_collection:
            path = '/collections/{}/'.format(self._id)
            return api_v2_url(path)
        path = '/nodes/{}/'.format(self._id)
        return api_v2_url(path)

    # used by django and DRF
    def get_absolute_url(self):
        return self.absolute_api_v2_url

    @property
    def api_url(self):
        if not self.url:
            logger.error('Node {0} has a parent that is not a project'.format(self._id))
            return None
        return '/api/v1{0}'.format(self.deep_url)

    @property
    def deep_url(self):
        return '/project/{}/'.format(self._primary_key)

    @property
    def linked_nodes_self_url(self):
        return self.absolute_api_v2_url + 'relationships/linked_nodes/'

    @property
    def linked_nodes_related_url(self):
        return self.absolute_api_v2_url + 'linked_nodes/'

    @property
    def csl(self):  # formats node information into CSL format for citation parsing
        """a dict in CSL-JSON schema

        For details on this schema, see:
            https://github.com/citation-style-language/schema#csl-json-schema
        """
        csl = {
            'id': self._id,
            'title': sanitize.unescape_entities(self.title),
            'author': [
                contributor.csl_name  # method in auth/model.py which parses the names of authors
                for contributor in self.visible_contributors
            ],
            'publisher': 'Open Science Framework',
            'type': 'webpage',
            'URL': self.display_absolute_url,
        }

        doi = self.get_identifier_value('doi')
        if doi:
            csl['DOI'] = doi

        if self.logs:
            csl['issued'] = datetime_to_csl(self.logs[-1].date)

        return csl

    def author_list(self, and_delim='&'):
        author_names = [
            author.biblio_name
            for author in self.visible_contributors
            if author
        ]
        if len(author_names) < 2:
            return ' {0} '.format(and_delim).join(author_names)
        if len(author_names) > 7:
            author_names = author_names[:7]
            author_names.append('et al.')
            return ', '.join(author_names)
        return u'{0}, {1} {2}'.format(
            ', '.join(author_names[:-1]),
            and_delim,
            author_names[-1]
        )

    @property
    def templated_list(self):
        return Node.find(Q('template_node', 'eq', self._id) & Q('is_deleted', 'ne', True))

    @property
    def _parent_node(self):
        """The parent node, if it exists, otherwise ``None``. Note: this
        property is named `parent_node` rather than `parent` to avoid a
        conflict with the `parent` back-reference created by the `nodes`
        field on this schema.
        """
        try:
            if not self.node__parent[0].is_deleted:
                return self.node__parent[0]
        except IndexError:
            pass
        return None

    @_parent_node.setter
    def _parent_node(self, parent):
        parent.nodes.append(self)
        parent.save()

    @property
    def _root(self):
        if self._parent_node:
            return self._parent_node._root
        else:
            return self

    @property
    def archiving(self):
        job = self.archive_job
        return job and not job.done and not job.archive_tree_finished()

    @property
    def archive_job(self):
        return self.archivejob__active[0] if self.archivejob__active else None

    @property
    def registrations_all(self):
        return Node.find(Q('registered_from', 'eq', self._id))

    @property
    def registrations(self):
        # TODO: This method may be totally unused
        return Node.find(Q('registered_from', 'eq', self._id) & Q('archiving', 'eq', False))

    @property
    def watch_url(self):
        return os.path.join(self.api_url, 'watch/')

    @property
    def parent_id(self):
        if self.node__parent:
            return self.node__parent[0]._primary_key
        return None

    @property
    def forked_from_id(self):
        if self.forked_from:
            return self.forked_from._id
        return None

    @property
    def registered_schema_id(self):
        if self.registered_schema:
            return self.registered_schema[0]._id
        return None

    @property
    def project_or_component(self):
        # The distinction is drawn based on whether something has a parent node, rather than by category
        return 'project' if not self.parent_node else 'component'

    def is_contributor(self, user):
        return (
            user is not None
            and (
                user._id in self.contributors
            )
        )

    def add_addon(self, addon_name, auth, log=True, *args, **kwargs):
        """Add an add-on to the node. Do nothing if the addon is already
        enabled.

        :param str addon_name: Name of add-on
        :param Auth auth: Consolidated authorization object
        :param bool log: Add a log after adding the add-on
        :return: A boolean, whether the addon was added
        """
        ret = AddonModelMixin.add_addon(self, addon_name, auth=auth,
                                        *args, **kwargs)
        if ret and log:
            config = settings.ADDONS_AVAILABLE_DICT[addon_name]
            self.add_log(
                action=NodeLog.ADDON_ADDED,
                params={
                    'project': self.parent_id,
                    'node': self._primary_key,
                    'addon': config.full_name,
                },
                auth=auth,
                save=False,
            )
            self.save()  # TODO: here, or outside the conditional? @mambocab
        return ret

    def delete_addon(self, addon_name, auth, _force=False):
        """Delete an add-on from the node.

        :param str addon_name: Name of add-on
        :param Auth auth: Consolidated authorization object
        :param bool _force: For migration testing ONLY. Do not set to True
            in the application, or else projects will be allowed to delete
            mandatory add-ons!
        :return bool: Add-on was deleted
        """
        ret = super(Node, self).delete_addon(addon_name, auth, _force)
        if ret:
            config = settings.ADDONS_AVAILABLE_DICT[addon_name]
            self.add_log(
                action=NodeLog.ADDON_REMOVED,
                params={
                    'project': self.parent_id,
                    'node': self._primary_key,
                    'addon': config.full_name,
                },
                auth=auth,
                save=False,
            )
            self.save()
            # TODO: save here or outside the conditional? @mambocab
        return ret

    def callback(self, callback, recursive=False, *args, **kwargs):
        """Invoke callbacks of attached add-ons and collect messages.

        :param str callback: Name of callback method to invoke
        :param bool recursive: Apply callback recursively over nodes
        :return list: List of callback messages
        """
        messages = []

        for addon in self.get_addons():
            method = getattr(addon, callback)
            message = method(self, *args, **kwargs)
            if message:
                messages.append(message)

        if recursive:
            for child in self.nodes:
                if not child.is_deleted:
                    messages.extend(
                        child.callback(
                            callback, recursive, *args, **kwargs
                        )
                    )

        return messages

    def replace_contributor(self, old, new):
        for i, contrib in enumerate(self.contributors):
            if contrib._primary_key == old._primary_key:
                self.contributors[i] = new
                # Remove unclaimed record for the project
                if self._primary_key in old.unclaimed_records:
                    del old.unclaimed_records[self._primary_key]
                    old.save()
                for permission in self.get_permissions(old):
                    self.add_permission(new, permission)
                self.permissions.pop(old._id)
                if old._id in self.visible_contributor_ids:
                    self.visible_contributor_ids[self.visible_contributor_ids.index(old._id)] = new._id
                return True
        return False

    def remove_contributor(self, contributor, auth, log=True):
        """Remove a contributor from this node.

        :param contributor: User object, the contributor to be removed
        :param auth: All the auth information including user, API key.
        """
        # remove unclaimed record if necessary
        if self._primary_key in contributor.unclaimed_records:
            del contributor.unclaimed_records[self._primary_key]

        self.contributors.remove(contributor._id)

        self.clear_permission(contributor)
        if contributor._id in self.visible_contributor_ids:
            self.visible_contributor_ids.remove(contributor._id)

        if not self.visible_contributor_ids:
            return False

        # Node must have at least one registered admin user
        admins = list(self.get_admin_contributors(self.contributors))
        if not admins:
            return False

        # Clear permissions for removed user
        self.permissions.pop(contributor._id, None)

        # After remove callback
        for addon in self.get_addons():
            message = addon.after_remove_contributor(self, contributor, auth)
            if message:
                # Because addons can return HTML strings, addons are responsible for markupsafe-escaping any messages returned
                status.push_status_message(message, kind='info', trust=True)

        if log:
            self.add_log(
                action=NodeLog.CONTRIB_REMOVED,
                params={
                    'project': self.parent_id,
                    'node': self._primary_key,
                    'contributors': [contributor._id],
                },
                auth=auth,
                save=False,
            )

        self.save()

        #send signal to remove this user from project subscriptions
        project_signals.contributor_removed.send(self, user=contributor)

        return True

    def remove_contributors(self, contributors, auth=None, log=True, save=False):

        results = []
        removed = []

        for contrib in contributors:
            outcome = self.remove_contributor(
                contributor=contrib, auth=auth, log=False,
            )
            results.append(outcome)
            removed.append(contrib._id)
        if log:
            self.add_log(
                action=NodeLog.CONTRIB_REMOVED,
                params={
                    'project': self.parent_id,
                    'node': self._primary_key,
                    'contributors': removed,
                },
                auth=auth,
                save=False,
            )

        if save:
            self.save()

        return all(results)

    def update_contributor(self, user, permission, visible, auth, save=False):
        """ TODO: this method should be updated as a replacement for the main loop of
        Node#manage_contributors. Right now there are redundancies, but to avoid major
        feature creep this will not be included as this time.

        Also checks to make sure unique admin is not removing own admin privilege.
        """
        if not self.has_permission(auth.user, ADMIN):
            raise PermissionsError('Only admins can modify contributor permissions')
        permissions = expand_permissions(permission) or DEFAULT_CONTRIBUTOR_PERMISSIONS
        admins = [contrib for contrib in self.contributors if self.has_permission(contrib, 'admin') and contrib.is_active]
        if not len(admins) > 1:
            # has only one admin
            admin = admins[0]
            if admin == user and ADMIN not in permissions:
                raise NodeStateError('{} is the only admin.'.format(user.fullname))
        if user not in self.contributors:
            raise ValueError(
                'User {0} not in contributors'.format(user.fullname)
            )
        if permission:
            permissions = expand_permissions(permission)
            if set(permissions) != set(self.get_permissions(user)):
                self.set_permissions(user, permissions, save=save)
                permissions_changed = {
                    user._id: permissions
                }
                self.add_log(
                    action=NodeLog.PERMISSIONS_UPDATED,
                    params={
                        'project': self.parent_id,
                        'node': self._id,
                        'contributors': permissions_changed,
                    },
                    auth=auth,
                    save=save
                )
                with TokuTransaction():
                    if ['read'] in permissions_changed.values():
                        project_signals.write_permissions_revoked.send(self)
        if visible is not None:
            self.set_visible(user, visible, auth=auth, save=save)
            self.update_visible_ids()

    def manage_contributors(self, user_dicts, auth, save=False):
        """Reorder and remove contributors.

        :param list user_dicts: Ordered list of contributors represented as
            dictionaries of the form:
            {'id': <id>, 'permission': <One of 'read', 'write', 'admin'>, 'visible': bool}
        :param Auth auth: Consolidated authentication information
        :param bool save: Save changes
        :raises: ValueError if any users in `users` not in contributors or if
            no admin contributors remaining
        """
        with TokuTransaction():
            users = []
            user_ids = []
            permissions_changed = {}
            visibility_removed = []
            to_retain = []
            to_remove = []
            for user_dict in user_dicts:
                user = User.load(user_dict['id'])
                if user is None:
                    raise ValueError('User not found')
                if user not in self.contributors:
                    raise ValueError(
                        'User {0} not in contributors'.format(user.fullname)
                    )
                permissions = expand_permissions(user_dict['permission'])
                if set(permissions) != set(self.get_permissions(user)):
                    self.set_permissions(user, permissions, save=False)
                    permissions_changed[user._id] = permissions
                # visible must be added before removed to ensure they are validated properly
                if user_dict['visible']:
                    self.set_visible(user,
                                     visible=True,
                                     auth=auth)
                else:
                    visibility_removed.append(user)
                users.append(user)
                user_ids.append(user_dict['id'])

            for user in visibility_removed:
                self.set_visible(user,
                                 visible=False,
                                 auth=auth)

            for user in self.contributors:
                if user._id in user_ids:
                    to_retain.append(user)
                else:
                    to_remove.append(user)

            admins = list(self.get_admin_contributors(users))
            if users is None or not admins:
                raise ValueError(
                    'Must have at least one registered admin contributor'
                )

            if to_retain != users:
                self.add_log(
                    action=NodeLog.CONTRIB_REORDERED,
                    params={
                        'project': self.parent_id,
                        'node': self._id,
                        'contributors': [
                            user._id
                            for user in users
                        ],
                    },
                    auth=auth,
                    save=False,
                )

            if to_remove:
                self.remove_contributors(to_remove, auth=auth, save=False)

            self.contributors = users

            if permissions_changed:
                self.add_log(
                    action=NodeLog.PERMISSIONS_UPDATED,
                    params={
                        'project': self.parent_id,
                        'node': self._id,
                        'contributors': permissions_changed,
                    },
                    auth=auth,
                    save=False,
                )
            # Update list of visible IDs
            self.update_visible_ids()
            if save:
                self.save()

        with TokuTransaction():
            if to_remove or permissions_changed and ['read'] in permissions_changed.values():
                project_signals.write_permissions_revoked.send(self)

    def add_contributor(self, contributor, permissions=None, visible=True,
                        auth=None, log=True, save=False):
        """Add a contributor to the project.

        :param User contributor: The contributor to be added
        :param list permissions: Permissions to grant to the contributor
        :param bool visible: Contributor is visible in project dashboard
        :param Auth auth: All the auth information including user, API key
        :param bool log: Add log to self
        :param bool save: Save after adding contributor
        :returns: Whether contributor was added
        """
        MAX_RECENT_LENGTH = 15

        # If user is merged into another account, use master account
        contrib_to_add = contributor.merged_by if contributor.is_merged else contributor
        if contrib_to_add not in self.contributors:

            self.contributors.append(contrib_to_add)
            if visible:
                self.set_visible(contrib_to_add, visible=True, log=False)

            # Add default contributor permissions
            permissions = permissions or DEFAULT_CONTRIBUTOR_PERMISSIONS
            for permission in permissions:
                self.add_permission(contrib_to_add, permission, save=False)

            # Add contributor to recently added list for user
            if auth is not None:
                user = auth.user
                if contrib_to_add in user.recently_added:
                    user.recently_added.remove(contrib_to_add)
                user.recently_added.insert(0, contrib_to_add)
                while len(user.recently_added) > MAX_RECENT_LENGTH:
                    user.recently_added.pop()

            if log:
                self.add_log(
                    action=NodeLog.CONTRIB_ADDED,
                    params={
                        'project': self.parent_id,
                        'node': self._primary_key,
                        'contributors': [contrib_to_add._primary_key],
                    },
                    auth=auth,
                    save=False,
                )
            if save:
                self.save()

            if self._id:
                project_signals.contributor_added.send(self, contributor=contributor, auth=auth)

            return True

        # Permissions must be overridden if changed when contributor is added to parent he/she is already on a child of.
        elif contrib_to_add in self.contributors and permissions is not None:
            self.set_permissions(contrib_to_add, permissions)
            if save:
                self.save()

            return False
        else:
            return False

    def add_contributors(self, contributors, auth=None, log=True, save=False):
        """Add multiple contributors

        :param list contributors: A list of dictionaries of the form:
            {
                'user': <User object>,
                'permissions': <Permissions list, e.g. ['read', 'write']>,
                'visible': <Boolean indicating whether or not user is a bibliographic contributor>
            }
        :param auth: All the auth information including user, API key.
        :param log: Add log to self
        :param save: Save after adding contributor
        """
        for contrib in contributors:
            self.add_contributor(
                contributor=contrib['user'], permissions=contrib['permissions'],
                visible=contrib['visible'], auth=auth, log=False, save=False,
            )
        if log and contributors:
            self.add_log(
                action=NodeLog.CONTRIB_ADDED,
                params={
                    'project': self.parent_id,
                    'node': self._primary_key,
                    'contributors': [
                        contrib['user']._id
                        for contrib in contributors
                    ],
                },
                auth=auth,
                save=False,
            )
        if save:
            self.save()

    def add_unregistered_contributor(self, fullname, email, auth,
                                     permissions=None, save=False):
        """Add a non-registered contributor to the project.

        :param str fullname: The full name of the person.
        :param str email: The email address of the person.
        :param Auth auth: Auth object for the user adding the contributor.
        :returns: The added contributor
        :raises: DuplicateEmailError if user with given email is already in the database.
        """
        # Create a new user record
        contributor = User.create_unregistered(fullname=fullname, email=email)

        contributor.add_unclaimed_record(node=self, referrer=auth.user,
            given_name=fullname, email=email)
        try:
            contributor.save()
        except ValidationValueError:  # User with same email already exists
            contributor = get_user(email=email)
            # Unregistered users may have multiple unclaimed records, so
            # only raise error if user is registered.
            if contributor.is_registered or self.is_contributor(contributor):
                raise
            contributor.add_unclaimed_record(node=self, referrer=auth.user,
                given_name=fullname, email=email)
            contributor.save()

        self.add_contributor(
            contributor, permissions=permissions, auth=auth,
            log=True, save=False,
        )
        self.save()
        return contributor

    def set_privacy(self, permissions, auth=None, log=True, save=True, meeting_creation=False):
        """Set the permissions for this node. Also, based on meeting_creation, queues an email to user about abilities of
            public projects.

        :param permissions: A string, either 'public' or 'private'
        :param auth: All the auth information including user, API key.
        :param bool log: Whether to add a NodeLog for the privacy change.
        :param bool meeting_creation: Whether this was created due to a meetings email.
        """
        if auth and not self.has_permission(auth.user, ADMIN):
            raise PermissionsError('Must be an admin to change privacy settings.')
        if permissions == 'public' and not self.is_public:
            if self.is_registration:
                if self.is_pending_embargo:
                    raise NodeStateError('A registration with an unapproved embargo cannot be made public.')
                elif self.is_pending_registration:
                    raise NodeStateError('An unapproved registration cannot be made public.')
                elif self.is_pending_embargo:
                    raise NodeStateError('An unapproved embargoed registration cannot be made public.')
                elif self.is_embargoed:
                    # Embargoed registrations can be made public early
                    self.request_embargo_termination(auth=auth)
                    return False
            self.is_public = True
        elif permissions == 'private' and self.is_public:
            if self.is_registration and not self.is_pending_embargo:
                raise NodeStateError('Public registrations must be withdrawn, not made private.')
            else:
                self.is_public = False
        else:
            return False

        # After set permissions callback
        for addon in self.get_addons():
            message = addon.after_set_privacy(self, permissions)
            if message:
                status.push_status_message(message, kind='info', trust=False)

        if log:
            action = NodeLog.MADE_PUBLIC if permissions == 'public' else NodeLog.MADE_PRIVATE
            self.add_log(
                action=action,
                params={
                    'project': self.parent_id,
                    'node': self._primary_key,
                },
                auth=auth,
                save=False,
            )
        if save:
            self.save()
        if auth and permissions == 'public':
            project_signals.privacy_set_public.send(auth.user, node=self, meeting_creation=meeting_creation)
        return True

    def admin_public_wiki(self, user):
        return (
            self.has_addon('wiki') and
            self.has_permission(user, 'admin') and
            self.is_public
        )

    def include_wiki_settings(self, user):
        """Check if node meets requirements to make publicly editable."""
        return (
            self.admin_public_wiki(user) or
            any(
                each.admin_public_wiki(user)
                for each in self.get_descendants_recursive()
            )
        )

    # TODO: Move to wiki add-on
    def get_wiki_page(self, name=None, version=None, id=None):
        from website.addons.wiki.model import NodeWikiPage

        if name:
            name = (name or '').strip()
            key = to_mongo_key(name)
            try:
                if version and (isinstance(version, int) or version.isdigit()):
                    id = self.wiki_pages_versions[key][int(version) - 1]
                elif version == 'previous':
                    id = self.wiki_pages_versions[key][-2]
                elif version == 'current' or version is None:
                    id = self.wiki_pages_current[key]
                else:
                    return None
            except (KeyError, IndexError):
                return None
        return NodeWikiPage.load(id)

    # TODO: Move to wiki add-on
    def update_node_wiki(self, name, content, auth):
        """Update the node's wiki page with new content.

        :param page: A string, the page's name, e.g. ``"home"``.
        :param content: A string, the posted content.
        :param auth: All the auth information including user, API key.
        """
        from website.addons.wiki.model import NodeWikiPage

        name = (name or '').strip()
        key = to_mongo_key(name)
        has_comments = False
        current = None

        if key not in self.wiki_pages_current:
            if key in self.wiki_pages_versions:
                version = len(self.wiki_pages_versions[key]) + 1
            else:
                version = 1
        else:
            current = NodeWikiPage.load(self.wiki_pages_current[key])
            version = current.version + 1
            current.save()
            if Comment.find(Q('root_target', 'eq', current._id)).count() > 0:
                has_comments = True

        new_page = NodeWikiPage(
            page_name=name,
            version=version,
            user=auth.user,
            node=self,
            content=content
        )
        new_page.save()

        if has_comments:
            Comment.update(Q('root_target', 'eq', current._id), data={'root_target': Guid.load(new_page._id)})
            Comment.update(Q('target', 'eq', current._id), data={'target': Guid.load(new_page._id)})

        if current:
            for contrib in self.contributors:
                if contrib.comments_viewed_timestamp.get(current._id, None):
                    contrib.comments_viewed_timestamp[new_page._id] = contrib.comments_viewed_timestamp[current._id]
                    contrib.save()
                    del contrib.comments_viewed_timestamp[current._id]

        # check if the wiki page already exists in versions (existed once and is now deleted)
        if key not in self.wiki_pages_versions:
            self.wiki_pages_versions[key] = []
        self.wiki_pages_versions[key].append(new_page._primary_key)
        self.wiki_pages_current[key] = new_page._primary_key

        self.add_log(
            action=NodeLog.WIKI_UPDATED,
            params={
                'project': self.parent_id,
                'node': self._primary_key,
                'page': new_page.page_name,
                'page_id': new_page._primary_key,
                'version': new_page.version,
            },
            auth=auth,
            log_date=new_page.date,
            save=False,
        )
        self.save()

    # TODO: Move to wiki add-on
    def rename_node_wiki(self, name, new_name, auth):
        """Rename the node's wiki page with new name.

        :param name: A string, the page's name, e.g. ``"My Page"``.
        :param new_name: A string, the new page's name, e.g. ``"My Renamed Page"``.
        :param auth: All the auth information including user, API key.

        """
        # TODO: Fix circular imports
        from website.addons.wiki.exceptions import (
            PageCannotRenameError,
            PageConflictError,
            PageNotFoundError,
        )

        name = (name or '').strip()
        key = to_mongo_key(name)
        new_name = (new_name or '').strip()
        new_key = to_mongo_key(new_name)
        page = self.get_wiki_page(name)

        if key == 'home':
            raise PageCannotRenameError('Cannot rename wiki home page')
        if not page:
            raise PageNotFoundError('Wiki page not found')
        if (new_key in self.wiki_pages_current and key != new_key) or new_key == 'home':
            raise PageConflictError(
                'Page already exists with name {0}'.format(
                    new_name,
                )
            )

        # rename the page first in case we hit a validation exception.
        old_name = page.page_name
        page.rename(new_name)

        # TODO: merge historical records like update (prevents log breaks)
        # transfer the old page versions/current keys to the new name.
        if key != new_key:
            self.wiki_pages_versions[new_key] = self.wiki_pages_versions[key]
            del self.wiki_pages_versions[key]
            self.wiki_pages_current[new_key] = self.wiki_pages_current[key]
            del self.wiki_pages_current[key]
            if key in self.wiki_private_uuids:
                self.wiki_private_uuids[new_key] = self.wiki_private_uuids[key]
                del self.wiki_private_uuids[key]

        self.add_log(
            action=NodeLog.WIKI_RENAMED,
            params={
                'project': self.parent_id,
                'node': self._primary_key,
                'page': page.page_name,
                'page_id': page._primary_key,
                'old_page': old_name,
                'version': page.version,
            },
            auth=auth,
            save=False,
        )
        self.save()

    def delete_node_wiki(self, name, auth):
        name = (name or '').strip()
        key = to_mongo_key(name)
        page = self.get_wiki_page(key)

        del self.wiki_pages_current[key]
        if key != 'home':
            del self.wiki_pages_versions[key]

        self.add_log(
            action=NodeLog.WIKI_DELETED,
            params={
                'project': self.parent_id,
                'node': self._primary_key,
                'page': page.page_name,
                'page_id': page._primary_key,
            },
            auth=auth,
            save=False,
        )
        self.save()

    def get_stats(self, detailed=False):
        if detailed:
            raise NotImplementedError(
                'Detailed stats exist, but are not yet implemented.'
            )
        else:
            return get_basic_counters('node:%s' % self._primary_key)

    # TODO: Deprecate this; it duplicates much of what serialize_project already
    # does
    def serialize(self, auth=None):
        """Dictionary representation of node that is nested within a NodeLog's
        representation.
        """
        # TODO: incomplete implementation
        return {
            'id': str(self._primary_key),
            'category': self.category_display,
            'node_type': self.project_or_component,
            'url': self.url,
            # TODO: Titles shouldn't contain escaped HTML in the first place
            'title': sanitize.unescape_entities(self.title),
            'path': self.path_above(auth),
            'api_url': self.api_url,
            'is_public': self.is_public,
            'is_registration': self.is_registration,
        }

    def _initiate_retraction(self, user, justification=None):
        """Initiates the retraction process for a registration
        :param user: User who initiated the retraction
        :param justification: Justification, if given, for retraction
        """

        retraction = Retraction(
            initiated_by=user,
            justification=justification or None,  # make empty strings None
            state=Retraction.UNAPPROVED
        )
        retraction.save()  # Save retraction so it has a primary key
        self.retraction = retraction
        self.save()  # Set foreign field reference Node.retraction
        admins = self.get_admin_contributors_recursive(unique_users=True)
        for (admin, node) in admins:
            retraction.add_authorizer(admin, node)
        retraction.save()  # Save retraction approval state
        return retraction

    def retract_registration(self, user, justification=None, save=True):
        """Retract public registration. Instantiate new Retraction object
        and associate it with the respective registration.
        """

        if not self.is_registration or (not self.is_public and not (self.embargo_end_date or self.is_pending_embargo)):
            raise NodeStateError('Only public or embargoed registrations may be withdrawn.')

        if self.root is not self:
            raise NodeStateError('Withdrawal of non-parent registrations is not permitted.')

        retraction = self._initiate_retraction(user, justification)
        self.registered_from.add_log(
            action=NodeLog.RETRACTION_INITIATED,
            params={
                'node': self.registered_from_id,
                'registration': self._id,
                'retraction_id': retraction._id,
            },
            auth=Auth(user),
        )
        self.retraction = retraction
        if save:
            self.save()
        return retraction

    def _is_embargo_date_valid(self, end_date):
        today = datetime.datetime.utcnow()
        if (end_date - today) >= settings.EMBARGO_END_DATE_MIN:
            if (end_date - today) <= settings.EMBARGO_END_DATE_MAX:
                return True
        return False

    def _initiate_embargo(self, user, end_date, for_existing_registration=False, notify_initiator_on_complete=False):
        """Initiates the retraction process for a registration
        :param user: User who initiated the retraction
        :param end_date: Date when the registration should be made public
        """
        embargo = Embargo(
            initiated_by=user,
            end_date=datetime.datetime.combine(end_date, datetime.datetime.min.time()),
            for_existing_registration=for_existing_registration,
            notify_initiator_on_complete=notify_initiator_on_complete
        )
        embargo.save()  # Save embargo so it has a primary key
        self.embargo = embargo
        self.save()  # Set foreign field reference Node.embargo
        admins = self.get_admin_contributors_recursive(unique_users=True)
        for (admin, node) in admins:
            embargo.add_authorizer(admin, node)
        embargo.save()  # Save embargo's approval_state
        return embargo

    def embargo_registration(self, user, end_date, for_existing_registration=False, notify_initiator_on_complete=False):
        """Enter registration into an embargo period at end of which, it will
        be made public
        :param user: User initiating the embargo
        :param end_date: Date when the registration should be made public
        :raises: NodeStateError if Node is not a registration
        :raises: PermissionsError if user is not an admin for the Node
        :raises: ValidationValueError if end_date is not within time constraints
        """

        if not self.is_registration:
            raise NodeStateError('Only registrations may be embargoed')
        if not self.has_permission(user, 'admin'):
            raise PermissionsError('Only admins may embargo a registration')
        if not self._is_embargo_date_valid(end_date):
            if (end_date - datetime.datetime.utcnow()) >= settings.EMBARGO_END_DATE_MIN:
                raise ValidationValueError('Registrations can only be embargoed for up to four years.')
            raise ValidationValueError('Embargo end date must be at least three days in the future.')

        embargo = self._initiate_embargo(user, end_date, for_existing_registration=for_existing_registration, notify_initiator_on_complete=notify_initiator_on_complete)

        self.registered_from.add_log(
            action=NodeLog.EMBARGO_INITIATED,
            params={
                'node': self.registered_from_id,
                'registration': self._id,
                'embargo_id': embargo._id,
            },
            auth=Auth(user),
            save=True,
        )
        if self.is_public:
            self.set_privacy('private', Auth(user))

    def request_embargo_termination(self, auth):
        """Initiates an EmbargoTerminationApproval to lift this Embargoed Registration's
        embargo early."""
        if not self.is_embargoed:
            raise NodeStateError('This node is not under active embargo')
        if not self.root == self:
            raise NodeStateError('Only the root of an embargoed registration can request termination')

        approval = EmbargoTerminationApproval(
            initiated_by=auth.user,
            embargoed_registration=self,
        )
        admins = [admin for admin in self.root.get_admin_contributors_recursive(unique_users=True)]
        for (admin, node) in admins:
            approval.add_authorizer(admin, node=node)
        approval.save()
        approval.ask(admins)
        self.embargo_termination_approval = approval
        self.save()
        return approval

    def terminate_embargo(self, auth):
        """Handles the actual early termination of an Embargoed registration.
        Adds a log to the registered_from Node.
        """
        if not self.is_embargoed:
            raise NodeStateError('This node is not under active embargo')

        self.registered_from.add_log(
            action=NodeLog.EMBARGO_TERMINATED,
            params={
                'project': self._id,
                'node': self.registered_from_id,
                'registration': self._id,
            },
            auth=None,
            save=True
        )
        self.embargo.mark_as_completed()
        for node in self.node_and_primary_descendants():
            node.set_privacy(
                Node.PUBLIC,
                auth=None,
                log=False,
                save=True
            )
        return True

    def get_active_contributors_recursive(self, unique_users=False, *args, **kwargs):
        """Yield (admin, node) tuples for this node and
        descendant nodes. Excludes contributors on node links and inactive users.

        :param bool unique_users: If True, a given admin will only be yielded once
            during iteration.
        """
        visited_user_ids = []
        for node in self.node_and_primary_descendants(*args, **kwargs):
            for contrib in node.active_contributors(*args, **kwargs):
                if unique_users:
                    if contrib._id not in visited_user_ids:
                        visited_user_ids.append(contrib._id)
                        yield (contrib, node)
                else:
                    yield (contrib, node)

    def get_admin_contributors_recursive(self, unique_users=False, *args, **kwargs):
        """Yield (admin, node) tuples for this node and
        descendant nodes. Excludes contributors on node links and inactive users.

        :param bool unique_users: If True, a given admin will only be yielded once
            during iteration.
        """
        visited_user_ids = []
        for node in self.node_and_primary_descendants(*args, **kwargs):
            for contrib in node.contributors:
                if node.has_permission(contrib, ADMIN) and contrib.is_active:
                    if unique_users:
                        if contrib._id not in visited_user_ids:
                            visited_user_ids.append(contrib._id)
                            yield (contrib, node)
                    else:
                        yield (contrib, node)

    def get_admin_contributors(self, users):
        """Return a set of all admin contributors for this node. Excludes contributors on node links and
        inactive users.
        """
        return (
            user for user in users
            if self.has_permission(user, 'admin') and
            user.is_active)

    def _initiate_approval(self, user, notify_initiator_on_complete=False):
        end_date = datetime.datetime.now() + settings.REGISTRATION_APPROVAL_TIME
        approval = RegistrationApproval(
            initiated_by=user,
            end_date=end_date,
            notify_initiator_on_complete=notify_initiator_on_complete
        )
        approval.save()  # Save approval so it has a primary key
        self.registration_approval = approval
        self.save()  # Set foreign field reference Node.registration_approval
        admins = self.get_admin_contributors_recursive(unique_users=True)
        for (admin, node) in admins:
            approval.add_authorizer(admin, node=node)
        approval.save()  # Save approval's approval_state
        return approval

    def require_approval(self, user, notify_initiator_on_complete=False):
        if not self.is_registration:
            raise NodeStateError('Only registrations can require registration approval')
        if not self.has_permission(user, 'admin'):
            raise PermissionsError('Only admins can initiate a registration approval')

        approval = self._initiate_approval(user, notify_initiator_on_complete)

        self.registered_from.add_log(
            action=NodeLog.REGISTRATION_APPROVAL_INITIATED,
            params={
                'node': self.registered_from_id,
                'registration': self._id,
                'registration_approval_id': approval._id,
            },
            auth=Auth(user),
            save=True,
        )

    @property
    def watches(self):
        return WatchConfig.find(Q('node', 'eq', self._id))

    institution_id = fields.StringField(unique=True, index=True)
    institution_domains = fields.StringField(list=True)
    institution_auth_url = fields.StringField(validate=URLValidator())
    institution_logo_name = fields.StringField()
    institution_email_domains = fields.StringField(list=True)
    institution_banner_name = fields.StringField()

    @classmethod
    def find(cls, query=None, allow_institution=False, **kwargs):
        if not allow_institution:
            query = (query & Q('institution_id', 'eq', None)) if query else Q('institution_id', 'eq', None)
        return super(Node, cls).find(query, **kwargs)

    @classmethod
    def find_one(cls, query=None, allow_institution=False, **kwargs):
        if not allow_institution:
            query = (query & Q('institution_id', 'eq', None)) if query else Q('institution_id', 'eq', None)
        return super(Node, cls).find_one(query, **kwargs)

    @classmethod
    def find_by_institutions(cls, inst, query=None):
        inst_node = inst.node
        query = query & Q('_affiliated_institutions', 'eq', inst_node) if query else Q('_affiliated_institutions', 'eq', inst_node)
        return cls.find(query, allow_institution=True)

    _affiliated_institutions = fields.ForeignField('node', list=True)

    @property
    def affiliated_institutions(self):
        '''
        Should behave as if this was a foreign field pointing to Institution
        :return: this node's _affiliated_institutions wrapped with Institution as a list.
        '''
        return AffiliatedInstitutionsList([Institution(node) for node in self._affiliated_institutions], obj=self, private_target='_affiliated_institutions')

    def add_affiliated_institution(self, inst, user, save=False, log=True):
        if not user.is_affiliated_with_institution(inst):
            raise UserNotAffiliatedError('User is not affiliated with {}'.format(inst.name))
        if inst not in self.affiliated_institutions:
            self.affiliated_institutions.append(inst)
        if log:
            self.add_log(
                action=NodeLog.AFFILIATED_INSTITUTION_ADDED,
                params={
                    'node': self._primary_key,
                    'institution': {
                        'id': inst._id,
                        'name': inst.name
                    }
                },
                auth=Auth(user)
            )
        if save:
            self.save()
        return True

    def remove_affiliated_institution(self, inst, user, save=False, log=True):
        if inst in self.affiliated_institutions:
            self.affiliated_institutions.remove(inst)
            if log:
                self.add_log(
                    action=NodeLog.AFFILIATED_INSTITUTION_REMOVED,
                    params={
                        'node': self._primary_key,
                        'institution': {
                            'id': inst._id,
                            'name': inst.name
                        }
                    },
                    auth=Auth(user)
                )
            if save:
                self.save()
            return True
        return False

    def institutions_url(self):
        return self.absolute_api_v2_url + 'institutions/'

    def institutions_relationship_url(self):
        return self.absolute_api_v2_url + 'relationships/institutions/'


@Node.subscribe('before_save')
def validate_permissions(schema, instance):
    """Ensure that user IDs in `contributors` and `permissions` match.

    """
    node = instance
    contributor_ids = set([user._id for user in node.contributors])
    permission_ids = set(node.permissions.keys())
    mismatched_contributors = contributor_ids.difference(permission_ids)
    if mismatched_contributors:
        raise ValidationValueError(
            'Contributors {0} missing from `permissions` on node {1}'.format(
                ', '.join(mismatched_contributors),
                node._id,
            )
        )
    mismatched_permissions = permission_ids.difference(contributor_ids)
    if mismatched_permissions:
        raise ValidationValueError(
            'Permission keys {0} missing from `contributors` on node {1}'.format(
                ', '.join(mismatched_contributors),
                node._id,
            )
        )


@Node.subscribe('before_save')
def validate_visible_contributors(schema, instance):
    """Ensure that user IDs in `contributors` and `visible_contributor_ids`
    match.

    """
    node = instance
    for user_id in node.visible_contributor_ids:
        if user_id not in node.contributors:
            raise ValidationValueError(
                ('User {0} is in `visible_contributor_ids` but not in '
                 '`contributors` on node {1}').format(
                    user_id,
                    node._id,
                )
            )


class WatchConfig(StoredObject):

    _id = fields.StringField(primary=True, default=lambda: str(ObjectId()))
    node = fields.ForeignField('Node')
    digest = fields.BooleanField(default=False)
    immediate = fields.BooleanField(default=False)

    def __repr__(self):
        return '<WatchConfig(node="{self.node}")>'.format(self=self)


class PrivateLink(StoredObject):

    _id = fields.StringField(primary=True, default=lambda: str(ObjectId()))
    date_created = fields.DateTimeField(auto_now_add=datetime.datetime.utcnow)
    key = fields.StringField(required=True, unique=True)
    name = fields.StringField()
    is_deleted = fields.BooleanField(default=False)
    anonymous = fields.BooleanField(default=False)

    nodes = fields.ForeignField('node', list=True)
    creator = fields.ForeignField('user')

    @property
    def node_ids(self):
        node_ids = [node._id for node in self.nodes]
        return node_ids

    def node_scale(self, node):
        # node may be None if previous node's parent is deleted
        if node is None or node.parent_id not in self.node_ids:
            return -40
        else:
            offset = 20 if node.parent_node is not None else 0
            return offset + self.node_scale(node.parent_node)

    def to_json(self):
        return {
            'id': self._id,
            'date_created': iso8601format(self.date_created),
            'key': self.key,
            'name': sanitize.unescape_entities(self.name),
            'creator': {'fullname': self.creator.fullname, 'url': self.creator.profile_url},
            'nodes': [{'title': x.title, 'url': x.url, 'scale': str(self.node_scale(x)) + 'px', 'category': x.category}
                      for x in self.nodes if not x.is_deleted],
            'anonymous': self.anonymous
        }


class AlternativeCitation(StoredObject):
    _id = fields.StringField(primary=True, default=lambda: str(ObjectId()))
    name = fields.StringField(required=True, validate=MaxLengthValidator(256))
    text = fields.StringField(required=True, validate=MaxLengthValidator(2048))

    def to_json(self):
        return {
            'id': self._id,
            'name': self.name,
            'text': self.text
        }


class DraftRegistrationLog(StoredObject):
    """ Simple log to show status changes for DraftRegistrations

    field - _id - primary key
    field - date - date of the action took place
    field - action - simple action to track what happened
    field - user - user who did the action
    """
    _id = fields.StringField(primary=True, default=lambda: str(ObjectId()))
    date = fields.DateTimeField(default=datetime.datetime.utcnow)
    action = fields.StringField()
    draft = fields.ForeignField('draftregistration', index=True)
    user = fields.ForeignField('user')

    SUBMITTED = 'submitted'
    REGISTERED = 'registered'
    APPROVED = 'approved'
    REJECTED = 'rejected'

    def __repr__(self):
        return ('<DraftRegistrationLog({self.action!r}, date={self.date!r}), '
                'user={self.user!r} '
                'with id {self._id!r}>').format(self=self)


class DraftRegistration(StoredObject):

    _id = fields.StringField(primary=True, default=lambda: str(ObjectId()))

    URL_TEMPLATE = settings.DOMAIN + 'project/{node_id}/drafts/{draft_id}'

    datetime_initiated = fields.DateTimeField(auto_now_add=True)
    datetime_updated = fields.DateTimeField(auto_now=True)
    # Original Node a draft registration is associated with
    branched_from = fields.ForeignField('node', index=True)

    initiator = fields.ForeignField('user', index=True)

    # Dictionary field mapping question id to a question's comments and answer
    # {
    #   <qid>: {
    #     'comments': [{
    #       'user': {
    #         'id': <uid>,
    #         'name': <name>
    #       },
    #       value: <value>,
    #       lastModified: <datetime>
    #     }],
    #     'value': <value>
    #   }
    # }
    registration_metadata = fields.DictionaryField(default=dict)
    registration_schema = fields.ForeignField('metaschema')
    registered_node = fields.ForeignField('node', index=True)

    approval = fields.ForeignField('draftregistrationapproval', default=None)

    # Dictionary field mapping extra fields defined in the MetaSchema.schema to their
    # values. Defaults should be provided in the schema (e.g. 'paymentSent': false),
    # and these values are added to the DraftRegistration
    _metaschema_flags = fields.DictionaryField(default=None)

    def __repr__(self):
        return '<DraftRegistration(branched_from={self.branched_from!r}) with id {self._id!r}>'.format(self=self)

    # lazily set flags
    @property
    def flags(self):
        if not self._metaschema_flags:
            self._metaschema_flags = {}
        meta_schema = self.registration_schema
        if meta_schema:
            schema = meta_schema.schema
            flags = schema.get('flags', {})
            dirty = False
            for flag, value in flags.iteritems():
                if flag not in self._metaschema_flags:
                    self._metaschema_flags[flag] = value
                    dirty = True
            if dirty:
                self.save()
        return self._metaschema_flags

    @flags.setter
    def flags(self, flags):
        self._metaschema_flags.update(flags)

    notes = fields.StringField()

    @property
    def url(self):
        return self.URL_TEMPLATE.format(
            node_id=self.branched_from,
            draft_id=self._id
        )

    @property
    def absolute_url(self):
        return urlparse.urljoin(settings.DOMAIN, self.url)

    @property
    def absolute_api_v2_url(self):
        node = self.branched_from
        path = '/nodes/{}/draft_registrations/{}/'.format(node._id, self._id)
        return api_v2_url(path)

    # used by django and DRF
    def get_absolute_url(self):
        return self.absolute_api_v2_url

    @property
    def requires_approval(self):
        return self.registration_schema.requires_approval

    @property
    def is_pending_review(self):
        return self.approval.is_pending_approval if (self.requires_approval and self.approval) else False

    @property
    def is_approved(self):
        if self.requires_approval:
            if not self.approval:
                return False
            else:
                return self.approval.is_approved
        else:
            return False

    @property
    def is_rejected(self):
        if self.requires_approval:
            if not self.approval:
                return False
            else:
                return self.approval.is_rejected
        else:
            return False

    @property
    def status_logs(self):
        """ List of logs associated with this node"""
        return DraftRegistrationLog.find(Q('draft', 'eq', self._id)).sort('date')

    @classmethod
    def create_from_node(cls, node, user, schema, data=None):
        draft = cls(
            initiator=user,
            branched_from=node,
            registration_schema=schema,
            registration_metadata=data or {},
        )
        draft.save()
        return draft

    def update_metadata(self, metadata):
        changes = []
        # Prevent comments on approved drafts
        if not self.is_approved:
            for question_id, value in metadata.iteritems():
                old_value = self.registration_metadata.get(question_id)
                if old_value:
                    old_comments = {
                        comment['created']: comment
                        for comment in old_value.get('comments', [])
                    }
                    new_comments = {
                        comment['created']: comment
                        for comment in value.get('comments', [])
                    }
                    old_comments.update(new_comments)
                    metadata[question_id]['comments'] = sorted(
                        old_comments.values(),
                        key=lambda c: c['created']
                    )
                    if old_value.get('value') != value.get('value'):
                        changes.append(question_id)
                else:
                    changes.append(question_id)
        self.registration_metadata.update(metadata)
        return changes

    def submit_for_review(self, initiated_by, meta, save=False):
        approval = DraftRegistrationApproval(
            initiated_by=initiated_by,
            meta=meta
        )
        approval.save()
        self.approval = approval
        self.add_status_log(initiated_by, DraftRegistrationLog.SUBMITTED)
        if save:
            self.save()

    def register(self, auth, save=False):
        node = self.branched_from

        # Create the registration
        register = node.register_node(
            schema=self.registration_schema,
            auth=auth,
            data=self.registration_metadata
        )
        self.registered_node = register
        self.add_status_log(auth.user, DraftRegistrationLog.REGISTERED)
        if save:
            self.save()
        return register

    def approve(self, user):
        self.approval.approve(user)
        self.add_status_log(user, DraftRegistrationLog.APPROVED)
        self.approval.save()

    def reject(self, user):
        self.approval.reject(user)
        self.add_status_log(user, DraftRegistrationLog.REJECTED)
        self.approval.save()

    def add_status_log(self, user, action):
        log = DraftRegistrationLog(action=action, user=user, draft=self)
        log.save()

    def validate_metadata(self, *args, **kwargs):
        """
        Validates draft's metadata
        """
        return self.registration_schema.validate_metadata(*args, **kwargs)<|MERGE_RESOLUTION|>--- conflicted
+++ resolved
@@ -1526,18 +1526,7 @@
                 Q('is_bookmark_collection', 'eq', True) & Q('contributors', 'eq', self.creator._id)
             )
             if existing_bookmark_collections.count() > 0:
-<<<<<<< HEAD
-                raise NodeStateError("Only one bookmark collection allowed per user.")
-
-        if first_save and self.is_public_files_collection:
-            existing_public_files_collections = Node.find(
-                Q('is_public_files_collection', 'eq', True) & Q('contributors', 'eq', self.creator._id)
-            )
-            if existing_public_files_collections.count() > 0:
-                raise NodeStateError("Only one public files collection allowed per user.")
-=======
                 raise NodeStateError('Only one bookmark collection allowed per user.')
->>>>>>> bcd3b8f5
 
         # Bookmark collections are always named 'Bookmarks'
         if self.is_bookmark_collection and self.title != 'Bookmarks':
