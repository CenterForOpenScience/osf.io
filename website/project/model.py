--- conflicted
+++ resolved
@@ -2,6 +2,7 @@
 import subprocess
 import uuid
 import hashlib
+import calendar
 import datetime
 import os
 import unicodedata
@@ -18,40 +19,17 @@
 from framework.search import generate_keywords
 from framework.git.exceptions import FileNotModified
 from framework.forms.utils import sanitize
-<<<<<<< HEAD
 from framework import StoredObject, fields
 from framework.search.solr import update_solr, delete_solr_doc
 
 from website import settings
 
-=======
-
-from website import settings
-
-from framework import StoredObject, fields
-
-import os
-import uuid
-import hashlib
-import calendar
-import datetime
-import markdown
-import unicodedata
-from markdown.extensions import wikilinks
->>>>>>> 72131eba
 
 def utc_datetime_to_timestamp(dt):
     return float(
         str(calendar.timegm(dt.utcnow().utctimetuple())) + '.' + str(dt.microsecond)
     )
 
-
-from framework.search.solr import update_solr, delete_solr_doc
-
-def utc_datetime_to_timestamp(dt):
-    return float(
-        str(calendar.timegm(dt.utcnow().utctimetuple())) + '.' + str(dt.microsecond)
-    )
 
 def normalize_unicode(ustr):
     return unicodedata.normalize('NFKD', ustr)\
@@ -76,6 +54,7 @@
     def node(self):
         return self.node__keyed[0] if self.node__keyed else None
 
+
 class NodeLog(StoredObject):
     _id = fields.StringField(primary=True, default=lambda: str(ObjectId()))
 
@@ -85,6 +64,7 @@
 
     user = fields.ForeignField('user', backref='created')
     api_key = fields.ForeignField('apikey', backref='created')
+
 
 class NodeFile(StoredObject):
     _id = fields.StringField(primary=True, default=lambda: str(ObjectId()))
@@ -105,11 +85,13 @@
 
     uploader = fields.ForeignField('user', backref='uploads')
 
+
 class Tag(StoredObject):
 
     _id = fields.StringField(primary=True)
     count_public = fields.IntegerField(default=0)
     count_total = fields.IntegerField(default=0)
+
 
 class Node(StoredObject):
     _id = fields.StringField(primary=True)
@@ -154,13 +136,8 @@
 
     api_keys = fields.ForeignField('apikey', list=True, backref='keyed')
 
-    _meta = {'optimistic' : True}
-
-<<<<<<< HEAD
-    def save(self, *args, **kwargs):
-        # function to overrwrite the save method so
-        # that we can send relevant info to solr
-=======
+    _meta = {'optimistic': True}
+
     def can_edit(self, user, api_key=None):
 
         return self.is_public \
@@ -168,7 +145,6 @@
             or api_key and self is api_key.node
 
     def save(self, *args, **kwargs):
->>>>>>> 72131eba
         rv = super(Node, self).save(*args, **kwargs)
         self.update_solr()
         return rv
@@ -176,13 +152,8 @@
     def update_solr(self):
         """Send the current state of the object to Solr, or delete it from Solr
         as appropriate
-<<<<<<< HEAD
+
         """
-
-=======
-        
-        """
->>>>>>> 72131eba
         if not settings.use_solr:
             return
 
@@ -220,11 +191,7 @@
                 '{}_public'.format(self._id): self.is_public,
                 '{}_tags'.format(self._id): [x._id for x in self.tags],
                 '{}_description'.format(self._id): self.description,
-<<<<<<< HEAD
-                '{}_url'.format(self._id): self.url(),
-=======
                 '{}_url'.format(self._id): self.url,
->>>>>>> 72131eba
                 }
 
             for wiki in [
@@ -237,10 +204,6 @@
 
             update_solr(solr_document)
 
-<<<<<<< HEAD
-
-=======
->>>>>>> 72131eba
     def remove_node(self, user, date=None):
         if not date:
             date = datetime.datetime.utcnow()
@@ -438,33 +401,33 @@
             new_tag = Tag.load(tag)
             if not new_tag:
                 new_tag = Tag(_id=tag)
-            new_tag.count_total+=1
+            new_tag.count_total += 1
             if self.is_public:
-                new_tag.count_public+=1
+                new_tag.count_public += 1
             new_tag.save()
             self.tags.append(new_tag)
             self.save()
             self.add_log(
                 action='tag_added',
                 params={
-                    'project':self.parent_id,
-                    'node':self._primary_key,
-                    'tag':tag,
+                    'project': self.parent_id,
+                    'node': self._primary_key,
+                    'tag': tag,
                 },
                 user=user,
                 api_key=api_key
             )
 
     def get_file(self, path, version=None):
-        if not version == None:
+        if version is not None:
             folder_name = os.path.join(settings.uploads_path, self._primary_key)
             if os.path.exists(os.path.join(folder_name, ".git")):
-                file_object =  NodeFile.load(self.files_versions[path.replace('.', '_')][version])
+                file_object = NodeFile.load(self.files_versions[path.replace('.', '_')][version])
                 repo = Repo(folder_name)
                 tree = repo.commit(file_object.git_commit).tree
-                (mode,sha) = tree_lookup_path(repo.get_object,tree,path)
+                (mode, sha) = tree_lookup_path(repo.get_object, tree, path)
                 return repo[sha].data, file_object.content_type
-        return None,None
+        return None, None
 
     def get_file_object(self, path, version=None):
         if version is not None:
@@ -500,8 +463,6 @@
             repo = Repo(repo_path)
 
             message = '{path} deleted'.format(path=path)
-
-            print 'api_key is ', api_key
             committer = self._get_committer(user, api_key)
 
             commit_id = repo.do_commit(message, committer)
@@ -711,27 +672,23 @@
                     self.node__parent[0]._primary_key,
                     self._primary_key
                 )
-<<<<<<< HEAD
         logging.error("Node {0} has a parent that is not a project".format(self._id))
         return None
-=======
-        return ''
->>>>>>> 72131eba
 
     @property
     def api_url(self):
         return '/api/v1' + self.url
 
-<<<<<<< HEAD
+    @property
     def watch_url(self):
-        return os.path.join(self.api_url(), "watch/")
-=======
+        return os.path.join(self.api_url, "watch/")
+
     @property
     def parent_id(self):
         if self.node__parent:
             return self.node__parent[0]._id
         return None
->>>>>>> 72131eba
+
 
     def is_contributor(self, user):
         if user:
@@ -908,9 +865,6 @@
 
         return sanitize(html_output, **settings.wiki_whitelist)
 
-<<<<<<< HEAD
-<<<<<<< HEAD
-=======
     @property
     def raw_text(self):
         """ The raw text of the page, suitable for using in a test search"""
@@ -921,23 +875,10 @@
         rv = super(NodeWikiPage, self).save(*args, **kwargs)
         self.node.update_solr()
         return rv
->>>>>>> 72131eba
 
 class WatchConfig(StoredObject):
 
     _id = fields.StringField(primary=True, default=lambda: str(ObjectId()))
     node = fields.ForeignField('Node', backref='watched')
     digest = fields.BooleanField(default=False)
-    immediate = fields.BooleanField(default=False)
-=======
-    @property
-    def raw_text(self):
-        """ The raw text of the page, suitable for using in a test search"""
-
-        return sanitize(self.html, tags=[], strip=True)
-
-    def save(self, *args, **kwargs):
-        rv = super(NodeWikiPage, self).save(*args, **kwargs)
-        self.node.update_solr()
-        return rv
->>>>>>> e08bd6bd92ff5ead9fc1797be4288a16dbf99824+    immediate = fields.BooleanField(default=False)