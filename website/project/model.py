# -*- coding: utf-8 -*-
import itertools
import functools
import os
import re
import logging
import pymongo
import datetime
import urlparse
import warnings
import jsonschema

import pytz
from django.apps import apps
from django.core.urlresolvers import reverse
from django.core.exceptions import ValidationError
from django.core.validators import URLValidator
from django.utils import timezone

from modularodm import Q
from modularodm import fields
from modularodm.validators import MaxLengthValidator
from modularodm.exceptions import KeyExistsException, NoResultsFound, ValidationValueError

from framework import status
from framework.mongo import ObjectId, DummyRequest
from framework.mongo import StoredObject
from framework.mongo import validators
from framework.mongo import get_request_and_user_id
from framework.addons import AddonModelMixin
from framework.auth import get_user, User, Auth
from framework.exceptions import PermissionsError
from framework.guid.model import GuidStoredObject, Guid
from framework.auth.utils import privacy_info_handle
from framework.mongo.utils import to_mongo_key, unique_on
from framework.analytics import (
    get_basic_counters, increment_user_activity_counters
)
from framework.sentry import log_exception
from framework.transactions.context import TokuTransaction
from framework.utils import iso8601format
from framework.celery_tasks.handlers import enqueue_task

from website import language, settings
from website.mails import mails
from website.util import web_url_for
from website.util import api_url_for
from website.util import api_v2_url
from website.util import sanitize
from website.util import get_headers_from_request
from website.exceptions import (
    NodeStateError,
    InvalidTagError, TagNotFoundError,
    UserNotAffiliatedError,
)
from website.institutions.model import Institution, AffiliatedInstitutionsList
from website.citations.utils import datetime_to_csl
from website.identifiers.model import IdentifierMixin
from website.util.permissions import expand_permissions, reduce_permissions
from website.util.permissions import CREATOR_PERMISSIONS, DEFAULT_CONTRIBUTOR_PERMISSIONS, ADMIN
from website.project.commentable import Commentable
from website.project.metadata.schemas import OSF_META_SCHEMAS
from website.project.metadata.utils import create_jsonschema_from_metaschema
from website.project.licenses import (NodeLicense, NodeLicenseRecord)
from website.project import signals as project_signals
from website.project import tasks as node_tasks
from website.project.spam.model import SpamMixin
from website.project.sanctions import (
    DraftRegistrationApproval,
    EmbargoTerminationApproval,
    Embargo,
    RegistrationApproval,
    Retraction,
)
from keen import scoped_keys

logger = logging.getLogger(__name__)


def has_anonymous_link(node, auth):
    """check if the node is anonymous to the user

    :param Node node: Node which the user wants to visit
    :param str link: any view-only link in the current url
    :return bool anonymous: Whether the node is anonymous to the user or not
    """
    if auth.private_link:
        return auth.private_link.anonymous
    return False

@unique_on(['name', 'schema_version'])
class MetaSchema(StoredObject):

    _id = fields.StringField(default=lambda: str(ObjectId()))
    name = fields.StringField()
    schema = fields.DictionaryField()
    category = fields.StringField()

    # Version of the schema to use (e.g. if questions, responses change)
    schema_version = fields.IntegerField()

    @property
    def _config(self):
        return self.schema.get('config', {})

    @property
    def requires_approval(self):
        return self._config.get('requiresApproval', False)

    @property
    def fulfills(self):
        return self._config.get('fulfills', [])

    @property
    def messages(self):
        return self._config.get('messages', {})

    @property
    def requires_consent(self):
        return self._config.get('requiresConsent', False)

    @property
    def has_files(self):
        return self._config.get('hasFiles', False)

    @property
    def absolute_api_v2_url(self):
        path = '/metaschemas/{}/'.format(self._id)
        return api_v2_url(path)

    # used by django and DRF
    def get_absolute_url(self):
        return self.absolute_api_v2_url

    def validate_metadata(self, metadata, reviewer=False, required_fields=False):
        """
        Validates registration_metadata field.
        """
        schema = create_jsonschema_from_metaschema(self.schema, required_fields=required_fields, is_reviewer=reviewer)
        try:
            jsonschema.validate(metadata, schema)
        except jsonschema.ValidationError as e:
            raise ValidationValueError(e.message)
        except jsonschema.SchemaError as e:
            raise ValidationValueError(e.message)
        return


def ensure_schema(schema, name, version=1):
    MetaSchema = apps.get_model('osf.MetaSchema')
    try:
        MetaSchema(
            name=name,
            schema_version=version,
            schema=schema
        ).save()
    except (KeyExistsException, ValidationError):
        schema_obj = MetaSchema.find_one(
            Q('name', 'eq', name) &
            Q('schema_version', 'eq', version)
        )
        schema_obj.schema = schema
        schema_obj.save()


def ensure_schemas():
    """Import meta-data schemas from JSON to database if not already loaded
    """
    for schema in OSF_META_SCHEMAS:
        ensure_schema(schema, schema['name'], version=schema.get('version', 1))


class MetaData(GuidStoredObject):
    # TODO: This model may be unused; potential candidate for deprecation depending on contents of production database
    _id = fields.StringField(primary=True)

    target = fields.AbstractForeignField()
    data = fields.DictionaryField()

    date_created = fields.DateTimeField(auto_now_add=datetime.datetime.utcnow)
    date_modified = fields.DateTimeField(auto_now=datetime.datetime.utcnow)


def validate_contributor(guid, contributors):
    user = User.load(guid)
    if not user or not user.is_claimed:
        raise ValidationValueError('User does not exist or is not active.')
    elif user not in contributors:
        raise ValidationValueError('Mentioned user is not a contributor.')
    return True

def get_valid_mentioned_users_guids(comment, contributors):
    """ Get a list of valid users that are mentioned in the comment content.

    :param Node comment: Node that has content and ever_mentioned
    :param list contributors: List of contributors on the node
    :return list new_mentions: List of valid users mentioned in the comment content
    """
    new_mentions = set(re.findall(r"\[[@|\+].*?\]\(htt[ps]{1,2}:\/\/[a-z\d:.]+?\/([a-z\d]{5})\/\)", comment.content))
    new_mentions = [
        m for m in new_mentions if
        m not in comment.ever_mentioned and
        validate_contributor(m, contributors)
    ]
    return new_mentions

class Comment(GuidStoredObject, SpamMixin, Commentable):

    __guid_min_length__ = 12

    OVERVIEW = 'node'
    FILES = 'files'
    WIKI = 'wiki'

    _id = fields.StringField(primary=True)

    user = fields.ForeignField('user', required=True)
    # the node that the comment belongs to
    node = fields.ForeignField('node', required=True)
    # the direct 'parent' of the comment (e.g. the target of a comment reply is another comment)
    target = fields.AbstractForeignField(required=True)
    # The file or project overview page that the comment is for
    root_target = fields.AbstractForeignField()

    date_created = fields.DateTimeField(auto_now_add=datetime.datetime.utcnow)
    date_modified = fields.DateTimeField(auto_now_add=datetime.datetime.utcnow, editable=True)
    modified = fields.BooleanField(default=False)
    is_deleted = fields.BooleanField(default=False)
    # The type of root_target: node/files
    page = fields.StringField()
    content = fields.StringField(required=True,
                                 validate=[validators.comment_maxlength(settings.COMMENT_MAXLENGTH), validators.string_required])
    # The mentioned users
    ever_mentioned = fields.ListField(fields.StringField())

    # For Django compatibility
    @property
    def pk(self):
        return self._id

    @property
    def url(self):
        return '/{}/'.format(self._id)

    @property
    def absolute_api_v2_url(self):
        path = '/comments/{}/'.format(self._id)
        return api_v2_url(path)

    @property
    def target_type(self):
        """The object "type" used in the OSF v2 API."""
        return 'comments'

    @property
    def root_target_page(self):
        """The page type associated with the object/Comment.root_target."""
        return None

    def belongs_to_node(self, node_id):
        """Check whether the comment is attached to the specified node."""
        return self.node._id == node_id

    # used by django and DRF
    def get_absolute_url(self):
        return self.absolute_api_v2_url

    def get_comment_page_url(self):
        if isinstance(self.root_target.referent, Node):
            return self.node.absolute_url
        return settings.DOMAIN + str(self.root_target._id) + '/'

    def get_content(self, auth):
        """ Returns the comment content if the user is allowed to see it. Deleted comments
        can only be viewed by the user who created the comment."""
        if not auth and not self.node.is_public:
            raise PermissionsError

        if self.is_deleted and ((not auth or auth.user.is_anonymous())
                                or (auth and not auth.user.is_anonymous() and self.user._id != auth.user._id)):
            return None

        return self.content

    def get_comment_page_title(self):
        if self.page == Comment.FILES:
            return self.root_target.referent.name
        elif self.page == Comment.WIKI:
            return self.root_target.referent.page_name
        return ''

    def get_comment_page_type(self):
        if self.page == Comment.FILES:
            return 'file'
        elif self.page == Comment.WIKI:
            return 'wiki'
        return self.node.project_or_component

    @classmethod
    def find_n_unread(cls, user, node, page, root_id=None):
        if node.is_contributor(user):
            if page == Comment.OVERVIEW:
                view_timestamp = user.get_node_comment_timestamps(target_id=node._id)
                root_target = Guid.load(node._id)
            elif page == Comment.FILES or page == Comment.WIKI:
                view_timestamp = user.get_node_comment_timestamps(target_id=root_id)
                root_target = Guid.load(root_id)
            else:
                raise ValueError('Invalid page')
            return Comment.find(Q('node', 'eq', node) &
                                Q('user', 'ne', user) &
                                Q('is_deleted', 'eq', False) &
                                (Q('date_created', 'gt', view_timestamp) |
                                Q('date_modified', 'gt', view_timestamp)) &
                                Q('root_target', 'eq', root_target)).count()

        return 0

    @classmethod
    def create(cls, auth, **kwargs):
        comment = cls(**kwargs)
        if not comment.node.can_comment(auth):
            raise PermissionsError('{0!r} does not have permission to comment on this node'.format(auth.user))
        log_dict = {
            'project': comment.node.parent_id,
            'node': comment.node._id,
            'user': comment.user._id,
            'comment': comment._id,
        }
        if isinstance(comment.target.referent, Comment):
            comment.root_target = comment.target.referent.root_target
        else:
            comment.root_target = comment.target

        page = getattr(comment.root_target.referent, 'root_target_page', None)
        if not page:
            raise ValueError('Invalid root target.')
        comment.page = page

        log_dict.update(comment.root_target.referent.get_extra_log_params(comment))

        if comment.content:
            new_mentions = get_valid_mentioned_users_guids(comment, comment.node.contributors)
            if new_mentions:
                project_signals.mention_added.send(comment, new_mentions=new_mentions, auth=auth)
                comment.ever_mentioned.extend(new_mentions)

        comment.save()

        comment.node.add_log(
            NodeLog.COMMENT_ADDED,
            log_dict,
            auth=auth,
            save=False,
        )

        comment.node.save()
        project_signals.comment_added.send(comment, auth=auth)

        return comment

    def edit(self, content, auth, save=False):
        if not self.node.can_comment(auth) or self.user._id != auth.user._id:
            raise PermissionsError('{0!r} does not have permission to edit this comment'.format(auth.user))
        log_dict = {
            'project': self.node.parent_id,
            'node': self.node._id,
            'user': self.user._id,
            'comment': self._id,
        }
        log_dict.update(self.root_target.referent.get_extra_log_params(self))
        self.content = content
        self.modified = True
        self.date_modified = timezone.now()
        new_mentions = get_valid_mentioned_users_guids(self, self.node.contributors)

        if save:
            if new_mentions:
                project_signals.mention_added.send(self, new_mentions=new_mentions, auth=auth)
                self.ever_mentioned.extend(new_mentions)
            self.save()
            self.node.add_log(
                NodeLog.COMMENT_UPDATED,
                log_dict,
                auth=auth,
                save=False,
            )
            self.node.save()

    def delete(self, auth, save=False):
        if not self.node.can_comment(auth) or self.user._id != auth.user._id:
            raise PermissionsError('{0!r} does not have permission to comment on this node'.format(auth.user))
        log_dict = {
            'project': self.node.parent_id,
            'node': self.node._id,
            'user': self.user._id,
            'comment': self._id,
        }
        self.is_deleted = True
        log_dict.update(self.root_target.referent.get_extra_log_params(self))
        self.date_modified = timezone.now()
        if save:
            self.save()
            self.node.add_log(
                NodeLog.COMMENT_REMOVED,
                log_dict,
                auth=auth,
                save=False,
            )
            self.node.save()

    def undelete(self, auth, save=False):
        if not self.node.can_comment(auth) or self.user._id != auth.user._id:
            raise PermissionsError('{0!r} does not have permission to comment on this node'.format(auth.user))
        self.is_deleted = False
        log_dict = {
            'project': self.node.parent_id,
            'node': self.node._id,
            'user': self.user._id,
            'comment': self._id,
        }
        log_dict.update(self.root_target.referent.get_extra_log_params(self))
        self.date_modified = timezone.now()
        if save:
            self.save()
            self.node.add_log(
                NodeLog.COMMENT_RESTORED,
                log_dict,
                auth=auth,
                save=False,
            )
            self.node.save()


@unique_on(['params.node', '_id'])
class NodeLog(StoredObject):

    _id = fields.StringField(primary=True, default=lambda: str(ObjectId()))
    __indices__ = [{
        'key_or_list': [
            ('user', 1),
            ('node', 1)
        ],
    }, {
        'key_or_list': [
            ('node', 1),
            ('should_hide', 1),
            ('date', -1)
        ]
    }]

    date = fields.DateTimeField(default=datetime.datetime.utcnow, index=True)
    action = fields.StringField(index=True)
    params = fields.DictionaryField()
    should_hide = fields.BooleanField(default=False)
    original_node = fields.ForeignField('node', index=True)
    node = fields.ForeignField('node', index=True)

    was_connected_to = fields.ForeignField('node', list=True)

    user = fields.ForeignField('user', index=True)
    foreign_user = fields.StringField()

    DATE_FORMAT = '%m/%d/%Y %H:%M UTC'

    # Log action constants -- NOTE: templates stored in log_templates.mako
    CREATED_FROM = 'created_from'

    PROJECT_CREATED = 'project_created'
    PROJECT_REGISTERED = 'project_registered'
    PROJECT_DELETED = 'project_deleted'

    NODE_CREATED = 'node_created'
    NODE_FORKED = 'node_forked'
    NODE_REMOVED = 'node_removed'

    POINTER_CREATED = 'pointer_created'
    POINTER_FORKED = 'pointer_forked'
    POINTER_REMOVED = 'pointer_removed'

    WIKI_UPDATED = 'wiki_updated'
    WIKI_DELETED = 'wiki_deleted'
    WIKI_RENAMED = 'wiki_renamed'

    MADE_WIKI_PUBLIC = 'made_wiki_public'
    MADE_WIKI_PRIVATE = 'made_wiki_private'

    CONTRIB_ADDED = 'contributor_added'
    CONTRIB_REMOVED = 'contributor_removed'
    CONTRIB_REORDERED = 'contributors_reordered'

    CHECKED_IN = 'checked_in'
    CHECKED_OUT = 'checked_out'

    PERMISSIONS_UPDATED = 'permissions_updated'

    MADE_PRIVATE = 'made_private'
    MADE_PUBLIC = 'made_public'

    TAG_ADDED = 'tag_added'
    TAG_REMOVED = 'tag_removed'

    FILE_TAG_ADDED = 'file_tag_added'
    FILE_TAG_REMOVED = 'file_tag_removed'

    EDITED_TITLE = 'edit_title'
    EDITED_DESCRIPTION = 'edit_description'
    CHANGED_LICENSE = 'license_changed'

    UPDATED_FIELDS = 'updated_fields'

    FILE_MOVED = 'addon_file_moved'
    FILE_COPIED = 'addon_file_copied'
    FILE_RENAMED = 'addon_file_renamed'

    FOLDER_CREATED = 'folder_created'

    FILE_ADDED = 'file_added'
    FILE_UPDATED = 'file_updated'
    FILE_REMOVED = 'file_removed'
    FILE_RESTORED = 'file_restored'

    ADDON_ADDED = 'addon_added'
    ADDON_REMOVED = 'addon_removed'
    COMMENT_ADDED = 'comment_added'
    COMMENT_REMOVED = 'comment_removed'
    COMMENT_UPDATED = 'comment_updated'
    COMMENT_RESTORED = 'comment_restored'

    CITATION_ADDED = 'citation_added'
    CITATION_EDITED = 'citation_edited'
    CITATION_REMOVED = 'citation_removed'

    MADE_CONTRIBUTOR_VISIBLE = 'made_contributor_visible'
    MADE_CONTRIBUTOR_INVISIBLE = 'made_contributor_invisible'

    EXTERNAL_IDS_ADDED = 'external_ids_added'

    EMBARGO_APPROVED = 'embargo_approved'
    EMBARGO_CANCELLED = 'embargo_cancelled'
    EMBARGO_COMPLETED = 'embargo_completed'
    EMBARGO_INITIATED = 'embargo_initiated'
    EMBARGO_TERMINATED = 'embargo_terminated'

    RETRACTION_APPROVED = 'retraction_approved'
    RETRACTION_CANCELLED = 'retraction_cancelled'
    RETRACTION_INITIATED = 'retraction_initiated'

    REGISTRATION_APPROVAL_CANCELLED = 'registration_cancelled'
    REGISTRATION_APPROVAL_INITIATED = 'registration_initiated'
    REGISTRATION_APPROVAL_APPROVED = 'registration_approved'
    PREREG_REGISTRATION_INITIATED = 'prereg_registration_initiated'

    AFFILIATED_INSTITUTION_ADDED = 'affiliated_institution_added'
    AFFILIATED_INSTITUTION_REMOVED = 'affiliated_institution_removed'

    PREPRINT_INITIATED = 'preprint_initiated'
    PREPRINT_FILE_UPDATED = 'preprint_file_updated'

    actions = [CHECKED_IN, CHECKED_OUT, FILE_TAG_REMOVED, FILE_TAG_ADDED, CREATED_FROM, PROJECT_CREATED, PROJECT_REGISTERED, PROJECT_DELETED, NODE_CREATED, NODE_FORKED, NODE_REMOVED, POINTER_CREATED, POINTER_FORKED, POINTER_REMOVED, WIKI_UPDATED, WIKI_DELETED, WIKI_RENAMED, MADE_WIKI_PUBLIC, MADE_WIKI_PRIVATE, CONTRIB_ADDED, CONTRIB_REMOVED, CONTRIB_REORDERED, PERMISSIONS_UPDATED, MADE_PRIVATE, MADE_PUBLIC, TAG_ADDED, TAG_REMOVED, EDITED_TITLE, EDITED_DESCRIPTION, UPDATED_FIELDS, FILE_MOVED, FILE_COPIED, FOLDER_CREATED, FILE_ADDED, FILE_UPDATED, FILE_REMOVED, FILE_RESTORED, ADDON_ADDED, ADDON_REMOVED, COMMENT_ADDED, COMMENT_REMOVED, COMMENT_UPDATED, MADE_CONTRIBUTOR_VISIBLE, MADE_CONTRIBUTOR_INVISIBLE, EXTERNAL_IDS_ADDED, EMBARGO_APPROVED, EMBARGO_CANCELLED, EMBARGO_COMPLETED, EMBARGO_INITIATED, RETRACTION_APPROVED, RETRACTION_CANCELLED, RETRACTION_INITIATED, REGISTRATION_APPROVAL_CANCELLED, REGISTRATION_APPROVAL_INITIATED, REGISTRATION_APPROVAL_APPROVED, PREREG_REGISTRATION_INITIATED, CITATION_ADDED, CITATION_EDITED, CITATION_REMOVED, AFFILIATED_INSTITUTION_ADDED, AFFILIATED_INSTITUTION_REMOVED, PREPRINT_INITIATED, PREPRINT_FILE_UPDATED]

    def __repr__(self):
        return ('<NodeLog({self.action!r}, params={self.params!r}) '
                'with id {self._id!r}>').format(self=self)

    # For Django compatibility
    @property
    def pk(self):
        return self._id

    def clone_node_log(self, node_id):
        """
        When a node is forked or registered, all logs on the node need to be cloned for the fork or registration.
        :param node_id:
        :return: cloned log
        """
        original_log = self.load(self._id)
        node = Node.find(Q('_id', 'eq', node_id))[0]
        log_clone = original_log.clone()
        log_clone.node = node
        log_clone.original_node = original_log.original_node
        log_clone.user = original_log.user
        log_clone.save()
        return log_clone

    @property
    def tz_date(self):
        '''Return the timezone-aware date.
        '''
        # Date should always be defined, but a few logs in production are
        # missing dates; return None and log error if date missing
        if self.date:
            return self.date.replace(tzinfo=pytz.UTC)
        logger.error('Date missing on NodeLog {}'.format(self._primary_key))

    @property
    def formatted_date(self):
        '''Return the timezone-aware, ISO-formatted string representation of
        this log's date.
        '''
        if self.tz_date:
            return self.tz_date.isoformat()

    def can_view(self, node, auth):
        return node.can_view(auth)

    def _render_log_contributor(self, contributor, anonymous=False):
        user = User.load(contributor)
        if not user:
            # Handle legacy non-registered users, which were
            # represented as a dict
            if isinstance(contributor, dict):
                if 'nr_name' in contributor:
                    return {
                        'fullname': contributor['nr_name'],
                        'registered': False,
                    }
            return None
        if self.node:
            fullname = user.display_full_name(node=self.node)
        else:
            fullname = user.fullname
        return {
            'id': privacy_info_handle(user._primary_key, anonymous),
            'fullname': privacy_info_handle(fullname, anonymous, name=True),
            'registered': user.is_registered,
        }

    @property
    def absolute_api_v2_url(self):
        path = '/logs/{}/'.format(self._id)
        return api_v2_url(path)

    def get_absolute_url(self):
        return self.absolute_api_v2_url

    @property
    def absolute_url(self):
        return self.absolute_api_v2_url


class Tag(StoredObject):

    _id = fields.StringField(primary=True, validate=MaxLengthValidator(128))
    lower = fields.StringField(index=True, validate=MaxLengthValidator(128))

    def __init__(self, _id, lower=None, **kwargs):
        super(Tag, self).__init__(_id=_id, lower=lower or _id.lower(), **kwargs)

    def __repr__(self):
        return '<Tag({self.lower!r}) with id {self._id!r}>'.format(self=self)

    @property
    def url(self):
        return '/search/?tags={}'.format(self._id)


class Pointer(StoredObject):
    """A link to a Node. The Pointer delegates all but a few methods to its
    contained Node. Forking and registration are overridden such that the
    link is cloned, but its contained Node is not.
    """
    #: Whether this is a pointer or not
    primary = False

    _id = fields.StringField()
    node = fields.ForeignField('node')

    _meta = {'optimistic': True}

    def _clone(self):
        if self.node:
            clone = self.clone()
            clone.node = self.node
            clone.save()
            return clone

    def fork_node(self, *args, **kwargs):
        return self._clone()

    def register_node(self, *args, **kwargs):
        return self._clone()

    def use_as_template(self, *args, **kwargs):
        return self._clone()

    def resolve(self):
        return self.node

    def __getattr__(self, item):
        """Delegate attribute access to the node being pointed to."""
        # Prevent backref lookups from being overriden by proxied node
        try:
            return super(Pointer, self).__getattr__(item)
        except AttributeError:
            pass
        if self.node:
            return getattr(self.node, item)
        raise AttributeError(
            'Pointer object has no attribute {0}'.format(
                item
            )
        )


def get_pointer_parent(pointer):
    """Given a `Pointer` object, return its parent node.
    """
    # The `parent_node` property of the `Pointer` schema refers to the parents
    # of the pointed-at `Node`, not the parents of the `Pointer`; use the
    # back-reference syntax to find the parents of the `Pointer`.
    parent_refs = pointer.node__parent
    assert len(parent_refs) == 1, 'Pointer must have exactly one parent.'
    return parent_refs[0]


def validate_category(value):
    """Validator for Node#category. Makes sure that the value is one of the
    categories defined in NODE_CATEGORY_MAP.
    """
    if value not in settings.NODE_CATEGORY_MAP.keys():
        raise ValidationValueError('Invalid value for category.')
    return True


def validate_title(value):
    """Validator for Node#title. Makes sure that the value exists and is not
    above 200 characters.
    """
    if value is None or not value.strip():
        raise ValidationValueError('Title cannot be blank.')

    value = sanitize.strip_html(value)

    if value is None or not value.strip():
        raise ValidationValueError('Invalid title.')

    if len(value) > 200:
        raise ValidationValueError('Title cannot exceed 200 characters.')

    return True


def validate_user(value):
    if value != {}:
        user_id = value.iterkeys().next()
        if User.find(Q('_id', 'eq', user_id)).count() != 1:
            raise ValidationValueError('User does not exist.')
    return True


class NodeUpdateError(Exception):
    def __init__(self, reason, key, *args, **kwargs):
        super(NodeUpdateError, self).__init__(reason, *args, **kwargs)
        self.key = key
        self.reason = reason


def validate_doi(value):
    if value and not re.match(r'\b(10\.\d{4,}(?:\.\d+)*/\S+(?:(?!["&\'<>])\S))\b', value):
        raise ValidationValueError('"{}" is not a valid DOI'.format(value))
    return True


class Node(GuidStoredObject, AddonModelMixin, IdentifierMixin, Commentable, SpamMixin):

    #: Whether this is a pointer or not
    primary = True

    __indices__ = [
        {
            'unique': False,
            'key_or_list': [
                ('date_modified', pymongo.DESCENDING),
            ]
        },
        #  Dollar sign indexes don't actually do anything
        #  This index has been moved to scripts/indices.py#L30
        # {
        #     'unique': False,
        #     'key_or_list': [
        #         ('tags.$', pymongo.ASCENDING),
        #         ('is_public', pymongo.ASCENDING),
        #         ('is_deleted', pymongo.ASCENDING),
        #         ('institution_id', pymongo.ASCENDING),
        #     ]
        # },
        {
            'unique': False,
            'key_or_list': [
                ('is_deleted', pymongo.ASCENDING),
                ('is_collection', pymongo.ASCENDING),
                ('is_public', pymongo.ASCENDING),
                ('institution_id', pymongo.ASCENDING),
                ('is_registration', pymongo.ASCENDING),
                ('date_modified', pymongo.ASCENDING),
            ]
        },
        {
            'unique': False,
            'key_or_list': [
                ('institution_id', pymongo.ASCENDING),
                ('institution_domains', pymongo.ASCENDING),
            ]
        },
        {
            'unique': False,
            'key_or_list': [
                ('institution_id', pymongo.ASCENDING),
                ('institution_email_domains', pymongo.ASCENDING),
            ]
        },
        {
            'unique': False,
            'key_or_list': [
                ('institution_id', pymongo.ASCENDING),
                ('registration_approval', pymongo.ASCENDING),
            ]
        },
    ]

    # Node fields that trigger an update to Solr on save
    SEARCH_UPDATE_FIELDS = {
        'title',
        'category',
        'description',
        'visible_contributor_ids',
        'tags',
        'is_fork',
        'is_registration',
        'retraction',
        'embargo',
        'is_public',
        'is_deleted',
        'wiki_pages_current',
        'is_retracted',
        'node_license',
        '_affiliated_institutions',
        'preprint_file',
    }

    # Node fields that trigger a check to the spam filter on save
    SPAM_CHECK_FIELDS = {
        'title',
        'description',
        'wiki_pages_current',
    }

    # Fields that are writable by Node.update
    WRITABLE_WHITELIST = [
        'title',
        'description',
        'category',
        'is_public',
        'node_license',
    ]

    # Named constants
    PRIVATE = 'private'
    PUBLIC = 'public'

    _id = fields.StringField(primary=True)

    date_created = fields.DateTimeField(auto_now_add=datetime.datetime.utcnow, index=True)
    date_modified = fields.DateTimeField()

    # Privacy
    is_public = fields.BooleanField(default=False, index=True)

    # User mappings
    permissions = fields.DictionaryField()
    visible_contributor_ids = fields.StringField(list=True)

    # Project Organization
    is_bookmark_collection = fields.BooleanField(default=False, index=True)
    is_collection = fields.BooleanField(default=False, index=True)

    is_deleted = fields.BooleanField(default=False, index=True)
    deleted_date = fields.DateTimeField(index=True)
    suspended = fields.BooleanField(default=False)

    is_registration = fields.BooleanField(default=False, index=True)
    registered_date = fields.DateTimeField(index=True)
    registered_user = fields.ForeignField('user')

    # Preprint fields
    preprint_file = fields.ForeignField('StoredFileNode')
    preprint_article_doi = fields.StringField(validate=validate_doi)
    _is_preprint_orphan = fields.BooleanField(default=False)
    _has_abandoned_preprint = fields.BooleanField(default=False)

    # A list of all MetaSchemas for which this Node has registered_meta
    registered_schema = fields.ForeignField('metaschema', list=True, default=list)
    # A set of <metaschema._id>: <schema> pairs, where <schema> is a
    # flat set of <question_id>: <response> pairs-- these question ids_above
    # map the the ids in the registrations MetaSchema (see registered_schema).
    # {
    #   <question_id>: {
    #     'value': <value>,
    #     'comments': [
    #       <comment>
    #     ]
    # }
    registered_meta = fields.DictionaryField()
    registration_approval = fields.ForeignField('registrationapproval')
    retraction = fields.ForeignField('retraction')
    embargo = fields.ForeignField('embargo')
    embargo_termination_approval = fields.ForeignField('embargoterminationapproval')

    is_fork = fields.BooleanField(default=False, index=True)
    forked_date = fields.DateTimeField(index=True)

    title = fields.StringField(validate=validate_title)
    description = fields.StringField()
    category = fields.StringField(validate=validate_category, index=True)

    node_license = fields.ForeignField('nodelicenserecord')

    # One of 'public', 'private'
    # TODO: Add validator
    comment_level = fields.StringField(default='public')

    wiki_pages_current = fields.DictionaryField()
    wiki_pages_versions = fields.DictionaryField()
    # Dictionary field mapping node wiki page to sharejs private uuid.
    # {<page_name>: <sharejs_id>}
    wiki_private_uuids = fields.DictionaryField()
    file_guid_to_share_uuids = fields.DictionaryField()

    creator = fields.ForeignField('user', index=True)
    contributors = fields.ForeignField('user', list=True)
    users_watching_node = fields.ForeignField('user', list=True)

    tags = fields.ForeignField('tag', list=True)

    # Tags for internal use
    system_tags = fields.StringField(list=True)

    nodes = fields.AbstractForeignField(list=True, backref='parent')
    forked_from = fields.ForeignField('node', index=True)
    registered_from = fields.ForeignField('node', index=True)
    root = fields.ForeignField('node', index=True)
    parent_node = fields.ForeignField('node', index=True)

    # The node (if any) used as a template for this node's creation
    template_node = fields.ForeignField('node', index=True)

    keenio_read_key = fields.StringField()

    # Dictionary field mapping user id to a list of nodes in node.nodes which the user has subscriptions for
    # {<User.id>: [<Node._id>, <Node2._id>, ...] }
    child_node_subscriptions = fields.DictionaryField(default=dict)

    alternative_citations = fields.ForeignField('alternativecitation', list=True)

    _meta = {
        'optimistic': True,
    }

    def __init__(self, *args, **kwargs):

        kwargs.pop('logs', [])

        super(Node, self).__init__(*args, **kwargs)

        if kwargs.get('_is_loaded', False):
            return

        # Ensure when Node is created with tags through API, tags are added to Tag
        tags = kwargs.pop('tags', [])
        for tag in tags:
            self.add_tag(tag, Auth(self.creator), save=False, log=False)

        if self.creator:
            self.contributors.append(self.creator)
            self.set_visible(self.creator, visible=True, log=False)

            # Add default creator permissions
            for permission in CREATOR_PERMISSIONS:
                self.add_permission(self.creator, permission, save=False)

    def __repr__(self):
        return ('<Node(title={self.title!r}, category={self.category!r}) '
                'with _id {self._id!r}>').format(self=self)

    # For Django compatibility
    @property
    def pk(self):
        return self._id

    # For Comment API compatibility
    @property
    def target_type(self):
        """The object "type" used in the OSF v2 API."""
        return 'nodes'

    @property
    def root_target_page(self):
        """The comment page type associated with Nodes."""
        return Comment.OVERVIEW

    def belongs_to_node(self, node_id):
        """Check whether this node matches the specified node."""
        return self._id == node_id

    @property
    def logs(self):
        """ List of logs associated with this node"""
        return NodeLog.find(Q('node', 'eq', self._id)).sort('date')

    @property
    def license(self):
        node_license = self.node_license
        if not node_license and self.parent_node:
            return self.parent_node.license
        return node_license

    @property
    def category_display(self):
        """The human-readable representation of this node's category."""
        return settings.NODE_CATEGORY_MAP[self.category]

    # We need the following 2 properties in order to serialize related links in NodeRegistrationSerializer
    @property
    def registered_user_id(self):
        """The ID of the user who registered this node if this is a registration, else None.
        """
        if self.registered_user:
            return self.registered_user._id
        return None

    @property
    def registered_from_id(self):
        """The ID of the node that was registered, else None.
        """
        if self.registered_from:
            return self.registered_from._id
        return None

    @property
    def sanction(self):
        sanction = self.embargo_termination_approval or self.retraction or self.embargo or self.registration_approval
        if sanction:
            return sanction
        elif self.parent_node:
            return self.parent_node.sanction
        else:
            return None

    @property
    def is_pending_registration(self):
        if not self.is_registration:
            return False
        if self.registration_approval is None:
            if self.parent_node:
                return self.parent_node.is_pending_registration
            return False
        return self.registration_approval.is_pending_approval

    @property
    def is_registration_approved(self):
        if self.registration_approval is None:
            if self.parent_node:
                return self.parent_node.is_registration_approved
            return False
        return self.registration_approval.is_approved

    @property
    def is_retracted(self):
        if self.retraction is None:
            if self.parent_node:
                return self.parent_node.is_retracted
            return False
        return self.retraction.is_approved

    @property
    def is_pending_retraction(self):
        if self.retraction is None:
            if self.parent_node:
                return self.parent_node.is_pending_retraction
            return False
        return self.retraction.is_pending_approval

    @property
    def embargo_end_date(self):
        if self.embargo is None:
            if self.parent_node:
                return self.parent_node.embargo_end_date
            return False
        return self.embargo.end_date

    @property
    def is_pending_embargo(self):
        if self.embargo is None:
            if self.parent_node:
                return self.parent_node.is_pending_embargo
            return False
        return self.embargo.is_pending_approval

    @property
    def is_pending_embargo_for_existing_registration(self):
        """ Returns True if Node has an Embargo pending approval for an
        existing registrations. This is used specifically to ensure
        registrations pre-dating the Embargo feature do not get deleted if
        their respective Embargo request is rejected.
        """
        if self.embargo is None:
            if self.parent_node:
                return self.parent_node.is_pending_embargo_for_existing_registration
            return False
        return self.embargo.pending_registration

    @property
    def is_embargoed(self):
        """A Node is embargoed if:
        - it has an associated Embargo record
        - that record has been approved
        - the node is not public (embargo not yet lifted)
        """
        if self.embargo is None:
            if self.parent_node:
                return self.parent_node.is_embargoed
        return self.embargo and self.embargo.is_approved and not self.is_public

    @property
    def private_links(self):
        # TODO: Consumer code assumes this is a list. Hopefully there aren't many links?
        return list(PrivateLink.find(Q('nodes', 'eq', self._id)))

    @property
    def private_links_active(self):
        return [x for x in self.private_links if not x.is_deleted]

    @property
    def private_link_keys_active(self):
        return [x.key for x in self.private_links if not x.is_deleted]

    @property
    def private_link_keys_deleted(self):
        return [x.key for x in self.private_links if x.is_deleted]

    def path_above(self, auth):
        parents = self.parents
        return '/' + '/'.join([p.title if p.can_view(auth) else '-- private project --' for p in reversed(parents)])

    @property
    def ids_above(self):
        parents = self.parents
        return {p._id for p in parents}

    @property
    def nodes_active(self):
        return [x for x in self.nodes if not x.is_deleted]

    @property
    def draft_registrations_active(self):
        drafts = DraftRegistration.find(
            Q('branched_from', 'eq', self)
        )
        for draft in drafts:
            if not draft.registered_node or draft.registered_node.is_deleted:
                yield draft

    @property
    def has_active_draft_registrations(self):
        try:
            next(self.draft_registrations_active)
        except StopIteration:
            return False
        else:
            return True

    @property
    def is_preprint(self):
        if not self.preprint_file or not self.is_public:
            return False
        if self.preprint_file.node == self:
            self._is_preprint_orphan = False
            return True
        else:
            self._is_preprint_orphan = True
            return False

    @property
    def is_preprint_orphan(self):
        if (not self.is_preprint) and self._is_preprint_orphan:
            return True
        return False

    @property
    def preprints(self):
        from website.preprints.model import PreprintService
        if not self.is_preprint:
            return []
        return PreprintService.find(Q('node', 'eq', self))

    @property
    def preprint_url(self):
        if self.is_preprint:
            try:
                return self.preprints[0].url
            except IndexError:
                pass

    def can_edit(self, auth=None, user=None):
        """Return if a user is authorized to edit this node.
        Must specify one of (`auth`, `user`).

        :param Auth auth: Auth object to check
        :param User user: User object to check
        :returns: Whether user has permission to edit this node.
        """
        if not auth and not user:
            raise ValueError('Must pass either `auth` or `user`')
        if auth and user:
            raise ValueError('Cannot pass both `auth` and `user`')
        user = user or auth.user
        if auth:
            is_api_node = auth.api_node == self
        else:
            is_api_node = False
        return (
            (user and self.has_permission(user, 'write'))
            or is_api_node
        )

    def active_contributors(self, include=lambda n: True):
        for contrib in self.contributors:
            if contrib.is_active and include(contrib):
                yield contrib

    def is_admin_parent(self, user):
        if self.has_permission(user, 'admin', check_parent=False):
            return True
        if self.parent_node:
            return self.parent_node.is_admin_parent(user)
        return False

    def can_view(self, auth):
        if auth and getattr(auth.private_link, 'anonymous', False):
            return self._id in auth.private_link.nodes

        if not auth and not self.is_public:
            return False

        return (
            self.is_public or
            (auth.user and self.has_permission(auth.user, 'read')) or
            auth.private_key in self.private_link_keys_active or
            self.is_admin_parent(auth.user)
        )

    def is_derived_from(self, other, attr):
        derived_from = getattr(self, attr)
        while True:
            if derived_from is None:
                return False
            if derived_from == other:
                return True
            derived_from = getattr(derived_from, attr)

    def is_fork_of(self, other):
        return self.is_derived_from(other, 'forked_from')

    def is_registration_of(self, other):
        return self.is_derived_from(other, 'registered_from')

    @property
    def forks(self):
        """List of forks of this node"""
        return Node.find(Q('forked_from', 'eq', self._id) &
                         Q('is_deleted', 'eq', False)
                         & Q('is_registration', 'ne', True))

    def add_permission(self, user, permission, save=False):
        """Grant permission to a user.

        :param User user: User to grant permission to
        :param str permission: Permission to grant
        :param bool save: Save changes
        :raises: ValueError if user already has permission
        """
        if user._id not in self.permissions:
            self.permissions[user._id] = [permission]
        else:
            if permission in self.permissions[user._id]:
                raise ValueError('User already has permission {0}'.format(permission))
            self.permissions[user._id].append(permission)
        if save:
            self.save()

    def remove_permission(self, user, permission, save=False):
        """Revoke permission from a user.

        :param User user: User to revoke permission from
        :param str permission: Permission to revoke
        :param bool save: Save changes
        :raises: ValueError if user does not have permission
        """
        try:
            self.permissions[user._id].remove(permission)
        except (KeyError, ValueError):
            raise ValueError('User does not have permission {0}'.format(permission))
        if save:
            self.save()

    def clear_permission(self, user, save=False):
        """Clear all permissions for a user.

        :param User user: User to revoke permission from
        :param bool save: Save changes
        :raises: ValueError if user not in permissions
        """
        try:
            self.permissions.pop(user._id)
        except KeyError:
            raise ValueError(
                'User {0} not in permissions list for node {1}'.format(
                    user._id, self._id,
                )
            )
        if save:
            self.save()

    def set_permissions(self, user, permissions, validate=True, save=False):
        # Ensure that user's permissions cannot be lowered if they are the only admin
        if validate and reduce_permissions(self.permissions[user._id]) == ADMIN and reduce_permissions(permissions) != ADMIN:
            reduced_permissions = [
                reduce_permissions(perms) for user_id, perms in self.permissions.iteritems()
                if user_id != user._id
            ]
            if ADMIN not in reduced_permissions:
                raise NodeStateError('Must have at least one registered admin contributor')
        self.permissions[user._id] = permissions
        if save:
            self.save()

    def has_permission(self, user, permission, check_parent=True):
        """Check whether user has permission.

        :param User user: User to test
        :param str permission: Required permission
        :returns: User has required permission
        """
        if user is None:
            return False
        if permission in self.permissions.get(user._id, []):
            return True
        if permission == 'read' and check_parent:
            return self.is_admin_parent(user)
        return False

    def has_permission_on_children(self, user, permission):
        """Checks if the given user has a given permission on any child nodes
            that are not registrations or deleted
        """
        if self.has_permission(user, permission):
            return True

        for node in self.nodes:
            if not node.primary or node.is_deleted:
                continue

            if node.has_permission_on_children(user, permission):
                return True

        return False

    def find_readable_antecedent(self, auth):
        """ Returns first antecendant node readable by <user>.
        """
        next_parent = self.parent_node
        while next_parent:
            if next_parent.can_view(auth):
                return next_parent
            next_parent = next_parent.parent_node

    def find_readable_descendants(self, auth):
        """ Returns a generator of first descendant node(s) readable by <user>
        in each descendant branch.
        """
        new_branches = []
        for node in self.nodes:
            if not node.primary or node.is_deleted:
                continue

            if node.can_view(auth):
                yield node
            else:
                new_branches.append(node)

        for bnode in new_branches:
            for node in bnode.find_readable_descendants(auth):
                yield node

    def has_addon_on_children(self, addon):
        """Checks if a given node has a specific addon on child nodes
            that are not registrations or deleted
        """
        if self.has_addon(addon):
            return True

        for node in self.nodes:
            if not node.primary or node.is_deleted:
                continue

            if node.has_addon_on_children(addon):
                return True

        return False

    def get_permissions(self, user):
        """Get list of permissions for user.

        :param User user: User to check
        :returns: List of permissions
        :raises: ValueError if user not found in permissions
        """
        return self.permissions.get(user._id, [])

    def adjust_permissions(self):
        for key in self.permissions.keys():
            if key not in self.contributors:
                self.permissions.pop(key)

    @property
    def visible_contributors(self):
        return [
            User.load(_id)
            for _id in self.visible_contributor_ids
        ]

    @property
    def parents(self):
        if self.parent_node:
            return [self.parent_node] + self.parent_node.parents
        return []

    @property
    def admin_contributor_ids(self, contributors=None):
        contributor_ids = self.contributors._to_primary_keys()
        admin_ids = set()
        for parent in self.parents:
            admins = [
                user for user, perms in parent.permissions.iteritems()
                if 'admin' in perms
            ]
            admin_ids.update(set(admins).difference(contributor_ids))
        return admin_ids

    @property
    def admin_contributors(self):
        return sorted(
            [User.load(_id) for _id in self.admin_contributor_ids],
            key=lambda user: user.family_name,
        )

    def get_visible(self, user):
        if not self.is_contributor(user):
            raise ValueError(u'User {0} not in contributors'.format(user))
        return user._id in self.visible_contributor_ids

    def update_visible_ids(self, save=False):
        """Update the order of `visible_contributor_ids`. Updating on making
        a contributor visible is more efficient than recomputing order on
        accessing `visible_contributors`.
        """
        self.visible_contributor_ids = [
            contributor._id
            for contributor in self.contributors
            if contributor._id in self.visible_contributor_ids
        ]
        if save:
            self.save()

    def set_visible(self, user, visible, log=True, auth=None, save=False):
        if not self.is_contributor(user):
            raise ValueError(u'User {0} not in contributors'.format(user))
        if visible and user._id not in self.visible_contributor_ids:
            self.visible_contributor_ids.append(user._id)
            self.update_visible_ids(save=False)
        elif not visible and user._id in self.visible_contributor_ids:
            if len(self.visible_contributor_ids) == 1:
                raise ValueError('Must have at least one visible contributor')
            self.visible_contributor_ids.remove(user._id)
        else:
            return
        message = (
            NodeLog.MADE_CONTRIBUTOR_VISIBLE
            if visible
            else NodeLog.MADE_CONTRIBUTOR_INVISIBLE
        )
        if log:
            self.add_log(
                message,
                params={
                    'parent': self.parent_id,
                    'node': self._id,
                    'contributors': [user._id],
                },
                auth=auth,
                save=False,
            )
        if save:
            self.save()

    def can_comment(self, auth):
        if self.comment_level == 'public':
            return auth.logged_in and (
                self.is_public or
                (auth.user and self.has_permission(auth.user, 'read'))
            )
        return self.is_contributor(auth.user)

    def set_node_license(self, license_id, year, copyright_holders, auth, save=False):
        if not self.has_permission(auth.user, ADMIN):
            raise PermissionsError('Only admins can change a project\'s license.')
        try:
            node_license = NodeLicense.find_one(
                Q('id', 'eq', license_id)
            )
        except NoResultsFound:
            raise NodeStateError('Trying to update a Node with an invalid license.')
        record = self.node_license
        if record is None:
            record = NodeLicenseRecord(
                node_license=node_license
            )
        record.node_license = node_license
        record.year = year
        record.copyright_holders = copyright_holders or []
        record.save()
        self.node_license = record
        self.add_log(
            action=NodeLog.CHANGED_LICENSE,
            params={
                'parent_node': self.parent_id,
                'node': self._primary_key,
                'new_license': node_license.name
            },
            auth=auth,
            save=False,
        )

        if save:
            self.save()

<<<<<<< HEAD
    def set_preprint_subjects(self, preprint_subjects, auth, save=False):
        if not self.has_permission(auth.user, ADMIN):
            raise PermissionsError('Only admins can change a preprint\'s subjects.')

        self.preprint_subjects = []
        for s in preprint_subjects:
            subject = Subject.load(s)
            if not subject:
                raise ValidationValueError('Subject with id <{}> could not be found.'.format(s))
            self.preprint_subjects.append(s)

        if save:
            self.save()

    def set_preprint_file(self, preprint_file, auth, save=False):
        if not self.has_permission(auth.user, ADMIN):
            raise PermissionsError('Only admins can change a preprint\'s primary file.')

        if not isinstance(preprint_file, StoredFileNode):
            preprint_file = preprint_file.stored_object

        if preprint_file.node != self or preprint_file.provider != 'osfstorage':
            raise ValueError('This file is not a valid primary file for this preprint.')

        # there is no preprint file yet! This is the first time!
        if not self.preprint_file:
            self.preprint_file = preprint_file
            self.preprint_created = timezone.now()
            self.add_log(action=NodeLog.PREPRINT_INITIATED, params={}, auth=auth, save=False)
        elif preprint_file != self.preprint_file:
            # if there was one, check if it's a new file
            self.preprint_file = preprint_file
            self.add_log(
                action=NodeLog.PREPRINT_FILE_UPDATED,
                params={},
                auth=auth,
                save=False,
            )
        if not self.is_public:
            self.set_privacy(
                Node.PUBLIC,
                auth=None,
                log=True
            )
        if save:
            self.save()

    def add_preprint_provider(self, preprint_provider, user, save=False):
        if not self.has_permission(user, ADMIN):
            raise PermissionsError('Only admins can update a preprint provider.')
        if not preprint_provider:
            raise ValueError('Must specify a provider to set as the preprint_provider')
        self.preprint_providers.append(preprint_provider)
        if save:
            self.save()

    def remove_preprint_provider(self, preprint_provider, user, save=False):
        if not self.has_permission(user, ADMIN):
            raise PermissionsError('Only admins can remove a preprint provider.')
        if not preprint_provider:
            raise ValueError('Must specify a provider to remove from this preprint.')
        if preprint_provider in self.preprint_providers:
            self.preprint_providers.remove(preprint_provider)
            if save:
                self.save()
            return True
        return False

=======
>>>>>>> 82dad0e7
    def generate_keenio_read_key(self):
        return scoped_keys.encrypt(settings.KEEN['public']['master_key'], options={
            'filters': [{
                'property_name': 'node.id',
                'operator': 'eq',
                'property_value': str(self._id)
            }],
            'allowed_operations': ['read']
        })

    def subscribe_user_to_notifications(self, user):
        """ Update the notification settings for the creator or contributors

        :param user: User to subscribe to notifications
        """
        from website.notifications.utils import to_subscription_key
        from website.notifications.utils import get_global_notification_type
        from website.notifications.model import NotificationSubscription

        events = ['file_updated', 'comments', 'mentions']
        notification_type = 'email_transactional'
        target_id = self._id

        for event in events:
            event_id = to_subscription_key(target_id, event)
            global_event_id = to_subscription_key(user._id, 'global_' + event)
            global_subscription = NotificationSubscription.load(global_event_id)

            subscription = NotificationSubscription.load(event_id)
            if not subscription:
                subscription = NotificationSubscription(_id=event_id, owner=self, event_name=event)
            if global_subscription:
                global_notification_type = get_global_notification_type(global_subscription, user)
                subscription.add_user_to_subscription(user, global_notification_type)
            else:
                subscription.add_user_to_subscription(user, notification_type)
            subscription.save()

    def update(self, fields, auth=None, save=True):
        """Update the node with the given fields.

        :param dict fields: Dictionary of field_name:value pairs.
        :param Auth auth: Auth object for the user making the update.
        :param bool save: Whether to save after updating the object.
        """
        if not fields:  # Bail out early if there are no fields to update
            return False
        values = {}
        for key, value in fields.iteritems():
            if key not in self.WRITABLE_WHITELIST:
                continue
            if self.is_registration and key != 'is_public':
                raise NodeUpdateError(reason='Registered content cannot be updated', key=key)
            # Title and description have special methods for logging purposes
            if key == 'title':
                if not self.is_bookmark_collection:
                    self.set_title(title=value, auth=auth, save=False)
                else:
                    raise NodeUpdateError(reason='Bookmark collections cannot be renamed.', key=key)
            elif key == 'description':
                self.set_description(description=value, auth=auth, save=False)
            elif key == 'is_public':
                self.set_privacy(
                    Node.PUBLIC if value else Node.PRIVATE,
                    auth=auth,
                    log=True,
                    save=False
                )
            elif key == 'node_license':
                self.set_node_license(
                    value.get('id'),
                    value.get('year'),
                    value.get('copyright_holders'),
                    auth,
                    save=save
                )
            else:
                with warnings.catch_warnings():
                    try:
                        # This is in place because historically projects and components
                        # live on different ElasticSearch indexes, and at the time of Node.save
                        # there is no reliable way to check what the old Node.category
                        # value was. When the cateogory changes it is possible to have duplicate/dead
                        # search entries, so always delete the ES doc on categoryt change
                        # TODO: consolidate Node indexes into a single index, refactor search
                        if key == 'category':
                            self.delete_search_entry()
                        ###############
                        old_value = getattr(self, key)
                        if old_value != value:
                            values[key] = {
                                'old': old_value,
                                'new': value,
                            }
                            setattr(self, key, value)
                    except AttributeError:
                        raise NodeUpdateError(reason="Invalid value for attribute '{0}'".format(key), key=key)
                    except warnings.Warning:
                        raise NodeUpdateError(reason="Attribute '{0}' doesn't exist on the Node class".format(key), key=key)
        if save:
            updated = self.save()
        else:
            updated = []
        for key in values:
            values[key]['new'] = getattr(self, key)
        if values:
            self.add_log(
                NodeLog.UPDATED_FIELDS,
                params={
                    'node': self._id,
                    'updated_fields': {
                        key: {
                            'old': values[key]['old'],
                            'new': values[key]['new']
                        }
                        for key in values
                    }
                },
                auth=auth)
        return updated

    def save(self, *args, **kwargs):
        self.adjust_permissions()

        first_save = not self._is_loaded

        if first_save and self.is_bookmark_collection:
            existing_bookmark_collections = Node.find(
                Q('is_bookmark_collection', 'eq', True) & Q('contributors', 'eq', self.creator._id)
            )
            if existing_bookmark_collections.count() > 0:
                raise NodeStateError('Only one bookmark collection allowed per user.')

        # Bookmark collections are always named 'Bookmarks'
        if self.is_bookmark_collection and self.title != 'Bookmarks':
            self.title = 'Bookmarks'

        is_original = not self.is_registration and not self.is_fork
        if 'suppress_log' in kwargs.keys():
            suppress_log = kwargs['suppress_log']
            del kwargs['suppress_log']
        else:
            suppress_log = False

        self.root = self._root._id
        self.parent_node = self._parent_node

        # If you're saving a property, do it above this super call
        saved_fields = super(Node, self).save(*args, **kwargs)

        if first_save and is_original and not suppress_log:
            # TODO: This logic also exists in self.use_as_template()
            for addon in settings.ADDONS_AVAILABLE:
                if 'node' in addon.added_default:
                    self.add_addon(addon.short_name, auth=None, log=False)

            # Define log fields for non-component project
            log_action = NodeLog.PROJECT_CREATED
            log_params = {
                'node': self._primary_key,
            }

            if getattr(self, 'parent', None):
                # Append log to parent
                self.parent.nodes.append(self)
                self.parent.save()
                log_params.update({'parent_node': self.parent._primary_key})

            # Add log with appropriate fields
            self.add_log(
                log_action,
                params=log_params,
                auth=Auth(user=self.creator),
                log_date=self.date_created,
                save=True,
            )

            project_signals.project_created.send(self)

        if saved_fields:
            self.on_update(first_save, saved_fields)

        if 'node_license' in saved_fields:
            children = [c for c in self.get_descendants_recursive(
                include=lambda n: n.node_license is None
            ) if c.is_public and not c.is_deleted]
            # this returns generator, that would get unspooled anyways
            while len(children):
                batch = children[:99]
                Node.bulk_update_search(batch)
                children = children[99:]

        # Return expected value for StoredObject::save
        return saved_fields

    ######################################
    # Methods that return a new instance #
    ######################################

    def use_as_template(self, auth, changes=None, top_level=True):
        """Create a new project, using an existing project as a template.

        :param auth: The user to be assigned as creator
        :param changes: A dictionary of changes, keyed by node id, which
                        override the attributes of the template project or its
                        children.
        :return: The `Node` instance created.
        """
        changes = changes or dict()

        # build the dict of attributes to change for the new node
        try:
            attributes = changes[self._id]
            # TODO: explicitly define attributes which may be changed.
        except (AttributeError, KeyError):
            attributes = dict()

        new = self.clone()

        # clear permissions, which are not cleared by the clone method
        new.permissions = {}
        new.visible_contributor_ids = []

        # Clear quasi-foreign fields
        new.wiki_pages_current = {}
        new.wiki_pages_versions = {}
        new.wiki_private_uuids = {}
        new.file_guid_to_share_uuids = {}

        # set attributes which may be overridden by `changes`
        new.is_public = False
        new.description = None

        # apply `changes`
        for attr, val in attributes.iteritems():
            setattr(new, attr, val)

        # set attributes which may NOT be overridden by `changes`
        new.creator = auth.user
        new.template_node = self
        new.add_contributor(contributor=auth.user, permissions=CREATOR_PERMISSIONS, log=False, save=False)
        new.is_fork = False
        new.is_registration = False
        new.node_license = self.license.copy() if self.license else None

        # If that title hasn't been changed, apply the default prefix (once)
        if (new.title == self.title
                and top_level
                and language.TEMPLATED_FROM_PREFIX not in new.title):
            new.title = ''.join((language.TEMPLATED_FROM_PREFIX, new.title, ))

        # Slight hack - date_created is a read-only field.
        new._fields['date_created'].__set__(
            new,
            timezone.now(),
            safe=True
        )

        new.save(suppress_log=True)

        # Log the creation
        new.add_log(
            NodeLog.CREATED_FROM,
            params={
                'node': new._primary_key,
                'template_node': {
                    'id': self._primary_key,
                    'url': self.url,
                    'title': self.title,
                },
            },
            auth=auth,
            log_date=new.date_created,
            save=False,
        )

        # add mandatory addons
        # TODO: This logic also exists in self.save()
        for addon in settings.ADDONS_AVAILABLE:
            if 'node' in addon.added_default:
                new.add_addon(addon.short_name, auth=None, log=False)

        # deal with the children of the node, if any
        new.nodes = [
            x.use_as_template(auth, changes, top_level=False)
            for x in self.nodes
            if x.can_view(auth) and not x.is_deleted
        ]

        new.save()
        return new

    ############
    # Pointers #
    ############

    def add_pointer(self, node, auth, save=True):
        """Add a pointer to a node.

        :param Node node: Node to add
        :param Auth auth: Consolidated authorization
        :param bool save: Save changes
        :return: Created pointer
        """
        # Fail if node already in nodes / pointers. Note: cast node and node
        # to primary keys to test for conflicts with both nodes and pointers
        # contained in `self.nodes`.
        if node._id in self.node_ids:
            raise ValueError(
                'Pointer to node {0} already in list'.format(node._id)
            )

        if self.is_registration:
            raise NodeStateError('Cannot add a pointer to a registration')

        # If a folder, prevent more than one pointer to that folder. This will prevent infinite loops on the project organizer.
        already_pointed = node.pointed
        if node.is_collection and len(already_pointed) > 0:
            raise ValueError(
                'Pointer to folder {0} already exists. Only one pointer to any given folder allowed'.format(node._id)
            )
        if node.is_bookmark_collection:
            raise ValueError(
                'Pointer to bookmark collection ({0}) not allowed.'.format(node._id)
            )

        # Append pointer
        pointer = Pointer(node=node)
        pointer.save()
        self.nodes.append(pointer)

        # Add log
        self.add_log(
            action=NodeLog.POINTER_CREATED,
            params={
                'parent_node': self.parent_id,
                'node': self._primary_key,
                'pointer': {
                    'id': pointer.node._id,
                    'url': pointer.node.url,
                    'title': pointer.node.title,
                    'category': pointer.node.category,
                },
            },
            auth=auth,
            save=False,
        )

        # Optionally save changes
        if save:
            self.save()

        return pointer

    def rm_pointer(self, pointer, auth):
        """Remove a pointer.

        :param Pointer pointer: Pointer to remove
        :param Auth auth: Consolidated authorization
        """
        if pointer not in self.nodes:
            raise ValueError('Node link does not belong to the requested node.')

        # Remove `Pointer` object; will also remove self from `nodes` list of
        # parent node
        Pointer.remove_one(pointer)

        # Add log
        self.add_log(
            action=NodeLog.POINTER_REMOVED,
            params={
                'parent_node': self.parent_id,
                'node': self._primary_key,
                'pointer': {
                    'id': pointer.node._id,
                    'url': pointer.node.url,
                    'title': pointer.node.title,
                    'category': pointer.node.category,
                },
            },
            auth=auth,
            save=False,
        )

    @property
    def node_ids(self):
        return [
            node._id if node.primary else node.node._id
            for node in self.nodes
        ]

    @property
    def nodes_primary(self):
        return [
            node
            for node in self.nodes
            if node.primary
        ]

    def node_and_primary_descendants(self):
        """Return an iterator for a node and all of its primary (non-pointer) descendants.

        :param node Node: target Node
        """
        return itertools.chain([self], self.get_descendants_recursive(lambda n: n.primary))

    @property
    def depth(self):
        return len(self.parents)

    def next_descendants(self, auth, condition=lambda auth, node: True):
        """
        Recursively find the first set of descedants under a given node that meet a given condition

        returns a list of [(node, [children]), ...]
        """
        ret = []
        for node in self.nodes:
            if condition(auth, node):
                # base case
                ret.append((node, []))
            else:
                ret.append((node, node.next_descendants(auth, condition)))
        ret = [item for item in ret if item[1] or condition(auth, item[0])]  # prune empty branches
        return ret

    def get_descendants_recursive(self, include=lambda n: True):
        for node in self.nodes:
            if include(node):
                yield node
            if node.primary:
                for descendant in node.get_descendants_recursive(include):
                    if include(descendant):
                        yield descendant

    def get_aggregate_logs_query(self, auth):
        ids = [self._id] + [n._id
                            for n in self.get_descendants_recursive()
                            if n.can_view(auth)]
        query = Q('node', 'in', ids) & Q('should_hide', 'ne', True)
        return query

    def get_aggregate_logs_queryset(self, auth):
        query = self.get_aggregate_logs_query(auth)
        return NodeLog.find(query).sort('-date')

    @property
    def nodes_pointer(self):
        return [
            node
            for node in self.nodes
            if not node.primary
        ]

    @property
    def has_pointers_recursive(self):
        """Recursively checks whether the current node or any of its nodes
        contains a pointer.
        """
        if self.nodes_pointer:
            return True
        for node in self.nodes_primary:
            if node.has_pointers_recursive:
                return True
        return False

    @property
    def pointed(self):
        return Pointer.find(Q('node', 'eq', self._id))

    def pointing_at(self, pointed_node_id):
        """This node is pointed at another node.

        :param Node pointed_node_id: The node id of the node being pointed at.
        :return: pointer_id
        """
        for pointer in self.nodes_pointer:
            node_id = pointer.node._id
            if node_id == pointed_node_id:
                return pointer._id
        return None

    def get_points(self, folders=False, deleted=False, resolve=True):
        ret = []
        for each in self.pointed:
            pointer_node = get_pointer_parent(each)
            if not folders and pointer_node.is_collection:
                continue
            if not deleted and pointer_node.is_deleted:
                continue
            if resolve:
                ret.append(pointer_node)
            else:
                ret.append(each)
        return ret

    def resolve(self):
        return self

    def fork_pointer(self, pointer, auth, save=True):
        """Replace a pointer with a fork. If the pointer points to a project,
        fork the project and replace the pointer with a new pointer pointing
        to the fork. If the pointer points to a component, fork the component
        and add it to the current node.

        :param Pointer pointer:
        :param Auth auth:
        :param bool save:
        :return: Forked node
        """
        # Fail if pointer not contained in `nodes`
        try:
            index = self.nodes.index(pointer)
        except ValueError:
            raise ValueError('Pointer {0} not in list'.format(pointer._id))

        # Get pointed node
        node = pointer.node

        # Fork into current node and replace pointer with forked component
        forked = node.fork_node(auth)
        if forked is None:
            raise ValueError('Could not fork node')

        self.nodes[index] = forked

        # Add log
        self.add_log(
            NodeLog.POINTER_FORKED,
            params={
                'parent_node': self.parent_id,
                'node': self._primary_key,
                'pointer': {
                    'id': pointer.node._id,
                    'url': pointer.node.url,
                    'title': pointer.node.title,
                    'category': pointer.node.category,
                },
            },
            auth=auth,
            save=False,
        )

        # Optionally save changes
        if save:
            self.save()
            # Garbage-collect pointer. Note: Must save current node before
            # removing pointer, else remove will fail when trying to remove
            # backref from self to pointer.
            Pointer.remove_one(pointer)

        # Return forked content
        return forked

    def get_recent_logs(self, n=10):
        """Return a list of the n most recent logs, in reverse chronological
        order.

        :param int n: Number of logs to retrieve
        """
        return self.logs.sort('-date')[:n]

    def set_title(self, title, auth, save=False):
        """Set the title of this Node and log it.

        :param str title: The new title.
        :param auth: All the auth information including user, API key.
        """
        #Called so validation does not have to wait until save.
        validate_title(title)

        original_title = self.title
        new_title = sanitize.strip_html(title)
        # Title hasn't changed after sanitzation, bail out
        if original_title == new_title:
            return False
        self.title = new_title
        self.add_log(
            action=NodeLog.EDITED_TITLE,
            params={
                'parent_node': self.parent_id,
                'node': self._primary_key,
                'title_new': self.title,
                'title_original': original_title,
            },
            auth=auth,
            save=False,
        )
        if save:
            self.save()
        return None

    def set_description(self, description, auth, save=False):
        """Set the description and log the event.

        :param str description: The new description
        :param auth: All the auth informtion including user, API key.
        :param bool save: Save self after updating.
        """
        original = self.description
        new_description = sanitize.strip_html(description)
        if original == new_description:
            return False
        self.description = new_description
        self.add_log(
            action=NodeLog.EDITED_DESCRIPTION,
            params={
                'parent_node': self.parent_id,
                'node': self._primary_key,
                'description_new': self.description,
                'description_original': original
            },
            auth=auth,
            save=False,
        )
        if save:
            self.save()
        return None

    def on_update(self, first_save, saved_fields):
        request, user_id = get_request_and_user_id()
        request_headers = {}
        if not isinstance(request, DummyRequest):
            request_headers = {
                k: v
                for k, v in get_headers_from_request(request).items()
                if isinstance(v, basestring)
            }
        enqueue_task(node_tasks.on_node_updated.s(self._id, user_id, first_save, saved_fields, request_headers))

        if self.preprint_file and bool(self.SEARCH_UPDATE_FIELDS.intersection(saved_fields)):
            # avoid circular imports
            from website.preprints.tasks import on_preprint_updated
            from website.preprints.model import PreprintService
            # .preprints wouldn't return a single deleted preprint
            for preprint in PreprintService.find(Q('node', 'eq', self)):
                enqueue_task(on_preprint_updated.s(preprint._id))

        user = User.load(user_id)
        if user and self.check_spam(user, saved_fields, request_headers):
            # Specifically call the super class save method to avoid recursion into model save method.
            super(Node, self).save()

    def update_search(self):
        from website import search
        try:
            search.search.update_node(self, bulk=False, async=True)
        except search.exceptions.SearchUnavailableError as e:
            logger.exception(e)
            log_exception()

    @classmethod
    def bulk_update_search(cls, nodes, index=None):
        from website import search
        try:
            serialize = functools.partial(search.search.update_node, index=index, bulk=True, async=False)
            search.search.bulk_update_nodes(serialize, nodes, index=index)
        except search.exceptions.SearchUnavailableError as e:
            logger.exception(e)
            log_exception()

    def delete_search_entry(self):
        from website import search
        try:
            search.search.delete_node(self)
        except search.exceptions.SearchUnavailableError as e:
            logger.exception(e)
            log_exception()

    def delete_registration_tree(self, save=False):
        self.is_deleted = True
        if not getattr(self.embargo, 'for_existing_registration', False):
            self.registered_from = None
        if save:
            self.save()
        self.update_search()
        for child in self.nodes_primary:
            child.delete_registration_tree(save=save)

    def remove_node(self, auth, date=None):
        """Marks a node as deleted.

        TODO: Call a hook on addons
        Adds a log to the parent node if applicable

        :param auth: an instance of :class:`Auth`.
        :param date: Date node was removed
        :type date: `datetime.datetime` or `None`
        """
        # TODO: rename "date" param - it's shadowing a global

        if self.is_bookmark_collection:
            raise NodeStateError('Bookmark collections may not be deleted.')

        if not self.can_edit(auth):
            raise PermissionsError('{0!r} does not have permission to modify this {1}'.format(auth.user, self.category or 'node'))

        # if this is a collection, remove all the collections that this is pointing at.
        if self.is_collection:
            for pointed in self.nodes_pointer:
                if pointed.node.is_collection:
                    pointed.node.remove_node(auth=auth)

        if [x for x in self.nodes_primary if not x.is_deleted]:
            raise NodeStateError('Any child components must be deleted prior to deleting this project.')

        # After delete callback
        for addon in self.get_addons():
            message = addon.after_delete(self, auth.user)
            if message:
                status.push_status_message(message, kind='info', trust=False)

        log_date = date or timezone.now()

        # Add log to parent
        if self.node__parent:
            self.node__parent[0].add_log(
                NodeLog.NODE_REMOVED,
                params={
                    'project': self._primary_key,
                },
                auth=auth,
                log_date=log_date,
                save=True,
            )
        else:
            self.add_log(
                NodeLog.PROJECT_DELETED,
                params={
                    'project': self._primary_key,
                },
                auth=auth,
                log_date=log_date,
                save=True,
            )

        self.is_deleted = True
        self.deleted_date = date
        self.save()

        project_signals.node_deleted.send(self)

        return True

    def fork_node(self, auth, title=None):
        """Recursively fork a node.

        :param Auth auth: Consolidated authorization
        :param str title: Optional text to prepend to forked title
        :return: Forked node
        """
        PREFIX = 'Fork of '
        user = auth.user

        # Non-contributors can't fork private nodes
        if not (self.is_public or self.has_permission(user, 'read')):
            raise PermissionsError('{0!r} does not have permission to fork node {1!r}'.format(user, self._id))

        when = timezone.now()

        original = self.load(self._primary_key)

        if original.is_deleted:
            raise NodeStateError('Cannot fork deleted node.')

        # Note: Cloning a node will clone each node wiki page version and add it to
        # `registered.wiki_pages_current` and `registered.wiki_pages_versions`.
        forked = original.clone()

        forked.tags = self.tags

        # Recursively fork child nodes
        for node_contained in original.nodes:
            if not node_contained.is_deleted:
                forked_node = None
                try:  # Catch the potential PermissionsError above
                    forked_node = node_contained.fork_node(auth=auth, title='')
                except PermissionsError:
                    pass  # If this exception is thrown omit the node from the result set
                if forked_node is not None:
                    forked.nodes.append(forked_node)

        if title is None:
            forked.title = PREFIX + original.title
        elif title == '':
            forked.title = original.title
        else:
            forked.title = title

        forked.is_fork = True
        forked.is_registration = False
        forked.forked_date = when
        forked.forked_from = original
        forked.creator = user
        forked.node_license = original.license.copy() if original.license else None
        forked.wiki_private_uuids = {}

        # Forks default to private status
        forked.is_public = False

        # Clear permissions before adding users
        forked.permissions = {}
        forked.visible_contributor_ids = []

        for citation in self.alternative_citations:
            forked.add_citation(
                auth=auth,
                citation=citation.clone(),
                log=False,
                save=False
            )

        forked.add_contributor(
            contributor=user,
            permissions=CREATOR_PERMISSIONS,
            log=False,
            save=False
        )

        # Need this save in order to access _primary_key
        forked.save()

        # Need to call this after save for the notifications to be created with the _primary_key
        project_signals.contributor_added.send(forked, contributor=user, auth=auth)

        forked.add_log(
            action=NodeLog.NODE_FORKED,
            params={
                'parent_node': original.parent_id,
                'node': original._primary_key,
                'registration': forked._primary_key,  # TODO: Remove this in favor of 'fork'
                'fork': forked._primary_key,
            },
            auth=auth,
            log_date=when,
            save=False,
        )

        # Clone each log from the original node for this fork.
        logs = original.logs
        for log in logs:
            log.clone_node_log(forked._id)

        forked.reload()

        # After fork callback
        for addon in original.get_addons():
            _, message = addon.after_fork(original, forked, user)
            if message:
                status.push_status_message(message, kind='info', trust=True)

        return forked

    def register_node(self, schema, auth, data, parent=None):
        """Make a frozen copy of a node.

        :param schema: Schema object
        :param auth: All the auth information including user, API key.
        :param template: Template name
        :param data: Form data
        :param parent Node: parent registration of registration to be created
        """
        # TODO(lyndsysimon): "template" param is not necessary - use schema.name?
        # NOTE: Admins can register child nodes even if they don't have write access them
        if not self.can_edit(auth=auth) and not self.is_admin_parent(user=auth.user):
            raise PermissionsError(
                'User {} does not have permission '
                'to register this node'.format(auth.user._id)
            )
        if self.is_collection:
            raise NodeStateError('Folders may not be registered')

        when = timezone.now()

        original = self.load(self._primary_key)

        # Note: Cloning a node will clone each node wiki page version and add it to
        # `registered.wiki_pages_current` and `registered.wiki_pages_versions`.
        if original.is_deleted:
            raise NodeStateError('Cannot register deleted node.')

        registered = original.clone()

        registered.is_registration = True
        registered.registered_date = when
        registered.registered_user = auth.user
        registered.registered_schema.append(schema)
        registered.registered_from = original
        if not registered.registered_meta:
            registered.registered_meta = {}
        registered.registered_meta[schema._id] = data

        registered.contributors = self.contributors
        registered.forked_from = self.forked_from
        registered.creator = self.creator
        registered.tags = self.tags
        registered._affiliated_institutions = self._affiliated_institutions
        registered.alternative_citations = self.alternative_citations
        registered.node_license = original.license.copy() if original.license else None
        registered.wiki_private_uuids = {}

        registered.save()

        # Clone each log from the original node for this registration.
        logs = original.logs
        for log in logs:
            log.clone_node_log(registered._id)

        registered.is_public = False
        for node in registered.get_descendants_recursive():
            node.is_public = False
            node.save()

        if parent:
            registered._parent_node = parent

        # After register callback
        for addon in original.get_addons():
            _, message = addon.after_register(original, registered, auth.user)
            if message:
                status.push_status_message(message, kind='info', trust=False)

        for node_contained in original.nodes:
            if not node_contained.is_deleted:
                child_registration = node_contained.register_node(
                    schema=schema,
                    auth=auth,
                    data=data,
                    parent=registered,
                )
                if child_registration and not child_registration.primary:
                    registered.nodes.append(child_registration)

        registered.save()

        if settings.ENABLE_ARCHIVER:
            registered.reload()
            project_signals.after_create_registration.send(self, dst=registered, user=auth.user)

        return registered

    def remove_tag(self, tag, auth, save=True):
        if not tag:
            raise InvalidTagError
        elif tag not in self.tags:
            raise TagNotFoundError
        else:
            self.tags.remove(tag)
            self.add_log(
                action=NodeLog.TAG_REMOVED,
                params={
                    'parent_node': self.parent_id,
                    'node': self._primary_key,
                    'tag': tag,
                },
                auth=auth,
                save=False,
            )
            if save:
                self.save()
            return True

    def add_tag(self, tag, auth, save=True, log=True):
        if not isinstance(tag, Tag):
            tag_instance = Tag.load(tag)
            if tag_instance is None:
                tag_instance = Tag(_id=tag)
        else:
            tag_instance = tag
        #  should noop if it's not dirty
        tag_instance.save()

        if tag_instance._id not in self.tags:
            self.tags.append(tag_instance)
            if log:
                self.add_log(
                    action=NodeLog.TAG_ADDED,
                    params={
                        'parent_node': self.parent_id,
                        'node': self._primary_key,
                        'tag': tag_instance._id,
                    },
                    auth=auth,
                    save=False,
                )
            if save:
                self.save()

    def add_citation(self, auth, save=False, log=True, citation=None, **kwargs):
        if not citation:
            citation = AlternativeCitation(**kwargs)
        citation.save()
        self.alternative_citations.append(citation)
        citation_dict = {'name': citation.name, 'text': citation.text}
        if log:
            self.add_log(
                action=NodeLog.CITATION_ADDED,
                params={
                    'node': self._primary_key,
                    'citation': citation_dict
                },
                auth=auth,
                save=False
            )
            if save:
                self.save()
        return citation

    def edit_citation(self, auth, instance, save=False, log=True, **kwargs):
        citation = {'name': instance.name, 'text': instance.text}
        new_name = kwargs.get('name', instance.name)
        new_text = kwargs.get('text', instance.text)
        if new_name != instance.name:
            instance.name = new_name
            citation['new_name'] = new_name
        if new_text != instance.text:
            instance.text = new_text
            citation['new_text'] = new_text
        instance.save()
        if log:
            self.add_log(
                action=NodeLog.CITATION_EDITED,
                params={
                    'node': self._primary_key,
                    'citation': citation
                },
                auth=auth,
                save=False
            )
        if save:
            self.save()
        return instance

    def remove_citation(self, auth, instance, save=False, log=True):
        citation = {'name': instance.name, 'text': instance.text}
        self.alternative_citations.remove(instance)
        if log:
            self.add_log(
                action=NodeLog.CITATION_REMOVED,
                params={
                    'node': self._primary_key,
                    'citation': citation
                },
                auth=auth,
                save=False
            )
        if save:
            self.save()

    def add_log(self, action, params, auth, foreign_user=None, log_date=None, save=True):
        user = auth.user if auth else None
        params['node'] = params.get('node') or params.get('project') or self._id
        log = NodeLog(
            action=action,
            user=user,
            foreign_user=foreign_user,
            params=params,
            node=self,
            original_node=params['node']
        )

        if log_date:
            log.date = log_date
        log.save()

        if len(self.logs) == 1:
            self.date_modified = log.date.replace(tzinfo=None)
        else:
            self.date_modified = self.logs[-1].date.replace(tzinfo=None)

        if save:
            self.save()
        if user:
            increment_user_activity_counters(user._primary_key, action, log.date.isoformat())
        return log

    @classmethod
    def find_for_user(cls, user, subquery=None):
        combined_query = Q('contributors', 'eq', user._id)

        if subquery is not None:
            combined_query = combined_query & subquery
        return cls.find(combined_query)

    @property
    def url(self):
        return '/{}/'.format(self._primary_key)

    def web_url_for(self, view_name, _absolute=False, _guid=False, *args, **kwargs):
        return web_url_for(view_name, pid=self._primary_key, _absolute=_absolute, _guid=_guid, *args, **kwargs)

    def api_url_for(self, view_name, _absolute=False, *args, **kwargs):
        return api_url_for(view_name, pid=self._primary_key, _absolute=_absolute, *args, **kwargs)

    @property
    def absolute_url(self):
        if not self.url:
            logger.error('Node {0} has a parent that is not a project'.format(self._id))
            return None
        return urlparse.urljoin(settings.DOMAIN, self.url)

    @property
    def display_absolute_url(self):
        url = self.absolute_url
        if url is not None:
            return re.sub(r'https?:', '', url).strip('/')

    @property
    def api_v2_url(self):
        return reverse('nodes:node-detail', kwargs={'node_id': self._id, 'version': 'v2'})

    @property
    def absolute_api_v2_url(self):
        if self.is_registration:
            path = '/registrations/{}/'.format(self._id)
            return api_v2_url(path)
        if self.is_collection:
            path = '/collections/{}/'.format(self._id)
            return api_v2_url(path)
        path = '/nodes/{}/'.format(self._id)
        return api_v2_url(path)

    # used by django and DRF
    def get_absolute_url(self):
        return self.absolute_api_v2_url

    @property
    def api_url(self):
        if not self.url:
            logger.error('Node {0} has a parent that is not a project'.format(self._id))
            return None
        return '/api/v1{0}'.format(self.deep_url)

    @property
    def deep_url(self):
        return '/project/{}/'.format(self._primary_key)

    @property
    def linked_nodes_self_url(self):
        return self.absolute_api_v2_url + 'relationships/linked_nodes/'

    @property
    def linked_registrations_self_url(self):
        return self.absolute_api_v2_url + 'relationships/linked_registrations/'

    @property
    def linked_nodes_related_url(self):
        return self.absolute_api_v2_url + 'linked_nodes/'

    @property
    def linked_registrations_related_url(self):
        return self.absolute_api_v2_url + 'linked_registrations/'

    @property
    def csl(self):  # formats node information into CSL format for citation parsing
        """a dict in CSL-JSON schema

        For details on this schema, see:
            https://github.com/citation-style-language/schema#csl-json-schema
        """
        csl = {
            'id': self._id,
            'title': sanitize.unescape_entities(self.title),
            'author': [
                contributor.csl_name  # method in auth/model.py which parses the names of authors
                for contributor in self.visible_contributors
            ],
            'publisher': 'Open Science Framework',
            'type': 'webpage',
            'URL': self.display_absolute_url,
        }

        doi = self.get_identifier_value('doi')
        if doi:
            csl['DOI'] = doi

        if self.logs:
            csl['issued'] = datetime_to_csl(self.logs[-1].date)

        return csl

    def author_list(self, and_delim='&'):
        author_names = [
            author.biblio_name
            for author in self.visible_contributors
            if author
        ]
        if len(author_names) < 2:
            return ' {0} '.format(and_delim).join(author_names)
        if len(author_names) > 7:
            author_names = author_names[:7]
            author_names.append('et al.')
            return ', '.join(author_names)
        return u'{0}, {1} {2}'.format(
            ', '.join(author_names[:-1]),
            and_delim,
            author_names[-1]
        )

    @property
    def templated_list(self):
        return Node.find(Q('template_node', 'eq', self._id) & Q('is_deleted', 'ne', True))

    @property
    def _parent_node(self):
        """The parent node, if it exists, otherwise ``None``. Note: this
        property is named `parent_node` rather than `parent` to avoid a
        conflict with the `parent` back-reference created by the `nodes`
        field on this schema.
        """
        try:
            if not self.node__parent[0].is_deleted:
                return self.node__parent[0]
        except IndexError:
            pass
        return None

    @_parent_node.setter
    def _parent_node(self, parent):
        parent.nodes.append(self)
        parent.save()

    @property
    def _root(self):
        if self._parent_node:
            return self._parent_node._root
        else:
            return self

    @property
    def archiving(self):
        job = self.archive_job
        return job and not job.done and not job.archive_tree_finished()

    @property
    def archive_job(self):
        return self.archivejob__active[0] if self.archivejob__active else None

    @property
    def registrations_all(self):
        return Node.find(Q('registered_from', 'eq', self._id))

    @property
    def registrations(self):
        # TODO: This method may be totally unused
        return Node.find(Q('registered_from', 'eq', self._id) & Q('archiving', 'eq', False))

    @property
    def watch_url(self):
        return os.path.join(self.api_url, 'watch/')

    @property
    def parent_id(self):
        if self.node__parent:
            return self.node__parent[0]._primary_key
        return None

    @property
    def forked_from_id(self):
        if self.forked_from:
            return self.forked_from._id
        return None

    @property
    def registered_schema_id(self):
        if self.registered_schema:
            return self.registered_schema[0]._id
        return None

    @property
    def project_or_component(self):
        # The distinction is drawn based on whether something has a parent node, rather than by category
        return 'project' if not self.parent_node else 'component'

    def is_contributor(self, user):
        return (
            user is not None
            and (
                user._id in self.contributors
            )
        )

    def add_addon(self, addon_name, auth, log=True, *args, **kwargs):
        """Add an add-on to the node. Do nothing if the addon is already
        enabled.

        :param str addon_name: Name of add-on
        :param Auth auth: Consolidated authorization object
        :param bool log: Add a log after adding the add-on
        :return: A boolean, whether the addon was added
        """
        ret = AddonModelMixin.add_addon(self, addon_name, auth=auth,
                                        *args, **kwargs)
        if ret and log:
            config = settings.ADDONS_AVAILABLE_DICT[addon_name]
            self.add_log(
                action=NodeLog.ADDON_ADDED,
                params={
                    'project': self.parent_id,
                    'node': self._primary_key,
                    'addon': config.full_name,
                },
                auth=auth,
                save=False,
            )
            self.save()  # TODO: here, or outside the conditional? @mambocab
        return ret

    def delete_addon(self, addon_name, auth, _force=False):
        """Delete an add-on from the node.

        :param str addon_name: Name of add-on
        :param Auth auth: Consolidated authorization object
        :param bool _force: For migration testing ONLY. Do not set to True
            in the application, or else projects will be allowed to delete
            mandatory add-ons!
        :return bool: Add-on was deleted
        """
        ret = super(Node, self).delete_addon(addon_name, auth, _force)
        if ret:
            config = settings.ADDONS_AVAILABLE_DICT[addon_name]
            self.add_log(
                action=NodeLog.ADDON_REMOVED,
                params={
                    'project': self.parent_id,
                    'node': self._primary_key,
                    'addon': config.full_name,
                },
                auth=auth,
                save=False,
            )
            self.save()
            # TODO: save here or outside the conditional? @mambocab
        return ret

    def callback(self, callback, recursive=False, *args, **kwargs):
        """Invoke callbacks of attached add-ons and collect messages.

        :param str callback: Name of callback method to invoke
        :param bool recursive: Apply callback recursively over nodes
        :return list: List of callback messages
        """
        messages = []

        for addon in self.get_addons():
            method = getattr(addon, callback)
            message = method(self, *args, **kwargs)
            if message:
                messages.append(message)

        if recursive:
            for child in self.nodes:
                if not child.is_deleted:
                    messages.extend(
                        child.callback(
                            callback, recursive, *args, **kwargs
                        )
                    )

        return messages

    def replace_contributor(self, old, new):
        for i, contrib in enumerate(self.contributors):
            if contrib._primary_key == old._primary_key:
                self.contributors[i] = new
                # Remove unclaimed record for the project
                if self._primary_key in old.unclaimed_records:
                    del old.unclaimed_records[self._primary_key]
                    old.save()
                for permission in self.get_permissions(old):
                    self.add_permission(new, permission)
                self.permissions.pop(old._id)
                if old._id in self.visible_contributor_ids:
                    self.visible_contributor_ids[self.visible_contributor_ids.index(old._id)] = new._id
                return True
        return False

    def remove_contributor(self, contributor, auth, log=True):
        """Remove a contributor from this node.

        :param contributor: User object, the contributor to be removed
        :param auth: All the auth information including user, API key.
        """
        # remove unclaimed record if necessary
        if self._primary_key in contributor.unclaimed_records:
            del contributor.unclaimed_records[self._primary_key]

        self.contributors.remove(contributor._id)

        self.clear_permission(contributor)
        if contributor._id in self.visible_contributor_ids:
            self.visible_contributor_ids.remove(contributor._id)

        if not self.visible_contributor_ids:
            return False

        # Node must have at least one registered admin user
        admins = list(self.get_admin_contributors(self.contributors))
        if not admins:
            return False

        # Clear permissions for removed user
        self.permissions.pop(contributor._id, None)

        # After remove callback
        for addon in self.get_addons():
            message = addon.after_remove_contributor(self, contributor, auth)
            if message:
                # Because addons can return HTML strings, addons are responsible for markupsafe-escaping any messages returned
                status.push_status_message(message, kind='info', trust=True)

        if log:
            self.add_log(
                action=NodeLog.CONTRIB_REMOVED,
                params={
                    'project': self.parent_id,
                    'node': self._primary_key,
                    'contributors': [contributor._id],
                },
                auth=auth,
                save=False,
            )

        self.save()

        #send signal to remove this user from project subscriptions
        project_signals.contributor_removed.send(self, user=contributor)

        return True

    def remove_contributors(self, contributors, auth=None, log=True, save=False):

        results = []
        removed = []

        for contrib in contributors:
            outcome = self.remove_contributor(
                contributor=contrib, auth=auth, log=False,
            )
            results.append(outcome)
            removed.append(contrib._id)
        if log:
            self.add_log(
                action=NodeLog.CONTRIB_REMOVED,
                params={
                    'project': self.parent_id,
                    'node': self._primary_key,
                    'contributors': removed,
                },
                auth=auth,
                save=False,
            )

        if save:
            self.save()

        return all(results)

    def move_contributor(self, user, auth, index, save=False):
        if not self.has_permission(auth.user, ADMIN):
            raise PermissionsError('Only admins can modify contributor order')
        old_index = self.contributors.index(user)
        self.contributors.insert(index, self.contributors.pop(old_index))
        self.add_log(
            action=NodeLog.CONTRIB_REORDERED,
            params={
                'project': self.parent_id,
                'node': self._id,
                'contributors': [
                    user._id
                ],
            },
            auth=auth,
            save=False,
        )
        if save:
            self.save()

    def update_contributor(self, user, permission, visible, auth, save=False):
        """ TODO: this method should be updated as a replacement for the main loop of
        Node#manage_contributors. Right now there are redundancies, but to avoid major
        feature creep this will not be included as this time.

        Also checks to make sure unique admin is not removing own admin privilege.
        """
        if not self.has_permission(auth.user, ADMIN):
            raise PermissionsError('Only admins can modify contributor permissions')

        if permission:
            permissions = expand_permissions(permission)
            admins = [contrib for contrib in self.contributors if
                      self.has_permission(contrib, 'admin') and contrib.is_active]
            if not len(admins) > 1:
                # has only one admin
                admin = admins[0]
                if admin == user and ADMIN not in permissions:
                    raise NodeStateError('{} is the only admin.'.format(user.fullname))
            if user not in self.contributors:
                raise ValueError(
                    'User {0} not in contributors'.format(user.fullname)
                )
            if set(permissions) != set(self.get_permissions(user)):
                self.set_permissions(user, permissions, save=save)
                permissions_changed = {
                    user._id: permissions
                }
                self.add_log(
                    action=NodeLog.PERMISSIONS_UPDATED,
                    params={
                        'project': self.parent_id,
                        'node': self._id,
                        'contributors': permissions_changed,
                    },
                    auth=auth,
                    save=save
                )
                with TokuTransaction():
                    if ['read'] in permissions_changed.values():
                        project_signals.write_permissions_revoked.send(self)
        if visible is not None:
            self.set_visible(user, visible, auth=auth)
            self.update_visible_ids(save=save)

    def manage_contributors(self, user_dicts, auth, save=False):
        """Reorder and remove contributors.

        :param list user_dicts: Ordered list of contributors represented as
            dictionaries of the form:
            {'id': <id>, 'permission': <One of 'read', 'write', 'admin'>, 'visible': bool}
        :param Auth auth: Consolidated authentication information
        :param bool save: Save changes
        :raises: ValueError if any users in `users` not in contributors or if
            no admin contributors remaining
        """
        with TokuTransaction():
            users = []
            user_ids = []
            permissions_changed = {}
            visibility_removed = []
            to_retain = []
            to_remove = []
            for user_dict in user_dicts:
                user = User.load(user_dict['id'])
                if user is None:
                    raise ValueError('User not found')
                if user not in self.contributors:
                    raise ValueError(
                        'User {0} not in contributors'.format(user.fullname)
                    )
                permissions = expand_permissions(user_dict['permission'])
                if set(permissions) != set(self.get_permissions(user)):
                    # Validate later
                    self.set_permissions(user, permissions, validate=False, save=False)
                    permissions_changed[user._id] = permissions
                # visible must be added before removed to ensure they are validated properly
                if user_dict['visible']:
                    self.set_visible(user,
                                     visible=True,
                                     auth=auth)
                else:
                    visibility_removed.append(user)
                users.append(user)
                user_ids.append(user_dict['id'])

            for user in visibility_removed:
                self.set_visible(user,
                                 visible=False,
                                 auth=auth)

            for user in self.contributors:
                if user._id in user_ids:
                    to_retain.append(user)
                else:
                    to_remove.append(user)

            admins = list(self.get_admin_contributors(users))
            if users is None or not admins:
                raise NodeStateError(
                    'Must have at least one registered admin contributor'
                )

            if to_retain != users:
                self.add_log(
                    action=NodeLog.CONTRIB_REORDERED,
                    params={
                        'project': self.parent_id,
                        'node': self._id,
                        'contributors': [
                            user._id
                            for user in users
                        ],
                    },
                    auth=auth,
                    save=False,
                )

            if to_remove:
                self.remove_contributors(to_remove, auth=auth, save=False)

            self.contributors = users

            if permissions_changed:
                self.add_log(
                    action=NodeLog.PERMISSIONS_UPDATED,
                    params={
                        'project': self.parent_id,
                        'node': self._id,
                        'contributors': permissions_changed,
                    },
                    auth=auth,
                    save=False,
                )
            # Update list of visible IDs
            self.update_visible_ids()
            if save:
                self.save()

        with TokuTransaction():
            if to_remove or permissions_changed and ['read'] in permissions_changed.values():
                project_signals.write_permissions_revoked.send(self)

    def add_contributor(self, contributor, permissions=None, visible=True,
                        send_email='default', auth=None, log=True, save=False):
        """Add a contributor to the project.

        :param User contributor: The contributor to be added
        :param list permissions: Permissions to grant to the contributor
        :param bool visible: Contributor is visible in project dashboard
        :param str send_email: Email preference for notifying added contributor
        :param Auth auth: All the auth information including user, API key
        :param bool log: Add log to self
        :param bool save: Save after adding contributor
        :returns: Whether contributor was added
        """
        MAX_RECENT_LENGTH = 15

        # If user is merged into another account, use master account
        contrib_to_add = contributor.merged_by if contributor.is_merged else contributor
        if contrib_to_add not in self.contributors:

            self.contributors.append(contrib_to_add)
            if visible:
                self.set_visible(contrib_to_add, visible=True, log=False)

            # Add default contributor permissions
            permissions = permissions or DEFAULT_CONTRIBUTOR_PERMISSIONS
            for permission in permissions:
                self.add_permission(contrib_to_add, permission, save=False)

            # Add contributor to recently added list for user
            if auth is not None:
                user = auth.user
                if not self.has_permission(user, ADMIN):
                    raise PermissionsError('Must be an admin to change add contributors.')
                if contrib_to_add in user.recently_added:
                    user.recently_added.remove(contrib_to_add)
                user.recently_added.insert(0, contrib_to_add)
                while len(user.recently_added) > MAX_RECENT_LENGTH:
                    user.recently_added.pop()

            if log:
                self.add_log(
                    action=NodeLog.CONTRIB_ADDED,
                    params={
                        'project': self.parent_id,
                        'node': self._primary_key,
                        'contributors': [contrib_to_add._primary_key],
                    },
                    auth=auth,
                    save=False,
                )
            if save:
                self.save()

            if self._id and send_email != 'false':
                project_signals.contributor_added.send(self, contributor=contributor, auth=auth, email_template=send_email)

            return True

        # Permissions must be overridden if changed when contributor is added to parent he/she is already on a child of.
        elif contrib_to_add in self.contributors and permissions is not None:
            self.set_permissions(contrib_to_add, permissions)
            if save:
                self.save()

            return False
        else:
            return False

    def add_contributors(self, contributors, auth=None, log=True, save=False):
        """Add multiple contributors

        :param list contributors: A list of dictionaries of the form:
            {
                'user': <User object>,
                'permissions': <Permissions list, e.g. ['read', 'write']>,
                'visible': <Boolean indicating whether or not user is a bibliographic contributor>
            }
        :param auth: All the auth information including user, API key.
        :param log: Add log to self
        :param save: Save after adding contributor
        """
        for contrib in contributors:
            self.add_contributor(
                contributor=contrib['user'], permissions=contrib['permissions'],
                visible=contrib['visible'], auth=auth, log=False, save=False,
            )
        if log and contributors:
            self.add_log(
                action=NodeLog.CONTRIB_ADDED,
                params={
                    'project': self.parent_id,
                    'node': self._primary_key,
                    'contributors': [
                        contrib['user']._id
                        for contrib in contributors
                    ],
                },
                auth=auth,
                save=False,
            )
        if save:
            self.save()

    def add_unregistered_contributor(self, fullname, email, auth, send_email='default', visible=True, permissions=None, save=False, existing_user=None):
        """Add a non-registered contributor to the project.

        :param str fullname: The full name of the person.
        :param str email: The email address of the person.
        :param Auth auth: Auth object for the user adding the contributor.
        :param User existing_user: the unregister_contributor if it is already created, otherwise None
        :returns: The added contributor
        :raises: DuplicateEmailError if user with given email is already in the database.
        """
        # Create a new user record if you weren't passed an existing_user
        contributor = existing_user if existing_user else User.create_unregistered(fullname=fullname, email=email)

        contributor.add_unclaimed_record(node=self, referrer=auth.user,
            given_name=fullname, email=email)
        try:
            contributor.save()
        except ValidationValueError:  # User with same email already exists
            contributor = get_user(email=email)
            # Unregistered users may have multiple unclaimed records, so
            # only raise error if user is registered.
            if contributor.is_registered or self.is_contributor(contributor):
                raise
            contributor.add_unclaimed_record(node=self, referrer=auth.user,
                given_name=fullname, email=email)
            contributor.save()

        self.add_contributor(
            contributor, permissions=permissions, auth=auth,
            visible=visible, send_email=send_email, log=True, save=False
        )
        self.save()
        return contributor

    def add_contributor_registered_or_not(self, auth, user_id=None, full_name=None, email=None, send_email='false',
                                          permissions=None, bibliographic=True, index=None, save=False):

        if user_id:
            contributor = User.load(user_id)
            if not contributor:
                raise ValueError('User with id {} was not found.'.format(user_id))
            if contributor in self.contributors:
                raise ValidationValueError('{} is already a contributor.'.format(contributor.fullname))
            self.add_contributor(contributor=contributor, auth=auth, visible=bibliographic,
                                 permissions=permissions, send_email=send_email, save=True)
        else:

            try:
                contributor = self.add_unregistered_contributor(fullname=full_name, email=email, auth=auth,
                                                                send_email=send_email, permissions=permissions,
                                                                visible=bibliographic, save=True)
            except ValidationValueError:
                contributor = get_user(email=email)
                if contributor in self.contributors:
                    raise ValidationValueError('{} is already a contributor.'.format(contributor.fullname))
                self.add_contributor(contributor=contributor, auth=auth, visible=bibliographic,
                                     send_email=send_email, permissions=permissions, save=True)

        auth.user.email_last_sent = timezone.now()
        auth.user.save()

        if index is not None:
            self.move_contributor(user=contributor, index=index, auth=auth, save=True)

        contributor.permission = reduce_permissions(self.get_permissions(contributor))
        contributor.bibliographic = self.get_visible(contributor)
        contributor.node_id = self._id
        contributor.index = self.contributors.index(contributor)

        if save:
            contributor.save()

        return contributor

    def _get_spam_content(self, saved_fields):
        from website.addons.wiki.model import NodeWikiPage
        spam_fields = self.SPAM_CHECK_FIELDS if self.is_public and 'is_public' in saved_fields else self.SPAM_CHECK_FIELDS.intersection(saved_fields)
        content = []
        for field in spam_fields:
            if field == 'wiki_pages_current':
                newest_wiki_page = None
                for wiki_page_id in self.wiki_pages_current.values():
                    wiki_page = NodeWikiPage.load(wiki_page_id)
                    if not newest_wiki_page:
                        newest_wiki_page = wiki_page
                    elif wiki_page.date > newest_wiki_page.date:
                        newest_wiki_page = wiki_page
                if newest_wiki_page:
                    content.append(newest_wiki_page.raw_text(self).encode('utf-8'))
            else:
                content.append((getattr(self, field, None) or '').encode('utf-8'))
        if not content:
            return None
        return ' '.join(content)

    def check_spam(self, user, saved_fields, request_headers):
        if not settings.SPAM_CHECK_ENABLED:
            return False
        if settings.SPAM_CHECK_PUBLIC_ONLY and not self.is_public:
            return False
        if 'ham_confirmed' in user.system_tags:
            return False

        content = self._get_spam_content(saved_fields)
        if not content:
            return
        is_spam = self.do_check_spam(
            user.fullname,
            user.username,
            content,
            request_headers
        )
        logger.info("Node ({}) '{}' smells like {} (tip: {})".format(
            self._id, self.title.encode('utf-8'), 'SPAM' if is_spam else 'HAM', self.spam_pro_tip
        ))
        if is_spam:
            self._check_spam_user(user)
        return is_spam

    def _check_spam_user(self, user):
        if (
            settings.SPAM_ACCOUNT_SUSPENSION_ENABLED
            and (timezone.now() - user.date_confirmed) <= settings.SPAM_ACCOUNT_SUSPENSION_THRESHOLD
        ):
            self.set_privacy('private', log=False, save=False)

            # Suspend the flagged user for spam.
            if 'spam_flagged' not in user.system_tags:
                user.system_tags.append('spam_flagged')
            if not user.is_disabled:
                user.disable_account()
                user.is_registered = False
                mails.send_mail(to_addr=user.username, mail=mails.SPAM_USER_BANNED, user=user)
            user.save()

            # Make public nodes private from this contributor
            for node in user.contributed:
                if self._id != node._id and len(node.contributors) == 1 and node.is_public:
                    node.set_privacy('private', log=False, save=True)

    def flag_spam(self):
        """ Overrides SpamMixin#flag_spam.
        """
        super(Node, self).flag_spam()
        if settings.SPAM_FLAGGED_MAKE_NODE_PRIVATE:
            self.set_privacy(Node.PRIVATE, auth=None, log=False, save=False, check_addons=False)
            log = self.add_log(
                action=NodeLog.MADE_PRIVATE,
                params={
                    'project': self.parent_id,
                    'node': self._primary_key,
                },
                auth=None,
                save=False
            )
            log.should_hide = True
            log.save()

    def confirm_spam(self, save=False):
        super(Node, self).confirm_spam(save=False)
        self.set_privacy(Node.PRIVATE, auth=None, log=False, save=False, check_addons=False)
        log = self.add_log(
            action=NodeLog.MADE_PRIVATE,
            params={
                'project': self.parent_id,
                'node': self._primary_key,
            },
            auth=None,
            save=False
        )
        log.should_hide = True
        log.save()
        if save:
            self.save()

    def set_privacy(self, permissions, auth=None, log=True, save=True, meeting_creation=False, check_addons=True):
        """Set the permissions for this node. Also, based on meeting_creation, queues an email to user about abilities of
            public projects.

        :param permissions: A string, either 'public' or 'private'
        :param auth: All the auth information including user, API key.
        :param bool log: Whether to add a NodeLog for the privacy change.
        :param bool meeting_creation: Whether this was created due to a meetings email.
        :param bool check_addons: Check and collect messages for addons?
        """
        if auth and not self.has_permission(auth.user, ADMIN):
            raise PermissionsError('Must be an admin to change privacy settings.')
        if permissions == 'public' and not self.is_public:
            if self.is_spam or (settings.SPAM_FLAGGED_MAKE_NODE_PRIVATE and self.is_spammy):
                # TODO: Should say will review within a certain agreed upon time period.
                raise NodeStateError('This project has been marked as spam. Please contact the help desk if you think this is in error.')
            if self.is_registration:
                if self.is_pending_embargo:
                    raise NodeStateError('A registration with an unapproved embargo cannot be made public.')
                elif self.is_pending_registration:
                    raise NodeStateError('An unapproved registration cannot be made public.')
                elif self.is_pending_embargo:
                    raise NodeStateError('An unapproved embargoed registration cannot be made public.')
                elif self.is_embargoed:
                    # Embargoed registrations can be made public early
                    self.request_embargo_termination(auth=auth)
                    return False
            self.is_public = True
            self.keenio_read_key = self.generate_keenio_read_key()
        elif permissions == 'private' and self.is_public:
            if self.is_registration and not self.is_pending_embargo:
                raise NodeStateError('Public registrations must be withdrawn, not made private.')
            else:
                self.is_public = False
                self.keenio_read_key = ''
        else:
            return False

        # After set permissions callback
        if check_addons:
            for addon in self.get_addons():
                message = addon.after_set_privacy(self, permissions)
                if message:
                    status.push_status_message(message, kind='info', trust=False)

        if log:
            action = NodeLog.MADE_PUBLIC if permissions == 'public' else NodeLog.MADE_PRIVATE
            self.add_log(
                action=action,
                params={
                    'project': self.parent_id,
                    'node': self._primary_key,
                },
                auth=auth,
                save=False,
            )
        if save:
            self.save()
        if auth and permissions == 'public':
            project_signals.privacy_set_public.send(auth.user, node=self, meeting_creation=meeting_creation)
        return True

    def admin_public_wiki(self, user):
        return (
            self.has_addon('wiki') and
            self.has_permission(user, 'admin') and
            self.is_public
        )

    def include_wiki_settings(self, user):
        """Check if node meets requirements to make publicly editable."""
        return (
            self.admin_public_wiki(user) or
            any(
                each.admin_public_wiki(user)
                for each in self.get_descendants_recursive()
            )
        )

    # TODO: Move to wiki add-on
    def get_wiki_page(self, name=None, version=None, id=None):
        from website.addons.wiki.model import NodeWikiPage

        if name:
            name = (name or '').strip()
            key = to_mongo_key(name)
            try:
                if version and (isinstance(version, int) or version.isdigit()):
                    id = self.wiki_pages_versions[key][int(version) - 1]
                elif version == 'previous':
                    id = self.wiki_pages_versions[key][-2]
                elif version == 'current' or version is None:
                    id = self.wiki_pages_current[key]
                else:
                    return None
            except (KeyError, IndexError):
                return None
        return NodeWikiPage.load(id)

    # TODO: Move to wiki add-on
    def update_node_wiki(self, name, content, auth):
        """Update the node's wiki page with new content.

        :param page: A string, the page's name, e.g. ``"home"``.
        :param content: A string, the posted content.
        :param auth: All the auth information including user, API key.
        """
        from website.addons.wiki.model import NodeWikiPage

        name = (name or '').strip()
        key = to_mongo_key(name)
        has_comments = False
        current = None

        if key not in self.wiki_pages_current:
            if key in self.wiki_pages_versions:
                version = len(self.wiki_pages_versions[key]) + 1
            else:
                version = 1
        else:
            current = NodeWikiPage.load(self.wiki_pages_current[key])
            version = current.version + 1
            current.save()
            if Comment.find(Q('root_target', 'eq', current._id)).count() > 0:
                has_comments = True

        new_page = NodeWikiPage(
            page_name=name,
            version=version,
            user=auth.user,
            node=self,
            content=content
        )
        new_page.save()

        if has_comments:
            Comment.update(Q('root_target', 'eq', current._id), data={'root_target': Guid.load(new_page._id)})
            Comment.update(Q('target', 'eq', current._id), data={'target': Guid.load(new_page._id)})

        if current:
            for contrib in self.contributors:
                if contrib.comments_viewed_timestamp.get(current._id, None):
                    contrib.comments_viewed_timestamp[new_page._id] = contrib.comments_viewed_timestamp[current._id]
                    contrib.save()
                    del contrib.comments_viewed_timestamp[current._id]

        # check if the wiki page already exists in versions (existed once and is now deleted)
        if key not in self.wiki_pages_versions:
            self.wiki_pages_versions[key] = []
        self.wiki_pages_versions[key].append(new_page._primary_key)
        self.wiki_pages_current[key] = new_page._primary_key

        self.add_log(
            action=NodeLog.WIKI_UPDATED,
            params={
                'project': self.parent_id,
                'node': self._primary_key,
                'page': new_page.page_name,
                'page_id': new_page._primary_key,
                'version': new_page.version,
            },
            auth=auth,
            log_date=new_page.date,
            save=False,
        )
        self.save()

    # TODO: Move to wiki add-on
    def rename_node_wiki(self, name, new_name, auth):
        """Rename the node's wiki page with new name.

        :param name: A string, the page's name, e.g. ``"My Page"``.
        :param new_name: A string, the new page's name, e.g. ``"My Renamed Page"``.
        :param auth: All the auth information including user, API key.

        """
        # TODO: Fix circular imports
        from website.addons.wiki.exceptions import (
            PageCannotRenameError,
            PageConflictError,
            PageNotFoundError,
        )

        name = (name or '').strip()
        key = to_mongo_key(name)
        new_name = (new_name or '').strip()
        new_key = to_mongo_key(new_name)
        page = self.get_wiki_page(name)

        if key == 'home':
            raise PageCannotRenameError('Cannot rename wiki home page')
        if not page:
            raise PageNotFoundError('Wiki page not found')
        if (new_key in self.wiki_pages_current and key != new_key) or new_key == 'home':
            raise PageConflictError(
                'Page already exists with name {0}'.format(
                    new_name,
                )
            )

        # rename the page first in case we hit a validation exception.
        old_name = page.page_name
        page.rename(new_name)

        # TODO: merge historical records like update (prevents log breaks)
        # transfer the old page versions/current keys to the new name.
        if key != new_key:
            self.wiki_pages_versions[new_key] = self.wiki_pages_versions[key]
            del self.wiki_pages_versions[key]
            self.wiki_pages_current[new_key] = self.wiki_pages_current[key]
            del self.wiki_pages_current[key]
            if key in self.wiki_private_uuids:
                self.wiki_private_uuids[new_key] = self.wiki_private_uuids[key]
                del self.wiki_private_uuids[key]

        self.add_log(
            action=NodeLog.WIKI_RENAMED,
            params={
                'project': self.parent_id,
                'node': self._primary_key,
                'page': page.page_name,
                'page_id': page._primary_key,
                'old_page': old_name,
                'version': page.version,
            },
            auth=auth,
            save=False,
        )
        self.save()

    def delete_node_wiki(self, name, auth):
        name = (name or '').strip()
        key = to_mongo_key(name)
        page = self.get_wiki_page(key)

        del self.wiki_pages_current[key]
        if key != 'home':
            del self.wiki_pages_versions[key]

        self.add_log(
            action=NodeLog.WIKI_DELETED,
            params={
                'project': self.parent_id,
                'node': self._primary_key,
                'page': page.page_name,
                'page_id': page._primary_key,
            },
            auth=auth,
            save=False,
        )
        self.save()

    def get_stats(self, detailed=False):
        if detailed:
            raise NotImplementedError(
                'Detailed stats exist, but are not yet implemented.'
            )
        else:
            return get_basic_counters('node:%s' % self._primary_key)

    # TODO: Deprecate this; it duplicates much of what serialize_project already
    # does
    def serialize(self, auth=None):
        """Dictionary representation of node that is nested within a NodeLog's
        representation.
        """
        # TODO: incomplete implementation
        return {
            'id': str(self._primary_key),
            'category': self.category_display,
            'node_type': self.project_or_component,
            'url': self.url,
            # TODO: Titles shouldn't contain escaped HTML in the first place
            'title': sanitize.unescape_entities(self.title),
            'path': self.path_above(auth),
            'api_url': self.api_url,
            'is_public': self.is_public,
            'is_registration': self.is_registration,
        }

    def _initiate_retraction(self, user, justification=None):
        """Initiates the retraction process for a registration
        :param user: User who initiated the retraction
        :param justification: Justification, if given, for retraction
        """

        retraction = Retraction(
            initiated_by=user,
            justification=justification or None,  # make empty strings None
            state=Retraction.UNAPPROVED
        )
        retraction.save()  # Save retraction so it has a primary key
        self.retraction = retraction
        self.save()  # Set foreign field reference Node.retraction
        admins = self.get_admin_contributors_recursive(unique_users=True)
        for (admin, node) in admins:
            retraction.add_authorizer(admin, node)
        retraction.save()  # Save retraction approval state
        return retraction

    def retract_registration(self, user, justification=None, save=True):
        """Retract public registration. Instantiate new Retraction object
        and associate it with the respective registration.
        """

        if not self.is_registration or (not self.is_public and not (self.embargo_end_date or self.is_pending_embargo)):
            raise NodeStateError('Only public or embargoed registrations may be withdrawn.')

        if self.root is not self:
            raise NodeStateError('Withdrawal of non-parent registrations is not permitted.')

        retraction = self._initiate_retraction(user, justification)
        self.registered_from.add_log(
            action=NodeLog.RETRACTION_INITIATED,
            params={
                'node': self.registered_from._id,
                'registration': self._id,
                'retraction_id': retraction._id,
            },
            auth=Auth(user),
        )
        self.retraction = retraction
        if save:
            self.save()
        return retraction

    def _is_embargo_date_valid(self, end_date):
        today = timezone.now()
        if (end_date - today) >= settings.EMBARGO_END_DATE_MIN:
            if (end_date - today) <= settings.EMBARGO_END_DATE_MAX:
                return True
        return False

    def _initiate_embargo(self, user, end_date, for_existing_registration=False, notify_initiator_on_complete=False):
        """Initiates the retraction process for a registration
        :param user: User who initiated the retraction
        :param end_date: Date when the registration should be made public
        """
        embargo = Embargo(
            initiated_by=user,
            end_date=datetime.datetime.combine(end_date, datetime.datetime.min.time()),
            for_existing_registration=for_existing_registration,
            notify_initiator_on_complete=notify_initiator_on_complete
        )
        embargo.save()  # Save embargo so it has a primary key
        self.embargo = embargo
        self.save()  # Set foreign field reference Node.embargo
        admins = self.get_admin_contributors_recursive(unique_users=True)
        for (admin, node) in admins:
            embargo.add_authorizer(admin, node)
        embargo.save()  # Save embargo's approval_state
        return embargo

    def embargo_registration(self, user, end_date, for_existing_registration=False, notify_initiator_on_complete=False):
        """Enter registration into an embargo period at end of which, it will
        be made public
        :param user: User initiating the embargo
        :param end_date: Date when the registration should be made public
        :raises: NodeStateError if Node is not a registration
        :raises: PermissionsError if user is not an admin for the Node
        :raises: ValidationValueError if end_date is not within time constraints
        """

        if not self.is_registration:
            raise NodeStateError('Only registrations may be embargoed')
        if not self.has_permission(user, 'admin'):
            raise PermissionsError('Only admins may embargo a registration')
        if not self._is_embargo_date_valid(end_date):
            if (end_date - timezone.now()) >= settings.EMBARGO_END_DATE_MIN:
                raise ValidationValueError('Registrations can only be embargoed for up to four years.')
            raise ValidationValueError('Embargo end date must be at least three days in the future.')

        embargo = self._initiate_embargo(user, end_date, for_existing_registration=for_existing_registration, notify_initiator_on_complete=notify_initiator_on_complete)

        self.registered_from.add_log(
            action=NodeLog.EMBARGO_INITIATED,
            params={
                'node': self.registered_from._id,
                'registration': self._id,
                'embargo_id': embargo._id,
            },
            auth=Auth(user),
            save=True,
        )
        if self.is_public:
            self.set_privacy('private', Auth(user))

    def request_embargo_termination(self, auth):
        """Initiates an EmbargoTerminationApproval to lift this Embargoed Registration's
        embargo early."""
        if not self.is_embargoed:
            raise NodeStateError('This node is not under active embargo')
        if not self.root == self:
            raise NodeStateError('Only the root of an embargoed registration can request termination')

        approval = EmbargoTerminationApproval(
            initiated_by=auth.user,
            embargoed_registration=self,
        )
        admins = [admin for admin in self.root.get_admin_contributors_recursive(unique_users=True)]
        for (admin, node) in admins:
            approval.add_authorizer(admin, node=node)
        approval.save()
        approval.ask(admins)
        self.embargo_termination_approval = approval
        self.save()
        return approval

    def terminate_embargo(self, auth):
        """Handles the actual early termination of an Embargoed registration.
        Adds a log to the registered_from Node.
        """
        if not self.is_embargoed:
            raise NodeStateError('This node is not under active embargo')

        self.registered_from.add_log(
            action=NodeLog.EMBARGO_TERMINATED,
            params={
                'project': self._id,
                'node': self.registered_from_id,
                'registration': self._id,
            },
            auth=None,
            save=True
        )
        self.embargo.mark_as_completed()
        for node in self.node_and_primary_descendants():
            node.set_privacy(
                Node.PUBLIC,
                auth=None,
                log=False,
                save=True
            )
        return True

    def get_active_contributors_recursive(self, unique_users=False, *args, **kwargs):
        """Yield (admin, node) tuples for this node and
        descendant nodes. Excludes contributors on node links and inactive users.

        :param bool unique_users: If True, a given admin will only be yielded once
            during iteration.
        """
        visited_user_ids = []
        for node in self.node_and_primary_descendants(*args, **kwargs):
            for contrib in node.active_contributors(*args, **kwargs):
                if unique_users:
                    if contrib._id not in visited_user_ids:
                        visited_user_ids.append(contrib._id)
                        yield (contrib, node)
                else:
                    yield (contrib, node)

    def get_admin_contributors_recursive(self, unique_users=False, *args, **kwargs):
        """Yield (admin, node) tuples for this node and
        descendant nodes. Excludes contributors on node links and inactive users.

        :param bool unique_users: If True, a given admin will only be yielded once
            during iteration.
        """
        visited_user_ids = []
        for node in self.node_and_primary_descendants(*args, **kwargs):
            for contrib in node.contributors:
                if node.has_permission(contrib, ADMIN) and contrib.is_active:
                    if unique_users:
                        if contrib._id not in visited_user_ids:
                            visited_user_ids.append(contrib._id)
                            yield (contrib, node)
                    else:
                        yield (contrib, node)

    def get_admin_contributors(self, users):
        """Return a set of all admin contributors for this node. Excludes contributors on node links and
        inactive users.
        """
        return (
            user for user in users
            if self.has_permission(user, 'admin') and
            user.is_active)

    def _initiate_approval(self, user, notify_initiator_on_complete=False):
        end_date = timezone.now() + settings.REGISTRATION_APPROVAL_TIME
        approval = RegistrationApproval(
            initiated_by=user,
            end_date=end_date,
            notify_initiator_on_complete=notify_initiator_on_complete
        )
        approval.save()  # Save approval so it has a primary key
        self.registration_approval = approval
        self.save()  # Set foreign field reference Node.registration_approval
        admins = self.get_admin_contributors_recursive(unique_users=True)
        for (admin, node) in admins:
            approval.add_authorizer(admin, node=node)
        approval.save()  # Save approval's approval_state
        return approval

    def require_approval(self, user, notify_initiator_on_complete=False):
        if not self.is_registration:
            raise NodeStateError('Only registrations can require registration approval')
        if not self.has_permission(user, 'admin'):
            raise PermissionsError('Only admins can initiate a registration approval')

        approval = self._initiate_approval(user, notify_initiator_on_complete)

        self.registered_from.add_log(
            action=NodeLog.REGISTRATION_APPROVAL_INITIATED,
            params={
                'node': self.registered_from_id,
                'registration': self._id,
                'registration_approval_id': approval._id,
            },
            auth=Auth(user),
            save=True,
        )

    @property
    def watches(self):
        return WatchConfig.find(Q('node', 'eq', self._id))

    institution_id = fields.StringField(unique=True, index=True)
    institution_domains = fields.StringField(list=True)
    institution_auth_url = fields.StringField(validate=URLValidator())
    institution_logout_url = fields.StringField(validate=URLValidator())
    institution_logo_name = fields.StringField()
    institution_email_domains = fields.StringField(list=True)
    institution_banner_name = fields.StringField()

    @classmethod
    def find(cls, query=None, allow_institution=False, **kwargs):
        if not allow_institution:
            query = (query & Q('institution_id', 'eq', None)) if query else Q('institution_id', 'eq', None)
        return super(Node, cls).find(query, **kwargs)

    @classmethod
    def find_one(cls, query=None, allow_institution=False, **kwargs):
        if not allow_institution:
            query = (query & Q('institution_id', 'eq', None)) if query else Q('institution_id', 'eq', None)
        return super(Node, cls).find_one(query, **kwargs)

    @classmethod
    def find_by_institutions(cls, inst, query=None):
        inst_node = inst.node
        query = query & Q('_affiliated_institutions', 'eq', inst_node) if query else Q('_affiliated_institutions', 'eq', inst_node)
        return cls.find(query, allow_institution=True)

    _affiliated_institutions = fields.ForeignField('node', list=True)

    @property
    def affiliated_institutions(self):
        '''
        Should behave as if this was a foreign field pointing to Institution
        :return: this node's _affiliated_institutions wrapped with Institution as a list.
        '''
        return AffiliatedInstitutionsList([Institution(node) for node in self._affiliated_institutions], obj=self, private_target='_affiliated_institutions')

    def add_affiliated_institution(self, inst, user, save=False, log=True):
        if not user.is_affiliated_with_institution(inst):
            raise UserNotAffiliatedError('User is not affiliated with {}'.format(inst.name))
        if inst not in self.affiliated_institutions:
            self.affiliated_institutions.append(inst)
        if log:
            self.add_log(
                action=NodeLog.AFFILIATED_INSTITUTION_ADDED,
                params={
                    'node': self._primary_key,
                    'institution': {
                        'id': inst._id,
                        'name': inst.name
                    }
                },
                auth=Auth(user)
            )
        if save:
            self.save()
        return True

    def remove_affiliated_institution(self, inst, user, save=False, log=True):
        if inst in self.affiliated_institutions:
            self.affiliated_institutions.remove(inst)
            if log:
                self.add_log(
                    action=NodeLog.AFFILIATED_INSTITUTION_REMOVED,
                    params={
                        'node': self._primary_key,
                        'institution': {
                            'id': inst._id,
                            'name': inst.name
                        }
                    },
                    auth=Auth(user)
                )
            if save:
                self.save()
            return True
        return False

    def institutions_url(self):
        return self.absolute_api_v2_url + 'institutions/'

    def institutions_relationship_url(self):
        return self.absolute_api_v2_url + 'relationships/institutions/'


@Node.subscribe('before_save')
def validate_permissions(schema, instance):
    """Ensure that user IDs in `contributors` and `permissions` match.

    """
    node = instance
    contributor_ids = set([user._id for user in node.contributors])
    permission_ids = set(node.permissions.keys())
    mismatched_contributors = contributor_ids.difference(permission_ids)
    if mismatched_contributors:
        raise ValidationValueError(
            'Contributors {0} missing from `permissions` on node {1}'.format(
                ', '.join(mismatched_contributors),
                node._id,
            )
        )
    mismatched_permissions = permission_ids.difference(contributor_ids)
    if mismatched_permissions:
        raise ValidationValueError(
            'Permission keys {0} missing from `contributors` on node {1}'.format(
                ', '.join(mismatched_contributors),
                node._id,
            )
        )


@Node.subscribe('before_save')
def validate_visible_contributors(schema, instance):
    """Ensure that user IDs in `contributors` and `visible_contributor_ids`
    match.

    """
    node = instance
    for user_id in node.visible_contributor_ids:
        if user_id not in node.contributors:
            raise ValidationValueError(
                ('User {0} is in `visible_contributor_ids` but not in '
                 '`contributors` on node {1}').format(
                    user_id,
                    node._id,
                )
            )


class WatchConfig(StoredObject):

    _id = fields.StringField(primary=True, default=lambda: str(ObjectId()))
    node = fields.ForeignField('Node')
    digest = fields.BooleanField(default=False)
    immediate = fields.BooleanField(default=False)

    def __repr__(self):
        return '<WatchConfig(node="{self.node}")>'.format(self=self)


class PrivateLink(StoredObject):

    _id = fields.StringField(primary=True, default=lambda: str(ObjectId()))
    date_created = fields.DateTimeField(auto_now_add=datetime.datetime.utcnow)
    key = fields.StringField(required=True, unique=True)
    name = fields.StringField()
    is_deleted = fields.BooleanField(default=False)
    anonymous = fields.BooleanField(default=False)

    nodes = fields.ForeignField('node', list=True)
    creator = fields.ForeignField('user')

    @property
    def node_ids(self):
        node_ids = [node._id for node in self.nodes]
        return node_ids

    def node_scale(self, node):
        # node may be None if previous node's parent is deleted
        if node is None or node.parent_id not in self.node_ids:
            return -40
        else:
            offset = 20 if node.parent_node is not None else 0
            return offset + self.node_scale(node.parent_node)

    def to_json(self):
        return {
            'id': self._id,
            'date_created': iso8601format(self.date_created),
            'key': self.key,
            'name': sanitize.unescape_entities(self.name),
            'creator': {'fullname': self.creator.fullname, 'url': self.creator.profile_url},
            'nodes': [{'title': x.title, 'url': x.url, 'scale': str(self.node_scale(x)) + 'px', 'category': x.category}
                      for x in self.nodes if not x.is_deleted],
            'anonymous': self.anonymous
        }


class AlternativeCitation(StoredObject):
    _id = fields.StringField(primary=True, default=lambda: str(ObjectId()))
    name = fields.StringField(required=True, validate=MaxLengthValidator(256))
    text = fields.StringField(required=True, validate=MaxLengthValidator(2048))

    def to_json(self):
        return {
            'id': self._id,
            'name': self.name,
            'text': self.text
        }


class DraftRegistrationLog(StoredObject):
    """ Simple log to show status changes for DraftRegistrations

    field - _id - primary key
    field - date - date of the action took place
    field - action - simple action to track what happened
    field - user - user who did the action
    """
    _id = fields.StringField(primary=True, default=lambda: str(ObjectId()))
    date = fields.DateTimeField(default=datetime.datetime.utcnow)
    action = fields.StringField()
    draft = fields.ForeignField('draftregistration', index=True)
    user = fields.ForeignField('user')

    SUBMITTED = 'submitted'
    REGISTERED = 'registered'
    APPROVED = 'approved'
    REJECTED = 'rejected'

    def __repr__(self):
        return ('<DraftRegistrationLog({self.action!r}, date={self.date!r}), '
                'user={self.user!r} '
                'with id {self._id!r}>').format(self=self)


class DraftRegistration(StoredObject):

    _id = fields.StringField(primary=True, default=lambda: str(ObjectId()))

    URL_TEMPLATE = settings.DOMAIN + 'project/{node_id}/drafts/{draft_id}'

    datetime_initiated = fields.DateTimeField(auto_now_add=True)
    datetime_updated = fields.DateTimeField(auto_now=True)
    # Original Node a draft registration is associated with
    branched_from = fields.ForeignField('node', index=True)

    initiator = fields.ForeignField('user', index=True)

    # Dictionary field mapping question id to a question's comments and answer
    # {
    #   <qid>: {
    #     'comments': [{
    #       'user': {
    #         'id': <uid>,
    #         'name': <name>
    #       },
    #       value: <value>,
    #       lastModified: <datetime>
    #     }],
    #     'value': <value>
    #   }
    # }
    registration_metadata = fields.DictionaryField(default=dict)
    registration_schema = fields.ForeignField('metaschema')
    registered_node = fields.ForeignField('node', index=True)

    approval = fields.ForeignField('draftregistrationapproval', default=None)

    # Dictionary field mapping extra fields defined in the MetaSchema.schema to their
    # values. Defaults should be provided in the schema (e.g. 'paymentSent': false),
    # and these values are added to the DraftRegistration
    _metaschema_flags = fields.DictionaryField(default=None)

    def __repr__(self):
        return '<DraftRegistration(branched_from={self.branched_from!r}) with id {self._id!r}>'.format(self=self)

    # lazily set flags
    @property
    def flags(self):
        if not self._metaschema_flags:
            self._metaschema_flags = {}
        meta_schema = self.registration_schema
        if meta_schema:
            schema = meta_schema.schema
            flags = schema.get('flags', {})
            dirty = False
            for flag, value in flags.iteritems():
                if flag not in self._metaschema_flags:
                    self._metaschema_flags[flag] = value
                    dirty = True
            if dirty:
                self.save()
        return self._metaschema_flags

    @flags.setter
    def flags(self, flags):
        self._metaschema_flags.update(flags)

    notes = fields.StringField()

    @property
    def url(self):
        return self.URL_TEMPLATE.format(
            node_id=self.branched_from,
            draft_id=self._id
        )

    @property
    def absolute_url(self):
        return urlparse.urljoin(settings.DOMAIN, self.url)

    @property
    def absolute_api_v2_url(self):
        node = self.branched_from
        path = '/nodes/{}/draft_registrations/{}/'.format(node._id, self._id)
        return api_v2_url(path)

    # used by django and DRF
    def get_absolute_url(self):
        return self.absolute_api_v2_url

    @property
    def requires_approval(self):
        return self.registration_schema.requires_approval

    @property
    def is_pending_review(self):
        return self.approval.is_pending_approval if (self.requires_approval and self.approval) else False

    @property
    def is_approved(self):
        if self.requires_approval:
            if not self.approval:
                return False
            else:
                return self.approval.is_approved
        else:
            return False

    @property
    def is_rejected(self):
        if self.requires_approval:
            if not self.approval:
                return False
            else:
                return self.approval.is_rejected
        else:
            return False

    @property
    def status_logs(self):
        """ List of logs associated with this node"""
        return DraftRegistrationLog.find(Q('draft', 'eq', self._id)).sort('date')

    @classmethod
    def create_from_node(cls, node, user, schema, data=None):
        draft = cls(
            initiator=user,
            branched_from=node,
            registration_schema=schema,
            registration_metadata=data or {},
        )
        draft.save()
        return draft

    def update_metadata(self, metadata):
        changes = []
        # Prevent comments on approved drafts
        if not self.is_approved:
            for question_id, value in metadata.iteritems():
                old_value = self.registration_metadata.get(question_id)
                if old_value:
                    old_comments = {
                        comment['created']: comment
                        for comment in old_value.get('comments', [])
                    }
                    new_comments = {
                        comment['created']: comment
                        for comment in value.get('comments', [])
                    }
                    old_comments.update(new_comments)
                    metadata[question_id]['comments'] = sorted(
                        old_comments.values(),
                        key=lambda c: c['created']
                    )
                    if old_value.get('value') != value.get('value'):
                        changes.append(question_id)
                else:
                    changes.append(question_id)
        self.registration_metadata.update(metadata)
        return changes

    def submit_for_review(self, initiated_by, meta, save=False):
        approval = DraftRegistrationApproval(
            initiated_by=initiated_by,
            meta=meta
        )
        approval.save()
        self.approval = approval
        self.add_status_log(initiated_by, DraftRegistrationLog.SUBMITTED)
        if save:
            self.save()

    def register(self, auth, save=False):
        node = self.branched_from

        # Create the registration
        register = node.register_node(
            schema=self.registration_schema,
            auth=auth,
            data=self.registration_metadata
        )
        self.registered_node = register
        self.add_status_log(auth.user, DraftRegistrationLog.REGISTERED)
        if save:
            self.save()
        return register

    def approve(self, user):
        self.approval.approve(user)
        self.add_status_log(user, DraftRegistrationLog.APPROVED)
        self.approval.save()

    def reject(self, user):
        self.approval.reject(user)
        self.add_status_log(user, DraftRegistrationLog.REJECTED)
        self.approval.save()

    def add_status_log(self, user, action):
        log = DraftRegistrationLog(action=action, user=user, draft=self)
        log.save()

    def validate_metadata(self, *args, **kwargs):
        """
        Validates draft's metadata
        """
        return self.registration_schema.validate_metadata(*args, **kwargs)<|MERGE_RESOLUTION|>--- conflicted
+++ resolved
@@ -1545,77 +1545,6 @@
         if save:
             self.save()
 
-<<<<<<< HEAD
-    def set_preprint_subjects(self, preprint_subjects, auth, save=False):
-        if not self.has_permission(auth.user, ADMIN):
-            raise PermissionsError('Only admins can change a preprint\'s subjects.')
-
-        self.preprint_subjects = []
-        for s in preprint_subjects:
-            subject = Subject.load(s)
-            if not subject:
-                raise ValidationValueError('Subject with id <{}> could not be found.'.format(s))
-            self.preprint_subjects.append(s)
-
-        if save:
-            self.save()
-
-    def set_preprint_file(self, preprint_file, auth, save=False):
-        if not self.has_permission(auth.user, ADMIN):
-            raise PermissionsError('Only admins can change a preprint\'s primary file.')
-
-        if not isinstance(preprint_file, StoredFileNode):
-            preprint_file = preprint_file.stored_object
-
-        if preprint_file.node != self or preprint_file.provider != 'osfstorage':
-            raise ValueError('This file is not a valid primary file for this preprint.')
-
-        # there is no preprint file yet! This is the first time!
-        if not self.preprint_file:
-            self.preprint_file = preprint_file
-            self.preprint_created = timezone.now()
-            self.add_log(action=NodeLog.PREPRINT_INITIATED, params={}, auth=auth, save=False)
-        elif preprint_file != self.preprint_file:
-            # if there was one, check if it's a new file
-            self.preprint_file = preprint_file
-            self.add_log(
-                action=NodeLog.PREPRINT_FILE_UPDATED,
-                params={},
-                auth=auth,
-                save=False,
-            )
-        if not self.is_public:
-            self.set_privacy(
-                Node.PUBLIC,
-                auth=None,
-                log=True
-            )
-        if save:
-            self.save()
-
-    def add_preprint_provider(self, preprint_provider, user, save=False):
-        if not self.has_permission(user, ADMIN):
-            raise PermissionsError('Only admins can update a preprint provider.')
-        if not preprint_provider:
-            raise ValueError('Must specify a provider to set as the preprint_provider')
-        self.preprint_providers.append(preprint_provider)
-        if save:
-            self.save()
-
-    def remove_preprint_provider(self, preprint_provider, user, save=False):
-        if not self.has_permission(user, ADMIN):
-            raise PermissionsError('Only admins can remove a preprint provider.')
-        if not preprint_provider:
-            raise ValueError('Must specify a provider to remove from this preprint.')
-        if preprint_provider in self.preprint_providers:
-            self.preprint_providers.remove(preprint_provider)
-            if save:
-                self.save()
-            return True
-        return False
-
-=======
->>>>>>> 82dad0e7
     def generate_keenio_read_key(self):
         return scoped_keys.encrypt(settings.KEEN['public']['master_key'], options={
             'filters': [{
