# -*- coding: utf-8 -*-
import subprocess
import uuid
import hashlib
import calendar
import datetime
import os
import re
import unicodedata
import urllib
import urlparse
import logging
from HTMLParser import HTMLParser

import pytz
from dulwich.repo import Repo
from dulwich.object_store import tree_lookup_path
import blinker

from modularodm.exceptions import ValidationValueError, ValidationTypeError

from framework import status
from framework.mongo import ObjectId
from framework.mongo.utils import to_mongo
from framework.auth import get_user, User
from framework.auth.decorators import Auth
from framework.analytics import (
    get_basic_counters, increment_user_activity_counters, piwik
)
from framework.exceptions import PermissionsError
from framework.git.exceptions import FileNotModified
from framework import StoredObject, fields, utils
<<<<<<< HEAD
#from framework.search.solr import update_solr, delete_solr_doc
=======
>>>>>>> 3def46e8
from framework import GuidStoredObject, Q
from framework.addons import AddonModelMixin


from website.exceptions import NodeStateError
from website.util.permissions import (expand_permissions,
    DEFAULT_CONTRIBUTOR_PERMISSIONS,
    CREATOR_PERMISSIONS
)
from website.project.metadata.schemas import OSF_META_SCHEMAS
from website import language, settings
from website.util import web_url_for, api_url_for

html_parser = HTMLParser()

logger = logging.getLogger(__name__)


def utc_datetime_to_timestamp(dt):
    return float(
        str(calendar.timegm(dt.utcnow().utctimetuple())) + '.' + str(dt.microsecond)
    )


def normalize_unicode(ustr):
    return unicodedata.normalize('NFKD', ustr)\
        .encode('ascii', 'ignore')


signals = blinker.Namespace()
contributor_added = signals.signal('contributor-added')
unreg_contributor_added = signals.signal('unreg-contributor-added')


class MetaSchema(StoredObject):

    _id = fields.StringField(default=lambda: str(ObjectId()))
    name = fields.StringField()
    schema = fields.DictionaryField()
    category = fields.StringField()

    # Version of the Knockout metadata renderer to use (e.g. if data binds
    # change)
    metadata_version = fields.IntegerField()
    # Version of the schema to use (e.g. if questions, responses change)
    schema_version = fields.IntegerField()


def ensure_schemas(clear=True):
    """Import meta-data schemas from JSON to database, optionally clearing
    database first.

    :param clear: Clear schema database before import

    """
    if clear:
        MetaSchema.remove()
    for schema in OSF_META_SCHEMAS:
        try:
            MetaSchema.find_one(
                Q('name', 'eq', schema['name']) &
                Q('schema_version', 'eq', schema['schema_version'])
            )
        except:
            schema['name'] = schema['name'].replace(' ', '_')
            schema_obj = MetaSchema(**schema)
            schema_obj.save()


class MetaData(GuidStoredObject):

    _id = fields.StringField(primary=True)

    target = fields.AbstractForeignField(backref='metadata')
    data = fields.DictionaryField()

    date_created = fields.DateTimeField(auto_now_add=datetime.datetime.utcnow)
    date_modified = fields.DateTimeField(auto_now=datetime.datetime.utcnow)


def validate_comment_reports(value, *args, **kwargs):
    for key, val in value.iteritems():
        if not User.load(key):
            raise ValidationValueError('Keys must be user IDs')
        if not isinstance(val, dict):
            raise ValidationTypeError('Values must be dictionaries')
        if 'category' not in val or 'text' not in val:
            raise ValidationValueError(
                'Values must include `category` and `text` keys'
            )


class Comment(GuidStoredObject):

    _id = fields.StringField(primary=True)

    user = fields.ForeignField('user', required=True, backref='commented')
    node = fields.ForeignField('node', required=True, backref='comment_owner')
    target = fields.AbstractForeignField(required=True, backref='commented')

    date_created = fields.DateTimeField(auto_now_add=datetime.datetime.utcnow)
    date_modified = fields.DateTimeField(auto_now=datetime.datetime.utcnow)
    modified = fields.BooleanField()

    is_deleted = fields.BooleanField(default=False)
    content = fields.StringField()

    # Dictionary field mapping user IDs to dictionaries of report details:
    # {
    #   'icpnw': {'category': 'hate', 'message': 'offensive'},
    #   'cdi38': {'category': 'spam', 'message': 'godwins law'},
    # }
    reports = fields.DictionaryField(validate=validate_comment_reports)

    @classmethod
    def create(cls, auth, **kwargs):

        comment = cls(**kwargs)
        comment.save()

        comment.node.add_log(
            NodeLog.COMMENT_ADDED,
            {
                'project': comment.node.parent_id,
                'node': comment.node._id,
                'user': comment.user._id,
                'comment': comment._id,
            },
            auth=auth,
        )

        return comment

    def edit(self, content, auth, save=False):
        self.content = content
        self.modified = True
        self.node.add_log(
            NodeLog.COMMENT_UPDATED,
            {
                'project': self.node.parent_id,
                'node': self.node._id,
                'user': self.user._id,
                'comment': self._id,
            },
            auth=auth,
        )
        if save:
            self.save()

    def delete(self, auth, save=False):
        self.is_deleted = True
        self.node.add_log(
            NodeLog.COMMENT_REMOVED,
            {
                'project': self.node.parent_id,
                'node': self.node._id,
                'user': self.user._id,
                'comment': self._id,
            },
            auth=auth,
        )
        if save:
            self.save()

    def undelete(self, auth, save=False):
        self.is_deleted = False
        self.node.add_log(
            NodeLog.COMMENT_ADDED,
            {
                'project': self.node.parent_id,
                'node': self.node._id,
                'user': self.user._id,
                'comment': self._id,
            },
            auth=auth,
        )
        if save:
            self.save()

    def report_abuse(self, user, save=False, **kwargs):
        """Report that a comment is abuse.

        :param User user: User submitting the report
        :param bool save: Save changes
        :param dict kwargs: Report details
        :raises: ValueError if the user submitting abuse is the same as the
            user who posted the comment

        """
        if user == self.user:
            raise ValueError
        self.reports[user._id] = kwargs
        if save:
            self.save()

    def unreport_abuse(self, user, save=False):
        """Revoke report of abuse.

        :param User user: User who submitted the report
        :param bool save: Save changes
        :raises: ValueError if user has not reported comment as abuse

        """
        try:
            self.reports.pop(user._id)
        except KeyError:
            raise ValueError('User has not reported comment as abuse')

        if save:
            self.save()


class ApiKey(StoredObject):

    # The key is also its primary key
    _id = fields.StringField(
        primary=True,
        default=lambda: str(ObjectId()) + str(uuid.uuid4())
    )
    # A display name
    label = fields.StringField()

    @property
    def user(self):
        return self.user__keyed[0] if self.user__keyed else None

    @property
    def node(self):
        return self.node__keyed[0] if self.node__keyed else None


class NodeLog(StoredObject):

    _id = fields.StringField(primary=True, default=lambda: str(ObjectId()))

    date = fields.DateTimeField(default=datetime.datetime.utcnow)
    action = fields.StringField()
    params = fields.DictionaryField()

    user = fields.ForeignField('user', backref='created')
    api_key = fields.ForeignField('apikey', backref='created')
    foreign_user = fields.StringField()

    DATE_FORMAT = '%m/%d/%Y %H:%M UTC'

    # Log action constants
    CREATED_FROM = 'created_from'

    PROJECT_CREATED = 'project_created'
    PROJECT_REGISTERED = 'project_registered'

    NODE_CREATED = 'node_created'
    NODE_FORKED = 'node_forked'
    NODE_REMOVED = 'node_removed'

    POINTER_CREATED = 'pointer_created'
    POINTER_FORKED = 'pointer_forked'
    POINTER_REMOVED = 'pointer_removed'

    WIKI_UPDATED = 'wiki_updated'

    CONTRIB_ADDED = 'contributor_added'
    CONTRIB_REMOVED = 'contributor_removed'
    CONTRIB_REORDERED = 'contributors_reordered'

    PERMISSIONS_UPDATED = 'permissions_updated'

    MADE_PRIVATE = 'made_private'
    MADE_PUBLIC = 'made_public'

    TAG_ADDED = 'tag_added'
    TAG_REMOVED = 'tag_removed'

    EDITED_TITLE = 'edit_title'
    EDITED_DESCRIPTION = 'edit_description'

    FILE_ADDED = 'file_added'
    FILE_REMOVED = 'file_removed'
    FILE_UPDATED = 'file_updated'

    ADDON_ADDED = 'addon_added'
    ADDON_REMOVED = 'addon_removed'
    COMMENT_ADDED = 'comment_added'
    COMMENT_REMOVED = 'comment_removed'
    COMMENT_UPDATED = 'comment_updated'

    @property
    def node(self):
        return (
            Node.load(self.params.get('node')) or
            Node.load(self.params.get('project'))
        )

    @property
    def tz_date(self):
        '''Return the timezone-aware date.
        '''
        # Date should always be defined, but a few logs in production are
        # missing dates; return None and log error if date missing
        if self.date:
            return self.date.replace(tzinfo=pytz.UTC)
        logging.error('Date missing on NodeLog {}'.format(self._primary_key))

    @property
    def formatted_date(self):
        '''Return the timezone-aware, ISO-formatted string representation of
        this log's date.
        '''
        if self.tz_date:
            return self.tz_date.isoformat()

    def _render_log_contributor(self, contributor):
        user = User.load(contributor)
        if not user:
            return None
        if self.node:
            fullname = user.display_full_name(node=self.node)
        else:
            fullname = user.fullname
        return {
            'id': user._primary_key,
            'fullname': fullname,
            'registered': user.is_registered,
        }

    # TODO: Move to separate utility function
    def serialize(self):
        '''Return a dictionary representation of the log.'''
        return {
            'id': str(self._primary_key),
            'user': self.user.serialize()
                    if isinstance(self.user, User)
                    else {'fullname': self.foreign_user},
            'contributors': [self._render_log_contributor(c) for c in self.params.get("contributors", [])],
            'contributor': self._render_log_contributor(self.params.get("contributor")),
            'api_key': self.api_key.label if self.api_key else '',
            'action': self.action,
            'params': self.params,
            'date': utils.rfcformat(self.date),
            'node': self.node.serialize() if self.node else None
        }


class Tag(StoredObject):

    _id = fields.StringField(primary=True)
    count_public = fields.IntegerField(default=0)
    count_total = fields.IntegerField(default=0)

    @property
    def url(self):
        return '/search/?q=tags:{}'.format(self._id)


class Pointer(StoredObject):
    """A link to a Node. The Pointer delegates all but a few methods to its
    contained Node. Forking and registration are overridden such that the
    link is cloned, but its contained Node is not.

    """
    #: Whether this is a pointer or not
    primary = False

    _id = fields.StringField()
    node = fields.ForeignField('node', backref='_pointed')

    _meta = {'optimistic': True}

    def _clone(self):
        if self.node:
            clone = self.clone()
            clone.node = self.node
            clone.save()
            return clone

    def fork_node(self, *args, **kwargs):
        return self._clone()

    def register_node(self, *args, **kwargs):
        return self._clone()

    def use_as_template(self, auth, changes=None):
        return self._clone()

    def resolve(self):
        return self.node

    def __getattr__(self, item):
        """Delegate attribute access to the node being pointed to.
        """
        # Prevent backref lookups from being overriden by proxied node
        try:
            return super(Pointer, self).__getattr__(item)
        except AttributeError:
            pass
        if self.node:
            return getattr(self.node, item)
        raise AttributeError(
            'Pointer object has no attribute {0}'.format(
                item
            )
        )


class Node(GuidStoredObject, AddonModelMixin):

    redirect_mode = 'proxy'
    #: Whether this is a pointer or not
    primary = True

    # Node fields that trigger an update to Solr on save
    SOLR_UPDATE_FIELDS = {
        'title',
        'category',
        'description',
        'contributors',
        'tags',
        'is_fork',
        'is_registration',
        'is_public',
        'is_deleted',
        'wiki_pages_current',
    }

    _id = fields.StringField(primary=True)

    date_created = fields.DateTimeField(auto_now_add=datetime.datetime.utcnow)

    # Privacy
    is_public = fields.BooleanField(default=False)

    # Permissions
    permissions = fields.DictionaryField()

    is_deleted = fields.BooleanField(default=False)
    deleted_date = fields.DateTimeField()

    is_registration = fields.BooleanField(default=False)
    registered_date = fields.DateTimeField()
    registered_user = fields.ForeignField('user', backref='registered')
    registered_schema = fields.ForeignField('metaschema', backref='registered')
    registered_meta = fields.DictionaryField()

    is_fork = fields.BooleanField(default=False)
    forked_date = fields.DateTimeField()

    title = fields.StringField(versioned=True)
    description = fields.StringField()
    category = fields.StringField()

    registration_list = fields.StringField(list=True)
    fork_list = fields.StringField(list=True)

    # One of 'public', 'private'
    # TODO: Add validator
    comment_level = fields.StringField(default='private')

    files_current = fields.DictionaryField()
    files_versions = fields.DictionaryField()
    wiki_pages_current = fields.DictionaryField()
    wiki_pages_versions = fields.DictionaryField()

    creator = fields.ForeignField('user', backref='created')
    contributors = fields.ForeignField('user', list=True, backref='contributed')
    users_watching_node = fields.ForeignField('user', list=True, backref='watched')

    logs = fields.ForeignField('nodelog', list=True, backref='logged')
    tags = fields.ForeignField('tag', list=True, backref='tagged')

    # Tags for internal use
    system_tags = fields.StringField(list=True, index=True)

    nodes = fields.AbstractForeignField(list=True, backref='parent')
    forked_from = fields.ForeignField('node', backref='forked')
    registered_from = fields.ForeignField('node', backref='registrations')

    # The node (if any) used as a template for this node's creation
    template_node = fields.ForeignField('node', backref='template_node')

    api_keys = fields.ForeignField('apikey', list=True, backref='keyed')

    piwik_site_id = fields.StringField()

    _meta = {'optimistic': True}

    def __init__(self, *args, **kwargs):

        super(Node, self).__init__(*args, **kwargs)

        # Crash if parent provided and not project
        project = kwargs.get('project')
        if project and project.category != 'project':
            raise ValueError('Parent must be a project.')

        if kwargs.get('_is_loaded', False):
            return

        if self.creator:
            self.contributors.append(self.creator)

            # Add default creator permissions
            for permission in CREATOR_PERMISSIONS:
                self.add_permission(self.creator, permission, save=False)

    @property
    def private_links(self):
        return self.privatelink__shared

    @property
    def private_links_active(self):
        return [x for x in self.private_links if not x.is_deleted]

    @property
    def private_link_keys_active(self):
        return [x.key for x in self.private_links if not x.is_deleted]

    @property
    def private_link_keys_deleted(self):
        return [x.key for x in self.private_links if x.is_deleted]

    def can_edit(self, auth=None, user=None):
        """Return if a user is authorized to edit this node.
        Must specify one of (`auth`, `user`).

        :param Auth auth: Auth object to check
        :param User user: User object to check
        :returns: Whether user has permission to edit this node.

        """
        if not auth and not user:
            raise ValueError('Must pass either `auth` or `user`')
        if auth and user:
            raise ValueError('Cannot pass both `auth` and `user`')
        user = user or auth.user
        if auth:
            is_api_node = auth.api_node == self
        else:
            is_api_node = False
        return (
            (user and self.has_permission(user, 'write'))
            or is_api_node
        )

    def can_view(self, auth):
        if auth.user and auth.user.private_links:
            key_ring = set(auth.user.private_link_keys)
            return self.is_public or auth.user \
                and self.has_permission(auth.user, 'read') \
                or not key_ring.isdisjoint(self.private_link_keys_active)
        else:
            return self.is_public or auth.user \
                and self.has_permission(auth.user, 'read') \
                or auth.private_key in self.private_link_keys_active


    def add_permission(self, user, permission, save=False):
        """Grant permission to a user.

        :param User user: User to grant permission to
        :param str permission: Permission to grant
        :param bool save: Save changes
        :raises: ValueError if user already has permission

        """
        if user._id not in self.permissions:
            self.permissions[user._id] = [permission]
        else:
            if permission in self.permissions[user._id]:
                raise ValueError('User already has permission {0}'.format(permission))
            self.permissions[user._id].append(permission)
        if save:
            self.save()

    def remove_permission(self, user, permission, save=False):
        """Revoke permission from a user.

        :param User user: User to revoke permission from
        :param str permission: Permission to revoke
        :param bool save: Save changes
        :raises: ValueError if user does not have permission

        """
        try:
            self.permissions[user._id].remove(permission)
        except (KeyError, ValueError):
            raise ValueError('User does not have permission {0}'.format(permission))
        if save:
            self.save()

    def set_permissions(self, user, permissions, save=False):
        self.permissions[user._id] = permissions
        if save:
            self.save()

    def has_permission(self, user, permission):
        """Check whether user has permission.

        :param User user: User to test
        :param str permission: Required permission
        :returns: User has required permission

        """
        if user is None:
            logger.error('User is ``None``.')
            return False
        try:
            return permission in self.permissions[user._id]
        except KeyError:
            return False

    def get_permissions(self, user):
        """Get list of permissions for user.

        :param User user: User to check
        :returns: List of permissions
        :raises: ValueError if user not found in permissions

        """
        return self.permissions.get(user._id, [])

    def adjust_permissions(self):
        for key in self.permissions.keys():
            if key not in self.contributors:
                self.permissions.pop(key)

    def can_comment(self, auth):
        if self.comment_level == 'public':
            return auth.logged_in and self.can_view(auth)
        return self.can_edit(auth)

    def save(self, *args, **kwargs):

        self.adjust_permissions()

        first_save = not self._is_loaded
        is_original = not self.is_registration and not self.is_fork
        if 'suppress_log' in kwargs.keys():
            suppress_log = kwargs['suppress_log']
            del kwargs['suppress_log']
        else:
            suppress_log = False

        saved_fields = super(Node, self).save(*args, **kwargs)

        if first_save and is_original and not suppress_log:

            #
            # TODO: This logic also exists in self.use_as_template()
            for addon in settings.ADDONS_AVAILABLE:
                if 'node' in addon.added_default:
                    self.add_addon(addon.short_name, auth=None, log=False)

            #
            if getattr(self, 'project', None):

                # Append log to parent
                self.project.nodes.append(self)
                self.project.save()

                # Define log fields for component
                log_action = NodeLog.NODE_CREATED
                log_params = {
                    'node': self._primary_key,
                    'project': self.project._primary_key,
                }

            else:

                # Define log fields for non-component project
                log_action = NodeLog.PROJECT_CREATED
                log_params = {
                    'project': self._primary_key,
                }

            # Add log with appropriate fields
            self.add_log(
                log_action,
                params=log_params,
                auth=Auth(user=self.creator),
                log_date=self.date_created,
                save=True,
            )

        # Only update Solr if at least one stored field has changed, and if
        # public or privacy setting has changed
        need_update = bool(self.SOLR_UPDATE_FIELDS.intersection(saved_fields))
        if not self.is_public:
            if first_save or 'is_public' not in saved_fields:
                need_update = False
        if need_update:
<<<<<<< HEAD
            #self.update_solr()
            self.update_search()#TODO
=======
            self.update_search()
>>>>>>> 3def46e8

        # This method checks what has changed.
        if settings.PIWIK_HOST:
            piwik.update_node(self, saved_fields)

        # Return expected value for StoredObject::save
        return saved_fields

    ######################################
    # Methods that return a new instance #
    ######################################

    def use_as_template(self, auth, changes=None):
        """Create a new project, using an existing project as a template.

        :param auth: The user to be assigned as creator
        :param changes: A dictionary of changes, keyed by node id, which
                        override the attributes of the template project or its
                        children.
        :return: The `Node` instance created.
        """

        changes = changes or dict()

        # build the dict of attributes to change for the new node
        try:
            attributes = changes[self._id]
            # TODO: explicitly define attributes which may be changed.
        except (AttributeError, KeyError):
            attributes = dict()

        new = self.clone()

        # clear permissions, which are not cleared by the clone method
        new.permissions = {}

        # Clear quasi-foreign fields
        new.files_current = {}
        new.files_versions = {}
        new.wiki_pages_current = {}
        new.wiki_pages_versions = {}
        new.fork_list = []
        new.registration_list = []

        # set attributes which may be overridden by `changes`
        new.is_public = False
        new.description = None

        # apply `changes`
        for attr, val in attributes.iteritems():
            setattr(new, attr, val)

        # set attributes which may NOT be overridden by `changes`
        new.creator = auth.user
        new.add_contributor(contributor=auth.user, log=False, save=False)
        new.template_node = self
        new.is_fork = False
        new.is_registration = False

        # If that title hasn't been changed, apply the default prefix (once)
        if (new.title == self.title and
                language.TEMPLATED_FROM_PREFIX not in new.title):
            new.title = ''.join((language.TEMPLATED_FROM_PREFIX, new.title, ))

        # Slight hack - date_created is a read-only field.
        new._fields['date_created'].__set__(
            new,
            datetime.datetime.utcnow(),
            safe=True
        )

        new.save(suppress_log=True)

        # Log the creation
        new.add_log(
            NodeLog.CREATED_FROM,
            params={
                'node': new._primary_key,
                'template_node': {
                    'id': self._primary_key,
                    'url': self.url,
                },
            },
            auth=auth,
            log_date=new.date_created,
            save=False,
        )

        # add mandatory addons
        # TODO: This logic also exists in self.save()
        for addon in settings.ADDONS_AVAILABLE:
            if 'node' in addon.added_default:
                new.add_addon(addon.short_name, auth=None, log=False)

        # deal with the children of the node, if any
        new.nodes = [
            x.use_as_template(auth, changes)
            for x in self.nodes
            if x.can_view(auth)
        ]

        new.save()
        return new

    ############
    # Pointers #
    ############

    def add_pointer(self, node, auth, save=True):
        """Add a pointer to a node.

        :param Node node: Node to add
        :param Auth auth: Consolidated authorization
        :param bool save: Save changes
        :return: Created pointer

        """
        # Fail if node already in nodes / pointers. Note: cast node and node
        # to primary keys to test for conflicts with both nodes and pointers
        # contained in `self.nodes`.
        if node._id in self.node_ids:
            raise ValueError(
                'Pointer to node {0} already in list'.format(node._id)
            )

        # Append pointer
        pointer = Pointer(node=node)
        pointer.save()
        self.nodes.append(pointer)

        # Add log
        self.add_log(
            action=NodeLog.POINTER_CREATED,
            params={
                'project': self.parent_id,
                'node': self._primary_key,
                'pointer': {
                    'id': pointer.node._id,
                    'url': pointer.node.url,
                    'title': pointer.node.title,
                    'category': pointer.node.category,
                },
            },
            auth=auth,
            save=False,
        )

        # Optionally save changes
        if save:
            self.save()

        return pointer

    def rm_pointer(self, pointer, auth, save=True):
        """Remove a pointer.

        :param Pointer pointer: Pointer to remove
        :param Auth auth: Consolidated authorization
        :param bool save: Save changes

        """
        # Remove pointer from `nodes`
        self.nodes.remove(pointer)

        # Add log
        self.add_log(
            action=NodeLog.POINTER_REMOVED,
            params={
                'project': self.parent_id,
                'node': self._primary_key,
                'pointer': {
                    'id': pointer.node._id,
                    'url': pointer.node.url,
                    'title': pointer.node.title,
                    'category': pointer.node.category,
                },
            },
            auth=auth,
            save=False,
        )

        # Optionally save changes
        if save:
            self.save()
            pointer.remove_one(pointer)

    @property
    def node_ids(self):
        return [
            node._id if node.primary else node.node._id
            for node in self.nodes
        ]

    @property
    def nodes_primary(self):
        return [
            node
            for node in self.nodes
            if node.primary
        ]

    @property
    def nodes_pointer(self):
        return [
            node
            for node in self.nodes
            if not node.primary
        ]

    @property
    def pointed(self):
        return getattr(self, '_pointed', [])

    @property
    def points(self):
        return len(self.pointed)

    def resolve(self):
        return self

    def fork_pointer(self, pointer, auth, save=True):
        """Replace a pointer with a fork. If the pointer points to a project,
        fork the project and replace the pointer with a new pointer pointing
        to the fork. If the pointer points to a component, fork the component
        and add it to the current node.

        :param Pointer pointer:
        :param Auth auth:
        :param bool save:
        :return: Forked node

        """
        # Fail if pointer not contained in `nodes`
        try:
            index = self.nodes.index(pointer)
        except ValueError:
            raise ValueError('Pointer {0} not in list'.format(pointer._id))

        # Get pointed node
        node = pointer.node

        # Fork into current node and replace pointer with forked component
        forked = node.fork_node(auth)
        if forked is None:
            raise ValueError('Could not fork node')

        self.nodes[index] = forked

        # Optionally save changes
        if save:
            self.save()
            # Garbage-collect pointer. Note: Must save current node before
            # removing pointer, else remove will fail when trying to remove
            # backref from self to pointer.
            Pointer.remove_one(pointer)

        # Add log
        self.add_log(
            NodeLog.POINTER_FORKED,
            params={
                'project': self.parent_id,
                'node': self._primary_key,
                'pointer': {
                    'id': pointer.node._id,
                    'url': pointer.node.url,
                    'title': pointer.node.title,
                    'category': pointer.node.category,
                },
            },
            auth=auth,
        )

        # Return forked content
        return forked

    def get_recent_logs(self, n=10):
        """Return a list of the n most recent logs, in reverse chronological
        order.

        :param int n: Number of logs to retrieve

        """
        return list(reversed(self.logs)[:n])

    @property
    def date_modified(self):
        '''The most recent datetime when this node was modified, based on
        the logs.
        '''
        try:
            return self.logs[-1].date
        except IndexError:
            return None

    def set_title(self, title, auth, save=False):
        """Set the title of this Node and log it.

        :param str title: The new title.
        :param auth: All the auth information including user, API key.

        """
        original_title = self.title
        self.title = title
        self.add_log(
            action=NodeLog.EDITED_TITLE,
            params={
                'project': self.parent_id,
                'node': self._primary_key,
                'title_new': self.title,
                'title_original': original_title,
            },
            auth=auth,
        )
        if save:
            self.save()
        return None

    def set_description(self, description, auth, save=False):
        """Set the description and log the event.

        :param str description: The new description
        :param auth: All the auth informtion including user, API key.
        :param bool save: Save self after updating.

        """
        original = self.description
        self.description = description
        if save:
            self.save()
        self.add_log(
            action=NodeLog.EDITED_DESCRIPTION,
            params={
                'project': self.parent_node,  # None if no parent
                'node': self._primary_key,
                'description_new': self.description,
                'description_original': original
            },
            auth=auth,
        )
        return None

    def update_search(self):
<<<<<<< HEAD
        import website.search.search as search #TODO(fabianvf)
=======
        import website.search.search as search
>>>>>>> 3def46e8
        search.update_node(self)

    def remove_node(self, auth, date=None):
        """Marks a node as deleted.

        TODO: Call a hook on addons
        Adds a log to the parent node if applicable

        :param auth: an instance of :class:`Auth`.
        :param date: Date node was removed
        :type date: `datetime.datetime` or `None`

        """
        # TODO: rename "date" param - it's shadowing a global


        if not self.can_edit(auth):
            raise PermissionsError()

        if [x for x in self.nodes_primary if not x.is_deleted]:
            raise NodeStateError("Any child components must be deleted prior to deleting this project.")

        log_date = date or datetime.datetime.utcnow()

        # Add log to parent
        if self.node__parent:
            self.node__parent[0].add_log(
                NodeLog.NODE_REMOVED,
                params={
                    'project': self._primary_key,
                },
                auth=auth,
                log_date=log_date,
            )

        # Remove self from parent registration list
        if self.is_registration:
            try:
                self.registered_from.registration_list.remove(self._primary_key)
            except ValueError:
                pass
            else:
                self.registered_from.save()

        # Remove self from parent fork list
        if self.is_fork:
            try:
                self.forked_from.fork_list.remove(self._primary_key)
            except ValueError:
                pass
            else:
                self.forked_from.save()

        self.is_deleted = True
        self.deleted_date = date
        self.save()

        return True

    def fork_node(self, auth, title='Fork of '):
        """Recursively fork a node.

        :param Auth auth: Consolidated authorization
        :param str title: Optional text to prepend to forked title
        :return: Forked node

        """
        user = auth.user

        # todo: should this raise an error?
        if not self.can_view(auth):
            return

        folder_old = os.path.join(settings.UPLOADS_PATH, self._primary_key)

        when = datetime.datetime.utcnow()

        original = self.load(self._primary_key)

        # Note: Cloning a node copies its `files_current` and
        # `wiki_pages_current` fields, but does not clone the underlying
        # database objects to which these dictionaries refer. This means that
        # the cloned node must pass itself to its file and wiki objects to
        # build the correct URLs to that content.
        forked = original.clone()

        forked.logs = self.logs
        forked.tags = self.tags

        for node_contained in original.nodes:
            forked_node = node_contained.fork_node(auth=auth, title='')
            if forked_node is not None:
                forked.nodes.append(forked_node)

        forked.title = title + forked.title
        forked.is_fork = True
        forked.is_registration = False
        forked.forked_date = when
        forked.forked_from = original
        forked.creator = user


        # Forks default to private status
        forked.is_public = False

        # Clear permissions before adding users
        forked.permissions = {}

        forked.add_contributor(contributor=user, log=False, save=False)

        forked.add_log(
            action=NodeLog.NODE_FORKED,
            params={
                'project': original.parent_id,
                'node': original._primary_key,
                'registration': forked._primary_key,
            },
            auth=auth,
            log_date=when,
            save=False,
        )

        forked.save()

        # After fork callback
        for addon in original.get_addons():
            _, message = addon.after_fork(original, forked, user)
            if message:
                status.push_status_message(message)

        if os.path.exists(folder_old):
            folder_new = os.path.join(settings.UPLOADS_PATH, forked._primary_key)
            Repo(folder_old).clone(folder_new)

        original.fork_list.append(forked._primary_key)
        original.save()

        return forked

    def register_node(self, schema, auth, template, data):
        """Make a frozen copy of a node.

        :param schema: Schema object
        :param auth: All the auth informtion including user, API key.
        :template: Template name
        :data: Form data

        """
        if not self.can_edit(auth):
            return

        folder_old = os.path.join(settings.UPLOADS_PATH, self._primary_key)
        template = urllib.unquote_plus(template)
        template = to_mongo(template)

        when = datetime.datetime.utcnow()

        original = self.load(self._primary_key)

        # Note: Cloning a node copies its `files_current` and
        # `wiki_pages_current` fields, but does not clone the underlying
        # database objects to which these dictionaries refer. This means that
        # the cloned node must pass itself to its file and wiki objects to
        # build the correct URLs to that content.
        registered = original.clone()

        registered.is_registration = True
        registered.registered_date = when
        registered.registered_user = auth.user
        registered.registered_schema = schema
        registered.registered_from = original
        if not registered.registered_meta:
            registered.registered_meta = {}
        registered.registered_meta[template] = data

        registered.contributors = self.contributors
        registered.forked_from = self.forked_from
        registered.creator = self.creator
        registered.logs = self.logs
        registered.tags = self.tags

        registered.save()

        # After register callback
        for addon in original.get_addons():
            _, message = addon.after_register(original, registered, auth.user)
            if message:
                status.push_status_message(message)

        if os.path.exists(folder_old):
            folder_new = os.path.join(settings.UPLOADS_PATH, registered._primary_key)
            Repo(folder_old).clone(folder_new)

        registered.nodes = []

        for node_contained in original.nodes:
            registered_node = node_contained.register_node(
                 schema, auth, template, data
            )
            if registered_node is not None:
                registered.nodes.append(registered_node)


        original.add_log(
            action=NodeLog.PROJECT_REGISTERED,
            params={
                'project':original.parent_id,
                'node':original._primary_key,
                'registration':registered._primary_key,
            },
            auth=auth,
            log_date=when,
        )
        original.registration_list.append(registered._id)
        original.save()

        registered.save()

        return registered

    def remove_tag(self, tag, auth, save=True):
        if tag in self.tags:
            self.tags.remove(tag)
            self.add_log(
                action=NodeLog.TAG_REMOVED,
                params={
                    'project':self.parent_id,
                    'node':self._primary_key,
                    'tag':tag,
                },
                auth=auth,
            )
            if save:
                self.save()

    def add_tag(self, tag, auth, save=True):
        if tag not in self.tags:
            new_tag = Tag.load(tag)
            if not new_tag:
                new_tag = Tag(_id=tag)
            new_tag.count_total += 1
            if self.is_public:
                new_tag.count_public += 1
            new_tag.save()
            self.tags.append(new_tag)
            self.add_log(
                action=NodeLog.TAG_ADDED,
                params={
                    'project': self.parent_id,
                    'node': self._primary_key,
                    'tag': tag,
                },
                auth=auth,
            )
            if save:
                self.save()

    def get_file(self, path, version=None):
        from website.addons.osffiles.model import NodeFile
        if version is not None:
            folder_name = os.path.join(settings.UPLOADS_PATH, self._primary_key)
            if os.path.exists(os.path.join(folder_name, ".git")):
                file_object = NodeFile.load(self.files_versions[path.replace('.', '_')][version])
                repo = Repo(folder_name)
                tree = repo.commit(file_object.git_commit).tree
                (mode, sha) = tree_lookup_path(repo.get_object, tree, path)
                return repo[sha].data, file_object.content_type
        return None, None

    def get_file_object(self, path, version=None):
        from website.addons.osffiles.model import NodeFile
        if version is not None:
            directory = os.path.join(settings.UPLOADS_PATH, self._primary_key)
            if os.path.exists(os.path.join(directory, '.git')):
                return NodeFile.load(self.files_versions[path.replace('.', '_')][version])
            # TODO: Raise exception here
        return None, None # TODO: Raise exception here

    def remove_file(self, auth, path):
        '''Removes a file from the filesystem, NodeFile collection, and does a git delete ('git rm <file>')

        :param auth: All the auth informtion including user, API key.
        :param path:

        :return: True on success, False on failure
        '''
        from website.addons.osffiles.model import NodeFile

        #FIXME: encoding the filename this way is flawed. For instance - foo.bar resolves to the same string as foo_bar.
        file_name_key = path.replace('.', '_')

        repo_path = os.path.join(settings.UPLOADS_PATH, self._primary_key)

        # TODO make sure it all works, otherwise rollback as needed
        # Do a git delete, which also removes from working filesystem.
        try:
            subprocess.check_output(
                ['git', 'rm', path],
                cwd=repo_path,
                shell=False
            )

            repo = Repo(repo_path)

            message = '{path} deleted'.format(path=path)
            committer = self._get_committer(auth)

            repo.do_commit(message, committer)

        except subprocess.CalledProcessError as error:
            # This exception can be ignored if the file has already been
            # deleted, e.g. if two users attempt to delete a file at the same
            # time. If another subprocess error is raised, fail.
            if error.returncode == 128 and 'did not match any files' in error.output:
                logger.warning(
                    'Attempted to delete file {0}, but file was not found.'.format(
                        path
                    )
                )
                return True
            return False

        if file_name_key in self.files_current:
            nf = NodeFile.load(self.files_current[file_name_key])
            nf.is_deleted = True
            nf.save()
            self.files_current.pop(file_name_key, None)

        if file_name_key in self.files_versions:
            for i in self.files_versions[file_name_key]:
                nf = NodeFile.load(i)
                nf.is_deleted = True
                nf.save()
            self.files_versions.pop(file_name_key)

        # Updates self.date_modified
        self.save()

        self.add_log(
            action=NodeLog.FILE_REMOVED,
            params={
                'project':self.parent_id,
                'node':self._primary_key,
                'path':path
            },
            auth=auth,
            log_date=nf.date_modified,
        )

        return True

    @staticmethod
    def _get_committer(auth):

        user = auth.user
        api_key = auth.api_key

        if api_key:
            commit_key_msg = ':{}'.format(api_key.label)
            if api_key.user:
                commit_name = api_key.user.fullname
                commit_id = api_key.user._primary_key
                commit_category = 'user'
            if api_key.node:
                commit_name = api_key.node.title
                commit_id = api_key.node._primary_key
                commit_category = 'node'

        elif user:
            commit_key_msg = ''
            commit_name = user.fullname
            commit_id = user._primary_key
            commit_category = 'user'

        else:
            raise Exception('Must provide either user or api_key.')

        committer = u'{name}{key_msg} <{category}-{id}@osf.io>'.format(
            name=commit_name,
            key_msg=commit_key_msg,
            category=commit_category,
            id=commit_id,
        )

        committer = normalize_unicode(committer)

        return committer



    def add_file(self, auth, file_name, content, size, content_type):
        """
        Instantiates a new NodeFile object, and adds it to the current Node as
        necessary.
        """
        from website.addons.osffiles.model import NodeFile
        # TODO: Reading the whole file into memory is not scalable. Fix this.

        # This node's folder
        folder_name = os.path.join(settings.UPLOADS_PATH, self._primary_key)

        # TODO: This should be part of the build phase, not here.
        # verify the upload root exists
        if not os.path.isdir(settings.UPLOADS_PATH):
            os.mkdir(settings.UPLOADS_PATH)

        # Make sure the upload directory contains a git repo.
        if os.path.exists(folder_name):
            if os.path.exists(os.path.join(folder_name, ".git")):
                repo = Repo(folder_name)
            else:
                # ... or create one
                repo = Repo.init(folder_name)
        else:
            # if the Node's folder isn't there, create it.
            os.mkdir(folder_name)
            repo = Repo.init(folder_name)

        # Is this a new file, or are we updating an existing one?
        file_is_new = not os.path.exists(os.path.join(folder_name, file_name))

        if not file_is_new:
            # Get the hash of the old file
            old_file_hash = hashlib.md5()
            with open(os.path.join(folder_name, file_name), 'rb') as f:
                for chunk in iter(
                        lambda: f.read(128 * old_file_hash.block_size),
                        b''
                ):
                    old_file_hash.update(chunk)

            # If the file hasn't changed
            if old_file_hash.digest() == hashlib.md5(content).digest():
                raise FileNotModified()

        # Write the content of the temp file into a new file
        with open(os.path.join(folder_name, file_name), 'wb') as f:
            f.write(content)

        # Deal with git
        repo.stage([file_name])

        committer = self._get_committer(auth)

        commit_id = repo.do_commit(
            message=unicode(file_name +
                            (' added' if file_is_new else ' updated')),
            committer=committer,
        )

        # Deal with creating a NodeFile in the database
        node_file = NodeFile(
            path=file_name,
            filename=file_name,
            size=size,
            node=self,
            uploader=auth.user,
            git_commit=commit_id,
            content_type=content_type,
        )
        node_file.save()

        # Add references to the NodeFile to the Node object
        file_name_key = node_file.clean_filename

        # Reference the current file version
        self.files_current[file_name_key] = node_file._primary_key

        # Create a version history if necessary
        if not file_name_key in self.files_versions:
            self.files_versions[file_name_key] = []

        # Add reference to the version history
        self.files_versions[file_name_key].append(node_file._primary_key)

        self.add_log(
            action=NodeLog.FILE_ADDED if file_is_new else NodeLog.FILE_UPDATED,
            params={
                'project': self.parent_id,
                'node': self._primary_key,
                'path': node_file.path,
                'version': len(self.files_versions),
                'urls': {
                    'view': node_file.url(self),
                    'download': node_file.download_url(self),
                },
            },
            auth=auth,
            log_date=node_file.date_uploaded
        )

        return node_file

    def add_log(self, action, params, auth, foreign_user=None, log_date=None, save=True):
        user = auth.user if auth else None
        api_key = auth.api_key if auth else None
        log = NodeLog(
            action=action,
            user=user,
            foreign_user=foreign_user,
            api_key=api_key,
            params=params,
        )
        if log_date:
            log.date = log_date
        log.save()
        self.logs.append(log)
        if save:
            self.save()
        if user:
            increment_user_activity_counters(user._primary_key, action, log.date)
        if self.node__parent:
            parent = self.node__parent[0]
            parent.logs.append(log)
            parent.save()
        return log

    @property
    def url(self):
        return '/{}/'.format(self._primary_key)

    def web_url_for(self, view_name, _absolute=False, *args, **kwargs):
        # Note: Check `parent_node` rather than `category` to avoid database
        # inconsistencies [jmcarp]
        if self.parent_node is None:
            return web_url_for(view_name, pid=self._primary_key, _absolute=_absolute,
                *args, **kwargs)
        else:
            return web_url_for(view_name, pid=self.parent_node._primary_key,
                nid=self._primary_key, _absolute=_absolute, *args, **kwargs)

    def api_url_for(self, view_name, _absolute=False, *args, **kwargs):
        # Note: Check `parent_node` rather than `category` to avoid database
        # inconsistencies [jmcarp]
        if self.parent_node is None:
            return api_url_for(view_name, pid=self._primary_key, _absolute=_absolute,
                *args, **kwargs)
        else:
            return api_url_for(view_name, pid=self.parent_node._primary_key,
                nid=self._primary_key, _absolute=_absolute, *args, **kwargs)

    @property
    def absolute_url(self):
        if not self.url:
            logging.error("Node {0} has a parent that is not a project".format(self._id))
            return None
        return urlparse.urljoin(settings.DOMAIN, self.url)

    @property
    def display_absolute_url(self):
        url = self.absolute_url
        if url is not None:
            return re.sub(r'https?:', '', url).strip('/')

    @property
    def api_url(self):
        if not self.url:
            logging.error('Node {0} has a parent that is not a project'.format(self._id))
            return None
        return '/api/v1{0}'.format(self.deep_url)

    @property
    def deep_url(self):
        if self.category == 'project':
            return '/project/{}/'.format(self._primary_key)
        else:
            if self.node__parent and self.node__parent[0].category == 'project':
                return '/project/{}/node/{}/'.format(
                    self.parent_id,
                    self._primary_key
                )
        logging.error("Node {0} has a parent that is not a project".format(self._id))

    def author_list(self, and_delim='&'):
        author_names = [
            author.biblio_name
            for author in self.contributors
            if author
        ]
        if len(author_names) < 2:
            return ' {0} '.format(and_delim).join(author_names)
        if len(author_names) > 7:
            author_names = author_names[:7]
            author_names.append('et al.')
            return ', '.join(author_names)
        return u'{0}, {1} {2}'.format(
            ', '.join(author_names[:-1]),
            and_delim,
            author_names[-1]
        )

    @property
    def templated_list(self):
        return [
            x
            for x in self.node__template_node
            if not x.is_deleted
        ]

    @property
    def citation_apa(self):
        return u'{authors}, ({year}). {title}. Retrieved from Open Science Framework, <a href="{url}">{display_url}</a>'.format(
            authors=self.author_list(and_delim='&'),
            year=self.logs[-1].date.year if self.logs else '?',
            title=self.title,
            url=self.url,
            display_url=self.display_absolute_url,
        )

    @property
    def citation_mla(self):
        return u'{authors}. "{title}". Open Science Framework, {year}. <a href="{url}">{display_url}</a>'.format(
            authors=self.author_list(and_delim='and'),
            year=self.logs[-1].date.year if self.logs else '?',
            title=self.title,
            url=self.url,
            display_url=self.display_absolute_url,
        )

    @property
    def citation_chicago(self):
        return u'{authors}. "{title}". Open Science Framework ({year}). <a href="{url}">{display_url}</a>'.format(
            authors=self.author_list(and_delim='and'),
            year=self.logs[-1].date.year if self.logs else '?',
            title=self.title,
            url=self.url,
            display_url=self.display_absolute_url,
        )

    @property
    def parent_node(self):
        """The parent node, if it exists, otherwise ``None``. Note: this
        property is named `parent_node` rather than `parent` to avoid a
        conflict with the `parent` back-reference created by the `nodes`
        field on this schema.

        """
        try:
            if not self.node__parent[0].is_deleted:
                return self.node__parent[0]
        except IndexError:
            pass
        return None

    @property
    def watch_url(self):
        return os.path.join(self.api_url, "watch/")

    @property
    def parent_id(self):
        if self.node__parent:
            return self.node__parent[0]._primary_key
        return None

    @property
    def project_or_component(self):
        return 'project' if self.category == 'project' else 'component'

    def is_contributor(self, user):
        return (
            user is not None
            and (
                user._id in self.contributors
            )
        )

    def add_addon(self, addon_name, auth, log=True):
        """Add an add-on to the node.

        :param str addon_name: Name of add-on
        :param Auth auth: Consolidated authorization object
        :param bool log: Add a log after adding the add-on
        :return bool: Add-on was added

        """
        rv = super(Node, self).add_addon(addon_name, auth)
        if rv and log:
            config = settings.ADDONS_AVAILABLE_DICT[addon_name]
            self.add_log(
                action=NodeLog.ADDON_ADDED,
                params={
                    'project': self.parent_id,
                    'node': self._primary_key,
                    'addon': config.full_name,
                },
                auth=auth,
            )
        return rv

    def delete_addon(self, addon_name, auth):
        """Delete an add-on from the node.

        :param str addon_name: Name of add-on
        :param Auth auth: Consolidated authorization object
        :return bool: Add-on was deleted

        """
        rv = super(Node, self).delete_addon(addon_name, auth)
        if rv:
            config = settings.ADDONS_AVAILABLE_DICT[addon_name]
            self.add_log(
                action=NodeLog.ADDON_REMOVED,
                params={
                    'project': self.parent_id,
                    'node': self._primary_key,
                    'addon': config.full_name,
                },
                auth=auth,
            )
        return rv

    def callback(self, callback, recursive=False, *args, **kwargs):
        """Invoke callbacks of attached add-ons and collect messages.

        :param str callback: Name of callback method to invoke
        :param bool recursive: Apply callback recursively over nodes
        :return list: List of callback messages

        """
        messages = []

        for addon in self.get_addons():
            method = getattr(addon, callback)
            message = method(self, *args, **kwargs)
            if message:
                messages.append(message)

        if recursive:
            for child in self.nodes:
                if not child.is_deleted:
                    messages.extend(
                        child.callback(
                            callback, recursive, *args, **kwargs
                        )
                    )

        return messages

    def get_pointers(self):
        pointers = self.nodes_pointer
        for node in self.nodes:
            pointers.extend(node.get_pointers())
        return pointers

    def replace_contributor(self, old, new):
        for i, contrib in enumerate(self.contributors):
            if contrib._primary_key == old._primary_key:
                self.contributors[i] = new
                # Remove unclaimed record for the project
                if self._primary_key in old.unclaimed_records:
                    del old.unclaimed_records[self._primary_key]
                    old.save()
                for permission in self.get_permissions(old):
                    self.add_permission(new, permission)
                self.permissions.pop(old._id)
                return True
        return False

    def remove_contributor(self, contributor, auth, log=True):
        """Remove a contributor from this node.

        :param contributor: User object, the contributor to be removed
        :param auth: All the auth informtion including user, API key.

        """
        # remove unclaimed record if necessary
        if self._primary_key in contributor.unclaimed_records:
            del contributor.unclaimed_records[self._primary_key]
        self.contributors.remove(contributor._id)

        # Node must have at least one registered admin user
        # TODO: Move to validator or helper
        admins = [
            user for user in self.contributors
            if self.has_permission(user, 'admin')
                and user.is_registered
        ]
        if not admins:
            return False

        # Clear permissions for removed user
        self.permissions.pop(contributor._id, None)

        self.save()

        # After remove callback
        for addon in self.get_addons():
            message = addon.after_remove_contributor(self, contributor)
            if message:
                status.push_status_message(message)

        if log:
            self.add_log(
                action=NodeLog.CONTRIB_REMOVED,
                params={
                    'project': self.parent_id,
                    'node': self._primary_key,
                    'contributor': contributor._id,
                },
                auth=auth,
            )

        return True

    def remove_contributors(self, contributors, auth=None, log=True, save=False):

        results = []
        removed = []

        for contrib in contributors:
            outcome = self.remove_contributor(
                contributor=contrib, auth=auth, log=False,
            )
            results.append(outcome)
            removed.append(contrib._id)
        if log:
            self.add_log(
                action=NodeLog.CONTRIB_REMOVED,
                params={
                    'project': self.parent_id,
                    'node': self._primary_key,
                    'contributors': removed,
                },
                auth=auth,
                save=save,
            )

        if save:
            self.save()

        if False in results:
            return False

        return True

    def manage_contributors(self, user_dicts, auth, save=False):
        """Reorder and remove contributors.

        :param list user_dicts: Ordered list of contributors represented as
            dictionaries of the form:
            {'id': <id>, 'permission': <One of 'read', 'write', 'admin'>}
        :param Auth auth: Consolidated authentication information
        :param bool save: Save changes
        :raises: ValueError if any users in `users` not in contributors or if
            no admin contributors remaining

        """
        users = []
        permissions_changed = {}
        for user_dict in user_dicts:
            user = User.load(user_dict['id'])
            if user is None:
                raise ValueError('User not found')
            if user not in self.contributors:
                raise ValueError(
                    'User {0} not in contributors'.format(user.fullname)
                )
            permissions = expand_permissions(user_dict['permission'])
            if set(permissions) != set(self.get_permissions(user)):
                self.set_permissions(user, permissions, save=False)
                permissions_changed[user._id] = permissions
            users.append(user)

        to_retain = [
            user for user in self.contributors
            if user in users
        ]
        to_remove = [
            user for user in self.contributors
            if user not in users
        ]

        # TODO: Move to validator or helper @jmcarp
        # TODO: Test me @jmcarp
        admins = [
            user for user in users
            if self.has_permission(user, 'admin')
                and user.is_registered
        ]
        if users is None or not admins:
            raise ValueError(
                'Must have at least one registered admin contributor'
            )

        # TODO: Test me @jmcarp
        if to_retain != users:
            self.add_log(
                action=NodeLog.CONTRIB_REORDERED,
                params={
                    'project': self.parent_id,
                    'node': self._id,
                    'contributors': [
                        user._id
                        for user in users
                    ],
                },
                auth=auth,
                save=save,
            )

        if to_remove:
            self.remove_contributors(to_remove, auth=auth, save=False)

        self.contributors = users

        if permissions_changed:
            self.add_log(
                action=NodeLog.PERMISSIONS_UPDATED,
                params={
                    'project': self.parent_id,
                    'node': self._id,
                    'contributors': permissions_changed,
                },
                auth=auth,
                save=save,
            )

        if save:
            self.save()

    def add_contributor(self, contributor, permissions=None, auth=None,
                        log=True, save=False):
        """Add a contributor to the project.

        :param User contributor: The contributor to be added
        :param list permissions: Permissions to grant to the contributor
        :param Auth auth: All the auth informtion including user, API key.
        :param bool log: Add log to self
        :param bool save: Save after adding contributor
        :returns: Whether contributor was added

        """
        MAX_RECENT_LENGTH = 15

        # If user is merged into another account, use master account
        contrib_to_add = contributor.merged_by if contributor.is_merged else contributor
        if contrib_to_add._primary_key not in self.contributors:
            self.contributors.append(contrib_to_add)

            # Add default contributor permissions
            permissions = permissions or DEFAULT_CONTRIBUTOR_PERMISSIONS
            for permission in permissions:
                self.add_permission(contrib_to_add, permission, save=False)

            # Add contributor to recently added list for user
            if auth is not None:
                user = auth.user
                if contrib_to_add in user.recently_added:
                    user.recently_added.remove(contrib_to_add)
                user.recently_added.insert(0, contrib_to_add)
                while len(user.recently_added) > MAX_RECENT_LENGTH:
                    user.recently_added.pop()

            if log:
                self.add_log(
                    action=NodeLog.CONTRIB_ADDED,
                    params={
                        'project': self.parent_id,
                        'node': self._primary_key,
                        'contributors': [contrib_to_add._primary_key],
                    },
                    auth=auth,
                    save=save,
                )
            if save:
                self.save()

            contributor_added.send(self, contributor=contributor, auth=auth)
            return True
        else:
            return False

    def add_contributors(self, contributors, auth=None, log=True, save=False):
        """Add multiple contributors

        :param contributors: A list of User objects to add as contributors.
        :param auth: All the auth informtion including user, API key.
        :param log: Add log to self
        :param save: Save after adding contributor

        """
        for contrib in contributors:
            self.add_contributor(
                contributor=contrib['user'], permissions=contrib['permissions'],
                auth=auth, log=False, save=False,
            )
        if log and contributors:
            self.add_log(
                action=NodeLog.CONTRIB_ADDED,
                params={
                    'project': self.parent_id,
                    'node': self._primary_key,
                    'contributors': [
                        contrib['user']._id
                        for contrib in contributors
                    ],
                },
                auth=auth,
                save=save,
            )
        if save:
            self.save()

    def add_unregistered_contributor(self, fullname, email, auth,
                                     permissions=None, save=False):
        """Add a non-registered contributor to the project.

        :param str fullname: The full name of the person.
        :param str email: The email address of the person.
        :param Auth auth: Auth object for the user adding the contributor.
        :returns: The added contributor

        :raises: DuplicateEmailError if user with given email is already in the database.

        """
        # Create a new user record
        contributor = User.create_unregistered(fullname=fullname, email=email)

        contributor.add_unclaimed_record(node=self, referrer=auth.user,
            given_name=fullname, email=email)
        try:
            contributor.save()
        except ValidationValueError:  # User with same email already exists
            contributor = get_user(username=email)
            # Unregistered users may have multiple unclaimed records, so
            # only raise error if user is registered.
            if contributor.is_registered or self.is_contributor(contributor):
                raise
            contributor.add_unclaimed_record(node=self, referrer=auth.user,
                given_name=fullname, email=email)
            contributor.save()

        self.add_contributor(
            contributor, permissions=permissions, auth=auth,
            log=True, save=save,
        )
        return contributor

    def set_privacy(self, permissions, auth=None):
        """Set the permissions for this node.

        :param permissions: A string, either 'public' or 'private'
        :param auth: All the auth informtion including user, API key.

        """
        if permissions == 'public' and not self.is_public:
            self.is_public = True
            # If the node doesn't have a piwik site, make one.
            if settings.PIWIK_HOST:
                piwik.update_node(self)
        elif permissions == 'private' and self.is_public:
            self.is_public = False
        else:
            return False

        # After set permissions callback
        for addon in self.get_addons():
            message = addon.after_set_privacy(self, permissions)
            if message:
                status.push_status_message(message)

        action = NodeLog.MADE_PUBLIC if permissions == 'public' else NodeLog.MADE_PRIVATE
        self.add_log(
            action=action,
            params={
                'project':self.parent_id,
                'node':self._primary_key,
            },
            auth=auth,
        )
        return True

    # TODO: Move to wiki add-on
    def get_wiki_page(self, page, version=None):
        from website.addons.wiki.model import NodeWikiPage

        page = urllib.unquote_plus(page)
        page = to_mongo(page)

        page = str(page).lower()
        if version:
            try:
                version = int(version)
            except:
                return None

            if not page in self.wiki_pages_versions:
                return None

            if version > len(self.wiki_pages_versions[page]):
                return None
            else:
                return NodeWikiPage.load(self.wiki_pages_versions[page][version-1])

        if page in self.wiki_pages_current:
            pw = NodeWikiPage.load(self.wiki_pages_current[page])
        else:
            pw = None

        return pw

    # TODO: Move to wiki add-on
    def update_node_wiki(self, page, content, auth):
        """Update the node's wiki page with new content.

        :param page: A string, the page's name, e.g. ``"home"``.
        :param content: A string, the posted content.
        :param auth: All the auth informtion including user, API key.

        """
        from website.addons.wiki.model import NodeWikiPage

        temp_page = page

        page = urllib.unquote_plus(page)
        page = to_mongo(page)
        page = str(page).lower()

        if page not in self.wiki_pages_current:
            version = 1
        else:
            current = NodeWikiPage.load(self.wiki_pages_current[page])
            current.is_current = False
            version = current.version + 1
            current.save()

        v = NodeWikiPage(
            page_name=temp_page,
            version=version,
            user=auth.user,
            is_current=True,
            node=self,
            content=content
        )
        v.save()

        if page not in self.wiki_pages_versions:
            self.wiki_pages_versions[page] = []
        self.wiki_pages_versions[page].append(v._primary_key)
        self.wiki_pages_current[page] = v._primary_key

        self.add_log(
            action=NodeLog.WIKI_UPDATED,
            params={
                'project': self.parent_id,
                'node': self._primary_key,
                'page': v.page_name,
                'version': v.version,
            },
            auth=auth,
            log_date=v.date
        )

    def get_stats(self, detailed=False):
        if detailed:
            raise NotImplementedError(
                'Detailed stats exist, but are not yet implemented.'
            )
        else:
            return get_basic_counters('node:%s' % self._primary_key)

    def serialize(self):
        # TODO: incomplete implementation
        return {
            'id': str(self._primary_key),
            'category': self.project_or_component,
            'url': self.url,
            # TODO: Titles shouldn't contain escaped HTML in the first place
            'title': html_parser.unescape(self.title),
            'api_url': self.api_url,
            'is_public': self.is_public,
        }


class WatchConfig(StoredObject):

    _id = fields.StringField(primary=True, default=lambda: str(ObjectId()))
    node = fields.ForeignField('Node', backref='watched')
    digest = fields.BooleanField(default=False)
    immediate = fields.BooleanField(default=False)


class MailRecord(StoredObject):

    _id = fields.StringField(primary=True, default=lambda: str(ObjectId()))
    data = fields.DictionaryField()
    records = fields.AbstractForeignField(list=True, backref='created')


class PrivateLink(StoredObject):

    _id = fields.StringField(primary=True, default=lambda: str(ObjectId()))
    date_created = fields.DateTimeField(auto_now_add=datetime.datetime.utcnow)
    key = fields.StringField(required=True)
    note = fields.StringField()
    is_deleted = fields.BooleanField(default=False)

    nodes = fields.ForeignField('node', list=True, backref='shared')
    creator = fields.ForeignField('user', backref='created')

    def to_json(self):
        return {
            "id": self._id,
            "date_created": self.date_created.strftime('%m/%d/%Y %I:%M %p UTC'),
            "key": self.key,
            "note": self.note,
            "creator": self.creator.fullname,
            "nodes": [x.title for x in self.nodes],
        }
<|MERGE_RESOLUTION|>--- conflicted
+++ resolved
@@ -30,10 +30,6 @@
 from framework.exceptions import PermissionsError
 from framework.git.exceptions import FileNotModified
 from framework import StoredObject, fields, utils
-<<<<<<< HEAD
-#from framework.search.solr import update_solr, delete_solr_doc
-=======
->>>>>>> 3def46e8
 from framework import GuidStoredObject, Q
 from framework.addons import AddonModelMixin
 
@@ -724,12 +720,7 @@
             if first_save or 'is_public' not in saved_fields:
                 need_update = False
         if need_update:
-<<<<<<< HEAD
-            #self.update_solr()
-            self.update_search()#TODO
-=======
             self.update_search()
->>>>>>> 3def46e8
 
         # This method checks what has changed.
         if settings.PIWIK_HOST:
@@ -1072,11 +1063,7 @@
         return None
 
     def update_search(self):
-<<<<<<< HEAD
-        import website.search.search as search #TODO(fabianvf)
-=======
         import website.search.search as search
->>>>>>> 3def46e8
         search.update_node(self)
 
     def remove_node(self, auth, date=None):
