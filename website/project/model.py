# -*- coding: utf-8 -*-
import subprocess
import uuid
import hashlib
import calendar
import datetime
import os
import re
import unicodedata
import urllib
import urlparse
import logging
from HTMLParser import HTMLParser

import pytz
from dulwich.repo import Repo
from dulwich.object_store import tree_lookup_path
import blinker

from modularodm.exceptions import ValidationValueError, ValidationTypeError

from framework import status
from framework.mongo import ObjectId
from framework.mongo.utils import to_mongo
from framework.auth import get_user, User
from framework.auth.decorators import Auth
from framework.analytics import (
    get_basic_counters, increment_user_activity_counters, piwik
)
from framework.exceptions import PermissionsError
from framework.git.exceptions import FileNotModified
from framework import StoredObject, fields, utils
from framework.search.solr import update_solr, delete_solr_doc
from framework import GuidStoredObject, Q
from framework.addons import AddonModelMixin

<<<<<<< HEAD
from framework import session
=======
from website.exceptions import NodeStateError
>>>>>>> 0c4e3d9b
from website.util.permissions import (expand_permissions,
    DEFAULT_CONTRIBUTOR_PERMISSIONS,
    CREATOR_PERMISSIONS
)
from website.project.metadata.schemas import OSF_META_SCHEMAS
from website import language, settings

html_parser = HTMLParser()

logger = logging.getLogger(__name__)

def utc_datetime_to_timestamp(dt):
    return float(
        str(calendar.timegm(dt.utcnow().utctimetuple())) + '.' + str(dt.microsecond)
    )


def normalize_unicode(ustr):
    return unicodedata.normalize('NFKD', ustr)\
        .encode('ascii', 'ignore')


signals = blinker.Namespace()
contributor_added = signals.signal('contributor-added')
unreg_contributor_added = signals.signal('unreg-contributor-added')


class MetaSchema(StoredObject):

    _id = fields.StringField(default=lambda: str(ObjectId()))
    name = fields.StringField()
    schema = fields.DictionaryField()
    category = fields.StringField()

    # Version of the Knockout metadata renderer to use (e.g. if data binds
    # change)
    metadata_version = fields.IntegerField()
    # Version of the schema to use (e.g. if questions, responses change)
    schema_version = fields.IntegerField()


def ensure_schemas(clear=True):
    """Import meta-data schemas from JSON to database, optionally clearing
    database first.

    :param clear: Clear schema database before import

    """
    if clear:
        MetaSchema.remove()
    for schema in OSF_META_SCHEMAS:
        try:
            MetaSchema.find_one(
                Q('name', 'eq', schema['name']) &
                Q('schema_version', 'eq', schema['schema_version'])
            )
        except:
            schema['name'] = schema['name'].replace(' ', '_')
            schema_obj = MetaSchema(**schema)
            schema_obj.save()


def validate_comment_reports(value, *args, **kwargs):
    for key, val in value.iteritems():
        if not User.load(key):
            raise ValidationValueError('Keys must be user IDs')
        if not isinstance(val, dict):
            raise ValidationTypeError('Values must be dictionaries')
        if 'category' not in val or 'text' not in val:
            raise ValidationValueError(
                'Values must include `category` and `text` keys'
            )


class Comment(GuidStoredObject):

    _id = fields.StringField(primary=True)

    user = fields.ForeignField('user', required=True, backref='commented')
    node = fields.ForeignField('node', required=True, backref='comment_owner')
    target = fields.AbstractForeignField(required=True, backref='commented')

    date_created = fields.DateTimeField(auto_now_add=datetime.datetime.utcnow)
    date_modified = fields.DateTimeField(auto_now=datetime.datetime.utcnow)
    modified = fields.BooleanField()

    is_deleted = fields.BooleanField(default=False)
    content = fields.StringField()

    # Dictionary field mapping user IDs to dictionaries of report details:
    # {
    #   'icpnw': {'category': 'hate', 'message': 'offensive'},
    #   'cdi38': {'category': 'spam', 'message': 'godwins law'},
    # }
    reports = fields.DictionaryField(validate=validate_comment_reports)

    @classmethod
    def create(cls, auth, **kwargs):

        comment = cls(**kwargs)
        comment.save()

        comment.node.add_log(
            NodeLog.COMMENT_ADDED,
            {
                'project': comment.node.parent_id,
                'node': comment.node._id,
                'user': comment.user._id,
                'comment': comment._id,
            },
            auth=auth,
        )

        return comment

    def edit(self, content, auth, save=False):
        self.content = content
        self.modified = True
        self.node.add_log(
            NodeLog.COMMENT_UPDATED,
            {
                'project': self.node.parent_id,
                'node': self.node._id,
                'user': self.user._id,
                'comment': self._id,
            },
            auth=auth,
        )
        if save:
            self.save()

    def delete(self, auth, save=False):
        self.is_deleted = True
        self.node.add_log(
            NodeLog.COMMENT_REMOVED,
            {
                'project': self.node.parent_id,
                'node': self.node._id,
                'user': self.user._id,
                'comment': self._id,
            },
            auth=auth,
        )
        if save:
            self.save()

    def undelete(self, auth, save=False):
        self.is_deleted = False
        self.node.add_log(
            NodeLog.COMMENT_ADDED,
            {
                'project': self.node.parent_id,
                'node': self.node._id,
                'user': self.user._id,
                'comment': self._id,
            },
            auth=auth,
        )
        if save:
            self.save()

    def report_abuse(self, user, save=False, **kwargs):
        """Report that a comment is abuse.

        :param User user: User submitting the report
        :param bool save: Save changes
        :param dict kwargs: Report details
        :raises: ValueError if the user submitting abuse is the same as the
            user who posted the comment

        """
        if user == self.user:
            raise ValueError
        self.reports[user._id] = kwargs
        if save:
            self.save()

    def unreport_abuse(self, user, save=False):
        """Revoke report of abuse.

        :param User user: User who submitted the report
        :param bool save: Save changes
        :raises: ValueError if user has not reported comment as abuse

        """
        try:
            self.reports.pop(user._id)
        except KeyError:
            raise ValueError('User has not reported comment as abuse')

        if save:
            self.save()


class ApiKey(StoredObject):

    # The key is also its primary key
    _id = fields.StringField(
        primary=True,
        default=lambda: str(ObjectId()) + str(uuid.uuid4())
    )
    # A display name
    label = fields.StringField()

    @property
    def user(self):
        return self.user__keyed[0] if self.user__keyed else None

    @property
    def node(self):
        return self.node__keyed[0] if self.node__keyed else None


class NodeLog(StoredObject):

    _id = fields.StringField(primary=True, default=lambda: str(ObjectId()))

    date = fields.DateTimeField(default=datetime.datetime.utcnow)
    action = fields.StringField()
    params = fields.DictionaryField()

    user = fields.ForeignField('user', backref='created')
    api_key = fields.ForeignField('apikey', backref='created')
    foreign_user = fields.StringField()

    DATE_FORMAT = '%m/%d/%Y %H:%M UTC'

    # Log action constants
    CREATED_FROM = 'created_from'

    PROJECT_CREATED = 'project_created'
    PROJECT_REGISTERED = 'project_registered'

    NODE_CREATED = 'node_created'
    NODE_FORKED = 'node_forked'
    NODE_REMOVED = 'node_removed'

    POINTER_CREATED = 'pointer_created'
    POINTER_FORKED = 'pointer_forked'
    POINTER_REMOVED = 'pointer_removed'

    WIKI_UPDATED = 'wiki_updated'

    CONTRIB_ADDED = 'contributor_added'
    CONTRIB_REMOVED = 'contributor_removed'
    CONTRIB_REORDERED = 'contributors_reordered'

    PERMISSIONS_UPDATED = 'permissions_updated'

    MADE_PRIVATE = 'made_private'
    MADE_PUBLIC = 'made_public'

    TAG_ADDED = 'tag_added'
    TAG_REMOVED = 'tag_removed'

    EDITED_TITLE = 'edit_title'
    EDITED_DESCRIPTION = 'edit_description'

    FILE_ADDED = 'file_added'
    FILE_REMOVED = 'file_removed'
    FILE_UPDATED = 'file_updated'

    ADDON_ADDED = 'addon_added'
    ADDON_REMOVED = 'addon_removed'
    COMMENT_ADDED = 'comment_added'
    COMMENT_REMOVED = 'comment_removed'
    COMMENT_UPDATED = 'comment_updated'

    @property
    def node(self):
        return (
            Node.load(self.params.get('node')) or
            Node.load(self.params.get('project'))
        )

    @property
    def tz_date(self):
        '''Return the timezone-aware date.
        '''
        # Date should always be defined, but a few logs in production are
        # missing dates; return None and log error if date missing
        if self.date:
            return self.date.replace(tzinfo=pytz.UTC)
        logging.error('Date missing on NodeLog {}'.format(self._primary_key))

    @property
    def formatted_date(self):
        '''Return the timezone-aware, ISO-formatted string representation of
        this log's date.
        '''
        if self.tz_date:
            return self.tz_date.isoformat()

    def _render_log_contributor(self, contributor):
        user = User.load(contributor)
        if not user:
            return None
        if self.node:
            fullname = user.display_full_name(node=self.node)
        else:
            fullname = user.fullname
        return {
            'id': user._primary_key,
            'fullname': fullname,
            'registered': user.is_registered,
        }

    # TODO: Move to separate utility function
    def serialize(self):
        '''Return a dictionary representation of the log.'''
        return {
            'id': str(self._primary_key),
            'user': self.user.serialize()
                    if isinstance(self.user, User)
                    else {'fullname': self.foreign_user},
            'contributors': [self._render_log_contributor(c) for c in self.params.get("contributors", [])],
            'contributor': self._render_log_contributor(self.params.get("contributor")),
            'api_key': self.api_key.label if self.api_key else '',
            'action': self.action,
            'params': self.params,
            'date': utils.rfcformat(self.date),
            'node': self.node.serialize() if self.node else None
        }


class Tag(StoredObject):

    _id = fields.StringField(primary=True)
    count_public = fields.IntegerField(default=0)
    count_total = fields.IntegerField(default=0)

    @property
    def url(self):
        return '/search/?q=tags:{}'.format(self._id)


class Pointer(StoredObject):
    """A link to a Node. The Pointer delegates all but a few methods to its
    contained Node. Forking and registration are overridden such that the
    link is cloned, but its contained Node is not.

    """
    #: Whether this is a pointer or not
    primary = False

    _id = fields.StringField()
    node = fields.ForeignField('node', backref='_pointed')

    _meta = {'optimistic': True}

    def _clone(self):
        if self.node:
            clone = self.clone()
            clone.node = self.node
            clone.save()
            return clone

    def fork_node(self, *args, **kwargs):
        return self._clone()

    def register_node(self, *args, **kwargs):
        return self._clone()

    def use_as_template(self, auth, changes=None):
        return self._clone()

    def resolve(self):
        return self.node

    def __getattr__(self, item):
        """Delegate attribute access to the node being pointed to.
        """
        # Prevent backref lookups from being overriden by proxied node
        try:
            return super(Pointer, self).__getattr__(item)
        except AttributeError:
            pass
        if self.node:
            return getattr(self.node, item)
        raise AttributeError(
            'Pointer object has no attribute {0}'.format(
                item
            )
        )


class Node(GuidStoredObject, AddonModelMixin):

    redirect_mode = 'proxy'
    #: Whether this is a pointer or not
    primary = True

    # Node fields that trigger an update to Solr on save
    SOLR_UPDATE_FIELDS = {
        'title',
        'category',
        'description',
        'contributors',
        'tags',
        'is_fork',
        'is_registration',
        'is_public',
        'is_deleted',
        'wiki_pages_current',
    }

    _id = fields.StringField(primary=True)

    date_created = fields.DateTimeField(auto_now_add=datetime.datetime.utcnow)

    # Privacy
    is_public = fields.BooleanField(default=False)

    # Permissions
    permissions = fields.DictionaryField()

    is_deleted = fields.BooleanField(default=False)
    deleted_date = fields.DateTimeField()

    is_registration = fields.BooleanField(default=False)
    registered_date = fields.DateTimeField()
    registered_user = fields.ForeignField('user', backref='registered')
    registered_schema = fields.ForeignField('metaschema', backref='registered')
    registered_meta = fields.DictionaryField()

    is_fork = fields.BooleanField(default=False)
    forked_date = fields.DateTimeField()

    title = fields.StringField(versioned=True)
    description = fields.StringField()
    category = fields.StringField()

    registration_list = fields.StringField(list=True)
    fork_list = fields.StringField(list=True)
    private_links = fields.StringField(list=True)

    # One of 'public', 'private'
    # TODO: Add validator
    comment_level = fields.StringField(default='private')

    # TODO: move these to NodeFile
    files_current = fields.DictionaryField()
    files_versions = fields.DictionaryField()
    wiki_pages_current = fields.DictionaryField()
    wiki_pages_versions = fields.DictionaryField()

    creator = fields.ForeignField('user', backref='created')
    contributors = fields.ForeignField('user', list=True, backref='contributed')
    users_watching_node = fields.ForeignField('user', list=True, backref='watched')

    # TODO: Remove me; only included for migration purposes
    contributor_list = fields.DictionaryField(list=True)

    logs = fields.ForeignField('nodelog', list=True, backref='logged')
    tags = fields.ForeignField('tag', list=True, backref='tagged')
    system_tags = fields.StringField(list=True)

    nodes = fields.AbstractForeignField(list=True, backref='parent')
    forked_from = fields.ForeignField('node', backref='forked')
    registered_from = fields.ForeignField('node', backref='registrations')

    # The node (if any) used as a template for this node's creation
    template_node = fields.ForeignField('node', backref='template_node')

    api_keys = fields.ForeignField('apikey', list=True, backref='keyed')

    piwik_site_id = fields.StringField()

    _meta = {'optimistic': True}

    def __init__(self, *args, **kwargs):

        super(Node, self).__init__(*args, **kwargs)

        # Crash if parent provided and not project
        project = kwargs.get('project')
        if project and project.category != 'project':
            raise ValueError('Parent must be a project.')

        if kwargs.get('_is_loaded', False):
            return

        if self.creator:
            self.contributors.append(self.creator)

            # Add default creator permissions
            for permission in CREATOR_PERMISSIONS:
                self.add_permission(self.creator, permission, save=False)

    def can_edit(self, auth=None, user=None):
        """Return if a user is authorized to edit this node.
        Must specify one of (`auth`, `user`).

        :param Auth auth: Auth object to check
        :param User user: User object to check
        :returns: Whether user has permission to edit this node.

        """
        if not auth and not user:
            raise ValueError('Must pass either `auth` or `user`')
        if auth and user:
            raise ValueError('Cannot pass both `auth` and `user`')
        user = user or auth.user
        if auth:
            is_api_node = auth.api_node == self
        else:
            is_api_node = False
        return (
            (user and self.has_permission(user, 'write'))
            or is_api_node
        )

    def can_view(self, auth):
        if session:
            key_ring = set(session.data['key'])
            return self.is_public or auth.user \
                and self.has_permission(auth.user, 'read') \
                or not key_ring.isdisjoint(self.private_links)
        else:
            return self.is_public or auth.user \
                and self.has_permission(auth.user, 'read') \
                or auth.private_key in self.private_links


    def add_permission(self, user, permission, save=False):
        """Grant permission to a user.

        :param User user: User to grant permission to
        :param str permission: Permission to grant
        :param bool save: Save changes
        :raises: ValueError if user already has permission

        """
        if user._id not in self.permissions:
            self.permissions[user._id] = [permission]
        else:
            if permission in self.permissions[user._id]:
                raise ValueError('User already has permission {0}'.format(permission))
            self.permissions[user._id].append(permission)
        if save:
            self.save()

    def remove_permission(self, user, permission, save=False):
        """Revoke permission from a user.

        :param User user: User to revoke permission from
        :param str permission: Permission to revoke
        :param bool save: Save changes
        :raises: ValueError if user does not have permission

        """
        try:
            self.permissions[user._id].remove(permission)
        except (KeyError, ValueError):
            raise ValueError('User does not have permission {0}'.format(permission))
        if save:
            self.save()

    def set_permissions(self, user, permissions, save=False):
        self.permissions[user._id] = permissions
        if save:
            self.save()

    def has_permission(self, user, permission):
        """Check whether user has permission.

        :param User user: User to test
        :param str permission: Required permission
        :returns: User has required permission

        """
        try:
            return permission in self.permissions[user._id]
        except KeyError:
            return False

    def get_permissions(self, user):
        """Get list of permissions for user.

        :param User user: User to check
        :returns: List of permissions
        :raises: ValueError if user not found in permissions

        """
        return self.permissions.get(user._id, [])

    def adjust_permissions(self):
        for key in self.permissions.keys():
            if key not in self.contributors:
                self.permissions.pop(key)

    def can_comment(self, auth):
        if self.comment_level == 'public':
            return auth.logged_in and self.can_view(auth)
        return self.can_edit(auth)

    def save(self, *args, **kwargs):

        self.adjust_permissions()

        first_save = not self._is_loaded
        is_original = not self.is_registration and not self.is_fork
        if 'suppress_log' in kwargs.keys():
            suppress_log = kwargs['suppress_log']
            del kwargs['suppress_log']
        else:
            suppress_log = False

        saved_fields = super(Node, self).save(*args, **kwargs)

        if first_save and is_original and not suppress_log:

            #
            # TODO: This logic also exists in self.use_as_template()
            for addon in settings.ADDONS_AVAILABLE:
                if 'node' in addon.added_default:
                    self.add_addon(addon.short_name, auth=None, log=False)

            #
            if getattr(self, 'project', None):

                # Append log to parent
                self.project.nodes.append(self)
                self.project.save()

                # Define log fields for component
                log_action = NodeLog.NODE_CREATED
                log_params = {
                    'node': self._primary_key,
                    'project': self.project._primary_key,
                }

            else:

                # Define log fields for non-component project
                log_action = NodeLog.PROJECT_CREATED
                log_params = {
                    'project': self._primary_key,
                }

            # Add log with appropriate fields
            self.add_log(
                log_action,
                params=log_params,
                auth=Auth(user=self.creator),
                log_date=self.date_created,
                save=True,
            )

        # Only update Solr if at least one stored field has changed, and if
        # public or privacy setting has changed
        need_update = bool(self.SOLR_UPDATE_FIELDS.intersection(saved_fields))
        if not self.is_public:
            if first_save or 'is_public' not in saved_fields:
                need_update = False
        if need_update:
            self.update_solr()

        # This method checks what has changed.
        if settings.PIWIK_HOST:
            piwik.update_node(self, saved_fields)

        # Return expected value for StoredObject::save
        return saved_fields

    ######################################
    # Methods that return a new instance #
    ######################################

    def use_as_template(self, auth, changes=None):
        """Create a new project, using an existing project as a template.

        :param auth: The user to be assigned as creator
        :param changes: A dictionary of changes, keyed by node id, which
                        override the attributes of the template project or its
                        children.
        :return: The `Node` instance created.
        """

        changes = changes or dict()

        # build the dict of attributes to change for the new node
        try:
            attributes = changes[self._id]
            # TODO: explicitly define attributes which may be changed.
        except (AttributeError, KeyError):
            attributes = dict()

        new = self.clone()

        # clear permissions, which are not cleared by the clone method
        new.permissions = {}

        # Clear quasi-foreign fields
        new.files_current = {}
        new.files_versions = {}
        new.wiki_pages_current = {}
        new.wiki_pages_versions = {}
        new.fork_list = []
        new.registration_list = []

        # set attributes which may be overridden by `changes`
        new.is_public = False
        new.description = None

        # apply `changes`
        for attr, val in attributes.iteritems():
            setattr(new, attr, val)

        # set attributes which may NOT be overridden by `changes`
        new.creator = auth.user
        new.add_contributor(contributor=auth.user, log=False, save=False)
        new.template_node = self
        new.is_fork = False
        new.is_registration = False

        # If that title hasn't been changed, apply the default prefix (once)
        if (new.title == self.title and
                language.TEMPLATED_FROM_PREFIX not in new.title):
            new.title = ''.join((language.TEMPLATED_FROM_PREFIX, new.title, ))

        # Slight hack - date_created is a read-only field.
        new._fields['date_created'].__set__(
            new,
            datetime.datetime.utcnow(),
            safe=True
        )

        new.save(suppress_log=True)

        # Log the creation
        new.add_log(
            NodeLog.CREATED_FROM,
            params={
                'node': new._primary_key,
                'template_node': {
                    'id': self._primary_key,
                    'url': self.url,
                },
            },
            auth=auth,
            log_date=new.date_created,
            save=False,
        )

        # add mandatory addons
        # TODO: This logic also exists in self.save()
        for addon in settings.ADDONS_AVAILABLE:
            if 'node' in addon.added_default:
                new.add_addon(addon.short_name, auth=None, log=False)

        # deal with the children of the node, if any
        new.nodes = [
            x.use_as_template(auth, changes)
            for x in self.nodes
            if x.can_view(auth)
        ]

        new.save()
        return new

    ############
    # Pointers #
    ############

    def add_pointer(self, node, auth, save=True):
        """Add a pointer to a node.

        :param Node node: Node to add
        :param Auth auth: Consolidated authorization
        :param bool save: Save changes
        :return: Created pointer

        """
        # Fail if node already in nodes / pointers. Note: cast node and node
        # to primary keys to test for conflicts with both nodes and pointers
        # contained in `self.nodes`.
        if node._id in self.node_ids:
            raise ValueError(
                'Pointer to node {0} already in list'.format(node._id)
            )

        # Append pointer
        pointer = Pointer(node=node)
        pointer.save()
        self.nodes.append(pointer)

        # Add log
        self.add_log(
            action=NodeLog.POINTER_CREATED,
            params={
                'project': self.parent_id,
                'node': self._primary_key,
                'pointer': {
                    'id': pointer.node._id,
                    'url': pointer.node.url,
                    'title': pointer.node.title,
                    'category': pointer.node.category,
                },
            },
            auth=auth,
            save=False,
        )

        # Optionally save changes
        if save:
            self.save()

        return pointer

    def rm_pointer(self, pointer, auth, save=True):
        """Remove a pointer.

        :param Pointer pointer: Pointer to remove
        :param Auth auth: Consolidated authorization
        :param bool save: Save changes

        """
        # Remove pointer from `nodes`
        self.nodes.remove(pointer)

        # Add log
        self.add_log(
            action=NodeLog.POINTER_REMOVED,
            params={
                'project': self.parent_id,
                'node': self._primary_key,
                'pointer': {
                    'id': pointer.node._id,
                    'url': pointer.node.url,
                    'title': pointer.node.title,
                    'category': pointer.node.category,
                },
            },
            auth=auth,
            save=False,
        )

        # Optionally save changes
        if save:
            self.save()
            pointer.remove_one(pointer)

    @property
    def node_ids(self):
        return [
            node._id if node.primary else node.node._id
            for node in self.nodes
        ]

    @property
    def nodes_primary(self):
        return [
            node
            for node in self.nodes
            if node.primary
        ]

    @property
    def nodes_pointer(self):
        return [
            node
            for node in self.nodes
            if not node.primary
        ]

    @property
    def pointed(self):
        return getattr(self, '_pointed', [])

    @property
    def points(self):
        return len(self.pointed)

    def resolve(self):
        return self

    def fork_pointer(self, pointer, auth, save=True):
        """Replace a pointer with a fork. If the pointer points to a project,
        fork the project and replace the pointer with a new pointer pointing
        to the fork. If the pointer points to a component, fork the component
        and add it to the current node.

        :param Pointer pointer:
        :param Auth auth:
        :param bool save:
        :return: Forked node

        """
        # Fail if pointer not contained in `nodes`
        try:
            index = self.nodes.index(pointer)
        except ValueError:
            raise ValueError('Pointer {0} not in list'.format(pointer._id))

        # Get pointed node
        node = pointer.node

        # Fork into current node and replace pointer with forked component
        forked = node.fork_node(auth)
        if forked is None:
            raise ValueError('Could not fork node')

        self.nodes[index] = forked

        # Optionally save changes
        if save:
            self.save()
            # Garbage-collect pointer. Note: Must save current node before
            # removing pointer, else remove will fail when trying to remove
            # backref from self to pointer.
            Pointer.remove_one(pointer)

        # Add log
        self.add_log(
            NodeLog.POINTER_FORKED,
            params={
                'project': self.parent_id,
                'node': self._primary_key,
                'pointer': {
                    'id': pointer.node._id,
                    'url': pointer.node.url,
                    'title': pointer.node.title,
                    'category': pointer.node.category,
                },
            },
            auth=auth,
        )

        # Return forked content
        return forked

    def get_recent_logs(self, n=10):
        """Return a list of the n most recent logs, in reverse chronological
        order.

        :param int n: Number of logs to retrieve

        """
        return list(reversed(self.logs)[:n])

    @property
    def date_modified(self):
        '''The most recent datetime when this node was modified, based on
        the logs.
        '''
        try:
            return self.logs[-1].date
        except IndexError:
            return None

    def set_title(self, title, auth, save=False):
        """Set the title of this Node and log it.

        :param str title: The new title.
        :param auth: All the auth information including user, API key.

        """
        original_title = self.title
        self.title = title
        self.add_log(
            action=NodeLog.EDITED_TITLE,
            params={
                'project': self.parent_id,
                'node': self._primary_key,
                'title_new': self.title,
                'title_original': original_title,
            },
            auth=auth,
        )
        if save:
            self.save()
        return None

    def set_description(self, description, auth, save=False):
        """Set the description and log the event.

        :param str description: The new description
        :param auth: All the auth informtion including user, API key.
        :param bool save: Save self after updating.

        """
        original = self.description
        self.description = description
        if save:
            self.save()
        self.add_log(
            action=NodeLog.EDITED_DESCRIPTION,
            params={
                'project': self.parent_node,  # None if no parent
                'node': self._primary_key,
                'description_new': self.description,
                'description_original': original
            },
            auth=auth,
        )
        return None

    def update_solr(self):
        """Send the current state of the object to Solr, or delete it from Solr
        as appropriate.

        """
        def solr_bool(value):
            """Return a string value for a boolean value that solr will
            correctly serialize.
            """
            return 'true' if value is True else 'false'
        if not settings.USE_SOLR:
            return

        from website.addons.wiki.model import NodeWikiPage

        if self.category == 'project':
            # All projects use their own IDs.
            solr_document_id = self._id
        else:
            try:
                # Components must have a project for a parent; use its ID.
                solr_document_id = self.parent_id
            except IndexError:
                # Skip orphaned components. There are some in the DB...
                return

        if self.is_deleted or not self.is_public:
            # If the Node is deleted *or made private*
            # Delete or otherwise ensure the Solr document doesn't exist.
            delete_solr_doc({
                'doc_id': solr_document_id,
                '_id': self._id,
            })
        else:
            # Insert/Update the Solr document
            solr_document = {
                'id': solr_document_id,
                #'public': self.is_public,
                '{}_contributors'.format(self._id): [
                    x.fullname for x in self.contributors
                    if x is not None
                ],
                '{}_contributors_url'.format(self._id): [
                    x.profile_url for x in self.contributors
                    if x is not None
                ],
                '{}_title'.format(self._id): self.title,
                '{}_category'.format(self._id): self.category,
                '{}_public'.format(self._id): solr_bool(self.is_public),
                '{}_tags'.format(self._id): [x._id for x in self.tags],
                '{}_description'.format(self._id): self.description,
                '{}_url'.format(self._id): self.url,
                '{}_registeredproject'.format(self._id): solr_bool(self.is_registration),
            }

            # TODO: Move to wiki add-on
            for wiki in [
                NodeWikiPage.load(x)
                for x in self.wiki_pages_current.values()
            ]:
                solr_document.update({
                    '__'.join((self._id, wiki.page_name, 'wiki')): wiki.raw_text
                })

            update_solr(solr_document)

    def remove_node(self, auth, date=None):
        """Marks a node as deleted.

        TODO: Call a hook on addons
        Adds a log to the parent node if applicable

        :param auth: an instance of :class:`Auth`.
        :param date: Date node was removed
        :type date: `datetime.datetime` or `None`

        """
        # TODO: rename "date" param - it's shadowing a global


        if not self.can_edit(auth):
            raise PermissionsError()

        if [x for x in self.nodes_primary if not x.is_deleted]:
            raise NodeStateError("Components list not empty")

        log_date = date or datetime.datetime.utcnow()

        # Add log to parent
        if self.node__parent:
            self.node__parent[0].add_log(
                NodeLog.NODE_REMOVED,
                params={
                    'project': self._primary_key,
                },
                auth=auth,
                log_date=log_date,
            )

        # Remove self from parent registration list
        if self.is_registration:
            try:
                self.registered_from.registration_list.remove(self._primary_key)
            except ValueError:
                pass
            else:
                self.registered_from.save()

        # Remove self from parent fork list
        if self.is_fork:
            try:
                self.forked_from.fork_list.remove(self._primary_key)
            except ValueError:
                pass
            else:
                self.forked_from.save()

        self.is_deleted = True
        self.deleted_date = date
        self.save()

        return True

    def fork_node(self, auth, title='Fork of '):
        """Recursively fork a node.

        :param Auth auth: Consolidated authorization
        :param str title: Optional text to prepend to forked title
        :return: Forked node

        """
        user = auth.user

        # todo: should this raise an error?
        if not self.can_view(auth):
            return

        folder_old = os.path.join(settings.UPLOADS_PATH, self._primary_key)

        when = datetime.datetime.utcnow()

        original = self.load(self._primary_key)

        # Note: Cloning a node copies its `files_current` and
        # `wiki_pages_current` fields, but does not clone the underlying
        # database objects to which these dictionaries refer. This means that
        # the cloned node must pass itself to its file and wiki objects to
        # build the correct URLs to that content.
        forked = original.clone()

        forked.logs = self.logs
        forked.tags = self.tags

        for node_contained in original.nodes:
            forked_node = node_contained.fork_node(auth=auth, title='')
            if forked_node is not None:
                forked.nodes.append(forked_node)

        forked.title = title + forked.title
        forked.is_fork = True
        forked.is_registration = False
        forked.forked_date = when
        forked.forked_from = original
        forked.creator = user
        forked.private_links = []


        # Forks default to private status
        forked.is_public = False

        # Clear permissions before adding users
        forked.permissions = {}

        forked.add_contributor(contributor=user, log=False, save=False)

        forked.add_log(
            action=NodeLog.NODE_FORKED,
            params={
                'project': original.parent_id,
                'node': original._primary_key,
                'registration': forked._primary_key,
            },
            auth=auth,
            log_date=when,
            save=False,
        )

        forked.save()

        # After fork callback
        for addon in original.get_addons():
            _, message = addon.after_fork(original, forked, user)
            if message:
                status.push_status_message(message)

        if os.path.exists(folder_old):
            folder_new = os.path.join(settings.UPLOADS_PATH, forked._primary_key)
            Repo(folder_old).clone(folder_new)

        original.fork_list.append(forked._primary_key)
        original.save()

        return forked

    def register_node(self, schema, auth, template, data):
        """Make a frozen copy of a node.

        :param schema: Schema object
        :param auth: All the auth informtion including user, API key.
        :template: Template name
        :data: Form data

        """
        if not self.can_edit(auth):
            return

        folder_old = os.path.join(settings.UPLOADS_PATH, self._primary_key)
        template = urllib.unquote_plus(template)
        template = to_mongo(template)

        when = datetime.datetime.utcnow()

        original = self.load(self._primary_key)

        # Note: Cloning a node copies its `files_current` and
        # `wiki_pages_current` fields, but does not clone the underlying
        # database objects to which these dictionaries refer. This means that
        # the cloned node must pass itself to its file and wiki objects to
        # build the correct URLs to that content.
        registered = original.clone()

        registered.is_registration = True
        registered.registered_date = when
        registered.registered_user = auth.user
        registered.registered_schema = schema
        registered.registered_from = original
        if not registered.registered_meta:
            registered.registered_meta = {}
        registered.registered_meta[template] = data

        registered.contributors = self.contributors
        registered.private_links = []
        registered.forked_from = self.forked_from
        registered.creator = self.creator
        registered.logs = self.logs
        registered.tags = self.tags

        registered.save()

        # After register callback
        for addon in original.get_addons():
            _, message = addon.after_register(original, registered, auth.user)
            if message:
                status.push_status_message(message)

        if os.path.exists(folder_old):
            folder_new = os.path.join(settings.UPLOADS_PATH, registered._primary_key)
            Repo(folder_old).clone(folder_new)

        registered.nodes = []

        for node_contained in original.nodes:
            registered_node = node_contained.register_node(
                 schema, auth, template, data
            )
            if registered_node is not None:
                registered.nodes.append(registered_node)


        original.add_log(
            action=NodeLog.PROJECT_REGISTERED,
            params={
                'project':original.parent_id,
                'node':original._primary_key,
                'registration':registered._primary_key,
            },
            auth=auth,
            log_date=when,
        )
        original.registration_list.append(registered._id)
        original.save()

        registered.save()

        return registered

    def remove_tag(self, tag, auth, save=True):
        if tag in self.tags:
            self.tags.remove(tag)
            self.add_log(
                action=NodeLog.TAG_REMOVED,
                params={
                    'project':self.parent_id,
                    'node':self._primary_key,
                    'tag':tag,
                },
                auth=auth,
            )
            if save:
                self.save()

    def add_tag(self, tag, auth, save=True):
        if tag not in self.tags:
            new_tag = Tag.load(tag)
            if not new_tag:
                new_tag = Tag(_id=tag)
            new_tag.count_total += 1
            if self.is_public:
                new_tag.count_public += 1
            new_tag.save()
            self.tags.append(new_tag)
            self.add_log(
                action=NodeLog.TAG_ADDED,
                params={
                    'project': self.parent_id,
                    'node': self._primary_key,
                    'tag': tag,
                },
                auth=auth,
            )
            if save:
                self.save()

    def get_file(self, path, version=None):
        from website.addons.osffiles.model import NodeFile
        if version is not None:
            folder_name = os.path.join(settings.UPLOADS_PATH, self._primary_key)
            if os.path.exists(os.path.join(folder_name, ".git")):
                file_object = NodeFile.load(self.files_versions[path.replace('.', '_')][version])
                repo = Repo(folder_name)
                tree = repo.commit(file_object.git_commit).tree
                (mode, sha) = tree_lookup_path(repo.get_object, tree, path)
                return repo[sha].data, file_object.content_type
        return None, None

    def get_file_object(self, path, version=None):
        from website.addons.osffiles.model import NodeFile
        if version is not None:
            directory = os.path.join(settings.UPLOADS_PATH, self._primary_key)
            if os.path.exists(os.path.join(directory, '.git')):
                return NodeFile.load(self.files_versions[path.replace('.', '_')][version])
            # TODO: Raise exception here
        return None, None # TODO: Raise exception here

    def remove_file(self, auth, path):
        '''Removes a file from the filesystem, NodeFile collection, and does a git delete ('git rm <file>')

        :param auth: All the auth informtion including user, API key.
        :param path:

        :return: True on success, False on failure
        '''
        from website.addons.osffiles.model import NodeFile

        #FIXME: encoding the filename this way is flawed. For instance - foo.bar resolves to the same string as foo_bar.
        file_name_key = path.replace('.', '_')

        repo_path = os.path.join(settings.UPLOADS_PATH, self._primary_key)

        # TODO make sure it all works, otherwise rollback as needed
        # Do a git delete, which also removes from working filesystem.
        try:
            subprocess.check_output(
                ['git', 'rm', path],
                cwd=repo_path,
                shell=False
            )

            repo = Repo(repo_path)

            message = '{path} deleted'.format(path=path)
            committer = self._get_committer(auth)

            repo.do_commit(message, committer)

        except subprocess.CalledProcessError as error:
            # This exception can be ignored if the file has already been
            # deleted, e.g. if two users attempt to delete a file at the same
            # time. If another subprocess error is raised, fail.
            if error.returncode == 128 and 'did not match any files' in error.output:
                logger.warning(
                    'Attempted to delete file {0}, but file was not found.'.format(
                        path
                    )
                )
                return True
            return False

        if file_name_key in self.files_current:
            nf = NodeFile.load(self.files_current[file_name_key])
            nf.is_deleted = True
            nf.save()
            self.files_current.pop(file_name_key, None)

        if file_name_key in self.files_versions:
            for i in self.files_versions[file_name_key]:
                nf = NodeFile.load(i)
                nf.is_deleted = True
                nf.save()
            self.files_versions.pop(file_name_key)

        # Updates self.date_modified
        self.save()

        self.add_log(
            action=NodeLog.FILE_REMOVED,
            params={
                'project':self.parent_id,
                'node':self._primary_key,
                'path':path
            },
            auth=auth,
            log_date=nf.date_modified,
        )

        return True

    @staticmethod
    def _get_committer(auth):

        user = auth.user
        api_key = auth.api_key

        if api_key:
            commit_key_msg = ':{}'.format(api_key.label)
            if api_key.user:
                commit_name = api_key.user.fullname
                commit_id = api_key.user._primary_key
                commit_category = 'user'
            if api_key.node:
                commit_name = api_key.node.title
                commit_id = api_key.node._primary_key
                commit_category = 'node'

        elif user:
            commit_key_msg = ''
            commit_name = user.fullname
            commit_id = user._primary_key
            commit_category = 'user'

        else:
            raise Exception('Must provide either user or api_key.')

        committer = u'{name}{key_msg} <{category}-{id}@osf.io>'.format(
            name=commit_name,
            key_msg=commit_key_msg,
            category=commit_category,
            id=commit_id,
        )

        committer = normalize_unicode(committer)

        return committer



    def add_file(self, auth, file_name, content, size, content_type):
        """
        Instantiates a new NodeFile object, and adds it to the current Node as
        necessary.
        """
        from website.addons.osffiles.model import NodeFile
        # TODO: Reading the whole file into memory is not scalable. Fix this.

        # This node's folder
        folder_name = os.path.join(settings.UPLOADS_PATH, self._primary_key)

        # TODO: This should be part of the build phase, not here.
        # verify the upload root exists
        if not os.path.isdir(settings.UPLOADS_PATH):
            os.mkdir(settings.UPLOADS_PATH)

        # Make sure the upload directory contains a git repo.
        if os.path.exists(folder_name):
            if os.path.exists(os.path.join(folder_name, ".git")):
                repo = Repo(folder_name)
            else:
                # ... or create one
                repo = Repo.init(folder_name)
        else:
            # if the Node's folder isn't there, create it.
            os.mkdir(folder_name)
            repo = Repo.init(folder_name)

        # Is this a new file, or are we updating an existing one?
        file_is_new = not os.path.exists(os.path.join(folder_name, file_name))

        if not file_is_new:
            # Get the hash of the old file
            old_file_hash = hashlib.md5()
            with open(os.path.join(folder_name, file_name), 'rb') as f:
                for chunk in iter(
                        lambda: f.read(128 * old_file_hash.block_size),
                        b''
                ):
                    old_file_hash.update(chunk)

            # If the file hasn't changed
            if old_file_hash.digest() == hashlib.md5(content).digest():
                raise FileNotModified()

        # Write the content of the temp file into a new file
        with open(os.path.join(folder_name, file_name), 'wb') as f:
            f.write(content)

        # Deal with git
        repo.stage([file_name])

        committer = self._get_committer(auth)

        commit_id = repo.do_commit(
            message=unicode(file_name +
                            (' added' if file_is_new else ' updated')),
            committer=committer,
        )

        # Deal with creating a NodeFile in the database
        node_file = NodeFile(
            path=file_name,
            filename=file_name,
            size=size,
            node=self,
            uploader=auth.user,
            git_commit=commit_id,
            content_type=content_type,
        )
        node_file.save()

        # Add references to the NodeFile to the Node object
        file_name_key = node_file.clean_filename

        # Reference the current file version
        self.files_current[file_name_key] = node_file._primary_key

        # Create a version history if necessary
        if not file_name_key in self.files_versions:
            self.files_versions[file_name_key] = []

        # Add reference to the version history
        self.files_versions[file_name_key].append(node_file._primary_key)

        self.add_log(
            action=NodeLog.FILE_ADDED if file_is_new else NodeLog.FILE_UPDATED,
            params={
                'project': self.parent_id,
                'node': self._primary_key,
                'path': node_file.path,
                'version': len(self.files_versions),
                'urls': {
                    'view': node_file.url(self),
                    'download': node_file.download_url(self),
                },
            },
            auth=auth,
            log_date=node_file.date_uploaded
        )

        return node_file

    def add_private_link(self, link='', save=True):
        link = link or str(uuid.uuid4()).replace("-", "")
        self.private_links.append(link)
        if save:
            self.save()
        return link

    def remove_private_link(self, link, save=True):
        try:
            self.private_links.remove(link)
        except ValueError:
            pass
        if save:
            self.save()

    def add_log(self, action, params, auth, foreign_user=None, log_date=None, save=True):
        user = auth.user if auth else None
        api_key = auth.api_key if auth else None
        log = NodeLog(
            action=action,
            user=user,
            foreign_user=foreign_user,
            api_key=api_key,
            params=params,
        )
        if log_date:
            log.date = log_date
        log.save()
        self.logs.append(log)
        if save:
            self.save()
        if user:
            increment_user_activity_counters(user._primary_key, action, log.date)
        if self.node__parent:
            parent = self.node__parent[0]
            parent.logs.append(log)
            parent.save()
        return log

    @property
    def url(self):
        return '/{}/'.format(self._primary_key)

    @property
    def absolute_url(self):
        if not self.url:
            logging.error("Node {0} has a parent that is not a project".format(self._id))
            return None
        return urlparse.urljoin(settings.DOMAIN, self.url)

    @property
    def display_absolute_url(self):
        url = self.absolute_url
        if url is not None:
            return re.sub(r'https?:', '', url).strip('/')

    @property
    def api_url(self):
        if not self.url:
            logging.error('Node {0} has a parent that is not a project'.format(self._id))
            return None
        return '/api/v1{0}'.format(self.deep_url)

    @property
    def deep_url(self):
        if self.category == 'project':
            return '/project/{}/'.format(self._primary_key)
        else:
            if self.node__parent and self.node__parent[0].category == 'project':
                return '/project/{}/node/{}/'.format(
                    self.parent_id,
                    self._primary_key
                )
        logging.error("Node {0} has a parent that is not a project".format(self._id))

    def author_list(self, and_delim='&'):
        author_names = [
            author.biblio_name
            for author in self.contributors
            if author
        ]
        if len(author_names) < 2:
            return ' {0} '.format(and_delim).join(author_names)
        if len(author_names) > 7:
            author_names = author_names[:7]
            author_names.append('et al.')
            return ', '.join(author_names)
        return u'{0}, {1} {2}'.format(
            ', '.join(author_names[:-1]),
            and_delim,
            author_names[-1]
        )

    @property
    def templated_list(self):
        return [
            x
            for x in self.node__template_node
            if not x.is_deleted
        ]

    @property
    def citation_apa(self):
        return u'{authors}, ({year}). {title}. Retrieved from Open Science Framework, <a href="{url}">{url}</a>'.format(
            authors=self.author_list(and_delim='&'),
            year=self.logs[-1].date.year if self.logs else '?',
            title=self.title,
            url=self.display_absolute_url,
        )

    @property
    def citation_mla(self):
        return u'{authors}. "{title}". Open Science Framework, {year}. <a href="{url}">{url}</a>'.format(
            authors=self.author_list(and_delim='and'),
            year=self.logs[-1].date.year if self.logs else '?',
            title=self.title,
            url=self.display_absolute_url,
        )

    @property
    def citation_chicago(self):
        return u'{authors}. "{title}". Open Science Framework ({year}). <a href="{url}">{url}</a>'.format(
            authors=self.author_list(and_delim='and'),
            year=self.logs[-1].date.year if self.logs else '?',
            title=self.title,
            url=self.display_absolute_url,
        )

    @property
    def parent_node(self):
        """The parent node, if it exists, otherwise ``None``. Note: this
        property is named `parent_node` rather than `parent` to avoid a
        conflict with the `parent` back-reference created by the `nodes`
        field on this schema.

        """
        try:
            if not self.node__parent[0].is_deleted:
                return self.node__parent[0]
        except IndexError:
            pass
        return None

    @property
    def watch_url(self):
        return os.path.join(self.api_url, "watch/")

    @property
    def parent_id(self):
        if self.node__parent:
            return self.node__parent[0]._primary_key
        return None

    @property
    def project_or_component(self):
        return 'project' if self.category == 'project' else 'component'

    def is_contributor(self, user):
        return (
            user is not None
            and (
                user in self.contributors
            )
        )

    def add_addon(self, addon_name, auth, log=True):
        """Add an add-on to the node.

        :param str addon_name: Name of add-on
        :param Auth auth: Consolidated authorization object
        :param bool log: Add a log after adding the add-on
        :return bool: Add-on was added

        """
        rv = super(Node, self).add_addon(addon_name, auth)
        if rv and log:
            config = settings.ADDONS_AVAILABLE_DICT[addon_name]
            self.add_log(
                action=NodeLog.ADDON_ADDED,
                params={
                    'project': self.parent_id,
                    'node': self._primary_key,
                    'addon': config.full_name,
                },
                auth=auth,
            )
        return rv

    def delete_addon(self, addon_name, auth):
        """Delete an add-on from the node.

        :param str addon_name: Name of add-on
        :param Auth auth: Consolidated authorization object
        :return bool: Add-on was deleted

        """
        rv = super(Node, self).delete_addon(addon_name, auth)
        if rv:
            config = settings.ADDONS_AVAILABLE_DICT[addon_name]
            self.add_log(
                action=NodeLog.ADDON_REMOVED,
                params={
                    'project': self.parent_id,
                    'node': self._primary_key,
                    'addon': config.full_name,
                },
                auth=auth,
            )
        return rv

    def callback(self, callback, recursive=False, *args, **kwargs):
        """Invoke callbacks of attached add-ons and collect messages.

        :param str callback: Name of callback method to invoke
        :param bool recursive: Apply callback recursively over nodes
        :return list: List of callback messages

        """
        messages = []

        for addon in self.get_addons():
            method = getattr(addon, callback)
            message = method(self, *args, **kwargs)
            if message:
                messages.append(message)

        if recursive:
            for child in self.nodes:
                if not child.is_deleted:
                    messages.extend(
                        child.callback(
                            callback, recursive, *args, **kwargs
                        )
                    )

        return messages

    def get_pointers(self):
        pointers = self.nodes_pointer
        for node in self.nodes:
            pointers.extend(node.get_pointers())
        return pointers

    def replace_contributor(self, old, new):
        for i, contrib in enumerate(self.contributors):
            if contrib._primary_key == old._primary_key:
                self.contributors[i] = new
                # Remove unclaimed record for the project
                if self._primary_key in old.unclaimed_records:
                    del old.unclaimed_records[self._primary_key]
                    old.save()
                for permission in self.get_permissions(old):
                    self.add_permission(new, permission)
                self.permissions.pop(old._id)
                return True
        return False

    def remove_contributor(self, contributor, auth, log=True):
        """Remove a contributor from this node.

        :param contributor: User object, the contributor to be removed
        :param auth: All the auth informtion including user, API key.

        """
        # remove unclaimed record if necessary
        if self._primary_key in contributor.unclaimed_records:
            del contributor.unclaimed_records[self._primary_key]
        self.contributors.remove(contributor._id)

        # Node must have at least one registered admin user
        # TODO: Move to validator or helper
        admins = [
            user for user in self.contributors
            if self.has_permission(user, 'admin')
                and user.is_registered
        ]
        if not admins:
            return False

        # Clear permissions for removed user
        self.permissions.pop(contributor._id, None)

        self.save()

        # After remove callback
        for addon in self.get_addons():
            message = addon.after_remove_contributor(self, contributor)
            if message:
                status.push_status_message(message)

        if log:
            self.add_log(
                action=NodeLog.CONTRIB_REMOVED,
                params={
                    'project': self.parent_id,
                    'node': self._primary_key,
                    'contributor': contributor._id,
                },
                auth=auth,
            )

        return True

    def remove_contributors(self, contributors, auth=None, log=True, save=False):

        results = []
        removed = []

        for contrib in contributors:
            outcome = self.remove_contributor(
                contributor=contrib, auth=auth, log=False,
            )
            results.append(outcome)
            removed.append(contrib._id)
        if log:
            self.add_log(
                action=NodeLog.CONTRIB_REMOVED,
                params={
                    'project': self.parent_id,
                    'node': self._primary_key,
                    'contributors': removed,
                },
                auth=auth,
                save=save,
            )

        if save:
            self.save()

        if False in results:
            return False

        return True

    def manage_contributors(self, user_dicts, auth, save=False):
        """Reorder and remove contributors.

        :param list user_dicts: Ordered list of contributors represented as
            dictionaries of the form:
            {'id': <id>, 'permission': <One of 'read', 'write', 'admin'>}
        :param Auth auth: Consolidated authentication information
        :param bool save: Save changes
        :raises: ValueError if any users in `users` not in contributors or if
            no admin contributors remaining

        """
        users = []
        permissions_changed = {}
        for user_dict in user_dicts:
            user = User.load(user_dict['id'])
            if user is None:
                raise ValueError('User not found')
            if user not in self.contributors:
                raise ValueError(
                    'User {0} not in contributors'.format(user.fullname)
                )
            permissions = expand_permissions(user_dict['permission'])
            if set(permissions) != set(self.get_permissions(user)):
                self.set_permissions(user, permissions, save=False)
                permissions_changed[user._id] = permissions
            users.append(user)

        to_retain = [
            user for user in self.contributors
            if user in users
        ]
        to_remove = [
            user for user in self.contributors
            if user not in users
        ]

        # TODO: Move to validator or helper @jmcarp
        # TODO: Test me @jmcarp
        admins = [
            user for user in users
            if self.has_permission(user, 'admin')
                and user.is_registered
        ]
        if users is None or not admins:
            raise ValueError(
                'Must have at least one registered admin contributor'
            )

        # TODO: Test me @jmcarp
        if to_retain != users:
            self.add_log(
                action=NodeLog.CONTRIB_REORDERED,
                params={
                    'project': self.parent_id,
                    'node': self._id,
                    'contributors': [
                        user._id
                        for user in users
                    ],
                },
                auth=auth,
                save=save,
            )

        if to_remove:
            self.remove_contributors(to_remove, auth=auth, save=False)

        self.contributors = users

        if permissions_changed:
            self.add_log(
                action=NodeLog.PERMISSIONS_UPDATED,
                params={
                    'project': self.parent_id,
                    'node': self._id,
                    'contributors': permissions_changed,
                },
                auth=auth,
                save=save,
            )

        if save:
            self.save()

    def add_contributor(self, contributor, permissions=None, auth=None,
                        log=True, save=False):
        """Add a contributor to the project.

        :param User contributor: The contributor to be added
        :param list permissions: Permissions to grant to the contributor
        :param Auth auth: All the auth informtion including user, API key.
        :param bool log: Add log to self
        :param bool save: Save after adding contributor
        :returns: Whether contributor was added

        """
        MAX_RECENT_LENGTH = 15

        # If user is merged into another account, use master account
        contrib_to_add = contributor.merged_by if contributor.is_merged else contributor
        if contrib_to_add._primary_key not in self.contributors:
            self.contributors.append(contrib_to_add)

            # Add default contributor permissions
            permissions = permissions or DEFAULT_CONTRIBUTOR_PERMISSIONS
            for permission in permissions:
                self.add_permission(contrib_to_add, permission, save=False)

            # Add contributor to recently added list for user
            if auth is not None:
                user = auth.user
                if contrib_to_add in user.recently_added:
                    user.recently_added.remove(contrib_to_add)
                user.recently_added.insert(0, contrib_to_add)
                while len(user.recently_added) > MAX_RECENT_LENGTH:
                    user.recently_added.pop()

            if log:
                self.add_log(
                    action=NodeLog.CONTRIB_ADDED,
                    params={
                        'project': self.parent_id,
                        'node': self._primary_key,
                        'contributors': [contrib_to_add._primary_key],
                    },
                    auth=auth,
                    save=save,
                )
            if save:
                self.save()

            contributor_added.send(self, contributor=contributor, auth=auth)
            return True
        else:
            return False

    def add_contributors(self, contributors, auth=None, log=True, save=False):
        """Add multiple contributors

        :param contributors: A list of User objects to add as contributors.
        :param auth: All the auth informtion including user, API key.
        :param log: Add log to self
        :param save: Save after adding contributor

        """
        for contrib in contributors:
            self.add_contributor(
                contributor=contrib['user'], permissions=contrib['permissions'],
                auth=auth, log=False, save=False,
            )
        if log and contributors:
            self.add_log(
                action=NodeLog.CONTRIB_ADDED,
                params={
                    'project': self.parent_id,
                    'node': self._primary_key,
                    'contributors': [
                        contrib['user']._id
                        for contrib in contributors
                    ],
                },
                auth=auth,
                save=save,
            )
        if save:
            self.save()

    def add_unregistered_contributor(self, fullname, email, auth,
                                     permissions=None, save=False):
        """Add a non-registered contributor to the project.

        :param str fullname: The full name of the person.
        :param str email: The email address of the person.
        :param Auth auth: Auth object for the user adding the contributor.
        :returns: The added contributor

        :raises: DuplicateEmailError if user with given email is already in the database.

        """
        # Create a new user record
        contributor = User.create_unregistered(fullname=fullname, email=email)

        contributor.add_unclaimed_record(node=self, referrer=auth.user,
            given_name=fullname, email=email)
        try:
            contributor.save()
        except ValidationValueError:  # User with same email already exists
            contributor = get_user(username=email)
            # Unregistered users may have multiple unclaimed records, so
            # only raise error if user is registered.
            if contributor.is_registered or self.is_contributor(contributor):
                raise
            contributor.add_unclaimed_record(node=self, referrer=auth.user,
                given_name=fullname, email=email)
            contributor.save()

        self.add_contributor(
            contributor, permissions=permissions, auth=auth,
            log=True, save=save,
        )
        return contributor

    def set_privacy(self, permissions, auth=None):
        """Set the permissions for this node.

        :param permissions: A string, either 'public' or 'private'
        :param auth: All the auth informtion including user, API key.

        """
        if permissions == 'public' and not self.is_public:
            self.is_public = True
            # If the node doesn't have a piwik site, make one.
            if settings.PIWIK_HOST:
                piwik.update_node(self)
        elif permissions == 'private' and self.is_public:
            self.is_public = False
        else:
            return False

        # After set permissions callback
        for addon in self.get_addons():
            message = addon.after_set_privacy(self, permissions)
            if message:
                status.push_status_message(message)

        action = NodeLog.MADE_PUBLIC if permissions == 'public' else NodeLog.MADE_PRIVATE
        self.add_log(
            action=action,
            params={
                'project':self.parent_id,
                'node':self._primary_key,
            },
            auth=auth,
        )
        return True

    # TODO: Move to wiki add-on
    def get_wiki_page(self, page, version=None):
        from website.addons.wiki.model import NodeWikiPage

        page = urllib.unquote_plus(page)
        page = to_mongo(page)

        page = str(page).lower()
        if version:
            try:
                version = int(version)
            except:
                return None

            if not page in self.wiki_pages_versions:
                return None

            if version > len(self.wiki_pages_versions[page]):
                return None
            else:
                return NodeWikiPage.load(self.wiki_pages_versions[page][version-1])

        if page in self.wiki_pages_current:
            pw = NodeWikiPage.load(self.wiki_pages_current[page])
        else:
            pw = None

        return pw

    # TODO: Move to wiki add-on
    def update_node_wiki(self, page, content, auth):
        """Update the node's wiki page with new content.

        :param page: A string, the page's name, e.g. ``"home"``.
        :param content: A string, the posted content.
        :param auth: All the auth informtion including user, API key.

        """
        from website.addons.wiki.model import NodeWikiPage

        temp_page = page

        page = urllib.unquote_plus(page)
        page = to_mongo(page)
        page = str(page).lower()

        if page not in self.wiki_pages_current:
            version = 1
        else:
            current = NodeWikiPage.load(self.wiki_pages_current[page])
            current.is_current = False
            version = current.version + 1
            current.save()

        v = NodeWikiPage(
            page_name=temp_page,
            version=version,
            user=auth.user,
            is_current=True,
            node=self,
            content=content
        )
        v.save()

        if page not in self.wiki_pages_versions:
            self.wiki_pages_versions[page] = []
        self.wiki_pages_versions[page].append(v._primary_key)
        self.wiki_pages_current[page] = v._primary_key

        self.add_log(
            action=NodeLog.WIKI_UPDATED,
            params={
                'project': self.parent_id,
                'node': self._primary_key,
                'page': v.page_name,
                'version': v.version,
            },
            auth=auth,
            log_date=v.date
        )

    def get_stats(self, detailed=False):
        if detailed:
            raise NotImplementedError(
                'Detailed stats exist, but are not yet implemented.'
            )
        else:
            return get_basic_counters('node:%s' % self._primary_key)

    def serialize(self):
        # TODO: incomplete implementation
        return {
            'id': str(self._primary_key),
            'category': self.project_or_component,
            'url': self.url,
            # TODO: Titles shouldn't contain escaped HTML in the first place
            'title': html_parser.unescape(self.title),
            'api_url': self.api_url,
            'is_public': self.is_public,
        }


class WatchConfig(StoredObject):

    _id = fields.StringField(primary=True, default=lambda: str(ObjectId()))
    node = fields.ForeignField('Node', backref='watched')
    digest = fields.BooleanField(default=False)
    immediate = fields.BooleanField(default=False)


class MailRecord(StoredObject):

    _id = fields.StringField(primary=True, default=lambda: str(ObjectId()))
    data = fields.DictionaryField()
    records = fields.AbstractForeignField(list=True, backref='created')<|MERGE_RESOLUTION|>--- conflicted
+++ resolved
@@ -34,11 +34,9 @@
 from framework import GuidStoredObject, Q
 from framework.addons import AddonModelMixin
 
-<<<<<<< HEAD
+
 from framework import session
-=======
 from website.exceptions import NodeStateError
->>>>>>> 0c4e3d9b
 from website.util.permissions import (expand_permissions,
     DEFAULT_CONTRIBUTOR_PERMISSIONS,
     CREATOR_PERMISSIONS
