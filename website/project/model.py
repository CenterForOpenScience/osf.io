--- conflicted
+++ resolved
@@ -63,10 +63,7 @@
     NodeLicenseRecord,
 )
 from website.project import signals as project_signals
-<<<<<<< HEAD
-=======
 from website.project.spam.model import SpamMixin
->>>>>>> c2071804
 from website.prereg import utils as prereg_utils
 
 logger = logging.getLogger(__name__)
@@ -117,7 +114,6 @@
     @property
     def messages(self):
         return self._config.get('messages', {})
-<<<<<<< HEAD
 
     @property
     def requires_consent(self):
@@ -143,33 +139,6 @@
     return schema_obj
 
 
-=======
-
-    @property
-    def requires_consent(self):
-        return self._config.get('requiresConsent', False)
-
-def ensure_schema(schema, name, version=1):
-    schema_obj = None
-    try:
-        schema_obj = MetaSchema.find_one(
-            Q('name', 'eq', name) &
-            Q('schema_version', 'eq', version)
-        )
-    except NoResultsFound:
-        meta_schema = {
-            'name': name,
-            'schema_version': version,
-            'schema': schema,
-        }
-        schema_obj = MetaSchema(**meta_schema)
-    else:
-        schema_obj.schema = schema
-    schema_obj.save()
-    return schema_obj
-
-
->>>>>>> c2071804
 def ensure_schemas():
     """Import meta-data schemas from JSON to database if not already loaded
     """
@@ -189,11 +158,6 @@
 
 
 class Comment(GuidStoredObject, SpamMixin):
-
-    __guid_min_length__ = 12
-
-    OVERVIEW = "node"
-    FILES = "files"
 
     __guid_min_length__ = 12
 
@@ -218,100 +182,6 @@
     page = fields.StringField()
     content = fields.StringField(required=True,
                                  validate=[MaxLengthValidator(settings.COMMENT_MAXLENGTH), validators.string_required])
-
-<<<<<<< HEAD
-    # Dictionary field mapping user IDs to dictionaries of report details:
-    # {
-    #   'icpnw': {'category': 'hate', 'text': 'offensive'},
-    #   'cdi38': {'category': 'spam', 'text': 'godwins law'},
-    # }
-    reports = fields.DictionaryField(validate=validate_comment_reports)
-=======
-    # For Django compatibility
-    @property
-    def pk(self):
-        return self._id
-
-    @property
-    def url(self):
-        return '/{}/'.format(self._id)
-
-    @property
-    def absolute_api_v2_url(self):
-        return absolute_reverse('comments:comment-detail', kwargs={'comment_id': self._id})
-
-    # used by django and DRF
-    def get_absolute_url(self):
-        return self.absolute_api_v2_url
-
-    def get_comment_page_url(self):
-        if isinstance(self.root_target, StoredFileNode):
-            file_guid = self.root_target.get_guid()._id
-            return settings.DOMAIN + str(file_guid) + '/'
-        else:
-            return self.node.absolute_url
-
-    def get_content(self, auth):
-        """ Returns the comment content if the user is allowed to see it. Deleted comments
-        can only be viewed by the user who created the comment."""
-        if not auth and not self.node.is_public:
-            raise PermissionsError
-
-        if self.is_deleted and ((not auth or auth.user.is_anonymous())
-                                or (auth and not auth.user.is_anonymous() and self.user._id != auth.user._id)):
-            return None
-
-        return self.content
-
-    @classmethod
-    def find_n_unread(cls, user, node, page=None, root_id=None):
-        if node.is_contributor(user):
-            if not page:
-                return cls.n_unread_node_comments(user, node) + cls.n_unread_file_comments(user, node)
-            elif page == Comment.OVERVIEW:
-                return cls.n_unread_node_comments(user, node)
-            elif page == Comment.FILES:
-                if root_id is None:
-                    return cls.n_unread_file_comments(user, node)
-                else:
-                    view_timestamp = user.get_node_comment_timestamps(node, page, file_id=root_id)
-                    root_target = File.load(root_id)
-                    return Comment.find(Q('node', 'eq', node) &
-                                        Q('user', 'ne', user) &
-                                        Q('is_deleted', 'eq', False) &
-                                        (Q('date_created', 'gt', view_timestamp) |
-                                        Q('date_modified', 'gt', view_timestamp)) &
-                                        Q('root_target', 'eq', root_target)).count()
-
-        return 0
-
-    @classmethod
-    def n_unread_node_comments(cls, user, node):
-        view_timestamp = user.get_node_comment_timestamps(node, 'node')
-        return Comment.find(Q('node', 'eq', node) &
-                            Q('user', 'ne', user) &
-                            (Q('date_created', 'gt', view_timestamp) |
-                            Q('date_modified', 'gt', view_timestamp)) &
-                            Q('is_deleted', 'eq', False) &
-                            Q('root_target', 'eq', node)).count()
-
-    @classmethod
-    def n_unread_file_comments(cls, user, node):
-        n_unread = 0
-        commented_files = File.find(Q('_id', 'in', node.commented_files.keys()))
-        for file_obj in commented_files:
-            if node.get_addon(file_obj.provider):
-                try:
-                    exists = file_obj and file_obj.touch(request.headers.get('Authorization'),
-                                                         cookie=request.cookies.get(settings.COOKIE_NAME))
-                except requests.ConnectionError:
-                    return 0
-                if not exists:
-                    Comment.update(Q('root_target', 'eq', file_obj), data={'root_target': None})
-                    continue
-                n_unread += cls.find_n_unread(user, node, page=Comment.FILES, root_id=file_obj._id)
-        return n_unread
->>>>>>> c2071804
 
     # For Django compatibility
     @property
@@ -499,46 +369,6 @@
             log_dict['file'] = {'name': self.root_target.name, 'url': self.get_comment_page_url()}
             file_key = self.root_target._id
             self.node.commented_files[file_key] = self.node.commented_files.get(file_key, 0) + 1
-<<<<<<< HEAD
-        if save:
-            self.save()
-            self.node.add_log(
-                NodeLog.COMMENT_RESTORED,
-                log_dict,
-                auth=auth,
-                save=False,
-            )
-            self.node.save()
-
-    def report_abuse(self, user, save=False, **kwargs):
-        """Report that a comment is abuse.
-
-        :param User user: User submitting the report
-        :param bool save: Save changes
-        :param dict kwargs: Report details
-        :raises: ValueError if the user submitting abuse is the same as the
-            user who posted the comment
-        """
-        if user == self.user:
-            raise ValueError
-        self.reports[user._id] = kwargs
-        if save:
-            self.save()
-
-    def unreport_abuse(self, user, save=False):
-        """Revoke report of abuse.
-
-        :param User user: User who submitted the report
-        :param bool save: Save changes
-        :raises: ValueError if user has not reported comment as abuse
-        """
-        try:
-            self.reports.pop(user._id)
-        except KeyError:
-            raise ValueError('User has not reported comment as abuse')
-
-=======
->>>>>>> c2071804
         if save:
             self.save()
             self.node.add_log(
@@ -4031,7 +3861,6 @@
     def _notify_initiator(self):
         registration = self._get_registration()
         prereg_schema = prereg_utils.get_prereg_schema()
-<<<<<<< HEAD
 
         draft = DraftRegistration.find_one(
             Q('registered_node', 'eq', registration)
@@ -4056,32 +3885,6 @@
         else:
             return {}
 
-=======
-
-        draft = DraftRegistration.find_one(
-            Q('registered_node', 'eq', registration)
-        )
-
-        if prereg_schema in registration.registered_schema:
-            mails.send_mail(
-                draft.initiator.username,
-                mails.PREREG_CHALLENGE_ACCEPTED,
-                user=draft.initiator,
-                registration_url=registration.absolute_url,
-                mimetype='html'
-            )
-
-    def _email_template_context(self, user, node, is_authorizer=False, urls=None):
-        registration = self._get_registration()
-        prereg_schema = prereg_utils.get_prereg_schema()
-        if prereg_schema in registration.registered_schema:
-            return {
-                'custom_message': ' as part of the Preregistration Challenge (https://cos.io/prereg)'
-            }
-        else:
-            return {}
-
->>>>>>> c2071804
 class Embargo(PreregCallbackMixin, EmailApprovableSanction):
     """Embargo object for registrations waiting to go public."""
 
