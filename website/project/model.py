--- conflicted
+++ resolved
@@ -4015,7 +4015,6 @@
         log = DraftRegistrationLog(action=action, user=user, draft=self)
         log.save()
 
-<<<<<<< HEAD
     def get_metadata_files(self):
         for q in ['q7', 'q16', 'q11', 'q13', 'q12', 'q19']:
             for file_info in self.registration_metadata[q]['value']['uploader']['extra']:
@@ -4042,10 +4041,9 @@
             except AttributeError:
                 continue  # ignore files that are no longer there
             item.save()
-=======
+
     def validate_metadata(self, *args, **kwargs):
         """
         Validates draft's metadata
         """
-        return self.registration_schema.validate_metadata(*args, **kwargs)
->>>>>>> 250948ae
+        return self.registration_schema.validate_metadata(*args, **kwargs)