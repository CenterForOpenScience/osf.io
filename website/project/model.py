--- conflicted
+++ resolved
@@ -1574,11 +1574,7 @@
         for addon in self.get_addons():
             message = addon.after_delete(self, auth.user)
             if message:
-<<<<<<< HEAD
-                status.push_status_message(message, trust=False)
-=======
-                status.push_status_message(message, 'info')
->>>>>>> ea9bdd48
+                status.push_status_message(message, kind='info', trust=False)
 
         log_date = date or datetime.datetime.utcnow()
 
@@ -1687,12 +1683,7 @@
         for addon in original.get_addons():
             _, message = addon.after_fork(original, forked, user)
             if message:
-<<<<<<< HEAD
-                status.push_status_message(message, trust=True)
-=======
-                status.push_status_message(message, 'info')
->>>>>>> ea9bdd48
-
+                status.push_status_message(message, kind='info', trust=True)
         return forked
 
     def register_node(self, schema, auth, template, data, parent=None):
@@ -1755,11 +1746,7 @@
         for addon in original.get_addons():
             _, message = addon.after_register(original, registered, auth.user)
             if message:
-<<<<<<< HEAD
-                status.push_status_message(message, trust=False)
-=======
-                status.push_status_message(message, 'info')
->>>>>>> ea9bdd48
+                status.push_status_message(message, kind='info', trust=False)
 
         for node_contained in original.nodes:
             if not node_contained.is_deleted:
@@ -2123,11 +2110,7 @@
         for addon in self.get_addons():
             message = addon.after_remove_contributor(self, contributor, auth)
             if message:
-<<<<<<< HEAD
-                status.push_status_message(message, trust=True)
-=======
-                status.push_status_message(message, 'info')
->>>>>>> ea9bdd48
+                status.push_status_message(message, kind='info', trust=True)
 
         if log:
             self.add_log(
@@ -2423,11 +2406,7 @@
         for addon in self.get_addons():
             message = addon.after_set_privacy(self, permissions)
             if message:
-<<<<<<< HEAD
-                status.push_status_message(message, trust=False)
-=======
-                status.push_status_message(message, 'info')
->>>>>>> ea9bdd48
+                status.push_status_message(message, kind='info', trust=False)
 
         if log:
             action = NodeLog.MADE_PUBLIC if permissions == 'public' else NodeLog.MADE_PRIVATE
