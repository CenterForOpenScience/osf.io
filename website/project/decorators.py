--- conflicted
+++ resolved
@@ -68,17 +68,9 @@
 
         node = get_or_http_error(AbstractNode, kwargs.get('nid', kwargs.get('pid')), allow_deleted=True)
         if node.sanction and node.sanction.is_rejected:
-<<<<<<< HEAD
-            raise HTTPError(
-                http.GONE, data=dict(
-                    message_long='This registration has been rejected',
-                ),
-            )
-=======
             raise HTTPError(http_status.HTTP_410_GONE, data=dict(
                 message_long='This registration has been rejected'
             ))
->>>>>>> 34ca37b7
 
         return func(*args, **kwargs)
 
@@ -105,22 +97,13 @@
 
             if getattr(kwargs['node'], 'is_collection', True) or (getattr(kwargs['node'], 'is_quickfiles', True) and not quickfiles_valid):
                 raise HTTPError(
-<<<<<<< HEAD
-                    http.NOT_FOUND,
-=======
                     http_status.HTTP_404_NOT_FOUND
->>>>>>> 34ca37b7
                 )
 
             if not retractions_valid and getattr(kwargs['node'].retraction, 'is_retracted', False):
                 raise HTTPError(
-<<<<<<< HEAD
-                    http.BAD_REQUEST,
-                    data=dict(message_long='Viewing withdrawn registrations is not permitted'),
-=======
                     http_status.HTTP_400_BAD_REQUEST,
                     data=dict(message_long='Viewing withdrawn registrations is not permitted')
->>>>>>> 34ca37b7
                 )
             else:
                 return func(*args, **kwargs)
@@ -144,13 +127,8 @@
 
         if not node.is_public or not node.is_registration:
             raise HTTPError(
-<<<<<<< HEAD
-                http.BAD_REQUEST,
-                data=dict(message_long='Must be a public registration to view'),
-=======
                 http_status.HTTP_400_BAD_REQUEST,
                 data=dict(message_long='Must be a public registration to view')
->>>>>>> 34ca37b7
             )
 
         return func(*args, **kwargs)
@@ -263,17 +241,9 @@
             )
 
         raise HTTPError(
-<<<<<<< HEAD
-            http.FORBIDDEN,
-            data={'message_long': (
-                'User has restricted access to this page. If this should not '
-                'have occurred and the issue persists, ' + language.SUPPORT_LINK
-            )},
-=======
             http_status.HTTP_403_FORBIDDEN,
             data={'message_long': ('User has restricted access to this page. If this should not '
                                    'have occurred and the issue persists, ' + language.SUPPORT_LINK)}
->>>>>>> 34ca37b7
         )
     return True
 
@@ -468,23 +438,6 @@
     # Return decorated function
     return wrapped
 
-<<<<<<< HEAD
-def http_error_if_disk_saving_mode(func):
-
-    @functools.wraps(func)
-    def wrapper(*args, **kwargs):
-        _inject_nodes(kwargs)
-        node = kwargs['node']
-
-        if settings.DISK_SAVING_MODE:
-            raise HTTPError(
-                http.METHOD_NOT_ALLOWED,
-                redirect_url=node.url,
-            )
-        return func(*args, **kwargs)
-    return wrapper
-=======
->>>>>>> 34ca37b7
 
 def check_contributor_auth(node, auth, include_public, include_view_only_anon, include_groups=True):
     response = None
