--- conflicted
+++ resolved
@@ -211,15 +211,11 @@
         if check_can_download_preprint_file(user, node):
             return True
 
-<<<<<<< HEAD
     if not node.can_view(Auth(user=user)) and api_node != node:
-        if getattr(node, 'private_link_keys_deleted', False) and key in node.private_link_keys_deleted:
-=======
         if node.is_deleted:
             raise HTTPError(http.GONE, data={'message_long': 'The node for this file has been deleted.'})
 
-        if key in node.private_link_keys_deleted:
->>>>>>> b45a914c
+        if getattr(node, 'private_link_keys_deleted', False) and key in node.private_link_keys_deleted:
             status.push_status_message('The view-only links you used are expired.', trust=False)
 
         if getattr(node, 'access_requests_enabled', False):
