# -*- coding: utf-8 -*-
import functools
import httplib as http

from furl import furl
from flask import request

from modularodm import Q
from modularodm.exceptions import ModularOdmException

from framework import status
from framework.auth import Auth, cas
from framework.flask import redirect  # VOL-aware redirect
from framework.exceptions import HTTPError
from framework.auth.decorators import collect_auth
from framework.database import get_or_http_error

from osf.models import AbstractNode
from website import settings

_load_node_or_fail = lambda pk: get_or_http_error(AbstractNode, pk)


def _kwargs_to_nodes(kwargs):
    """Retrieve project and component objects from keyword arguments.

    :param dict kwargs: Dictionary of keyword arguments
    :return: Tuple of parent and node

    """
    node = kwargs.get('node') or kwargs.get('project')
    parent = kwargs.get('parent')
    if node:
        return parent, node

    pid = kwargs.get('pid')
    nid = kwargs.get('nid')
    if pid and nid:
        node = _load_node_or_fail(nid)
        parent = _load_node_or_fail(pid)
    elif pid and not nid:
        node = _load_node_or_fail(pid)
    elif nid and not pid:
        node = _load_node_or_fail(nid)
    elif not pid and not nid:
        raise HTTPError(
            http.NOT_FOUND,
            data={
                'message_short': 'Node not found',
                'message_long': 'No Node with that primary key could be found',
            }
        )
    return parent, node


def _inject_nodes(kwargs):
    kwargs['parent'], kwargs['node'] = _kwargs_to_nodes(kwargs)


def must_not_be_rejected(func):
    """Ensures approval/disapproval requests can't reach Sanctions that have
    already been rejected.
    """

    @functools.wraps(func)
    def wrapped(*args, **kwargs):

        node = get_or_http_error(AbstractNode, kwargs.get('nid', kwargs.get('pid')), allow_deleted=True)
        if node.sanction and node.sanction.is_rejected:
            raise HTTPError(http.GONE, data=dict(
                message_long='This registration has been rejected'
            ))

        return func(*args, **kwargs)

    return wrapped

def must_be_valid_project(func=None, retractions_valid=False):
    """ Ensures permissions to retractions are never implicitly granted. """

    # TODO: Check private link
    def must_be_valid_project_inner(func):

        @functools.wraps(func)
        def wrapped(*args, **kwargs):

            _inject_nodes(kwargs)

            if getattr(kwargs['node'], 'is_collection', True):
                raise HTTPError(
                    http.NOT_FOUND
                )

            if not retractions_valid and getattr(kwargs['node'].retraction, 'is_retracted', False):
                raise HTTPError(
                    http.BAD_REQUEST,
                    data=dict(message_long='Viewing withdrawn registrations is not permitted')
                )
            else:
                return func(*args, **kwargs)

        return wrapped

    if func:
        return must_be_valid_project_inner(func)

    return must_be_valid_project_inner


def must_be_public_registration(func):

    @functools.wraps(func)
    def wrapped(*args, **kwargs):

        _inject_nodes(kwargs)

        node = kwargs['node']

        if not node.is_public or not node.is_registration:
            raise HTTPError(
                http.BAD_REQUEST,
                data=dict(message_long='Must be a public registration to view')
            )

        return func(*args, **kwargs)

    return wrapped


def must_not_be_registration(func):

    @functools.wraps(func)
    def wrapped(*args, **kwargs):

        _inject_nodes(kwargs)
        node = kwargs['node']

        if node.is_registration and not node.archiving:
            raise HTTPError(
                http.BAD_REQUEST,
                data={
                    'message_short': 'Registered Nodes are immutable',
                    'message_long': "The operation you're trying to do cannot be applied to registered Nodes, which are immutable",
                }
            )
        return func(*args, **kwargs)

    return wrapped

def must_be_registration(func):

    @functools.wraps(func)
    def wrapped(*args, **kwargs):
        _inject_nodes(kwargs)
        node = kwargs['node']

        if not node.is_registration:
            raise HTTPError(
                http.BAD_REQUEST,
                data={
                    'message_short': 'Registered Nodes only',
                    'message_long': 'This view is restricted to registered Nodes only',
                }
            )
        return func(*args, **kwargs)

    return wrapped


def check_can_access(node, user, key=None, api_node=None):
    """View helper that returns whether a given user can access a node.
    If ``user`` is None, returns False.

    :rtype: boolean
    :raises: HTTPError (403) if user cannot access the node
    """
    if user is None:
        return False
    if not node.can_view(Auth(user=user)) and api_node != node:
        if key in node.private_link_keys_deleted:
            status.push_status_message('The view-only links you used are expired.', trust=False)
<<<<<<< HEAD
        elif node.root and (node.root.embargo and not node.root.is_pending_embargo):
            error_data['message_short'] = 'Resource under embargo'
            error_data['message_long'] = 'This resource is currently under embargo, please check back when it opens {}.'.format(node.embargo_end_date.strftime('%A, %b. %d, %Y'))
        raise HTTPError(http.FORBIDDEN, data=error_data)
=======
        raise HTTPError(http.FORBIDDEN, data={'message_long': ('User has restricted access to this page. '
            'If this should not have occurred and the issue persists, please report it to '
            '<a href="mailto:support@osf.io">support@osf.io</a>.')})
>>>>>>> 3652aedb
    return True


def check_key_expired(key, node, url):
    """check if key expired if is return url with args so it will push status message
        else return url
        :param str key: the private link key passed in
        :param Node node: the node object wants to access
        :param str url: the url redirect to
        :return: url with pushed message added if key expired else just url
    """
    if key in node.private_link_keys_deleted:
        url = furl(url).add({'status': 'expired'}).url

    return url


def _must_be_contributor_factory(include_public, include_view_only_anon=True):
    """Decorator factory for authorization wrappers. Decorators verify whether
    the current user is a contributor on the current project, or optionally
    whether the current project is public.

    :param bool include_public: Check whether current project is public
    :param bool include_view_only_anon: Checks view_only anonymized links
    :return: Authorization decorator

    """
    def wrapper(func):
        @functools.wraps(func)
        def wrapped(*args, **kwargs):
            response = None
            _inject_nodes(kwargs)
            node = kwargs['node']

            kwargs['auth'] = Auth.from_kwargs(request.args.to_dict(), kwargs)
            user = kwargs['auth'].user

            key = request.args.get('view_only', '').strip('/')
            #if not login user check if the key is valid or the other privilege

            kwargs['auth'].private_key = key
            link_anon = None
            if not include_view_only_anon:
                from osf.models import PrivateLink
                try:
                    link_anon = PrivateLink.find_one(Q('key', 'eq', key)).anonymous
                except ModularOdmException:
                    pass

            if not node.is_public or not include_public:
                if not include_view_only_anon and link_anon:
                    if not check_can_access(node=node, user=user):
                        raise HTTPError(http.UNAUTHORIZED)
                elif key not in node.private_link_keys_active:
                    if not check_can_access(node=node, user=user, key=key):
                        redirect_url = check_key_expired(key=key, node=node, url=request.url)
                        if request.headers.get('Content-Type') == 'application/json':
                            raise HTTPError(http.UNAUTHORIZED)
                        else:
                            response = redirect(cas.get_login_url(redirect_url))

            return response or func(*args, **kwargs)

        return wrapped

    return wrapper

# Create authorization decorators
must_be_contributor = _must_be_contributor_factory(False)
must_be_contributor_or_public = _must_be_contributor_factory(True)
must_be_contributor_or_public_but_not_anonymized = _must_be_contributor_factory(include_public=True, include_view_only_anon=False)


def must_have_addon(addon_name, model):
    """Decorator factory that ensures that a given addon has been added to
    the target node. The decorated function will throw a 404 if the required
    addon is not found. Must be applied after a decorator that adds `node` and
    `project` to the target function's keyword arguments, such as
    `must_be_contributor.

    :param str addon_name: Name of addon
    :param str model: Name of model
    :returns: Decorator function

    """
    def wrapper(func):

        @functools.wraps(func)
        @collect_auth
        def wrapped(*args, **kwargs):
            if model == 'node':
                _inject_nodes(kwargs)
                owner = kwargs['node']
            elif model == 'user':
                auth = kwargs.get('auth')
                owner = auth.user if auth else None
                if owner is None:
                    raise HTTPError(http.UNAUTHORIZED)
            else:
                raise HTTPError(http.BAD_REQUEST)

            addon = owner.get_addon(addon_name)
            if addon is None:
                raise HTTPError(http.BAD_REQUEST)

            kwargs['{0}_addon'.format(model)] = addon

            return func(*args, **kwargs)

        return wrapped

    return wrapper


def must_be_addon_authorizer(addon_name):
    """

    :param str addon_name: Name of addon
    :returns: Decorator function

    """
    def wrapper(func):

        @functools.wraps(func)
        @collect_auth
        def wrapped(*args, **kwargs):

            node_addon = kwargs.get('node_addon')
            if not node_addon:
                _inject_nodes(kwargs)
                node = kwargs['node']
                node_addon = node.get_addon(addon_name)

            if not node_addon:
                raise HTTPError(http.BAD_REQUEST)

            if not node_addon.user_settings:
                raise HTTPError(http.BAD_REQUEST)

            auth = kwargs.get('auth')
            user = kwargs.get('user') or (auth.user if auth else None)

            if node_addon.user_settings.owner != user:
                raise HTTPError(http.FORBIDDEN)

            return func(*args, **kwargs)

        return wrapped

    return wrapper


def must_have_permission(permission):
    """Decorator factory for checking permissions. Checks that user is logged
    in and has necessary permissions for node. Node must be passed in keyword
    arguments to view function.

    :param list permissions: List of accepted permissions
    :returns: Decorator function for checking permissions
    :raises: HTTPError(http.UNAUTHORIZED) if not logged in
    :raises: HTTPError(http.FORBIDDEN) if missing permissions

    """
    def wrapper(func):

        @functools.wraps(func)
        def wrapped(*args, **kwargs):
            # Ensure `project` and `node` kwargs
            _inject_nodes(kwargs)
            node = kwargs['node']

            kwargs['auth'] = Auth.from_kwargs(request.args.to_dict(), kwargs)
            user = kwargs['auth'].user

            # User must be logged in
            if user is None:
                raise HTTPError(http.UNAUTHORIZED)

            # User must have permissions
            if not node.has_permission(user, permission):
                raise HTTPError(http.FORBIDDEN)

            # Call view function
            return func(*args, **kwargs)

        # Return decorated function
        return wrapped

    # Return decorator
    return wrapper

def must_have_write_permission_or_public_wiki(func):
    """ Checks if user has write permission or wiki is public and publicly editable. """
    @functools.wraps(func)
    def wrapped(*args, **kwargs):
        # Ensure `project` and `node` kwargs
        _inject_nodes(kwargs)

        wiki = kwargs['node'].get_addon('wiki')

        if wiki and wiki.is_publicly_editable:
            return func(*args, **kwargs)
        else:
            return must_have_permission('write')(func)(*args, **kwargs)

    # Return decorated function
    return wrapped

def http_error_if_disk_saving_mode(func):

    @functools.wraps(func)
    def wrapper(*args, **kwargs):
        _inject_nodes(kwargs)
        node = kwargs['node']

        if settings.DISK_SAVING_MODE:
            raise HTTPError(
                http.METHOD_NOT_ALLOWED,
                redirect_url=node.url
            )
        return func(*args, **kwargs)
    return wrapper<|MERGE_RESOLUTION|>--- conflicted
+++ resolved
@@ -177,20 +177,18 @@
     if user is None:
         return False
     if not node.can_view(Auth(user=user)) and api_node != node:
+        error_data = {
+            'message_long': ('User has restricted access to this page. '
+            'If this should not have occurred and the issue persists, please report it to '
+            '<a href="mailto:support@osf.io">support@osf.io</a>.')
+        }
         if key in node.private_link_keys_deleted:
             status.push_status_message('The view-only links you used are expired.', trust=False)
-<<<<<<< HEAD
         elif node.root and (node.root.embargo and not node.root.is_pending_embargo):
             error_data['message_short'] = 'Resource under embargo'
             error_data['message_long'] = 'This resource is currently under embargo, please check back when it opens {}.'.format(node.embargo_end_date.strftime('%A, %b. %d, %Y'))
         raise HTTPError(http.FORBIDDEN, data=error_data)
-=======
-        raise HTTPError(http.FORBIDDEN, data={'message_long': ('User has restricted access to this page. '
-            'If this should not have occurred and the issue persists, please report it to '
-            '<a href="mailto:support@osf.io">support@osf.io</a>.')})
->>>>>>> 3652aedb
     return True
-
 
 def check_key_expired(key, node, url):
     """check if key expired if is return url with args so it will push status message
