--- conflicted
+++ resolved
@@ -11,14 +11,8 @@
 from framework.exceptions import HTTPError, TemplateHTTPError
 from framework.auth.decorators import collect_auth
 from framework.database import get_or_http_error
-
-<<<<<<< HEAD
-from osf.models import AbstractNode, Guid, Preprint, OSFUser
-
-=======
 from osf.models import AbstractNode, Guid, Preprint, OSFGroup
 from osf.utils.permissions import WRITE
->>>>>>> 0a529b80
 from website import settings, language
 from website.util import web_url_for
 
@@ -101,15 +95,8 @@
                 _inject_nodes(kwargs)
 
                 return func(*args, **kwargs)
-
-<<<<<<< HEAD
-            if quickfiles_valid and OSFUser.load(kwargs.get('pid')):
-                _inject_nodes(kwargs)
-
-=======
             if groups_valid and OSFGroup.load(kwargs.get('pid')):
                 kwargs['node'] = OSFGroup.load(kwargs.get('pid'))
->>>>>>> 0a529b80
                 return func(*args, **kwargs)
 
             _inject_nodes(kwargs)
@@ -471,11 +458,7 @@
         return func(*args, **kwargs)
     return wrapper
 
-<<<<<<< HEAD
-def check_contributor_auth(target, auth, include_public, include_view_only_anon):
-=======
-def check_contributor_auth(node, auth, include_public, include_view_only_anon, include_groups=True):
->>>>>>> 0a529b80
+def check_contributor_auth(target, auth, include_public, include_view_only_anon, include_groups=True):
     response = None
 
     user = auth.user
@@ -491,19 +474,11 @@
 
     if not target.is_public or not include_public:
         if not include_view_only_anon and link_anon:
-<<<<<<< HEAD
-            if not check_can_access(node=target, user=user):
+            if not check_can_access(node=target, user=user, include_groups=include_groups):
                 raise HTTPError(http.UNAUTHORIZED)
         elif not getattr(target, 'private_link_keys_active', False) or auth.private_key not in target.private_link_keys_active:
-            if not check_can_access(node=target, user=user, key=auth.private_key):
+            if not check_can_access(node=target, user=user, key=auth.private_key, include_groups=include_groups):
                 redirect_url = check_key_expired(key=auth.private_key, node=target, url=request.url)
-=======
-            if not check_can_access(node=node, user=user, include_groups=include_groups):
-                raise HTTPError(http.UNAUTHORIZED)
-        elif not getattr(node, 'private_link_keys_active', False) or auth.private_key not in node.private_link_keys_active:
-            if not check_can_access(node=node, user=user, key=auth.private_key, include_groups=include_groups):
-                redirect_url = check_key_expired(key=auth.private_key, node=node, url=request.url)
->>>>>>> 0a529b80
                 if request.headers.get('Content-Type') == 'application/json':
                     raise HTTPError(http.UNAUTHORIZED)
                 else:
