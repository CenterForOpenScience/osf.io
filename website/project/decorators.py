# -*- coding: utf-8 -*-
import functools
import httplib as http

from furl import furl
from flask import request

from framework import status
from framework.auth import Auth, cas
from framework.flask import redirect  # VOL-aware redirect
from framework.exceptions import HTTPError
from framework.auth.decorators import collect_auth
from framework.mongo.utils import get_or_http_error

from website.models import Node
from website import settings

_load_node_or_fail = lambda pk: get_or_http_error(Node, pk)


def _kwargs_to_nodes(kwargs):
    """Retrieve project and component objects from keyword arguments.

    :param dict kwargs: Dictionary of keyword arguments
    :return: Tuple of parent and node

    """
    node = kwargs.get('node') or kwargs.get('project')
    parent = kwargs.get('parent')
    if node:
        return parent, node

    pid = kwargs.get('pid')
    nid = kwargs.get('nid')
    if pid and nid:
        node = _load_node_or_fail(nid)
        parent = _load_node_or_fail(pid)
    elif pid and not nid:
        node = _load_node_or_fail(pid)
    elif nid and not pid:
        node = _load_node_or_fail(nid)
    elif not pid and not nid:
        raise HTTPError(
            http.NOT_FOUND,
            data={
                'message_short': 'Node not found',
                'message_long': "No Node with that primary key could be found",
            }
        )
    return parent, node


def _inject_nodes(kwargs):
    kwargs['parent'], kwargs['node'] = _kwargs_to_nodes(kwargs)


def must_not_be_rejected(func):
    """Ensures approval/disapproval requests can't reach Sanctions that have
    already been rejected.
    """

    @functools.wraps(func)
    def wrapped(*args, **kwargs):

        node = get_or_http_error(Node, kwargs.get('nid', kwargs.get('pid')), allow_deleted=True)
        if node.sanction and node.sanction.is_rejected:
            raise HTTPError(http.GONE, data=dict(
                message_long="This registration has been rejected"
            ))

        return func(*args, **kwargs)

    return wrapped

def must_be_valid_project(func=None, retractions_valid=False):
    """ Ensures permissions to retractions are never implicitly granted. """

    # TODO: Check private link
    def must_be_valid_project_inner(func):

        @functools.wraps(func)
        def wrapped(*args, **kwargs):

            _inject_nodes(kwargs)

            if not retractions_valid and getattr(kwargs['node'].retraction, 'is_retracted', False):
                raise HTTPError(
                    http.BAD_REQUEST,
                    data=dict(message_long='Viewing retracted registrations is not permitted')
                )
            else:
                return func(*args, **kwargs)

        return wrapped

    if func:
        return must_be_valid_project_inner(func)

    return must_be_valid_project_inner


def must_be_public_registration(func):

    @functools.wraps(func)
    def wrapped(*args, **kwargs):

        _inject_nodes(kwargs)

        node = kwargs['node']

        if not node.is_public or not node.is_registration:
            raise HTTPError(
                http.BAD_REQUEST,
                data=dict(message_long='Must be a public registration to view')
            )

        return func(*args, **kwargs)

    return wrapped


def must_not_be_registration(func):

    @functools.wraps(func)
    def wrapped(*args, **kwargs):

        _inject_nodes(kwargs)
        node = kwargs['node']

        if node.is_registration and not node.archiving:
            raise HTTPError(
                http.BAD_REQUEST,
                data={
                    'message_short': 'Registered Nodes are immutable',
                    'message_long': "The operation you're trying to do cannot be applied to registered Nodes, which are immutable",
                }
            )
        return func(*args, **kwargs)

    return wrapped

def must_be_registration(func):

    @functools.wraps(func)
    def wrapped(*args, **kwargs):
        _inject_nodes(kwargs)
        node = kwargs['node']

        if not node.is_registration:
            raise HTTPError(
                http.BAD_REQUEST,
                data={
                    'message_short': 'Registered Nodes only',
                    'message_long': "This view is restricted to registered Nodes only",
                }
            )
        return func(*args, **kwargs)

    return wrapped


def check_can_access(node, user, key=None, api_node=None):
    """View helper that returns whether a given user can access a node.
    If ``user`` is None, returns False.

    :rtype: boolean
    :raises: HTTPError (403) if user cannot access the node
    """
    if user is None:
        return False
    if not node.can_view(Auth(user=user)) and api_node != node:
        if key in node.private_link_keys_deleted:
            status.push_status_message("The view-only links you used are expired.", trust=False)
        raise HTTPError(http.FORBIDDEN)
    return True


def check_key_expired(key, node, url):
    """check if key expired if is return url with args so it will push status message
        else return url
        :param str key: the private link key passed in
        :param Node node: the node object wants to access
        :param str url: the url redirect to
        :return: url with pushed message added if key expired else just url
    """
    if key in node.private_link_keys_deleted:
        url = furl(url).add({'status': 'expired'}).url

    return url

def _must_be_contributor_factory(include_public):
    """Decorator factory for authorization wrappers. Decorators verify whether
    the current user is a contributor on the current project, or optionally
    whether the current project is public.

    :param bool include_public: Check whether current project is public
    :return: Authorization decorator

    """
    def wrapper(func):
        @functools.wraps(func)
        def wrapped(*args, **kwargs):
            response = None
            _inject_nodes(kwargs)
            node = kwargs['node']

            kwargs['auth'] = Auth.from_kwargs(request.args.to_dict(), kwargs)
            user = kwargs['auth'].user

            key = request.args.get('view_only', '').strip('/')
            #if not login user check if the key is valid or the other privilege

            kwargs['auth'].private_key = key
            if not node.is_public or not include_public:
                if key not in node.private_link_keys_active:
                    if not check_can_access(node=node, user=user, key=key):
                        redirect_url = check_key_expired(key=key, node=node, url=request.url)
                        if request.headers.get('Content-Type') == 'application/json':
                            raise HTTPError(http.UNAUTHORIZED)
                        else:
                            response = redirect(cas.get_login_url(redirect_url))

            return response or func(*args, **kwargs)

        return wrapped

    return wrapper

# Create authorization decorators
must_be_contributor = _must_be_contributor_factory(False)
must_be_contributor_or_public = _must_be_contributor_factory(True)


def must_have_addon(addon_name, model):
    """Decorator factory that ensures that a given addon has been added to
    the target node. The decorated function will throw a 404 if the required
    addon is not found. Must be applied after a decorator that adds `node` and
    `project` to the target function's keyword arguments, such as
    `must_be_contributor.

    :param str addon_name: Name of addon
    :param str model: Name of model
    :returns: Decorator function

    """
    def wrapper(func):

        @functools.wraps(func)
        @collect_auth
        def wrapped(*args, **kwargs):
            if model == 'node':
                _inject_nodes(kwargs)
                owner = kwargs['node']
            elif model == 'user':
                auth = kwargs.get('auth')
                owner = auth.user if auth else None
                if owner is None:
                    raise HTTPError(http.UNAUTHORIZED)
            else:
                raise HTTPError(http.BAD_REQUEST)

            addon = owner.get_addon(addon_name)
            if addon is None:
                raise HTTPError(http.BAD_REQUEST)

            kwargs['{0}_addon'.format(model)] = addon

            return func(*args, **kwargs)

        return wrapped

    return wrapper


def must_be_addon_authorizer(addon_name):
    """

    :param str addon_name: Name of addon
    :returns: Decorator function

    """
    def wrapper(func):

        @functools.wraps(func)
        @collect_auth
        def wrapped(*args, **kwargs):

            node_addon = kwargs.get('node_addon')
            if not node_addon:
                _inject_nodes(kwargs)
                node = kwargs['node']
                node_addon = node.get_addon(addon_name)

            if not node_addon:
                raise HTTPError(http.BAD_REQUEST)

            if not node_addon.user_settings:
                raise HTTPError(http.BAD_REQUEST)

            auth = kwargs.get('auth')
            user = kwargs.get('user') or (auth.user if auth else None)

            if node_addon.user_settings.owner != user:
                raise HTTPError(http.FORBIDDEN)

            return func(*args, **kwargs)

        return wrapped

    return wrapper


def must_have_permission(permission):
    """Decorator factory for checking permissions. Checks that user is logged
    in and has necessary permissions for node. Node must be passed in keyword
    arguments to view function.

    :param list permissions: List of accepted permissions
    :returns: Decorator function for checking permissions
    :raises: HTTPError(http.UNAUTHORIZED) if not logged in
    :raises: HTTPError(http.FORBIDDEN) if missing permissions

    """
    def wrapper(func):

        @functools.wraps(func)
        def wrapped(*args, **kwargs):
            # Ensure `project` and `node` kwargs
            _inject_nodes(kwargs)
            node = kwargs['node']

            kwargs['auth'] = Auth.from_kwargs(request.args.to_dict(), kwargs)
            user = kwargs['auth'].user

            # User must be logged in
            if user is None:
                raise HTTPError(http.UNAUTHORIZED)

            # User must have permissions
            if not node.has_permission(user, permission):
                raise HTTPError(http.FORBIDDEN)

            # Call view function
            return func(*args, **kwargs)

        # Return decorated function
        return wrapped

    # Return decorator
    return wrapper

<<<<<<< HEAD
=======

def dev_only(func):
    """Attempting to access this view in production will yield 404 error"""
    @functools.wraps(func)
    def wrapped(*args, **kwargs):
        if settings.DEV_MODE is True:
            return func(*args, **kwargs)
        else:
            raise HTTPError(http.NOT_FOUND)

    return wrapped


def must_have_write_permission_or_public_wiki(func):
    """ Checks if user has write permission or wiki is public and publicly editable. """
    @functools.wraps(func)
    def wrapped(*args, **kwargs):
        # Ensure `project` and `node` kwargs
        _inject_nodes(kwargs)

        wiki = kwargs['node'].get_addon('wiki')

        if wiki and wiki.is_publicly_editable:
            return func(*args, **kwargs)
        else:
            return must_have_permission('write')(func)(*args, **kwargs)

    # Return decorated function
    return wrapped

>>>>>>> bad6651d
def http_error_if_disk_saving_mode(func):

    @functools.wraps(func)
    def wrapper(*args, **kwargs):
        _inject_nodes(kwargs)
        node = kwargs['node']

        if settings.DISK_SAVING_MODE:
            raise HTTPError(
                http.METHOD_NOT_ALLOWED,
                redirect_url=node.url
            )
        return func(*args, **kwargs)
    return wrapper<|MERGE_RESOLUTION|>--- conflicted
+++ resolved
@@ -349,8 +349,6 @@
     # Return decorator
     return wrapper
 
-<<<<<<< HEAD
-=======
 
 def dev_only(func):
     """Attempting to access this view in production will yield 404 error"""
@@ -381,7 +379,6 @@
     # Return decorated function
     return wrapped
 
->>>>>>> bad6651d
 def http_error_if_disk_saving_mode(func):
 
     @functools.wraps(func)
