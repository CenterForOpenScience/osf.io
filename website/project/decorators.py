--- conflicted
+++ resolved
@@ -135,11 +135,7 @@
 
             key = request.args.get('key', '').strip('/')
             #if not login user check if the key is valid or the other privilege
-<<<<<<< HEAD
-            if not session:
-=======
             if not kwargs['auth'].user:
->>>>>>> e84fd342
                 kwargs['auth'].private_key = key
                 if not node.is_public or not include_public:
                     if key not in node.private_links:
@@ -150,17 +146,11 @@
             #for login user
             else:
                 #key first time show up record it in the key ring
-<<<<<<< HEAD
-                if key not in kwargs['auth'].private_keys:
-                    kwargs['auth'].private_keys.append(key)
-                key_ring = get_key_ring(kwargs['auth'].private_keys)
-=======
                 ## todo there may be a session without a user
                 if key not in kwargs['auth'].user.private_keys:
                     kwargs['auth'].user.private_keys.append(key)
                     kwargs['auth'].user.save()
                 key_ring = get_key_ring(kwargs['auth'].user.private_keys)
->>>>>>> e84fd342
 
                 #check if the keyring has intersection with node's private link
                 # if no intersction check other privilege
