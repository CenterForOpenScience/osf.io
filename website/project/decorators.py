import logging
import functools
import httplib as http

from furl import furl
<<<<<<< HEAD
from flask import request, redirect

from framework import status
=======
import urlparse

from framework import request, redirect, status
>>>>>>> 4dd4fb35
from framework.exceptions import HTTPError
from framework.auth import Auth, get_current_user, get_api_key
from framework.sessions import add_key_to_url
from website.models import Node

logger = logging.getLogger(__name__)

debug = logger.debug


def _kwargs_to_nodes(kwargs):
    """Retrieve project and component objects from keyword arguments.

    :param dict kwargs: Dictionary of keyword arguments
    :return: Tuple of project and component

    """
    project = kwargs.get('project') or Node.load(kwargs.get('pid', kwargs.get('nid')))
    if not project:
        raise HTTPError(http.NOT_FOUND)
    if project.category != 'project':
        raise HTTPError(http.BAD_REQUEST)
    if project.is_deleted:
        raise HTTPError(http.GONE)

    if kwargs.get('nid') or kwargs.get('node'):
        node = kwargs.get('node') or Node.load(kwargs.get('nid'))
        if not node:
            raise HTTPError(http.NOT_FOUND)
        if node.is_deleted:
            raise HTTPError(http.GONE)
    else:
        node = None

    return project, node


def must_be_valid_project(func):

    # TODO: Check private link

    @functools.wraps(func)
    def wrapped(*args, **kwargs):

        kwargs['project'], kwargs['node'] = _kwargs_to_nodes(kwargs)
        return func(*args, **kwargs)

    return wrapped


def must_not_be_registration(func):

    @functools.wraps(func)
    def wrapped(*args, **kwargs):

        kwargs['project'], kwargs['node'] = _kwargs_to_nodes(kwargs)
        node = kwargs['node'] or kwargs['project']

        if node.is_registration:
            raise HTTPError(http.BAD_REQUEST)
        return func(*args, **kwargs)

    return wrapped


def check_can_access(node, user, api_node=None, has_deleted_keys=False):
    """View helper that returns whether a given user can access a node.
    If ``user`` is None, returns False.

    :rtype: boolean
    :raises: HTTPError (403) if user cannot access the node
    """
    if user is None:
        return False
    if not node.is_contributor(user) \
            and api_node != node:
        if has_deleted_keys:
            status.push_status_message("The private links you used are expired.")
        raise HTTPError(http.FORBIDDEN)
    return True


def check_key_expired(key, node, url):
    """check if key expired if is return url with args so it will push status message
        else return url
        :param str key: the private link key passed in
        :param Node node: the node object wants to access
        :param str url: the url redirect to
        :return: url with pushed message added if key expired else just url
    """
    if key in node.private_link_keys_deleted:
        url = furl(url).add({'status': 'expired'}).url

    return url


def has_deleted_keys(key_ring, node, user):
    """check if there is deleted keys, if there is delete it from user.private_links
        :param set key_ring: the set of kings user have
        :param Node node: the node object wants to access
        :param User user: the user who requires to access the node
        :return: True if there are expired keys to delete and delete the key else return False
    """
    deleted_keys = key_ring.intersection(node.private_link_keys_deleted)

    for link in deleted_keys:
        for x in user.private_links:
            if x.key == link:
                user.private_links.remove(x)
                break

    if deleted_keys:
        user.save()
        return True

    return False


def choose_key(key, key_ring, node, auth, api_node=None, scheme=None):
    """Returns ``None`` if the given key is valid, else return a redirect
    response to the requested URL with the correct key from the key_ring.
    """
    if key in node.private_link_keys_active:
        auth.private_key = key
        return

    auth.private_key = key_ring.intersection(
        node.private_link_keys_active
    ).pop()
    #do a redirect to reappend the key to url only if the user
    # isn't a contributor
    if auth.user is None or (not node.is_contributor(auth.user) and api_node != node):
        new_url = add_key_to_url(request.path, scheme, auth.private_key)
        return redirect(new_url)


def _must_be_contributor_factory(include_public):
    """Decorator factory for authorization wrappers. Decorators verify whether
    the current user is a contributor on the current project, or optionally
    whether the current project is public.

    :param bool include_public: Check whether current project is public
    :return: Authorization decorator

    """
    def wrapper(func):
        @functools.wraps(func)
        def wrapped(*args, **kwargs):
            response = None
            kwargs['project'], kwargs['node'] = _kwargs_to_nodes(kwargs)
            node = kwargs['node'] or kwargs['project']

            kwargs['auth'] = Auth.from_kwargs(request.args.to_dict(), kwargs)
            user = kwargs['auth'].user

            if 'api_node' in kwargs:
                api_node = kwargs['api_node']
            else:
                api_node = get_api_key()
                kwargs['api_node'] = api_node

            key = request.args.get('view_only', '').strip('/')
            #if not login user check if the key is valid or the other privilege
            if not kwargs['auth'].user:
                kwargs['auth'].private_key = key
                if not node.is_public or not include_public:
                    if key not in node.private_link_keys_active:
                        if not check_can_access(node=node, user=user,
                                api_node=api_node):
                            url = '/login/?next={0}'.format(request.path)
                            redirect_url = check_key_expired(key=key, node=node, url = url)
                            response = redirect(redirect_url)

            #for login user
            else:
                #key first time show up record it in the key ring
                if key not in kwargs['auth'].user.private_link_keys:
                    for node_link in node.private_links_active:
                        if node_link.key == key:
                            user.private_links.append(node_link)
                            kwargs['auth'].user.save()
                            break

                key_ring = set(kwargs['auth'].user.private_link_keys)

                #check if the keyring has intersection with node's private link
                # if no intersction check other privilege
                if not node.is_public or not include_public:
                    if key_ring.isdisjoint(node.private_link_keys_active):
                        delete_key_check = has_deleted_keys(
                            key_ring=key_ring, node=node, user=kwargs['auth'].user)

                        if not check_can_access(node=node, user=user, has_deleted_keys=delete_key_check,
                                api_node=api_node):
                            url = '/login/?next={0}'.format(request.path)
                            redirect_url = check_key_expired(key=key, node=node, url = url)
                            response = redirect(redirect_url)

                        kwargs['auth'].private_key = None

                    #has intersection: check if the link is valid if not use other key
                    # in the key ring
                    else:
                        scheme = (
                            urlparse.urlparse(request.referrer).scheme
                            if request.referrer
                            else None
                        )
                        response = choose_key(
                            key=key, key_ring=key_ring, node=node,
                            auth=kwargs['auth'], api_node=api_node,
                            scheme=scheme)
                else:
                    kwargs['auth'].private_key = None
            return response or func(*args, **kwargs)

        return wrapped

    return wrapper

# Create authorization decorators
must_be_contributor = _must_be_contributor_factory(False)
must_be_contributor_or_public = _must_be_contributor_factory(True)


def must_have_addon(addon_name, model):
    """Decorator factory that ensures that a given addon has been added to
    the target node. The decorated function will throw a 404 if the required
    addon is not found. Must be applied after a decorator that adds `node` and
    `project` to the target function's keyword arguments, such as
    `must_be_contributor.

    :param str addon_name: Name of addon
    :param str model: Name of model
    :return function: Decorator function

    """
    def wrapper(func):

        @functools.wraps(func)
        def wrapped(*args, **kwargs):

            if model == 'node':
                owner = kwargs['node'] or kwargs['project']
            elif model == 'user':
                owner = get_current_user()
                if owner is None:
                    raise HTTPError(http.UNAUTHORIZED)
            else:
                raise HTTPError(http.BAD_REQUEST)

            addon = owner.get_addon(addon_name)
            if addon is None:
                raise HTTPError(http.BAD_REQUEST)
            kwargs['{0}_addon'.format(model)] = addon

            return func(*args, **kwargs)

        return wrapped

    return wrapper


def must_have_permission(permission):
    """Decorator factory for checking permissions. Checks that user is logged
    in and has necessary permissions for node. Node must be passed in keyword
    arguments to view function.

    :param list permissions: List of accepted permissions
    :returns: Decorator function for checking permissions
    :raises: HTTPError(http.UNAUTHORIZED) if not logged in
    :raises: HTTPError(http.FORBIDDEN) if missing permissions

    """
    def wrapper(func):

        @functools.wraps(func)
        def wrapped(*args, **kwargs):

            # Ensure `project` and `node` kwargs
            kwargs['project'], kwargs['node'] = _kwargs_to_nodes(kwargs)
            node = kwargs['node'] or kwargs['project']

            kwargs['auth'] = Auth.from_kwargs(request.args.to_dict(), kwargs)
            user = kwargs['auth'].user

            # User must be logged in
            if user is None:
                raise HTTPError(http.UNAUTHORIZED)

            # User must have permissions
            if not node.has_permission(user, permission):
                raise HTTPError(http.FORBIDDEN)

            # Call view function
            return func(*args, **kwargs)

        # Return decorated function
        return wrapped

    # Return decorator
    return wrapper<|MERGE_RESOLUTION|>--- conflicted
+++ resolved
@@ -1,17 +1,14 @@
+# -*- coding: utf-8 -*-
+
 import logging
+import urlparse
 import functools
 import httplib as http
 
 from furl import furl
-<<<<<<< HEAD
 from flask import request, redirect
 
 from framework import status
-=======
-import urlparse
-
-from framework import request, redirect, status
->>>>>>> 4dd4fb35
 from framework.exceptions import HTTPError
 from framework.auth import Auth, get_current_user, get_api_key
 from framework.sessions import add_key_to_url
