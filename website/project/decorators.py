--- conflicted
+++ resolved
@@ -1,19 +1,10 @@
-<<<<<<< HEAD
 # -*- coding: utf-8 -*-
 
-import logging
-import urlparse
 import functools
 import httplib as http
 
 from furl import furl
 from flask import request, redirect
-=======
-import httplib as http
-import functools
-
-from furl import furl
->>>>>>> 92cf2703
 
 from framework import status
 from framework.exceptions import HTTPError
