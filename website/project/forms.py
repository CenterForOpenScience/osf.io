--- conflicted
+++ resolved
@@ -1,9 +1,7 @@
 # -*- coding: utf-8 -*-
-<<<<<<< HEAD
+
 from wtforms import Form, TextField, TextAreaField, validators
-=======
-from framework import Form, TextField, TextAreaField, validators
->>>>>>> c5a0f71e
+
 from framework.forms import (
     BootstrapTextArea,
     BootstrapTextInput,
