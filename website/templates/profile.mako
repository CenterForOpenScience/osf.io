<%inherit file="base.mako"/>
<%def name="title()">${profile["fullname"]}</%def>

<%def name="javascript_bottom()">
% if user['is_profile']:
    <%include file="profile/modal_change_avatar.mako"/>
% endif
<script src=${"/static/public/js/profile-page.js" | webpack_asset}></script>

</%def>

<%def name="content()">
% if profile['is_merged']:
<div class="alert alert-info">This account has been merged with <a class="alert-link" href="${profile['merged_by']['url']}">${profile['merged_by']['absolute_url']}</a>
</div>
% endif


<div class="page-header">
    <div class="profile-fullname">
        <span class="m-r-sm">
            % if user['is_profile']:
                <a href="#changeAvatarModal" data-toggle="modal"><img class='profile-gravatar' src="${profile['gravatar_url']}"
                        rel="tooltip" title="Click to change avatar"/></a>
            % else:
                <img class='profile-gravatar' src="${profile['gravatar_url']}"/>
            % endif
        </span>
        <span id="profileFullname" class="h1 overflow ">
            ${profile["fullname"]}
        </span>
        <span class="edit-profile-settings">
            % if user['is_profile']:
                <a href="/settings/">Edit your profile</a>
            % endif
        </span>
    </div>
</div><!-- end-page-header -->


<div class="row">

    <div class="col-sm-6">

        <table class="table table-plain">
            % if profile.get('date_registered'):
                <tr>
                    <td>Member&nbsp;Since</td>
                    <td>${profile['date_registered']}</td>
                </tr>
            % endif
            % if profile.get('url') and profile.get('display_absolute_url'):
                <tr>
                    <td>Public&nbsp;Profile</td>
                    <td><a href="${profile['url']}">${profile['display_absolute_url']}</a></td>
                </tr>
            % endif
        </table>
        <h2>
           ${profile['activity_points'] or "No"} activity point${'s' if profile['activity_points'] != 1 else ''}<br />
           ${profile["number_projects"]} project${'s' if profile["number_projects"] != 1  else ''}, ${profile["number_public_projects"]} public
        </h2>
    </div>

    <div class="col-sm-6">


        <ul class="nav nav-tabs">
            <li class="active"><a href="#social" data-toggle="tab">Social</a></li>
            <li><a href="#jobs" data-toggle="tab">Employment</a></li>
            <li><a href="#schools" data-toggle="tab">Education</a></li>
        </ul>

        <div class="tab-content" id="containDrag">

            <div class="m-t-md tab-pane active" id="social">
                <div data-bind="template: {name: 'profileSocial'}"></div>
            </div>

            <div class="m-t-md tab-pane" id="jobs">
                <div data-bind="template: {name: 'profileJobs'}"></div>
            </div>

            <div class="m-t-md tab-pane" id="schools">
                <div data-bind="template: {name: 'profileSchools'}"></div>
            </div>

        </div>

    </div>

</div>

## TODO: Review and un-comment
## TODO: Render badges w/ Knockout
## TODO: Add profile hooks to add-on core
##<hr />
##
##<div class="row">
##%if badges:
##    <div class="col-sm-6">
##        <h3>Badges Endorsed by This User</h3>
##        <div class="badge-list" style="overflow-y:auto; height:250px; padding-top:10px;">
##            %for badge in badges:
##                <div class="media">
##                    <img src="${badge.image}"  width="64px" height="64px" class="open-badge badge-popover media-object pull-left"/>
##                    <div class="media-body">
##                        <h4 class="media-heading">${badge.name}<small> ${badge.description}</small></h4>
##                        ${badge.criteria_list}
##                    </div>
##                </div>
##            %endfor
##        </div>
##    </div>
##    <div class="col-sm-6">
##%else:
##    <div class="col-sm-12">
##%endif
##        <h3>"Sash"</h3>
##        <div class="profile-badge-list">
##            %for assertion in reversed(assertions):
##            <div>
##                <img src="${assertion.badge.image}" width="64px" height="64px" class="open-badge badge-popover" badge-url="/badge/assertion/json/${assertion._id}/" data-content="${assertion.badge.description_short}" data-toggle="popover" data-title="<a href=&quot;/${assertion.badge._id}/&quot;>${assertion.badge.name}</a>
##                %if not assertion.badge.is_system_badge:
##                    - <a href=&quot;${assertion.badge.creator.owner.profile_url}&quot;>${assertion.badge.creator.owner.fullname}</a>"/>
##                %else:
##                    "/>
##                %endif
##                <br/>
##                <span class="badge">${assertion.amount}<span>
##            </div>
##            %endfor
##        </div>
##    </div>
##</div>
<hr />
<div class="row">
    <div class="col-sm-6">
<<<<<<< HEAD
        <h3>Public Projects</h3>
        <div mod-meta='{
                "tpl" : "util/render_nodes.mako",
                "uri" : "/api/v1/profile/${profile["id"]}/public_projects/",
                "replace" : true,
                "kwargs" : {"sortable" : true, "user": ${user | json, n}, "pluralized_node_type": "projects"}
            }'></div>
=======
        <div class="panel panel-default">
            <div class="panel-heading clearfix">
              <h3 class="panel-title" >Public Projects</h3>
            </div>
            <div class="panel-body">
                <div mod-meta='{
                   "tpl" : "util/render_nodes.mako",
                   "uri" : "/api/v1/profile/${profile["id"]}/public_projects/",
                   "replace" : true,
                   "kwargs" : {"sortable" : true, "user": ${json.dumps(user)}, "pluralized_node_type": "projects", "skipBindings": true}
                 }'></div>
            </div>
        </div>
>>>>>>> e36a7b3b
    </div>
    <div class="col-sm-6">
        <div class="panel panel-default">
            <div class="panel-heading clearfix">
                <h3 class="panel-title">Public Components</h3>
            </div>
            <div class="panel-body">
                <div mod-meta='{
                  "tpl" : "util/render_nodes.mako",
                  "uri" : "/api/v1/profile/${profile["id"]}/public_components/",
                  "replace" : true,
                  "kwargs" : {"sortable" : true,  "user": ${user | json, n}, "pluralized_node_type": "components"}
              }'></div>
            </div>
        </div>
    </div>
</div><!-- end row -->

<%include file="_log_templates.mako"/>
<%include file="include/profile/social.mako" />
<%include file="include/profile/jobs.mako" />
<%include file="include/profile/schools.mako" />
<script type="text/javascript">
  (function() {
      var socialUrls = {
          crud: ${ api_url_for('serialize_social', uid=profile['id']) | json }
      };
      var jobsUrls = {
          crud: ${ api_url_for('serialize_jobs', uid=profile['id']) | json }
      };
      var schoolsUrls = {
          crud: ${ api_url_for('serialize_schools', uid=profile['id']) | json }
      };

      window.contextVars = $.extend(true, {}, window.contextVars, {
          socialUrls: socialUrls,
          jobsUrls: jobsUrls,
          schoolsUrls: schoolsUrls
      });
  })();
</script>

</%def><|MERGE_RESOLUTION|>--- conflicted
+++ resolved
@@ -136,15 +136,6 @@
 <hr />
 <div class="row">
     <div class="col-sm-6">
-<<<<<<< HEAD
-        <h3>Public Projects</h3>
-        <div mod-meta='{
-                "tpl" : "util/render_nodes.mako",
-                "uri" : "/api/v1/profile/${profile["id"]}/public_projects/",
-                "replace" : true,
-                "kwargs" : {"sortable" : true, "user": ${user | json, n}, "pluralized_node_type": "projects"}
-            }'></div>
-=======
         <div class="panel panel-default">
             <div class="panel-heading clearfix">
               <h3 class="panel-title" >Public Projects</h3>
@@ -154,11 +145,10 @@
                    "tpl" : "util/render_nodes.mako",
                    "uri" : "/api/v1/profile/${profile["id"]}/public_projects/",
                    "replace" : true,
-                   "kwargs" : {"sortable" : true, "user": ${json.dumps(user)}, "pluralized_node_type": "projects", "skipBindings": true}
+                   "kwargs" : {"sortable" : true, "user": ${user | sjson, n}, "pluralized_node_type": "projects", "skipBindings": true}
                  }'></div>
             </div>
         </div>
->>>>>>> e36a7b3b
     </div>
     <div class="col-sm-6">
         <div class="panel panel-default">
@@ -170,7 +160,7 @@
                   "tpl" : "util/render_nodes.mako",
                   "uri" : "/api/v1/profile/${profile["id"]}/public_components/",
                   "replace" : true,
-                  "kwargs" : {"sortable" : true,  "user": ${user | json, n}, "pluralized_node_type": "components"}
+                  "kwargs" : {"sortable" : true,  "user": ${user | sjson, n}, "pluralized_node_type": "components"}
               }'></div>
             </div>
         </div>
@@ -184,13 +174,13 @@
 <script type="text/javascript">
   (function() {
       var socialUrls = {
-          crud: ${ api_url_for('serialize_social', uid=profile['id']) | json }
+          crud: ${ api_url_for('serialize_social', uid=profile['id']) | sjson }
       };
       var jobsUrls = {
-          crud: ${ api_url_for('serialize_jobs', uid=profile['id']) | json }
+          crud: ${ api_url_for('serialize_jobs', uid=profile['id']) | sjson }
       };
       var schoolsUrls = {
-          crud: ${ api_url_for('serialize_schools', uid=profile['id']) | json }
+          crud: ${ api_url_for('serialize_schools', uid=profile['id']) | sjson }
       };
 
       window.contextVars = $.extend(true, {}, window.contextVars, {
