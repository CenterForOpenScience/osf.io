<footer class="footer m-t-lg m-b-lg p-lg bg-color-light">
    <div class="container">
        <div class="row">
            <div class="col-sm-2 col-md-3 col-md-offset-1">
                <h4>OSF</h4>
                <ul>
                    % if not private_link:
                        <li><a href="/explore/activity/">Explore</a></li>
                    % else:
                        <li><a href="/explore/activity/?view_only=None">Explore</a></li>
                    % endif
                    <li><script type="text/javascript">document.write("<n uers=\"znvygb:pbagnpg@bfs.vb\" ery=\"absbyybj\">Pbagnpg</n>".replace(/[a-zA-Z]/g,function(e){return String.fromCharCode((e<="Z"?90:122)>=(e=e.charCodeAt(0)+13)?e:e-26)}));</script><noscript>Contact OSF: <span class="obfuscated-email-noscript"><strong><u>cont<span style="display:none;">null</span>act@<span style="display:none;">null</span>osf.<span style="display:none;">null</span>io</u></strong></span></noscript></li>
                    <li><a href="/support">Help/Support</a></li>
                    <li><a href="/getting-started">Getting Started</a></li>
                    <li><a href="/faq">FAQ</a></li>
                </ul>
            </div>
            <div class="col-sm-5 col-md-4">
                <h4>Center for Open Science</h4>
                <ul>
                    <li><a href="http://cos.io">Home</a></li>
                    % if not private_link:
                        <li><a href="/ezcuj/wiki/home/">Reproducibility Project: Psychology</a></li>
                        <li><a href="/e81xl/wiki/home/">Reproducibility Project: Cancer Biology</a></li>
                    % else:
                        <li><a href="/ezcuj/wiki/home/?view_only=None">Reproducibility Project: Psychology</a></li>
                        <li><a href="/e81xl/wiki/home/?view_only=None">Reproducibility Project: Cancer Biology</a></li>
                    % endif
                    <li><a href="http://cos.io/top/">TOP Guidelines</a></li>
                     <li><a href="https://www.givinglibrary.org/organizations/center-for-open-science">Donate</a></li>
               </ul>
            </div>
<<<<<<< HEAD
            <div class="col-sm-3 col-md-2">
                <h4>Help</h4>
                <ul>
                    % if not private_link:
                        <li><a href="/getting-started">Getting started</a></li>
                        <li><a href="/faq">FAQ</a></li>
                    % else:
                        <li><a href="/getting-started/?view_only=None">Getting started</a></li>
                        <li><a href="/faq/?view_only=None">FAQ</a></li>                    
                    % endif
                    <li><script type="text/javascript">document.write("<n uers=\"znvygb:fhccbeg@bfs.vb\" ery=\"absbyybj\">Uryc/Fhccbeg</n>".replace(/[a-zA-Z]/g,function(e){return String.fromCharCode((e<="Z"?90:122)>=(e=e.charCodeAt(0)+13)?e:e-26)}));</script><noscript>Help Desk: <span class="obfuscated-email-noscript"><strong><u>supp<span style="display:none;">null</span>ort@<span style="display:none;">null</span>osf.<span style="display:none;">null</span>io</u></strong></span></noscript></li>

                </ul>
            </div>
            <div class="col-sm-3 col-md-2">
=======
            <div class="col-sm-4 col-md-3">
>>>>>>> 8dd59ffa
                <h4>Socialize</h4>
                <a href="http://twitter.com/OSFramework" aria-label="Twitter"><i class="fa fa-twitter fa-2x"></i></a>
                <a href="https://www.facebook.com/OpenScienceFramework" aria-label="Facebook"><i class="fa fa-facebook fa-2x"></i></a>
                <a href="https://groups.google.com/forum/#!forum/openscienceframework" aria-label="Google Group"><i class="fa fa-group fa-2x"></i></a>
                <a href="https://www.github.com/centerforopenscience" aria-label="GitHub"><i class="fa fa-github fa-2x"></i></a>
                <a href="https://plus.google.com/103557785986281627994" aria-label="Google Plus" rel="publisher"><i class="fa fa-google-plus fa-2x"></i></a>
            </div> <!-- column -->
        </div>
    </div>
</footer><!-- end footer --><|MERGE_RESOLUTION|>--- conflicted
+++ resolved
@@ -4,11 +4,7 @@
             <div class="col-sm-2 col-md-3 col-md-offset-1">
                 <h4>OSF</h4>
                 <ul>
-                    % if not private_link:
-                        <li><a href="/explore/activity/">Explore</a></li>
-                    % else:
-                        <li><a href="/explore/activity/?view_only=None">Explore</a></li>
-                    % endif
+                    <li><a href="/explore/activity/">Explore</a></li>
                     <li><script type="text/javascript">document.write("<n uers=\"znvygb:pbagnpg@bfs.vb\" ery=\"absbyybj\">Pbagnpg</n>".replace(/[a-zA-Z]/g,function(e){return String.fromCharCode((e<="Z"?90:122)>=(e=e.charCodeAt(0)+13)?e:e-26)}));</script><noscript>Contact OSF: <span class="obfuscated-email-noscript"><strong><u>cont<span style="display:none;">null</span>act@<span style="display:none;">null</span>osf.<span style="display:none;">null</span>io</u></strong></span></noscript></li>
                     <li><a href="/support">Help/Support</a></li>
                     <li><a href="/getting-started">Getting Started</a></li>
@@ -19,36 +15,13 @@
                 <h4>Center for Open Science</h4>
                 <ul>
                     <li><a href="http://cos.io">Home</a></li>
-                    % if not private_link:
-                        <li><a href="/ezcuj/wiki/home/">Reproducibility Project: Psychology</a></li>
-                        <li><a href="/e81xl/wiki/home/">Reproducibility Project: Cancer Biology</a></li>
-                    % else:
-                        <li><a href="/ezcuj/wiki/home/?view_only=None">Reproducibility Project: Psychology</a></li>
-                        <li><a href="/e81xl/wiki/home/?view_only=None">Reproducibility Project: Cancer Biology</a></li>
-                    % endif
+                    <li><a href="/ezcuj/wiki/home/">Reproducibility Project: Psychology</a></li>
+                    <li><a href="/e81xl/wiki/home/">Reproducibility Project: Cancer Biology</a></li>
                     <li><a href="http://cos.io/top/">TOP Guidelines</a></li>
                      <li><a href="https://www.givinglibrary.org/organizations/center-for-open-science">Donate</a></li>
                </ul>
             </div>
-<<<<<<< HEAD
-            <div class="col-sm-3 col-md-2">
-                <h4>Help</h4>
-                <ul>
-                    % if not private_link:
-                        <li><a href="/getting-started">Getting started</a></li>
-                        <li><a href="/faq">FAQ</a></li>
-                    % else:
-                        <li><a href="/getting-started/?view_only=None">Getting started</a></li>
-                        <li><a href="/faq/?view_only=None">FAQ</a></li>                    
-                    % endif
-                    <li><script type="text/javascript">document.write("<n uers=\"znvygb:fhccbeg@bfs.vb\" ery=\"absbyybj\">Uryc/Fhccbeg</n>".replace(/[a-zA-Z]/g,function(e){return String.fromCharCode((e<="Z"?90:122)>=(e=e.charCodeAt(0)+13)?e:e-26)}));</script><noscript>Help Desk: <span class="obfuscated-email-noscript"><strong><u>supp<span style="display:none;">null</span>ort@<span style="display:none;">null</span>osf.<span style="display:none;">null</span>io</u></strong></span></noscript></li>
-
-                </ul>
-            </div>
-            <div class="col-sm-3 col-md-2">
-=======
             <div class="col-sm-4 col-md-3">
->>>>>>> 8dd59ffa
                 <h4>Socialize</h4>
                 <a href="http://twitter.com/OSFramework" aria-label="Twitter"><i class="fa fa-twitter fa-2x"></i></a>
                 <a href="https://www.facebook.com/OpenScienceFramework" aria-label="Facebook"><i class="fa fa-facebook fa-2x"></i></a>
