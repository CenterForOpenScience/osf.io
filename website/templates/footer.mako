<<<<<<< HEAD
%if not private_link:
    <footer class="footer m-t-lg m-b-lg p-lg bg-color-light">
        <div class="container">
            <div class="row">
                <div class="col-sm-2 col-md-3 col-md-offset-1">
                    <h4>OSF</h4>
                    <ul>
                        <li><a href="/explore/activity/">Explore</a></li>
                        <li><script type="text/javascript">document.write("<n uers=\"znvygb:pbagnpg@bfs.vb\" ery=\"absbyybj\">Pbagnpg</n>".replace(/[a-zA-Z]/g,function(e){return String.fromCharCode((e<="Z"?90:122)>=(e=e.charCodeAt(0)+13)?e:e-26)}));</script><noscript>Contact OSF: <span class="obfuscated-email-noscript"><strong><u>cont<span style="display:none;">null</span>act@<span style="display:none;">null</span>osf.<span style="display:none;">null</span>io</u></strong></span></noscript></li>
                        <li><a href="/support">Help/Support</a></li>
                        <li><a href="/getting-started">Getting Started</a></li>
                        <li><a href="/faq">FAQ</a></li>
                    </ul>
                </div>
                <div class="col-sm-5 col-md-4">
                    <h4>Center for Open Science</h4>
                    <ul>
                        <li><a href="http://cos.io">Home</a></li>
                        <li><a href="/ezcuj/wiki/home/">Reproducibility Project: Psychology</a></li>
                        <li><a href="/e81xl/wiki/home/">Reproducibility Project: Cancer Biology</a></li>
                        <li><a href="http://cos.io/top/">TOP Guidelines</a></li>
                         <li><a href="https://www.givinglibrary.org/organizations/center-for-open-science">Donate</a></li>
                   </ul>
                </div>
                <div class="col-sm-4 col-md-3">
                    <h4>Socialize</h4>
                    <a href="http://twitter.com/OSFramework" aria-label="Twitter"><i class="fa fa-twitter fa-2x"></i></a>
                    <a href="https://www.facebook.com/OpenScienceFramework" aria-label="Facebook"><i class="fa fa-facebook fa-2x"></i></a>
                    <a href="https://groups.google.com/forum/#!forum/openscienceframework" aria-label="Google Group"><i class="fa fa-group fa-2x"></i></a>
                    <a href="https://www.github.com/centerforopenscience" aria-label="GitHub"><i class="fa fa-github fa-2x"></i></a>
                    <a href="https://plus.google.com/103557785986281627994" aria-label="Google Plus" rel="publisher"><i class="fa fa-google-plus fa-2x"></i></a>
                </div> <!-- column -->
            </div>
=======
<footer class="footer m-t-lg m-b-lg p-lg bg-color-light">
    <div class="container">
        <div class="row">
            <div class="col-sm-2 col-md-3 col-md-offset-1">
                <h4>OSF</h4>
                <ul>
                    <li><a href="${domain}explore/activity/">Explore</a></li>
                    <li><script type="text/javascript">document.write("<n uers=\"znvygb:pbagnpg@bfs.vb\" ery=\"absbyybj\">Pbagnpg</n>".replace(/[a-zA-Z]/g,function(e){return String.fromCharCode((e<="Z"?90:122)>=(e=e.charCodeAt(0)+13)?e:e-26)}));</script><noscript>Contact OSF: <span class="obfuscated-email-noscript"><strong><u>cont<span style="display:none;">null</span>act@<span style="display:none;">null</span>osf.<span style="display:none;">null</span>io</u></strong></span></noscript></li>
                    <li><a href="${domain}support">Help/Support</a></li>
                    <li><a href="http://help.osf.io" target="_blank" rel="noreferrer">Guides</li>
                    <li><a href="${domain}faq">FAQ</a></li>
                </ul>
            </div>
            <div class="col-sm-5 col-md-4">
                <h4>Center for Open Science</h4>
                <ul>
                    <li><a href="http://cos.io">Home</a></li>
                    <li><a href="${domain}ezcuj/wiki/home/">Reproducibility Project: Psychology</a></li>
                    <li><a href="${domain}e81xl/wiki/home/">Reproducibility Project: Cancer Biology</a></li>
                    <li><a href="http://cos.io/top/">TOP Guidelines</a></li>
                     <li><a href="https://www.givinglibrary.org/organizations/center-for-open-science">Donate</a></li>
               </ul>
            </div>
            <div class="col-sm-4 col-md-3">
                <h4>Socialize</h4>
                <a href="http://twitter.com/OSFramework" aria-label="Twitter"><i class="fa fa-twitter fa-2x"></i></a>
                <a href="https://www.facebook.com/OpenScienceFramework" aria-label="Facebook"><i class="fa fa-facebook fa-2x"></i></a>
                <a href="https://groups.google.com/forum/#!forum/openscienceframework" aria-label="Google Group"><i class="fa fa-group fa-2x"></i></a>
                <a href="https://www.github.com/centerforopenscience" aria-label="GitHub"><i class="fa fa-github fa-2x"></i></a>
                <a href="https://plus.google.com/103557785986281627994" aria-label="Google Plus" rel="publisher"><i class="fa fa-google-plus fa-2x"></i></a>
            </div> <!-- column -->
>>>>>>> c38cef36
        </div>
    </footer><!-- end footer -->
%endif<|MERGE_RESOLUTION|>--- conflicted
+++ resolved
@@ -1,38 +1,3 @@
-<<<<<<< HEAD
-%if not private_link:
-    <footer class="footer m-t-lg m-b-lg p-lg bg-color-light">
-        <div class="container">
-            <div class="row">
-                <div class="col-sm-2 col-md-3 col-md-offset-1">
-                    <h4>OSF</h4>
-                    <ul>
-                        <li><a href="/explore/activity/">Explore</a></li>
-                        <li><script type="text/javascript">document.write("<n uers=\"znvygb:pbagnpg@bfs.vb\" ery=\"absbyybj\">Pbagnpg</n>".replace(/[a-zA-Z]/g,function(e){return String.fromCharCode((e<="Z"?90:122)>=(e=e.charCodeAt(0)+13)?e:e-26)}));</script><noscript>Contact OSF: <span class="obfuscated-email-noscript"><strong><u>cont<span style="display:none;">null</span>act@<span style="display:none;">null</span>osf.<span style="display:none;">null</span>io</u></strong></span></noscript></li>
-                        <li><a href="/support">Help/Support</a></li>
-                        <li><a href="/getting-started">Getting Started</a></li>
-                        <li><a href="/faq">FAQ</a></li>
-                    </ul>
-                </div>
-                <div class="col-sm-5 col-md-4">
-                    <h4>Center for Open Science</h4>
-                    <ul>
-                        <li><a href="http://cos.io">Home</a></li>
-                        <li><a href="/ezcuj/wiki/home/">Reproducibility Project: Psychology</a></li>
-                        <li><a href="/e81xl/wiki/home/">Reproducibility Project: Cancer Biology</a></li>
-                        <li><a href="http://cos.io/top/">TOP Guidelines</a></li>
-                         <li><a href="https://www.givinglibrary.org/organizations/center-for-open-science">Donate</a></li>
-                   </ul>
-                </div>
-                <div class="col-sm-4 col-md-3">
-                    <h4>Socialize</h4>
-                    <a href="http://twitter.com/OSFramework" aria-label="Twitter"><i class="fa fa-twitter fa-2x"></i></a>
-                    <a href="https://www.facebook.com/OpenScienceFramework" aria-label="Facebook"><i class="fa fa-facebook fa-2x"></i></a>
-                    <a href="https://groups.google.com/forum/#!forum/openscienceframework" aria-label="Google Group"><i class="fa fa-group fa-2x"></i></a>
-                    <a href="https://www.github.com/centerforopenscience" aria-label="GitHub"><i class="fa fa-github fa-2x"></i></a>
-                    <a href="https://plus.google.com/103557785986281627994" aria-label="Google Plus" rel="publisher"><i class="fa fa-google-plus fa-2x"></i></a>
-                </div> <!-- column -->
-            </div>
-=======
 <footer class="footer m-t-lg m-b-lg p-lg bg-color-light">
     <div class="container">
         <div class="row">
@@ -64,7 +29,6 @@
                 <a href="https://www.github.com/centerforopenscience" aria-label="GitHub"><i class="fa fa-github fa-2x"></i></a>
                 <a href="https://plus.google.com/103557785986281627994" aria-label="Google Plus" rel="publisher"><i class="fa fa-google-plus fa-2x"></i></a>
             </div> <!-- column -->
->>>>>>> c38cef36
         </div>
-    </footer><!-- end footer -->
-%endif+    </div>
+</footer><!-- end footer -->