<%inherit file="base.mako"/>
<%def name="title()">Configure Add-ons</%def>
<%def name="content()">
<% from website import settings %>
<h2 class="page-header">Configure Add-ons</h2>

<div class="row">

    <div class="col-md-3">

        <div class="panel panel-default">
            <ul class="nav nav-stacked nav-pills">
                <li><a href="${ web_url_for('user_profile') }">Profile Information</a></li>
                <li><a href="${ web_url_for('user_account') }">Account Settings</a></li>
                <li><a href="#">Configure Add-ons</a></li>
<<<<<<< HEAD
                <li><a href="${ web_url_for('user_apikeys') }">Configure API Keys</a></li>
=======
                %if settings.ENABLE_EMAIL_SUBSCRIPTIONS:
                    <li><a href="${ web_url_for('user_notifications') }">Notifications</a></li>
                %endif
>>>>>>> bde6a312
            </ul>
        </div><!-- end sidebar -->

    </div>

    <div class="col-md-6">

        <div id="selectAddons" class="panel panel-default">
            <div class="panel-heading"><h3 class="panel-title">Select Add-ons</h3></div>
            <div class="panel-body">

                <form id="selectAddonsForm">

                    % for category in addon_categories:

                        <%
                            addons = [
                                addon
                                for addon in addons_available
                                if category in addon.categories
                            ]
                        %>
                        % if addons:
                            <h3>${category.capitalize()}</h3>
                            % for addon in addons:
                                <div>
                                    <label>
                                        <input
                                            type="checkbox"
                                            name="${addon.short_name}"
                                            ${'checked' if (addon.short_name in addons_enabled) else ''}
                                        />
                                        ${addon.full_name}
                                    </label>
                                </div>
                            % endfor
                        % endif

                    % endfor

                    <br />

                    <button id="settings-submit" class="btn btn-success">
                        Submit
                    </button>

                </form>

            </div>
        </div>
        % if addon_enabled_settings:
            <div id="configureAddons" class="panel panel-default">
                <div class="panel-heading"><h3 class="panel-title">Configure Add-ons</h3></div>
                <div class="panel-body">

                    % for name in addon_enabled_settings:

                        <div mod-meta='{
                                "tpl": "../addons/${name}/templates/${name}_user_settings.mako",
                                "uri": "${user_api_url}${name}/settings/"
                            }'></div>
                        % if not loop.last:
                            <hr />
                        % endif

                    % endfor
                </div>
            </div>
            % endif
    </div>

</div>

</%def>


<%def name="javascript_bottom()">
    <% import json %>
    ${parent.javascript_bottom()}

   <script type="text/javascript">
        window.contextVars = $.extend({}, window.contextVars, {'addonEnabledSettings': ${json.dumps(addon_enabled_settings)}});
    </script>
    <script src="${"/static/public/js/user-addon-cfg-page.js" | webpack_asset}"></script>

    ## Webpack bundles
    % for js_asset in addon_js:
      <script src="${js_asset | webpack_asset}"></script>
    % endfor
</%def><|MERGE_RESOLUTION|>--- conflicted
+++ resolved
@@ -13,14 +13,12 @@
                 <li><a href="${ web_url_for('user_profile') }">Profile Information</a></li>
                 <li><a href="${ web_url_for('user_account') }">Account Settings</a></li>
                 <li><a href="#">Configure Add-ons</a></li>
-<<<<<<< HEAD
                 <li><a href="${ web_url_for('user_apikeys') }">Configure API Keys</a></li>
-=======
                 %if settings.ENABLE_EMAIL_SUBSCRIPTIONS:
                     <li><a href="${ web_url_for('user_notifications') }">Notifications</a></li>
-                %endif
->>>>>>> bde6a312
-            </ul>
+                %endif    
+
+            </ul>    
         </div><!-- end sidebar -->
 
     </div>
