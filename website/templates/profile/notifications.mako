<%inherit file="base.mako"/>
<%def name="title()">Notifications</%def>

<%def name="content()">
<% from website import settings%>
<h2 class="page-header">Settings</h2>

<div id="notificationSettings" class="row">
    <div class="col-sm-3 affix-parent">
      <%include file="include/profile/settings_navpanel.mako" args="current_page='notifications'"/>
    </div>

    <div class="col-sm-9 col-md-7">
        <div class="panel panel-default scripted" id="selectLists">
            <div class="panel-heading clearfix"><h3 class="panel-title">Configure Email Preferences</h3></div>
            <div class="panel-body">
                 <h3>Emails</h3>
<<<<<<< HEAD
                 </br>
                 <div class="form-group">
                     <div data-bind="if: subscribed.indexOf('${settings.MAILCHIMP_GENERAL_LIST}') != -1 ">
                         <input type="checkbox"
                             data-bind="checked: subscribed"
                             value="${settings.MAILCHIMP_GENERAL_LIST}" />
                         <label>${settings.MAILCHIMP_GENERAL_LIST}</label>
                         <p class="text-muted" style="padding-left: 15px">Receive general notifications about the OSF
                            every 2-3 weeks. If you unsubscribe you must resubscribe via
                            <a href="https://cos.us9.list-manage.com/subscribe/post?u=4ea2d63bcf7c2776e53a62167&amp;id=c5fabe3548">Mailchip's form <i class="fa fa-external-link"></i></a>
                            in order to better verify your identity.
                         </p>
                     </div>
                     <div class="form-group" data-bind="if: subscribed.indexOf('${settings.MAILCHIMP_GENERAL_LIST}') == -1 " style="margin-bottom: 0px;">
                         <div>
                            <input type="checkbox" data-bind="checked: subscribed, visible: !showResubscribe" value="${settings.MAILCHIMP_GENERAL_LIST}"/>
                            <span data-bind="visible: showResubscribe">
                                <a href="https://cos.us9.list-manage.com/subscribe/post?u=4ea2d63bcf7c2776e53a62167&amp;id=c5fabe3548">
                                    <i class="fa fa-external-link"></i>
                                </a>
                            </span>
                             <label>${settings.MAILCHIMP_GENERAL_LIST}</label>
                             <p class="text-muted" style="padding-left: 15px">Receive general notifications about the
                                 OSF every 2-3 weeks. If you unsubscribe you must resubscribe via
                                 <a href="https://cos.us9.list-manage.com/subscribe/post?u=4ea2d63bcf7c2776e53a62167&amp;id=c5fabe3548">Mailchip's form <i class="fa fa-external-link"></i></a>
                                 in order to better verify your identity.
                             </p>
                        </div>
                     </div>
                 </div>
                <form>
                    <div class="form-group">
                        <input type="checkbox"
                            data-bind="checked: subscribed"
                            value="${settings.OSF_HELP_LIST}"/>
                          <label>${settings.OSF_HELP_LIST}</label>
                        <p class="text-muted" style="padding-left: 15px">Receive helpful tips on how to make the most of the OSF, up to once per week.</p>
                    </div>
                    <div class="p-t-md p-b-md">
                    <button
                        type="submit"
                        class="btn btn-success"
                        data-bind="click: submit"
                    >Save</button>
                    </div>
                </form>
                <!-- Flashed Messages -->
                <div data-bind="html: message, attr: {class: messageClass}"></div>
=======
                    </br>
                    <form aria-label="general email list subscription form">
                        <div class="form-group">
                            <input type="checkbox"
                                data-bind="checked: subscribed"
                                value="${settings.MAILCHIMP_GENERAL_LIST}"/>
                              <label>${settings.MAILCHIMP_GENERAL_LIST}</label>
                            <p style="padding-left: 15px">Receive general notifications about the OSF every 2-3 weeks.</p>
                        </div>
                    </form>
                    <form aria-label="help email list subscription form">
                        <div class="form-group">
                            <input type="checkbox"
                                data-bind="checked: subscribed"
                                value="${settings.OSF_HELP_LIST}"/>
                              <label>${settings.OSF_HELP_LIST}</label>
                            <p style="padding-left: 15px">Receive helpful tips on how to make the most of the OSF, up to once per week.</p>
                        </div>
                        <div class="p-t-md p-b-md">
                        <button
                            type="submit"
                            class="btn btn-success"
                            data-bind="click: submit"
                        >Save</button>
                        </div>

                    </form>

                    <!-- Flashed Messages -->
                    <div data-bind="html: message, attr: {class: messageClass}"></div>
>>>>>>> 6eb7086e
            </div><!--view model scope ends -->
        </div>
        <div class="panel panel-default">
            <div class="panel-heading clearfix"><h3 class="panel-title">Configure Notification Preferences</h3></div>
            <div class="panel-body">
                <div class="help-block">
                     <p> NOTE: Regardless of your selected preferences, OSF will continue to provide transactional and administrative service emails.</p>
                </div>
                <form id="selectNotifications" class="osf-treebeard-minimal" aria-label="notification form">
                    <div id="grid">
                        <div class="spinner-loading-wrapper">
                            <div class="ball-scale ball-scale-blue">
                                <div></div>
                            </div>
                            <p class="m-t-sm fg-load-message"> Loading notification settings... </p>
                        </div>
                    </div>
                    <div class="help-block" style="padding-left: 15px">
                            <p id="configureNotificationsMessage"></p>
                    </div>
                </form>
            </div>
        </div>
    </div>
</div>
</%def>

<%def name="javascript()">
    <% import website %>
    ${parent.javascript()}
    <script type="text/javascript">
        window.contextVars = $.extend({}, window.contextVars, {
            'mailingLists': ${ [website.settings.MAILCHIMP_GENERAL_LIST, website.settings.OSF_HELP_LIST] | sjson, n }
        });
    </script>
</%def>

<%def name="javascript_bottom()">
    ${parent.javascript_bottom()}
    <script src="${"/static/public/js/notifications-config-page.js" | webpack_asset}"></script>
</%def><|MERGE_RESOLUTION|>--- conflicted
+++ resolved
@@ -15,7 +15,6 @@
             <div class="panel-heading clearfix"><h3 class="panel-title">Configure Email Preferences</h3></div>
             <div class="panel-body">
                  <h3>Emails</h3>
-<<<<<<< HEAD
                  </br>
                  <div class="form-group">
                      <div data-bind="if: subscribed.indexOf('${settings.MAILCHIMP_GENERAL_LIST}') != -1 ">
@@ -64,38 +63,6 @@
                 </form>
                 <!-- Flashed Messages -->
                 <div data-bind="html: message, attr: {class: messageClass}"></div>
-=======
-                    </br>
-                    <form aria-label="general email list subscription form">
-                        <div class="form-group">
-                            <input type="checkbox"
-                                data-bind="checked: subscribed"
-                                value="${settings.MAILCHIMP_GENERAL_LIST}"/>
-                              <label>${settings.MAILCHIMP_GENERAL_LIST}</label>
-                            <p style="padding-left: 15px">Receive general notifications about the OSF every 2-3 weeks.</p>
-                        </div>
-                    </form>
-                    <form aria-label="help email list subscription form">
-                        <div class="form-group">
-                            <input type="checkbox"
-                                data-bind="checked: subscribed"
-                                value="${settings.OSF_HELP_LIST}"/>
-                              <label>${settings.OSF_HELP_LIST}</label>
-                            <p style="padding-left: 15px">Receive helpful tips on how to make the most of the OSF, up to once per week.</p>
-                        </div>
-                        <div class="p-t-md p-b-md">
-                        <button
-                            type="submit"
-                            class="btn btn-success"
-                            data-bind="click: submit"
-                        >Save</button>
-                        </div>
-
-                    </form>
-
-                    <!-- Flashed Messages -->
-                    <div data-bind="html: message, attr: {class: messageClass}"></div>
->>>>>>> 6eb7086e
             </div><!--view model scope ends -->
         </div>
         <div class="panel panel-default">
