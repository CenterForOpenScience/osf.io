--- conflicted
+++ resolved
@@ -18,13 +18,8 @@
             <ul class="nav nav-stacked nav-pills">
                 <li><a href="${ web_url_for('user_profile') }">Profile Information</a></li>
                 <li><a href="${ web_url_for('user_account') }">Account Settings</a></li>
-<<<<<<< HEAD
-                <li><a href="${ web_url_for('user_addons') }">Configure Add-ons</a></li>
+                <li><a href="${ web_url_for('user_addons') }">Configure Add-on Accounts</a></li>
                 <li class="active"><a href="#">Notifications</a></li>
-=======
-                <li><a href="${ web_url_for('user_addons') }">Configure Add-on Accounts</a></li>
-                <li><a href="#">Notifications</a></li>
->>>>>>> 870e73fb
             </ul>
         </div><!-- end sidebar -->
     </div>
@@ -62,9 +57,9 @@
                 <form id="selectNotifications" class="osf-treebeard-minimal">
                     <div id="grid">
                         <div class="spinner-loading-wrapper">
-		                    <div class="logo-spin text-center"><img src="/static/img/logo_spin.png" alt="loader"> </div>
-		                    <p class="m-t-sm fg-load-message"> Loading notification settings... </p>
-	                    </div>
+                            <div class="logo-spin text-center"><img src="/static/img/logo_spin.png" alt="loader"> </div>
+                            <p class="m-t-sm fg-load-message"> Loading notification settings... </p>
+                        </div>
                     </div>
                     <div class="help-block" style="padding-left: 15px">
                             <p id="configureNotificationsMessage"></p>
