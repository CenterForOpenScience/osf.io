--- conflicted
+++ resolved
@@ -1,7 +1,6 @@
 <%inherit file="base.mako"/>
 <%def name="title()">Search</%def>
 <%def name="content()">
-<<<<<<< HEAD
     <script>
         $('input[name=q]').remove();
     </script>
@@ -13,61 +12,6 @@
                     <span class="input-group-btn">
                         <button type=button class="btn btn-default" data-bind="click: help"><i class="icon-question"></i></button>
                         <button type=button class="btn btn-default" data-bind="click: submit"><i class="icon-search"></i></button>
-=======
-<section id="Search" xmlns="http://www.w3.org/1999/html">
-    <div class="page-header">
-        % if query:
-##            split on and, so we will be able to remove tags
-            <%
-                cleaned_query = 'AND'.join(query.split('AND'))
-                components = cleaned_query.split('AND')
-            %>
-        <h1>Search <small> for
-##            for showing tags
-            % for i, term in enumerate(components):
-##              the first is not removable. we need it to query
-                    <span class="label label-success btn-mini" style="margin-right:.5em"><span class="search-term-label">${term.replace('(', '').replace(')','').strip()}</span>
-                        % if len(components) > 1:
-                        <a href="/search/?q=${'AND'.join((x for x in components if x != term)) | h }" style="color:white">&times;</a>
-                        % endif
-<%                %></span>
-            % endfor
-         <br>
-##       number of results returned and the time it took
-        ${total} result${'s' if total is not 1 else ''} in ${time} seconds</small></h1>
-        % endif
-##      if solr returned a spellcheck, display it
-        % if spellcheck:
-           <h4> Did you mean <a href='/search/?q=${spellcheck}'> ${spellcheck} </a>? </h4>
-        % endif
-    </div><!-- end page-header -->
-</section>
-<div class="row">
-    <div class="col-md-2 hidden-xs">
-        % if query:
-            % if isinstance(counts, dict):
-        <h4>
-                <a href="/search/?q=user:(${query.replace('user:(','').replace(')', '').replace('project:(','').replace('component:(','').replace('registration:(', '') | h})">Users: ${counts['users']}</a>
-        </h4><h4>
-                <a href="/search/?q=project:(${query.replace('user:(','').replace(')', '').replace('project:(','').replace('component:(','').replace('registration:(', '') | h})">Projects: ${counts['projects']}</a>
-        </h4><h4>
-                <a href="/search/?q=component:(${query.replace('user:(','').replace(')', '').replace('project:(','').replace('component:(','').replace('registration:(', '') | h})">Components: ${counts['components']}</a>
-        </h4><h4>
-                <a href="/search/?q=registration:(${query.replace('user:(','').replace(')', '').replace('project:(','').replace('component:(','').replace('registration:(', '') | h})">Registrations: ${counts['registrations']}</a>
-        </h4>
-
-            % endif
-        % else:
-        <h3>Searching users</h3>
-        % endif
-##        our tag cloud!
-        % if tags:
-        <h3> Improve Your Search:</h3>
-            % for key, value in tags.iteritems():
-                % if not (u' tags:"{s}"'.format(s=key) in components or u' tags:"{s}" '.format(s=key) in components):
-                    <span class="tagCloud">
-                    <a class="tag" href="/search/?q=(${query.replace('(', '').replace(')', '') | h} AND tags:&quot;${key}&quot;)" rel=${value}>${key}</a>
->>>>>>> 84ce1ec2
                     </span>
                 </form>
             </div>
@@ -207,26 +151,9 @@
 </%def>
 
 <%def name="javascript_bottom()">
-<<<<<<< HEAD
-
-        <script type='text/javascript'>
-            $script(['/static/js/search.js'], function(){
-            var search =  new Search('#searchControls', '/api/v1/search/', '/api/v1/app/${shareID}/');
-            });
-        </script>
-
-=======
-<script>
-    //  Initiate tag cloud (on search page)
-    $.fn.tagcloud.defaults = {
-      size: {start: 14, end: 18, unit: 'pt'},
-      color: {start: '#cde', end: '#f52'}
-    };
-
-    $(function () {
-      $('.tagCloud a').tagcloud();
-    });
-</script>
->>>>>>> 84ce1ec2
-
+    <script type='text/javascript'>
+        $script(['/static/js/search.js'], function(){
+        var search =  new Search('#searchControls', '/api/v1/search/', '/api/v1/app/${shareID}/');
+        });
+    </script>
 </%def>