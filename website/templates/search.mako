<%inherit file="base.mako"/>
<%def name="title()">Search</%def>
<%def name="stylesheets()">
    ${parent.stylesheets()}
    <link rel="stylesheet" href="/static/css/pages/search-page.css">
</%def>

<%def name="content()">
    <div id="searchControls" class="scripted">
        <%include file='./search_bar.mako' />
        <div class="row">
            <div class="col-md-12">
                <div class="row m-t-md">
                    <!-- ko if: allCategories().length > 0-->
                    <div class="col-md-3">
                        <div class="row">
                            <div class="col-md-12">
                                <ul class="nav nav-pills nav-stacked" data-bind="foreach: allCategories">

                                    <!-- ko if: $parent.category().name === name -->
                                            <li class="active">
                                                <a data-bind="click: $parent.filter.bind($data)">{{ display }}<span class="badge pull-right">{{count}}</span></a>
                                            </li>
                                        <!-- /ko -->
                                        <!-- ko if: $parent.category().name !== name -->
                                            <li>
                                                <a data-bind="click: $parent.filter.bind($data)">{{ display }}<span class="badge pull-right">{{count}}</span></a>
                                            </li>
                                        <!-- /ko -->

                                </ul>
                            </div>
                        </div>
                        <!-- ko if: tags().length -->
                        <div class="row">
                            <div class="col-md-12">
                                <h4> Improve your search:</h4>
                                <span class="tag-cloud" data-bind="foreach: {data: tags, as: 'tag'}">
                                    <!-- ko if: count === $parent.tagMaxCount() && count > $parent.tagMaxCount()/2  -->
                                    <span class="tag tag-big tag-container"
                                          data-bind="click: $root.addTag.bind($parentContext, tag.name)">
                                        <span class="cloud-text">
                                            {{name}}
                                        </span>
                                        <i class="fa fa-times-circle remove-tag big"
                                           data-bind="click: $root.removeTag.bind($parentContext, tag.name)"></i>
                                    </span>
                                    <!-- /ko -->
                                    <!-- ko if: count < $parent.tagMaxCount() && count > $parent.tagMaxCount()/2 -->
                                    <span class="tag tag-med tag-container"
                                          data-bind="click: $root.addTag.bind($parentContext, tag.name)">
                                        <span class="cloud-text">
                                            {{name}}
                                        </span>
                                        <i class="fa fa-times-circle remove-tag med"
                                           data-bind="click: $root.removeTag.bind($parentContext, tag.name)"></i>
                                    </span>
                                    <!-- /ko -->
                                    <!-- ko if: count <= $parent.tagMaxCount()/2-->
                                    <span class="tag tag-sm tag-container"
                                          data-bind="click: $root.addTag.bind($parentContext, tag.name)">
                                        <span class="cloud-text">
                                            {{name}}
                                        </span>
                                        <i class="fa fa-times-circle remove-tag"
                                           data-bind="click: $root.removeTag.bind($parentContext, tag.name)"></i>
                                    </span>
                                    <!-- /ko -->
                                </span>
                            </div>
                        </div>
                        <br />
                        <!-- /ko -->
<<<<<<< HEAD
                        <div class="row" class="hidden-xs" data-bind="if: showLicenses" class="row">
                            <div class="col-md-12">
                                <h4> Filter by license:</h4>
                                <span data-bind="if: licenses">
                                <ul class="nav nav-pills nav-stacked"
                                    data-bind="foreach: {data: licenses, as: 'license'}">
                                  <li data-bind="css: {'active': license.active(), 'disabled': !license.count()}">
                                    <a data-bind="click: license.toggleActive">
                                      {{license.name}}
                                      <span data-bind="text: license.count" class="badge pull-right"></span>
                                    </a>
                                  </li>                                 
                                </ul>
                                </span>
                            </div>
                        </div>
                        <br />
=======
>>>>>>> d7d263e1
                    </div>
                    <!-- /ko -->
                    <div class="col-md-9">
                        <!-- ko if: searchStarted() && !totalCount() -->
                        <div class="search-results hidden" data-bind="css: {hidden: totalCount() }">No results found.</div>
                        <!-- /ko -->
                        <!-- ko if: totalCount() -->
                        <div data-bind="foreach: results">
                            <div class="search-result" data-bind="template: { name: category, data: $data}"></div>
                        </div>
                        <ul class="pager">
                            <li data-bind="css: {disabled: !prevPageExists()}">
                                <a href="#" data-bind="click: pagePrev">Previous Page </a>
                            </li>
                            <span data-bind="visible: totalPages() > 0">
                                <span data-bind="text: navLocation"></span>
                            </span>
                            <li data-bind="css: {disabled: !nextPageExists()}">
                                <a href="#" data-bind="click: pageNext"> Next Page</a>
                            </li>

                        </ul>
                        <!-- /ko -->


                        <div class="buffer"></div>
                    </div><!--col-->
                </div><!--row-->
            </div><!--col-->
        </div><!--row-->
    </div>

    <script type="text/html" id="SHARE">
        <!-- ko if: $data.links -->
            <h4><a data-bind="attr.href: links[0].url">{{ title }}</a></h4>
        <!-- /ko -->

        <!-- ko ifnot: $data.links -->
            <h4><a data-bind="attr.href: id.url">{{ title }}</a></h4>
        <!-- /ko -->

        <h5>Description: <small>{{ description | default:"No Description" | fit:500}}</small></h5>

        <!-- ko if: contributors.length > 0 -->
        <h5>
            Contributors: <small data-bind="foreach: contributors">
                <span>{{ $data.given + " " + $data.family}}</span>
            <!-- ko if: ($index()+1) < ($parent.contributors.length) -->&nbsp;- <!-- /ko -->
            </small>
        </h5>
        <!-- /ko -->

        <!-- ko if: $data.source -->
        <h5>Source: <small>{{ source }}</small></h5>
        <!-- /ko -->

        <!-- ko if: $data.isResource -->
        <button class="btn btn-primary pull-right" data-bind="click: $parents[1].claim.bind($data, _id)">Curate This</button>
        <br>
        <!-- /ko -->
    </script>
    <script type="text/html" id="user">

        <div class="row">
            <div class="col-md-2">
                <img class="social-gravatar" data-bind="visible: gravatarUrl(), attr.src: gravatarUrl()">
            </div>
            <div class="col-md-10">
                <h4><a data-bind="attr.href: url"><span>{{ user }}</span></a></h4>
                <p>
                    <span data-bind="visible: job_title, text: job_title"></span><!-- ko if: job_title && job --> at <!-- /ko -->
                    <span data-bind="visible: job, text: job"></span><!-- ko if: job_title || job --><br /><!-- /ko -->
                    <span data-bind="visible: degree, text: degree"></span><!-- ko if: degree && school --> from <!-- /ko -->
                    <span data-bind="visible: school, text: school"></span><!-- ko if: degree || school --><br /><!-- /ko -->
                </p>
                <!-- ko if: social -->
                <ul class="list-inline">
                    <li data-bind="visible: social.personal">
                        <a data-bind="attr.href: social.personal">
                            <i class="fa fa-globe social-icons" data-toggle="tooltip" title="Personal Website"></i>
                        </a>
                    </li>

                    <li data-bind="visible: social.twitter">
                        <a data-bind="attr.href: social.twitter">
                            <i class="fa fa-twitter social-icons" data-toggle="tooltip" title="Twitter"></i>
                        </a>
                    </li>
                    <li data-bind="visible: social.github">
                        <a data-bind="attr.href: social.github">
                            <i class="fa fa-github-alt social-icons" data-toggle="tooltip" title="Github"></i>
                        </a>
                    </li>
                    <li data-bind="visible: social.linkedIn">
                        <a data-bind="attr.href: social.linkedIn">
                            <i class="fa fa-linkedin social-icons" data-toggle="tooltip" title="LinkedIn"></i>
                        </a>
                    </li>
                    <li data-bind="visible: social.scholar">
                        <a data-bind="attr.href: social.scholar">
                            <img class="social-icons" src="/static/img/googlescholar.png"data-toggle="tooltip" title="Google Scholar">
                        </a>
                    </li>
                    <li data-bind="visible: social.impactStory">
                        <a data-bind="attr.href: social.impactStory">
                            <i class="fa fa-info-circle social-icons" data-toggle="tooltip" title="ImpactStory"></i>
                        </a>
                    </li>
                    <li data-bind="visible: social.orcid">
                        <a data-bind="attr.href: social.orcid">
                            <i class="fa social-icons" data-toggle="tooltip" title="ORCiD">iD</i>
                        </a>
                    </li>
                    <li data-bind="visible: social.researcherId">
                        <a data-bind="attr.href: social.researcherId">
                            <i class="fa social-icons" data-toggle="tooltip" title="ResearcherID">R</i>
                        </a>
                    </li>
                </ul>
                <!-- /ko -->
            </div>
        </div>

    </script>
    <script type="text/html" id="node">
      <!-- ko if: parent_url -->
      <h4><a data-bind="attr.href: parent_url">{{ parent_title}}</a> / <a data-bind="attr.href: url">{{title }}</a></h4>
        <!-- /ko -->
        <!-- ko if: !parent_url -->
        <h4><span data-bind="if: parent_title">{{ parent_title }} /</span> <a data-bind="attr.href: url">{{title }}</a></h4>
        <!-- /ko -->

        <p data-bind="visible: description"><strong>Description:</strong> {{ description | fit:500 }}</p>

        <!-- ko if: contributors.length > 0 -->
        <p>
            <strong>Contributors:</strong> <span data-bind="foreach: contributors">
                <!-- ko if: url -->
                    <a data-bind="attr.href: url">{{ fullname }}</a>
                <!-- /ko-->
                <!-- ko ifnot: url -->
                    {{ fullname }}
                <!-- /ko -->
            <!-- ko if: ($index()+1) < ($parent.contributors.length) -->&nbsp;- <!-- /ko -->
            </span>
        </p>
        <!-- /ko -->
        <!-- ko if: tags.length > 0 -->
        <div data-bind="template: 'tag-cloud'"></div>
        <!-- /ko -->
        <p><strong>Jump to:</strong>
            <!-- ko if: n_wikis > 0 -->
            <a data-bind="attr.href: wikiUrl">Wiki</a> -
            <!-- /ko -->
            <a data-bind="attr.href: filesUrl">Files</a>
        </p>
    </script>
    <script type="text/html" id="project">
      <div data-bind="template: {name: 'node', data: $data}"></div>
    </script>
    <script type="text/html" id="component">
      <div data-bind="template: {name: 'node', data: $data}"></div>
    </script>
    <script type="text/html" id="registration">
        <!-- ko if: parent_url -->
        <h4><a data-bind="attr.href: parent_url">{{ parent_title}}</a> / <a data-bind="attr.href: url">{{ title }}</a>  (<span class="text-danger" data-bind="if: is_retracted">Retracted </span>Registration)</h4>
        <!-- /ko -->
        <!-- ko if: !parent_url -->
        <h4><span data-bind="if: parent_title">{{ parent_title }} /</span> <a data-bind="attr.href: url">{{ title }}</a>  (<span class="text-danger" data-bind="if: is_retracted">Retracted </span>Registration)</h4>
        <!-- /ko -->
        <strong><span data-bind="text: 'Date Registered: ' + dateRegistered['local'], tooltip: {title: dateRegistered['utc']}"></span></strong>

        <p data-bind="visible: description"><strong>Description:</strong> {{ description | fit:500 }}</p>

        <!-- ko if: contributors.length > 0 -->
        <p>
            <strong>Contributors:</strong> <span data-bind="foreach: contributors">
                <!-- ko if: url -->
                    <a data-bind="attr.href: url">{{ fullname }}</a>
                <!-- /ko-->
                <!-- ko ifnot: url -->
                    {{ fullname }}
                <!-- /ko -->


            <!-- ko if: ($index()+1) < ($parent.contributors.length) -->&nbsp;- <!-- /ko -->
            </span>
        </p>
        <!-- /ko -->
        <!-- ko if: tags.length > 0 -->
        <div data-bind="template: 'tag-cloud'"></div>
        <!-- /ko -->
        <p><strong>Jump to:</strong>
            <!-- ko if: n_wikis > 0 -->
            <a data-bind="attr.href: wikiUrl">Wiki</a> -
            <!-- /ko -->
            <a data-bind="attr.href: filesUrl">Files</a>
        </p>
    </script>
    <script id="tag-cloud" type="text/html">
        <p data-bind="visible: tags.length"><strong>Tags:</strong>
            <div data-bind="foreach: tags">
                <span class="tag pointer tag-container"
                      data-bind="click: $root.addTag.bind($parentContext, $data)">
                    <span class="tag-text" data-bind="text: $data"></span>
                    <i class="fa fa-times-circle remove-tag"
                       data-bind="click: $root.removeTag.bind($parentContext, $data)"></i>
                </span>
            </div>
        </p>
    </script>
</%def>

<%def name="javascript_bottom()">
    <script type="text/javascript">
        window.contextVars = $.extend(true, {}, window.contextVars, {
            search:true
        });
    </script>

    <script src=${"/static/public/js/search-page.js" | webpack_asset}></script>


</%def><|MERGE_RESOLUTION|>--- conflicted
+++ resolved
@@ -71,26 +71,6 @@
                         </div>
                         <br />
                         <!-- /ko -->
-<<<<<<< HEAD
-                        <div class="row" class="hidden-xs" data-bind="if: showLicenses" class="row">
-                            <div class="col-md-12">
-                                <h4> Filter by license:</h4>
-                                <span data-bind="if: licenses">
-                                <ul class="nav nav-pills nav-stacked"
-                                    data-bind="foreach: {data: licenses, as: 'license'}">
-                                  <li data-bind="css: {'active': license.active(), 'disabled': !license.count()}">
-                                    <a data-bind="click: license.toggleActive">
-                                      {{license.name}}
-                                      <span data-bind="text: license.count" class="badge pull-right"></span>
-                                    </a>
-                                  </li>                                 
-                                </ul>
-                                </span>
-                            </div>
-                        </div>
-                        <br />
-=======
->>>>>>> d7d263e1
                     </div>
                     <!-- /ko -->
                     <div class="col-md-9">
