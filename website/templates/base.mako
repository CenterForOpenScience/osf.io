--- conflicted
+++ resolved
@@ -191,13 +191,9 @@
                 allInstitutions: ${ all_institutions | sjson, n},
                 popular: ${ popular_links_node | sjson, n },
                 newAndNoteworthy: ${ noteworthy_links_node | sjson, n },
-<<<<<<< HEAD
                 publicFilesId: ${ public_files_id | sjson, n },
-                maintenance: ${ maintenance | sjson, n}
-=======
                 maintenance: ${ maintenance | sjson, n},
-                analyticsMeta: {},
->>>>>>> 98dda2ac
+                analyticsMeta: {}
             });
         </script>
 
