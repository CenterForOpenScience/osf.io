--- conflicted
+++ resolved
@@ -193,11 +193,7 @@
     <script>window.jQuery || document.write('<script src="/static/vendor/bower_components/jQuery/dist/jquery.min.js">\x3C/script>')</script>
     <script src="//code.jquery.com/ui/1.10.3/jquery-ui.min.js"></script>
     <script>window.jQuery.ui || document.write('<script src="/static/vendor/bower_components/jquery-ui/ui/minified/jquery-ui.min.js">\x3C/script>')</script>
-<<<<<<< HEAD
-    <script>window.ko || document.write('<script src="/static/vendor/knockout/knockout-3.0.0.min.js">\x3C/script>')</script>
-=======
     <script src="/static/vendor/bower_components/knockout/dist/knockout.js"></script>
->>>>>>> 4573df13
     <script src="/static/vendor/knockout-mapping/knockout.mapping.js"></script>
     <script src="/static/vendor/knockout-punches/knockout.punches.min.js"></script>
     <script src="/static/vendor/knockout-validation/knockout.validation.min.js"></script>
@@ -210,15 +206,17 @@
     <script>
         // Enable knockout punches
         ko.punches.enableAll();
-        // Filebrowser dependencies
+        // Dependencies that can be loaded with scriptjs
         $script(['/static/vendor/bower_components/zeroclipboard/ZeroClipboard.min.js'],
             'zeroclipboard');
         $script(['/static/vendor/bower_components/dropzone/downloads/dropzone.js'], 'dropzone');
         $script(['/static/vendor/bower_components/hgrid/dist/hgrid.js'], 'hgrid');
+        $script(['/static/vendor/bower_components/typeahead.js/dist/typeahead.bundle.min.js'],'typeahead');
+        $script(['/static/vendor/bower_components/select2/select2.js'], 'select2');
+        $script(['/static/vendor/bower_components/handlebars/handlebars.min.js'],'handlebars');
         $script(['/static/js/dropzone-patch.js']); // exports 'dropzone-patch'
         $script(['/static/js/rubeus.js']); // exports 'rubeus'
         $script(['/static/js/folderPicker.js']);  // exports 'folderPicker'
-        $script(['/static/js/typeahead.bundle.js'],'typeahead');
     </script>
 
 </%def>