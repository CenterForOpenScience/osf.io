<% from website import settings %>

<!DOCTYPE html>
<html lang="en">
<head>
    <meta charset="utf-8">
    <title>OSF | ${self.title()}</title>
    % if settings.GOOGLE_SITE_VERIFICATION:
        <meta name="google-site-verification" content="${settings.GOOGLE_SITE_VERIFICATION}" />
    % endif
    <meta name="viewport" content="width=device-width, initial-scale=1.0">
    <meta name="description" content="${self.description()}">
    <meta http-equiv="X-UA-Compatible" content="IE=edge">
    <meta name="fragment" content="!">

    % if sentry_dsn_js:
    <script src="/static/vendor/bower_components/raven-js/dist/raven.min.js"></script>
    <script src="/static/vendor/bower_components/raven-js/plugins/jquery.js"></script>
    <script>
        Raven.config(${ sentry_dsn_js | sjson, n }, {}).install();
    </script>
    % else:
    <script>
        window.Raven = {};
        Raven.captureMessage = function(msg, context) {
            console.error('=== Mock Raven.captureMessage called with: ===');
            console.log('Message: ' + msg);
            console.log(context);
        };
        Raven.captureException = function(err, context) {
            console.error('=== Mock Raven.captureException called with: ===');
            console.log('Error: ' + err);
            console.log(context);
        };
    </script>
    % endif

    <!-- Facebook display -->
    <meta name="og:image" content="http://centerforopenscience.org/static/img/cos_center_logo_small.png"/>
    <meta name="og:title" content="${self.title()}"/>
    <meta name="og:ttl" content="3"/>
    <meta name="og:description" content="${self.og_description()}"/>

    ${includes_top()}
    ${self.stylesheets()}
    <script src="${"/static/public/js/base-page.js" | webpack_asset}"></script>
    ${self.javascript()}

    <link href='//fonts.googleapis.com/css?family=Carrois+Gothic|Inika|Patua+One' rel='stylesheet' type='text/css'>

</head>
<body data-spy="scroll" data-target=".scrollspy">
    % if dev_mode:
    <style>
        #devmode {
            position:fixed;
            bottom:0;
            left:0;
            border-top-right-radius:8px;
            background-color:red;
            color:white;
            padding:.5em;
        }
    </style>
    <div id='devmode'><strong>WARNING</strong>: This site is running in development mode.</div>
    % endif

    <%include file="nav.mako"/>
     ## TODO: shouldn't always have the watermark class
    ${self.content_wrap()}

% if not user_id:
<div id="footerSlideIn">
    <div class="container">
        <div class="row">
            <div class='col-sm-2 hidden-xs'>
                <img class="logo" src="/static/img/circle_logo.png">
            </div>
            <div class='col-sm-10 col-xs-12'>
                <a data-bind="click: dismiss" class="close" href="#">&times;</a>
                <h1>Start managing your projects on the OSF today.</h1>
                <p>Free and easy to use, the Open Science Framework supports the entire research lifecycle: planning, execution, reporting, archiving, and discovery.</p>
                <div>
                    <a data-bind="click: trackClick.bind($data, 'Create Account')" class="btn btn-primary" href="${web_url_for('index')}#signUp">Create an Account</a>

                    <a data-bind="click: trackClick.bind($data, 'Learn More')" class="btn btn-primary" href="/getting-started/">Learn More</a>
                    <a data-bind="click: dismiss">Hide this message</a>
                </div>
            </div>
        </div>
    </div>
</div>
% endif


    ${self.footer()}
    <%include file="copyright.mako"/>
        % if settings.PINGDOM_ID:
            <script>
            var _prum = [['id', ${ settings.PINGDOM_ID | sjson, n }],
                            ['mark', 'firstbyte', (new Date()).getTime()]];
            (function() {
                var s = document.getElementsByTagName('script')[0]
                    , p = document.createElement('script');
                p.async = 'async';
                p.src = '//rum-static.pingdom.net/prum.min.js';
                s.parentNode.insertBefore(p, s);
            })();
            </script>
        % endif

        % if settings.GOOGLE_ANALYTICS_ID:
            <script>
            (function(i,s,o,g,r,a,m){i['GoogleAnalyticsObject']=r;i[r]=i[r]||function(){
            (i[r].q=i[r].q||[]).push(arguments)},i[r].l=1*new Date();a=s.createElement(o),
            m=s.getElementsByTagName(o)[0];a.async=1;a.src=g;m.parentNode.insertBefore(a,m)
            })(window,document,'script','//www.google-analytics.com/analytics.js','ga');

            ga('create', ${ settings.GOOGLE_ANALYTICS_ID | sjson, n }, 'auto', {'allowLinker': true});
            ga('require', 'linker');
            ga('linker:autoLink', ['centerforopenscience.org'] );
            ga('send', 'pageview');
            </script>
        % else:
            <script>
                window.ga = function(source) {
                        console.error('=== Mock ga event called: ===');
                        console.log('event: ga(' +
                                    arguments[0] + ', ' +
                                    arguments[1] + ', ' +
                                    arguments[2] + ', ' +
                                    arguments[3] + ')'
                        );
                };
          </script>
        % endif

        % if piwik_host:
            <script src="${ piwik_host }piwik.js" type="text/javascript"></script>
        % endif

        <script>
            // Mako variables accessible globally
            window.contextVars = $.extend(true, {}, window.contextVars, {
                waterbutlerURL: ${ waterbutler_url if waterbutler_url.endswith('/') else waterbutler_url + '/' | sjson, n },
            % if access_token:
<<<<<<< HEAD
                accessToken: '${access_token | js_str}',
                userId: '${user_id | js_str}',
                authUrl: '${auth_url | js_str}',
                profileUrl: '${profile_url | js_str}',
=======
                accessToken: ${ access_token | sjson, n },
>>>>>>> f29cc718
            % endif
                cookieName: ${ cookie_name | sjson, n },
                apiV2Prefix: ${ api_v2_base | sjson, n }
            });
        </script>

        % if piwik_host:
            <% is_public = node.get('is_public', 'ERROR') if node else True %>
            <script type="text/javascript">

                $(function() {
                    var cvars = [];
                    % if user_id:
                        cvars.push([1, "User ID", ${ user_id | sjson, n }, "visit"]);
                        cvars.push([2, "User Name", ${ user_full_name | sjson, n }, "visit"]);
                    % endif
                    % if node:
                        <% parent_project = parent_node.get('id') or node.get('id') %>
                        cvars.push([2, "Project ID", ${ parent_project | sjson, n }, "page"]);
                        cvars.push([3, "Node ID", ${ node.get('id') | sjson, n }, "page"]);
                        cvars.push([4, "Tags", ${ ','.join(node.get('tags', [])) | sjson , n }, "page"]);
                    % endif
                    // Note: Use cookies for global site ID; only one cookie
                    // will be used, so this won't overflow uwsgi header
                    // buffer.
                    $.osf.trackPiwik(${ piwik_host | sjson, n}, ${ piwik_site_id | sjson, n }, cvars, true);
                });
            </script>
        % endif


        ${self.javascript_bottom()}
    </body>
</html>


###### Base template functions #####

<%def name="title()">
    ### The page title ###
</%def>

<%def name="container_class()">
    ### CSS classes to apply to the "content" div ###
</%def>

<%def name="description()">
    ### The page description ###
</%def>

<%def name="og_description()">
    Hosted on the Open Science Framework
</%def>

<%def name="stylesheets()">
    ### Extra css for this page. ###
</%def>

<%def name="javascript()">
    ### Additional javascript, loaded at the top of the page ###
</%def>

<%def name="content()">
    ### The body content. ###
</%def>

<%def name="javascript_bottom()">
    ### Javascript loaded at the bottom of the page ###
</%def>

<%def name="footer()">
    <%include file="footer.mako"/>
</%def>

<%def name="content_wrap()">
    <div class="watermarked">
        <div class="container ${self.container_class()}">
            % if status:
                <%include file="alert.mako"/>
            % endif
            ${self.content()}
        </div><!-- end container -->
    </div><!-- end watermarked -->
</%def>


<%def name="includes_top()">

    <!-- HTML5 shim and Respond.js for IE8 support of HTML5 elements and media queries -->
    <!-- WARNING: Respond.js doesn't work if you view the page via file:// -->
    <!--[if lt IE 9]>
      <script src="https://oss.maxcdn.com/html5shiv/3.7.2/html5shiv.min.js"></script>
      <script src="https://oss.maxcdn.com/respond/1.4.2/respond.min.js"></script>
      <script src="//cdnjs.cloudflare.com/ajax/libs/es5-shim/4.0.3/es5-shim.min.js"></script>
      <script src="//cdnjs.cloudflare.com/ajax/libs/es5-shim/4.0.3/es5-sham.min.js"></script>
    <![endif]-->

    <!-- Le styles -->
    ## TODO: Get fontawesome and select2 to play nicely with webpack
    <link rel="stylesheet" href="/static/vendor/bower_components/bootstrap/dist/css/bootstrap.min.css">
    <link rel="stylesheet" href="/static/vendor/bower_components/select2/select2.css">
    <link rel="stylesheet" href="/static/vendor/bower_components/osf-style/css/base.css">
    <link rel="stylesheet" href="/static/css/style.css">

    % if settings.USE_CDN_FOR_CLIENT_LIBS:
        <script src="//code.jquery.com/jquery-1.11.2.min.js"></script>
        <script>window.jQuery || document.write('<script src="/static/vendor/bower_components/jquery/dist/jquery.min.js">\x3C/script>')</script>
        <script src="//code.jquery.com/ui/1.10.3/jquery-ui.min.js"></script>
        <script>window.jQuery.ui || document.write('<script src="/static/vendor/bower_components/jquery-ui/ui/minified/jquery-ui.min.js">\x3C/script>')</script>
    % else:
        <script src="/static/vendor/bower_components/jquery/dist/jquery.min.js"></script>
        <script src="/static/vendor/bower_components/jquery-ui/ui/minified/jquery-ui.min.js"></script>
    % endif

    ## NOTE: We load vendor bundle  at the top of the page because contains
    ## the webpack runtime and a number of necessary stylesheets which should be loaded before the user sees
    ## content.
    <script src="${'/static/public/js/vendor.js' | webpack_asset}"></script>

</%def><|MERGE_RESOLUTION|>--- conflicted
+++ resolved
@@ -144,14 +144,10 @@
             window.contextVars = $.extend(true, {}, window.contextVars, {
                 waterbutlerURL: ${ waterbutler_url if waterbutler_url.endswith('/') else waterbutler_url + '/' | sjson, n },
             % if access_token:
-<<<<<<< HEAD
-                accessToken: '${access_token | js_str}',
-                userId: '${user_id | js_str}',
-                authUrl: '${auth_url | js_str}',
-                profileUrl: '${profile_url | js_str}',
-=======
                 accessToken: ${ access_token | sjson, n },
->>>>>>> f29cc718
+                userId: ${user_id | sjson, n},
+                authUrl: ${auth_url | sjson, n},
+                profileUrl: ${profile_url | sjson, n},
             % endif
                 cookieName: ${ cookie_name | sjson, n },
                 apiV2Prefix: ${ api_v2_base | sjson, n }
