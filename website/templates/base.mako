<% import json %>

<!DOCTYPE html>
<html lang="en">
<head>
    <meta charset="utf-8">
    <title>OSF | ${self.title()}</title>
    <meta name="viewport" content="width=device-width, initial-scale=1.0">
    <meta name="description" content="${self.description()}">
    <meta http-equiv="X-UA-Compatible" content="IE=edge">

    % if sentry_dsn_js:
    <script src="/static/vendor/bower_components/raven-js/dist/raven.min.js"></script>
    <script src="/static/vendor/bower_components/raven-js/plugins/jquery.js"></script>
    <script>
        Raven.config('${ sentry_dsn_js }', {}).install();
    </script>
    % else:
    <script>
        window.Raven = {};
        Raven.captureMessage = function(msg, context) {
            console.error('=== Mock Raven.captureMessage called with: ===');
            console.log('Message: ' + msg);
            console.log(context);
        };
        Raven.captureException = function(err, context) {
            console.error('=== Mock Raven.captureException called with: ===');
            console.log('Error: ' + err);
            console.log(context);
        };
    </script>
    % endif

    <!-- Facebook display -->
    <meta name="og:image" content="http://centerforopenscience.org/static/img/cos_center_logo_small.png"/>
    <meta name="og:title" content="${self.title()}"/>
    <meta name="og:ttl" content="3"/>
    <meta name="og:description" content="${self.og_description()}"/>

    ${includes_top()}
    ${self.stylesheets()}
    ${self.javascript()}

    <link href='//fonts.googleapis.com/css?family=Carrois+Gothic|Inika|Patua+One' rel='stylesheet' type='text/css'>

</head>
<body data-spy="scroll" data-target=".nav-list-spy">
    % if dev_mode:
    <style>
        #devmode {
            position:fixed;
            bottom:0;
            left:0;
            border-top-right-radius:8px;
            background-color:red;
            color:white;
            padding:.5em;
        }
    </style>
    <div id='devmode'><strong>WARNING</strong>: This site is running in development mode.</div>
    % endif

    <%include file="nav.mako"/>
     ## TODO: shouldn't always have the watermark class
    <div class="watermarked">
        <div class="container">
            % if status:
                <%include file="alert.mako"/>
            % endif
            ${self.content()}
        </div><!-- end container -->
    </div><!-- end watermarked -->

    <%include file="footer.mako"/>

        %if use_cdn:
##            <div id="fb-root"></div>
##            <script>(function(d, s, id) {
##              var js, fjs = d.getElementsByTagName(s)[0];
##              if (d.getElementById(id)) {return;}
##              js = d.createElement(s); js.id = id;
##              js.src = "//connect.facebook.net/en_US/all.js#xfbml=1";
##              fjs.parentNode.insertBefore(js, fjs);
##            }(document, 'script', 'facebook-jssdk'));</script>

            <script>
            var _prum = [['id', '526076f6abe53d9e35000000'],
                         ['mark', 'firstbyte', (new Date()).getTime()]];
            (function() {
                var s = document.getElementsByTagName('script')[0]
                  , p = document.createElement('script');
                p.async = 'async';
                p.src = '//rum-static.pingdom.net/prum.min.js';
                s.parentNode.insertBefore(p, s);
            })();
            </script>

            <script type="text/javascript">

              var _gaq = _gaq || [];
              _gaq.push(['_setAccount', 'UA-26813616-1']);
              _gaq.push(['_trackPageview']);

              (function() {
                var ga = document.createElement('script'); ga.type = 'text/javascript'; ga.async = true;
                ga.src = ('https:' == document.location.protocol ? 'https://ssl' : 'http://www') + '.google-analytics.com/ga.js';
                var s = document.getElementsByTagName('script')[0]; s.parentNode.insertBefore(ga, s);
              })();
            </script>
        %endif

        % if piwik_host:
            <script src="${ piwik_host }piwik.js" type="text/javascript"></script>
            <% is_public = node.get('is_public', 'ERROR') if node else True %>
            <script type="text/javascript">

                $(function() {
                    var cvars = [];
                    % if user_id:
                        cvars.push([1, "User ID", "${ user_id }", "visit"])
                        cvars.push([2, "User Name", "${ user_full_name }", "visit"])
                    % endif
                    % if node:
                        <% parent_project = parent_node.get('id') or node.get('id') %>
                        cvars.push([2, "Project ID", "${ parent_project }", "page"]);
                        cvars.push([3, "Node ID", "${ node.get('id') }", "page"]);
                        cvars.push([4, "Tags", ${ json.dumps(','.join(node.get('tags', []))) }, "page"]);
                    % endif
                    // Note: Use cookies for global site ID; only one cookie
                    // will be used, so this won't overflow uwsgi header
                    // buffer.
                    $.osf.trackPiwik("${ piwik_host }", ${ piwik_site_id }, cvars, true);
                });
            </script>
        % endif

        <script src="/static/vendor/bower_components/dropzone/downloads/dropzone.min.js"></script>
        <script src="/static/vendor/bower_components/hgrid/dist/hgrid.js"></script>
        <script src="/static/public/js/vendor.bundle.js"></script>
        ${self.javascript_bottom()}
    </body>
</html>


###### Base template functions #####

<%def name="title()">
    ### The page title ###
</%def>

<%def name="description()">
    ### The page description ###
</%def>

<%def name="og_description()">
    Hosted on the Open Science Framework
</%def>

<%def name="stylesheets()">
    ### Extra css for this page. ###
</%def>

<%def name="javascript()">
    ### Additional javascript, loaded at the top of the page ###
</%def>

<%def name="content()">
    ### The body content. ###
</%def>

<%def name="javascript_bottom()">
    ### Javascript loaded at the bottom of the page ###
</%def>


<%def name="includes_top()">

    <!-- HTML5 shim and Respond.js for IE8 support of HTML5 elements and media queries -->
    <!-- WARNING: Respond.js doesn't work if you view the page via file:// -->
    <!--[if lt IE 9]>
      <script src="https://oss.maxcdn.com/html5shiv/3.7.2/html5shiv.min.js"></script>
      <script src="https://oss.maxcdn.com/respond/1.4.2/respond.min.js"></script>
      <script src="//cdnjs.cloudflare.com/ajax/libs/es5-shim/4.0.3/es5-shim.min.js"></script>
      <script src="//cdnjs.cloudflare.com/ajax/libs/es5-shim/4.0.3/es5-sham.min.js"></script>
    <![endif]-->

    <!-- Le styles -->
    ## Don't bundle Bootstrap or else Glyphicons won't work
    <link rel="stylesheet" href="/static/vendor/bower_components/bootstrap/dist/css/bootstrap.min.css">
    <link rel="stylesheet" href="/static/vendor/font-awesome/css/font-awesome.min.css">
    ## select2 stylesheet also needs to be here so that it finds the correct images
    <link rel="stylesheet" href="/static/vendor/bower_components/select2/select2.css">

    % for url in css_all:
    <link rel="stylesheet" href="${url}">
    % endfor

    <script src="//code.jquery.com/jquery-1.11.0.min.js"></script>
    <script>window.jQuery || document.write('<script src="/static/vendor/bower_components/jQuery/dist/jquery.min.js">\x3C/script>')</script>
    <script src="//code.jquery.com/ui/1.10.3/jquery-ui.min.js"></script>
    <script>window.jQuery.ui || document.write('<script src="/static/vendor/bower_components/jquery-ui/ui/minified/jquery-ui.min.js">\x3C/script>')</script>
<<<<<<< HEAD
    <script src="/static/vendor/bower_components/knockout/dist/knockout.js"></script>
    <script src="/static/vendor/knockout-mapping/knockout.mapping.js"></script>
    <script src="/static/vendor/knockout-punches/knockout.punches.min.js"></script>
    <script src="/static/vendor/knockout-validation/knockout.validation.min.js"></script>
##    <script src="/static/js/koHelpers.js"></script>

    % for url in js_all:
    <script src="${url}"></script>
    % endfor

    <script>
        // Enable knockout punches
        ko.punches.enableAll();
        // Dependencies that can be loaded with scriptjs
        $script(['/static/vendor/bower_components/zeroclipboard/ZeroClipboard.min.js'],
            'zeroclipboard');
        $script(['/static/vendor/bower_components/dropzone/downloads/dropzone.js'], 'dropzone');
        $script(['/static/vendor/bower_components/treebeard/dist/treebeard.js'], 'treebeard');
        $script(['/static/vendor/bower_components/typeahead.js/dist/typeahead.bundle.min.js'],'typeahead');
        $script(['/static/vendor/bower_components/select2/select2.js'], 'select2');
        $script(['/static/vendor/bower_components/handlebars/handlebars.min.js'],'handlebars');
        $script(['/static/js/dropzone-patch.js']); // exports 'dropzone-patch'
        $script(['/static/js/folderPicker.js']);  // exports 'folderPicker'
    </script>

=======
>>>>>>> 12cce5b9
</%def><|MERGE_RESOLUTION|>--- conflicted
+++ resolved
@@ -95,18 +95,20 @@
             })();
             </script>
 
-            <script type="text/javascript">
-
-              var _gaq = _gaq || [];
-              _gaq.push(['_setAccount', 'UA-26813616-1']);
-              _gaq.push(['_trackPageview']);
-
-              (function() {
-                var ga = document.createElement('script'); ga.type = 'text/javascript'; ga.async = true;
-                ga.src = ('https:' == document.location.protocol ? 'https://ssl' : 'http://www') + '.google-analytics.com/ga.js';
-                var s = document.getElementsByTagName('script')[0]; s.parentNode.insertBefore(ga, s);
-              })();
+            <script>
+
+            (function(i,s,o,g,r,a,m){i['GoogleAnalyticsObject']=r;i[r]=i[r]||function(){
+            (i[r].q=i[r].q||[]).push(arguments)},i[r].l=1*new Date();a=s.createElement(o),
+            m=s.getElementsByTagName(o)[0];a.async=1;a.src=g;m.parentNode.insertBefore(a,m)
+            })(window,document,'script','//www.google-analytics.com/analytics.js','ga');
+
+            ga('create', 'UA-26813616-1', 'auto', {'allowLinker': true});
+            ga('require', 'linker');
+            ga('linker:autoLink', ['centerforopenscience.org'] );
+            ga('send', 'pageview');
+
             </script>
+
         %endif
 
         % if piwik_host:
@@ -199,32 +201,4 @@
     <script>window.jQuery || document.write('<script src="/static/vendor/bower_components/jQuery/dist/jquery.min.js">\x3C/script>')</script>
     <script src="//code.jquery.com/ui/1.10.3/jquery-ui.min.js"></script>
     <script>window.jQuery.ui || document.write('<script src="/static/vendor/bower_components/jquery-ui/ui/minified/jquery-ui.min.js">\x3C/script>')</script>
-<<<<<<< HEAD
-    <script src="/static/vendor/bower_components/knockout/dist/knockout.js"></script>
-    <script src="/static/vendor/knockout-mapping/knockout.mapping.js"></script>
-    <script src="/static/vendor/knockout-punches/knockout.punches.min.js"></script>
-    <script src="/static/vendor/knockout-validation/knockout.validation.min.js"></script>
-##    <script src="/static/js/koHelpers.js"></script>
-
-    % for url in js_all:
-    <script src="${url}"></script>
-    % endfor
-
-    <script>
-        // Enable knockout punches
-        ko.punches.enableAll();
-        // Dependencies that can be loaded with scriptjs
-        $script(['/static/vendor/bower_components/zeroclipboard/ZeroClipboard.min.js'],
-            'zeroclipboard');
-        $script(['/static/vendor/bower_components/dropzone/downloads/dropzone.js'], 'dropzone');
-        $script(['/static/vendor/bower_components/treebeard/dist/treebeard.js'], 'treebeard');
-        $script(['/static/vendor/bower_components/typeahead.js/dist/typeahead.bundle.min.js'],'typeahead');
-        $script(['/static/vendor/bower_components/select2/select2.js'], 'select2');
-        $script(['/static/vendor/bower_components/handlebars/handlebars.min.js'],'handlebars');
-        $script(['/static/js/dropzone-patch.js']); // exports 'dropzone-patch'
-        $script(['/static/js/folderPicker.js']);  // exports 'folderPicker'
-    </script>
-
-=======
->>>>>>> 12cce5b9
 </%def>