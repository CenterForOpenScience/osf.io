--- conflicted
+++ resolved
@@ -194,11 +194,8 @@
                 allInstitutions: ${ all_institutions | sjson, n},
                 popular: ${ popular_links_node | sjson, n },
                 newAndNoteworthy: ${ noteworthy_links_node | sjson, n },
-<<<<<<< HEAD
-                publicFilesId: ${ public_files_id | sjson, n }
-=======
+                publicFilesId: ${ public_files_id | sjson, n },
                 maintenance: ${ maintenance | sjson, n}
->>>>>>> f955b7ee
             });
         </script>
 
