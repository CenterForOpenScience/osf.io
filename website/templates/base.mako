<% from website import settings %>

<!DOCTYPE html>
<html lang="en">
<head>
    <meta charset="utf-8">
    <title>OSF | ${self.title()}</title>
    % if settings.GOOGLE_SITE_VERIFICATION:
        <meta name="google-site-verification" content="${settings.GOOGLE_SITE_VERIFICATION}" />
    % endif
    <meta name="viewport" content="width=device-width, initial-scale=1.0">
    <meta name="description" content="${self.description()}">
    <meta http-equiv="X-UA-Compatible" content="IE=edge">
    <meta name="fragment" content="!">

    % if sentry_dsn_js:
    <script src="/static/vendor/bower_components/raven-js/dist/raven.min.js"></script>
    <script>
        Raven.config(${ sentry_dsn_js | sjson, n }, {}).install();
    </script>
    % else:
    <script>
        window.Raven = {};
        Raven.captureMessage = function(msg, context) {
            console.error('=== Mock Raven.captureMessage called with: ===');
            console.log('Message: ' + msg);
            console.log(context);
        };
        Raven.captureException = function(err, context) {
            console.error('=== Mock Raven.captureException called with: ===');
            console.log('Error: ' + err);
            console.log(context);
        };
    </script>
    % endif

    <!-- Metadata tags-->
    <meta name="dc.title" content="${self.title_meta()}" />
    <meta name="dc.type" content="collection" />
    <meta name="citation_title" content="${self.title_meta()}" />
    %if self.identifier_meta():
        <meta name="citation_doi" content="${self.identifier_meta()['doi']}" />
        <meta name="dc.identifier" content="${self.identifier_meta()['doi']}" />
        <meta name="dc.identifier" content="${self.identifier_meta()['ark']}" />
    %endif
    <meta name="citation_publisher" content="OSF" />
    %for institution in self.institutions_meta()[:10]:
        <meta name="citation_author_institution" content="${institution}" />
    %endfor
    %for rel in self.relations_meta():
        %if rel:
            <meta name="dc.relation" scheme="DCTERMS.URI" content="${rel}" />
        %endif
    %endfor
    <meta name="dc.abstract" content="${self.description_meta()}" />
    <meta name="dc.license" content="${self.license_meta()}" />
    <meta name="dc.datemodified" content="${self.datemodified_meta()}" />
    <meta name="dc.datesubmitted" content="${self.datecreated_meta()}" />
    <meta name="dc.publisher" content="OSF" />
    <meta name="dc.language" content="en" />
    <meta name="dc.identifier" content="${self.url_meta()}" />
    <meta name="citation_description" content="${self.description_meta()}" />
    <meta name="citation_public_url" content="${self.url_meta()}" />
    <meta name="citation_publication_date" content="${self.datecreated_meta()}" />

    <!-- Facebook display -->
    <meta property="og:ttl" content="3" />
    <meta property="og:site_name" content="OSF" />
    <meta property="og:url" content="${self.url_meta()}" />
    <meta property="og:title" content="${self.title_meta()}" />
    <meta property="og:description" content="${self.description_meta()}" />
    <meta property="og:image" content="${self.image_meta()}" />
    <meta property="og:image:type" content="image/png" />
    <meta property="og:image:width" content="1200" />
    <meta property="og:image:height" content="630" />
    <meta property="og:image:alt" content="OSF" />

    %for author in self.authors_meta()[:10]:
        <meta name="dc.creator" content="${author}" />
        <meta name="citation_author" content="${author}" />
    %endfor
    %for tag in self.keywords_meta()[:10]:
        <meta name="citation_keywords" content="${tag}" />
        <meta name="dc.subject" content="${tag}" />
    %endfor

    <!-- Twitter display -->
    <meta name="twitter:card" content="summary">
    <meta name="twitter:site" content="@OSFramework">
    <meta name="twitter:creator" content="@OSFramework">

    <!-- Google Dataset -->
    % if node and node.get('is_public'):
        <script type="application/ld+json">
            ${google_dataset_tags| unicode, n }
        </script>
    % endif


    ${includes_top()}
    ${self.stylesheets()}
    <script src="${"/static/public/js/base-page.js" | webpack_asset}"></script>
    ${self.javascript()}

    <link href='https://fonts.googleapis.com/css?family=Open+Sans:400,600,300' rel='stylesheet' type='text/css'>

</head>
<body data-spy="scroll" data-target=".scrollspy">

    % if dev_mode:
        <div class="dev-mode-helper scripted" id="devModeControls">
        <div id="metaInfo" data-bind="visible: showMetaInfo">
            <h2>Current branch: <span data-bind="text: branch"></span></h2>
            <table>
                <thead>
                <tr>
                    <th>PR</th>
                    <th>Title</th>
                    <th>Date Merged</th>
                </tr>
                </thead>
                <tbody data-bind="foreach: pullRequests">
                    <tr>
                        <td>#<a data-bind="attr: {href: url}, text: number"></a></td>
                        <td data-bind="text: title"></td>
                        <td data-bind="text: mergedAt"></td>
                    </tr>
                </tbody>
            </table>
        </div>
        <style>
            #devmode {
                position:fixed;
                bottom:0;
                left:0;
                border-top-right-radius:8px;
                background-color:red;
                color:white;
                padding:.5em;
            }
        </style>
        <div id='devmode' data-bind='click: showHideMetaInfo'><strong>WARNING</strong>: This site is running in development mode.</div>
    </div>
    % endif

    ${self.nav()}
     ## TODO: shouldn't always have the watermark class
    ${self.content_wrap()}

<div class="footBanners">
    <div id="IEDepreciationBanner"  class="alert warningBanner">
        <div class="warningBannerText">
            OSF does not support the use of Internet Explorer. For optimal performance, please switch to another browser.
        </div>
        <div class="warningBannerAcceptBtn">
            <div class="btn btn-default" data-dismiss="alert" data-bind="click: accept" aria-label="Accept">Accept</div>
        </div>
    </div>
    % if not user_id:
    <div id="cookieBanner" class="alert warningBanner">
        <div id="cookieText" class="warningBannerText">
            This website relies on cookies to help provide a better user experience. By clicking Accept or continuing to use the site, you agree. For more information,
            see our <a href='https://github.com/CenterForOpenScience/cos.io/blob/master/PRIVACY_POLICY.md'>Privacy Policy</a>
            and information on <a href='https://github.com/CenterForOpenScience/cos.io/blob/master/PRIVACY_POLICY.md#7-types-of-information-we-collect'>cookie use</a>.
        </div>
        <div class="warningBannerAcceptBtn">
            <div class="btn btn-default" data-dismiss="alert" data-bind="click: accept" aria-label="Accept">Accept</div>
        </div>
    </div>
    <div id="footerSlideIn">
        <div class="container">
            <div class="row">
                <div class='col-sm-2 hidden-xs'>
                    <img class="logo" src="/static/img/circle_logo.png">
                </div>
                <div class='col-sm-10 col-xs-12'>
                    <a data-bind="click: dismiss" class="close" href="#">&times;</a>
                    <h1>Start managing your projects on the OSF today.</h1>
                    <p>Free and easy to use, the Open Science Framework supports the entire research lifecycle: planning, execution, reporting, archiving, and discovery.</p>
                    <div>
                        <a data-bind="click: trackClick.bind($data, 'Create Account')" class="btn btn-primary" href="${web_url_for('index')}#signUp">Create an Account</a>

                        <a data-bind="click: trackClick.bind($data, 'Learn More')" class="btn btn-primary" href="https://help.osf.io/article/384-managing-projects" target="_blank" rel="noreferrer">Learn More</a>
                        <a data-bind="click: dismiss">Hide this message</a>
                    </div>
                </div>
            </div>
        </div>
    </div>
</div>
% endif


    ${self.footer()}
        <%!
            import hashlib

            def user_hash(user_id):
                token = hashlib.md5()
                token.update(user_id)
                return token.hexdigest()
        %>

        <%!
            import datetime
            def create_timestamp():
                return str(datetime.datetime.utcnow())
        %>

        % if settings.GOOGLE_ANALYTICS_ID:
            <script>
            (function(i,s,o,g,r,a,m){i['GoogleAnalyticsObject']=r;i[r]=i[r]||function(){
            (i[r].q=i[r].q||[]).push(arguments)},i[r].l=1*new Date();a=s.createElement(o),
            m=s.getElementsByTagName(o)[0];a.async=1;a.src=g;m.parentNode.insertBefore(a,m)
            })(window,document,'script','//www.google-analytics.com/analytics.js','ga');

            ga('create', ${ settings.GOOGLE_ANALYTICS_ID | sjson, n }, 'auto', {'allowLinker': true});
            ga('require', 'linker');
            ga('linker:autoLink', ['centerforopenscience.org', 'cos.io'] );
            ga('set', 'dimension1', (${ user_id | sjson, n} != "") ? 'Logged in': 'Logged out');
            ga('set', 'dimension2', '${self.resource()}');
            ga('set', 'dimension3', '${self.public()}');
            ga('set', 'anonymizeIp', true);
            ga('send', 'pageview');
            </script>

        % else:
            <script>
                window.ga = function() {};
          </script>
        % endif

        % if settings.GOOGLE_TAG_MANAGER_ID:
            <!-- Google Tag Manager -->
            <script>(function(w,d,s,l,i){w[l]=w[l]||[];w[l].push({'gtm.start':
            new Date().getTime(),event:'gtm.js'});var f=d.getElementsByTagName(s)[0],
            j=d.createElement(s),dl=l!='dataLayer'?'&l='+l:'';j.async=true;j.src=
            'https://www.googletagmanager.com/gtm.js?id='+i+dl;f.parentNode.insertBefore(j,f);
            })(window,document,'script','dataLayer',${ settings.GOOGLE_TAG_MANAGER_ID | sjson, n });</script>
            <!-- End Google Tag Manager -->
        % endif

        <script>
            // Mako variables accessible globally
            window.contextVars = $.extend(true, {}, window.contextVars, {
                osfURL: ${ osf_url if osf_url.endswith('/') else osf_url + '/' | sjson, n },
                waterbutlerURL: ${ waterbutler_url if waterbutler_url.endswith('/') else waterbutler_url + '/' | sjson, n },
                // Whether or not this page is loaded under osf.io or another domain IE: institutions
                isOnRootDomain: ${domain | sjson, n } === window.location.origin + '/',
                cookieName: ${ cookie_name | sjson, n },
                apiV2Domain: ${ api_v2_domain | sjson, n },
                apiV2Prefix: ${ api_v2_base | sjson, n },
                registerUrl: ${ api_url_for('register_user') | sjson, n },
                currentUser: {
                    id: ${ user_id | sjson, n },
                    locale: ${ user_locale | sjson, n },
                    timezone: ${ user_timezone | sjson, n },
                    entryPoint: ${ user_entry_point | sjson, n },
                    institutions: ${ user_institutions | sjson, n},
                    emailsToAdd: ${ user_email_verifications | sjson, n },
                    anon: ${ anon | sjson, n },
                },
                maintenance: ${ maintenance | sjson, n},
                analyticsMeta: {
                    pageMeta: {
                        routeName: ${page_route_name | sjson, n},
                    },
                },
                osfSupportEmail: ${osf_support_email | sjson, n },
                csrfCookieName: ${ csrf_cookie_name | sjson, n },
            });
        </script>

<<<<<<< HEAD
=======
        % if keen['public']['project_id']:
            <script>
                window.contextVars = $.extend(true, {}, window.contextVars, {
                    keen: {
                        public: {
                            projectId: ${ keen['public']['project_id'] | sjson, n },
                            writeKey: ${ keen['public']['write_key'] | sjson, n },
                        },
                        private: {
                            projectId: ${ keen['private']['project_id'] | sjson, n },
                            writeKey: ${ keen['private']['write_key'] | sjson, n },
                        },
                    },
                });
            </script>
        % endif

        % if settings.DATACITE_TRACKER_REPO_ID:
            <script>
                window.contextVars = $.extend(true, {}, window.contextVars, {
                    dataciteTrackerRepoId: ${ settings.DATACITE_TRACKER_REPO_ID | sjson, n },
                });
            </script>
        % endif


>>>>>>> 3161a473
        ${self.javascript_bottom()}
    </body>
</html>


###### Base template functions #####

<%def name="nav()">
    <%namespace name="nav_helper" file="nav.mako" />
    ${nav_helper.nav(service_name='HOME', service_url=domain, service_support_url='https://help.osf.io/')}
</%def>

<%def name="title()">
    ### The page title ###
</%def>

<%def name="resource()"><%
    return 'n/a'
%> ### What resource is displayed on page ###
</%def>

<%def name="public()"><%
    return 'n/a'
%> ### What the public/private status of the resource displayed on page ###
</%def>

<%def name="container_class()">
    ### CSS classes to apply to the "content" div ###
</%def>

<%def name="description()">
    ### The page description ###
</%def>

<!-- Metadata tags-->
<%def name="description_meta()">
    Hosted on the Open Science Framework
</%def>

<%def name="title_meta()">
    ### The project title ###
</%def>

<%def name="institutions_meta()">
  ### The list of affiliated institutions ###
</%def>

<%def name="authors_meta()">
    ### The list of project contributors ###
</%def>

<%def name="datemodified_meta()">
    ### The project last modified date.
</%def>

<%def name="datecreated_meta()">
    ### The project creation date.
</%def>

<%def name="identifier_meta()">
    ### The project doi ###
</%def>

<%def name="license_meta()">
    ### The project license ###
</%def>

<%def name="keywords_meta()">
    ### The project tags ###
</%def>

<%def name="relations_meta()">
    ### The list of url for related nodes ###
</%def>

<%def name="category_meta()">
    ### The project category ###
</%def>

<%def name="url_meta()">
    ### The project canonical url ###
</%def>

<%def name="image_meta()">
    ### The project image url ###
</%def>
<!--Metadata tags-->

<%def name="stylesheets()">
    ### Extra css for this page. ###
</%def>

<%def name="javascript()">
    ### Additional javascript, loaded at the top of the page ###
</%def>

<%def name="content()">
    ### The body content. ###
</%def>

<%def name="javascript_bottom()">
    ### Javascript loaded at the bottom of the page ###
</%def>

<%def name="footer()">
    <%include file="footer.mako"/>
</%def>

<%def name="alert()">
    <%include file="alert.mako"/>
</%def>

<%def name="content_wrap()">
    <div class="watermarked" role="main">
        <div class="container ${self.container_class()}">
            % if status:
                ${self.alert()}
            % endif

            ### A11y Reccommended header
            <h1 style="display: none;">Main content</h1>
            ${self.content()}
        </div><!-- end container -->
    </div><!-- end watermarked -->
</%def>


<%def name="includes_top()">

    <!-- HTML5 shim and Respond.js for IE8 support of HTML5 elements and media queries -->
    <!-- WARNING: Respond.js doesn't work if you view the page via file:// -->
    <!--[if lt IE 9]>
      <script src="https://oss.maxcdn.com/html5shiv/3.7.2/html5shiv.min.js"></script>
      <script src="https://oss.maxcdn.com/respond/1.4.2/respond.min.js"></script>
      <script src="//cdnjs.cloudflare.com/ajax/libs/es5-shim/4.0.3/es5-shim.min.js"></script>
      <script src="//cdnjs.cloudflare.com/ajax/libs/es5-shim/4.0.3/es5-sham.min.js"></script>
    <![endif]-->

    <script src="https://cdnjs.cloudflare.com/ajax/libs/es6-shim/0.35.0/es6-shim.min.js"></script>

    % if settings.USE_CDN_FOR_CLIENT_LIBS:
        <link rel="stylesheet" href="https://maxcdn.bootstrapcdn.com/bootstrap/3.3.7/css/bootstrap.min.css" integrity="sha384-BVYiiSIFeK1dGmJRAkycuHAHRg32OmUcww7on3RYdg4Va+PmSTsz/K68vbdEjh4u" crossorigin="anonymous">
        <script src="https://cdnjs.cloudflare.com/ajax/libs/jquery/3.2.1/jquery.min.js"></script>
        <script>window.jQuery || document.write('<script src="https://ajax.googleapis.com/ajax/libs/jquery/3.2.1/jquery.min.js">\x3C/script>')</script>
        <script src="https://cdnjs.cloudflare.com/ajax/libs/jqueryui/1.12.1/jquery-ui.min.js"></script>
        <script>window.jQuery.ui || document.write('<script src="https://ajax.googleapis.com/ajax/libs/jqueryui/1.12.1/jquery-ui.min.js">\x3C/script>')</script>
    % else:
        <script src="/static/vendor/bower_components/jquery/dist/jquery.min.js"></script>
        <script src="/static/vendor/bower_components/jquery-ui/jquery-ui.min.js"></script>
    % endif
    ## NOTE: We load vendor bundle  at the top of the page because contains
    ## the webpack runtime and a number of necessary stylesheets which should be loaded before the user sees
    ## content.
    <script src="${'/static/public/js/vendor.js' | webpack_asset}"></script>
</%def><|MERGE_RESOLUTION|>--- conflicted
+++ resolved
@@ -271,8 +271,6 @@
             });
         </script>
 
-<<<<<<< HEAD
-=======
         % if keen['public']['project_id']:
             <script>
                 window.contextVars = $.extend(true, {}, window.contextVars, {
@@ -298,8 +296,6 @@
             </script>
         % endif
 
-
->>>>>>> 3161a473
         ${self.javascript_bottom()}
     </body>
 </html>
