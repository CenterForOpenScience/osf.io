--- conflicted
+++ resolved
@@ -165,14 +165,11 @@
                 cookieName: ${ cookie_name | sjson, n },
                 apiV2Prefix: ${ api_v2_base | sjson, n },
                 registerUrl: ${ api_url_for('register_user') | sjson, n},
-<<<<<<< HEAD
                 popular: ${ popular_links_node | sjson, n},
-                newAndNoteworthy: ${ noteworthy_links_node | sjson, n}
-=======
+                newAndNoteworthy: ${ noteworthy_links_node | sjson, n},
                 currentUser: {
                     id: ${ user_id | sjson, n }
                 }
->>>>>>> 1918a39b
             });
         </script>
 
