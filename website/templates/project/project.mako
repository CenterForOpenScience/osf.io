--- conflicted
+++ resolved
@@ -323,11 +323,7 @@
                 <div class="clearfix" id="collections-header" data-toggle="collapse" href="#collectionList" role="button" style="margin: 10px;">
                     <div class="pull-left" style="margin-top: 5px">
                         <img src="${ node['collections'][0]['logo']}" style="display: inline; height: 25px; width: 25px; margin-left: 5px;"/>
-<<<<<<< HEAD
                         % if 'accepted' in [x['state'] for x in node['collections']]:
-=======
-                        % if 'accepted' in [x for x in node['collections'] if x['state'] == 'accepted']:
->>>>>>> 055545c0
                             <div style="display: inline; margin: 10px; margin-left: 0px;" >
                             % if len([x for x in node['collections'] if x['state'] == 'accepted']) - 1:
                                 Included in <a>${node['collections'][0]['collection_title']}</a> and <a>${len([x for x in node['collections'] if x['state'] == 'accepted']) - 1}</a> more
