<%inherit file="project/project_base.mako"/>
<%include file="project/nodes_privacy.mako"/>

<%
    is_project = node['node_type'] == 'project'
%>

<div id="projectScope">
    <header class="subhead" id="overview">
        <div class="row">
            <div class="col-sm-5 col-md-7 cite-container">
                % if parent_node['exists']:
                    % if parent_node['can_view'] or parent_node['is_public'] or parent_node['is_contributor']:
                        <h2 class="node-parent-title">
                            <a href="${parent_node['url']}">${parent_node['title']}</a> &nbsp;/
                        </h2>
                    % else:
                        <h2 class="node-parent-title unavailable">
                            <span>Private Project</span>&nbsp;/
                        </h2>
                    % endif
                % endif
                <h2 class="node-title">
                    % if node['institution']['name'] and enable_institutions and not node['anonymous']:
                        <a href="/institutions/${node['institution']['id']}"><img class="img-circle" height="75" width="75" id="instLogo" src="${node['institution']['logo_path']}"></a>
                    % endif
                    <span id="nodeTitleEditable" class="overflow">${node['title']}</span>
                </h2>
            </div>
<<<<<<< HEAD
            % if not private_link:
                <div class="col-sm-7 col-md-5">
                    <div class="btn-toolbar node-control pull-right"
                        % if not user_name:
                            data-bind="tooltip: {title: 'Log-in or create an account to watch/duplicate this project', placement: 'bottom'}"
                        % endif
                            >
                        <div class="btn-group">
                        % if not node["is_public"]:
                            <button class='btn btn-default disabled'>Private</button>
                            % if 'admin' in user['permissions'] and not node['is_pending_registration'] and not node['embargo_end_date']:
                                <a class="btn btn-default"  href="#nodesPrivacy" data-toggle="modal" >Make Public</a>
                            % endif
=======
            <div class="col-sm-7 col-md-5">
                <div class="btn-toolbar node-control pull-right"
                    % if not user_name:
                        data-bind="tooltip: {title: 'Log-in or create an account to watch/duplicate this project', placement: 'bottom'}"
                    % endif
                        >
                    <div class="btn-group">
                    % if not node["is_public"]:
                        <button class='btn btn-default disabled'>Private</button>
                        % if 'admin' in user['permissions'] and not node['is_pending_registration'] and not node['embargo_end_date']:
                            <a class="btn btn-default"  href="#nodesPrivacy" data-toggle="modal" >Make Public</a>
                        % endif
                    % else:
                        % if 'admin' in user['permissions'] and not node['is_registration']:
                            <a class="btn btn-default" href="#nodesPrivacy" data-toggle="modal">Make Private</a>
                        % endif
                        <button class="btn btn-default disabled">Public</button>
                    % endif
                    </div>
                    <!-- ko if: canBeOrganized -->
                    <div class="btn-group" style="display: none;" data-bind="visible: true">

                        <!-- ko ifnot: inDashboard -->
                           <a id="addDashboardFolder" data-bind="click: addToDashboard, tooltip: {title: 'Add to bookmarks',
                            placement: 'bottom', container : 'body'}" class="btn btn-default">
                               <i class="fa fa-bookmark"></i>
                               <i class="fa fa-plus"></i>
                           </a>
                        <!-- /ko -->
                        <!-- ko if: inDashboard -->
                           <a id="removeDashboardFolder" data-bind="click: removeFromDashboard, tooltip: {title: 'Remove from bookmarks',
                            placement: 'bottom', container : 'body'}" class="btn btn-default">
                               <i class="fa fa-bookmark"></i>
                               <i class="fa fa-minus"></i>
                           </a>
                        <!-- /ko -->

                    </div>
                    <!-- /ko -->
                    <div class="btn-group">
                        <a
                        % if user_name:
                            class="btn btn-default"
                            data-bind="tooltip: {title: 'Duplicate', placement: 'bottom', container : 'body'}"
                            data-target="#duplicateModal" data-toggle="modal"
>>>>>>> 8dd59ffa
                        % else:
                            % if 'admin' in user['permissions'] and not node['is_registration']:
                                <a class="btn btn-default" href="#nodesPrivacy" data-toggle="modal">Make Private</a>
                            % endif
                            <button class="btn btn-default disabled">Public</button>
                        % endif
                        </div>
                        <!-- ko if: canBeOrganized -->
                        <div class="btn-group" style="display: none;" data-bind="visible: true">

                            <!-- ko ifnot: inDashboard -->
                               <a id="addDashboardFolder" data-bind="click: addToDashboard, tooltip: {title: 'Add to dashboard folder',
                                placement: 'bottom', container : 'body'}" class="btn btn-default">
                                   <i class="fa fa-folder-open"></i>
                                   <i class="fa fa-plus"></i>
                               </a>
                            <!-- /ko -->
                            <!-- ko if: inDashboard -->
                               <a id="removeDashboardFolder" data-bind="click: removeFromDashboard, tooltip: {title: 'Remove from dashboard folder',
                                placement: 'bottom', container : 'body'}" class="btn btn-default">
                                   <i class="fa fa-folder-open"></i>
                                   <i class="fa fa-minus"></i>
                               </a>
                            <!-- /ko -->

                        </div>
                        <!-- /ko -->
                        <div class="btn-group">
                            <a
                            % if user_name and (node['is_public'] or user['has_read_permissions']) and not node['is_registration']:
                                data-bind="click: toggleWatch, tooltip: {title: watchButtonAction, placement: 'bottom', container : 'body'}"
                                class="btn btn-default" data-container="body"
                            % else:
                                class="btn btn-default disabled"
                            % endif
                                href="#">
                                <i class="fa fa-eye"></i>
                                <span data-bind="text: watchButtonDisplay" id="watchCount"></span>
                            </a>
                        </div>
                        <div class="btn-group">
                            <a
                            % if user_name:
                                class="btn btn-default"
                                data-bind="tooltip: {title: 'Duplicate', placement: 'bottom', container : 'body'}"
                                data-target="#duplicateModal" data-toggle="modal"
                            % else:
                                class="btn btn-default disabled"
                            % endif
                                href="#">
                                <span class="glyphicon glyphicon-share"></span>&nbsp; ${ node['templated_count'] + node['fork_count'] + node['points'] }
                            </a>
                        </div>
                        % if 'badges' in addons_enabled and badges and badges['can_award']:
                            <div class="btn-group">
                                <button class="btn btn-primary" id="awardBadge" style="border-bottom-right-radius: 4px;border-top-right-radius: 4px;">
                                    <i class="fa fa-plus"></i> Award
                                </button>
                            </div>
                        % endif
                    </div>
                </div>
            % endif
        </div>
        <div id="contributors" class="row" style="line-height:25px">
            <div class="col-sm-12">
                <div id="contributorsList" style="height: 25px; overflow: hidden">
                % if user['is_contributor']:
                    <a class="link-dashed" href="${node['url']}contributors/">Contributors</a>:
                % else:
                    Contributors:
                % endif

                % if node['anonymous']:
                    <ol>Anonymous Contributors</ol>
                % else:
                    <ol>
                        <div mod-meta='{
                            "tpl": "util/render_contributors.mako",
                            "uri": "${node["api_url"]}get_contributors/",
                            "replace": true
                        }'></div>
                    </ol>
                % endif
                </div>
                % if enable_institutions and not node['anonymous']:
                    % if user['is_contributor'] and not node['is_registration']:
                        <a class="link-dashed" href="${node['url']}settings/#configureInstitutionAnchor" id="institution">Affiliated Institution:</a>
                    % else:
                        Affiliated institution:
                    % endif
                    % if node['institution']['id']:
                        <a href="/institutions/${node['institution']['id']}">${node['institution']['name']}</a>
                    % else:
                        <span> None </span>
                    % endif
                % endif
                % if node['is_fork']:
                    <p>
                    Forked from <a class="node-forked-from" href="/${node['forked_from_id']}/">${node['forked_from_display_absolute_url']}</a> on
                    <span data-bind="text: dateForked.local, tooltip: {title: dateForked.utc}"></span>
                    </p>
                % endif
                % if node['is_registration']:
                    <p>
                    Registration Supplement:
                    % for meta_schema in node['registered_schemas']:
                    <a href="${node['url']}register/${meta_schema['id']}">${meta_schema['schema_name']}</a>
                      % if len(node['registered_schemas']) > 1:
                      ,
                      % endif
                    % endfor
                    </p>
                % endif
                % if node['is_registration']:
                    <p>
                    Date registered:
                    <span data-bind="text: dateRegistered.local, tooltip: {title: dateRegistered.utc}" class="date node-date-registered"></span>
                    </p>
                % endif
                    <p>
                    Date created:
                    <span data-bind="text: dateCreated.local, tooltip: {title: dateCreated.utc}" class="date node-date-created"></span>
                    % if not node['is_registration']:
                        | Last Updated:
                        <span data-bind="text: dateModified.local, tooltip: {title: dateModified.utc}" class="date node-last-modified-date"></span>
                    % endif
                    </p>
                <span data-bind="if: hasIdentifiers()" class="scripted">
                  <br />
                    Identifiers:
                  DOI <span data-bind="text: doi"></span> |
                  ARK <span data-bind="text: ark"></span>
                </span>
                <span data-bind="if: canCreateIdentifiers()" class="scripted">
                  <!-- ko if: idCreationInProgress() -->
                    <p>
                      <i class="fa fa-spinner fa-lg fa-spin"></i>
                        <span class="text-info">Creating DOI and ARK. Please wait...</span>
                    </p>
                  <!-- /ko -->

                  <!-- ko ifnot: idCreationInProgress() -->
                  <p>
                  <a data-bind="click: askCreateIdentifiers, visible: !idCreationInProgress()">Create DOI / ARK</a>
                  </p>
                  <!-- /ko -->
                </span>
                <p>
                Category: <span class="node-category">${node['category']}</span>
                &nbsp;
                <span data-bind="css: icon"></span>
                </p>

                % if (node['description']) or (not node['description'] and 'write' in user['permissions'] and not node['is_registration']):
                    <p>
                    <span id="description">Description:</span> <span id="nodeDescriptionEditable" class="node-description overflow" data-type="textarea">${node['description']}</span>
                    </p>
                % endif
                % if ('admin' in user['permissions'] or node['license'].get('name', 'No license') != 'No license'):
                    <p>
                      <license-picker params="saveUrl: '${node['update_url']}',
                                              saveMethod: 'PUT',
                                              license: window.contextVars.node.license,
                                              saveLicenseKey: 'node_license',
                                              readonly: ${ node['is_registration'] | sjson, n}">
                        <span id="license">License:</span>
                        <span class="text-muted"> ${node['license'].get('name', 'No license')} </span>
                      </license-picker>
                    </p>
                 % endif

            </div>
        </div>

    </header>
</div>


<%def name="title()">${node['title']}</%def>

<%include file="project/modal_add_pointer.mako"/>

<%include file="project/modal_add_component.mako"/>

% if user['can_comment'] or node['has_comments']:
    <%include file="include/comment_pane_template.mako"/>
% endif

<div class="row">

    <div class="col-sm-6 osf-dash-col">

        %if user['show_wiki_widget']:
            <div id="addonWikiWidget" class="" mod-meta='{
            "tpl": "../addons/wiki/templates/wiki_widget.mako",
            "uri": "${node['api_url']}wiki/widget/"
        }'></div>
        %endif

        <!-- Files -->
        <div class="panel panel-default">
            <div class="panel-heading clearfix">
                <h3 class="panel-title">Files</h3>
                <div class="pull-right">
                   <a href="${node['url']}files/"> <i class="fa fa-external-link"></i> </a>
                </div>
            </div>
            <div class="panel-body">
                <div id="treeGrid">
                    <div class="spinner-loading-wrapper">
                        <div class="logo-spin logo-lg"></div>
                         <p class="m-t-sm fg-load-message"> Loading files...  </p>
                    </div>
                </div>
            </div>
        </div>

        % if addons:
            <!-- Show widgets in left column if present -->
            % for addon in addons_enabled:
                % if addons[addon]['has_widget']:
                    %if addon != 'wiki': ## We already show the wiki widget at the top
                    <div class="addon-widget-container" mod-meta='{
                            "tpl": "../addons/${addon}/templates/${addon}_widget.mako",
                            "uri": "${node['api_url']}${addon}/widget/"
                        }'></div>
                    %endif
                % endif
            % endfor
        % else:
            <!-- If no widgets, show components -->
            ${children()}
        % endif

    </div>

    <div class="col-sm-6 osf-dash-col">

        <!-- Citations -->
        % if not node['anonymous']:

         <div class="citations panel panel-default">
            <div class="panel-heading clearfix">
                <h3 class="panel-title"  style="padding-top: 3px">Citation</h3>
                <div class="pull-right">
                    <span class="permalink">${node['display_absolute_url']}</span><button class="btn btn-link project-toggle"><i class="fa fa-angle-down"></i></button>
                </div>
            </div>
            <div class="panel-body" style="display:none">
                <div id="citationList" class="m-b-md">
                    <div class="citation-list">
                        <div class="f-w-xl">APA</div>
                            <span data-bind="text: apa"></span>
                        <div class="f-w-xl m-t-md">MLA</div>
                            <span data-bind="text: mla"></span>
                        <div class="f-w-xl m-t-md">Chicago</div>
                            <span data-bind="text: chicago"></span>
                        <div data-bind="validationOptions: {insertMessages: false, messagesOnModified: false}, foreach: citations">
                            <!-- ko if: view() === 'view' -->
                                <div class="f-w-xl m-t-md">{{name}}
                                    % if 'admin' in user['permissions'] and not node['is_registration']:
                                        <!-- ko ifnot: $parent.editing() -->
                                            <button class="btn btn-default btn-sm" data-bind="click: function() {edit($parent)}"><i class="fa fa-edit"></i> Edit</button>
                                            <button class="btn btn-danger btn-sm" data-bind="click: function() {removeSelf($parent)}"><i class="fa fa-trash-o"></i> Remove</button>
                                        <!-- /ko -->
                                    % endif
                                </div>
                                <span data-bind="text: text"></span>
                            <!-- /ko -->
                            <!-- ko if: view() === 'edit' -->
                                <div class="f-w-xl m-t-md">Citation name</div>
                                <input data-bind="if: name !== undefined, value: name" placeholder="Required" class="form-control"/>
                                <div class="f-w-xl m-t-sm">Citation</div>
                                <textarea data-bind="if: text !== undefined, value: text" placeholder="Required" class="form-control" rows="4"></textarea>
                                <div data-bind="visible: showMessages, css: 'text-danger'">
                                    <p class="m-t-sm" data-bind="validationMessage: name"></p>
                                    <p class="m-t-sm" data-bind="validationMessage: text"></p>
                                </div>
                                <div class="m-t-md">
                                    <button class="btn btn-default" data-bind="click: function() {cancel($parent)}">Cancel</button>
                                    <button class="btn btn-success" data-bind="click: function() {save($parent)}">Save</button>
                                </div>
                            <!-- /ko -->
                        </div>
                    </div>
                    ## Disable custom citations for now
                    ## % if 'admin' in user['permissions'] and not node['is_registration']:
                    ##     <!-- ko ifnot: editing() -->
                    ##     <button data-bind="ifnot: editing(), click: addAlternative" class="btn btn-default btn-sm m-t-md"><i class="fa fa-plus"></i> Add Citation</button>
                    ##     <!-- /ko -->
                    ## % endif
                </div>
                <p><strong>Get more citations</strong></p>
                <div id="citationStylePanel" class="citation-picker">
                    <input id="citationStyleInput" type="hidden" />
                </div>
                <pre id="citationText" class="formatted-citation"></pre>
            </div>
         </div>
        % endif

        <!-- Show child on right if widgets -->
        % if addons:
            ${children()}
        % endif


        %if node['tags'] or 'write' in user['permissions']:
         <div class="tags panel panel-default">
            <div class="panel-heading clearfix">
                <h3 class="panel-title">Tags </h3>
                <div class="pull-right">
                </div>
            </div>
            <div class="panel-body">
                <input name="node-tags" id="node-tags" value="${','.join([tag for tag in node['tags']]) if node['tags'] else ''}" />
            </div>
        </div>

        %endif


        <%include file="log_list.mako" args="scripted=True" />

    </div>

</div>

<%def name="children()">
% if ('write' in user['permissions'] and not node['is_registration']) or node['children']:
    <div class="components panel panel-default">
        <div class="panel-heading clearfix">
            <h3 class="panel-title" style="padding-bottom: 5px; padding-top: 5px;">Components </h3>
            <div class="pull-right">
                % if 'write' in user['permissions'] and not node['is_registration']:
                    <a class="btn btn-sm btn-default" data-toggle="modal" data-target="#newComponent">Add Component</a>
                    <a class="btn btn-sm btn-default" data-toggle="modal" data-target="#addPointer">Add Links</a>
                % endif
            </div>
        </div><!-- end addon-widget-header -->
        <div class="panel-body">
            % if node['children']:
                <div id="containment">
                    <div mod-meta='{
                        "tpl": "util/render_nodes.mako",
                        "uri": "${node["api_url"]}get_children/",
                        "replace": true,
                        "kwargs": {
                          "sortable" : ${'true' if not node['is_registration'] else 'false'},
                          "pluralized_node_type": "components"
                        }
                      }'></div>
                </div><!-- end containment -->
            % else:
              <p>No components have been added to this ${node['node_type']}.</p>
            % endif
        </div><!-- end addon-widget-body -->
    </div><!-- end components -->
%endif

</%def>

<%def name="stylesheets()">
    ${parent.stylesheets()}
    % for style in addon_widget_css:
    <link rel="stylesheet" href="${style}" />
    % endfor
    % for stylesheet in tree_css:
    <link rel='stylesheet' href='${stylesheet}' type='text/css' />
    % endfor

    <link rel="stylesheet" href="/static/css/pages/project-page.css">
</%def>

<%def name="javascript_bottom()">

${parent.javascript_bottom()}

% for script in tree_js:
<script type="text/javascript" src="${script | webpack_asset}"></script>
% endfor

<script type="text/javascript">
    // Hack to allow mako variables to be accessed to JS modules
    window.contextVars = $.extend(true, {}, window.contextVars, {
        currentUser: {
            canComment: ${ user['can_comment'] | sjson, n },
            canEdit: ${ user['can_edit'] | sjson, n }
        },
        node: {
            hasChildren: ${ node['has_children'] | sjson, n },
            isRegistration: ${ node['is_registration'] | sjson, n },
            tags: ${ node['tags'] | sjson, n }
        }
    });
</script>

<script src="${"/static/public/js/project-dashboard.js" | webpack_asset}"></script>

% for asset in addon_widget_js:
<script src="${asset | webpack_asset}"></script>
% endfor

</%def><|MERGE_RESOLUTION|>--- conflicted
+++ resolved
@@ -27,21 +27,6 @@
                     <span id="nodeTitleEditable" class="overflow">${node['title']}</span>
                 </h2>
             </div>
-<<<<<<< HEAD
-            % if not private_link:
-                <div class="col-sm-7 col-md-5">
-                    <div class="btn-toolbar node-control pull-right"
-                        % if not user_name:
-                            data-bind="tooltip: {title: 'Log-in or create an account to watch/duplicate this project', placement: 'bottom'}"
-                        % endif
-                            >
-                        <div class="btn-group">
-                        % if not node["is_public"]:
-                            <button class='btn btn-default disabled'>Private</button>
-                            % if 'admin' in user['permissions'] and not node['is_pending_registration'] and not node['embargo_end_date']:
-                                <a class="btn btn-default"  href="#nodesPrivacy" data-toggle="modal" >Make Public</a>
-                            % endif
-=======
             <div class="col-sm-7 col-md-5">
                 <div class="btn-toolbar node-control pull-right"
                     % if not user_name:
@@ -87,70 +72,22 @@
                             class="btn btn-default"
                             data-bind="tooltip: {title: 'Duplicate', placement: 'bottom', container : 'body'}"
                             data-target="#duplicateModal" data-toggle="modal"
->>>>>>> 8dd59ffa
                         % else:
-                            % if 'admin' in user['permissions'] and not node['is_registration']:
-                                <a class="btn btn-default" href="#nodesPrivacy" data-toggle="modal">Make Private</a>
-                            % endif
-                            <button class="btn btn-default disabled">Public</button>
+                            class="btn btn-default disabled"
                         % endif
+                            href="#">
+                            <span class="glyphicon glyphicon-share"></span>&nbsp; ${ node['templated_count'] + node['fork_count'] + node['points'] }
+                        </a>
+                    </div>
+                    % if 'badges' in addons_enabled and badges and badges['can_award']:
+                        <div class="btn-group">
+                            <button class="btn btn-primary" id="awardBadge" style="border-bottom-right-radius: 4px;border-top-right-radius: 4px;">
+                                <i class="fa fa-plus"></i> Award
+                            </button>
                         </div>
-                        <!-- ko if: canBeOrganized -->
-                        <div class="btn-group" style="display: none;" data-bind="visible: true">
-
-                            <!-- ko ifnot: inDashboard -->
-                               <a id="addDashboardFolder" data-bind="click: addToDashboard, tooltip: {title: 'Add to dashboard folder',
-                                placement: 'bottom', container : 'body'}" class="btn btn-default">
-                                   <i class="fa fa-folder-open"></i>
-                                   <i class="fa fa-plus"></i>
-                               </a>
-                            <!-- /ko -->
-                            <!-- ko if: inDashboard -->
-                               <a id="removeDashboardFolder" data-bind="click: removeFromDashboard, tooltip: {title: 'Remove from dashboard folder',
-                                placement: 'bottom', container : 'body'}" class="btn btn-default">
-                                   <i class="fa fa-folder-open"></i>
-                                   <i class="fa fa-minus"></i>
-                               </a>
-                            <!-- /ko -->
-
-                        </div>
-                        <!-- /ko -->
-                        <div class="btn-group">
-                            <a
-                            % if user_name and (node['is_public'] or user['has_read_permissions']) and not node['is_registration']:
-                                data-bind="click: toggleWatch, tooltip: {title: watchButtonAction, placement: 'bottom', container : 'body'}"
-                                class="btn btn-default" data-container="body"
-                            % else:
-                                class="btn btn-default disabled"
-                            % endif
-                                href="#">
-                                <i class="fa fa-eye"></i>
-                                <span data-bind="text: watchButtonDisplay" id="watchCount"></span>
-                            </a>
-                        </div>
-                        <div class="btn-group">
-                            <a
-                            % if user_name:
-                                class="btn btn-default"
-                                data-bind="tooltip: {title: 'Duplicate', placement: 'bottom', container : 'body'}"
-                                data-target="#duplicateModal" data-toggle="modal"
-                            % else:
-                                class="btn btn-default disabled"
-                            % endif
-                                href="#">
-                                <span class="glyphicon glyphicon-share"></span>&nbsp; ${ node['templated_count'] + node['fork_count'] + node['points'] }
-                            </a>
-                        </div>
-                        % if 'badges' in addons_enabled and badges and badges['can_award']:
-                            <div class="btn-group">
-                                <button class="btn btn-primary" id="awardBadge" style="border-bottom-right-radius: 4px;border-top-right-radius: 4px;">
-                                    <i class="fa fa-plus"></i> Award
-                                </button>
-                            </div>
-                        % endif
-                    </div>
-                </div>
-            % endif
+                    % endif
+                </div>
+            </div>
         </div>
         <div id="contributors" class="row" style="line-height:25px">
             <div class="col-sm-12">
