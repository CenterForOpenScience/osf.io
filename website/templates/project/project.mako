--- conflicted
+++ resolved
@@ -19,7 +19,6 @@
         % if addons:
 
             <!-- Show widgets in left column if present -->
-<<<<<<< HEAD
             % for addon in addons_enabled:
                 % if addons[addon]['has_widget']:
                     %if addon == 'wiki':
@@ -40,36 +39,16 @@
             % endfor
 
         % else:
-=======
-        % for addon in addons_enabled:
-            % if addons[addon]['has_widget']:
-<div class="addon-widget-container" mod-meta='{
-"tpl": "../addons/${addon}/templates/${addon}_widget.mako",
-"uri": "${node['api_url']}${addon}/widget/"
-}'></div>
-            % endif
-        % endfor
-
-        % else:
-
-        % if 'wiki' in addons and addons['wiki']['has_widget']:
-<div class="addon-widget-container" mod-meta='{
-"tpl": "../addons/wiki/templates/wiki_widget.mako",
-"uri": "${node['api_url']}wiki/widget/"
-}'></div>
-        % endif
-
->>>>>>> ba599be7
             <!-- If no widgets, show components -->
-        ${children()}
+            ${children()}
 
         % endif
 
         <div class="addon-widget-container">
             <h3 class="addon-widget-header"><a href="${node['url']}files/">Files</a></h3>
             <div id="filetreeProgressBar" class="progress progress-striped active">
-                <div class="progress-bar" role="progressbar" aria-valuenow="100"
-                     aria-valuemin="0" aria-valuemax="100" style="width: 100%">
+                <div class="progress-bar"  role="progressbar" aria-valuenow="100"
+                    aria-valuemin="0" aria-valuemax="100" style="width: 100%">
                     <span class="sr-only">Loading</span>
                 </div>
             </div>
@@ -82,7 +61,7 @@
 
     <div class="col-sm-6">
 
-<<<<<<< HEAD
+        <!-- Begin section prior to Azeem's changes -->
         <!-- Citations -->
         % if not node['anonymous']:
             <div class="citations">
@@ -98,7 +77,7 @@
                         <dd class="citation-text">${node['citations']['chicago']}</dd>
                 </dl>
             </div><!-- end .citations -->
-=======
+            <!-- End section prior to Azeem's changes -->
         <div class="citations">
 
                         <span class="citation-label">Citation:</span>
@@ -136,7 +115,6 @@
         </div>
 
 
->>>>>>> ba599be7
         <hr />
         % endif
 
@@ -155,25 +133,14 @@
         <hr />
 
         <div class="logs">
-<<<<<<< HEAD
             <%include file="log_list.mako"/>
         </div>
-=======
-            <div id='logScope'>
-                <%include file="log_list.mako"/>
-                <a class="moreLogs" data-bind="click: moreLogs, visible: enableMoreLogs">more</a>
-            </div><!-- end #logScope -->
-            ## Hide More widget until paging for logs is implemented
-            ##<div class="paginate pull-right">more</div>
-            </div>
->>>>>>> ba599be7
 
     </div>
 
 </div>
 
 <%def name="children()">
-<<<<<<< HEAD
     % if node['node_type'] == 'project':
             <div class="pull-right btn-group">
                 % if 'write' in user['permissions'] and not node['is_registration']:
@@ -200,58 +167,27 @@
     <p>No components have been added to this project.</p>
   % endif
 % endif
-=======
-    <div class="page-header">
-        % if node['category'] == 'project':
-<div class="pull-right btn-group">
-        % if 'write' in user['permissions']:
-<a class="btn btn-default" data-toggle="modal" data-target="#newComponent">Add Component</a>
-        <a class="btn btn-default" data-toggle="modal" data-target="#addPointer">Add Links</a>
-        % else:
-<a class="btn btn-default disabled">Add Component</a>
-        <a class="btn btn-default disabled">Add Link</a>
-        % endif
-        </div>
-
-        % endif
-        <h2>Components</h2>
-    </div>
-
-    % if node['children']:
-<div id="containment">
-    <div mod-meta='{
-"tpl": "util/render_nodes.mako",
-"uri": "${node["api_url"]}get_children/",
-"replace": true,
-"kwargs": {"sortable" : true}
-}'></div>
-    </div>
-    % else:
-<p>No components have been added to this project.</p>
-    % endif
->>>>>>> ba599be7
-
-    % for name, capabilities in addon_capabilities.iteritems():
-<script id="capabilities-${name}" type="text/html">${capabilities}</script>
-    % endfor
+
+% for name, capabilities in addon_capabilities.iteritems():
+    <script id="capabilities-${name}" type="text/html">${capabilities}</script>
+% endfor
 
 </%def>
 
 <%def name="stylesheets()">
     ${parent.stylesheets()}
     % for style in addon_widget_css:
-<link rel="stylesheet" href="${style}" />
+        <link rel="stylesheet" href="${style}" />
     % endfor
 </%def>
 
 <%def name="javascript_bottom()">
-    ${parent.javascript_bottom()}
-
-    % for script in addon_widget_js:
-<script type="text/javascript" src="${script}"></script>
-    % endfor
-
-<<<<<<< HEAD
+${parent.javascript_bottom()}
+
+% for script in addon_widget_js:
+    <script type="text/javascript" src="${script}"></script>
+% endfor
+
 <script type="text/javascript">
     $script(['/static/js/logFeed.js'], 'logFeed');
 
@@ -271,20 +207,11 @@
     var userName = '${user_full_name | js_str}';
     var canComment = ${'true' if user['can_comment'] else 'false'};
     var hasChildren = ${'true' if node['has_children'] else 'false'};
-=======
-    <script type="text/javascript">
-
-        var $comments = $('#comments');
-        var userName = '${user_full_name}';
-        var canComment = ${'true' if user['can_comment'] else 'false'};
-        var hasChildren = ${'true' if node['has_children'] else 'false'};
->>>>>>> ba599be7
-
-        if ($comments.length) {
-
-            $script(['/static/js/commentpane.js', '/static/js/comment.js'], 'comments');
-
-<<<<<<< HEAD
+
+    if ($comments.length) {
+
+        $script(['/static/js/commentpane.js', '/static/js/comment.js'], 'comments');
+
         $script.ready('comments', function () {
             var timestampUrl = nodeApiUrl + 'comments/timestamps/';
             var onOpen = function() {
@@ -301,26 +228,18 @@
             Comment.init('#commentPane', userName, canComment, hasChildren);
         });
     }
-=======
-            $script.ready('comments', function () {
-                var commentPane = new CommentPane('#commentPane');
-                Comment.init('#comments', userName, canComment, hasChildren);
-            });
-
-        }
->>>>>>> ba599be7
-
-    </script>
-
-        ## Todo: Move to project.js
+
+</script>
+
+## Todo: Move to project.js
 <script>
 
     $(document).ready(function() {
 
-// Tooltips
+        // Tooltips
         $('[data-toggle="tooltip"]').tooltip();
 
-// Tag input
+        // Tag input
         $('#node-tags').tagsInput({
             width: "100%",
             interactive: ${'true' if user["can_edit"] else 'false'},
@@ -353,23 +272,17 @@
             }
         });
 
-<<<<<<< HEAD
         // Limit the maximum length that you can type when adding a tag
         $('#node-tags_tag').attr("maxlength", "128");
 
         // Remove delete UI if not contributor
         % if 'write' not in user['permissions'] or node['is_registration']:
-=======
-// Remove delete UI if not contributor
-        % if 'write' not in user['permissions']:
->>>>>>> ba599be7
             $('a[title="Removing tag"]').remove();
             $('span.tag span').each(function(idx, elm) {
                 $(elm).text($(elm).text().replace(/\s*$/, ''))
             });
         % endif
 
-<<<<<<< HEAD
         %if node['is_registration'] and not node['tags']:
             $('div.tags').remove();
         %endif
@@ -396,21 +309,5 @@
         var filebrowser = new Rubeus('#myGrid', rubeusOpts);
     })
 </script>
-=======
-// Initialize filebrowser
-        var filebrowser = new Rubeus('#myGrid', {
-            data: nodeApiUrl + 'files/grid/',
-            columns: [HGrid.Col.Name],
-            uploads: false,
-            width: "100%",
-            height: 600,
-            progBar: '#filetreeProgressBar',
-            searchInput: '#fileSearch'
-        });
-
-    });
-
-    </script>
->>>>>>> ba599be7
 
 </%def>