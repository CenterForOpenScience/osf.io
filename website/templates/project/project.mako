--- conflicted
+++ resolved
@@ -24,60 +24,17 @@
                     <span id="nodeTitleEditable" class="overflow">${node['title']}</span>
                 </h2>
             </div>
-<<<<<<< HEAD
             % if user_name:
                 <div class="col-sm-6 col-md-5">
                     <div class="btn-toolbar node-control pull-right">
                         <div class="btn-group">
                         % if not node["is_public"]:
                             <button class='btn btn-default disabled'>Private</button>
-                            % if 'admin' in user['permissions']:
+                            % if 'admin' in user['permissions'] and not node['pending_embargo']:
                                 <a class="btn btn-default" data-bind="click: makePublic">Make Public</a>
                             % endif
-=======
-            <div class="col-sm-6 col-md-5">
-                <div class="btn-toolbar node-control pull-right">
-                    <div class="btn-group">
-                    % if not node["is_public"]:
-                        <button class='btn btn-default disabled'>Private</button>
-                        % if 'admin' in user['permissions'] and not node['pending_embargo']:
-                            <a class="btn btn-default" data-bind="click: makePublic">Make Public</a>
-                        % endif
-                    % else:
-                        % if 'admin' in user['permissions'] and not node['is_registration']:
-                            <a class="btn btn-default" data-bind="click: makePrivate">Make Private</a>
-                        % endif
-                        <button class="btn btn-default disabled">Public</button>
-                    % endif
-                    </div>
-                    <!-- ko if: canBeOrganized -->
-                    <div class="btn-group" style="display: none" data-bind="visible: true">
-
-                        <!-- ko ifnot: inDashboard -->
-                           <a data-bind="click: addToDashboard, tooltip: {title: 'Add to Dashboard Folder',
-                            placement: 'bottom'}" class="btn btn-default">
-                               <i class="fa fa-folder-open"></i>
-                               <i class="fa fa-plus"></i>
-                           </a>
-                        <!-- /ko -->
-                        <!-- ko if: inDashboard -->
-                           <a data-bind="click: removeFromDashboard, tooltip: {title: 'Remove from Dashboard Folder',
-                            placement: 'bottom'}" class="btn btn-default">
-                               <i class="fa fa-folder-open"></i>
-                               <i class="fa fa-minus"></i>
-                           </a>
-                        <!-- /ko -->
-
-                    </div>
-                    <!-- /ko -->
-                    <div class="btn-group">
-                        <a
-                        % if user_name and (node['is_public'] or user['has_read_permissions']) and not node['is_registration']:
-                            data-bind="click: toggleWatch, tooltip: {title: watchButtonAction, placement: 'bottom'}"
-                            class="btn btn-default" data-container="body"
->>>>>>> 50912eed
                         % else:
-                            % if 'admin' in user['permissions']:
+                            % if 'admin' in user['permissions'] and not node['is_registration']:
                                 <a class="btn btn-default" data-bind="click: makePrivate">Make Private</a>
                             % endif
                             <button class="btn btn-default disabled">Public</button>
