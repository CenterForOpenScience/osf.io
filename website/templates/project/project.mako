--- conflicted
+++ resolved
@@ -43,12 +43,8 @@
                     <div class="btn-group">
                     % if not node["is_public"]:
                         <button class="btn btn-default disabled">Private</button>
-<<<<<<< HEAD
                         % if project_makepublic:
-                        % if 'admin' in user['permissions'] and not (node['is_pending_registration'] or node['is_pending_embargo']) and not (node['is_embargoed'] and parent_node['exists']):
-=======
                         % if permissions.ADMIN in user['permissions'] and not (node['is_pending_registration'] or node['is_pending_embargo']) and not (node['is_embargoed'] and parent_node['exists']):
->>>>>>> 9746676e
                         <a disabled data-bind="attr: {'disabled': false}, css: {'disabled': nodeIsPendingEmbargoTermination}" class="btn btn-default" href="#nodesPrivacy" data-toggle="modal">
                           Make Public
                           <!-- ko if: nodeIsPendingEmbargoTermination -->
@@ -122,14 +118,10 @@
                                         Remove from bookmarks
                                     </a>
                                 </li>
-<<<<<<< HEAD
-                                % if 'admin' in user['permissions'] and not node['is_registration']:  ## Create view-only link
+                                % if permissions.ADMIN in user['permissions'] and not node['is_registration']:  ## Create view-only link
                                   % if not use_viewonlylinks:  ## Create view-only link
                                     <div style="display: none;">
                                   % endif
-=======
-                                % if permissions.ADMIN in user['permissions'] and not node['is_registration']:  ## Create view-only link
->>>>>>> 9746676e
                                     <li>
                                         <a href="${node['url']}settings/#createVolsAnchor">
                                             Create view-only link
