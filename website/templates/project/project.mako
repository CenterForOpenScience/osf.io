<%inherit file="project/project_base.mako"/>



<%
    import json
    is_project = node['node_type'] == 'project'
%>

<div id="projectScope">
    <header class="subhead" id="overview">
        <div class="row">
            <div class="col-sm-6 col-md-7 cite-container">
                % if parent_node['exists']:
                    % if parent_node['can_view'] or parent_node['is_public'] or parent_node['is_contributor']:
                        <h2 class="node-parent-title">
                            <a href="${parent_node['url']}">${parent_node['title']}</a> &nbsp;/
                        </h2>
                    % else:
                        <h2 class="node-parent-title unavailable">
                            <span>Private Project</span>&nbsp;/
                        </h2>
                    % endif
                % endif
                <h2 class="node-title">
                    <span id="nodeTitleEditable" class="overflow">${node['title']}</span>
                </h2>
            </div>
            <div class="col-sm-6 col-md-5">
                <div class="btn-toolbar node-control pull-right">
                    <div class="btn-group">
                    % if not node["is_public"]:
                        <button class='btn btn-default disabled'>Private</button>
                        % if 'admin' in user['permissions'] and not node['pending_embargo']:
                            <a class="btn btn-default" data-bind="click: makePublic">Make Public</a>
                        % endif
                    % else:
                        % if 'admin' in user['permissions'] and not node['is_registration']:
                            <a class="btn btn-default" data-bind="click: makePrivate">Make Private</a>
                        % endif
                        <button class="btn btn-default disabled">Public</button>
                    % endif
                    </div>
                    <!-- ko if: canBeOrganized -->
                    <div class="btn-group" style="display: none;" data-bind="visible: true">

                        <!-- ko ifnot: inDashboard -->
                           <a data-bind="click: addToDashboard, tooltip: {title: 'Add to Dashboard Folder',
                            placement: 'bottom', container : 'body'}" class="btn btn-default">
                               <i class="fa fa-folder-open"></i>
                               <i class="fa fa-plus"></i>
                           </a>
                        <!-- /ko -->
                        <!-- ko if: inDashboard -->
                           <a data-bind="click: removeFromDashboard, tooltip: {title: 'Remove from Dashboard Folder',
                            placement: 'bottom', container : 'body'}" class="btn btn-default">
                               <i class="fa fa-folder-open"></i>
                               <i class="fa fa-minus"></i>
                           </a>
                        <!-- /ko -->

                    </div>
                    <!-- /ko -->
                    <div
                        % if not user_name:
                            data-bind="tooltip: {title: 'Log-in or create an account to watch/duplicate this project', placement: 'bottom'}"
                        % endif
                            class="btn-group">
                        <a
                        % if user_name and (node['is_public'] or user['has_read_permissions']) and not node['is_registration']:
                            data-bind="click: toggleWatch, tooltip: {title: watchButtonAction, placement: 'bottom', container : 'body'}"
                            class="btn btn-default" data-container="body"
                        % else:
                            class="btn btn-default disabled"
                        % endif
                            href="#">
                            <i class="fa fa-eye"></i>
                            <span data-bind="text: watchButtonDisplay" id="watchCount"></span>
                        </a>
                        <a
                        % if user_name:
                            class="btn btn-default"
                            data-bind="tooltip: {title: 'Duplicate', placement: 'bottom', container : 'body'}"
                            data-target="#duplicateModal" data-toggle="modal"
                        % else:
                            class="btn btn-default disabled"
                        % endif
                            href="#">
                            <span class="glyphicon glyphicon-share"></span>&nbsp; ${ node['templated_count'] + node['fork_count'] + node['points'] }
                        </a>
                    </div>
                    % if 'badges' in addons_enabled and badges and badges['can_award']:
                        <div class="btn-group">
                            <button class="btn btn-primary" id="awardBadge" style="border-bottom-right-radius: 4px;border-top-right-radius: 4px;">
                                <i class="fa fa-plus"></i> Award
                            </button>
                        </div>
                    % endif
                </div>
            </div>
        </div>
        <div id="contributors" class="row" style="line-height:25px">
            <div class="col-sm-12">
                % if user['is_contributor']:
                    <a class="link-dashed" href="${node['url']}contributors/">Contributors</a>:
                % else:
                    Contributors:
                % endif

                % if node['anonymous'] and not node['is_public']:
                    <ol>Anonymous Contributors</ol>
                % else:
                    <ol>
                        <div mod-meta='{
                            "tpl": "util/render_contributors.mako",
                            "uri": "${node["api_url"]}get_contributors/",
                            "replace": true
                        }'></div>

                    </ol>
                % endif
                % if node['is_fork']:
                    <br />Forked from <a class="node-forked-from" href="/${node['forked_from_id']}/">${node['forked_from_display_absolute_url']}</a> on
                    <span data-bind="text: dateForked.local, tooltip: {title: dateForked.utc}"></span>
                % endif
                % if node['is_registration'] and node['registered_meta']:
                    <br />Registration Supplement:
                    <a href="${node['url']}register/">${node['registered_schema']['schema']['title']}</a>
                % endif
                % if node['is_registration']:
                    <br />Date Registered:
                    <span data-bind="text: dateRegistered.local, tooltip: {title: dateRegistered.utc}" class="date node-date-registered"></span>
                % endif
                    <br />Date Created:
                    <span data-bind="text: dateCreated.local, tooltip: {title: dateCreated.utc}" class="date node-date-created"></span>
                % if not node['is_registration']:
                    | Last Updated:
                    <span data-bind="text: dateModified.local, tooltip: {title: dateModified.utc}" class="date node-last-modified-date"></span>
                % endif
                <span data-bind="if: hasIdentifiers()" class="scripted">
                  <br />
                    Identifiers:
                    DOI <a href="#" data-bind="text: doi, attr.href: doiUrl"></a> |
                    ARK <a href="#" data-bind="text: ark, attr.href: arkUrl"></a>
                </span>
                <span data-bind="if: canCreateIdentifiers()" class="scripted">
                  <!-- ko if: idCreationInProgress() -->
                    <br />
                      <i class="fa fa-spinner fa-lg fa-spin"></i>
                        <span class="text-info">Creating DOI and ARK. Please wait...</span>
                  <!-- /ko -->

                  <!-- ko ifnot: idCreationInProgress() -->
                  <br />
                  <a data-bind="click: askCreateIdentifiers, visible: !idCreationInProgress()">Create DOI / ARK</a>
                  <!-- /ko -->
                </span>
                <br />Category: <span class="node-category">${node['category']}</span>
                &nbsp;
                <span data-bind="css: icon"></span>
                % if node['description'] or 'write' in user['permissions']:
                    <br /><span id="description">Description:</span> <span id="nodeDescriptionEditable" class="node-description overflow" data-type="textarea">${node['description']}</span>
                % endif
            </div>
        </div>

    </header>
</div>


<%def name="title()">${node['title']}</%def>

<%include file="project/modal_add_pointer.mako"/>

<%include file="project/modal_add_component.mako"/>

% if user['can_comment'] or node['has_comments']:
    <%include file="include/comment_template.mako"/>
% endif

<div class="row">

    <div class="col-sm-6 osf-dash-col">

        %if user['show_wiki_widget']:
            <div id="addonWikiWidget" class="" mod-meta='{
            "tpl": "../addons/wiki/templates/wiki_widget.mako",
            "uri": "${node['api_url']}wiki/widget/"
        }'></div>
        %endif

        <div class="panel panel-default">
            <div class="panel-heading clearfix">
                <h3 class="panel-title">Files</h3>
                <div class="pull-right">
                   <a href="${node['url']}files/"> <i class="fa fa-external-link"></i> </a>
                </div>
            </div>
            <div class="panel-body">
                <div id="treeGrid">
<<<<<<< HEAD
                  <div class="spinner-loading-wrapper">
                    <div class="logo-spin text-center"><img src="/static/img/logo_spin.png" alt="loader"> </div> 
                    <p class="m-t-sm fg-load-message"> Loading files...  </p>
                  </div>
=======
                    <div class="spinner-loading-wrapper">
                        <div class="logo-spin text-center"><img src="/static/img/logo_spin.png" alt="loader"> </div>
                         <p class="m-t-sm fg-load-message"> Loading files...  </p>
                    </div>
>>>>>>> 505ab6c4
                </div>
            </div>
        </div>

        % if addons:
            <!-- Show widgets in left column if present -->
            % for addon in addons_enabled:
                % if addons[addon]['has_widget']:
                    %if addon != 'wiki': ## We already show the wiki widget at the top
                    <div class="addon-widget-container" mod-meta='{
                            "tpl": "../addons/${addon}/templates/${addon}_widget.mako",
                            "uri": "${node['api_url']}${addon}/widget/"
                        }'></div>
                    %endif
                % endif
            % endfor
        % else:
            <!-- If no widgets, show components -->
            ${children()}
        % endif

    </div>

    <div class="col-sm-6 osf-dash-col">

        <!-- Citations -->
        % if not node['anonymous']:

         <div class="citations panel panel-default">
            <div class="panel-heading clearfix">
                <h3 class="panel-title"  style="padding-top: 3px">Citation</h3>
                <div class="pull-right">
                    <span class="permalink">${node['display_absolute_url']}</span><button class="btn btn-link project-toggle"><i class="fa fa-angle-down"></i></button>
                </div>
            </div>
            <div class="panel-body" style="display:none">
                <dl id="citationList" class="citation-list">
                    <dt>APA</dt>
                        <dd class="citation-text" data-bind="text: apa"></dd>
                    <dt>MLA</dt>
                        <dd class="citation-text" data-bind="text: mla"></dd>
                    <dt>Chicago</dt>
                        <dd class="citation-text" data-bind="text: chicago"></dd>
                </dl>
                <p><strong>More</strong></p>
                <div id="citationStylePanel" class="citation-picker">
                    <input id="citationStyleInput" type="hidden" />
                </div>
                <pre id="citationText" class="formatted-citation"></pre>
            </div>
         </div>
        % endif

        <!-- Show child on right if widgets -->
        % if addons:
            ${children()}
        % endif


        %if node['tags'] or 'write' in user['permissions']:
         <div class="tags panel panel-default">
            <div class="panel-heading clearfix">
                <h3 class="panel-title">Tags </h3>
                <div class="pull-right">
                </div>
            </div>
            <div class="panel-body">
                <input name="node-tags" id="node-tags" value="${','.join([tag for tag in node['tags']]) if node['tags'] else ''}" />
            </div>
        </div>

        %endif


        <%include file="log_list.mako" args="scripted=True" />

    </div>

</div>

<%def name="children()">
% if ('write' in user['permissions'] and not node['is_registration']) or node['children']:
    <div class="components panel panel-default">
        <div class="panel-heading clearfix">
            <h3 class="panel-title" style="padding-bottom: 5px; padding-top: 5px;">Components </h3>
            <div class="pull-right">
                % if 'write' in user['permissions'] and not node['is_registration']:
                    <a class="btn btn-sm btn-default" data-toggle="modal" data-target="#newComponent">Add Component</a>
                    <a class="btn btn-sm btn-default" data-toggle="modal" data-target="#addPointer">Add Links</a>
                % endif
            </div>
        </div><!-- end addon-widget-header -->
        <div class="panel-body">
            % if node['children']:
                <div id="containment">
                    <div mod-meta='{
                        "tpl": "util/render_nodes.mako",
                        "uri": "${node["api_url"]}get_children/",
                        "replace": true,
                        "kwargs": {
                          "sortable" : ${'true' if not node['is_registration'] else 'false'},
                          "pluralized_node_type": "components"
                        }
                      }'></div>
                </div><!-- end containment -->
            % else:
              <p>No components have been added to this ${node['node_type']}.</p>
            % endif
        </div><!-- end addon-widget-body -->
    </div><!-- end components -->
%endif
% for name, capabilities in addon_capabilities.iteritems():
    <script id="capabilities-${name}" type="text/html">${capabilities}</script>
% endfor

</%def>

<%def name="stylesheets()">
    ${parent.stylesheets()}
    % for style in addon_widget_css:
    <link rel="stylesheet" href="${style}" />
    % endfor
    % for stylesheet in tree_css:
    <link rel='stylesheet' href='${stylesheet}' type='text/css' />
    % endfor

    <link rel="stylesheet" href="/static/css/pages/project-page.css">
</%def>

<%def name="javascript_bottom()">
<% import json %>

${parent.javascript_bottom()}

% for script in tree_js:
<script type="text/javascript" src="${script | webpack_asset}"></script>
% endfor

<script type="text/javascript">
    // Hack to allow mako variables to be accessed to JS modules
    window.contextVars = $.extend(true, {}, window.contextVars, {
        currentUser: {
            name: '${user_full_name | js_str}',
            canComment: ${json.dumps(user['can_comment'])},
            canEdit: ${json.dumps(user['can_edit'])}
        },
        node: {
            hasChildren: ${json.dumps(node['has_children'])},
            isRegistration: ${json.dumps(node['is_registration'])},
            tags: ${json.dumps(node['tags'])}
        }
    });
</script>

<script src="${"/static/public/js/project-dashboard.js" | webpack_asset}"></script>

% for asset in addon_widget_js:
<script src="${asset | webpack_asset}"></script>
% endfor

</%def><|MERGE_RESOLUTION|>--- conflicted
+++ resolved
@@ -198,17 +198,10 @@
             </div>
             <div class="panel-body">
                 <div id="treeGrid">
-<<<<<<< HEAD
                   <div class="spinner-loading-wrapper">
-                    <div class="logo-spin text-center"><img src="/static/img/logo_spin.png" alt="loader"> </div> 
+                    <div class="logo-spin text-center"><img src="/static/img/logo_spin.png" alt="loader"> </div>
                     <p class="m-t-sm fg-load-message"> Loading files...  </p>
                   </div>
-=======
-                    <div class="spinner-loading-wrapper">
-                        <div class="logo-spin text-center"><img src="/static/img/logo_spin.png" alt="loader"> </div>
-                         <p class="m-t-sm fg-load-message"> Loading files...  </p>
-                    </div>
->>>>>>> 505ab6c4
                 </div>
             </div>
         </div>
