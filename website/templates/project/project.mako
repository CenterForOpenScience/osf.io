--- conflicted
+++ resolved
@@ -352,14 +352,6 @@
                 <div id="collectionList" class="collapse">
                      <div class="panel-body" style="text-align: left;">
                         % for collection in node['collections']:
-<<<<<<< HEAD
-=======
-                            % if user['is_admin']:
-                                <a class="fa fa-pencil pull-right" href="${collection['url']}${node['id']}/edit"></a>
-                            % endif
-                            <img src="${collection['logo']}" style="display: inline; height: 25px; margin-top: -2px;"/>
->>>>>>> 19612a99
-
                             % if collection['state'] == 'accepted':
                                 % if user['is_admin']:
                                     <a class="fa fa-pencil pull-right" href="${collection['url']}${node['id']}/edit"></a>
@@ -382,10 +374,7 @@
                                     </div>
                                 % endif
                             % elif collection['state'] == 'pending' and user['is_contributor_or_group_member']:
-<<<<<<< HEAD
                                 <img src="${collection['logo']}" style="display: inline; height: 25px; margin-top: -2px;"/>
-=======
->>>>>>> 19612a99
                                 <div style="display: inline;">
                                     Pending entry into <a href="${collection['url']}" >${collection['collection_title']}</a>
                                 </div>
@@ -403,11 +392,7 @@
                                     </div>
                                 % endif
                             % elif collection['state'] == 'rejected' and user['is_contributor_or_group_member']:
-<<<<<<< HEAD
                                 <img src="${collection['logo']}" style="display: inline; height: 25px; margin-top: -2px;"/>
-                                <div style="display: inline;">
-                                    Rejected from <a href="${collection['url']}" >${collection['collection_title']}</a>
-=======
                                 <div style="display: inline;">
                                     Rejected from <a href="${collection['url']}" >${collection['collection_title']}</a>
                                 </div>
@@ -423,24 +408,6 @@
                                         </a>
                                     </div>
                                 % endif
-                            % elif collection['state'] == 'removed' and user['is_contributor_or_group_member']:
-                                <div style="display: inline;">
-                                    Removed from <a href="${collection['url']}" >${collection['collection_title']}</a>
->>>>>>> 19612a99
-                                </div>
-                                % if user['is_admin']:
-                                    <div style="padding-left: 30px;">
-                                        <a class="comment-popover"
-                                           data-toggle="popover"
-                                           data-placement="bottom"
-                                           data-content="${collection['comment']}"
-                                        >
-                                            See justification
-                                            <i class="fa fa-angle-down" /></i>
-                                        </a>
-                                    </div>
-                                % endif
-<<<<<<< HEAD
                             % elif collection['state'] == 'removed' and user['is_contributor_or_group_member']:
                                 <img src="${collection['logo']}" style="display: inline; height: 25px; margin-top: -2px;"/>
                                 <div style="display: inline;">
@@ -459,11 +426,6 @@
                                     </div>
                                 % endif
                             % endif
-=======
-                            % endif
-
-                            <hr>
->>>>>>> 19612a99
                         % endfor
                      </div>
             </div>
