--- conflicted
+++ resolved
@@ -285,15 +285,9 @@
 
 <%def name="children()">
 % if ('write' in user['permissions'] and not node['is_registration']) or node['children']:
-<<<<<<< HEAD
-    <div class="components addon-widget-container">
-        <div class="addon-widget-header clearfix">
-            <h4>Components </h4>
-=======
     <div class="components panel panel-default">
         <div class="panel-heading clearfix">
             <h3 class="panel-title" style="padding-bottom: 5px; padding-top: 5px;">Components </h3>
->>>>>>> 5d2c2f71
             <div class="pull-right">
                 % if 'write' in user['permissions'] and not node['is_registration']:
                     <a class="btn btn-sm btn-default" data-toggle="modal" data-target="#newComponent">Add Component</a>
@@ -301,11 +295,7 @@
                 % endif
             </div>
         </div><!-- end addon-widget-header -->
-<<<<<<< HEAD
-        <div class="addon-widget-body">
-=======
         <div class="panel-body">
->>>>>>> 5d2c2f71
             % if node['children']:
                 <div id="containment">
                     <div mod-meta='{
@@ -324,12 +314,6 @@
         </div><!-- end addon-widget-body -->
     </div><!-- end components -->
 %endif
-<<<<<<< HEAD
-% for name, capabilities in addon_capabilities.iteritems():
-    <script id="capabilities-${name}" type="text/html">${capabilities}</script>
-% endfor
-=======
->>>>>>> 5d2c2f71
 
 </%def>
 
