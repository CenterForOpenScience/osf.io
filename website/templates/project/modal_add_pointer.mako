<div class="modal fade" id="addPointer" tabindex="-1">

    <div class="modal-dialog modal-lg">

        <div class="modal-content">

            <div class="modal-header">
                <h3>Link other OSF projects</h3>
            </div>

            <div class="modal-body">

                <form role='form'>
                    <div class="form-group">
                        <input class="form-control" placeholder="Search projects" data-bind="value:query" />

                        <div class="help-block">
                            <span class="text-danger" data-bind="html: searchWarningMsg"></span>
                        </div>
                    </div>
                    <div>
                      <button class="btn btn-default"
                          data-bind="click:searchAllProjects,
                          text: searchAllProjectsSubmitText(),
                          attr: {disabled: loadingResults()},
                          css: {active: includePublic()}">
                          Search all projects
                      </button>
                      <button class="btn btn-default"
                          data-bind="
                          click: searchMyProjects,
                          text: searchMyProjectsSubmitText(),
                          attr: {disabled: loadingResults()},
                          css: {active: !includePublic()}">
                          Search my projects
                      </button>
                    </div>
                </form>

                <br>
                <div>
                  <ul class="nav nav-tabs">
                    <li id="getLinksNodesTab" class="active"><a data-bind="click: nodeView">Projects</a></li>
                    <li id="getLinksRegistrationsTab"><a data-bind="click: registrationView">Registrations</a></li>
                  </ul>
                </div>
                <br>

                <!-- Choose which to add -->
                <div class="row">

                    <div class="col-md-10">
                        <table class="table add-links table-striped table-condensed table-hover">
                            <caption>
                                <span data-bind="if: (inputType() == 'nodes' && includePublic)" class="modal-subheader">Results: All Projects</span>
                                <span data-bind="if: (inputType() == 'nodes' && !includePublic())" class="modal-subheader">Results: My Projects</span>
                                <span data-bind="if: (inputType() != 'nodes' && includePublic)" class="modal-subheader">Results: All Registrations</span>
                                <span data-bind="if: (inputType() != 'nodes' && !includePublic())" class="modal-subheader">Results: My Registrations</span>
                                <p class="h5 error" data-bind="text:errorMsg"></p>
                            </caption>
                            <tbody data-bind="foreach:{data:results}">
                                <tr>
                                    <td data-label="">
                                        <a data-bind="attr: {class: $root.selected($data) ? 'fa-button btn btn-default': 'fa-button btn btn-success' }, click: $root.selected($data) ? $root.remove.bind($root) : $root.add.bind($root), css: $root.disableButtons()">
                                            <i data-bind="attr: {class: $root.selected($data) ? 'fa-fix-width fa fa-minus': 'fa-fix-width fa fa-plus' }, visible: !$root.processing() || ($root.processing() && !($root.isClicked() == $data.id))"></i>
                                            <i data-bind="visible: $root.processing() && $root.isClicked() == $data.id" class="fa-fix-width fa fa-spinner fa-spin"></i>
                                        </a>
<<<<<<< HEAD
                                        <a data-toggle="tooltip" data-bind="attr: {href: $data.links.html, title: $root.title($data).long}, text: $root.title($data).short, "></a>
=======
                                        <a target="_blank" data-toggle="tooltip" data-bind="attr: {href: $data.links.html, title: $root.title($data).long}, text: $root.title($data).short, "></a>
>>>>>>> 64b37933
                                    </td>
                                    <td data-label="" class="text-center node-dates" data-bind="text:$root.getDates($data)"></td>
                                    <td data-label="" class="text-center" data-bind="text:$root.authorText($data)"></td>
                                </tr>
                            </tbody>
                        </table>
                        <div data-bind='if: loadingResults'>
                            <div class="ball-pulse ball-scale-blue text-center">
                              <div></div>
                              <div></div>
                              <div></div>
                            </div>
                        </div>
                        <div class='help-block'>
                            <div data-bind='if: foundResults'>
                                <ul class="pagination pagination-sm" data-bind="foreach: paginators">
                                    <li data-bind="css: style"><a href="#" data-bind="click: handler, text: text"></a></li>
                                </ul>
                            </div>
                        </div>
                    </div>
                </div>

            </div><!-- end modal-body -->

            <div class="modal-footer">

                <a class="btn btn-default" data-bind='click:done' data-dismiss="modal">Done</a>
                <div class="help-block">
                    <span class="text-danger" data-bind="html: submitWarningMsg"></span>
                </div>
            </div><!-- end modal-footer -->

        </div><!-- end modal-content -->

    </div><!-- end modal-dialog -->

</div><!-- end modal --><|MERGE_RESOLUTION|>--- conflicted
+++ resolved
@@ -65,11 +65,7 @@
                                             <i data-bind="attr: {class: $root.selected($data) ? 'fa-fix-width fa fa-minus': 'fa-fix-width fa fa-plus' }, visible: !$root.processing() || ($root.processing() && !($root.isClicked() == $data.id))"></i>
                                             <i data-bind="visible: $root.processing() && $root.isClicked() == $data.id" class="fa-fix-width fa fa-spinner fa-spin"></i>
                                         </a>
-<<<<<<< HEAD
-                                        <a data-toggle="tooltip" data-bind="attr: {href: $data.links.html, title: $root.title($data).long}, text: $root.title($data).short, "></a>
-=======
                                         <a target="_blank" data-toggle="tooltip" data-bind="attr: {href: $data.links.html, title: $root.title($data).long}, text: $root.title($data).short, "></a>
->>>>>>> 64b37933
                                     </td>
                                     <td data-label="" class="text-center node-dates" data-bind="text:$root.getDates($data)"></td>
                                     <td data-label="" class="text-center" data-bind="text:$root.authorText($data)"></td>
