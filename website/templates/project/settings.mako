<%inherit file="project/project_base.mako"/>
<%def name="title()">${node['title']} Settings</%def>

##<!-- Show API key settings -->
##<div mod-meta='{
##        "tpl": "util/render_keys.mako",
##        "uri": "${node["api_url"]}keys/",
##        "replace": true,
##        "kwargs": {
##            "route": "${node["url"]}"
##        }
##    }'></div>

<div class="page-header visible-xs">
  <h2 class="text-300">Settings</h2>
</div>

<div class="row project-page">
    <!-- Begin left column -->
    <div class="col-sm-3 affix-parent scrollspy">

        % if 'write' in user['permissions']:

            <div class="panel panel-default osf-affix" data-spy="affix" data-offset-top="60" data-offset-bottom="263"><!-- Begin sidebar -->
                <ul class="nav nav-stacked nav-pills">

                    % if not node['is_registration']:
                        <li><a href="#configureNodeAnchor">Configure ${node['node_type'].capitalize()}</a></li>
                            
                        % if 'write' in user['permissions']:
                            <li><a href="#selectAddonsAnchor">Select Add-ons</a></li>

                            % if addon_enabled_settings:
                                <li><a href="#configureAddonsAnchor">Configure Add-ons</a></li>
                            % endif

                            <li><a href="#configureNotificationsAnchor">Configure Notifications</a></li>
                        % endif

                        % if include_wiki_settings:
                            <li><a href="#configureWikiAnchor">Configure Wiki</a></li>
                        % endif
                            
                        % if 'admin' in user['permissions']:
                            <li><a href="#configureCommentingAnchor">Configure Commenting</a></li>
                        % endif

                    % endif

                    % if node['is_registration']:

                        % if (node['is_public'] or node['embargo_end_date']) and 'admin' in user['permissions']:
                            <li><a href="#retractRegistrationAnchor">Retract Public Registration</a></li>
                        % endif

                    % endif

                </ul>
            </div><!-- End sidebar -->
        % endif

    </div>
    <!-- End left column -->

    <!-- Begin right column -->
    <div class="col-sm-9">

        % if 'write' in user['permissions']:  ## Begin Configure Project

            % if not node['is_registration']:
                <div class="panel panel-default">
                    <span id="configureNodeAnchor" class="anchor"></span>
                    <div class="panel-heading clearfix">
                        <h3 id="configureNode" class="panel-title">Configure ${node['node_type'].capitalize()}</h3>
                    </div>
                    <div id="nodeCategorySettings" class="panel-body scripted">
                        <h5>
                            Category: <select data-bind="attr.disabled: disabled,
                                                        options: categories,
                                                        optionsValue: 'value',
                                                        optionsText: 'label',
                                                        value: selectedCategory"></select>
                        </h5>
                        <p data-bind="if: !disabled">
                            <button data-bind="css: {disabled: !dirty()},
                                               click: cancelUpdateCategory"
                                    class="btn btn-default">Cancel</button>
                            <button data-bind="css: {disabled: !dirty()},
                                               click: updateCategory"
                                    class="btn btn-primary">Change</button>
                        </p>
                        <span data-bind="css: messageClass, html: message"></span>

                        <span data-bind="if: disabled" class="help-block">
                            A top-level project's category cannot be changed
                        </span>
                    </div>

                    % if 'admin' in user['permissions']:
                        <hr />
                        <div class="panel-body">
                            <div class="help-block">
                                A project cannot be deleted if it has any components within it.
                                To delete a parent project, you must first delete all child components
                                by visiting their settings pages.
                            </div>
                            <button id="deleteNode" class="btn btn-danger btn-delete-node">Delete ${node['node_type']}</button>
                        </div>
                    % endif

                </div>

            % endif

        % endif  ## End Configure Project

        % if 'write' in user['permissions']:  ## Begin Select Addons

            % if not node['is_registration']:

                <div class="panel panel-default">
                    <span id="selectAddonsAnchor" class="anchor"></span>
                    <div class="panel-heading clearfix">
                        <h3 class="panel-title">Select Add-ons</h3>
                    </div>
                    <div class="panel-body">
                        <form id="selectAddonsForm">

                            % for category in addon_categories:

                                <%
                                    addons = [
                                        addon
                                        for addon in addons_available
                                        if category in addon.categories
                                    ]
                                %>

                                % if addons:
                                    <h3>${category.capitalize()}</h3>

                                    % for addon in addons:
                                        <div>
                                            <label>
                                                <input
                                                    type="checkbox"
                                                    name="${addon.short_name}"
                                                    class="addon-select"
                                                    ${'checked' if addon.short_name in addons_enabled else ''}
                                                    ${'disabled' if (node['is_registration'] or bool(addon.added_mandatory)) else ''}
                                                />
                                                ${addon.full_name}
                                            </label>
                                        </div>
                                    % endfor

                                % endif

                            % endfor

                            <br />

                            <button id="settings-submit" class="btn btn-success">
                                Apply
                            </button>
                            <div class="addon-settings-message text-success" style="padding-top: 10px;"></div>

                        </form>

                    </div>
                </div>

                % if addon_enabled_settings:
                    <span id="configureAddonsAnchor" class="anchor"></span>

                    <div id="configureAddons" class="panel panel-default">

                        <div class="panel-heading clearfix">
                            <h3 class="panel-title">Configure Add-ons</h3>
                        </div>
                        <div class="panel-body">

                        % for node_settings_dict in addon_enabled_settings or []:
                            ${render_node_settings(node_settings_dict)}

                                % if not loop.last:
                                    <hr />
                                % endif

                        % endfor

                        </div>
                    </div>

                % endif

            % endif

        % endif  ## End Select Addons

        % if user['has_read_permissions']:  ## Begin Configure Notifications

            % if not node['is_registration']:

                <div class="panel panel-default">
                    <span id="configureNotificationsAnchor" class="anchor"></span>
                    <div class="panel-heading clearfix">
                        <h3 class="panel-title">Configure Notifications</h3>
                    </div>
                    <div class="help-block" style="padding-left: 15px">
                        <p class="text-info">These notification settings only apply to you. They do NOT affect any other contributor on this project.</p>
                    </div>
                    <form id="notificationSettings" class="osf-treebeard-minimal">
                        <div id="grid">
<<<<<<< HEAD
                        <div class="spinner-loading-wrapper">
                            <div class="logo-spin logo-sm text-center"></div>
                            <p class="m-t-sm fg-load-message"> Loading notification settings... </p>
                        </div>
=======
                            <div class="spinner-loading-wrapper">
                                <div class="logo-spin logo-lg"></div>
                                <p class="m-t-sm fg-load-message"> Loading notification settings...  </p>
                            </div>
>>>>>>> 09e60795
                        </div>
                        <div class="help-block" style="padding-left: 15px">
                            <p id="configureNotificationsMessage"></p>
                        </div>
                    </form>
                </div>

            %endif

        % endif ## End Configure Notifications

        % if include_wiki_settings:  ## Begin Configure Wiki

            % if not node['is_registration']:

                <div class="panel panel-default">
                    <span id="configureWikiAnchor" class="anchor"></span>

                    <div class="panel-heading clearfix">
                        <h3 class="panel-title">Configure Wiki</h3>
                    </div>
                    <div class="help-block" style="padding-left: 15px">
                        <p class="text-info">These settings control who can edit your wiki. To make a wiki editable by all OSF users, make your project/component public.</p>
                    </div>
                    <form id="wikiSettings" class="osf-treebeard-minimal">
                        <div id="wgrid">
                        <div class="spinner-loading-wrapper">
                            <div class="logo-spin logo-sm text-center"> </div>
                            <p class="m-t-sm fg-load-message"> Loading wiki settings... </p>
                        </div>
                        </div>
                        <div class="help-block" style="padding-left: 15px">
                            <p id="configureWikiMessage"></p>
                        </div>
                    </form>
                </div>

            %endif

        % endif ## End Configure Wiki

        

        % if 'admin' in user['permissions']:  ## Begin Configure Commenting

            % if not node['is_registration']:

                <div class="panel panel-default">
                    <span id="configureCommentingAnchor" class="anchor"></span>
                    <div class="panel-heading clearfix">
                        <h3 class="panel-title">Configure Commenting</h3>
                    </div>

                    <div class="panel-body">

                        <form class="form" id="commentSettings">

                            <div class="radio">
                                <label>
                                    <input type="radio" name="commentLevel" value="private" ${'checked' if comments['level'] == 'private' else ''}>
                                    Only contributors can post comments
                                </label>
                            </div>
                            <div class="radio">
                                <label>
                                    <input type="radio" name="commentLevel" value="public" ${'checked' if comments['level'] == 'public' else ''}>
                                    When the ${node['node_type']} is public, any OSF user can post comments
                                </label>
                            </div>

                            <button class="btn btn-success">Save</button>

                            <!-- Flashed Messages -->
                            <div class="help-block">
                                <p id="configureCommentingMessage"></p>
                            </div>
                        </form>

                    </div>

                </div>

            % endif

        % endif  ## End Configure Commenting



        % if 'admin' in user['permissions']:  ## Begin Retract Registration

            % if node['is_registration']:

                % if node['is_public'] or node['embargo_end_date']:

                    <div class="panel panel-default">
                        <span id="retractRegistrationAnchor" class="anchor"></span>

                        <div class="panel-heading clearfix">
                            <h3 class="panel-title">Retract Registration</h3>
                        </div>

                        <div class="panel-body">

                            % if parent_node['exists']:

                                <div class="help-block">
                                  Retracting children components of a registration is not allowed. Should you wish to
                                  retract this component, please retract its parent registration <a href="${web_url_for('node_setting', pid=node['root_id'])}">here</a>.
                                </div>

                            % else:

                                <div class="help-block">
                                    Retracting a registration will remove its content from the OSF, but leave basic metadata
                                    behind. The title of a retracted registration and its contributor list will remain, as will
                                    justification or explanation of the retraction, should you wish to provide it. Retracted
                                    registrations will be marked with a <strong>retracted</strong> tag.
                                </div>

                                %if not node['pending_retraction']:
                                    <a class="btn btn-danger" href="${web_url_for('node_registration_retraction_get', pid=node['id'])}">Retract Registration</a>
                                % else:
                                    <p><strong>This registration is already pending a retraction.</strong></p>
                                %endif

                            % endif


                        </div>
                    </div>

                % endif

            % endif

        % endif  ## End Retract Registration

    </div>
    <!-- End right column -->

</div>

<%def name="render_node_settings(data)">
    <%
       template_name = data['node_settings_template']
       tpl = data['template_lookup'].get_template(template_name).render(**data)
    %>
    ${ tpl | n }
</%def>

% for name, capabilities in addon_capabilities.iteritems():
    <script id="capabilities-${name}" type="text/html">${ capabilities | n }</script>
% endfor


<%def name="stylesheets()">
    ${parent.stylesheets()}

    <link rel="stylesheet" href="/static/css/pages/project-page.css">
</%def>


<%def name="javascript_bottom()">
    ${parent.javascript_bottom()}
    <script>
      window.contextVars = window.contextVars || {};
      window.contextVars.node = window.contextVars.node || {};
      window.contextVars.node.nodeType = ${ node['node_type'] | sjson, n };
      window.contextVars.nodeCategories = ${ categories | sjson, n };
    </script>

    <script type="text/javascript" src=${"/static/public/js/project-settings-page.js" | webpack_asset}></script>

    % for js_asset in addon_js:
    <script src="${js_asset | webpack_asset}"></script>
    % endfor

</%def><|MERGE_RESOLUTION|>--- conflicted
+++ resolved
@@ -212,17 +212,10 @@
                     </div>
                     <form id="notificationSettings" class="osf-treebeard-minimal">
                         <div id="grid">
-<<<<<<< HEAD
-                        <div class="spinner-loading-wrapper">
-                            <div class="logo-spin logo-sm text-center"></div>
-                            <p class="m-t-sm fg-load-message"> Loading notification settings... </p>
-                        </div>
-=======
                             <div class="spinner-loading-wrapper">
                                 <div class="logo-spin logo-lg"></div>
                                 <p class="m-t-sm fg-load-message"> Loading notification settings...  </p>
                             </div>
->>>>>>> 09e60795
                         </div>
                         <div class="help-block" style="padding-left: 15px">
                             <p id="configureNotificationsMessage"></p>
@@ -249,10 +242,10 @@
                     </div>
                     <form id="wikiSettings" class="osf-treebeard-minimal">
                         <div id="wgrid">
-                        <div class="spinner-loading-wrapper">
-                            <div class="logo-spin logo-sm text-center"> </div>
-                            <p class="m-t-sm fg-load-message"> Loading wiki settings... </p>
-                        </div>
+                            <div class="spinner-loading-wrapper">
+                                <div class="logo-spin logo-lg"></div>
+                                <p class="m-t-sm fg-load-message"> Loading wiki settings...  </p>
+                            </div>
                         </div>
                         <div class="help-block" style="padding-left: 15px">
                             <p id="configureWikiMessage"></p>
