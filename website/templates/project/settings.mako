<%inherit file="project/project_base.mako"/>
<%def name="title()">${node['title']} Settings</%def>

##<!-- Show API key settings -->
##<div mod-meta='{
##        "tpl": "util/render_keys.mako",
##        "uri": "${node["api_url"]}keys/",
##        "replace": true,
##        "kwargs": {
##            "route": "${node["url"]}"
##        }
##    }'></div>

<div class="page-header visible-xs">
  <h2 class="text-300">Settings</h2>
</div>

<<<<<<< HEAD
<div class="row project-page">
    <div class="col-sm-3 affix-parent scrollspy">
        % if 'write' in user['permissions'] and not node['is_registration']:
            <div data-spy="affix" data-offset-bottom="268">
=======
<div class="row affix-menu">
    <div class="col-sm-3 affix-parent">
        % if 'write' in user['permissions'] and not node['is_registration']:
            <div class="panel panel-default" data-spy="affix" data-offset-bottom="268">
>>>>>>> 1fddefe6
                <ul class="nav nav-stacked nav-pills">
                    <li><a href="#configureNodeAnchor">Configure ${node['node_type'].capitalize()}</a></li>

                    % if 'admin' in user['permissions'] and not node['is_registration']:
                        <li><a href="#configureCommentingAnchor">Configure Commenting</a></li>
                    % endif

                    % if 'write' in user['permissions'] and not node['is_registration']:
                        <li><a href="#selectAddonsAnchor">Select Add-ons</a></li>
    
                    % if addon_enabled_settings:
                        <li><a href="#configureAddonsAnchor">Configure Add-ons</a></li>
                    % endif

                        <li><a href="#configureNotificationsAnchor">Configure Notifications</a></li>
                    %endif
                </ul>
            </div><!-- end sidebar -->
        % endif
    </div>

    <div class="col-sm-9">

        % if 'write' in user['permissions'] and not node['is_registration']:
            <div class="panel panel-default">
                <span id="configureNodeAnchor" class="anchor"></span>

                <div class="panel-heading">
                    <h3 id="configureNode" class="panel-title">Configure ${node['node_type'].capitalize()}</h3>
                </div>
                <div id="nodeCategorySettings" class="panel-body">
                  <h5>
                    Category: <select data-bind="attr.disabled: disabled,
                                                 options: categories,
                                                 optionsValue: 'value',
                                                 optionsText: 'label',
                                                 value: selectedCategory"></select>
                  </h5>
                  <p data-bind="if: !disabled">
                    <button data-bind="css: {disabled: !dirty()},
                                       click: updateCategory"
                            class="btn btn-primary">Change</button>
                    <button data-bind="css: {disabled: !dirty()},
                                       click: cancelUpdateCategory"
                            class="btn btn-default">Cancel</button>
                  </p>
                  <span data-bind="css: messageClass, html: message"></span>
                  <span data-bind="if: disabled" class="help-block">
                    A top-level project's category cannot be changed
                  </span>
                </div>

                % if 'admin' in user['permissions'] and not node['is_registration']:
                    <hr />
                    <div class="panel-body">
                        <div class="help-block">
                            A project cannot be deleted if it has any components within it.
                            To delete a parent project, you must first delete all child components
                            by visiting their settings pages.
                        </div>
                        <button id="deleteNode" class="btn btn-danger btn-delete-node">Delete ${node['node_type']}</button>

                    </div>
                % endif
            </div>
        % endif

        % if 'admin' in user['permissions'] and not node['is_registration']:
            <div class="panel panel-default">
                <span id="configureCommentingAnchor" class="anchor"></span>

                <div class="panel-heading">
                    <h3 class="panel-title">Configure Commenting</h3>
                </div>

                <div class="panel-body">

                    <form class="form" id="commentSettings">

                        <div class="radio">
                            <label>
                                <input type="radio" name="commentLevel" value="private" ${'checked' if comments['level'] == 'private' else ''}>
                                Only contributors can post comments
                            </label>
                        </div>
                        <div class="radio">
                            <label>
                                <input type="radio" name="commentLevel" value="public" ${'checked' if comments['level'] == 'public' else ''}>
                                When the ${node['node_type']} is public, any OSF user can post comments
                            </label>
                        </div>

                        <button class="btn btn-success">Submit</button>

                        <!-- Flashed Messages -->
                        <div class="help-block">
                            <p id="configureCommentingMessage"></p>
                        </div>
                    </form>

                </div>

            </div>

        % endif


        % if 'write' in user['permissions']:
        <div class="panel panel-default">
            <span id="selectAddonsAnchor" class="anchor"></span>
             <div class="panel-heading">
                 <h3 class="panel-title">Select Add-ons</h3>
             </div>
                <div class="panel-body">
                    <form id="selectAddonsForm">

                        % for category in addon_categories:

                            <%
                                addons = [
                                    addon
                                    for addon in addons_available
                                    if category in addon.categories
                                ]
                            %>

                            % if addons:
                                <h3>${category.capitalize()}</h3>
                                % for addon in addons:
                                    <div>
                                        <label>
                                            <input
                                                type="checkbox"
                                                name="${addon.short_name}"
                                                class="addon-select"
                                                ${'checked' if addon.short_name in addons_enabled else ''}
                                                ${'disabled' if (node['is_registration'] or bool(addon.added_mandatory)) else ''}
                                            />
                                            ${addon.full_name}
                                        </label>
                                    </div>
                                % endfor
                            % endif

                        % endfor

                        <br />

                    % if not node['is_registration']:
                        <button id="settings-submit" class="btn btn-success">
                            Submit
                        </button>
                        <div class="addon-settings-message text-success" style="padding-top: 10px;"></div>
                    % endif

                </form>


                </div>
            </div>

            % if addon_enabled_settings:
                <span id="configureAddonsAnchor" class="anchor"></span>

                <div id="configureAddons" class="panel panel-default">

                    <div class="panel-heading">
                        <h3 class="panel-title">Configure Add-ons</h3>
                    </div>

                    <div class="panel-body">

                    % for node_settings_dict in addon_enabled_settings or []:
                        ${render_node_settings(node_settings_dict)}

                            % if not loop.last:
                                <hr />
                            % endif

                        % endfor
                    </div>
                </div>

            % endif

        % endif

        % if not node['is_registration'] and user['has_read_permissions']:
            <div class="panel panel-default">
                <span id="configureNotificationsAnchor" class="anchor"></span>

                <div class="panel-heading">
                    <h3 class="panel-title">Configure Notifications</h3>
                </div>
                <div class="help-block" style="padding-left: 15px">
                    <p>These notification settings only apply to you. They do NOT affect any other contributor on this project.</p>
                </div>
                <form id="notificationSettings" class="osf-treebeard-minimal">
                    <div id="grid">
    <div class="notifications-loading"> <i class="fa fa-spinner notifications-spin"></i> <p class="m-t-sm fg-load-message"> Loading notification settings...  </p> </div>
                    </div>
                    <div class="help-block" style="padding-left: 15px">
                            <p id="configureNotificationsMessage"></p>
                    </div>
                </form>
            </div>
         % endif
    </div>

</div>

<%def name="render_node_settings(data)">
    <%
       template_name = data['node_settings_template']
       tpl = data['template_lookup'].get_template(template_name).render(**data)
    %>
    ${tpl}
</%def>

% for name, capabilities in addon_capabilities.iteritems():
    <script id="capabilities-${name}" type="text/html">${capabilities}</script>
% endfor

<%def name="javascript_bottom()">
    <% import json %>
    ${parent.javascript_bottom()}
    <script>
      window.contextVars = window.contextVars || {};
      window.contextVars.node = window.contextVars.node || {};
      window.contextVars.node.nodeType = '${node['node_type']}';
      window.contextVars.nodeCategories = ${json.dumps(categories)};
    </script>

    <script type="text/javascript" src=${"/static/public/js/project-settings-page.js" | webpack_asset}></script>

    % for js_asset in addon_js:
    <script src="${js_asset | webpack_asset}"></script>
    % endfor

</%def><|MERGE_RESOLUTION|>--- conflicted
+++ resolved
@@ -15,17 +15,10 @@
   <h2 class="text-300">Settings</h2>
 </div>
 
-<<<<<<< HEAD
 <div class="row project-page">
     <div class="col-sm-3 affix-parent scrollspy">
         % if 'write' in user['permissions'] and not node['is_registration']:
-            <div data-spy="affix" data-offset-bottom="268">
-=======
-<div class="row affix-menu">
-    <div class="col-sm-3 affix-parent">
-        % if 'write' in user['permissions'] and not node['is_registration']:
-            <div class="panel panel-default" data-spy="affix" data-offset-bottom="268">
->>>>>>> 1fddefe6
+            <div class="osf-affix" data-spy="affix" data-offset-bottom="268">
                 <ul class="nav nav-stacked nav-pills">
                     <li><a href="#configureNodeAnchor">Configure ${node['node_type'].capitalize()}</a></li>
 
