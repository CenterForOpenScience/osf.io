--- conflicted
+++ resolved
@@ -155,14 +155,10 @@
     </div>
     % endif
 
-<<<<<<< HEAD
-    % if 'admin' in user['permissions']:
+    % if permissions.ADMIN in user['permissions']:
       % if not use_viewonlylinks:
         <div style="display: none;">
       % endif
-=======
-    % if permissions.ADMIN in user['permissions']:
->>>>>>> 9746676e
         <h3 class="m-t-xl">View-only Links
             <a href="#addPrivateLink" data-toggle="modal" class="btn btn-success btn-sm m-l-md">
               <i class="fa fa-plus"></i> Add
