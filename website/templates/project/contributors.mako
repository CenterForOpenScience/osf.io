--- conflicted
+++ resolved
@@ -191,11 +191,7 @@
         <td class="permissions">
             <!-- ko if: contributor.canEdit() -->
                 <span data-bind="visible: notDeleteStaged">
-<<<<<<< HEAD
-                    <select class="form-control" data-bind="
-=======
                     <select class="form-control input-sm" data-bind="
->>>>>>> 5d2c2f71
                         options: permissionList,
                         value: curPermission,
                         optionsText: 'text',
