--- conflicted
+++ resolved
@@ -72,11 +72,7 @@
                             <li><a href="${node['url']}addons/">Add-ons</a></li>
                         % endif
 
-<<<<<<< HEAD
-                        % if user['has_read_permissions'] and not node['is_registration'] or (node['is_registration'] and 'admin' in user['permissions']):
-=======
                         % if user['has_read_permissions'] and not node['is_registration'] or (node['is_registration'] and 'write' in user['permissions']):
->>>>>>> 64b37933
                             <li><a href="${node['url']}settings/">Settings</a></li>
                         % endif
                     % endif
