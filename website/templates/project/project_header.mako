--- conflicted
+++ resolved
@@ -61,22 +61,6 @@
                                     <li><a href="${node['url']}settings/">Settings</a></li>
                                 % endif
                             % endif
-<<<<<<< HEAD
-=======
-                        % endfor
-                        % if node['is_public'] or user['is_contributor']:
-                            <li><a href="${node['url']}statistics/">Statistics</a></li>
-                        % endif
-                        % if not node['is_registration']:
-                            <li><a href="${node['url']}registrations/">Registrations</a></li>
-                        % endif
-                        <li><a href="${node['url']}forks/">Forks</a></li>
-                        % if user['is_contributor']:
-                            <li><a href="${node['url']}contributors/">Sharing</a></li>
-                        % endif
-                        % if not node['is_registration'] and user['has_read_permissions']:
-                            <li><a href="${node['url']}settings/">Settings</a></li>
->>>>>>> 9e53712d
                         % endif
 
                     </ul>
