<div id="addContributors" class="modal fade">
    <div class="modal-dialog modal-lg">
        <div class="modal-content">
            <div class="modal-header">
                <button type="button" class="close" data-dismiss="modal" aria-label="Close"><span aria-hidden="true">&times;</span></button>
                <h3 class="modal-title" data-bind="text:pageTitle"></h3>
            </div>

            <div class="modal-body">

                <!-- Whom to add -->

                <div data-bind="if: page() == 'whom'">

                    <!-- Find contributors -->
                    <form class='form' data-bind="submit: startSearch">
                        <div class="row">
                            <div class="col-md-6">
                                <div class="input-group m-b-sm">
                                    <input class='form-control'
                                            data-bind="value:query"
                                            placeholder='Search by name' autofocus/>
                                    <span class="input-group-btn">
                                        <input type="submit" value="Search" class="btn btn-default">
                                    </span>
                                </div>
                            </div>
                        </div>
                        <div class="row search-contributor-links">
                            <div class="col-md-12">
                                <div>
                                    <!-- ko if:parentId -->
                                        <a data-bind="click:importFromParent, html:'Import contributors from <i>' + parentTitle + '</i>'"></a>
                                    <!-- /ko -->
                                </div>
                                <div>
                                    Show my
                                    <a data-bind="click:recentlyAdded">recent collaborators</a>,
                                    <a data-bind="click:mostInCommon">most frequent collaborators</a>
                                </div>
                            </div>
                        </div>
                    </form>

                    <hr />

                    <!-- Choose which to add -->
                    <div class="row">

                        <div class="col-md-6">
                            <div>
                                <span class="modal-subheader">Results</span>
                                <a data-bind="click:addAll">Add all</a>
                            </div>
                            <!-- ko if: notification -->
                            <div data-bind="html: notification().message, css: 'alert alert-' + notification().level"></div>
                            <!-- /ko -->

                            <table class=" table-condensed">
                                <thead data-bind="visible: foundResults">
                                </thead>
                                <tbody data-bind="foreach:{data:results, as: 'contributor', afterRender:addTips}">
                                    <tr data-bind="if:!($root.selected($data))">
                                        <td class="p-r-sm osf-icon-td" >
                                            <a
                                                    class="btn btn-success contrib-button btn-mini"
                                                    data-bind="click:$root.add, tooltip: {title: 'Add contributor'}"
                                                ><i class="fa fa-plus"></i></a>
                                        </td>
                                        <td>
                                            <!-- height and width are explicitly specified for faster rendering -->
                                            <img data-bind="attr: {src: contributor.gravatar_url}" height=35 width=35 />
                                        </td>
                                        <td width="75%">
                                            <a data-bind = "attr: {href: contributor.profile_url}" target="_blank">
                                                <span data-bind= "text:contributor.fullname"></span>
                                            </a><br>


                                                <span data-bind="if: contributor.employment">
                                                    <span
                                                        class = 'small'
                                                        data-bind="text: contributor.employment">
                                                    </span><br>
                                                </span>


                                                <span data-bind="if: contributor.education">
                                                    <span
                                                        class = 'small'
                                                        data-bind= "text: contributor.education">
                                                    </span><br>
                                                </span>

                                                <span class= 'small'
                                                      data-bind= "text: contributor.displayProjectsInCommon">
                                                </span>

                                            <span
                                                    class='text-muted'
                                                    data-bind="visible: !contributor.registered">(unregistered)</span>

                                        </td>

                                    </tr>


                                </tbody>
                            </table>
                            <!-- Link to add non-registered contributor -->
                            <div class='help-block'>
                                <div data-bind='if: foundResults'>
                                    <ul class="pagination pagination-sm" data-bind="foreach: paginators">
                                        <li data-bind="css: style"><a href="#" data-bind="click: handler, html: text"></a></li>
                                    </ul>
                                    <p>
                                        <a href="#"data-bind="click:gotoInvite">Add <strong><em>{{query}}</em></strong> as an unregistered contributor</a>.
                                    </p>
                                </div>
                                <div data-bind="if: noResults">
                                    No results found. Try a more specific search or  <a href="#"
                                    data-bind="click:gotoInvite">add <strong><em>{{query}}</em></strong> as an unregistered contributor</a>.
                                </div>
                            </div>
                        </div><!-- ./col-md -->

                        <div class="col-md-6">
                            <div>
                                <span class="modal-subheader">Adding</span>
                                <a data-bind="click:removeAll">Remove all</a>
                            </div>

                            <!-- TODO: Duplication here: Put this in a KO template -->
                            <table class="table-fixed">
                                <thead data-bind="visible: selection().length">
                                    <th width="10%"></th>
                                    <th width="15%"></th>
                                    <th width="45%">Name</th>
                                    <th width="30%">
                                        Permissions
                                        <i class="fa fa-question-circle permission-info"
                                                data-toggle="popover"
                                                data-title="Permission Information"
                                                data-container="#addContributors"
                                                data-html="true"
                                            ></i>
                                    </th>
                                </thead>
                                <tbody data-bind="sortable: {data: selection, as: 'contributor', afterRender: makeAfterRender(), options: {containment: 'parent'}}">
                                    <tr>
                                        <td class="p-r-sm" class="osf-icon-td">
                                            <a
                                                    class="btn btn-default contrib-button btn-mini"
                                                    data-bind="click:$root.remove, tooltip: {title: 'Remove contributor'}"
                                                ><i class="fa fa-minus"></i></a>
                                        </td>
                                        <td>
                                            <img class="m-v-xs" data-bind="attr: {src: contributor.gravatar_url}" width=35 height=35/>
                                        </td>

                                        <td>
                                            <span   data-bind="text: contributor.fullname"></span>

                                            <span
                                                    class='text-muted'
                                                    data-bind="visible: !contributor.registered">(unregistered)</span>
                                        </td>

                                        <td>
<<<<<<< HEAD
                                            <select class="form-control" data-bind="
=======
                                            <select class="form-control input-sm" data-bind="
>>>>>>> 5d2c2f71
                                                options: $root.permissionList,
                                                value: permission,
                                                optionsText: 'text'">
                                            </select>
                                        </td>
                                    </tr>
                                </tbody>
                            </table>
                        </div>

                    </div>

                </div>
                <!-- Component selection page -->
                <div data-bind="if:page()=='which'">

                    <div>
                        Adding contributor(s)
                        <span data-bind="text:addingSummary()"></span>
                        to component
                        <span data-bind="text:title"></span>.
                    </div>

                    <hr />

                    <div style="margin-bottom:10px;">
                        Select any other components to which you would like to apply these settings.
                    </div>

                    <div class="row">

                        <div class="col-md-6">
                            <input type="checkbox" checked disabled />
                            <span data-bind="text:title"></span> (current component)
                            <div data-bind="foreach:nodes">
                                <div data-bind="style:{marginLeft: margin}">
                                    <input type="checkbox" data-bind="checked:$parent.nodesToChange, value:id" />
                                    <span data-bind="text:title"></span>
                                </div>
                            </div>
                        </div>

                        <div class="col-md-6">
                            <div>
                                <a data-bind="click:selectNodes, css:{disabled:cantSelectNodes()}">Select all</a>
                            </div>
                            <div>
                                <a data-bind="click:deselectNodes, css:{disabled:cantDeselectNodes()}">De-select all</a>
                            </div>
                        </div>

                    </div>

                </div><!-- end component selection page -->

                <!-- Invite user page -->
                <div data-bind='if:page() === "invite"'>
                    <form class='form'>
                        <div class="form-group">
                            <label for="inviteUserName">Full Name</label>
                            <input type="text" class='form-control' id="inviteName"
                                placeholder="Full name" data-bind='value: inviteName, valueUpdate: "input"'/>
                        </div>
                        <div class="form-group">
                            <label for="inviteUserEmail">Email</label>
                            <input type="email" class='form-control' id="inviteUserEmail"
                                    placeholder="Email" data-bind='value: inviteEmail' autofocus/>
                        </div>
                         <div class="help-block">
                            <p>We will notify the user that they have been added to your project.</p>
                            <p class='text-danger' data-bind='text: inviteError'></p>
                        </div>
                    </form>
                </div><!-- end invite user page -->

            </div><!-- end modal-body -->

            <div class="modal-footer">

                <a href="#" class="btn btn-default" data-bind="click: clear" data-dismiss="modal">Cancel</a>

                <span data-bind="if: page() === 'invite'">
                    <button class="btn btn-primary" data-bind='click:selectWhom'>Back</button>
                    <button class='btn btn-success'
                         data-bind='click: postInvite'
                                    type="submit">Add</button>
                </span>

                <span data-bind="if:selection().length && page() == 'whom'">
                    <a class="btn btn-success" data-bind="visible:nodes().length==0, click:submit">Save</a>
                    <a class="btn btn-primary" data-bind="visible:nodes().length, click:selectWhich">Next</a>
                </span>

                <span data-bind="if: page() == 'which'">
                    <a class="btn btn-primary" data-bind="click:selectWhom">Back</a>
                    <a class="btn btn-success" data-bind="click:submit">Add</a>
                </span>

            </div><!-- end modal-footer -->
        </div><!-- end modal-content -->
    </div><!-- end modal-dialog -->
</div><!-- end modal -->
<|MERGE_RESOLUTION|>--- conflicted
+++ resolved
@@ -167,11 +167,7 @@
                                         </td>
 
                                         <td>
-<<<<<<< HEAD
-                                            <select class="form-control" data-bind="
-=======
                                             <select class="form-control input-sm" data-bind="
->>>>>>> 5d2c2f71
                                                 options: $root.permissionList,
                                                 value: permission,
                                                 optionsText: 'text'">
