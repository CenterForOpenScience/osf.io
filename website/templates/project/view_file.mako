--- conflicted
+++ resolved
@@ -153,22 +153,13 @@
         file: {
             size: ${size},
             extra: ${extra},
-<<<<<<< HEAD
             error: ${ error | sjson, n },
+            privateRepo: ${private | sjson, n},
             name: ${ file_name | sjson, n },
             path: ${ file_path | sjson, n },
             provider: ${ provider | sjson, n },
             safeName: ${ file_name | h, sjson},
             materializedPath: ${ materialized_path | sjson, n },
-=======
-            error: '${error | js_str}',
-            privateRepo: ${private | sjson, n},
-            name: '${file_name | js_str}',
-            path: '${file_path | js_str}',
-            provider: '${provider | js_str}',
-            safeName: '${file_name | h,js_str}',
-            materializedPath: '${materialized_path | js_str}',
->>>>>>> 09f3f05b
           urls: {
               external: '${(urls['external'] or '') | js_str}',
         %if error is None:
