<%inherit file="project/project_base.mako"/>
<%def name="title()">${node['title']} Registrations</%def>

<ul id="registrationsTabs" class="nav nav-tabs" role="tablist">
  <li role="presentation" class="active">
    <a id="registrationsControl" aria-controls="registrations" href="#registrations">Registrations</a>
  </li>
  <li role="presentation">
    <a id="draftsControl" aria-controls="drafts" href="#drafts">Draft Registrations</a>
  </li>
  <li role="presentation">
    <a id="editDraftsControl" class="disabled" aria-controls="editDrafts" href="#editDrafts">Edit Draft</a>
  </li>   
</ul>
<div class="tab-content registrations-view">
  <div role="tabpanel" class="tab-pane active" id="registrations">
    <div class="row" style="min-height: 150px">
      <h2> Registrations </h2>
      <div class="col-md-9">
        % if node["registration_count"]:
        <div mod-meta='{
            "tpl": "util/render_nodes.mako",
            "uri": "${node["api_url"]}get_registrations/",
            "replace": true,
            "kwargs": {"sortable": false, "pluralized_node_type": "registrations"}
            }'></div>
    ## Uncomment to disable registering Components
    ##% elif node['node_type'] != 'project':
    ##      %if user['is_admin_parent']:
    ##          To register this component, you must <a href="${parent_node['url']}registrations"><b>register its parent project</b></a> (<a href="${parent_node['url']}">${parent_node['title']}</a>).
    ##      %else:
    ##          There have been no registrations of the parent project (<a href="${parent_node['url']}">${parent_node['title']}</a>).
    ##      %endif
        % else:
        <p>
          There have been no completed registrations of this ${node['node_type']}.
          For a list of the most viewed and most recent public registrations on the
          Open Science Framework, click <a href="/explore/activity/#newPublicRegistrations">here</a>,
          or you start a new draft registration from the "Draft Registrations" tab.
        </p>
        % endif
        %if parent_node['exists'] and user['is_admin_parent']:
        <br />
        <br />
        To register the entire project "${parent_node['title']}" instead, click <a href="${parent_node['registrations_url']}">here.</a>
        %endif         
      </div>
    </div>
  </div>
  <div role="tabpanel" class="tab-pane" id="drafts">
    <div id="draftRegistrationScope" class="row" style="min-height: 150px">
      <h2> Draft Registrations </h2>
      <div class="col-md-9">
      <div>
        % if 'admin' in user['permissions'] and not disk_saving_mode:
<<<<<<< HEAD
        <a data-bind="css: {disabled: loading}" id="registerNode" class="btn btn-default" type="button">
          <i class="fa fa-plus"></i>
          New Draft Registration
        </a>
=======
>>>>>>> 6a1df186
          <a id="registerNode" href="${node['url']}register" class="btn btn-success" type="button">New Registration</a>
        % endif
      </div>    
      <br />
      <div class="scripted" data-bind="foreach: drafts">
        <li class="project list-group-item list-group-item-node">
          <h4 class="list-group-item-heading">          
            <div class="progress progress-bar-md">
              <div class="progress-bar" role="progressbar" aria-valuemin="0" aria-valuemax="100"
               data-bind="attr.aria-completion: completion,
                          style: {width: completion + '%'}">
                <span class="sr-only"></span>
              </div>
            </div>
            <p data-bind="text: schema.title"></p>
            <p>initiated by <span data-bind="text: initiator.fullname"></span>
            <p>started about <span data-bind="text: $root.formattedDate(initiated)"></span></p>
            <p>last updated about <span data-bind="text: $root.formattedDate(updated)"></span></p>
            <p>
              <button class="btn btn-success"
                      data-bind="click: $root.editDraft"><i class="fa fa-pencil"></i>Edit</button>
              <button class="btn btn-danger"
                      data-bind="click: $root.deleteDraft"><i class="fa fa-times"></i>Delete</button>
            </p>
          </h4>
        </li>
      </div>
    </div>
    </div>
  </div>  
  <div role="tabpanel" class="tab-pane" id="editDrafts">
    <div class="row">
      <h2> Edit Draft Registration </h2>
      <div class="col-md-12">
        <%include file="project/registration_editor.mako"/>
      </div>
    </div>
  </div>
</div>

<%def name="javascript_bottom()">
${parent.javascript_bottom()}

<script src=${"/static/public/js/project-registrations-page.js" | webpack_asset}> </script>
</%def>
<script type="text/html" id="preRegisterMessageTemplate">
  <div
  <!-- if not a top-level Node -->
  <div data-bind="if: parentUrl">
    You are about to register the 
    <span data-bind="text: category"></span>  
    <b data-bind="text: title"></b> 
    including all components and data within it. This will <b>not</b> register its parent, 
    <b data-bind="text: parentTitle"></b>. If you want to register the parent, please go 
    <a data-bind="attr.href: parentUrl">here.</a>
    After selecting OK, you will next select a registration form.
  </div>
  <!-- if root Node -->
  <div data-bind="ifnot: parentUrl">
    You are about to register <b data-bind="text: title"></b>
    including all components and data within it. Registration creates a permanent, 
    time-stamped, uneditable version of the project. If you would prefer to register 
    only one particular component, please navigate to that component and then initiate registration. 
  </div>
  <br />
  <div class="form-group">
    <label>Please select a registration schema to continue:</label>
    <br />
    <div data-bind="foreach: schemas">
      <div class="panel-group" id="accordion" role="tablist" aria-multiselectable="true">
        <div class="panel panel-default">
          <div class="panel-heading" role="tab" data-bind="attr.id: id">            
            <h3 class="panel-title">
              <div class="row">
                <div class="col-md-9">
                  <span role="button" data-toggle="collapse" data-parent="#accordion" aria-expanded="true"
                     data-bind="text: name,
                                attr.aria-controls: id + '-collapse',
                                attr.href: id + '-collapse'">
                  </span>
                </div>
                <div class="col-md-1">
                  <button data-bind="click: $root.launchEditor.bind($root, null, $data)" class="btn btn-primary">Use</button>
                </div>
              </div>
            </h3>
          </div>
          <div class="panel-collapse collapse in p-md" role="tabpanel" data-bind="attr.id: id + '-collapse', 
                                                                             attr.aria-labelledby: id">
            <h4> Fulfills: </h4>
            <div class="btn-group" data-bind="foreach: schema.fulfills">
              <!-- TODO badges?; definitely improve UI here -->
              <span data-bind="text: $data"></span>
            </div>
            <hr />
            <h4> Description: </h4>
            <p data-bind="html: schema.description"></p>
            <!--
            <div data-bind="foreach: {data: schema.pages, as: 'page'}">
              <h4 data-bind="text: page.title"></h4>
              <ul data-bind="foreach: {data: page.questions, as: 'question'}">
                <li data-bind="question.nav"></li>
              </ul>
            </div>
            -->
          </div>
        </div>
      </div>
    </div>
  </div>
  <hr />
  <div class="form-group" style="text-align: right">
    <button class="btn btn-default" data-bind="click: cancel">Cancel</button>
  </div>
</script><|MERGE_RESOLUTION|>--- conflicted
+++ resolved
@@ -53,13 +53,11 @@
       <div class="col-md-9">
       <div>
         % if 'admin' in user['permissions'] and not disk_saving_mode:
-<<<<<<< HEAD
+          <a id="registerNode" href="${node['url']}register" class="btn btn-success" type="button">New Registration</a>
         <a data-bind="css: {disabled: loading}" id="registerNode" class="btn btn-default" type="button">
           <i class="fa fa-plus"></i>
           New Draft Registration
         </a>
-=======
->>>>>>> 6a1df186
           <a id="registerNode" href="${node['url']}register" class="btn btn-success" type="button">New Registration</a>
         % endif
       </div>    
