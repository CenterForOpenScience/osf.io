--- conflicted
+++ resolved
@@ -116,7 +116,6 @@
                         % if addon.get('node_settings_template'):
                             ${render_node_settings(addon)}
                         % endif
-<<<<<<< HEAD
                         % if addon['addon_short_name'] == 'github':
                             <div class="dismissible-alerts hidden" data-bind="css: {'hidden': $root.isDismissed('githubOrgs')}">
                                 <div class="alert alert-info alert-dismissible" role="alert">
@@ -135,7 +134,7 @@
                                         </p>
                                     </div>
                                 </div>
-=======
+                        % endif
                         % if addon['addon_short_name'] == 'zotero':
                             <div id='zotero-group-library-alert' class='scripted dismissible-alerts'>
                                 <div class="alert alert-info alert-dismissible" role="alert">
@@ -151,7 +150,6 @@
                                 <p>
                                     Please contact <a class="alert-link" href="mailto:support@osf.io">support@osf.io</a> if you have questions.
                                 </p>
->>>>>>> cd58deb1
                             </div>
                         % endif
                         % if not loop.last:
