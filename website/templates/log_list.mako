<%page args="scripted" />

### Included where the LogsViewModel is used ###
<div id="logProgressBar" class="progress progress-striped active">
    <div class="progress-bar"  role="progressbar" aria-valuenow="100" aria-valuemin="0" aria-valuemax="100" style="width: 100%">
        <span class="sr-only">Loading</span>
    </div>
</div>

<div
    %if scripted:
        class="scripted"
    %endif
        id="logScope">

<<<<<<< HEAD
    <div class="logs addon-widget-container">
=======
    <div class="logs">
>>>>>>> 253a6a98

        <div class="components">
            <div class="addon-widget-header clearfix">
                <h4>Recent Activity </h4>
                <div class="pull-right">
                </div>
            </div>
            <div class="addon-widget-body">
                <p class="help-block" data-bind="if: tzname">
                    All times displayed at
                    <span data-bind="text: tzname"></span>
                    <a href="http://en.wikipedia.org/wiki/Coordinated_Universal_Time" target="_blank">UTC</a> offset.
                </p>
                <p class="text-muted" data-bind="if: loading()">Loading logs...</p>
                <p data-bind="if: !logs().length && !loading()" class="help-block">
                    No logs to show. Click the watch icon (<i class="fa fa-eye"></i>) icon on a
                    project's page to get activity updates here.
                </p>

                <dl class="dl-horizontal activity-log" data-bind="foreach: {data: logs, as: 'log'}">
                    <dt><span class="date log-date" data-bind="text: log.date.local, tooltip: {title: log.date.utc}"></span></dt>
                    <dd class="log-content break-word">

                        <!-- ko if: log.hasTemplate() -->
                        <span data-bind="if:log.anonymous">
                        <span class="contributor-anonymous">A user</span>
                        </span>
                        <span data-bind="ifnot:log.anonymous">
                            <span data-bind="if: log.userURL">
                                <a class="overflow" data-bind="text: log.userFullName || log.apiKey, attr: {href: log.userURL}"></a>
                            </span>
                            <span data-bind="ifnot: log.userURL">
                                <span class="overflow" data-bind="text: log.userFullName"></span>
                            </span>
                        </span>
                        <!-- Log actions are the same as their template name -->
                        <span data-bind="template: {name: log.action, data: log}"></span>
                        <!-- /ko -->

                        <!-- For debugging purposes: If a log template for a the Log can't be found, show
                            an error message with its log action. -->
                        <!-- ko ifnot: log.hasTemplate() -->
                        <span class="text-warning">Could not render log: "<span data-bind="text: log.action"></span>"</span>
                        <!-- /ko -->

                    </dd>
                </dl><!-- end foreach logs -->
                <div class='help-block absolute-bottom'>
                    <ul class="pagination pagination-sm" data-bind="foreach: paginators">
                        <li class="left-etc" data-bind="css: style"><a href="#" data-bind="click: handler, html: text"></a></li>
                    </ul>
                </div>

            </div>
        </div>
</div>
</div><!-- end #logScope -->
<%include file="_log_templates.mako"/><|MERGE_RESOLUTION|>--- conflicted
+++ resolved
@@ -13,11 +13,10 @@
     %endif
         id="logScope">
 
-<<<<<<< HEAD
     <div class="logs addon-widget-container">
-=======
+
     <div class="logs">
->>>>>>> 253a6a98
+
 
         <div class="components">
             <div class="addon-widget-header clearfix">
