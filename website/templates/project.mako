--- conflicted
+++ resolved
@@ -3,33 +3,6 @@
 <%def name="title()">Project</%def>
 
 <%def name="content()">
-<<<<<<< HEAD
-  <div mod-meta='{"tpl": "project/project_header.mako", "replace": true}'></div>
-
-  <div class="row">
-    <div class="col-md-7" id='containment'>
-      <section id="Wiki Home">
-        <div class="wiki">
-            ${ node["wiki_home"] }
-            <p><a href="${node['url']}wiki/home/${node['url_params']}" >read more</a></p>
-        </div>
-      </section>
-       %if node:
-      <section id="Nodes">
-
-          <div class="page-header">
-            % if node["category"] == 'project':
-              <div class="pull-right">
-                  % if user["can_edit"]:
-                  <a class="btn btn-default" data-toggle="modal" data-target="#newComponent">
-                  % else:
-                  <a class="btn btn-default disabled">
-                  % endif
-                    Add Component
-                  </a>
-              </div>
-              <%include file="modal_add_component.mako"/>
-=======
 
     <div mod-meta='{"tpl": "project/project_header.mako", "replace": true}'></div>
 
@@ -77,7 +50,6 @@
                         }'></div>
                 % endif
 
->>>>>>> 5a270a48
             % endif
 
         </div>
