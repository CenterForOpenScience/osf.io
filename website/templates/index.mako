<%inherit file="base.mako"/>
<%def name="title()">Home</%def>
<%def name="content()">
<div class="container" >

    <div style="padding-top: 50px">
        <div id="welcomeCarousel" class="carousel slide" data-ride="carousel">

          <!-- Wrapper for slides -->
          <div class="carousel-inner" style="height: 430px"  >
            <div class="item active row" data-pause="hover" style="padding: 60px 40px 60px 40px" >
                <div class="col-md-12 col-md-offset-1" class = "lead">
                     <p style = "font-size: 40px; padding-left: 42px" ><strong><a  href="https://osf.io/wfc6u/">Featured OSF Project</a></strong></p>
                    <img src="/static/img/psichi_seal.jpg" width="150px"style="padding-left: 50px">
                    <img src="/static/img/potw_Jan27.png" width="600px" style="padding-left:30px">
                     <div class="col-md-9" style="font-size: 16px; padding-left: 40px; padding-top: 20px"  class="lead">
                         <p>CREP is a large-scale replication effort seeking undergraduate participation. Many resources, including funding, are available. <a href="https://osf.io/wfc6u/">Visit their project page</a> to see more.</p>
                     </div>
                </div>
            </div>
            <div class="item row"  data-pause="hover" style="padding: 60px 40px 60px 40px;">
                <div class="col-md-12 col-sm-offset-2" style = "font-size: 50px" class = "lead">
                    <p><strong>OSF's first add-on:</strong><br> <a href="/getting-started#github">Connect with your GitHub repos</p></a>
                    <div class="row" style="padding-top: 20px">
                        <div class="col-md-2" style="padding-top: 10px; padding-left: 35px"><img src="/static/img/Octocat.png" style="width: 200px"></div>
                        <div class="col-md-6 col-md-offset-1" ><p style="font-size: 30px"  class="lead">Add a GitHub repo
                                to your project<br> by visiting project settings.</p></div>
                    </div>
                </div>
            </div>
            <div class="item row"  data-pause="hover" style="padding: 60px 40px 60px 40px;">
                <div class="col-md-12 col-sm-offset-2" style = "font-size: 50px" class = "lead">
                    <p><a href="http://cos.io/spsp/">Get pointers from the pros.</a></p>
                    <div class="row" style="padding-top: 20px">
                        <div class="col-md-2" style="padding-top: 10px"> <img src="/static/img/SPSP_logo_WEB.jpg" > </div>
                        <div class="col-md-6 col-md-offset-0" >
                            <p style="font-size: 30px" class="lead">
                                Bring your work and receive expert help from OSF developers. Organize your
                                research. Build your projects. Get a t-shirt. As usual, all for free.
                            </p>
                        </div>
                    </div>
                </div>
            </div>

            <div class="item row" data-pause="hover" style="padding: 60px 40px 60px 40px" >
                <div class="col-md-12 col-md-offset-1" class = "lead">
                     <p style = "font-size: 40px; padding-left: 42px" ><strong><a  href="http://centerforopenscience.org/givinglibrary/">Support open science with a mouse click.</a></strong></p>
                     <div class="row" style="padding-top: 20px">

                        <div class="col-md-6 col-md-offset-2" ><p style="font-size: 25px; text-align: center"  class="lead">When you share the Center for Open Science page via <a href="http://centerforopenscience.org/givinglibrary/">Giving Library</a>,<br>
                            a donation is made to support open science and open source developers.<Br><Br>
                            <img src="/static/img/givinglibrary.png"></p>
                        </div>
                     </div>
                </div>
            </div>
            <div class="item row" data-pause="hover" style="padding: 60px 40px 60px 30px" >
                <div class="col-md-9 col-md-offset-3">
                    <p style = "font-size: 50px" class = "lead">Not sure where to begin?</p>
                </div>
                <div class="col-md-6 col-md-offset-3">
                    <p style = "font-size: 20px" class = "lead FP_Center">We're here to help. Visit the pages below or <a href="mailto:contact@cos.io">contact us</a> with questions.</p>
                </div>
                <div class="col-md-6 col-md-offset-4">
                <a class="btn btn-primary span3 text-center" href="/getting-started" style="font-size: 20px">Getting Started</a>
                <a class="btn btn-primary span3 text-center" href="/explore/activity/" style="font-size: 20px">Browse Projects</a>
                </div>
<<<<<<< HEAD
            </div>
            <div class="item row" data-pause="hover" style="padding: 60px 40px 60px 40px" >
                <div class="col-md-12 col-md-offset-1" class = "lead">
                     <p style = "font-size: 40px; padding-left: 42px" ><strong><a  href="https://osf.io/awr6j/">Featured OSF Project</a></strong></p>
                    <img src="/static/img/potw_Jan1.png" width="800px"style="padding-left: 25px">
                     <div class="col-md-9" style="font-size: 16px; padding-left: 40px; padding-top: 20px"  class="lead">
                         <p>Take a look at Robert Calin-Jageman and Tracy Caldwell's submission to the <a href="https://osf.io/hxeza/wiki/home/">special issue of Social Psychology</a>. The pair took full advantage of OSF features, building a project that is comprehensive in its content. There are data and materials available as well as adept use of the wiki and registration features. <a  href="https://osf.io/awr6j/">Visit their project page</a> to see more.</p>
                     </div>
                </div>
            </div>

=======
            </div>



>>>>>>> 315b71be
          </div>

          <!-- Controls -->
          <a id="carousel-control-left-blue" class="left carousel-control" href="#welcomeCarousel" data-slide="prev" >
              <span class="glyphicon glyphicon-chevron-left"></span>
          </a>
          <a id="carousel-control-right-blue" class="right carousel-control" href="#welcomeCarousel" data-slide="next">
              <span class="glyphicon glyphicon-chevron-right"></span>
          </a>
        </div>
    </div>

    <div class="row">

        <div style="padding-top: 30px">
        <hr class="hrBlue">
            <div class="col-md-8" style="margin-right: 50px">
                <div class="tab-content ">
                    <div class="tab-pane active fade in">
                        <h1 class="FP_Question">Who are you?</h1>
                        <p class="lead">The OSF is designed to build collaborative scientific culture. Click to the right and tell us who you are
                         to find out where to start.</p>
                    </div>
                    <div class="tab-pane fade in" id="scientist">
                        <H1 class="FP_Header ">I am a scientist.</h1>
                        <p class="lead" >The OSF is a place for scientists to organize, archive, network, and collaborate. An account on the OSF
                        will facilitate your workflow, help you measure your impact, and is available <em><a href="/faq">
                        for free</a></em>.</p>
                        <p class="lead">Visit our <a href="/getting-started">Getting Started page</a> to learn about
                        the features the OSF offers. Stay tuned to keep up with additional features as they roll out. </p>
                    </div>
                    <div class="tab-pane fade in" id="journal">
                        <h1 class="FP_Header">I represent a journal, funder, or society.</h1>
                        <p class="lead">Journals, funders and scientific societies can use the OSF as back-end infrastructure for preregistration,
                        data and materials archiving, and other administrative functions.</p>
                        <p class="lead">We are working to connect services and APIs so that you don't have to.</p>
                        <p class="lead">Email contact@centerforopenscience.org for more information.</p>
                    </div>
                    <div class="tab-pane fade in" id="developer">
                        <h1 class="FP_Header">I am a developer.</h1>
                        <p class="lead">Developers can contribute to the OSF and other open-source projects, or connect their projects to OSF via API.</p>
                        <p class="lead">To learn more you can watch the video below from SciPy, find us on <a href="https://github.com/centerforopenscience"
                        target="_blank">GitHub</a>, or contact developer@centerforopenscience.org.</p>
                        <p class="lead">We are also currently looking for developers to join our team. To see our openings, visit
                         <a href="http://centerforopenscience.org/jobs/" target="_blank">cos.io/jobs</a>.
                    </div>
                </div>
            </div>



            <div class="col-md-3 verticalline" style="padding: 35px 0px 25px 20px">
                <ul class="nav nav-pills nav-stacked">
                    <li class="lead" style="font-color:purple; padding-left: 15px" id="FP_great"><strong>I am a...</strong></li>
                    <li class="lead"><a href="#scientist" data-toggle="pill" >Scientist</a></li>
                    <li class="lead"><a href="#journal" data-toggle="pill">Journal, Funder, or Society</a></li>
                    <li class="lead"><a href="#developer" data-toggle="pill">Developer</a></li>
                </ul>
            </div>

        </div>

    </div>
    <hr class="hrBlue">
    <div style="padding: 25px 10px 150px 10px;">
            <div class="col-md-6">
                <h3 class="lead">Open Science Framework Demonstration</h3>
                <object><param name="movie" value="//www.youtube.com/v/c6lCJFSnMcg?hl=en_US&amp;version=3&amp;rel=0"></param><param name="allowFullScreen" value="true"></param><param name="allowscriptaccess" value="always"></param><embed src="//www.youtube.com/v/c6lCJFSnMcg?hl=en_US&amp;version=3&amp;rel=0" type="application/x-shockwave-flash" width="450" height="315" allowscriptaccess="always" allowfullscreen="true"></embed></object>
            </div>
            <div class="col-md-6" style="padding-bottom: 100px">
                <h3  class="lead">Open Science Framework at SciPy</h3>
                <object><param name="movie" value="//www.youtube.com/v/WRadGRdkAIQ?hl=en_US&amp;version=3&amp;rel=0"></param><param name="allowFullScreen" value="true"></param><param name="allowscriptaccess" value="always"></param><embed src="//www.youtube.com/v/WRadGRdkAIQ?hl=en_US&amp;version=3&amp;rel=0" type="application/x-shockwave-flash" width="450" height="315" allowscriptaccess="always" allowfullscreen="true"></embed></object>
            </div>
    </div>

</div>
</%def><|MERGE_RESOLUTION|>--- conflicted
+++ resolved
@@ -66,24 +66,8 @@
                 <a class="btn btn-primary span3 text-center" href="/getting-started" style="font-size: 20px">Getting Started</a>
                 <a class="btn btn-primary span3 text-center" href="/explore/activity/" style="font-size: 20px">Browse Projects</a>
                 </div>
-<<<<<<< HEAD
-            </div>
-            <div class="item row" data-pause="hover" style="padding: 60px 40px 60px 40px" >
-                <div class="col-md-12 col-md-offset-1" class = "lead">
-                     <p style = "font-size: 40px; padding-left: 42px" ><strong><a  href="https://osf.io/awr6j/">Featured OSF Project</a></strong></p>
-                    <img src="/static/img/potw_Jan1.png" width="800px"style="padding-left: 25px">
-                     <div class="col-md-9" style="font-size: 16px; padding-left: 40px; padding-top: 20px"  class="lead">
-                         <p>Take a look at Robert Calin-Jageman and Tracy Caldwell's submission to the <a href="https://osf.io/hxeza/wiki/home/">special issue of Social Psychology</a>. The pair took full advantage of OSF features, building a project that is comprehensive in its content. There are data and materials available as well as adept use of the wiki and registration features. <a  href="https://osf.io/awr6j/">Visit their project page</a> to see more.</p>
-                     </div>
-                </div>
             </div>
 
-=======
-            </div>
-
-
-
->>>>>>> 315b71be
           </div>
 
           <!-- Controls -->
