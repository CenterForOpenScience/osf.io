--- conflicted
+++ resolved
@@ -42,13 +42,10 @@
           <div class="circle" id="circle-7"><span></span></div>
           <div class="circle" id="circle-8"><span></span></div>
         </div>
-<<<<<<< HEAD
         <div id="signUp" class="anchor"></div>
         <div id="signUpScope" class="col-sm-4 col-md-offset-1 img-rounded hpSignUp">
             <form data-bind="submit: submit">
-<pre>{{ko.toJSON($data)}}</pre>
-
-<div class="form-group"
+              <div class="form-group"
                 data-bind="css: {'has-error': fullName() && !fullName.isValid(),
                                 'has-success': fullName() && fullName.isValid()}">
                     <label class="placeholder-replace" style="display:none">Full Name</label>
@@ -96,8 +93,6 @@
                         }"/>
                       <p class="help-block" data-bind="validationMessage: password"></p>
                 </div>
-=======
->>>>>>> 917f64d3
 
         <div id="hero-signup" class="container">
           <div class="row">
@@ -376,4 +371,4 @@
 <%def name="javascript_bottom()">
     ${parent.javascript_bottom()}
     <script src=${"/static/public/js/home-page.js" | webpack_asset}></script>
-</%def>
+</%def>