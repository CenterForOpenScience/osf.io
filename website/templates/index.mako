--- conflicted
+++ resolved
@@ -5,13 +5,8 @@
 <div class="row">
     <div class="col-md-4">
         <h1>Scientists</h1>
-<<<<<<< HEAD
-            <iframe style="padding-top: 20px;padding-right: 0px;padding-left: 0px;padding-bottom: 20px;" width="277" height="156" src="//www.youtube.com/embed/c6lCJFSnMcg" frameborder="0" allowfullscreen></iframe>
-        <p>Scientists can use OSF for free to archive, share, find, register research materials and data. Watch the videos, get <a href="/4znZP/wiki/home">background info</a>, get <a href="/getting-started">help</a>, or just <a href="/account">register</a> to get started.</p>
-=======
             <iframe style="padding-top: 20px;padding-right: 0px;padding-left: 0px;padding-bottom: 20px;" src="//www.youtube.com/embed/c6lCJFSnMcg" frameborder="0" allowfullscreen></iframe>
-        <p>Scientists can use OSF for free to archive, share, find, register research materials and data. Watch the videos, get <a href="/project/4znZP/wiki/home">background info</a>, get <a href="/getting-started">help</a>, or just <a href="/account">register</a> to get started.</p>
->>>>>>> f9b94825
+        <p>Scientists can use OSF for free to archive, share, find, register research materials and data. Watch the videos, get <a href="/4znZP/wiki/home">background info</a>, get <a href="/getting-started">help</a>, or just <a href="/account/">register</a> to get started.</p>
     </div>
     <div class="col-md-4">
         <h1>Journals, Funders, and Societies</h1>
@@ -29,4 +24,4 @@
       </p>
     </div>
 </div>
-</%def>
+</%def>