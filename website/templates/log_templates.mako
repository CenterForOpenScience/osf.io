## Knockout templates for OSF-core (non-addon) logs. Used by logFeed.js to render the log feed
## the id attribute of each script tag corresponds to NodeLog action.
## When the application is initialized, this mako template is concatenated with the addons'
## log templates. An addon's log templates are located in
## website/addons/<addon_name>/templates/log_templates.mako.

## Embargo related logs
<script type="text/html" id="embargo_approved">
approved embargoed registration of
<a class="log-node-title-link overflow" data-bind="text: nodeTitle, attr: {href: nodeUrl}"></a>
</script>

<script type="text/html" id="embargo_approved_no_user">
Embargo for
<a class="log-node-title-link overflow" data-bind="text: nodeTitle, attr: {href: nodeUrl}"></a> approved
</script>

<script type="text/html" id="embargo_cancelled">
cancelled embargoed registration of
<span class="log-node-title-link overflow" data-bind="text: nodeTitle"></span>
</script>

<script type="text/html" id="embargo_completed">
completed embargo of
<a class="log-node-title-link overflow" data-bind="text: nodeTitle, attr: {href: nodeUrl}"></a>
</script>

<script type="text/html" id="embargo_completed_no_user">
Embargo for
<a class="log-node-title-link overflow" data-bind="text: nodeTitle, attr: {href: nodeUrl}"></a> completed
</script>

<script type="text/html" id="embargo_initiated">
initiated an embargoed registration of
<!-- ko if: !registrationCancelled -->
<a class="log-node-title-link overflow" data-bind="text: nodeTitle, attr: {href: nodeUrl}"></a>
<!-- /ko -->

<!-- ko if: registrationCancelled -->
<span class="log-node-title-link overflow" data-bind="text: nodeTitle"></span>
<!-- /ko -->
</script>

<script type="text/html" id="embargo_terminated_no_user">
Embargo for
<a class="log-node-title-link overflow" data-bind="text: nodeTitle, attr: {href: nodeUrl}"></a>
ended.
</script>

## Retraction related logs
<script type="text/html" id="retraction_approved">
approved withdrawal of registration of
<a class="log-node-title-link overflow" data-bind="text: nodeTitle, attr: {href: nodeUrl}"></a>
</script>

<script type="text/html" id="retraction_cancelled">
cancelled withdrawal of registration of
<span class="log-node-title-link overflow" data-bind="text: nodeTitle"></span>
</script>

<script type="text/html" id="retraction_initiated">
initiated withdrawal of registration of
<a class="log-node-title-link overflow" data-bind="text: nodeTitle, attr: {href: nodeUrl}"></a>
</script>

## Registration related Logs
<script type="text/html" id="registration_initiated">
initiated registration of
<!-- ko if: !registrationCancelled -->
<a class="log-node-title-link overflow" data-bind="text: nodeTitle, attr: {href: nodeUrl}"></a>
<!-- /ko -->

<!-- ko if: registrationCancelled -->
<span class="log-node-title-link overflow" data-bind="text: nodeTitle"></span>
<!-- /ko -->
</script>

<script type="text/html" id="registration_cancelled">
cancelled registration of
<span class="log-node-title-link overflow" data-bind="text: nodeTitle"></span>
</script>

<script type="text/html" id="registration_approved">
approved registration of
<a class="log-node-title-link overflow" data-bind="text: nodeTitle , attr: {href: nodeUrl}"></a>
</script>

<script type="text/html" id="registration_approved_no_user">
Registration of
<a class="log-node-title-link overflow" data-bind="text: nodeTitle, attr: {href: nodeUrl}"></a> approved
</script>

## Project related logs
<script type="text/html" id="project_created">
created
<a class="log-node-title-link overflow" data-bind="text: nodeTitle, attr: {href: nodeUrl}"></a>
</script>

<script type="text/html" id="project_deleted">
deleted
<span class="log-node-title-link overflow" data-bind="text: nodeTitle"></span>
</script>

<script type="text/html" id="created_from">
created
<a class="log-node-title-link overflow" data-bind="text: nodeTitle, attr: {href: nodeUrl}"></a>
based on <a class="log-node-title-link overflow"
data-bind="text: params.template_node.title || 'another', attr: {href: params.template_node.url}"></a>
</script>

<script type="text/html" id="node_created">
created
<a class="log-node-title-link overflow" data-bind="text: nodeTitle, attr: {href: nodeUrl}"></a>
</script>

<script type="text/html" id="node_removed">
removed
<span class="log-node-title-link overflow" data-bind="text: nodeTitle"></span>
</script>

<script type="text/html" id="contributor_added">
added
<span data-bind="html: displayContributors"></span>
as contributor(s) to
<a class="log-node-title-link overflow" data-bind="attr: {href: $parent.nodeUrl}, text: $parent.nodeTitle"></a>
</script>

<script type="text/html" id="contributor_removed">
removed
<span data-bind="html: displayContributors"></span>
as contributor(s) from
<a class="log-node-title-link overflow" data-bind="attr: {href: nodeUrl}, text: nodeTitle"></a>
</script>

<script type="text/html" id="contributors_reordered">
reordered contributors for
<a class="log-node-title-link overflow" data-bind="attr: {href: nodeUrl}, text: nodeTitle"></a>
</script>

<script type="text/html" id="checked_in">
checked in <span data-bind="text: params.kind"></span>
<a class="overflow log-file-link" data-bind="click: NodeActions.addonFileRedirect, text: stripSlash(params.path)"></a>
from <a class="log-node-title-link overflow" data-bind="attr: {href: nodeUrl}, text: nodeTitle"></a>
</script>

<script type="text/html" id="checked_out">
checked out <span data-bind="text: params.kind"></span>
<a class="overflow log-file-link" data-bind="click: NodeActions.addonFileRedirect, text: stripSlash(params.path)"></a>
from
<a class="log-node-title-link overflow" data-bind="attr: {href: nodeUrl}, text: nodeTitle"></a>
</script>

<script type="text/html" id="permissions_updated">
changed permissions for
<a class="log-node-title-link overflow" data-bind="attr: {href: nodeUrl}, text: nodeTitle"></a>
</script>

<script type="text/html" id="made_public">
made
<a class="log-node-title-link overflow" data-bind="attr: {href: nodeUrl}, text: nodeTitle"></a> public
</script>

<script type="text/html" id="made_public_no_user">
    <a class="log-node-title-link overflow" data-bind="attr: {href: nodeUrl}, text: nodeTitle"></a> made public
</script>

<script type="text/html" id="made_private">
made
<a class="log-node-title-link overflow" data-bind="attr: {href: nodeUrl}, text: nodeTitle"></a> private
</script>

<script type="text/html" id="tag_added">
tagged
<a class="log-node-title-link overflow" data-bind="attr: {href: nodeUrl}, text: nodeTitle"></a> as <a data-bind="attr: {href: '/search/?q=%22' + params.tag + '%22'}, text: params.tag"></a>
</script>

<script type="text/html" id="tag_removed">
removed tag <a data-bind="attr: {href: '/search/?q=%22' + params.tag + '%22'}, text: params.tag"></a>
from
<a class="log-node-title-link overflow" data-bind="attr: {href: nodeUrl}, text: nodeTitle"></a>
</script>

<script type="text/html" id="file_tag_added">
tagged <a class="overflow log-file-link" data-bind="click: NodeActions.addonFileRedirect, text: stripSlash(params.path)"></a>
in <a class="log-node-title-link overflow" data-bind="attr: {href: nodeUrl}, text: nodeTitle"></a>
as <a data-bind="attr: {href: '/search/?q=%22' + params.tag + '%22'}, text: params.tag"></a>
in OSF Storage
</script>

<script type="text/html" id="file_tag_removed">
removed tag <a data-bind="attr: {href: '/search/?q=%22' + params.tag + '%22'}, text: params.tag"></a>
from <a class="overflow log-file-link" data-bind="click: NodeActions.addonFileRedirect, text: stripSlash(params.path)"></a>
in <a class="log-node-title-link overflow" data-bind="attr: {href: nodeUrl}, text: nodeTitle"></a>
in OSF Storage
</script>

<script type="text/html" id="edit_title">
changed the title from <span class="overflow" data-bind="text: params.title_original"></span>
to
<a class="log-node-title-link overflow" data-bind="attr: {href: nodeUrl}, text: params.title_new"></a>
</script>

<script type="text/html" id="project_registered">
        registered
        <a class="log-node-title-link overflow" data-bind="attr: {href: nodeUrl}, text: nodeTitle"></a>
</script>

<script type="text/html" id="prereg_registration_initiated">
    submitted for review to the Preregistration Challenge a registration of
    <a class="log-node-title-link overflow" data-bind="text: nodeTitle, attr: {href: nodeUrl}"></a>.
</script>

<script type="text/html" id="project_registered_no_user">
<a class="log-node-title-link overflow" data-bind="attr: {href: nodeUrl}, text: nodeTitle"></a> registered
</script>

<script type="text/html" id="node_forked">
created fork from
<a class="log-node-title-link overflow" data-bind="attr: {href: nodeUrl}, text: nodeTitle"></a>
</script>

<script type="text/html" id="edit_description">
edited description of  <a class="log-node-title-link" data-bind="attr: {href: nodeUrl}, text: nodeTitle"></a>
</script>

<script type="text/html" id="license_changed">
updated the license of <a class="log-node-title-link" data-bind="attr: {href: nodeUrl}, text: nodeTitle"></a>
</script>

<script type="text/html" id="updated_fields">
  changed the <span data-bind="listing: {
                                 data: params.updated_fields,
                                 map: mapUpdates
                               }"></span> for
  <a class="log-node-title-link" data-bind="attr: {href: nodeUrl}, text: nodeTitle"></a>
</script>

<script type="text/html" id="pointer_created">
created a link to <span data-bind="text: params.pointer.category"></span>
<a class="log-node-title-link overflow" data-bind="text: params.pointer.title, attr: {href: params.pointer.url}"></a>
</script>

<script type="text/html" id="pointer_removed">
removed a link to <span data-bind="text: params.pointer.category"></span>
<a class="log-node-title-link overflow" data-bind="text: params.pointer.title, attr: {href: params.pointer.url}"></a>
</script>

<script type="text/html" id="pointer_forked">
forked a link to <span data-bind="text: params.pointer.category"></span>
<a class="log-node-title-link overflow" data-bind="text: params.pointer.title, attr: {href: params.pointer.url}"></a>
</script>

<script type="text/html" id="addon_added">
added addon <span data-bind="text: params.addon"></span>
to
<a class="log-node-title-link overflow" data-bind="attr: {href: nodeUrl}, text: nodeTitle"></a>
</script>

<script type="text/html" id="addon_removed">
removed addon <span data-bind="text: params.addon"></span>
from
<a class="log-node-title-link overflow" data-bind="attr: {href: nodeUrl}, text: nodeTitle"></a>
</script>

<script type="text/html" id="comment_added">
added a comment
to
<!-- ko if: params.file -->
<a data-bind="attr: {href: params.file.url}, text: params.file.name"></a>
in
<<<<<<< HEAD
<!-- /ko -->
<!-- ko if: params.wiki -->
wiki page
<a data-bind="attr: {href: params.wiki.url}, text: params.wiki.name"></a>
in
<!-- /ko -->
=======
{{/if}}
{{#if params.wiki}}
wiki page
<a data-bind="attr: {href: params.wiki.url}, text: params.wiki.name"></a>
in
{{/if}}
>>>>>>> f0901f65
<a class="log-node-title-link overflow" data-bind="attr: {href: nodeUrl}, text: nodeTitle"></a>
</script>

<script type="text/html" id="comment_updated">
updated a comment
on
<!-- ko if: params.file -->
<a data-bind="attr: {href: params.file.url}, text: params.file.name"></a>
in
<<<<<<< HEAD
<!-- /ko -->
<!-- ko: params.wiki -->
wiki page
<a data-bind="attr: {href: params.wiki.url}, text: params.wiki.name"></a>
in
<!-- /ko -->
=======
{{/if}}
{{#if params.wiki}}
wiki page
<a data-bind="attr: {href: params.wiki.url}, text: params.wiki.name"></a>
in
{{/if}}
>>>>>>> f0901f65
<a class="log-node-title-link overflow" data-bind="attr: {href: nodeUrl}, text: nodeTitle"></a>
</script>

<script type="text/html" id="comment_removed">
deleted a comment
on
<!-- ko if: params.file -->
<a data-bind="attr: {href: params.file.url}, text: params.file.name"></a>
in
<<<<<<< HEAD
<!-- /ko -->
<!-- ko if: params.wiki -->
wiki page
<a data-bind="attr: {href: params.wiki.url}, text: params.wiki.name"></a>
in
<!-- /ko -->
=======
{{/if}}
{{#if params.wiki}}
wiki page
<a data-bind="attr: {href: params.wiki.url}, text: params.wiki.name"></a>
in
{{/if}}
>>>>>>> f0901f65
<a class="log-node-title-link overflow" data-bind="attr: {href: nodeUrl}, text: nodeTitle"></a>
</script>

<script type="text/html" id="comment_restored">
restored a comment
on
<!-- ko if: params.file -->
<a data-bind="attr: {href: params.file.url}, text: params.file.name"></a>
in
<<<<<<< HEAD
<!-- /ko -->
<!-- ko if: params.wiki -->
wiki page
<a data-bind="attr: {href: params.wiki.url}, text: params.wiki.name"></a>
in
<!-- /ko -->
=======
{{/if}}
{{#if params.wiki}}
wiki page
<a data-bind="attr: {href: params.wiki.url}, text: params.wiki.name"></a>
in
{{/if}}
>>>>>>> f0901f65
<a class="log-node-title-link overflow" data-bind="attr: {href: nodeUrl}, text: nodeTitle"></a>
</script>

<script type="text/html" id="made_contributor_visible">
    <!-- ko if: log.anonymous -->
        changed a non-bibliographic contributor to a bibliographic contributor on
    <!-- /ko -->
    <!-- ko ifnot: log.anonymous -->
        made non-bibliographic contributor
        <span data-bind="html: displayContributors"></span>
        a bibliographic contributor on
    <!-- /ko -->
    <a class="log-node-title-link overflow" data-bind="attr: {href: $parent.nodeUrl}, text: $parent.nodeTitle"></a>
</script>

<script type="text/html" id="made_contributor_invisible">
    <!-- ko if: log.anonymous -->
        changed a bibliographic contributor to a non-bibliographic contributor on
    <!-- /ko -->
    <!-- ko ifnot: log.anonymous -->
        made bibliographic contributor
        <span data-bind="html: displayContributors"></span>
        a non-bibliographic contributor on
    <!-- /ko -->
    <a class="log-node-title-link overflow" data-bind="attr: {href: $parent.nodeUrl}, text: $parent.nodeTitle"></a>
</script>

<script type="text/html" id="addon_file_copied">
  <!-- ko if: params.source.materialized.endsWith('/') -->
    copied <span class="overflow log-folder" data-bind="text: params.source.materialized"></span> from <span data-bind="text: params.source.addon"></span> in
    <a class="log-node-title-link overflow" data-bind="attr: {href: params.source.node.url}, text:params.source.node.title"></a>
    to <span class="overflow log-folder" data-bind="text: params.destination.materialized"></span> in <span data-bind="text: params.destination.addon"></span> in
    <a class="log-node-title-link overflow" data-bind="attr: {href: $parent.nodeUrl}, text: $parent.nodeTitle"></a>
  <!-- /ko -->
  <!-- ko ifnot: params.source.materialized.endsWith('/') -->
    copied <a data-bind="attr: {href: params.source.url}, text: params.source.materialized" class="overflow"></a> from <span data-bind="text: params.source.addon"></span> in
    <a class="log-node-title-link overflow" data-bind="attr: {href: params.source.node.url}, text: params.source.node.title"></a>
    to <a data-bind="attr: {href: params.destination.url}, text: params.destination.materialized" class="overflow"></a> in <span data-bind="text: params.destination.addon"></span> in
    <a class="log-node-title-link overflow" data-bind="attr: {href: $parent.nodeUrl}, text: $parent.nodeTitle"></a>
  <!-- /ko -->
</script>

<script type="text/html" id="addon_file_moved">
  <!-- ko if: params.source.materialized.endsWith('/') -->
  moved <span class="overflow" data-bind="text: params.source.materialized"></span> from <span data-bind="text: params.source.addon"></span> in
  <a class="log-node-title-link overflow" data-bind="attr: {href: params.source.node.url}, text: params.source.node.title"></a>
  to <span class="overflow log-folder" data-bind="text: params.destination.materialized"></span> in <span data-bind="text: params.destination.addon"></span> in
  <a class="log-node-title-link overflow" data-bind="attr: {href: $parent.nodeUrl}, text: $parent.nodeTitle"></a>
  <!-- /ko -->
  <!-- ko ifnot: params.source.materialized.endsWith('/') -->
  moved <span class="overflow" data-bind="text: params.source.materialized"></span> from <span data-bind="text: params.source.addon"></span> in
  <a class="log-node-title-link overflow" data-bind="attr: {href: params.source.node.url}, text: params.source.node.title"></a>
  to <a class="overflow" data-bind="attr: {href: params.destination.url}, text: params.destination.materialized"></a> in <span data-bind="text: params.destination.addon"></span> in
  <a class="log-node-title-link overflow" data-bind="attr: {href: $parent.nodeUrl}, text: $parent.nodeTitle"></a>
  <!-- /ko -->
</script>

<script type="text/html" id="addon_file_renamed">
    renamed <span class="overflow" data-bind="text: params.source.materialized"></span>
  <!-- ko if: params.source.materialized.endsWith('/') -->
  to <span class="overflow log-folder" data-bind="text: params.destination.materialized"></span> in <span data-bind="text: params.destination.addon"></span> in
  <!-- /ko -->
  <!-- ko ifnot: params.source.materialized.endsWith('/') -->
  to <a class="overflow" data-bind="attr: {href: params.destination.url}, text: params.destination.materialized"></a> in <span data-bind="text: params.destination.addon"></span>  in
  <!-- /ko -->
    <a class="log-node-title-link overflow" data-bind="attr: {href: $parent.nodeUrl}, text: $parent.nodeTitle"></a>
</script>

<script type="text/html" id="external_ids_added">
created external identifiers
<span data-bind="text: 'doi:' + params.identifiers.doi"></span> and
<span data-bind="text: 'ark:' + params.identifiers.ark"></span>
on
<a class="log-node-title-link overflow" data-bind="attr: {href: $parent.nodeUrl}, text: $parent.nodeTitle"></a>
</script>

<script type="text/html" id="citation_added">
added a citation (<span data-bind="text: params.citation.name"></span>)
to
<a class="log-node-title-link overflow" data-bind="attr: {href: $parent.nodeUrl}, text: $parent.nodeTitle"></a>
</script>

<script type="text/html" id="citation_edited">
<!-- ko if: params.citation.new_name -->
updated a citation name from <span data-bind="text: params.citation.name"></span> to <strong data-bind="text: params.citation.new_name"></strong>
  <!-- ko if: params.citation.new_text -->
    and edited its text
  <!-- /ko -->
<!-- /ko -->
<!-- ko ifnot: params.citation.new_name -->
edited the text of a citation (<span data-bind="text: params.citation.name"></span>)
<!-- /ko -->
on
<a class="log-node-title-link overflow" data-bind="attr: {href: $parent.nodeUrl}, text: $parent.nodeTitle"></a>
</script>

<script type="text/html" id="citation_removed">
removed a citation (<span data-bind="text: params.citation.name"></span>)
from
<a class="log-node-title-link overflow" data-bind="attr: {href: $parent.nodeUrl}, text: $parent.nodeTitle"></a>
</script>

<script type="text/html" id="primary_institution_changed">
changed primary institution of <a class="log-node-title-link overflow" data-bind="text: nodeTitle, attr: {href: nodeUrl}"></a>
<!-- ko if: params.previous_institution.name != 'None' --><!-- TODO: Check datatypes here -->
 from <a class="log-node-title-link overflow" data-bind="attr: {href: '/institutions/' + params.previous_institution.id}, text: params.previous_institution.name"></a>
<!-- /ko -->
 to <a class="log-node-title-link overflow" data-bind="attr: {href: '/institutions/' + params.institution.id}, text: params.institution.name"></a>.
</script>

<script type="text/html" id="primary_institution_removed">
removed <a class="log-node-title-link overflow" data-bind="attr: {href: '/institutions/' + params.institution.id}, text: params.institution.name"></a>
as the primary institution of <a class="log-node-title-link overflow" data-bind="text: nodeTitle, attr: {href: nodeUrl}"></a>.
</script><|MERGE_RESOLUTION|>--- conflicted
+++ resolved
@@ -268,21 +268,12 @@
 <!-- ko if: params.file -->
 <a data-bind="attr: {href: params.file.url}, text: params.file.name"></a>
 in
-<<<<<<< HEAD
 <!-- /ko -->
 <!-- ko if: params.wiki -->
 wiki page
 <a data-bind="attr: {href: params.wiki.url}, text: params.wiki.name"></a>
 in
 <!-- /ko -->
-=======
-{{/if}}
-{{#if params.wiki}}
-wiki page
-<a data-bind="attr: {href: params.wiki.url}, text: params.wiki.name"></a>
-in
-{{/if}}
->>>>>>> f0901f65
 <a class="log-node-title-link overflow" data-bind="attr: {href: nodeUrl}, text: nodeTitle"></a>
 </script>
 
@@ -292,21 +283,12 @@
 <!-- ko if: params.file -->
 <a data-bind="attr: {href: params.file.url}, text: params.file.name"></a>
 in
-<<<<<<< HEAD
 <!-- /ko -->
 <!-- ko: params.wiki -->
 wiki page
 <a data-bind="attr: {href: params.wiki.url}, text: params.wiki.name"></a>
 in
 <!-- /ko -->
-=======
-{{/if}}
-{{#if params.wiki}}
-wiki page
-<a data-bind="attr: {href: params.wiki.url}, text: params.wiki.name"></a>
-in
-{{/if}}
->>>>>>> f0901f65
 <a class="log-node-title-link overflow" data-bind="attr: {href: nodeUrl}, text: nodeTitle"></a>
 </script>
 
@@ -316,21 +298,12 @@
 <!-- ko if: params.file -->
 <a data-bind="attr: {href: params.file.url}, text: params.file.name"></a>
 in
-<<<<<<< HEAD
 <!-- /ko -->
 <!-- ko if: params.wiki -->
 wiki page
 <a data-bind="attr: {href: params.wiki.url}, text: params.wiki.name"></a>
 in
 <!-- /ko -->
-=======
-{{/if}}
-{{#if params.wiki}}
-wiki page
-<a data-bind="attr: {href: params.wiki.url}, text: params.wiki.name"></a>
-in
-{{/if}}
->>>>>>> f0901f65
 <a class="log-node-title-link overflow" data-bind="attr: {href: nodeUrl}, text: nodeTitle"></a>
 </script>
 
@@ -340,21 +313,12 @@
 <!-- ko if: params.file -->
 <a data-bind="attr: {href: params.file.url}, text: params.file.name"></a>
 in
-<<<<<<< HEAD
 <!-- /ko -->
 <!-- ko if: params.wiki -->
 wiki page
 <a data-bind="attr: {href: params.wiki.url}, text: params.wiki.name"></a>
 in
 <!-- /ko -->
-=======
-{{/if}}
-{{#if params.wiki}}
-wiki page
-<a data-bind="attr: {href: params.wiki.url}, text: params.wiki.name"></a>
-in
-{{/if}}
->>>>>>> f0901f65
 <a class="log-node-title-link overflow" data-bind="attr: {href: nodeUrl}, text: nodeTitle"></a>
 </script>
 
