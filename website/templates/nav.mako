--- conflicted
+++ resolved
@@ -91,14 +91,10 @@
                     </form>
                 </li>
                 <li>
-<<<<<<< HEAD
                     <a href="/#signUp">Sign Up</a>
                 </li>
                 <li>
-                    <a href="${web_url_for('_forgot_password')}">Forgot Password?</a>
-=======
                     <a href="${web_url_for('forgot_password_get')}">Forgot Password?</a>
->>>>>>> 338a4b7f
                 </li>
                 % endif
             </ul><!-- end nav navbar-nav navbar-right -->
