<%def name="nav(service_name, service_url, service_support_url)">
<link rel="stylesheet" href='/static/css/nav.css'>
<div class="osf-nav-wrapper">

<nav class="navbar navbar-inverse navbar-fixed-top" id="navbarScope" role="navigation">
    <div class="container">
        <div class="navbar-header">
        <a class="navbar-brand" href="/" aria-label="Go home"><span class="osf-navbar-logo"></span></a>
        <div class="service-name">
            <a href="${service_url}">
                <span class="hidden-xs"> ${osf_page_name} </span>
              % if nav_dropdown:
                <span class="current-service"><strong>${service_name}</strong></span>
              % endif
            </a>
        </div>
        % if nav_dropdown:
        <div class="dropdown primary-nav">
            <button data-bind="click: trackClick.bind($data, 'Dropdown Arrow')" id="primary-navigation" class="dropdown-toggle btn-link" data-toggle="dropdown" role="button" aria-expanded="false" aria-label="Toggle primary navigation">
                <span class="fa fa-caret-down fa-2x"></span>
            </button>
            <ul class="dropdown-menu service-dropdown" role="menu">
                <li><a data-bind="click: trackClick.bind($data, 'Home')" href="${domain}">${osf_page_name}<b>HOME</b></a></li>
                <li><a data-bind="click: trackClick.bind($data, 'Preprints')" href="${domain}preprints/">${osf_page_name}<b>PREPRINTS</b></a></li>
                <li><a data-bind="click: trackClick.bind($data, 'Registries')" href="${domain}registries/">${osf_page_name}<b>REGISTRIES</b></a></li>
                <li><a data-bind="click: trackClick.bind($data, 'Meetings')" href="${domain}meetings/">${osf_page_name}<b>MEETINGS</b></a></li>
                % if institutional_landing_flag:
                    <li><a data-bind="click: trackClick.bind($data, 'Institutions')" href="${domain}institutions/">${osf_page_name}<b>INSTITUTIONS</b></a></li>
                % endif
            </ul>
        </div>
        % endif
        <button type="button" class="navbar-toggle collapsed" data-toggle="collapse" data-target="#secondary-navigation" aria-label="Toggle secondary navigation"}}>
            <span class="sr-only">Toggle navigation</span>
            <span class="icon-bar"></span>
            <span class="icon-bar"></span>
            <span class="icon-bar"></span>
        </button>
    </div>
    <div id="navbar" class="navbar-collapse collapse navbar-right">
        <ul class="nav navbar-nav"></ul>
    </div><!--/.navbar-collapse -->

    <div class="navbar-collapse collapse navbar-right" id="secondary-navigation">
        <ul class="nav navbar-nav">
            % if service_name == 'HOME':
                % if user_name:
                    % if nav_quickfiles:
                    <li><a data-bind="click: trackClick.bind($data, 'MyQuickFiles')" href="${domain}${user_id}/quickfiles/">My Quick Files</a></li>
                    % endif
                    <li><a data-bind="click: trackClick.bind($data, 'MyProjects')" href="${domain}myprojects/">My Projects</a></li>
                % endif
                    % if nav_search:
                    <li><a id="navbar-search" data-bind="click: trackClick.bind($data, 'Search')" href="${domain}search/">Search</a></li>
                    % endif
            % endif
            % if nav_support:
            <li class="dropdown">
            <a id="navbar-support" data-bind="click: trackClick.bind($data, '${service_name} Support')" href="${service_support_url}">Support</a>
            </li>
            % endif
            % if nav_donate:
            <li class="navbar-donate-button"><a id="navbar-donate" data-bind="click: trackClick.bind($data, 'Donate')" href="https://nii.ac.jp/donate">Donate</a></li>
            % endif
            % if user_name and display_name:
            <li class="dropdown secondary-nav-dropdown">
                <a class="dropdown-toggle btn-link" data-toggle="dropdown" role="button" aria-expanded="false" aria-label="Toggle auth dropdown">
                    <div class="osf-profile-image">
                        <img src="${user_profile_image}" alt="User profile image">
                    </div>
                    <div class="nav-profile-name">
                            ${display_name}
                    </div>
                    <div class="caret"></div>
                </a>

                <ul class="dropdown-menu auth-dropdown" role="menu">
                    <li><a data-bind="click: trackClick.bind($data, 'MyProfile')" href="${domain}profile/"><i class="fa fa-user fa-lg p-r-xs"></i> My Profile</a></li>
                    % if nav_support or nav_global_support:
                    <li><a data-bind="click: trackClick.bind($data, 'Support')" href="${global_support_url}" target="${global_support_target}"><i class="fa fa-life-ring fa-lg p-r-xs"></i> RDM Support</a></li>
                    % endif
                    <li><a data-bind="click: trackClick.bind($data, 'Settings')" href="${web_url_for('user_profile')}"><i class="fa fa-cog fa-lg p-r-xs"></i> Settings</a></li>
                    <li><a data-bind="click: trackClick.bind($data, 'Logout')" href="${web_url_for('auth_logout')}"><i class="fa fa-sign-out fa-lg p-r-xs"></i> Log out</a></li>
                </ul>
            </li>
            % elif allow_login:
                %if institution:
                    <li class="dropdown sign-in">
                    <div class="btn-group">
                        <a href="${domain}login/?campaign=institution&next=${redirect_url}">
                            <button type="button" class="btn btn-info btn-top-login">
                            Sign in <span class="hidden-xs"><i class="fa fa-arrow-right"></i></span>
                            </button>
                        </a>
                    </div>
                    </li>
                %else :
                <li class="dropdown sign-in">
                    <div class="col-sm-12">
<<<<<<< HEAD
		        %if not embedded_ds:
                        %if nav_signup:
                        <a data-bind="click: trackClick.bind($data, 'SignUp')" href="${web_url_for('auth_register')}" class="btn btn-success btn-top-signup m-r-xs">Sign Up</a>
                        % endif:
=======
                        <a data-bind="click: trackClick.bind($data, 'SignUp')" href="${sign_up_url}" class="btn btn-success btn-top-signup m-r-xs">Sign Up</a>
>>>>>>> 9746676e
                        <a data-bind="click: trackClick.bind($data, 'SignIn')" href="${login_url}" class="btn btn-info btn-top-login p-sm">Sign In</a>
		        %else :
<!-- embedded DS -->
<script type="text/javascript" charset="UTF-8"><!--
  var li = document.createElement('li');
  li.innerHTML = '<a id="shibbolethDS" href="#" class="user-item login-link" onclick="return toggleDs()">DS</a>';
  document.getElementById('login-link').parentNode.parentNode.appendChild(li);
    //-->
</script>
<script type="text/javascript" src="/js/embedded-wayf_disp.js"></script>
<div id="wayfInMenu" style="float: right; clear: right; position: relative;">
<script type="text/javascript" src="/js/embedded-wayf_config.js"></script>
<script type="text/javascript" charset="UTF-8"><!--
  document.write('<script type="text/javascript" src="${embedded_ds_url}?' + (new Date().getTime()) + '"></scr'+'ipt>');
    //-->
</script>
</div>
<!-- embbeded DS -->
                        %endif
                    </div>
                </li>
                %endif
            % endif

        </ul>
    </div>
</div>
</nav>
    <div class="container-fluid">
        <div class="row">
            <div class="col">
                ## Maintenance alert
                % if maintenance:
                    <div id="maintenance" class="scripted alert alert-dismissible" role="alert">
                    <button type="button" class="close" data-dismiss="alert" aria-label="Close">
                        <span aria-hidden="true">&times;</span></button>
                    <strong>Notice:</strong>
                    % if maintenance['message']:
                        ${maintenance['message']}
                    % else:
                        The site will undergo maintenance between <span id="maintenanceTime"></span>.
                        Thank you for your patience.
                    % endif
                </div>
                % endif
                ## End Maintenance alert
            </div>
        </div>
    </div>
</div>
</%def><|MERGE_RESOLUTION|>--- conflicted
+++ resolved
@@ -97,14 +97,10 @@
                 %else :
                 <li class="dropdown sign-in">
                     <div class="col-sm-12">
-<<<<<<< HEAD
 		        %if not embedded_ds:
                         %if nav_signup:
-                        <a data-bind="click: trackClick.bind($data, 'SignUp')" href="${web_url_for('auth_register')}" class="btn btn-success btn-top-signup m-r-xs">Sign Up</a>
+                        <a data-bind="click: trackClick.bind($data, 'SignUp')" href="${sign_up_url}" class="btn btn-success btn-top-signup m-r-xs">Sign Up</a>
                         % endif:
-=======
-                        <a data-bind="click: trackClick.bind($data, 'SignUp')" href="${sign_up_url}" class="btn btn-success btn-top-signup m-r-xs">Sign Up</a>
->>>>>>> 9746676e
                         <a data-bind="click: trackClick.bind($data, 'SignIn')" href="${login_url}" class="btn btn-info btn-top-login p-sm">Sign In</a>
 		        %else :
 <!-- embedded DS -->
