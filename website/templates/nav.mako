--- conflicted
+++ resolved
@@ -22,11 +22,7 @@
     <div id="navbar" class="navbar-collapse collapse navbar-right">
       <ul class="nav navbar-nav">
         % if user_name:
-<<<<<<< HEAD
-            <li id="osfNavMyProjects"><a href="${web_url_for('dashboard', _absolute=True)}">Dashboard</a></li>
-=======
             <li id="osfNavMyProjects"><a href="/myprojects/">My Projects</a></li>
->>>>>>> 927b1fe7
         % endif
         <li class="dropdown">
           <a href="#" class="dropdown-toggle" data-toggle="dropdown" role="button" aria-expanded="false">Browse <span class="caret"></span></a>
@@ -38,17 +34,7 @@
         </li>
         % if not user_name:
         <li class="dropdown">
-<<<<<<< HEAD
-          <a href="#" class="dropdown-toggle" data-toggle="dropdown" role="button" aria-expanded="false">Help <span class="caret"></span></a>
-          <ul class="dropdown-menu" role="menu">
-              <li><a href="${domain}faq/">FAQ</a></li>
-              <li><a href="${domain}getting-started">Getting Started</a></li>
-              <li><script type="text/javascript">document.write("<n uers=\"znvygb:fhccbeg@bfs.vb\" ery=\"absbyybj\">Rznvy Fhccbeg</n>".replace(/[a-zA-Z]/g,function(e){return String.fromCharCode((e<="Z"?90:122)>=(e=e.charCodeAt(0)+13)?e:e-26)}));</script><noscript>Email Support: <span class="obfuscated-email-noscript"><strong><u>supp<span style="display:none;">null</span>ort@<span style="display:none;">null</span>osf.<span style="display:none;">null</span>io</u></strong></span></noscript></li>
-                <li><script type="text/javascript">document.write("<n uers=\"znvygb:pbagnpg@bfs.vb\" ery=\"absbyybj\">Pbagnpg</n>".replace(/[a-zA-Z]/g,function(e){return String.fromCharCode((e<="Z"?90:122)>=(e=e.charCodeAt(0)+13)?e:e-26)}));</script><noscript>Contact OSF: <span class="obfuscated-email-noscript"><strong><u>cont<span style="display:none;">null</span>act@<span style="display:none;">null</span>osf.<span style="display:none;">null</span>io</u></strong></span></noscript></li>
-          </ul>
-=======
           <a href="/support/" >Support</a>
->>>>>>> 927b1fe7
         </li>
         % endif
 
@@ -60,27 +46,6 @@
         </li>
         <!-- /ko -->
         % if user_name and display_name:
-<<<<<<< HEAD
-        <li>
-            <a class="hidden-lg hidden-xs nav-profile" href="${web_url_for('profile_view', _absolute=True)}">
-                <span rel="tooltip" data-placement="bottom" title="${user_name}" class="osf-gravatar"><img src="${user_gravatar}" alt="User gravatar"/> </span>
-            </a>
-            <a class="visible-lg visible-xs nav-profile" href="${web_url_for('profile_view', _absolute=True)}">
-                <span rel="tooltip" data-placement="bottom" title="${user_name}"><span class="osf-gravatar"> <img src="${user_gravatar}" alt="User gravatar"/> </span> ${display_name}</span>
-            </a>
-        </li>
-        <li>
-            <a href="${web_url_for('user_profile', _absolute=True)}">
-                <span rel="tooltip" data-placement="bottom" title="Settings" class="fa fa-cog hidden-xs fa-lg"></span>
-                <span class="visible-xs">Settings</span>
-            </a>
-        </li>
-        <li>
-            <a href="${web_url_for('auth_logout', _absolute=True)}">
-                <span rel="tooltip" data-placement="bottom" title="Log&nbsp;out" class="fa fa-sign-out hidden-xs fa-lg"></span>
-                <span class="visible-xs">Log out</span>
-            </a>
-=======
         <li class="dropdown">
           <a href="#" class="dropdown-toggle nav-user-dropdown" data-toggle="dropdown" role="button" aria-expanded="false"><span class="osf-gravatar"><img src="${user_gravatar}" alt="User gravatar"/> </span> ${display_name} <span class="caret"></span></a>
           <ul class="dropdown-menu" role="menu">
@@ -99,7 +64,6 @@
               </li>
 
           </ul>
->>>>>>> 927b1fe7
         </li>
         % elif allow_login:
             %if institution:
