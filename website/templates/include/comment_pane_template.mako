--- conflicted
+++ resolved
@@ -31,11 +31,7 @@
                         <div class="clearfix">
                             <div class="pull-right">
                                 <a class="btn btn-default btn-sm" data-bind="click: cancelReply, css: {disabled: submittingReply}">Cancel</a>
-<<<<<<< HEAD
-                                <a class="btn btn-success btn-sm" data-bind="click: submitReply, visible: validateReply(), css: {disabled: submittingReply}">{{commentButtonText}}</a>
-=======
-                                <a class="btn btn-success btn-sm" data-bind="click: submitReply, css: {disabled: submittingReply}, text: commentButtonText"></a>
->>>>>>> b97f2499
+                                <a class="btn btn-success btn-sm" data-bind="click: submitReply, visible: validateReply(), css: {disabled: submittingReply}, text: commentButtonText"></a>
                                 <span data-bind="text: replyErrorMessage" class="text-danger"></span>
                             </div>
                         </div>
