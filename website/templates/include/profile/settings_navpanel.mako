--- conflicted
+++ resolved
@@ -14,15 +14,10 @@
       <li class="${'active' if current_page == 'notifications' else ''}">
         <a href="${ '#' if current_page == 'notifications' else web_url_for('user_notifications') }">Notifications</a></li>
 
-<<<<<<< HEAD
       % if dev_mode:
           ## TODO: Remove dev_mode restriction when APIv2 released into production
           <li class="${'active' if current_page == 'dev_apps' else ''}">
-            <a href="${ '#' if current_page == 'dev_apps' else web_url_for('oauth_application_list')}">Developer apps</a></li>
+            <a href="${ '#' if current_page == 'dev_apps' else web_url_for('oauth_application_list')}">Developer Apps</a></li>
       % endif
-=======
-      <li class="${'active' if current_page == 'dev_apps' else ''}">
-        <a href="${ '#' if current_page == 'dev_apps' else web_url_for('oauth_application_list')}">Developer Apps</a></li>
->>>>>>> 505e6dca
   </ul>
 </div>