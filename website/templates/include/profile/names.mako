<script id="profileName" type="text/html">

    <form role="form" data-bind="submit: submit">

        <div class="form-group">
            <label>Full name (e.g. Rosalind Elsie Franklin)</label>
<<<<<<< HEAD
            ## Maxlength for full names must be 186
            <input class="form-control" data-bind="value: full" maxlength="186"/>
=======
            ## Maxlength for full names must be 186 - quickfile titles use fullname + 's Quick Files
            <input class="form-control" data-bind="value: full" maxlength="186" aria-label="full name input" />
>>>>>>> 313e31f680f8b92fc9355a902bfc99773d64bc89
            <div data-bind="visible: showMessages, css:'text-danger'">
                <p data-bind="validationMessage: full"></p>
            </div>
        </div>

        <span class="help-block">
            Your full name, above, is the name that will be displayed in your profile.
            To control the way your name will appear in citations, you can use the
            "Auto-fill" button to automatically infer your first name, last
            name, etc., or edit the fields directly below.
        </span>

        <div style="margin-bottom: 10px;">
            <a class="btn btn-primary" data-bind="enabled: hasFirst(), click: autoFill">Auto-fill</a>
        </div>

        <div class="form-group">
            <label>Given name (e.g. Rosalind)</label>
            <input class="form-control" data-bind="value: given" maxlength="255" aria-label="given name input" />
        </div>

        <div class="form-group">
            <label>Middle name(s) (e.g. Elsie)</label>
            <input class="form-control" data-bind="value: middle" maxlength="255" aria-label="middle name input" />
        </div>

        <div class="form-group">
            <label>Family name (e.g. Franklin)</label>
            <input class="form-control" data-bind="value: family" maxlength="255" aria-label="family name input" />
        </div>

        <div class="form-group">
            <label>Suffix</label>
            <input class="form-control" data-bind="value: suffix" maxlength="255" aria-label="suffix input" />
        </div>

        <hr />

        <h4>Citation preview</h4>
        <table class="table">
            <thead>
                <tr>
                    <th>Style</th>
                    <th class="overflow-block" width="30%">Citation format</th>
                </tr>
            </thead>
            <tbody>
                <tr>
                    <td>APA</td>
                    <td class="overflow-block" width="30%"><span data-bind="text: citeApa"></span></td>
                </tr>
                <tr>
                    <td>MLA</td>
                    <td class="overflow-block" width="30%"><span data-bind="text: citeMla"></span></td>
                </tr>
            </tbody>
        </table>

        <div class="p-t-lg p-b-lg">

            <button
                    type="button"
                    class="btn btn-default"
                    data-bind="click: cancel"
                >Discard changes</button>

            <button
                    data-bind="disable: saving(), text: saving() ? 'Saving' : 'Save'"
                    type="submit"
                    class="btn btn-success"
                >Save</button>

        </div>

        <!-- Flashed Messages -->
        <div class="help-block">
            <p data-bind="html: message, attr: {class: messageClass}"></p>
        </div>
    </form>

</script><|MERGE_RESOLUTION|>--- conflicted
+++ resolved
@@ -4,13 +4,8 @@
 
         <div class="form-group">
             <label>Full name (e.g. Rosalind Elsie Franklin)</label>
-<<<<<<< HEAD
             ## Maxlength for full names must be 186
             <input class="form-control" data-bind="value: full" maxlength="186"/>
-=======
-            ## Maxlength for full names must be 186 - quickfile titles use fullname + 's Quick Files
-            <input class="form-control" data-bind="value: full" maxlength="186" aria-label="full name input" />
->>>>>>> 313e31f680f8b92fc9355a902bfc99773d64bc89
             <div data-bind="visible: showMessages, css:'text-danger'">
                 <p data-bind="validationMessage: full"></p>
             </div>
