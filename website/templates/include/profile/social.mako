<script id="profileSocial" type="text/html">

    <div data-bind="if: mode() === 'edit'">

        <form role="form" data-bind="submit: submit">

            <label>Your websites</label>
            <div data-bind="sortable: {
                        data: profileWebsites,
                        options: {
                            handle: '.sort-handle',
                            containment: '#containDrag'
                        }
                    }">

                <div>
                    <div class="sort-handle">
                        <i title="Click to remove" class="btn text-danger pull-right  fa fa-times fa" data-bind="click: $parent.removeWebsite"></i>
                        <div class="input-group" >
                            <span class="input-group-addon"><i title="Drag to reorder"  class="fa fa-bars"></i></span>
                            <input class="form-control" data-bind="value: $parent.profileWebsites()[$index()]" placeholder="http://yourwebsite.com"/>
                        </div>
                    </div>
                    <div class="form-group" data-bind="visible: $index() != ($parent.profileWebsites().length - 1)">
                    </div>
                </div>
            </div>

            <div class="p-t-sm p-b-sm">
                <a class="btn btn-default" data-bind="click: addWebsiteInput">
                    Add website
                </a>
            </div>

            <div class="form-group">
                <label>ORCID</label>
                <div class="input-group">
                <span class="input-group-addon">http://orcid.org/</span>
                <input class="form-control" data-bind="value: orcid" placeholder="xxxx-xxxx-xxxx-xxxx"/>
                </div>
            </div>

            <div class="form-group">
                <label>ResearcherID</label>
                <div class="input-group">
                <span class="input-group-addon">http://researcherid.com/rid/</span>
                <input class="form-control" data-bind="value: researcherId" placeholder="x-xxxx-xxxx" />
                </div>
            </div>

            <div class="form-group">
                <label>Twitter</label>
                <div class="input-group">
                <span class="input-group-addon">@</span>
                <input class="form-control" data-bind="value: twitter" placeholder="twitterhandle"/>
                </div>
            </div>

            <div class="form-group">
                <label>GitHub</label>
                <div class="input-group">
                    <span class="input-group-addon">https://github.com/</span>
                    <input class="form-control" data-bind="value: github" placeholder="username"/>
                    <span class="input-group-btn" data-bind="if: github.hasAddon()">
                        <button
                                class="btn btn-primary"
                                data-bind="click: github.importAddon"
                                >Import</button>
                     </span>
                </div>
            </div>

            <div class="form-group">
                <label>LinkedIn</label>
                <div class="input-group">
                <span class="input-group-addon">https://www.linkedin.com/</span>
                <input class="form-control" data-bind="value: linkedIn" placeholder="in/userID, profile/view?id=profileID, or pub/pubID"/>
                </div>
            </div>

            <div class="form-group">
                <label>ImpactStory</label>
                <div class="input-group">
                <span class="input-group-addon">https://impactstory.org/</span>
                <input class="form-control" data-bind="value: impactStory" placeholder="profileID"/>
                </div>
            </div>

            <div class="form-group">
                <label>Google Scholar</label>
                <div class="input-group">
                <span class="input-group-addon">http://scholar.google.com/citations?user=</span>
                <input class="form-control" data-bind="value: scholar" placeholder="profileID"/>
                </div>
            </div>

            <div class="p-t-lg p-b-lg">

                <button
                        type="button"
                        class="btn btn-default"
                        data-bind="click: cancel"
                    >Discard changes</button>

                <button
                        type="submit"
                        class="btn btn-success"
                    >Save</button>

            </div>

            <!-- Flashed Messages -->
            <div class="help-block">
                <p data-bind="html: message, attr.class: messageClass"></p>
            </div>

        </form>

    </div>

    <div data-bind="if: mode() === 'view'">

<<<<<<< HEAD
        <div data-bind="if: hasValues()">
            <table class="table" data-bind="if: hasValues()">
                <tbody>
                    <tr data-bind="if: hasProfileWebsites()">
                        <td data-bind="visible: profileWebsites().length > 1">Personal Websites</td>
                        <td data-bind="visible: profileWebsites().length === 1">Personal Website</td>
                        <td data-bind="foreach: profileWebsites"><a target="_blank" data-bind="attr.href: $data">{{ $data }}</a></br></td>
                    </tr>
                </tbody>

                <tbody data-bind="foreach: values">
                    <tr data-bind="if: value">
                        <td>{{ label }}</td>
                        <td><a target="_blank" data-bind="attr.href: value">{{ text }}</a></td>
                    </tr>
                </tbody>
            </table>
        </div>
=======
        <table class="table" data-bind="if: hasValues()">
            <tbody>
                <tr data-bind="if: hasProfileWebsites()">
                    <td data-bind="visible: profileWebsites().length > 1">Personal websites</td>
                    <td data-bind="visible: profileWebsites().length === 1">Personal website</td>
                    <td data-bind="foreach: profileWebsites"><a target="_blank" data-bind="attr.href: $data">{{ $data }}</a></br></td>
                </tr>
            </tbody>

            <tbody data-bind="foreach: values">
                <tr data-bind="if: value">
                    <td>{{ label }}</td>
                    <td><a target="_blank" data-bind="attr.href: value">{{ text }}</a></td>
                </tr>
            </tbody>
        </table>
>>>>>>> 3e7dcb01

        <div data-bind="ifnot: hasValues()">
            <div class="well well-sm">Not provided</div>
        </div>

        <div data-bind="if: editAllowed">
            <a class="btn btn-primary" data-bind="click: edit">Edit</a>
        </div>

    </div>

</script><|MERGE_RESOLUTION|>--- conflicted
+++ resolved
@@ -120,26 +120,6 @@
 
     <div data-bind="if: mode() === 'view'">
 
-<<<<<<< HEAD
-        <div data-bind="if: hasValues()">
-            <table class="table" data-bind="if: hasValues()">
-                <tbody>
-                    <tr data-bind="if: hasProfileWebsites()">
-                        <td data-bind="visible: profileWebsites().length > 1">Personal Websites</td>
-                        <td data-bind="visible: profileWebsites().length === 1">Personal Website</td>
-                        <td data-bind="foreach: profileWebsites"><a target="_blank" data-bind="attr.href: $data">{{ $data }}</a></br></td>
-                    </tr>
-                </tbody>
-
-                <tbody data-bind="foreach: values">
-                    <tr data-bind="if: value">
-                        <td>{{ label }}</td>
-                        <td><a target="_blank" data-bind="attr.href: value">{{ text }}</a></td>
-                    </tr>
-                </tbody>
-            </table>
-        </div>
-=======
         <table class="table" data-bind="if: hasValues()">
             <tbody>
                 <tr data-bind="if: hasProfileWebsites()">
@@ -156,7 +136,6 @@
                 </tr>
             </tbody>
         </table>
->>>>>>> 3e7dcb01
 
         <div data-bind="ifnot: hasValues()">
             <div class="well well-sm">Not provided</div>
