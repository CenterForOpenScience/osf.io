--- conflicted
+++ resolved
@@ -7,12 +7,9 @@
 
         <form role="form" data-bind="submit: submit">
 
-<<<<<<< HEAD
-=======
             <% from addons.metadata import FULL_NAME as METADATA_FULL_NAME %>
             <% from api.base import settings as api_settings %>
             % if METADATA_FULL_NAME in api_settings.INSTALLED_APPS:
->>>>>>> 2dc3e539
             <div class="form-group">
                 <label>e-Rad Researcher Number</label>
                 <div class="input-group">
@@ -20,10 +17,7 @@
                 <input class="form-control" data-bind="value: eRadResearcherNumber" placeholder="xxxxxxxxx"/>
                 </div>
             </div>
-<<<<<<< HEAD
-=======
             % endif
->>>>>>> 2dc3e539
 
             <label>${_("Your websites")}</label>
             <div data-bind="sortable: {
