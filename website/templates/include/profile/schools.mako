--- conflicted
+++ resolved
@@ -110,13 +110,8 @@
 
                 <button
                         type="submit"
-<<<<<<< HEAD
-                        class="btn btn-primary"
-                    >Save</button>
-=======
                         class="btn btn-success"
                     >Submit</button>
->>>>>>> 89a0f985
 
             </div>
 
