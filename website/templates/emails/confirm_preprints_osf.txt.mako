Hello ${user.fullname},

Welcome to the Open Science Framework and OSF Preprints.

To continue, please verify your email address by entering the following verification code.

OSF Verification Code: ${verification_code}

Sincerely,
<<<<<<< HEAD
The Open Science Framework Team

Center for Open Science
=======
Open Science Framework Robot

Center for Open Science
210 Ridge McIntire Road
Suite 500
Charlottesville, VA 22903-5083
Privacy Policy: https://github.com/CenterForOpenScience/cos.io/blob/master/PRIVACY_POLICY.md
>>>>>>> e1d79ddd
<|MERGE_RESOLUTION|>--- conflicted
+++ resolved
@@ -7,16 +7,10 @@
 OSF Verification Code: ${verification_code}
 
 Sincerely,
-<<<<<<< HEAD
-The Open Science Framework Team
-
-Center for Open Science
-=======
-Open Science Framework Robot
+The OSF Team
 
 Center for Open Science
 210 Ridge McIntire Road
 Suite 500
 Charlottesville, VA 22903-5083
-Privacy Policy: https://github.com/CenterForOpenScience/cos.io/blob/master/PRIVACY_POLICY.md
->>>>>>> e1d79ddd
+Privacy Policy: https://github.com/CenterForOpenScience/cos.io/blob/master/PRIVACY_POLICY.md