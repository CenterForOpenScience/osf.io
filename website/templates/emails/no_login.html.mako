--- conflicted
+++ resolved
@@ -5,13 +5,8 @@
         <br>
         Hello ${fullname},
         <br><br>
-<<<<<<< HEAD
         We’ve noticed it’s been a while since you used the GakuNin RDM (GRDM). We are constantly adding and improving features, so we thought it might be time to check in with you.
         Most researchers begin using the GakuNin RDM by creating a project to organize their files and notes. Projects are equipped with powerful features to help you manage your research:
-=======
-        We’ve noticed it’s been a while since you used the OSF. We are constantly adding and improving features, so we thought it might be time to check in with you.
-        Most researchers begin using the OSF by creating a project to organize their files and notes. Projects are equipped with powerful features to help you manage your research:
->>>>>>> 9746676e
         <br>
         <ul>
             <li>You can keep your work private, or make it public and share it with others</li>
@@ -19,27 +14,15 @@
             <li>You can connect to third-party services like Dropbox or Google Drive</li>
         </ul>
         To get started now, visit your dashboard and click on “Create a project.”
-<<<<<<< HEAD
-        If you have specific questions, or would like to set up a free training session for you and your colleagues, please do not hesitate to <a href="mailto:${osf_support_email}">get in touch with us!</a>
-=======
-        Need help getting started with a project? Check out the <a href="https://openscience.zendesk.com/hc/en-us?utm_source=notification&utm_medium=email&utm_campaign=no_login">OSF Help Guides</a> or one of our recent <a href="https://www.youtube.com/channel/UCGPlVf8FsQ23BehDLFrQa-g">OSF 101 webinars</a>.
->>>>>>> 9746676e
+        Need help getting started with a project? Check out the <a href="https://openscience.zendesk.com/hc/en-us?utm_source=notification&utm_medium=email&utm_campaign=no_login">GakuNin RDM Help Guides</a> or one of our recent <a href="https://www.youtube.com/channel/UCGPlVf8FsQ23BehDLFrQa-g">GakuNin RDM 101 webinars</a>.
         <br><br>
         Sincerely,
         <br>
-<<<<<<< HEAD
         NII Support Team
-=======
-        The OSF Team
->>>>>>> 9746676e
 
     </div>
 </%def>
 <%def name="footer()">
     <br>
-<<<<<<< HEAD
     The <a href="${osf_url}">GakuNin RDM</a> is provided as a free, open source service from the <a href="https://nii.ac.jp/">National Institute of Informatics</a>.
-=======
-    The <a href="${osf_url}">OSF</a> is provided as a free, open source service from the <a href="https://cos.io/">Center for Open Science</a>.
->>>>>>> 9746676e
 </%def>