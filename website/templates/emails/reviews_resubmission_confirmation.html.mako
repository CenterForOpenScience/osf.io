## -*- coding: utf-8 -*-
<div style="margin: 40px;">
    <p>Hello ${recipient.fullname},</p>
        <p>
            The ${reviewable.provider.preprint_word}
            <a href="${reviewable.absolute_url}">${reviewable.title}</a>
            has been successfully re-submitted to ${reviewable.provider.name}.
        </p>
        <p>
            ${reviewable.provider.name} has chosen to moderate their submissions using a
            pre-moderation workflow, which means your submission is pending until accepted
            by a moderator.
            % if not no_future_emails:
                You will receive a separate notification informing you of any status changes.
            % endif
        </p>
        <p>
            You will ${'not receive ' if no_future_emails else 'be automatically subscribed to '}future
            notification emails for this ${reviewable.provider.preprint_word}.
        </p>
        <p>
            If you have been erroneously associated with "${reviewable.title}", then you
            may visit the ${reviewable.provider.preprint_word}'s "Edit" page and remove yourself as a contributor.
        </p>
        <p>
            For more information about ${reviewable.provider.name}, visit
            <a href="${provider_url}">${provider_url}</a> to learn more. To learn about the
            GakuNin RDM, visit <a href="https://rdm.nii.ac.jp/">https://rdm.nii.ac.jp/</a>.
        </p>
        <p>For questions regarding submission criteria, please email ${provider_contact_email}</p>
        <br>
        Sincerely,<br>
        Your ${reviewable.provider.name} and GakuNin RDM teams
        <p>
            National Institute of Informatics<br>
            2-1-2 Hitotsubashi, Chiyoda Ward, Tokyo 101-8430, JAPAN
        </p>
<<<<<<< HEAD
        <a href="https://meatwiki.nii.ac.jp/confluence/pages/viewpage.action?pageId=32676422">Privacy Policy</a>
</div>
=======
        <a href="https://github.com/CenterForOpenScience/cos.io/blob/master/PRIVACY_POLICY.md">Privacy Policy</a>
</div>
>>>>>>> 9746676e
<|MERGE_RESOLUTION|>--- conflicted
+++ resolved
@@ -35,10 +35,5 @@
             National Institute of Informatics<br>
             2-1-2 Hitotsubashi, Chiyoda Ward, Tokyo 101-8430, JAPAN
         </p>
-<<<<<<< HEAD
         <a href="https://meatwiki.nii.ac.jp/confluence/pages/viewpage.action?pageId=32676422">Privacy Policy</a>
-</div>
-=======
-        <a href="https://github.com/CenterForOpenScience/cos.io/blob/master/PRIVACY_POLICY.md">Privacy Policy</a>
-</div>
->>>>>>> 9746676e
+</div>