--- conflicted
+++ resolved
@@ -37,15 +37,9 @@
                     <td>
                         Now that you've shared your ${reviewable.provider.preprint_word}, take advantage of more GakuNin RDM features:
                         <ul>
-<<<<<<< HEAD
                             <li>Upload supplemental, materials, data, and code to the GakuNin RDM project associated with your ${reviewable.provider.preprint_word}.
-                                <a href="http://help.osf.io/m/preprints/l/685323-add-supplemental-files-to-a-preprint" target="_blank">Learn how</a></li>
-                            <li>Preregister your next study. <a href="http://help.osf.io/m/registrations/l/524205-register-your-project">Read more</a></li>
-=======
-                            <li>Upload supplemental, materials, data, and code to the OSF project associated with your ${reviewable.provider.preprint_word}.
                                 <a href="https://openscience.zendesk.com/hc/en-us/articles/360019930533-Upload-a-Preprint#add-supplemental-materials" target="_blank">Learn how</a></li>
                             <li>Preregister your next study. <a href="https://openscience.zendesk.com/hc/en-us/articles/360019930893-Register-Your-Project">Read more</a></li>
->>>>>>> 9746676e
                             <li>Or share on social media: Tell your friends through:
                                 <table style="display: inline-table;" width="53" border="0" cellspacing="0" cellpadding="0" align="center">
                                     <tbody>
@@ -86,10 +80,6 @@
     <br>
     <p>
         Sincerely,<br>
-<<<<<<< HEAD
-        Your ${reviewable.provider.name} and GakuNin RDM teams
-=======
-        The ${reviewable.provider.name} and OSF teams
->>>>>>> 9746676e
+        The ${reviewable.provider.name} and GakuNin RDM teams
     </p>
 </div>