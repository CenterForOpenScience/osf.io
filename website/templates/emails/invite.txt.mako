<<<<<<< HEAD
<%doc>
    Purpose:
        This message is sent when an admin invites an unregistered User to a project or component

        invitedUser: User, invited to project and must claim token.
        referrer: User, invited invitedUser user to join thier project/component.
        node: Node, the node refferer invited invitedUser to.
</%doc>

Hello ${invitedUser.fullname},
=======
<%!
    from website import settings
%>

Hello ${fullname},
>>>>>>> acac5f45

You have been added by ${referrer.fullname} as a contributor to the project "${node.title}" on the Open Science Framework. To set a password for your account, visit:

${claim_url}

<<<<<<< HEAD
To preview ${node.title} click the following link: ${node.absolute_url}

(NOTE: if this project is private, you will not be able to view it until you have confirmed your account)
=======
Once you have set a password, you will be able to make contributions to ${node.title} and create your own projects. You will automatically be subscribed to notification emails for this project. To change your email notification preferences, visit your project or your user settings: ${settings.DOMAIN + "settings/notifications/"}
>>>>>>> acac5f45

If you are not ${invitedUser.fullname} or you are erroneously being associated with ${node.title} then email contact@osf.io with the subject line "Claiming Error" to report the problem.

Sincerely,

Open Science Framework Robot



Want more information? Visit https://osf.io/ to learn about the Open Science Framework, or https://cos.io/ for information about its supporting organization, the Center for Open Science. Questions? Email contact@osf.io
<|MERGE_RESOLUTION|>--- conflicted
+++ resolved
@@ -1,33 +1,30 @@
-<<<<<<< HEAD
 <%doc>
     Purpose:
-        This message is sent when an admin invites an unregistered User to a project or component
+    This message is an invitation to an unregistered user to join a project or component.
 
-        invitedUser: User, invited to project and must claim token.
-        referrer: User, invited invitedUser user to join thier project/component.
-        node: Node, the node refferer invited invitedUser to.
+    Sent When:
+    The the project admin invites an unregistered contribution by adding them and giving there email.
+
+    Agents:
+    invitedUser: User, invited to project and must claim token.
+    referrer: User, invited invitedUser user to join thier project/component.
+    node: Node, the node refferer invited invitedUser to.
 </%doc>
-
-Hello ${invitedUser.fullname},
-=======
 <%!
     from website import settings
 %>
+Hello ${invitedUser.fullname},
 
-Hello ${fullname},
->>>>>>> acac5f45
 
 You have been added by ${referrer.fullname} as a contributor to the project "${node.title}" on the Open Science Framework. To set a password for your account, visit:
 
 ${claim_url}
 
-<<<<<<< HEAD
 To preview ${node.title} click the following link: ${node.absolute_url}
 
 (NOTE: if this project is private, you will not be able to view it until you have confirmed your account)
-=======
+
 Once you have set a password, you will be able to make contributions to ${node.title} and create your own projects. You will automatically be subscribed to notification emails for this project. To change your email notification preferences, visit your project or your user settings: ${settings.DOMAIN + "settings/notifications/"}
->>>>>>> acac5f45
 
 If you are not ${invitedUser.fullname} or you are erroneously being associated with ${node.title} then email contact@osf.io with the subject line "Claiming Error" to report the problem.
 
