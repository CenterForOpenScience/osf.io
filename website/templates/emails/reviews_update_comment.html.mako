## -*- coding: utf-8 -*-
<div style="margin: 40px;">
    <p>Hello ${user.fullname},</p>
<<<<<<< HEAD
    <p>
        Your ${reviewable.provider.preprint_word} "${reviewable.node.title}" has an updated comment by the moderator.
        To view the comment, go to your <a href="${reviewable.absolute_url}">${reviewable.provider.preprint_word}</a>.
    </p>
    <p>
        You will ${'not receive ' if no_future_emails else 'be automatically subscribed to '}future notification emails
        for this ${reviewable.provider.preprint_word}. Each ${reviewable.provider.preprint_word} is associated with a
        project on the Open Science Framework for managing the ${reviewable.provider.preprint_word}. To change your
        email notification preferences, visit your <a href="${domain + 'settings/notifications/'}">project user settings</a>.
    </p>
    <p>
        If you have been erroneously associated with "${reviewable.node.title}", then you may visit the project's
        "Contributors" page and remove yourself as a contributor.
    </p>
    <p>
        For more information about ${reviewable.provider.name}, visit <a href="${provider_url}">${provider_url}</a> to
        learn more. To learn about the Open Science Framework, visit <a href="https://osf.io/">https://osf.io/</a>.
    </p>
=======
    <p>Your ${reviewable.provider.preprint_word} "${reviewable.node.title}" has an updated comment by the moderator. To view the comment, go to your <a href="${reviewable.absolute_url}">${reviewable.provider.preprint_word}</a>.</p>
    <p>You will ${'not receive ' if no_future_emails else 'be automatically subscribed to '}future notification emails for this ${reviewable.provider.preprint_word}. Each ${reviewable.provider.preprint_word} is associated with a project on the Open Science Framework for managing the ${reviewable.provider.preprint_word}. To change your email notification preferences, visit your <a href="${domain + 'settings/notifications/'}">user settings</a>.</p>
    <p>If you have been erroneously associated with "${reviewable.node.title}", then you may visit the project's "Contributors" page and remove yourself as a contributor.</p>
    <p>For more information about ${reviewable.provider.name}, visit <a href="${provider_url}">${provider_url}</a> to learn more. To learn about the Open Science Framework, visit <a href="https://osf.io/">https://osf.io/</a>.</p>
>>>>>>> dbfed68f
    <p>For questions regarding submission criteria, please email ${provider_contact_email}</p>
    <br>
    Sincerely,
    <br>
    Your ${reviewable.provider.name} and OSF teams
    <p>
    Center for Open Science<br>
    210 Ridge McIntire Road, Suite 500, Charlottesville, VA 22903
    </p>
    <a href="https://github.com/CenterForOpenScience/cos.io/blob/master/PRIVACY_POLICY.md">Privacy Policy</a>
</div><|MERGE_RESOLUTION|>--- conflicted
+++ resolved
@@ -1,7 +1,6 @@
 ## -*- coding: utf-8 -*-
 <div style="margin: 40px;">
     <p>Hello ${user.fullname},</p>
-<<<<<<< HEAD
     <p>
         Your ${reviewable.provider.preprint_word} "${reviewable.node.title}" has an updated comment by the moderator.
         To view the comment, go to your <a href="${reviewable.absolute_url}">${reviewable.provider.preprint_word}</a>.
@@ -10,7 +9,7 @@
         You will ${'not receive ' if no_future_emails else 'be automatically subscribed to '}future notification emails
         for this ${reviewable.provider.preprint_word}. Each ${reviewable.provider.preprint_word} is associated with a
         project on the Open Science Framework for managing the ${reviewable.provider.preprint_word}. To change your
-        email notification preferences, visit your <a href="${domain + 'settings/notifications/'}">project user settings</a>.
+        email notification preferences, visit your <a href="${'{}settings/notifications/'.format(domain)}">user settings</a>.
     </p>
     <p>
         If you have been erroneously associated with "${reviewable.node.title}", then you may visit the project's
@@ -20,12 +19,6 @@
         For more information about ${reviewable.provider.name}, visit <a href="${provider_url}">${provider_url}</a> to
         learn more. To learn about the Open Science Framework, visit <a href="https://osf.io/">https://osf.io/</a>.
     </p>
-=======
-    <p>Your ${reviewable.provider.preprint_word} "${reviewable.node.title}" has an updated comment by the moderator. To view the comment, go to your <a href="${reviewable.absolute_url}">${reviewable.provider.preprint_word}</a>.</p>
-    <p>You will ${'not receive ' if no_future_emails else 'be automatically subscribed to '}future notification emails for this ${reviewable.provider.preprint_word}. Each ${reviewable.provider.preprint_word} is associated with a project on the Open Science Framework for managing the ${reviewable.provider.preprint_word}. To change your email notification preferences, visit your <a href="${domain + 'settings/notifications/'}">user settings</a>.</p>
-    <p>If you have been erroneously associated with "${reviewable.node.title}", then you may visit the project's "Contributors" page and remove yourself as a contributor.</p>
-    <p>For more information about ${reviewable.provider.name}, visit <a href="${provider_url}">${provider_url}</a> to learn more. To learn about the Open Science Framework, visit <a href="https://osf.io/">https://osf.io/</a>.</p>
->>>>>>> dbfed68f
     <p>For questions regarding submission criteria, please email ${provider_contact_email}</p>
     <br>
     Sincerely,
