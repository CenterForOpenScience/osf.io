--- conflicted
+++ resolved
@@ -1,6 +1,5 @@
 Hello ${user.fullname},
 
-<<<<<<< HEAD
 We received a request to reset the password on your OSF account.
 
 If you initiated this process, please go to ${reset_password_url} and enter the verification code that appears below:
@@ -8,7 +7,6 @@
 OSF Verification Code: ${verification_code}
 
 If you did not initiate a reset password process, someone may be trying to access your account. Do not forward or give this code to anyone. Please login your account to ensure that your account is safe. If you have any questions or concerns, please email support@osf.io.
-
 
 Sincerely,
 The OSF Team
@@ -18,6 +16,3 @@
 Suite 500
 Charlottesville, VA 22903-5083
 Privacy Policy: https://github.com/CenterForOpenScience/cos.io/blob/master/PRIVACY_POLICY.md
-=======
-${reset_link}
->>>>>>> 93063900
