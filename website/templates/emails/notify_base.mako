<%!
    import website.settings
%>
<!doctype html>
<html class="no-js" lang="">
<head>
    <meta charset="utf-8">
    <meta http-equiv="X-UA-Compatible" content="IE=edge">
    <meta http-equiv="content-type" content="text/html; charset=UTF-8">
    <meta name="description" content="Center for Open Science Notifications">
    <meta name="viewport" content="width=device-width, initial-scale=1">
</head>
<body leftmargin="0" marginwidth="0" topmargin="0" marginheight="0" offset="0" style="-webkit-text-size-adjust: none;font-family: 'Helvetica', sans-serif;background: #eeeeee;padding: 0;margin: 0;border: none;list-style: none;width: 100% !important;">
    <table id="layout-table" width="100%" border="0" cellpadding="0" cellspacing="0">
        <tr>
            <td style="border-collapse: collapse;">
                <table id="layout-table" width="100%" border="0" cellpadding="10" cellspacing="0" height="100%">
                    <tbody>
                        <tr class="banner" style="background: #214762;color: white;">
                            <td class="text-center" style="border-collapse: collapse;text-align: center;">
                                <table id="header-logo" border="0" style="margin: 0 auto;padding: 0px;">
                                    <tr>
                                        <td style="border-collapse: collapse;">
                                            <img src="https://osf.io/static/img/cos-white2.png" alt="COS logo" width="36" style="border: 0;height: auto;line-height: 100%;outline: none;text-decoration: none;">
                                        </td>
                                        <td style="border-collapse: collapse;">
                                            <h2 style="padding: 0;margin: 0;border: none;list-style: none;font-weight: 300;font-size: 20px;text-align: left; color:white;">Open Science Framework</h2>
                                        </td>
                                    </tr>
                                </table>
                            </td>
                        </tr>
                    </tbody>
                </table>
            </td>
        </tr>
        <tr>
          <td style="border-collapse: collapse;">
            <table id="content" width="600" border="0" cellpadding="25" cellspacing="0" align="center" style="margin: 30px auto 0 auto;background: white;box-shadow: 0 0 2px #ccc;">
              <tbody>
                ${self.content()}
              </tbody>
            </table>
              
            <table width="600" border="0" cellpadding="25" cellspacing="0" align="center" style="margin: 30px auto 0 auto;background: white;box-shadow: 0 0 2px #ccc;">
                <tbody>
                    <tr>
                        <td style="border-collapse: collapse;">
<<<<<<< HEAD
                            <p class="text-smaller text-center" style="text-align: center;font-size: 12px;">To change your email notification preferences, visit your project or <a href=${website.settings.DOMAIN + "settings"}>user settings</a>. </p>
=======
                            <p class="small text-center" style="text-align: center;font-size: 12px;">To change your email notification preferences, visit your project or <a href="http://osf.io/settings/notifications/">user settings</a>.</p>
>>>>>>> e122cd09
                        </td>
                    </tr>
                </tbody>
            </table>
          </td>
        </tr>
        <tr>
            <td style="border-collapse: collapse; padding-top: 15px;">
                <table width="80%" border="0" cellpadding="10" cellspacing="0" align="center" class="footer" style="margin-top: 45px;padding: 25px 0 35px;background-color: rgb(244, 244, 244);border-top: 1px solid #E5E5E5;border-bottom: 1px solid #E5E5E5;width: 100%;color: #555;">
                    <tbody>
                        <tr>
                            <td style="border-collapse: collapse;">
<<<<<<< HEAD
                                <p class="text-smaller text-center" style="text-align: center;font-size: 12px;">Copyright &copy; 2015 Center For Open Science, All rights reserved. </p>
                                ${footer()}
=======
                                <p class="small text-center" style="text-align: center;font-size: 12px;">Copyright &copy; 2015 Center For Open Science, All rights reserved.
                                ${self.footer()}
                                </p>
>>>>>>> e122cd09
                            </td>
                        </tr>
                    </tbody>
                </table>
            </td>
        </tr>
    </table>
</body>
</html>

<%def name="content()">
</%def>

<%def name="footer()">
</%def><|MERGE_RESOLUTION|>--- conflicted
+++ resolved
@@ -1,5 +1,5 @@
 <%!
-    import website.settings
+    from website import settings
 %>
 <!doctype html>
 <html class="no-js" lang="">
@@ -46,11 +46,7 @@
                 <tbody>
                     <tr>
                         <td style="border-collapse: collapse;">
-<<<<<<< HEAD
-                            <p class="text-smaller text-center" style="text-align: center;font-size: 12px;">To change your email notification preferences, visit your project or <a href=${website.settings.DOMAIN + "settings"}>user settings</a>. </p>
-=======
-                            <p class="small text-center" style="text-align: center;font-size: 12px;">To change your email notification preferences, visit your project or <a href="http://osf.io/settings/notifications/">user settings</a>.</p>
->>>>>>> e122cd09
+                            <p class="text-smaller text-center" style="text-align: center;font-size: 12px;">To change your email notification preferences, visit your project or <a href=${settings.DOMAIN + "settings"}>user settings</a>. </p>
                         </td>
                     </tr>
                 </tbody>
@@ -63,14 +59,8 @@
                     <tbody>
                         <tr>
                             <td style="border-collapse: collapse;">
-<<<<<<< HEAD
                                 <p class="text-smaller text-center" style="text-align: center;font-size: 12px;">Copyright &copy; 2015 Center For Open Science, All rights reserved. </p>
                                 ${footer()}
-=======
-                                <p class="small text-center" style="text-align: center;font-size: 12px;">Copyright &copy; 2015 Center For Open Science, All rights reserved.
-                                ${self.footer()}
-                                </p>
->>>>>>> e122cd09
                             </td>
                         </tr>
                     </tbody>
@@ -82,7 +72,9 @@
 </html>
 
 <%def name="content()">
+
 </%def>
 
 <%def name="footer()">
+
 </%def>