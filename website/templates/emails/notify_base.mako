<%!
    from website import settings
%>
<!doctype html>
<html class="no-js" lang="">
<head>
    <meta charset="utf-8">
    <meta http-equiv="X-UA-Compatible" content="IE=edge">
    <meta http-equiv="content-type" content="text/html; charset=UTF-8">
    <meta name="description" content="Center for Open Science Notifications">
    <meta name="viewport" content="width=device-width, initial-scale=1">
</head>
<body leftmargin="0" marginwidth="0" topmargin="0" marginheight="0" offset="0" style="-webkit-text-size-adjust: none;font-family: 'Helvetica', sans-serif;background: #eeeeee;padding: 0;margin: 0;border: none;list-style: none;width: 100% !important;">
    <table id="layout-table" width="100%" border="0" cellpadding="0" cellspacing="0">
        <tr>
            <td style="border-collapse: collapse;">
                <table id="layout-table" width="100%" border="0" cellpadding="10" cellspacing="0" height="100%">
                    <tbody>
                        <tr class="banner" style="background: #214762;color: white;">
                            <td class="text-center" style="border-collapse: collapse;text-align: center;">
                                <table id="header-logo" border="0" style="margin: 0 auto;padding: 0px;">
                                    <tr>
                                        <td style="border-collapse: collapse;">
                                            <img src="https://osf.io/static/img/cos-white2.png" alt="COS logo" width="36" style="border: 0;height: auto;line-height: 100%;outline: none;text-decoration: none;">
                                        </td>
                                        <td style="border-collapse: collapse;">
                                            <h2 style="padding: 0;margin: 0;border: none;list-style: none;font-weight: 300;font-size: 20px;text-align: left; color:white;">Open Science Framework</h2>
                                        </td>
                                    </tr>
                                </table>
                            </td>
                        </tr>
                    </tbody>
                </table>
            </td>
        </tr>
        <tr>
          <td style="border-collapse: collapse;">
            <table id="content" width="600" border="0" cellpadding="25" cellspacing="0" align="center" style="margin: 30px auto 0 auto;background: white;box-shadow: 0 0 2px #ccc;">
              <tbody>
                ${self.content()}
              </tbody>
            </table>
            % if context.get('can_change_preferences', True):
            <table width="600" border="0" cellpadding="25" cellspacing="0" align="center" style="margin: 30px auto 0 auto;background: white;box-shadow: 0 0 2px #ccc;">
                <tbody>
                    <tr>
                        <td style="border-collapse: collapse;">
                            <p class="text-smaller text-center" style="text-align: center;font-size: 12px;">To change your email notification preferences, visit your project or <a href="${settings.DOMAIN + "settings/notifications/"}">user settings</a>. </p>
                        </td>
                    </tr>
                </tbody>
            </table>
            % endif
          </td>
        </tr>
        <tr>
            <td style="border-collapse: collapse; padding-top: 15px;">
                <table width="80%" border="0" cellpadding="10" cellspacing="0" align="center" class="footer" style="margin-top: 45px;padding: 25px 0 35px;background-color: rgb(244, 244, 244);border-top: 1px solid #E5E5E5;border-bottom: 1px solid #E5E5E5;width: 100%;color: #555;">
                    <tbody>
                        <tr>
                            <td style="border-collapse: collapse;">
<<<<<<< HEAD
                                <p class="text-smaller text-center" style="text-align: center;font-size: 12px;">Copyright &copy; 2017 Center For Open Science, All rights reserved. |
                                    <a href="https://github.com/CenterForOpenScience/centerforopenscience.org/blob/master/PRIVACY_POLICY.md">Privacy Policy</a>
=======
                                <p class="text-smaller text-center" style="text-align: center;font-size: 12px;">Copyright &copy; 2016 Center For Open Science, All rights reserved.
                                ${self.footer()}
>>>>>>> 12fe3928
                                </p>
                                <p class="text-smaller text-center" style="text-align: center;font-size: 12px;">210 Ridge McIntire Road, Suite 500, Charlottesville, VA 22903-5083</p>
                                <p class="text-smaller text-center" style="text-align: center;font-size: 12px;">${self.footer()}</p>
                            </td>
                        </tr>
                    </tbody>
                </table>
            </td>
        </tr>
    </table>
</body>
</html>

<%def name="content()">

</%def>

<%def name="footer()">

</%def><|MERGE_RESOLUTION|>--- conflicted
+++ resolved
@@ -60,13 +60,8 @@
                     <tbody>
                         <tr>
                             <td style="border-collapse: collapse;">
-<<<<<<< HEAD
                                 <p class="text-smaller text-center" style="text-align: center;font-size: 12px;">Copyright &copy; 2017 Center For Open Science, All rights reserved. |
                                     <a href="https://github.com/CenterForOpenScience/centerforopenscience.org/blob/master/PRIVACY_POLICY.md">Privacy Policy</a>
-=======
-                                <p class="text-smaller text-center" style="text-align: center;font-size: 12px;">Copyright &copy; 2016 Center For Open Science, All rights reserved.
-                                ${self.footer()}
->>>>>>> 12fe3928
                                 </p>
                                 <p class="text-smaller text-center" style="text-align: center;font-size: 12px;">210 Ridge McIntire Road, Suite 500, Charlottesville, VA 22903-5083</p>
                                 <p class="text-smaller text-center" style="text-align: center;font-size: 12px;">${self.footer()}</p>
