--- conflicted
+++ resolved
@@ -1,23 +1,14 @@
-<<<<<<< HEAD
-<div class="col-md-12 col-sm-12">
+<div class="col-sm-12">
     <span id="userprofile" class="anchor"></span>
     <h4 class="m-t-lg f-w-lg">User Profile</h4>
     <p>Updating your profile only takes seconds and makes using the Open Science Framework better for everyone. The OSF
         lets you input your contact information, social media profiles, employment, and educational history so other researchers
         can more easily discover, share, and collaborate with you.</p>
-    <div class="col-md-8 col-md-offset-2 col-sm-12">
-=======
-<span id="userprofile" class="anchor"></span>
-<h4>User Profile</h4>
-<p>Updating your profile only takes seconds and makes using the Open Science Framework better for everyone. The OSF
-    lets you input your contact information, social media profiles, employment, and educational history so other researchers
-    can more easily discover, share, and collaborate with you.</p>
-
-<div class="row">
-    <div class="col-md-8 col-md-offset-2">
->>>>>>> e0de5776
-        <div class="gs-video embed-responsive embed-responsive-16by9">
-            <div class="embed-responsive-item youtube-loader" id="Yj2NwcdoNWc"></div>
+    <div class="row">
+        <div class="col-md-8 col-md-offset-2 col-sm-12">
+            <div class="gs-video embed-responsive embed-responsive-16by9">
+                <div class="embed-responsive-item youtube-loader" id="Yj2NwcdoNWc"></div>
+            </div>
         </div>
     </div>
 </div>