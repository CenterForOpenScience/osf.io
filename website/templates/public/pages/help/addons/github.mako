<<<<<<< HEAD
<div class="col-md-12 col-sm-12">
    <span id="github" class="anchor"></span>
    <h4 class="m-t-lg f-w-lg">Github</h4>
    <p><a href="https://github.com/">GitHub</a> is a commonly used web based Git repository hosting service. After linking
        your OSF project to GitHub, you can add files to your GitHub repository and those files can be accessed via the OSF. Likewise, files added to the GitHub repository in your OSF account will update your GitHub account with that file. </p>
    <p> To link a GitHub repository to a project/component, visit your profile settings by clicking the gear in the top
        right of the page. Check "GitHub" under "Select Add-ons" to enable the add-on. Then, authenticate with GitHub by
        clicking the "Create Access Token" button and following the instructions on the
        GitHub page. Once you have created the access token in your user profile, you will not need to follow those first
        few steps again. </p>
    <p>After creating the access token for your user profile, visit the project you want to add a GitHub repository to.
        Click on the project name then go to "Settings" in the grey navigation bar. Select the GitHub add-on by clicking
        "OK" on the pop-up, then submitting. Authorize the GitHub repository by clicking the blue button. Once you have authorized GitHub then you need to either
        select a repository or create a new one.</p>
</div>
=======
<span id="github" class="anchor"></span>
<h4>Github</h4>
<p><a href="https://github.com/">GitHub</a> is a commonly used web based Git repository hosting service. After linking
    your OSF project to GitHub, you can add files to your GitHub repository and those files can be accessed via the OSF. Likewise, files added to the GitHub repository in your OSF account will update your GitHub account with that file. </p>
<p> To link a GitHub repository to a project/component, visit your profile settings by clicking the gear in the top
    right of the page. Check "GitHub" under "Select Add-ons" to enable the add-on. Then, authenticate with GitHub by
    clicking the "Create Access Token" button and following the instructions on the
    GitHub page. Once you have created the access token in your user profile, you will not need to follow those first
    few steps again. </p>
<p>After creating the access token for your user profile, visit the project you want to add a GitHub repository to.
    Click on the project name then go to "Settings" in the grey navigation bar. Select the GitHub add-on by clicking
    "OK" on the pop-up, then submitting. Authorize the GitHub repository by clicking the blue button. Once you have authorized GitHub then you need to either
    select a repository or create a new one.</p>
>>>>>>> e0de5776
<|MERGE_RESOLUTION|>--- conflicted
+++ resolved
@@ -1,4 +1,3 @@
-<<<<<<< HEAD
 <div class="col-md-12 col-sm-12">
     <span id="github" class="anchor"></span>
     <h4 class="m-t-lg f-w-lg">Github</h4>
@@ -13,19 +12,4 @@
         Click on the project name then go to "Settings" in the grey navigation bar. Select the GitHub add-on by clicking
         "OK" on the pop-up, then submitting. Authorize the GitHub repository by clicking the blue button. Once you have authorized GitHub then you need to either
         select a repository or create a new one.</p>
-</div>
-=======
-<span id="github" class="anchor"></span>
-<h4>Github</h4>
-<p><a href="https://github.com/">GitHub</a> is a commonly used web based Git repository hosting service. After linking
-    your OSF project to GitHub, you can add files to your GitHub repository and those files can be accessed via the OSF. Likewise, files added to the GitHub repository in your OSF account will update your GitHub account with that file. </p>
-<p> To link a GitHub repository to a project/component, visit your profile settings by clicking the gear in the top
-    right of the page. Check "GitHub" under "Select Add-ons" to enable the add-on. Then, authenticate with GitHub by
-    clicking the "Create Access Token" button and following the instructions on the
-    GitHub page. Once you have created the access token in your user profile, you will not need to follow those first
-    few steps again. </p>
-<p>After creating the access token for your user profile, visit the project you want to add a GitHub repository to.
-    Click on the project name then go to "Settings" in the grey navigation bar. Select the GitHub add-on by clicking
-    "OK" on the pop-up, then submitting. Authorize the GitHub repository by clicking the blue button. Once you have authorized GitHub then you need to either
-    select a repository or create a new one.</p>
->>>>>>> e0de5776
+</div>