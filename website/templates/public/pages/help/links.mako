<<<<<<< HEAD
<div class="col-md-12 col-sm-12">
    <span id="links" class="anchor"></span>
    <h4 class="m-t-lg f-w-lg">Links</h4>
    <p>Links are an alternative to building a component within a project. Adding a link means that
        instead of making a new component or project inside the project, the component already exists separately and
        is only being pointed to from the present project.</p>
    <p>Any existing public project can be a link, be it your own project or someone else's. Linking is useful if
        you want to reference another persons's work or indicate that something is part of a larger
        project.</p>
    <p>A link can created be by visiting the project you want to add the link to. Click "Add Links" in the components
        section of your project dashboard and search for the project you wish to link to.</p>
    <div class="col-md-8 col-md-offset-2 col-sm-12">
=======
<span id="links" class="anchor"></span>
<h4>Links</h4>
<p>Links are an alternative to building a component within a project. Adding a link means that
    instead of making a new component or project inside the project, the component already exists separately and
    is only being pointed to from the present project.</p>
<p>Any existing public project can be a link, be it your own project or someone else's. Linking is useful if
    you want to reference another persons's work or indicate that something is part of a larger
    project.</p>
<p>A link can created be by visiting the project you want to add the link to. Click "Add Links" in the components
    section of your project dashboard and search for the project you wish to link to.</p>

<div class="row">
    <div class="col-md-8 col-md-offset-2">
>>>>>>> e0de5776
        <div class="gs-video embed-responsive embed-responsive-16by9">
            <div class="embed-responsive-item youtube-loader" id="zqZfScxCWLg"></div>
        </div>
    </div>
</div><|MERGE_RESOLUTION|>--- conflicted
+++ resolved
@@ -1,5 +1,4 @@
-<<<<<<< HEAD
-<div class="col-md-12 col-sm-12">
+<div class="col-sm-12">
     <span id="links" class="anchor"></span>
     <h4 class="m-t-lg f-w-lg">Links</h4>
     <p>Links are an alternative to building a component within a project. Adding a link means that
@@ -10,24 +9,11 @@
         project.</p>
     <p>A link can created be by visiting the project you want to add the link to. Click "Add Links" in the components
         section of your project dashboard and search for the project you wish to link to.</p>
-    <div class="col-md-8 col-md-offset-2 col-sm-12">
-=======
-<span id="links" class="anchor"></span>
-<h4>Links</h4>
-<p>Links are an alternative to building a component within a project. Adding a link means that
-    instead of making a new component or project inside the project, the component already exists separately and
-    is only being pointed to from the present project.</p>
-<p>Any existing public project can be a link, be it your own project or someone else's. Linking is useful if
-    you want to reference another persons's work or indicate that something is part of a larger
-    project.</p>
-<p>A link can created be by visiting the project you want to add the link to. Click "Add Links" in the components
-    section of your project dashboard and search for the project you wish to link to.</p>
-
-<div class="row">
-    <div class="col-md-8 col-md-offset-2">
->>>>>>> e0de5776
-        <div class="gs-video embed-responsive embed-responsive-16by9">
-            <div class="embed-responsive-item youtube-loader" id="zqZfScxCWLg"></div>
+    <div class="row">
+        <div class="col-md-8 col-md-offset-2 col-sm-12">
+            <div class="gs-video embed-responsive embed-responsive-16by9">
+                <div class="embed-responsive-item youtube-loader" id="zqZfScxCWLg"></div>
+            </div>
         </div>
     </div>
 </div>