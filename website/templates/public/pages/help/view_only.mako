<<<<<<< HEAD
<div class="col-md-12 col-sm-12">
    <span id="viewonly" class="anchor"></span>
    <h4 class="m-t-lg f-w-lg">View-only Links</h4>
    <p>View-only links can be created for sharing your private projects or components so that people can view - but not edit
        - them. These links can be anonymized, to remove contributors' names from the project and associated logs, for use
        in blinded peer review. </p>
    <p>To create a view-only link, click on the "Sharing" tab, and scroll down to the "View-only links" section. Click
        "create a link," give the link a name, and chose the project or component(s) you'd like to link to.</p>
    <div class="col-md-8 col-md-offset-2 col-sm-12">
=======
<span id="viewonly" class="anchor"></span>
<h4>View-only Links</h4>
<p>View-only links can be created for sharing your private projects or components so that people can view - but not edit
    - them. These links can be anonymized, to remove contributors' names from the project and associated logs, for use
    in blinded peer review. </p>
<p>To create a view-only link, click on the "Sharing" tab, and scroll down to the "View-only links" section. Click
    "create a link," give the link a name, and chose the project or component(s) you'd like to link to.</p>

<div class="row">
    <div class="col-md-8 col-md-offset-2">
>>>>>>> e0de5776
        <div class="gs-video embed-responsive embed-responsive-16by9">
            <div class="embed-responsive-item youtube-loader" id="X6vDs2jaAnA"></div>
        </div>
    </div>
</div><|MERGE_RESOLUTION|>--- conflicted
+++ resolved
@@ -1,5 +1,4 @@
-<<<<<<< HEAD
-<div class="col-md-12 col-sm-12">
+<div class="col-sm-12">
     <span id="viewonly" class="anchor"></span>
     <h4 class="m-t-lg f-w-lg">View-only Links</h4>
     <p>View-only links can be created for sharing your private projects or components so that people can view - but not edit
@@ -7,21 +6,11 @@
         in blinded peer review. </p>
     <p>To create a view-only link, click on the "Sharing" tab, and scroll down to the "View-only links" section. Click
         "create a link," give the link a name, and chose the project or component(s) you'd like to link to.</p>
-    <div class="col-md-8 col-md-offset-2 col-sm-12">
-=======
-<span id="viewonly" class="anchor"></span>
-<h4>View-only Links</h4>
-<p>View-only links can be created for sharing your private projects or components so that people can view - but not edit
-    - them. These links can be anonymized, to remove contributors' names from the project and associated logs, for use
-    in blinded peer review. </p>
-<p>To create a view-only link, click on the "Sharing" tab, and scroll down to the "View-only links" section. Click
-    "create a link," give the link a name, and chose the project or component(s) you'd like to link to.</p>
-
-<div class="row">
-    <div class="col-md-8 col-md-offset-2">
->>>>>>> e0de5776
-        <div class="gs-video embed-responsive embed-responsive-16by9">
-            <div class="embed-responsive-item youtube-loader" id="X6vDs2jaAnA"></div>
+    <div class="row">
+        <div class="col-md-8 col-md-offset-2 col-sm-12">
+            <div class="gs-video embed-responsive embed-responsive-16by9">
+                <div class="embed-responsive-item youtube-loader" id="X6vDs2jaAnA"></div>
+            </div>
         </div>
     </div>
 </div>