--- conflicted
+++ resolved
@@ -3,10 +3,7 @@
 <%def name="title()">Sign In</%def>
 
 <%def name="content()">
-<<<<<<< HEAD
-=======
-
->>>>>>> 293257ba
+
     %if campaign == "prereg":
         <div class="text-center m-t-lg">
             <h3>Preregistration Challenge </h3>
@@ -16,10 +13,7 @@
             </p>
         </div>
     %endif
-<<<<<<< HEAD
-=======
-
->>>>>>> 293257ba
+
     %if campaign == "institution" and enable_institutions:
         <div class="text-center m-t-lg">
             <h3>OSF for Institutions </h3>
@@ -148,17 +142,13 @@
                                 id="inputPassword3"
                                 placeholder="Password"
                                 data-bind="
-<<<<<<< HEAD
                             textInput: typedPassword,
-=======
->>>>>>> 293257ba
                             value: password,
                             disable: submitted(),
                             event: {
                                 blur: trim.bind($data, password)
                             }"
                         >
-<<<<<<< HEAD
                           <div class="progress create-password">
                               <div class="progress-bar progress-bar-sm" role="progressbar" data-bind="attr: passwordComplexityInfo().attr"></div>
                           </div>
@@ -167,9 +157,6 @@
                         <p class="help-block osf-box-lt" data-bind="validationMessage: password" style="display: none;"></p>
                         <p class="help-block osf-box-lt" data-bind="text: passwordFeedback().warning"></p>
                         <!-- /ko -->
-=======
-                        <p class="help-block" data-bind="validationMessage: password" style="display: none;"></p>
->>>>>>> 293257ba
                     </div>
                 </div>
                 <!-- Flashed Messages -->
@@ -191,19 +178,10 @@
                         </div>
                     %endif
                     <div class="col-md-4 col-sm-12">
-<<<<<<< HEAD
                         <button type="submit" class="btn pull-right btn-success" data-bind="css: {disabled: !password.isValid()}">Create account</button>
                     </div>
                 </div>
             </form>
-=======
-                        <button type="submit" class="btn pull-right btn-success" data-bind="disable: submitted()">Create account</button>
-                    </div>
-                </div>
-
-            </form>
-
->>>>>>> 293257ba
         </div>
         <div class="row">
             <div id="termsAndConditions" class="m-t-md col-sm-6 col-sm-offset-3">
