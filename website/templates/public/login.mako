<%inherit file="base.mako"/>

<%def name="title()">Sign In</%def>

<%def name="content()">

    %if campaign == "prereg":
        <div class="text-center m-t-lg">
            <h3>Preregistration Challenge </h3>
            <hr>
            <p>
                Please login to the Open Science Framework or create a free account to continue.
            </p>
        </div>
    %endif

    %if campaign == "institution" and enable_institutions:
        <div class="text-center m-t-lg">
            <h3>OSF for Institutions </h3>
            <hr>
            <p>
                If your institution has partnered with the Open Science Framework, please
                select its name below and sign in with your institutional credentials.
            </p>
            <p> If you do not currently have an OSF account, this will create one. By creating an account you agree to our <a href="https://github.com/CenterForOpenScience/centerforopenscience.org/blob/master/TERMS_OF_USE.md">Terms</a> and that you have read our <a href="https://github.com/CenterForOpenScience/centerforopenscience.org/blob/master/PRIVACY_POLICY.md">Privacy Policy</a>, including our information on <a href="https://github.com/CenterForOpenScience/centerforopenscience.org/blob/master/PRIVACY_POLICY.md#f-cookies">Cookie Use</a>.</p>
        </div>
    %endif
    <div class="row m-t-xl">
    %if campaign == "institution" and enable_institutions:
        <div class="col-sm-6 col-sm-offset-3">
            <h3 class="m-b-lg"> Login through institution</h3>
            <div id="inst">
                <div class="form-group">
                    <label for="selectedInst" class="control-label">Select Institution</label>
                    <select id="selectedInst" class="form-control" data-bind="value: selectedInst, options: instNames"></select>
                </div>
                <div class="form-group">
                    <div class="col-sm-offset-3 col-sm-9">
                        <button data-bind="click: instLogin, css: {disabled: loading}" class="btn btn-success pull-right">Sign in</button>
                    </div>
                </div>
                <div class="form-group" style="padding-top: 15px">
                    <div class="text-center m-t-lg">
                            <p>For non-institutional login, click <a href="${login_url}">here</a>.</p>
                    </div>
                </div>
            </div>
        </div>
    %endif
    %if campaign != "institution" or not enable_institutions:
        <div id="signUpScope" class="col-sm-6 col-sm-offset-3 signup-form p-b-md m-b-m bg-color-light">
            <form data-bind="submit: submit" class="form-horizontal">
                <h3 class="m-b-lg"> Create a free account </h3>
                <div
                        class="form-group"
                        data-bind="
                        css: {
                            'has-error': fullName() && !fullName.isValid(),
                            'has-success': fullName() && fullName.isValid()
                        }"
                >
                    <label for="inputName" class="col-sm-4 control-label">Full Name</label>
                    <div class="col-sm-8">
                        <input
                                autofocus
                                type="text"
                                class="form-control"
                                id="inputName"
                                placeholder="Name"
                                data-bind="
                                value: fullName, disable: submitted(),
                                event: {
                                    blur: trim.bind($data, fullName)
                                }"
                        >
                        <p class="help-block" data-bind="validationMessage: fullName" style="display: none;"></p>
                    </div>
                </div>
                <div
                        class="form-group"
                        data-bind="
                    css: {
                        'has-error': email1() && !email1.isValid(),
                        'has-success': email1() && email1.isValid()
                    }"
                >
                    <label for="inputEmail" class="col-sm-4 control-label">Email</label>
                    <div class="col-sm-8">
                        <input
                                type="text"
                                class="form-control"
                                id="inputEmail"
                                placeholder="Email"
                                data-bind="
                            value: email1,
                            disable: submitted(),
                            event: {
                                blur: trim.bind($data, email1)
                            }"
                        >
                        <p class="help-block" data-bind="validationMessage: email1" style="display: none;"></p>
                    </div>
                </div>
                <div
                        class="form-group"
                        data-bind="
                    css: {
                        'has-error': email2() && !email2.isValid(),
                        'has-success': email2() && email2.isValid()
                    }"
                >
                    <label for="inputEmail2" class="col-sm-4 control-label">Confirm Email</label>
                    <div class="col-sm-8">
                        <input
                                type="text"
                                class="form-control"
                                id="inputEmail2"
                                placeholder="Re-enter email"
                                data-bind="
                            value: email2,
                            disable: submitted(),
                            event: {
                                blur: trim.bind($data, email2)
                            }"
                        >
                        <p class="help-block" data-bind="validationMessage: email2" style="display: none;"></p>
                    </div>
                </div>
                <div
                        class="form-group"
                        data-bind="
                    css: {
                        'has-error': password() && !password.isValid(),
                        'has-success': password() && password.isValid()
                    }"
<<<<<<< HEAD
            >
                <label for="inputPassword3" class="col-sm-4 control-label">Password</label>
                <div class="col-sm-8">
                    <input
                        type="password"
                        class="form-control"
                        id="inputPassword3"
                        placeholder="Password"
                        data-bind="
                            textInput: typedPassword,
=======
                >
                    <label for="inputPassword3" class="col-sm-4 control-label">Password</label>
                    <div class="col-sm-8">
                        <input
                                type="password"
                                class="form-control"
                                id="inputPassword3"
                                placeholder="Password"
                                data-bind="
>>>>>>> f2a3cf5f
                            value: password,
                            disable: submitted(),
                            event: {
                                blur: trim.bind($data, password)
                            }"
<<<<<<< HEAD
                    >
                </div>
                <div class="col-sm-8 col-sm-offset-4">
                    <div class="progress create-password">
                        <div class="progress-bar" role="progressbar" data-bind="attr: passwordComplexityBar"></div>
                    </div>
                    <p class="help-block" data-bind="validationMessage: password" style="display: none;"></p>
                    <p class="help-block" data-bind="text: passwordFeedback"></p>
                </div>
            </div>
            <!-- Flashed Messages -->
            <div class="help-block" >
                <p data-bind="html: flashMessage, attr: {class: flashMessageClass}"></p>
            </div>
            <div>
                <p> By clicking "Create account", you agree to our <a href="https://github.com/CenterForOpenScience/centerforopenscience.org/blob/master/TERMS_OF_USE.md">Terms</a> and that you have read our <a href="https://github.com/CenterForOpenScience/centerforopenscience.org/blob/master/PRIVACY_POLICY.md">Privacy Policy</a>, including our information on <a href="https://github.com/CenterForOpenScience/centerforopenscience.org/blob/master/PRIVACY_POLICY.md#f-cookies">Cookie Use</a>.</p>
            </div>
            <div class="form-group">
                <div class="col-sm-offset-4 col-sm-8">
                    <button type="submit" class="btn pull-right btn-success" data-bind="disable: submitted(), css: {disabled: !password.isValid()}">Create account</button>
=======
                        >
                        <p class="help-block" data-bind="validationMessage: password" style="display: none;"></p>
                    </div>
                </div>
                <!-- Flashed Messages -->
                <div class="help-block" >
                    <p class="m-l-md" data-bind="html: flashMessage, attr: {class: flashMessageClass}"></p>
                </div>
                </br>
                <div class="form-group">
                    <div class="col-md-8 col-sm-12" style="padding-left: 25px">
                        <a href="${login_url}" >Already have an account?</a>
                    </div>
                    %if redirect_url:
                        <div class="col-md-8 col-sm-12" style="padding-left: 25px">
                            <a href="${domain}login/?campaign=institution&redirect_url=${redirect_url}">Login through your institution  <i class="fa fa-arrow-right"></i></a>
                        </div>
                    %else:
                        <div class="col-md-8 col-sm-12" style="padding-left: 25px">
                            <a href="${domain}login/?campaign=institution">Login through your institution  <i class="fa fa-arrow-right"></i></a>
                        </div>
                    %endif
                    <div class="col-md-4 col-sm-12">
                        <button type="submit" class="btn pull-right btn-success" data-bind="disable: submitted()">Create account</button>
                    </div>
>>>>>>> f2a3cf5f
                </div>

            </form>

        </div>
        <div class="row">
            <div id="termsAndConditions" class="m-t-md col-sm-6 col-sm-offset-3">
                <p> By clicking "Create account", you agree to our <a href="https://github.com/CenterForOpenScience/centerforopenscience.org/blob/master/TERMS_OF_USE.md">Terms</a> and that you have read our <a href="https://github.com/CenterForOpenScience/centerforopenscience.org/blob/master/PRIVACY_POLICY.md">Privacy Policy</a>, including our information on <a href="https://github.com/CenterForOpenScience/centerforopenscience.org/blob/master/PRIVACY_POLICY.md#f-cookies">Cookie Use</a>.</p>
            </div>
        </div>
    </div>
    %endif
</%def>

<%def name="javascript_bottom()">
    ${parent.javascript_bottom()}
    <script type="text/javascript">
        window.contextVars = $.extend(true, {}, window.contextVars, {
            'campaign': ${ campaign or '' | sjson, n },
            'institution_redirect': ${ institution_redirect or '' | sjson, n }
        });
    </script>
    <script src=${"/static/public/js/login-page.js" | webpack_asset}></script>
</%def>

<%def name="stylesheets()">
    ${parent.stylesheets()}
</%def><|MERGE_RESOLUTION|>--- conflicted
+++ resolved
@@ -133,18 +133,6 @@
                         'has-error': password() && !password.isValid(),
                         'has-success': password() && password.isValid()
                     }"
-<<<<<<< HEAD
-            >
-                <label for="inputPassword3" class="col-sm-4 control-label">Password</label>
-                <div class="col-sm-8">
-                    <input
-                        type="password"
-                        class="form-control"
-                        id="inputPassword3"
-                        placeholder="Password"
-                        data-bind="
-                            textInput: typedPassword,
-=======
                 >
                     <label for="inputPassword3" class="col-sm-4 control-label">Password</label>
                     <div class="col-sm-8">
@@ -154,34 +142,12 @@
                                 id="inputPassword3"
                                 placeholder="Password"
                                 data-bind="
->>>>>>> f2a3cf5f
-                            value: password,
-                            disable: submitted(),
-                            event: {
-                                blur: trim.bind($data, password)
-                            }"
-<<<<<<< HEAD
-                    >
-                </div>
-                <div class="col-sm-8 col-sm-offset-4">
-                    <div class="progress create-password">
-                        <div class="progress-bar" role="progressbar" data-bind="attr: passwordComplexityBar"></div>
-                    </div>
-                    <p class="help-block" data-bind="validationMessage: password" style="display: none;"></p>
-                    <p class="help-block" data-bind="text: passwordFeedback"></p>
-                </div>
-            </div>
-            <!-- Flashed Messages -->
-            <div class="help-block" >
-                <p data-bind="html: flashMessage, attr: {class: flashMessageClass}"></p>
-            </div>
-            <div>
-                <p> By clicking "Create account", you agree to our <a href="https://github.com/CenterForOpenScience/centerforopenscience.org/blob/master/TERMS_OF_USE.md">Terms</a> and that you have read our <a href="https://github.com/CenterForOpenScience/centerforopenscience.org/blob/master/PRIVACY_POLICY.md">Privacy Policy</a>, including our information on <a href="https://github.com/CenterForOpenScience/centerforopenscience.org/blob/master/PRIVACY_POLICY.md#f-cookies">Cookie Use</a>.</p>
-            </div>
-            <div class="form-group">
-                <div class="col-sm-offset-4 col-sm-8">
-                    <button type="submit" class="btn pull-right btn-success" data-bind="disable: submitted(), css: {disabled: !password.isValid()}">Create account</button>
-=======
+                                    textInput: typedPassword,
+                                    value: password,
+                                    disable: submitted(),
+                                    event: {
+                                        blur: trim.bind($data, password)
+                                    }"
                         >
                         <p class="help-block" data-bind="validationMessage: password" style="display: none;"></p>
                     </div>
@@ -207,7 +173,6 @@
                     <div class="col-md-4 col-sm-12">
                         <button type="submit" class="btn pull-right btn-success" data-bind="disable: submitted()">Create account</button>
                     </div>
->>>>>>> f2a3cf5f
                 </div>
 
             </form>
@@ -220,6 +185,38 @@
         </div>
     </div>
     %endif
+                    >
+                </div>
+                <div class="col-sm-8 col-sm-offset-4">
+                    <div class="progress create-password">
+                        <div class="progress-bar" role="progressbar" data-bind="attr: passwordComplexityBar"></div>
+                    </div>
+                    <p class="help-block" data-bind="validationMessage: password" style="display: none;"></p>
+                    <p class="help-block" data-bind="text: passwordFeedback"></p>
+                </div>
+            </div>
+            <!-- Flashed Messages -->
+            <div class="help-block" >
+                <p data-bind="html: flashMessage, attr: {class: flashMessageClass}"></p>
+            </div>
+            <div>
+                <p> By clicking "Create account", you agree to our <a href="https://github.com/CenterForOpenScience/centerforopenscience.org/blob/master/TERMS_OF_USE.md">Terms</a> and that you have read our <a href="https://github.com/CenterForOpenScience/centerforopenscience.org/blob/master/PRIVACY_POLICY.md">Privacy Policy</a>, including our information on <a href="https://github.com/CenterForOpenScience/centerforopenscience.org/blob/master/PRIVACY_POLICY.md#f-cookies">Cookie Use</a>.</p>
+            </div>
+            <div class="form-group">
+                <div class="col-sm-offset-4 col-sm-8">
+                    <button type="submit" class="btn pull-right btn-success" data-bind="disable: submitted(), css: {disabled: !password.isValid()}">Create account</button>
+                </div>
+            </div>
+        </form>
+    </div>
+        %if redirect_url:
+            <div class="text-center m-b-sm col-sm-12" style="padding-top: 15px"> <a href="${domain}login/?campaign=institution&redirect_url=${redirect_url}">Login through your institution  <i class="fa fa-arrow-right"></i></a></div>
+        %else:
+            <div class="text-center m-b-sm col-sm-12" style="padding-top: 15px"> <a href="${domain}login/?campaign=institution">Login through your institution  <i class="fa fa-arrow-right"></i></a></div>
+        %endif
+    %endif
+</div>
+
 </%def>
 
 <%def name="javascript_bottom()">
