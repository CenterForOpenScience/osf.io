--- conflicted
+++ resolved
@@ -47,11 +47,7 @@
         <div class="row">
             <div class="col-md-12">
                 <div class="m-b-md box p-sm">
-<<<<<<< HEAD
-                    <span>The following nodes will be registered:</span>
-=======
                     <span>The following projects and components will be registered:</span>
->>>>>>> c43c8f68
                 </div>
             </div>
         </div>
