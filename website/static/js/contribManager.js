--- conflicted
+++ resolved
@@ -39,11 +39,7 @@
     var self = this;
     $.extend(self, contributor);
 
-<<<<<<< HEAD
-    //if this is somewhere accessible, please remove, thanks.
-=======
     //if this is somewhere accessible, please remove.
->>>>>>> f8e05311
     self.permissionList = [
         {value: 'read', text: 'Read'},
         {value: 'write', text: 'Read + Write'},
