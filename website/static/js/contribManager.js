--- conflicted
+++ resolved
@@ -101,10 +101,6 @@
         var currentValue = self.curPermission().value;
         return currentValue === self.original;
     });
-<<<<<<< HEAD
-
-=======
->>>>>>> 5d2c2f71
     // TODO: copied-and-pasted from nodeControl. When nodeControl
     // gets refactored, update this to use global method.
     self.removeSelf = function(parent) {
