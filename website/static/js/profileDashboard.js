--- conflicted
+++ resolved
@@ -52,7 +52,9 @@
  * @return {object} Parsed data for c3 objects
  */
 
-profileDashboard.contributorsParser = function(rawData, levelNames, vm){
+profileDashboard.contributorsParser = function(rawData, vm, levelNames){
+    var guidsToNames = vm.requests.nameRequest.formattedData;
+
     var chartData = {};
     chartData.name = levelNames[0];
     chartData.columns = [];
@@ -67,8 +69,8 @@
                 return;
             }
             if (bucket.doc_count) {
-                chartData.columns.push([vm.tempData.guidsToNames[bucket.key], bucket.doc_count]);
-                chartData.colors[vm.tempData.guidsToNames[bucket.key]] = hexColors[i];
+                chartData.columns.push([guidsToNames[bucket.key], bucket.doc_count]);
+                chartData.colors[guidsToNames[bucket.key]] = hexColors[i];
                 i = i + 1;
             }
         }
@@ -114,7 +116,7 @@
         aggregations: {mainRequest: profileDashboard.contributorsAgg()},
         display: {
             reqRequests: ['mainRequest', 'nameRequest'], //these are the requests that need to have completed before we can update this widget
-            displayWidget: charts.donutChart,
+            displayComponent: charts.donutChart,
             parser: profileDashboard.contributorsParser, //this function is run by the display widget to format data for display
             callbacks: { onclick : function (key) {
                 //bound information (this) from chart contains vm and widget
@@ -143,8 +145,8 @@
         row: 1,
         levelNames: projectLevelNames,
         display: {
-            reqRequests : ['mainRequest'],
-            displayWidget: charts.timeseriesChart,
+            reqRequests : ['mainRequest'], //the first req requests data will be the 'rawData' input to any parser, other request data should be pulled from vm.requests
+            displayComponent: charts.timeseriesChart,
             parser: charts.twoLevelAggParser,
             yLabel: 'Number of Projects',
             xLabel: 'Time',
@@ -158,20 +160,12 @@
                     clearTimeout(vm.tempData.projectByTimeTimeout); //stop constant redraws
                     vm.tempData.projectByTimeTimeout = setTimeout( //update chart with new dates after some delay (1s) to stop repeated requests
                         function(){
-<<<<<<< HEAD
-                            if ((zoomWin[0] <= bounds[0]) && (zoomWin[1] >= bounds[1])){
-                                widgetUtils.signalWidgetsToUpdate(vm, widget.display.callbacksUpdate);
-                                utils.removeFilter(vm, vm.tempData.projectByTimeTimeFilter, false);
-                            }
-                            utils.removeFilter(vm, vm.tempData.projectByTimeTimeFilter, true);
-=======
                             if ((zoomWin[0] <= bounds[0]) && (zoomWin[1] >= bounds[1])) {
                                 widgetUtils.signalWidgetsToUpdate(vm, widget.thisWidgetUpdates);
                                 utils.removeFilter(vm,vm.tempData.projectByTimeTimeFilter, false);
                                 return;
                             }
                             utils.removeFilter(vm,vm.tempData.projectByTimeTimeFilter, true);
->>>>>>> 44a6397e
                             vm.tempData.projectByTimeTimeFilter = 'range:date_created:' + zoomWin[0].getTime() + ':' + zoomWin[1].getTime();
                             widgetUtils.signalWidgetsToUpdate(vm, widget.display.callbacksUpdate);
                             utils.updateFilter(vm, vm.tempData.projectByTimeTimeFilter,true);
@@ -200,7 +194,7 @@
         row: 2,
         display: {
             reqRequests : ['mainRequest'],
-            displayWidget: filterAndSearchWidget.display,
+            displayComponent: filterAndSearchWidget.display,
             callbacks: null, //callbacks included in displayWidget
             callbacksUpdate: ['all']
         }
@@ -213,7 +207,7 @@
         row: 3,
         display: {
             reqRequests : ['mainRequest'],
-            displayWidget: ResultsWidget.display,
+            displayComponent: ResultsWidget.display,
             callbacks: null, //callbacks included in displayWidget
             callbacksUpdate: ['all']
         }
@@ -225,32 +219,40 @@
             requiredFilters: ['match:contributors.url:' + ctx.userId + '=lock'],
             optionalFilters: ['match:_type:project=lock', 'match:_type:component=lock'],
             sort: 'Relevance',
-            sortFeild: 'TODO'
+            sortMap: {
+                Date: 'date_created',
+                Relevance: null
+            }
     };
 
     var nameRequest = {
             elasticURL: '/api/v1/search/',
             requiredFilters: ['match:category:user=lock'],
-            preRequest: [function(vm, data, query){ //functions to modify filters and query before request
+            preRequest: [function(requestIn, data){ //functions to modify filters and query before request
+                var request = $.extend({},requestIn);
                 var urls = [];
                 data.aggregations.contributors.buckets.forEach( //first find urls returned
                 function (bucket) {
                     urls.push(bucket.key);
                 });
-                var missingGuids = widgetUtils.keysNotInObject(urls, vm.tempData.guidsToNames); //TODO how do i get this here...
+                var missingGuids = widgetUtils.keysNotInObject(urls, request.formattedData);
                 var guidFilters = [];
                 $.map(missingGuids, function(guid){
                     guidFilters.push('match:id:' + guid);
                 });
-                query.optionalFilters = guidFilters;
-                query.size = missingGuids.length;
+                request.optionalFilters = guidFilters;
+                request.size = missingGuids.length;
+                return request;
             }],
-            postRequest: [function(vm, data){
+            postRequest: [function(requestIn, data){
+                var request = $.extend({}, requestIn);
                 var newGuidMaps = {};
                 data.results.forEach(function(user){
                     newGuidMaps[user.id] = user.user;
                 });
-                $.extend(vm.tempData.guidsToNames, newGuidMaps);
+                request.formattedData = $.extend(request.formattedData, newGuidMaps);
+                m.redraw(); //TODO solve bug, why does mithril not redraw on its own??? it should trigger after each 'then' chain has finished, and this manual redraw can then be removed...
+                return request;
             }]
     };
 
@@ -261,7 +263,8 @@
             nameRequest: nameRequest
         },
         requestOrder: [
-            ['mainRequest', 'nameRequest'] //run these in serial
+            ['mainRequest', 'nameRequest'], //run these in serial
+            //[] //this would be run in parallel
         ],
         widgets : {
             contributors: contributors,
@@ -273,7 +276,7 @@
             ['contributors', 'projectsByTimes'],
             ['results'],
             ['activeFilters']
-        ]
+        ],
     };
 };
 
