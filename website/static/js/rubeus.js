--- conflicted
+++ resolved
@@ -69,8 +69,6 @@
     }
 
     HGrid.Col.ActionButtons.itemView = function(item) {
-<<<<<<< HEAD
-
 	var buttonDefs = [];
 	if(item.permissions.download !== false){
             var downloadTip = genTooltipMarkup('Download ' + item.name);
@@ -80,14 +78,6 @@
 		cssClass: 'btn btn-primary btn-mini'
 	    });
 	}
-=======
-        var downloadTip = genTooltipMarkup('Download ' + item.name);
-        var buttonDefs = [{
-              text: '<i class="icon-download-alt icon-white"' + downloadTip + '></i>',
-              action: 'download',
-              cssClass: 'btn btn-success btn-mini'
-        }];
->>>>>>> 80f79f1d
         if (item.permissions && item.permissions.edit) {
             var deleteTip = genTooltipMarkup('Delete ' + item.name);
             buttonDefs.push({
@@ -96,13 +86,8 @@
               cssClass: 'btn btn-link btn-mini btn-delete'
             });
       }
-<<<<<<< HEAD
-      return HGrid.Fmt.buttons(buttonDefs);
-
-=======
       return ['<span class="rubeus-buttons">', HGrid.Fmt.buttons(buttonDefs),
                 '</span><span data-status></span>'].join('');
->>>>>>> 80f79f1d
     };
 
     /** Remove the 'Project: ' text from the beginning of a folder name. */
