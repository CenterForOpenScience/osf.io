var $ = require('jquery');
var m = require('mithril');
var mime = require('js/mime');
var bootbox = require('bootbox');
var $osf = require('js/osfHelpers');
var waterbutler = require('js/waterbutler');

// Local requires
var utils = require('./util.js');
var FileEditor = require('./editor.js');
var makeClient = require('js/clipboard');
var FileRevisionsTable = require('./revisions.js');
var storageAddons = require('json-loader!storageAddons.json');
var CommentModel = require('js/comment');

var _ = require('js/rdmGettext')._;
var sprintf = require('agh.sprintf').sprintf;

var History = require('exports-loader?History!history');
var SocialShare = require('js/components/socialshare');

// Sanity
var Panel = utils.Panel;


var EDITORS = {'text': FileEditor};

var clipboardConfig = function(element, isInitialized) {
    if (!isInitialized) {
        makeClient(element);
    }
};

var CopyButton = {
    view: function(ctrl, params) {
        return m('span.input-group-btn', m('button.btn.btn-default.btn-md[type="button"]' +
            '[data-clipboard-text="' + params.link + '"]',
            {config: clipboardConfig, style: {height: params.height}},
            m('.fa.fa-copy')));
    }
};

var formatUrl = function(urlParams, showParam) {
    return 'view_only' in urlParams ? '?show=' + showParam + '&view_only=' + urlParams.view_only : '?show=' + showParam;
};

var SharePopover =  {
    view: function(ctrl, params) {
        var copyButtonHeight = '34px';
        var popoverWidth = '450px';
        var renderLink = params.link;
        var fileLink = window.location.href;

        var mfrHost = renderLink.substring(0, renderLink.indexOf('render'));
        return m('button#sharebutton.disabled.btn.btn-sm.btn-default.file-share', {onclick: function popOverShow() {
                var pop = document.getElementById('popOver');
                //This is bad, should only happen for Firefox, thanks @chrisseto
                if (!pop){
                    return window.setTimeout(popOverShow, 100);
                }
                m.render(document.getElementById('popOver'), [
                    m('ul.nav.nav-tabs.nav-justified', [
                        m('li.active', m('a[href="#share"][data-toggle="tab"]', 'Share')),
                        m('li', m('a[href="#embed"][data-toggle="tab"]', 'Embed'))
                    ]), m('br'),
                    m('.tab-content', [
                        m('.tab-pane.active#share', [
                            m('.input-group', [
                                CopyButton.view(ctrl, {link: renderLink, height: copyButtonHeight}), //workaround to allow button to show up on first click
                                m('input.form-control[readonly][type="text"][value="'+ renderLink +'"]')
                            ]),
                            SocialShare.ShareButtons.view(ctrl, {title: window.contextVars.file.name, url: fileLink})
                        ]),
                        m('.tab-pane#embed', [
                            m('p', 'Dynamically render iframe with JavaScript'),
                            m('textarea.form-control[readonly][type="text"][value="' +
                                '<style>' +
                                '.embed-responsive{position:relative;height:100%;}' +
                                '.embed-responsive iframe{position:absolute;height:100%;}' +
                                '</style>' +
                                '<script>window.jQuery || document.write(\'<script src="//code.jquery.com/jquery-1.11.2.min.js">\\x3C/script>\') </script>' +
                                '<link href="' + mfrHost + 'static/css/mfr.css" media="all" rel="stylesheet">' +
                                '<div id="mfrIframe" class="mfr mfr-file"></div>' +
                                '<script src="' + mfrHost + 'static/js/mfr.js">' +
                                '</script> <script>' +
                                    'var mfrRender = new mfr.Render("mfrIframe", "' + renderLink + '");' +
                                '</script>' + '"]'
                            ), m('br'),
                            m('p', _('Direct iframe with fixed height and width')),
                            m('textarea.form-control[readonly][value="' +
                                '<iframe src="' + renderLink + '" width="100%" scrolling="yes" height="' + params.height + '" marginheight="0" frameborder="0" allowfullscreen webkitallowfullscreen>"]'
                            )
                        ])
                    ])
                ]);
            },
            config: function(element, isInitialized) {
                if(!isInitialized){
                    var button = $(element).popover();
                    button.on('show.bs.popover', function(e){
                        //max-width used to override, and width used to create space for the mithril object to be injected
                        button.data()['bs.popover'].$tip.css('text-align', 'center').css('max-width', popoverWidth).css('width', popoverWidth);
                    });
                }
            },
            'data-toggle': 'popover', 'data-placement': 'bottom',
            'data-content': '<div id="popOver"></div>', 'title': 'Share',
            'data-container': 'body', 'data-html': 'true'
        }, 'Share');
    }
};

var FileViewPage = {
    controller: function(context) {
        var self = this;
        self.context = context;
        self.file = self.context.file;
        self.node = self.context.node;
        self.editorMeta = self.context.editor;
        self.isLatestVersion = false;

        self.selectLatest = function() {
            self.isLatestVersion = true;
        };
        if (self.file.provider === 'osfstorage') {
            self.canEdit = function() {
                return ((!self.file.checkoutUser) || (self.file.checkoutUser === self.context.currentUser.id)) ? self.context.currentUser.canEdit : false;
            };
<<<<<<< HEAD
            if (self.file.isPreregCheckout){
                m.render(document.getElementById('alertBar'), m('.alert.alert-warning[role="alert"]', m('span', [
                    m('strong', _('File is checked out.')),
                    _(' This file has been checked out by a COS Preregistration Challenge Reviewer and will become available when review is complete.'),
                ])));
            } else if ((self.file.checkoutUser) && (self.file.checkoutUser !== self.context.currentUser.id)) {
=======
            if ((self.file.checkoutUser) && (self.file.checkoutUser !== self.context.currentUser.id)) {
>>>>>>> 8cd8f127
                m.render(document.getElementById('alertBar'), m('.alert.alert-warning[role="alert"]', m('span', [
                    m('strong', _('File is checked out.')),
                    _(' This file has been checked out by a '),
                    m('a[href="/' + self.file.checkoutUser + '"]', _('collaborator')),
                    _('. It needs to be checked in before any changes can be made.')
                ])));
            }
        } else if (self.file.provider === 'bitbucket' || self.file.provider === 'gitlab' || self.file.provider === 'onedrive') {
            self.canEdit = function() { return false; };  // Bitbucket, OneDrive, and GitLab are read-only
        } else {
            self.canEdit = function() {
                return self.context.currentUser.canEdit;
            };
        }

        $.extend(self.file.urls, {
            delete: waterbutler.buildDeleteUrl(self.file.path, self.file.provider, self.node.id, {waterbutlerURL: self.node.urls.waterbutler}),
            metadata: waterbutler.buildMetadataUrl(self.file.path, self.file.provider, self.node.id, {waterbutlerURL: self.node.urls.waterbutler}),
            revisions: waterbutler.buildRevisionsUrl(self.file.path, self.file.provider, self.node.id, {waterbutlerURL: self.node.urls.waterbutler}),
            content: waterbutler.buildDownloadUrl(self.file.path, self.file.provider, self.node.id, {waterbutlerURL: self.node.urls.waterbutler, direct: true, mode: 'render'})
        });

        if ($osf.urlParams().branch) {
            var fileWebViewUrl = waterbutler.buildMetadataUrl(self.file.path, self.file.provider, self.node.id, {waterbutlerURL: self.node.urls.waterbutler, branch: $osf.urlParams().branch});
            $.ajax({
                dataType: 'json',
                async: true,
                url: fileWebViewUrl,
                beforeSend: $osf.setXHRAuthorization
            }).done(function(response) {
                window.contextVars.file.urls.external = response.data.attributes.extra.webView;
            });

            if (self.file.provider === 'github') {
                self.file.urls.revisions = waterbutler.buildRevisionsUrl(
                    self.file.path, self.file.provider, self.node.id,
                    {sha: $osf.urlParams().branch}
                );
            }
            else if (self.file.provider === 'bitbucket' || self.file.provider === 'gitlab') {
                self.file.urls.revisions = waterbutler.buildRevisionsUrl(
                    self.file.path, self.file.provider, self.node.id,
                    {branch: $osf.urlParams().branch}
                );
            }
            self.file.urls.content = waterbutler.buildDownloadUrl(self.file.path, self.file.provider, self.node.id, {direct: true, mode: 'render', branch: $osf.urlParams().branch, waterbutlerURL: self.node.urls.waterbutler});
        }

        $(document).on('fileviewpage:delete', function() {
            var title = _('Delete file?');
            var message = '<p class="overflow">' +
                    sprintf(_('Are you sure you want to delete <strong>%1$s</strong>?'),self.file.safeName) +
                    '</p>';


            bootbox.confirm({
                title: title,
                message: message,
                callback: function(confirm) {
                    if (!confirm) {
                        return;
                    }
                    $.ajax({
                        type: 'DELETE',
                        url: self.file.urls.delete,
                        beforeSend: $osf.setXHRAuthorization
                    }).done(function() {
                        window.location = self.node.urls.files;
                    }).fail(function() {
                        $osf.growl('Error', _('Could not delete file.'));
                    });
                },
                buttons:{
                    confirm:{
                        label:_('Delete'),
                        className:'btn-danger'
                    },
                    cancel:{
                        label:_('Cancel')
                    }
                }
            });
        });
        $(document).on('fileviewpage:checkout', function() {
            bootbox.confirm({
                title: _('Confirm file check out?'),
                message: _('This would mean ') +
                    _('other contributors cannot edit, delete or upload new versions of this file ') +
                    _('as long as it is checked out. You can check it back in at anytime.'),
                callback: function(confirm) {
                    if (!confirm) {
                        return;
                    }
                    var url = window.contextVars.apiV2Prefix + 'files' + self.file.path + '/';
                    $osf.ajaxJSON('PUT', url, {
                        data: {
                            data: {
                                id: self.file.path.replace('/', ''),
                                type: 'files',
                                attributes: {
                                    checkout: self.context.currentUser.id
                                }
                            }
                        },
                        isCors: true
                    }).done(function(resp) {
                        window.location.reload();
                    }).fail(function(resp) {
                        $osf.growl('Error', _('Unable to check out file'));
                    });
                },
                buttons:{
                    confirm:{
                        label: _('Check out file'),
                        className: 'btn-warning'
                    }
                }
            });
        });
        $(document).on('fileviewpage:checkin', function() {
            var url = window.contextVars.apiV2Prefix + 'files' + self.file.path + '/';
            $osf.ajaxJSON('PUT', url, {
                data: {
                    data: {
                        id: self.file.path.replace('/', ''),
                        type: 'files',
                        attributes: {
                            checkout: null
                        }
                    }
                },
                isCors: true
            }).done(function(resp) {
                window.location.reload();
            }).fail(function(resp) {
                $osf.growl('Error', _('Unable to check in file'));
            });
        });
        $(document).on('fileviewpage:force_checkin', function() {
            bootbox.confirm({
                title: _('Force check in file?'),
                message: _('This will check in the file for all users, allowing it to be edited. Are you sure?'),
                buttons: {
                    confirm:{
                        label: _('Force check in'),
                        className: 'btn-danger'
                    }
                },
                callback: function(confirm) {
                    if (!confirm) {
                        return;
                    }
                    var url = window.contextVars.apiV2Prefix + 'files' + self.file.path + '/';
                    $.ajaxJSON('PUT', url, {
                        data: {
                            data: {
                                id: self.file.path.replace('/', ''),
                                type: 'files',
                                attributes: {
                                    checkout: null
                                }
                            }
                        },
                        isCors: true
                    }).done(function(resp) {
                        window.location.reload();
                    }).fail(function(resp) {
                        $osf.growl('Error', _('Unable to force check in file. Make sure you have admin privileges.'));
                    });
                }

            });
        });

        self.shareJSObservables = {
            activeUsers: m.prop([]),
            status: m.prop('connecting'),
            userId: self.context.currentUser.id
        };

        self.editHeader = function() {
            return m('.row', [
                m('.col-sm-12', m('span[style=display:block;]', [
                    m('h3.panel-title',[m('i.fa.fa-pencil-square-o'), '   Edit ']),
                    m('.pull-right', [
                        m('.progress.no-margin.pointer', {
                            'data-toggle': 'modal',
                            'data-target': '#' + self.shareJSObservables.status() + 'Modal'
                        }, [
                            m('.progress-bar.p-h-sm.progress-bar-success', {
                                connected: {
                                    style: 'width: 100%',
                                    class: 'progress-bar progress-bar-success'
                                },
                                connecting: {
                                    style: 'width: 100%',
                                    class: 'progress-bar progress-bar-warning progress-bar-striped active'
                                },
                                saving: {
                                    style: 'width: 100%',
                                    class: 'progress-bar progress-bar-info progress-bar-striped active'
                                }
                            }[self.shareJSObservables.status()] || {
                                    style: 'width: 100%',
                                    class: 'progress-bar progress-bar-danger'
                                }, [
                                    m('span.progress-bar-content', [
                                        {
                                            connected: _('Live editing mode '),
                                            connecting: _('Attempting to connect '),
                                            unsupported: _('Unsupported browser '),
                                            saving: _('Saving... ')
                                        }[self.shareJSObservables.status()] || _('Unavailable: Live editing '),
                                        m('i.fa.fa-question-circle.fa-large')
                                    ])
                                ])
                            ])
                        ])
                    ]))
                ]);
        };


        // Hack to delay creation of the editor
        // until we know this is the current file revision
        self.enableEditing = function() {
            // Sometimes we can get here twice, check just in case
            if (self.editor || !self.canEdit()) {
                m.redraw(true);
                return;
            }
            var fileType = mime.lookup(self.file.name.toLowerCase());
            // Only allow files < 200kb to be editable (should sync with MFR limit)
            // No files on figshare are editable.
            if (self.file.size < 204800 && fileType && self.file.provider !== 'figshare') { //May return false
                var editor = EDITORS[fileType.split('/')[0]];
                if (editor) {
                    self.editor = new Panel('Edit', self.editHeader, editor, [self.file.urls.content, self.file.urls.sharejs, self.editorMeta, self.shareJSObservables], false);
                }
            }
            m.redraw(true);
        };

        //Hack to polyfill the Panel interface
        //Ran into problems with mithrils caching messing up with multiple "Panels"
        self.revisions = m.component(FileRevisionsTable, self.file, self.node, self.enableEditing, self.canEdit, self.selectLatest);
        self.revisions.selected = false;
        self.revisions.title = 'Revisions';

        // inform the mfr of a change in display size performed via javascript,
        // otherwise the mfr iframe will not update unless the document windows is changed.
        self.triggerResize = $osf.throttle(function () {
            $(document).trigger('fileviewpage:resize');
        }, 1000);

        self.mfrIframeParent = $('#mfrIframeParent');
        function toggleRevisions(e){
            if(self.editor){
                self.editor.selected = false;
            }
            var viewable = self.mfrIframeParent.is(':visible');
            var url = '';
            if (viewable){
                self.mfrIframeParent.toggle();
                self.revisions.selected = true;
                url = formatUrl(self.urlParams, 'revision');
            } else {
                self.mfrIframeParent.toggle();
                self.revisions.selected = false;
                url = formatUrl(self.urlParams, 'view');
            }
            var state = {
                scrollTop: $(window).scrollTop(),
            };
            History.pushState(state, 'GakuNin RDM | ' + window.contextVars.file.name, url);
        }

        function changeVersionHeader(){
            document.getElementById('versionLink').style.display = 'inline';
            m.render(document.getElementById('versionLink'), m('a', {onclick: toggleRevisions}, document.getElementById('versionLink').innerHTML));
        }

        self.urlParams = $osf.urlParams();
        // The parser found a query so lets check what we need to do
        if ('show' in self.urlParams){
            if(self.urlParams.show === 'revision'){
                self.mfrIframeParent.toggle();
                self.revisions.selected = true;
            } else if (self.urlParams.show === 'view' || self.urlParams.show === 'edit'){
               self.revisions.selected = false;
           }
        }

        if(self.file.provider === 'osfstorage'){
            changeVersionHeader();
        }

        self.enableEditing();
    },
    view: function(ctrl) {
        //This code was abstracted into a panel toggler at one point
        //it was removed and shoved here due to issues with mithrils caching and interacting
        //With other non-mithril components on the page
        //anchor checking hack that will select if true
        var state = {
            scrollTop: $(window).scrollTop(),
        };

        var panelsShown = (
            ((ctrl.editor && ctrl.editor.selected) ? 1 : 0) + // Editor panel is active
            (ctrl.mfrIframeParent.is(':visible') ? 1 : 0)    // View panel is active
        );
        var mfrIframeParentLayout;
        var fileViewPanelsLayout;

        if (panelsShown === 2) {
            // view | edit
            mfrIframeParentLayout = 'col-sm-6';
            fileViewPanelsLayout = 'col-sm-6';
        } else {
            // view
            if (ctrl.mfrIframeParent.is(':visible')) {
                mfrIframeParentLayout = 'col-sm-12';
                fileViewPanelsLayout = '';
            } else {
                // edit or revisions
                mfrIframeParentLayout = '';
                fileViewPanelsLayout = 'col-sm-12';
            }
        }
        $('#mfrIframeParent').removeClass().addClass(mfrIframeParentLayout);
        $('.file-view-panels').removeClass().addClass('file-view-panels').addClass(fileViewPanelsLayout);

        if(ctrl.file.urls.external && !ctrl.file.privateRepo) {
            m.render(document.getElementById('externalView'), [
                m('p.text-muted', _('View this file on '), [
                    m('a', {href:ctrl.file.urls.external}, storageAddons[ctrl.file.provider].fullName)
                ], '.')
            ]);
        }

        var editButton = function() {
            if (ctrl.editor) {
                return m('button.btn' + (ctrl.editor.selected ? '.btn-primary' : '.btn-default'), {
                    onclick: function (e) {
                        e.preventDefault();
                        // atleast one button must remain enabled.
                        if ((!ctrl.editor.selected || panelsShown > 1)) {
                            ctrl.editor.selected = !ctrl.editor.selected;
                            ctrl.revisions.selected = false;
                            var url = formatUrl(ctrl.urlParams, 'view');
                            state = {
                                scrollTop: $(window).scrollTop(),
                            };
                            History.pushState(state, 'GakuNin RDM | ' + window.contextVars.file.name, url);
                        }
                    }
                }, _(ctrl.editor.title));
            }
        };

        var link = $('iframe').attr('src') ? $('iframe').attr('src').substring(0, $('iframe').attr('src').indexOf('download') + 8) +
                '%26mode=render' : 'Data not available';
        var height = $('iframe').attr('height') ? $('iframe').attr('height') : '0px';

        m.render(document.getElementById('toggleBar'), m('.btn-toolbar.m-t-md', [
<<<<<<< HEAD
            ctrl.context.currentUser.canEdit && (!ctrl.canEdit()) && (ctrl.context.currentUser.isAdmin) && (ctrl.file.provider !== 'bitbucket') && (ctrl.file.provider !== 'gitlab') && (ctrl.file.provider !== 'onedrive') && !ctrl.context.file.isPreregCheckout ? m('.btn-group.m-l-xs.m-t-xs', [
                ctrl.isLatestVersion ? m('.btn.btn-sm.btn-default', {onclick: $(document).trigger.bind($(document), 'fileviewpage:force_checkin')}, _('Force check in')) : null
=======
            ctrl.context.currentUser.canEdit && (!ctrl.canEdit()) && (ctrl.context.currentUser.isAdmin) && (ctrl.file.provider !== 'bitbucket') && (ctrl.file.provider !== 'gitlab') && (ctrl.file.provider !== 'onedrive') ? m('.btn-group.m-l-xs.m-t-xs', [
                ctrl.isLatestVersion ? m('.btn.btn-sm.btn-default', {onclick: $(document).trigger.bind($(document), 'fileviewpage:force_checkin')}, 'Force check in') : null
>>>>>>> 8cd8f127
            ]) : '',
            ctrl.canEdit() && (!ctrl.file.checkoutUser) && (ctrl.file.provider === 'osfstorage') ? m('.btn-group.m-l-xs.m-t-xs', [
                ctrl.isLatestVersion ? m('.btn.btn-sm.btn-default', {onclick: $(document).trigger.bind($(document), 'fileviewpage:checkout')}, _('Check out')) : null
            ]) : '',
            (ctrl.canEdit() && (ctrl.file.checkoutUser === ctrl.context.currentUser.id) ) ? m('.btn-group.m-l-xs.m-t-xs', [
                ctrl.isLatestVersion ? m('.btn.btn-sm.btn-warning', {onclick: $(document).trigger.bind($(document), 'fileviewpage:checkin')}, _('Check in')) : null
            ]) : '',
            // Special case whether or not to show the delete button for published Dataverse files
            // Special case to not show delete for public figshare files
            // Special case to not show force check-in for read-only providers
            (ctrl.context.currentUser.isAdmin) ? m('.btn-group.m-t-xs', [
                ctrl.isLatestVersion ? m('a.btn.btn-sm.btn-primary.file-addtimestamp', {href: 'addtimestamp'}, _('Request Trusted Timestamp')) : null
            ]) : '',
            (
                ctrl.canEdit() &&
                    !(ctrl.file.provider === 'figshare' && ctrl.file.extra.status === 'public') &&
                (ctrl.file.provider !== 'osfstorage' || !ctrl.file.checkoutUser) &&
                (document.URL.indexOf('version=latest-published') < 0)
            ) ? m('.btn-group.m-l-xs.m-t-xs', [
                ctrl.isLatestVersion ? m('button.btn.btn-sm.btn-default.file-delete', {onclick: $(document).trigger.bind($(document), 'fileviewpage:delete') }, _('Delete')) : null
            ]) : '',
            m('.btn-group.m-t-xs', [
                ctrl.isLatestVersion ? m('a.btn.btn-sm.btn-primary.file-download', {href: 'download'}, _('Download')) : null
            ]),
            window.contextVars.node.isPublic? m('.btn-group.m-t-xs', [
                m.component(SharePopover, {link: link, height: height})
            ]) : '',
            m('.btn-group.btn-group-sm.m-t-xs', [
               ctrl.editor ? m( '.btn.btn-default.disabled', _('Toggle view: ')) : null
            ].concat(
                m('button.btn' + (ctrl.mfrIframeParent.is(':visible') ? '.btn-primary' : '.btn-default'), {
                    onclick: function (e) {
                        e.preventDefault();
                        // at least one button must remain enabled.
                        if (!ctrl.mfrIframeParent.is(':visible') || panelsShown > 1) {
                            ctrl.mfrIframeParent.toggle();
                            ctrl.revisions.selected = false;
                            History.pushState(state, 'GakuNin RDM | ' + window.contextVars.file.name, formatUrl(ctrl.urlParams, 'view'));
                        } else if (ctrl.mfrIframeParent.is(':visible') && !ctrl.editor){
                            ctrl.mfrIframeParent.toggle();
                            ctrl.revisions.selected = true;
                            History.pushState(state, 'GakuNin RDM | ' + window.contextVars.file.name, formatUrl(ctrl.urlParams, 'revision'));
                        }
                    }
                }, _('View')), editButton())
            ),
            m('.btn-group.m-t-xs', [
                m('button.btn.btn-sm' + (ctrl.revisions.selected ? '.btn-primary': '.btn-default'), {onclick: function(){
                    var editable = ctrl.editor && ctrl.editor.selected;
                    var viewable = ctrl.mfrIframeParent.is(':visible');
                    if (editable || viewable){
                        if (viewable){
                            ctrl.mfrIframeParent.toggle();
                        }
                        if (editable) {
                            ctrl.editor.selected = false;
                        }
                        ctrl.revisions.selected = true;
                        History.pushState(state, 'GakuNin RDM | ' + window.contextVars.file.name, formatUrl(ctrl.urlParams, 'revision'));
                    } else {
                        ctrl.mfrIframeParent.toggle();
                        if (ctrl.editor) {
                            ctrl.editor.selected = false;
                        }
                        ctrl.revisions.selected = false;
                        History.pushState(state, 'GakuNin RDM | ' + window.contextVars.file.name, formatUrl(ctrl.urlParams, 'view'));
                    }
                }}, _('Revisions'))
            ])
        ]));

        if (ctrl.revisions.selected){
            return m('.file-view-page', m('.panel-toggler', [
                m('.row', ctrl.revisions)
            ]));
        }
        var editDisplay = (ctrl.editor && !ctrl.editor.selected) ? 'display:none' : '' ;
        ctrl.triggerResize();
        return m('.file-view-page', m('.panel-toggler', [
            m('.row[style="' + editDisplay + '"]', m('.col-sm-12', ctrl.editor),
             m('.row[style="display:none"]', ctrl.revisions))
        ]));
    }
};


// Initialize file comment pane
var $comments = $('.comments');
if ($comments.length) {
    var options = {
        nodeId: window.contextVars.node.id,
        nodeApiUrl: window.contextVars.node.urls.api,
        isRegistration: window.contextVars.node.isRegistration,
        page: 'files',
        rootId: window.contextVars.file.guid,
        fileId: window.contextVars.file.id,
        canComment: window.contextVars.currentUser.canComment,
        hasChildren: window.contextVars.node.hasChildren,
        currentUser: window.contextVars.currentUser,
        pageTitle: window.contextVars.file.name,
        inputSelector: '.atwho-input'
    };
    CommentModel.init('#commentsLink', '.comment-pane', options);
}


module.exports = function(context) {
    // Treebeard forces all mithril to load twice, to avoid
    // destroying the page iframe this out side of mithril.
    if (!context.file.urls.render) {
        $('#mfrIframe').html(context.file.error);
    } else {
        var url = context.file.urls.render;
        if (navigator.appVersion.indexOf('MSIE 9.') !== -1) {
            url += url.indexOf('?') > -1 ? '&' : '?';
            url += 'cookie=' + (document.cookie.match(window.contextVars.cookieName + '=(.+?);|$')[1] || '');
        }

        if (window.mfr !== undefined) {
            var mfrRender = new mfr.Render('mfrIframe', url, {}, 'cos_logo.png');
            $(document).on('fileviewpage:reload', function() {
                mfrRender.reload();
            });
            $(document).on('fileviewpage:resize', function() {
                mfrRender.resize();
            });
        }

    }

    return m.component(FileViewPage, context);
};<|MERGE_RESOLUTION|>--- conflicted
+++ resolved
@@ -126,16 +126,7 @@
             self.canEdit = function() {
                 return ((!self.file.checkoutUser) || (self.file.checkoutUser === self.context.currentUser.id)) ? self.context.currentUser.canEdit : false;
             };
-<<<<<<< HEAD
-            if (self.file.isPreregCheckout){
-                m.render(document.getElementById('alertBar'), m('.alert.alert-warning[role="alert"]', m('span', [
-                    m('strong', _('File is checked out.')),
-                    _(' This file has been checked out by a COS Preregistration Challenge Reviewer and will become available when review is complete.'),
-                ])));
-            } else if ((self.file.checkoutUser) && (self.file.checkoutUser !== self.context.currentUser.id)) {
-=======
             if ((self.file.checkoutUser) && (self.file.checkoutUser !== self.context.currentUser.id)) {
->>>>>>> 8cd8f127
                 m.render(document.getElementById('alertBar'), m('.alert.alert-warning[role="alert"]', m('span', [
                     m('strong', _('File is checked out.')),
                     _(' This file has been checked out by a '),
@@ -502,13 +493,8 @@
         var height = $('iframe').attr('height') ? $('iframe').attr('height') : '0px';
 
         m.render(document.getElementById('toggleBar'), m('.btn-toolbar.m-t-md', [
-<<<<<<< HEAD
-            ctrl.context.currentUser.canEdit && (!ctrl.canEdit()) && (ctrl.context.currentUser.isAdmin) && (ctrl.file.provider !== 'bitbucket') && (ctrl.file.provider !== 'gitlab') && (ctrl.file.provider !== 'onedrive') && !ctrl.context.file.isPreregCheckout ? m('.btn-group.m-l-xs.m-t-xs', [
-                ctrl.isLatestVersion ? m('.btn.btn-sm.btn-default', {onclick: $(document).trigger.bind($(document), 'fileviewpage:force_checkin')}, _('Force check in')) : null
-=======
             ctrl.context.currentUser.canEdit && (!ctrl.canEdit()) && (ctrl.context.currentUser.isAdmin) && (ctrl.file.provider !== 'bitbucket') && (ctrl.file.provider !== 'gitlab') && (ctrl.file.provider !== 'onedrive') ? m('.btn-group.m-l-xs.m-t-xs', [
                 ctrl.isLatestVersion ? m('.btn.btn-sm.btn-default', {onclick: $(document).trigger.bind($(document), 'fileviewpage:force_checkin')}, 'Force check in') : null
->>>>>>> 8cd8f127
             ]) : '',
             ctrl.canEdit() && (!ctrl.file.checkoutUser) && (ctrl.file.provider === 'osfstorage') ? m('.btn-group.m-l-xs.m-t-xs', [
                 ctrl.isLatestVersion ? m('.btn.btn-sm.btn-default', {onclick: $(document).trigger.bind($(document), 'fileviewpage:checkout')}, _('Check out')) : null
