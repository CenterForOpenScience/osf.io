--- conflicted
+++ resolved
@@ -514,11 +514,7 @@
             ) ? m('.btn-group.m-l-xs.m-t-xs', [
                         ctrl.isLatestVersion ? m('button.btn.btn-sm.btn-danger.file-delete', {onclick: $(document).trigger.bind($(document), 'fileviewpage:delete') }, 'Delete') : null
             ]) : '',
-<<<<<<< HEAD
-            ctrl.context.currentUser.canEdit && (!ctrl.canEdit()) && (ctrl.context.currentUser.isAdmin) && !ctrl.context.file.isPreregCheckout ? m('.btn-group.m-l-xs.m-t-xs', [
-=======
-            ctrl.context.currentUser.canEdit && (ctrl.file.provider !== 'bitbucket') && (!ctrl.canEdit()) && (ctrl.context.currentUser.isAdmin) ? m('.btn-group.m-l-xs.m-t-xs', [
->>>>>>> 4e5cede5
+            ctrl.context.currentUser.canEdit && (ctrl.file.provider !== 'bitbucket') && (!ctrl.canEdit()) && (ctrl.context.currentUser.isAdmin) && !ctrl.context.file.isPreregCheckout ? m('.btn-group.m-l-xs.m-t-xs', [
                 ctrl.isLatestVersion ? m('.btn.btn-sm.btn-danger', {onclick: $(document).trigger.bind($(document), 'fileviewpage:force_checkin')}, 'Force check in') : null
             ]) : '',
             ctrl.canEdit() && (!ctrl.file.checkoutUser) && (ctrl.file.provider === 'osfstorage') ? m('.btn-group.m-l-xs.m-t-xs', [
