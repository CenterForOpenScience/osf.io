var $ = require('jquery');
var m = require('mithril');
var mime = require('js/mime');
var bootbox = require('bootbox');
var $osf = require('js/osfHelpers');
var waterbutler = require('js/waterbutler');
var storageAddons = require('json!storageAddons.json');

// Local requires
var utils = require('./util.js');
var FileEditor = require('./editor.js');
var FileRevisionsTable = require('./revisions.js');

// Sanity
var Panel = utils.Panel;


var EDITORS = {'text': FileEditor};


var FileViewPage = {
    controller: function(context) {
        var self = this;
        self.context = context;
        self.file = self.context.file;
        self.node = self.context.node;
        self.editorMeta = self.context.editor;
        //Force canEdit into a bool
        self.canEdit = m.prop(!!self.context.currentUser.canEdit);

        $.extend(self.file.urls, {
            delete: waterbutler.buildDeleteUrl(self.file.path, self.file.provider, self.node.id),
            metadata: waterbutler.buildMetadataUrl(self.file.path, self.file.provider, self.node.id),
            revisions: waterbutler.buildRevisionsUrl(self.file.path, self.file.provider, self.node.id),
            content: waterbutler.buildDownloadUrl(self.file.path, self.file.provider, self.node.id, {accept_url: false, mode: 'render'}),
            external: waterbutler.buildExternalViewUrl(self.file.path, self.file.provider, self.node.id)
        });

        $(document).on('fileviewpage:delete', function() {
            bootbox.confirm({
                title: 'Delete file?',
                message: '<p class="overflow">' +
                        'Are you sure you want to delete <strong>' +
                        self.file.safeName + '</strong>?' +
                    '</p>',
                callback: function(confirm) {
                    if (!confirm) {
                        return;
                    }
                    $.ajax({
                        type: 'DELETE',
                        url: self.file.urls.delete,
                        beforeSend: $osf.setXHRAuthorization
                    }).done(function() {
                        window.location = self.node.urls.files;
                    }).fail(function() {
                        $osf.growl('Error', 'Could not delete file.');
                    });
                }
            });
        });

        $(document).on('fileviewpage:download', function() {
            window.location = self.file.urls.content;
            return false;
        });

        $(document).on('fileviewpage:externalView', function() {
            $.ajax({
                url: self.file.urls.external,
                type: 'GET',
                beforeSend: $osf.setXHRAuthorization
            }).done(function(response) {
                window.open(response.data, '_blank');
            });
        });

        self.shareJSObservables = {
            activeUsers: m.prop([]),
            status: m.prop('connecting'),
            userId: self.context.currentUser.id
        };

        self.editHeader = function() {
            return m('.row', [
                m('.col-sm-12', m('span[style=display:block;]', [
                    m('h3.panel-title',[m('i.fa.fa-pencil-square-o'), '   Edit ']),
                    m('.pull-right', [
                        m('.progress.no-margin.pointer', {
                            'data-toggle': 'modal',
                            'data-target': '#' + self.shareJSObservables.status() + 'Modal'
                        }, [
                            m('.progress-bar.p-h-sm.progress-bar-success', {
                                connected: {
                                    style: 'width: 100%',
                                    class: 'progress-bar progress-bar-success'
                                },
                                connecting: {
                                    style: 'width: 100%',
                                    class: 'progress-bar progress-bar-warning progress-bar-striped active'
                                },
                                saving: {
                                    style: 'width: 100%',
                                    class: 'progress-bar progress-bar-info progress-bar-striped active'
                                }
                            }[self.shareJSObservables.status()] || {
                                    style: 'width: 100%',
                                    class: 'progress-bar progress-bar-danger'
                                }, [
                                    m('span.progress-bar-content', [
                                        {
                                            connected: 'Live editing mode ',
                                            connecting: 'Attempting to connect ',
                                            unsupported: 'Unsupported browser ',
                                            saving: 'Saving... '
                                        }[self.shareJSObservables.status()] || 'Unavailable: Live editing ',
                                        m('i.fa.fa-question-circle.fa-large')
                                    ])
                                ])
                            ])
                        ])
                    ]))
                ]);
        };


        // Hack to delay creation of the editor
        // until we know this is the current file revsion
        self.enableEditing = function() {
            // Sometimes we can get here twice, check just in case
            if (self.editor || !self.canEdit()) {
                m.redraw(true);
                return;
            }
            var fileType = mime.lookup(self.file.name.toLowerCase());
            // Only allow files < 1MB to be editable
            if (self.file.size < 1048576 && fileType) { //May return false
                var editor = EDITORS[fileType.split('/')[0]];
                if (editor) {
                    self.editor = new Panel('Edit', self.editHeader, editor, [self.file.urls.content, self.file.urls.sharejs, self.editorMeta, self.shareJSObservables], false);
                }
            }
            m.redraw(true);
        };

        //Hack to polyfill the Panel interface
        //Ran into problems with mithrils caching messing up with multiple "Panels"
        self.revisions = m.component(FileRevisionsTable, self.file, self.node, self.enableEditing, self.canEdit);
        self.revisions.selected = false;
        self.revisions.title = 'Revisions';

        // inform the mfr of a change in display size performed via javascript,
        // otherwise the mfr iframe will not update unless the document windows is changed.
        self.triggerResize = $osf.throttle(function () {
            $(document).trigger('fileviewpage:resize');
        }, 1000);

        self.mfrIframeParent = $('#mfrIframeParent');
    },
    view: function(ctrl) {
        //This code was abstracted into a panel toggler at one point
        //it was removed and shoved here due to issues with mithrils caching and interacting
        //With other non-mithril components on the page
        var panels;
        if (ctrl.editor) {
            panels = [ctrl.editor, ctrl.revisions];
        } else {
            panels = [ctrl.revisions];
        }

        var shown = panels.reduce(function(accu, panel) {
            return accu + (panel.selected ? 1 : 0);
        }, 0);

        var panelsShown = shown + (ctrl.mfrIframeParent.is(':visible') ? 1 : 0);
        var mfrIframeParentLayout;
        var fileViewPanelsLayout;

        if (panelsShown === 3) {
            // view | edit | revisions
            mfrIframeParentLayout = 'col-sm-4';
            fileViewPanelsLayout = 'col-sm-8';
        } else if (panelsShown === 2) {
            if (ctrl.mfrIframeParent.is(':visible')) {
                if (ctrl.revisions.selected) {
                    // view | revisions
                    mfrIframeParentLayout = 'col-sm-8';
                    fileViewPanelsLayout = 'col-sm-4';
                } else {
                    // view | edit
                    mfrIframeParentLayout = 'col-sm-6';
                    fileViewPanelsLayout = 'col-sm-6';
                }
            } else {
                // edit | revisions
                mfrIframeParentLayout = '';
                fileViewPanelsLayout = 'col-sm-12';
            }
        } else {
            // view
            if (ctrl.mfrIframeParent.is(':visible')) {
                mfrIframeParentLayout = 'col-sm-12';
                fileViewPanelsLayout = '';
            } else {
                // edit or revisions
                mfrIframeParentLayout = '';
                fileViewPanelsLayout = 'col-sm-12';
            }
        }
        $('#mfrIframeParent').removeClass().addClass(mfrIframeParentLayout);
        $('.file-view-panels').removeClass().addClass('file-view-panels').addClass(fileViewPanelsLayout);

<<<<<<< HEAD
        if (storageAddons[ctrl.file.provider].externalView) {
            m.render(document.getElementById('externalView'), [
                m('p.text-muted', 'View this file on ', [
                    m('a', {onclick: $(document).trigger.bind($(document), 'fileviewpage:externalView')},
                        storageAddons[ctrl.file.provider].fullName)
                ], '.')
            ]);
        }

        m.render(document.getElementById('toggleBar'), m('.btn-toolbar[style=margin-top:20px]', [
            ctrl.canEdit() ? m('.btn-group', {style: 'margin-left: 0;'}, [
=======
        m.render(document.getElementById('toggleBar'), m('.btn-toolbar.m-t-md', [
            ctrl.canEdit() ? m('.btn-group.m-l-xs.m-t-xs', [
>>>>>>> ef327145
                m('.btn.btn-sm.btn-danger.file-delete', {onclick: $(document).trigger.bind($(document), 'fileviewpage:delete')}, 'Delete')
            ]) : '',
            m('.btn-group.m-t-xs', [
                m('.btn.btn-sm.btn-primary.file-download', {onclick: $(document).trigger.bind($(document), 'fileviewpage:download')}, 'Download')
            ]),
            m('.btn-group.btn-group-sm.m-t-xs', [
                m('.btn.btn-default.disabled', 'Toggle view: ')
            ].concat(
                m('.btn' + (ctrl.mfrIframeParent.is(':visible') ? '.btn-primary' : '.btn-default'), {
                    onclick: function (e) {
                        e.preventDefault();
                        // atleast one button must remain enabled.
                        if (!ctrl.mfrIframeParent.is(':visible') || panelsShown > 1) {
                            ctrl.mfrIframeParent.toggle();
                        }
                    }
                }, 'View')
            ).concat(
                panels.map(function(panel) {
                    return m('.btn' + (panel.selected ? '.btn-primary' : '.btn-default'), {
                        onclick: function(e) {
                            e.preventDefault();
                            // atleast one button must remain enabled.
                            if (!panel.selected || panelsShown > 1) {
                                panel.selected = !panel.selected;
                            }
                        }
                    }, panel.title);
                })
            ))
        ]));

        return m('.file-view-page', m('.panel-toggler', [
            m('.row', panels.map(function(pane, index) {
                ctrl.triggerResize();
                if (!pane.selected) {
                    return m('[style="display:none"]', pane);
                }
                return m('.col-sm-' + Math.floor(12/shown), pane);
            }))
        ]));
    }
};

module.exports = function(context) {
    // Treebeard forces all mithril to load twice, to avoid
    // destroying the page iframe this out side of mithril.
    if (!context.file.urls.render) {
        $('#mfrIframe').html(context.file.error);
    } else {
        var url = context.file.urls.render;
        if (context.accessToken) {
            url += '&token=' + context.accessToken;
        }

        if (window.mfr !== undefined) {
            var mfrRender = new mfr.Render('mfrIframe', url);
            $(document).on('fileviewpage:reload', function() {
                mfrRender.reload();
            });
            $(document).on('fileviewpage:resize', function() {
                mfrRender.resize();
            });
        }

    }

    return m.component(FileViewPage, context);
};<|MERGE_RESOLUTION|>--- conflicted
+++ resolved
@@ -210,7 +210,6 @@
         $('#mfrIframeParent').removeClass().addClass(mfrIframeParentLayout);
         $('.file-view-panels').removeClass().addClass('file-view-panels').addClass(fileViewPanelsLayout);
 
-<<<<<<< HEAD
         if (storageAddons[ctrl.file.provider].externalView) {
             m.render(document.getElementById('externalView'), [
                 m('p.text-muted', 'View this file on ', [
@@ -220,12 +219,8 @@
             ]);
         }
 
-        m.render(document.getElementById('toggleBar'), m('.btn-toolbar[style=margin-top:20px]', [
-            ctrl.canEdit() ? m('.btn-group', {style: 'margin-left: 0;'}, [
-=======
         m.render(document.getElementById('toggleBar'), m('.btn-toolbar.m-t-md', [
             ctrl.canEdit() ? m('.btn-group.m-l-xs.m-t-xs', [
->>>>>>> ef327145
                 m('.btn.btn-sm.btn-danger.file-delete', {onclick: $(document).trigger.bind($(document), 'fileviewpage:delete')}, 'Delete')
             ]) : '',
             m('.btn-group.m-t-xs', [
