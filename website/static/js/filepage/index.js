--- conflicted
+++ resolved
@@ -501,7 +501,7 @@
         var height = $('iframe').attr('height') ? $('iframe').attr('height') : '0px';
 
         m.render(document.getElementById('toggleBar'), m('.btn-toolbar.m-t-md', [
-            ctrl.context.currentUser.canEdit && (!ctrl.canEdit()) && (ctrl.context.currentUser.isAdmin) && (ctrl.file.provider !== 'bitbucket') && (ctrl.file.provider !== 'gitlab') && (ctrl.file.provider !== 'onedrive') ? m('.btn-group.m-l-xs.m-t-xs', [
+            ctrl.context.currentUser.canEdit && (!ctrl.canEdit()) && (ctrl.context.currentUser.isAdmin) && (ctrl.file.provider !== 'bitbucket') && (ctrl.file.provider !== 'gitlab') && (ctrl.file.provider !== 'onedrive') && !ctrl.context.file.isPreregCheckout ? m('.btn-group.m-l-xs.m-t-xs', [
                 ctrl.isLatestVersion ? m('.btn.btn-sm.btn-default', {onclick: $(document).trigger.bind($(document), 'fileviewpage:force_checkin')}, 'Force check in') : null
             ]) : '',
             ctrl.canEdit() && (!ctrl.file.checkoutUser) && (ctrl.file.provider === 'osfstorage') ? m('.btn-group.m-l-xs.m-t-xs', [
@@ -521,23 +521,7 @@
                 (ctrl.file.provider !== 'osfstorage' || !ctrl.file.checkoutUser) &&
                 (document.URL.indexOf('version=latest-published') < 0)
             ) ? m('.btn-group.m-l-xs.m-t-xs', [
-<<<<<<< HEAD
-                        ctrl.isLatestVersion ? m('button.btn.btn-sm.btn-danger.file-delete', {onclick: $(document).trigger.bind($(document), 'fileviewpage:delete') }, 'Delete') : null
-            ]) : '',
-            ctrl.context.currentUser.canEdit && (ctrl.file.provider !== 'bitbucket') && (!ctrl.canEdit()) && (ctrl.context.currentUser.isAdmin) && !ctrl.context.file.isPreregCheckout ? m('.btn-group.m-l-xs.m-t-xs', [
-                ctrl.isLatestVersion ? m('.btn.btn-sm.btn-danger', {onclick: $(document).trigger.bind($(document), 'fileviewpage:force_checkin')}, 'Force check in') : null
-            ]) : '',
-            ctrl.canEdit() && (!ctrl.file.checkoutUser) && (ctrl.file.provider === 'osfstorage') ? m('.btn-group.m-l-xs.m-t-xs', [
-                ctrl.isLatestVersion ? m('.btn.btn-sm.btn-warning', {onclick: $(document).trigger.bind($(document), 'fileviewpage:checkout')}, 'Check out') : null
-            ]) : '',
-            (ctrl.canEdit() && (ctrl.file.checkoutUser === ctrl.context.currentUser.id) ) ? m('.btn-group.m-l-xs.m-t-xs', [
-                ctrl.isLatestVersion ? m('.btn.btn-sm.btn-warning', {onclick: $(document).trigger.bind($(document), 'fileviewpage:checkin')}, 'Check in') : null
-            ]) : '',
-            window.contextVars.node.isPublic? m('.btn-group.m-t-xs', [
-                m.component(SharePopover, {link: link, height: height})
-=======
                 ctrl.isLatestVersion ? m('button.btn.btn-sm.btn-default.file-delete', {onclick: $(document).trigger.bind($(document), 'fileviewpage:delete') }, 'Delete') : null
->>>>>>> a16488e3
             ]) : '',
             m('.btn-group.m-t-xs', [
                 ctrl.isLatestVersion ? m('a.btn.btn-sm.btn-primary.file-download', {href: 'download'}, 'Download') : null
