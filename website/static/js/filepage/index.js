var $ = require('jquery');
var m = require('mithril');
var mime = require('js/mime');
var bootbox = require('bootbox');
var $osf = require('js/osfHelpers');
var waterbutler = require('js/waterbutler');

// Local requires
var utils = require('./util.js');
var FileEditor = require('./editor.js');
var FileRevisionsTable = require('./revisions.js');

// Sanity
var Panel = utils.Panel;


var EDITORS = {'text': FileEditor};

var FileViewPage = {
    controller: function(context) {
        var self = this;
        self.context = context;
        self.file = self.context.file;
        self.node = self.context.node;
        self.editorMeta = self.context.editor;
        //Force canEdit into a bool
        self.canEdit = m.prop(!!self.context.currentUser.canEdit);

        $.extend(self.file.urls, {
            delete: waterbutler.buildDeleteUrl(self.file.path, self.file.provider, self.node.id),
            metadata: waterbutler.buildMetadataUrl(self.file.path, self.file.provider, self.node.id),
            revisions: waterbutler.buildRevisionsUrl(self.file.path, self.file.provider, self.node.id),
            content: waterbutler.buildDownloadUrl(self.file.path, self.file.provider, self.node.id, {accept_url: false, mode: 'render'})
        });

        $(document).on('fileviewpage:delete', function() {
            bootbox.confirm({
                title: 'Delete file?',
                message: '<p class="overflow">' +
                        'Are you sure you want to delete <strong>' +
                        self.file.safeName + '</strong>?' +
                    '</p>',
                callback: function(confirm) {
                    if (!confirm) {
                        return;
                    }
                    $.ajax({
                        type: 'DELETE',
                        url: self.file.urls.delete,
                        beforeSend: $osf.setXHRAuthorization
                    }).done(function() {
                        window.location = self.node.urls.files;
                    }).fail(function() {
                        $osf.growl('Error', 'Could not delete file.');
                    });
                },
                buttons:{
                    confirm:{
                        label:'Delete',
                        className:'btn-danger'
                    }
                }
            });
        });

        $(document).on('fileviewpage:download', function() {
            window.location = self.file.urls.content;
            return false;
        });

        self.shareJSObservables = {
            activeUsers: m.prop([]),
            status: m.prop('connecting'),
            userId: self.context.currentUser.id
        };

        self.editHeader = function() {
            return m('.row', [
                m('.col-sm-12', m('span[style=display:block;]', [
                    m('h3.panel-title',[m('i.fa.fa-pencil-square-o'), '   Edit ']),
                    m('.pull-right', [
                        m('.progress.no-margin.pointer', {
                            'data-toggle': 'modal',
                            'data-target': '#' + self.shareJSObservables.status() + 'Modal'
                        }, [
                            m('.progress-bar.p-h-sm.progress-bar-success', {
                                connected: {
                                    style: 'width: 100%',
                                    class: 'progress-bar progress-bar-success'
                                },
                                connecting: {
                                    style: 'width: 100%',
                                    class: 'progress-bar progress-bar-warning progress-bar-striped active'
                                },
                                saving: {
                                    style: 'width: 100%',
                                    class: 'progress-bar progress-bar-info progress-bar-striped active'
                                }
                            }[self.shareJSObservables.status()] || {
                                    style: 'width: 100%',
                                    class: 'progress-bar progress-bar-danger'
                                }, [
                                    m('span.progress-bar-content', [
                                        {
                                            connected: 'Live editing mode ',
                                            connecting: 'Attempting to connect ',
                                            unsupported: 'Unsupported browser ',
                                            saving: 'Saving... '
                                        }[self.shareJSObservables.status()] || 'Unavailable: Live editing ',
                                        m('i.fa.fa-question-circle.fa-large')
                                    ])
                                ])
                            ])
                        ])
                    ]))
                ]);
        };


        // Hack to delay creation of the editor
        // until we know this is the current file revsion
        self.enableEditing = function() {
            // Sometimes we can get here twice, check just in case
            if (self.editor || !self.canEdit()) {
                m.redraw(true);
                return;
            }
            var fileType = mime.lookup(self.file.name.toLowerCase());
            // Only allow files < 1MB to be editable
            if (self.file.size < 1048576 && fileType) { //May return false
                var editor = EDITORS[fileType.split('/')[0]];
                if (editor) {
                    self.editor = new Panel('Edit', self.editHeader, editor, [self.file.urls.content, self.file.urls.sharejs, self.editorMeta, self.shareJSObservables], false);
                }
            }
            m.redraw(true);
        };

        //Hack to polyfill the Panel interface
        //Ran into problems with mithrils caching messing up with multiple "Panels"
        self.revisions = m.component(FileRevisionsTable, self.file, self.node, self.enableEditing, self.canEdit);
        self.revisions.selected = false;
        self.revisions.title = 'Revisions';

        // inform the mfr of a change in display size performed via javascript,
        // otherwise the mfr iframe will not update unless the document windows is changed.
        self.triggerResize = $osf.throttle(function () {
            $(document).trigger('fileviewpage:resize');
        }, 1000);

        self.mfrIframeParent = $('#mfrIframeParent');
    },
    view: function(ctrl) {
        //This code was abstracted into a panel toggler at one point
        //it was removed and shoved here due to issues with mithrils caching and interacting
        //With other non-mithril components on the page
        var panels;
        if (ctrl.editor) {
            panels = [ctrl.editor, ctrl.revisions];
        } else {
            panels = [ctrl.revisions];
        }

        var shown = panels.reduce(function(accu, panel) {
            return accu + (panel.selected ? 1 : 0);
        }, 0);

        var panelsShown = shown + (ctrl.mfrIframeParent.is(':visible') ? 1 : 0);
        var mfrIframeParentLayout;
        var fileViewPanelsLayout;

        if (panelsShown === 3) {
            // view | edit | revisions
            mfrIframeParentLayout = 'col-sm-4';
            fileViewPanelsLayout = 'col-sm-8';
        } else if (panelsShown === 2) {
            if (ctrl.mfrIframeParent.is(':visible')) {
                if (ctrl.revisions.selected) {
                    // view | revisions
                    mfrIframeParentLayout = 'col-sm-8';
                    fileViewPanelsLayout = 'col-sm-4';
                } else {
                    // view | edit
                    mfrIframeParentLayout = 'col-sm-6';
                    fileViewPanelsLayout = 'col-sm-6';
                }
            } else {
                // edit | revisions
                mfrIframeParentLayout = '';
                fileViewPanelsLayout = 'col-sm-12';
            }
        } else {
            // view
            if (ctrl.mfrIframeParent.is(':visible')) {
                mfrIframeParentLayout = 'col-sm-12';
                fileViewPanelsLayout = '';
            } else {
                // edit or revisions
                mfrIframeParentLayout = '';
                fileViewPanelsLayout = 'col-sm-12';
            }
        }
        $('#mfrIframeParent').removeClass().addClass(mfrIframeParentLayout);
        $('.file-view-panels').removeClass().addClass('file-view-panels').addClass(fileViewPanelsLayout);

        m.render(document.getElementById('toggleBar'), m('.btn-toolbar.m-t-md', [
            ctrl.canEdit() ? m('.btn-group.m-l-xs.m-t-xs', [
                m('.btn.btn-sm.btn-danger.file-delete', {onclick: $(document).trigger.bind($(document), 'fileviewpage:delete')}, 'Delete')
            ]) : '',
<<<<<<< HEAD
            m('.btn-group', [
                m('#sharebutton.btn.btn-sm.btn-success', {config: function(element, isInitialized) {
                    if(!isInitialized){
                        var button = $(element).popover();
                        button.on('show.bs.popover', function(e){
                            button.data()['bs.popover'].$tip.css('max-width', '600px').css('text-align', 'center');
                        });
                        if (!window.contextVars.node.isPublic) {
                            $('#sharebutton').attr('disabled', 'disabled');
                        }
                        else {
                            $('#sharebutton').removeAttr('disabled', 'disabled');
                        }
                        var link = $('iframe').attr('src');
                        var height = $('iframe').attr('height');
                        link = link.substring(0, link.indexOf('download') + 8);
                        var url = link.substring(0, link.indexOf('render'));
                        var style = '\<link href=\"' + url + 'static/css/mfr.css\" media=\"all\" rel=\"stylesheet\" /\>';
                        var data = '\<ul class="nav nav-tabs nav-justified"\>\<li class="active"\>\<a href="#share" data-toggle="tab"\>Share\</a\>\</li\>\<li\>\<a href="#embed" data-toggle="tab"\>Embed\</a\>\</li\>\</ul\>';
                        data += '\<div class="tab-content"\>\<div id="share" class="tab-pane fade in active"\> \<input onclick="this.select()" class="form-control" type="text" value="' + link + '" /\> \</div\>';
                        data += '\<div id="embed" class="tab-pane fade"\>';
                        data += '\<span data-toggle="tooltip" data-placement="bottom" title="Copy and paste to dynamically render an iFrame that is automatically sized appropriately."\>CSS Style, HTML & Script\<span/\>\<textarea onclick="this.select()" class="form-control" \>' + style + '\<div id="mfrIframe" class="mfr mfr-file"\>\</div\>';
                        data += ' \<script src="' + url + 'static/js/mfr.js"\>\</script\>';
                        data += ' \<script\>var mfrRender = new mfr.Render\("mfrIframe", "' + link + '"\);\n\</script\> \</textarea\>';
                        data += '\<br/\>\<span data-toggle="tooltip" data-placement="bottom" title="Copy and paste to directly embed the iFrame with custom sizing and scrolling enabled."\>Direct iFrame\<span/\>\<textarea onclick="this.select()" class="form-control" \>' + '\<iframe src="' + link + '" width="100%" scrolling="yes" height="100%" marginheight="0" frameborder="0" allowfullscreen webkitallowfullscreen \>' + '\</textarea\>';
                        data += '\</div\> \</div\>';
                        $(element).attr('data-content', data);
                    }
                }, 'data-toggle': 'popover', 'data-placement': 'bottom', 'data-content': 'Content', 'title': 'Share', 'data-container': 'body', 'data-html': 'true'}, 'Share')
            ].concat(
                m('.btn.btn-sm.btn-success.file-download', {onclick: $(document).trigger.bind($(document), 'fileviewpage:download')}, 'Download')
            )),
            m('.btn-group.btn-group-sm', [
=======
            m('.btn-group.m-t-xs', [
                m('.btn.btn-sm.btn-primary.file-download', {onclick: $(document).trigger.bind($(document), 'fileviewpage:download')}, 'Download')
            ]),
            m('.btn-group.btn-group-sm.m-t-xs', [
>>>>>>> 9313705d
                m('.btn.btn-default.disabled', 'Toggle view: ')
            ].concat(
                m('.btn' + (ctrl.mfrIframeParent.is(':visible') ? '.btn-primary' : '.btn-default'), {
                    onclick: function (e) {
                        e.preventDefault();
                        // atleast one button must remain enabled.
                        if (!ctrl.mfrIframeParent.is(':visible') || panelsShown > 1) {
                            ctrl.mfrIframeParent.toggle();
                        }
                    }
                }, 'View')
            ).concat(
                panels.map(function(panel) {
                    return m('.btn' + (panel.selected ? '.btn-primary' : '.btn-default'), {
                        onclick: function(e) {
                            e.preventDefault();
                            // atleast one button must remain enabled.
                            if (!panel.selected || panelsShown > 1) {
                                panel.selected = !panel.selected;
                            }
                        }
                    }, panel.title);
                })
            ))
        ]));

        return m('.file-view-page', m('.panel-toggler', [
            m('.row', panels.map(function(pane, index) {
                ctrl.triggerResize();
                if (!pane.selected) {
                    return m('[style="display:none"]', pane);
                }
                return m('.col-sm-' + Math.floor(12/shown), pane);
            }))
        ]));
    }
};


module.exports = function(context) {
    // Treebeard forces all mithril to load twice, to avoid
    // destroying the page iframe this out side of mithril.
    if (!context.file.urls.render) {
        $('#mfrIframe').html(context.file.error);
    } else {
        var url = context.file.urls.render;
        if (context.accessToken) {
            url += '&token=' + context.accessToken;
        }

        if (window.mfr !== undefined) {
            var mfrRender = new mfr.Render('mfrIframe', url);
            $(document).on('fileviewpage:reload', function() {
                mfrRender.reload();
            });
            $(document).on('fileviewpage:resize', function() {
                mfrRender.resize();
            });
        }

    }

    return m.component(FileViewPage, context);
};<|MERGE_RESOLUTION|>--- conflicted
+++ resolved
@@ -207,7 +207,6 @@
             ctrl.canEdit() ? m('.btn-group.m-l-xs.m-t-xs', [
                 m('.btn.btn-sm.btn-danger.file-delete', {onclick: $(document).trigger.bind($(document), 'fileviewpage:delete')}, 'Delete')
             ]) : '',
-<<<<<<< HEAD
             m('.btn-group', [
                 m('#sharebutton.btn.btn-sm.btn-success', {config: function(element, isInitialized) {
                     if(!isInitialized){
@@ -241,12 +240,6 @@
                 m('.btn.btn-sm.btn-success.file-download', {onclick: $(document).trigger.bind($(document), 'fileviewpage:download')}, 'Download')
             )),
             m('.btn-group.btn-group-sm', [
-=======
-            m('.btn-group.m-t-xs', [
-                m('.btn.btn-sm.btn-primary.file-download', {onclick: $(document).trigger.bind($(document), 'fileviewpage:download')}, 'Download')
-            ]),
-            m('.btn-group.btn-group-sm.m-t-xs', [
->>>>>>> 9313705d
                 m('.btn.btn-default.disabled', 'Toggle view: ')
             ].concat(
                 m('.btn' + (ctrl.mfrIframeParent.is(':visible') ? '.btn-primary' : '.btn-default'), {
