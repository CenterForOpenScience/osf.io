var m = require('mithril');
var Raven = require('raven-js');
var $osf = require('js/osfHelpers');
var ShareJSDoc = require('js/pages/ShareJSDocFile.js');
require('ace-noconflict');
require('ace-mode-markdown');
require('ace-ext-language_tools');
require('addons/wiki/static/ace-markdown-snippets.js');
var Markdown = require('pagedown-ace-converter');
Markdown.getSanitizingConverter = require('pagedown-ace-sanitizer').getSanitizingConverter;
require('imports?Markdown=pagedown-ace-converter!pagedown-ace-editor');


var util = require('./util.js');

var model = {};

// This stops the FileEditor Ajax from being called twice on load when
// Mithril reloads the controller twice
var FileFetcher = {
    clear: function(){
        self = this;
        delete self.promise;
    },
    fetch: function(url, reload){
        self = this;
        if(typeof self.promise === 'undefined' || reload){
            self.promise = $.ajax({
                type: 'GET',
                url: url,
                dataType: 'text',
                beforeSend: $osf.setXHRAuthorization,
            });
        }
        return self.promise;
    }
};

var FileEditor = {
    controller: function(contentUrl, shareWSUrl, editorMeta, observables) {
        var self = {};

        self.url = contentUrl;
        self.loaded = false;
        self.initialText = '';
        self.editorMeta = editorMeta;
        self.sharejs_running = true;
        if (typeof sharejs === 'undefined') {
            self.sharejs_running = false;
        }        

        self.observables = observables;

        self.unthrottledStatus = self.observables.status;
        $osf.throttle(self.observables.status, 4000, {leading: false});

        self.bindAce = function(element, isInitialized, context) {
            if (isInitialized) {
                return;
            }
            model.editor = ace.edit(element.id);
            model.editor.setValue(self.initialText, -1);
            new ShareJSDoc(shareWSUrl, self.editorMeta, model.editor, self.observables);
        };

        self.loadFile = function(reload) {
            self.loaded = false;
            var response = FileFetcher.fetch(self.url, reload);

            response.done(function (parsed, status, response) {
                m.startComputation();
                self.loaded = true;
                self.initialText = response.responseText;
                if (model.editor) {
                    model.editor.setValue(self.initialText);
                }
                m.endComputation();
            });

            response.fail(function (xhr, textStatus, error) {
                $osf.growl('Error','The file content could not be loaded.');
                Raven.captureMessage('Could not GET file contents.', {
                    extra: {
                        url: self.url,
                        textStatus: textStatus,
                        error: error
                    }
                });
            });
        };

        self.saveFile = $osf.throttle(function() {
            var oldstatus = self.observables.status();
            model.editor.setReadOnly(true);
            self.unthrottledStatus('saving');
            m.redraw();
            var request = $.ajax({
                type: 'PUT',
                url: self.url,
                data: model.editor.getValue(),
                beforeSend: $osf.setXHRAuthorization
            }).done(function () {
                FileFetcher.clear();
                model.editor.setReadOnly(false);
                self.unthrottledStatus(oldstatus);
                $(document).trigger('fileviewpage:reload');
                self.initialText = model.editor.getValue();
                m.redraw();
            }).fail(function(xhr, textStatus, err) {
                var message;
                if (xhr.status === 507) {
                    message = 'Could not update file. Insufficient storage space in your Dropbox.';
                } else {
                    message = 'The file could not be updated.';
                }
                model.editor.setReadOnly(false);
                self.unthrottledStatus(oldstatus);
                $(document).trigger('fileviewpage:reload');
                model.editor.setValue(self.initialText);
                $osf.growl('Error', message);
                Raven.captureMessage('Could not PUT file content.', {
                    extra: {
                        textStatus: textStatus,
                        url: self.url
                    }
                });
                m.redraw();
            });
        }, 500);

        self.changed = function() {
            var file1 = self.initialText;
            var file2 = !model.editor ? '' : model.editor.getValue();

            var clean1 = typeof file1 === 'string' ?
                file1.replace(/(\r\n|\n|\r)/gm, '\n') : '';
            var clean2 = typeof file2 === 'string' ?
                file2.replace(/(\r\n|\n|\r)/gm, '\n') : '';

            return clean1 !== clean2;
        };
        
        self.loadFile(false);

        return self;
    },
    view: function(ctrl) {
        if (!ctrl.loaded || !ctrl.sharejs_running) {
            return util.Spinner;
        }
        return m('.editor-pane.panel-body', [
            m('.wiki-connected-users', m('.row', m('.col-sm-12', [
                m('.ul.list-inline', {style: {'margin-top': '10px'}}, [
                    ctrl.observables.activeUsers().map(function(user) {
                        return m('li', m('a', {href: user.url}, [
                            m('img', {
                                title: user.name,
<<<<<<< HEAD
                                src: user.profile_image,
=======
                                // our shareJS explicitly passes back 'gravatar' despite our generalization
                                src: user.gravatar,
>>>>>>> 64b37933
                                'data-container': 'body',
                                'data-placement': 'top',
                                'data-toggle': 'tooltip',
                                style: {border: '1px solid black'}
                            })
                        ]));
                    })

                ])
            ]))),
            m('', {style: {'padding-top': '10px'}}, [
                m('.wmd-input.wiki-editor#editor', {config: ctrl.bindAce})
            ]),
            m('br'),
            m('[style=position:inherit]', [
                m('.row', m('.col-sm-12', [
                    m('.pull-right', [
                        m('button#fileEditorRevert.btn.btn-sm.btn-danger', {onclick: function(){ctrl.loadFile(true);}}, 'Revert'),
                        ' ',
                        m('button#fileEditorSave.btn.btn-sm.btn-success', {onclick: function() {ctrl.saveFile();}}, 'Save')
                    ])
                ]))
            ])
        ]);

    }
};

module.exports = FileEditor;<|MERGE_RESOLUTION|>--- conflicted
+++ resolved
@@ -155,12 +155,8 @@
                         return m('li', m('a', {href: user.url}, [
                             m('img', {
                                 title: user.name,
-<<<<<<< HEAD
-                                src: user.profile_image,
-=======
                                 // our shareJS explicitly passes back 'gravatar' despite our generalization
                                 src: user.gravatar,
->>>>>>> 64b37933
                                 'data-container': 'body',
                                 'data-placement': 'top',
                                 'data-toggle': 'tooltip',
