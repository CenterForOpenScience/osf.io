var m = require('mithril');
var $ = require('jquery');
var $osf = require('js/osfHelpers');
var waterbutler = require('js/waterbutler');

var util = require('./util.js');

// Helper for filtering
function TRUTHY(item) {
    return !!item; //Force cast to a bool
}


var model = {
    revisions: [],
    loaded: m.prop(false),
    errorMessage: undefined,
    hasUser: false,
    hasDate: false,
    selectedRevision: 0
};


var FileRevisionsTable = {
    controller: function(file, node, enableEditing, canEdit) {
        var self = {};
        self.node = node;
        self.file = file;
        self.canEdit = canEdit;
        self.enableEditing = enableEditing;
        self.baseUrl = (window.location.href).split('?')[0];

        model.hasDate = self.file.provider !== 'dataverse';

        self.reload = function() {
            model.loaded(false);
            m.redraw();
            $.ajax({
                dataType: 'json',
                async: true,
                url: self.file.urls.revisions,
                beforeSend: $osf.setXHRAuthorization
            }).done(function(response) {
                m.startComputation();
                var urlParmas = $osf.urlParams();
                model.revisions = response.data.map(function(rev, index) {
                    rev = FileRevisionsTable.postProcessRevision(self.file, self.node, rev, index);
                    if (urlParmas[rev.versionIdentifier] === rev.version) {
                        model.selectedRevision = index;
                    }
                    return rev;
                });
                model.loaded(true);
                // Can only edit the latest version of a file
                if (model.selectedRevision === 0) {
                    self.enableEditing();
                }
                model.hasUser = model.revisions[0] && model.revisions[0].extra && model.revisions[0].extra.user;
                m.endComputation();
            }).fail(function(response) {
                m.startComputation();
                model.loaded(true);
                model.errorMessage = response.responseJSON ?
                    response.responseJSON.message || 'Unable to fetch versions' :
                    'Unable to fetch versions';
                m.endComputation();

                // model.errorMessage(err);

                if (self.file.provider === 'figshare') {
                    // Hack for Figshare
                    // only figshare will error on a revisions request
                    // so dont allow downloads and set a fake current version
                    $.ajax({
                        method: 'GET',
                        url: self.file.urls.metadata,
                        beforeSend: $osf.setXHRAuthorization
                    }).done(function(resp) {
                        self.canEdit(self.canEdit() && resp.data.extra.canDelete);
                        m.redraw();
                    }).fail(function(xhr) {
                        self.canEdit(false);
                        m.redraw();
                    });
                }
            });
        };

        self.getTableHead = function() {
            return m('thead', [
                m('tr', [
                    m('th', 'Version ID'),
                    model.hasDate ? m('th', 'Date') : false,
                    model.hasUser ? m('th', 'User') : false,
                    m('th[colspan=2]', 'Download'),
                ].filter(TRUTHY))
            ]);
        };

        self.makeTableRow = function(revision, index) {
            var isSelected = index === model.selectedRevision;

            return m('tr' + (isSelected ? '.active' : ''), [
                m('td',  isSelected ? revision.displayVersion :
                  m('a', {href: parseInt(revision.displayVersion) === model.revisions.length ? self.baseUrl : revision.osfViewUrl}, revision.displayVersion)
                ),
                model.hasDate ? m('td', revision.displayDate) : false,
                model.hasUser ?
                    m('td', revision.extra.user.url ?
                            m('a', {href: revision.extra.user.url}, revision.extra.user.name) :
                            revision.extra.user.name
                    ) : false,
                m('td', revision.extra.downloads > -1 ? m('.badge', revision.extra.downloads) : ''),
                m('td',
<<<<<<< HEAD
                  m('a.btn.btn-primary.btn-sm.file-download.piwik_download', {
=======
                    m('a.btn.btn-primary.btn-sm.file-download', {
>>>>>>> 3bd749b2
                        href: revision.osfDownloadUrl,
                        onclick: function() {
                            window.location = revision.waterbutlerDownloadUrl;
                            return false;
                        }
                    }, m('i.fa.fa-download'))
                ),
            ].filter(TRUTHY));
        };

        if (!model.loaded()) {
            self.reload();
        }
        $(document).on('fileviewpage:reload', self.reload);
        return self;
    },
    view: function(ctrl) {
        return m('#revisionsPanel.panel.panel-default', [
                m('.panel-heading.clearfix', m('h3.panel-title', 'Revisions')),
                m('.panel-body', (function() {
                    if (!model.loaded()) {
                        return util.Spinner;
                    }
                    if (model.errorMessage) {
                        return m('.alert.alert-warning', {style:{margin: '10px'}}, model.errorMessage);
                    }

                    return m('table.table', [
                        ctrl.getTableHead(),
                        m('tbody', model.revisions.map(ctrl.makeTableRow))
                    ]);
                })())
            ]);
    },
    postProcessRevision: function(file, node, revision, index) {
        var options = {};
        var urlParams = $osf.urlParams();

        if (urlParams.branch !== undefined) {
            options.branch = urlParams.branch;
        }
        options[revision.versionIdentifier] = revision.version;

        revision.date = new $osf.FormattableDate(revision.modified);
        revision.displayDate = revision.date.local !== 'Invalid date' ?
            revision.date.local :
            revision.date;

        switch (file.provider) {
            // Note: Google Drive version identifiers often begin with the same sequence
            case 'googledrive':
                revision.displayVersion = revision.version.substring(revision.version.length - 8);
                break;
            // Note: Dataverse internal version names are ugly; Substitute our own
            case 'dataverse':
                var displayMap = {
                    'latest': 'Draft',
                    'latest-published': 'Published'
                };

                revision.displayVersion = revision.version in displayMap ?
                    displayMap[revision.version] : revision.version.substring(0, 8);
                break;
            default:
                revision.displayVersion = revision.version.substring(0, 8);
        }

        if (file.provider === 'osfstorage' && file.name && index !== 0) {
            var parts = file.name.split('.');
            if (parts.length === 1) {
                options.displayName = parts[0] + '-' + revision.modified;
            } else {
                options.displayName = parts.slice(0, parts.length - 1).join('') + '-' + revision.modified + '.' + parts[parts.length - 1];
            }
        }

        revision.osfViewUrl = '?' + $.param(options);
        revision.osfDownloadUrl = '?' + $.param($.extend({action: 'download'}, options));
        revision.waterbutlerDownloadUrl = waterbutler.buildDownloadUrl(file.path, file.provider, node.id, options);

        return revision;
    }
};

module.exports = FileRevisionsTable;<|MERGE_RESOLUTION|>--- conflicted
+++ resolved
@@ -112,11 +112,7 @@
                     ) : false,
                 m('td', revision.extra.downloads > -1 ? m('.badge', revision.extra.downloads) : ''),
                 m('td',
-<<<<<<< HEAD
-                  m('a.btn.btn-primary.btn-sm.file-download.piwik_download', {
-=======
                     m('a.btn.btn-primary.btn-sm.file-download', {
->>>>>>> 3bd749b2
                         href: revision.osfDownloadUrl,
                         onclick: function() {
                             window.location = revision.waterbutlerDownloadUrl;
