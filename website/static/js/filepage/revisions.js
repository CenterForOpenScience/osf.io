--- conflicted
+++ resolved
@@ -228,39 +228,22 @@
     view: function(ctrl) {
         //return m('', [ctrl.subscriptions(), m('#revisionsPanel.panel.panel-default', [  #replace line below
         return m('#revisionsPanel.panel.panel-default', [
-<<<<<<< HEAD
             m('.panel-heading.clearfix', m('h3.panel-title', 'Revisions')),
-            m('.panel-body', {style:{'padding-right': '0','padding-left':'0', 'padding-bottom' : '0'}}, (function() {
+            m('.panel-body', {style:{'padding-right': '0','padding-left':'0', 'padding-bottom' : '0',
+                'overflow': 'auto'}}, (function() {
                 if (!model.loaded()) {
                     return util.Spinner;
                 }
                 if (model.errorMessage) {
                     return m('.alert.alert-warning', {style:{margin: '10px'}}, model.errorMessage);
                 }
-                return m('table.table', {style:{marginBottom: '0'}}, [
+                return m('table.table.table-responsive', {style:{marginBottom: '0'}}, [
                     ctrl.getTableHead(),
                     m('tbody', model.revisions.map(ctrl.makeTableRow))
                 ]);
             })())
         ]);
         //])]);   #Replace line above
-=======
-                m('.panel-heading.clearfix', m('h3.panel-title', 'Revisions')),
-                m('.panel-body', {style:{'padding-right': '0','padding-left':'0', 'padding-bottom' : '0', 'overflow': 'auto'}}, (function() {
-                    if (!model.loaded()) {
-                        return util.Spinner;
-                    }
-                    if (model.errorMessage) {
-                        return m('.alert.alert-warning', {style:{margin: '10px'}}, model.errorMessage);
-                    }
-
-                    return m('table.table.table-responsive',{style: {marginBottom: '0'}}, [
-                        ctrl.getTableHead(),
-                        m('tbody', model.revisions.map(ctrl.makeTableRow))
-                    ]);
-                })())
-            ]);
->>>>>>> 09e60795
     },
     postProcessRevision: function(file, node, revision, index) {
         var options = {};
