--- conflicted
+++ resolved
@@ -54,28 +54,13 @@
         } catch (e) {
             $.cookie('slide', '0', { expires: 1, path: '/'});
         }
+        self.trackClick('Dismiss');
+    };
+    // Google Analytics click event tracking
+    self.trackClick = function(source) {
+        ga('send', 'event', 'button', 'click', source);
     };
 };
-<<<<<<< HEAD
-var NO_FOOTER_PATHS = ['/login/', '/getting-started/', '/register/'];
-if ($(sliderSelector).length > 0 &&
-        $.inArray(window.location.pathname, NO_FOOTER_PATHS) === -1) {
-    $osf.applyBindings(new SlideInViewModel(), sliderSelector);
-
-    // Click event bindings for Google Analytics
-    $('#footerSlideInLoginBtn').on('click', function() {
-        ga('send', 'event', 'button', 'click', 'slidein-nav-create-account');
-    });
-    $('#footerSlideInLearnMoreBtn').on('click', function() {
-        ga('send', 'event', 'button', 'click', 'slidein-nav-learn-more');
-    });
-    $('#footerSlideInDismissBtn, #footerSlideInCloseBtn').on('click', function() {
-        ga('send', 'event', 'button', 'click', 'slidein-nav-dismiss');
-    });
-}
-=======
->>>>>>> ce631731
-
 
 $(document).on('click', '.project-toggle', function() {
     var widget = $(this).closest('.addon-widget-container');
