--- conflicted
+++ resolved
@@ -18,20 +18,25 @@
     var osfHome = {
         view : function(ctrl, args) {
             return [
+            // m('.quickSearch', m('.container',
+            //     [
+            //         m('.row', [
+            //             m(columnSizeClass, m('h3', 'Your Share Folder'))
+            //         ]),
+            //         m('.row', [
+            //             m(columnSizeClass, m.component(ShareFilesProject, {}))
+            //         ])
+            //
+            //     ]
+            // )),
                 m('.quickSearch', m('.container.p-t-lg',
                     [
-<<<<<<< HEAD
                         //m('.row.m-t-sm', [
                         //    m(columnSizeClass, m.component(ShareWindowDropzone, {}))
                         // ]),
                         //m('.row.m-t-sm', [
                         //    m(columnSizeClass, m.component(ShareFilesProject, {}))
                         //]),
-=======
-                        m('.row.m-t-sm', [
-                            m(columnSizeClass, m.component(ShareWindowDropzone, {}))
-                        ]),
->>>>>>> 8fbd39b7
                         m('.row.m-t-lg.p-b-md', [
                             m(columnSizeClass, m.component(QuickSearchProject, {}))
                         ])
