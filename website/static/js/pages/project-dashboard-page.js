--- conflicted
+++ resolved
@@ -40,20 +40,9 @@
     }
     // Initialize nodeControl
     new NodeControl.NodeControl('#projectScope', data);
-<<<<<<< HEAD
-
-    //Hide checkbox from modal unless there is more then one contributor.
-    $('#inheritContributorsCheckbox').hide();
-
-    // TODO: Uncomment when APIv2 concurrency issues are fixed
-    // if (window.contextVars.currentUser.isAdmin) {
-    //     new NodesPrivacy.NodesPrivacy('#nodesPrivacy', data.node.is_public);
-    // }
-=======
     if (data.user.is_admin) {
         new NodesPrivacy.NodesPrivacy('#nodesPrivacy', data.node.is_public);
     }
->>>>>>> b57c573a
 });
 
 // Initialize comment pane w/ its viewmodel
@@ -190,17 +179,6 @@
         }
     });
 
-    //Find out if we have contributors to toggle the inherit contributors checkbox.  Using jQuery because
-    //contributor info is gotten directly from a mako templace api v1 call.
-    $('#newComponent').on('shown.bs.modal', function(){
-        if($('#contributorsList').find('ol li').children().length > 1) {
-            $('#inheritContributorsCheckbox').show();
-        }
-        else {
-            $('#inheritContributorsCheckbox').hide();
-        }
-    });
-
     $('#newComponent').on('hidden.bs.modal', function(){
         $('#newComponent .modal-alert').text('');
     });
