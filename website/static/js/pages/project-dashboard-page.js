--- conflicted
+++ resolved
@@ -228,22 +228,13 @@
         defaultText: 'add a tag to enhance discoverability',
         onAddTag: function(tag) {
             $('#node-tags_tag').attr('data-default', 'add a tag');
-<<<<<<< HEAD
-            var newTagsList = window.contextVars.node.tags;
-            newTagsList.push(tag);
-=======
             window.contextVars.node.tags.push(tag);
->>>>>>> 64b37933
             var payload = {
                 data: {
                     type: nodeType,
                     id: window.contextVars.node.id,
                     attributes: {
-<<<<<<< HEAD
-                        tags: newTagsList
-=======
                         tags: window.contextVars.node.tags
->>>>>>> 64b37933
                     }
                 }
             };
@@ -257,13 +248,6 @@
                 }
             );
 
-<<<<<<< HEAD
-            request.done(function() {
-                window.contextVars.node.tags.push(tag);
-            });
-
-=======
->>>>>>> 64b37933
             request.fail(function(xhr, textStatus, error) {
                 window.contextVars.node.tags.splice(window.contextVars.node.tags.indexOf(tag),1);
                 Raven.captureMessage('Failed to add tag', {
@@ -277,23 +261,13 @@
             if (!tag) {
                 return false;
             }
-<<<<<<< HEAD
-            var newTagsList = window.contextVars.node.tags;
-            newTagsList.splice(newTagsList.indexOf(tag),1);
-
-=======
             window.contextVars.node.tags.splice(window.contextVars.node.tags.indexOf(tag),1);
->>>>>>> 64b37933
             var payload = {
                 data: {
                     type: nodeType,
                     id: window.contextVars.node.id,
                     attributes: {
-<<<<<<< HEAD
-                        tags: newTagsList
-=======
                         tags: window.contextVars.node.tags
->>>>>>> 64b37933
                     }
                 }
             };
@@ -307,13 +281,6 @@
                 }
             );
 
-<<<<<<< HEAD
-            request.done(function() {
-                window.contextVars.node.tags.splice(window.contextVars.node.tags.indexOf(tag), 1);
-            });
-
-=======
->>>>>>> 64b37933
             request.fail(function(xhr, textStatus, error) {
                 window.contextVars.node.tags.push(tag);
                 // Suppress "tag not found" errors, as the end result is what the user wanted (tag is gone)- eg could be because two people were working at same time
