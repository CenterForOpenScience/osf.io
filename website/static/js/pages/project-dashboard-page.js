/** Initialization code for the project overview page. */
'use strict';

var $ = require('jquery');
require('jquery-tagsinput');
require('bootstrap-editable');
require('js/osfToggleHeight');

var language = require('js/osfLanguage').projects;

var m = require('mithril');
var Fangorn = require('js/fangorn');
var Raven = require('raven-js');
require('truncate');

var $osf = require('js/osfHelpers');
var LogFeed = require('js/logFeed');
var pointers = require('js/pointers');
var Comment = require('js/comment'); //jshint ignore:line
var NodeControl = require('js/nodeControl');
var CitationList = require('js/citationList');
var CitationWidget = require('js/citationWidget');
var mathrender = require('js/mathrender');
var md = require('js/markdown').full;
<<<<<<< HEAD
var FilesWidget = require('js/filesWidget');
var registrationUtils = require('js/registrationUtils');
=======
>>>>>>> abfc1b5a

var ctx = window.contextVars;
var nodeApiUrl = ctx.node.urls.api;
var node = ctx.node;

// Listen for the nodeLoad event (prevents multiple requests for data)
$('body').on('nodeLoad', function(event, data) {
    if (!data.node.is_retracted) {
        // Initialize controller for "Add Links" modal
        new pointers.PointerManager('#addPointer', window.contextVars.node.title);
        new LogFeed('#logScope', nodeApiUrl + 'log/');
    }
    // Initialize nodeControl
    new NodeControl.NodeControl('#projectScope', data);
});

// Initialize comment pane w/ it's viewmodel
var $comments = $('#comments');
if ($comments.length) {
    var userName = window.contextVars.currentUser.name;
    var canComment = window.contextVars.currentUser.canComment;
    var hasChildren = window.contextVars.node.hasChildren;
    Comment.init('#commentPane', userName, canComment, hasChildren);
}

// Initialize CitationWidget if user isn't viewing through an anonymized VOL
if (!ctx.node.anonymous && !ctx.node.isRetracted) {
    new CitationList('#citationList');
    new CitationWidget('#citationStyleInput', '#citationText');
}
$(document).ready(function () {

<<<<<<< HEAD
    var qs = $osf.urlParams();
    var postRegister = (['True', 'true', 1, '1'].indexOf(qs.postRegister || null) !== -1);
    if (postRegister) {
        registrationUtils.postRegister(node);
    }
    else if(node.isDraftRegistration) {
        registrationUtils.remind();
    }
=======
    $('#contributorsList').osfToggleHeight();
>>>>>>> abfc1b5a

    if (!ctx.node.isRetracted) {
        // Treebeard Files view
        var filesWidget = new FilesWidget('treeGrid', nodeApiUrl + 'files/grid/');
        filesWidget.init();
    }

    // Tooltips
    $('[data-toggle="tooltip"]').tooltip({container: 'body'});

    // Tag input
    $('#node-tags').tagsInput({
        width: '100%',
        interactive: window.contextVars.currentUser.canEdit,
        maxChars: 128,
        onAddTag: function(tag){
            var url = nodeApiUrl + 'tags/';
            var data = {tag: tag};
            var request = $osf.postJSON(url, data);
            request.fail(function(xhr, textStatus, error) {
                Raven.captureMessage('Failed to add tag', {
                    tag: tag, url: url, textStatus: textStatus, error: error
                });
            });
        },
        onRemoveTag: function(tag){
            var url = nodeApiUrl + 'tags/';
            var data = JSON.stringify({tag: tag});
            var request = $.ajax({
                url: url,
                type: 'DELETE',
                contentType: 'application/json',
                dataType: 'JSON',
                data: data
            });
            request.fail(function(xhr, textStatus, error) {
                Raven.captureMessage('Failed to remove tag', {
                    tag: tag, url: url, textStatus: textStatus, error: error
                });
            });
        }
    });

    //Clear input fields on Add Component Modal
    $('#confirm').on('click', function () {
        $('#alert').text('');
        $('#title').val('');
        $('#category').val('');
    });

    // only focus input field on modals when not IE
    $('#newComponent').on('shown.bs.modal', function(){
        if(!$osf.isIE()){
            $('#title').focus();
        }
    });

    $('#newComponent').on('hidden.bs.modal', function(){
        $('#newComponent .modal-alert').text('');
    });

    $('#addPointer').on('shown.bs.modal', function(){
        if(!$osf.isIE()){
            $('#addPointer input').focus();
        }
    });

    // Limit the maximum length that you can type when adding a tag
    $('#node-tags_tag').attr('maxlength', '128');

    // Wiki widget markdown rendering
    if (ctx.wikiWidget) {
        // Render math in the wiki widget
        var markdownElement = $('#markdownRender');
        mathrender.mathjaxify(markdownElement);

        // Render the raw markdown of the wiki
        if (!ctx.usePythonRender) {
            var request = $.ajax({
                url: ctx.urls.wikiContent
            });
            request.done(function(resp) {
                var rawText = resp.wiki_content || '*No wiki content*';
                var renderedText = md.render(rawText);
                var truncatedText = $.truncate(renderedText, {length: 400});
                markdownElement.html(truncatedText);
                mathrender.mathjaxify(markdownElement);
            });
        }
    }

    // Remove delete UI if not contributor
    if (!window.contextVars.currentUser.canEdit || window.contextVars.node.isRegistration) {
        $('a[title="Removing tag"]').remove();
        $('span.tag span').each(function(idx, elm) {
            $(elm).text($(elm).text().replace(/\s*$/, ''));
        });
    }

    if (window.contextVars.node.isRegistration && window.contextVars.node.tags.length === 0) {
        $('div.tags').remove();
    }
    $('a.btn').mouseup(function(){
        $(this).blur();
    });
});<|MERGE_RESOLUTION|>--- conflicted
+++ resolved
@@ -22,11 +22,8 @@
 var CitationWidget = require('js/citationWidget');
 var mathrender = require('js/mathrender');
 var md = require('js/markdown').full;
-<<<<<<< HEAD
 var FilesWidget = require('js/filesWidget');
 var registrationUtils = require('js/registrationUtils');
-=======
->>>>>>> abfc1b5a
 
 var ctx = window.contextVars;
 var nodeApiUrl = ctx.node.urls.api;
@@ -59,18 +56,7 @@
 }
 $(document).ready(function () {
 
-<<<<<<< HEAD
-    var qs = $osf.urlParams();
-    var postRegister = (['True', 'true', 1, '1'].indexOf(qs.postRegister || null) !== -1);
-    if (postRegister) {
-        registrationUtils.postRegister(node);
-    }
-    else if(node.isDraftRegistration) {
-        registrationUtils.remind();
-    }
-=======
     $('#contributorsList').osfToggleHeight();
->>>>>>> abfc1b5a
 
     if (!ctx.node.isRetracted) {
         // Treebeard Files view
