
/** Initialization code for the project dashboard. */

var $ = require('jquery');
require('../../vendor/bower_components/jquery.tagsinput/jquery.tagsinput.css');
require('jquery-tagsinput');

var m = require('mithril');
var Fangorn = require('fangorn');

var LogFeed = require('../logFeed.js');
var pointers = require('../pointers.js');

var Comment = require('../comment.js');
var Raven = require('raven-js');

var NodeControl = require('../nodeControl.js');

require('../citations.js');
<<<<<<< HEAD

// Since we don't have an Buttons/Status column, we append status messages to the
// name column
Rubeus.Col.DashboardName = $.extend({}, Rubeus.Col.Name);
Rubeus.Col.DashboardName.itemView = function(item) {
    return Rubeus.Col.Name.itemView(item) + '&nbsp;<span data-status></span>';
};
=======
>>>>>>> d3382b0a

var nodeApiUrl = window.contextVars.node.urls.api;


// Initialize controller for "Add Links" modal
new pointers.PointerManager('#addPointer', window.contextVars.node.title);

// Listen for the nodeLoad event (prevents multiple requests for data)
$('body').on('nodeLoad', function(event, data) {
    new LogFeed('#logScope', nodeApiUrl + 'log/');
    // Initialize nodeControl
    new NodeControl('#projectScope', data);

});


// Initialize comment pane w/ it's viewmodel
var $comments = $('#comments');
if ($comments.length) {
    var userName = window.contextVars.currentUser.name;
    var canComment = window.contextVars.currentUser.canComment;
    var hasChildren = window.contextVars.node.hasChildren;
    Comment.init('#commentPane', userName, canComment, hasChildren);
}

$(document).ready(function() {
    // Treebeard Files view
    $.ajax({
        url:  nodeApiUrl + 'files/grid/'
    })
    .done(function( data ) {
        var fangornOpts = {
            divID: 'treeGrid',
            filesData: data.data,
            uploads : true,
            showFilter : true,
            placement: 'dashboard',
            title : undefined,
            filterFullWidth : true, // Make the filter span the entire row for this view
            columnTitles : function(){
                return [
                    {
                    title: 'Name',
                    width : '100%',
                    sort : true,
                    sortType : 'text'
                    }
                ];
            },
            resolveRows : function(item){
                var defaultColumns = [{
                    data: 'name',
                    folderIcons: true,
                    filter: true,
                    custom: Fangorn.DefaultColumns._fangornTitleColumn
                }];

                if (item.parentID) {
                    item.data.permissions = item.data.permissions || item.parent().data.permissions;
                    if (item.data.kind === 'folder') {
                        item.data.accept = item.data.accept || item.parent().data.accept;
                    }
                }

                if(item.data.tmpID){
                    defaultColumns = [
                        {
                            data : 'name',  // Data field name
                            folderIcons : true,
                            filter : true,
                            custom : function(){ return m('span.text-muted', 'Uploading ' + item.data.name + '...'); }
                        }
                    ];
                }

                configOption = Fangorn.Utils.resolveconfigOption.call(this, item, 'resolveRows', [item]);
                return configOption || defaultColumns;
            }
        };
        var filebrowser = new Fangorn(fangornOpts);
    });


    // Tooltips
    $('[data-toggle="tooltip"]').tooltip();

    // Tag input
    $('#node-tags').tagsInput({
        width: '100%',
        interactive: window.contextVars.currentUser.canEdit,
        maxChars: 128,
        onAddTag: function(tag){
            var url = window.contextVars.node.urls.api + 'addtag/' + tag + '/';
            var request = $.ajax({
                url: url,
                type: 'POST',
                contentType: 'application/json'
            });
            request.fail(function(xhr, textStatus, error) {
                Raven.captureMessage('Failed to add tag', {
                    tag: tag, url: url, textStatus: textStatus, error: error
                });
            });
        },
        onRemoveTag: function(tag){
            var url = window.contextVars.node.urls.api + 'removetag/' + tag + '/';
            var request = $.ajax({
                url: url,
                type: 'POST',
                contentType: 'application/json'
            });
            request.fail(function(xhr, textStatus, error) {
                Raven.captureMessage('Failed to remove tag', {
                    tag: tag, url: url, textStatus: textStatus, error: error
                });
            });
        }
    });

    // Limit the maximum length that you can type when adding a tag
    $('#node-tags_tag').attr("maxlength", "128");

    // Remove delete UI if not contributor
    if (!window.contextVars.currentUser.canEdit || window.contextVars.node.isRegistration) {
        $('a[title="Removing tag"]').remove();
        $('span.tag span').each(function(idx, elm) {
            $(elm).text($(elm).text().replace(/\s*$/, ''));
        });
    }

    if (window.contextVars.node.isRegistration && window.contextVars.node.tags.length === 0) {
        $('div.tags').remove();
    }

});<|MERGE_RESOLUTION|>--- conflicted
+++ resolved
@@ -17,16 +17,6 @@
 var NodeControl = require('../nodeControl.js');
 
 require('../citations.js');
-<<<<<<< HEAD
-
-// Since we don't have an Buttons/Status column, we append status messages to the
-// name column
-Rubeus.Col.DashboardName = $.extend({}, Rubeus.Col.Name);
-Rubeus.Col.DashboardName.itemView = function(item) {
-    return Rubeus.Col.Name.itemView(item) + '&nbsp;<span data-status></span>';
-};
-=======
->>>>>>> d3382b0a
 
 var nodeApiUrl = window.contextVars.node.urls.api;
 
