'use strict';

var $ = require('jquery');
var bootbox = require('bootbox');
var Raven = require('raven-js');
var ko = require('knockout');

var ProjectSettings = require('js/projectSettings.js');
var InstitutionProjectSettings = require('js/institutionProjectSettings.js');

var $osf = require('js/osfHelpers');
require('css/addonsettings.css');

var ctx = window.contextVars;

var ProjectNotifications = require('js/notificationsTreebeard.js');
var $notificationsMsg = $('#configureNotificationsMessage');
var notificationsURL = ctx.node.urls.api  + 'subscriptions/';

function initNotificationsTB() {
    // Initialize treebeard grid for notifications
    // Need check because notifications settings don't exist on registration's settings page
    if ($('#grid').length) {
        $.ajax({
            url: notificationsURL,
            type: 'GET',
            dataType: 'json'
        }).done(function(response) {
            new ProjectNotifications(response);
        }).fail(function(xhr, status, error) {
            $notificationsMsg.addClass('text-danger');
            $notificationsMsg.text('Could not retrieve notification settings.');
            Raven.captureMessage('Could not GET notification settings.', {
                url: notificationsURL, status: status, error: error
            });
        });
    }
}
initNotificationsTB();

//Initialize treebeard grid for node admins
var ProjectMailingList = require('../mailingListTreebeard.js');
var mailingListSettingsURL = ctx.node.urls.api + 'mailing_list/';
var $mailingListMsg = $('#configureMailingListMessage');

if ($('#mailingListGrid').length) {
    $.ajax({
        url: mailingListSettingsURL,
        type: 'GET',
        dataType: 'json'
<<<<<<< HEAD
    }).done( function(response) {
        new ProjectMailingList(response, initNotificationsTB);
    }).fail( function() {
        $mailingListMsg.addClass('text-danger');
        $mailingListMsg.text('Could not retrieve mailing list settings.');
=======
    }).done(function(response) {
        new ProjectNotifications(response);
    }).fail(function(xhr, status, error) {
        $notificationsMsg.addClass('text-danger');
        $notificationsMsg.text('Could not retrieve notification settings.');
        Raven.captureMessage('Could not GET notification settings.', {
            extra: { url: notificationsURL, status: status, error: error }
        });
>>>>>>> 643bb278
    });
}
//Initialize treebeard grid for wiki
var ProjectWiki = require('js/wikiSettingsTreebeard.js');
var wikiSettingsURL = ctx.node.urls.api  + 'wiki/settings/';
var $wikiMsg = $('#configureWikiMessage');

if ($('#wgrid').length) {
    $.ajax({
        url: wikiSettingsURL,
        type: 'GET',
        dataType: 'json'
    }).done(function(response) {
        new ProjectWiki(response);
    }).fail(function(xhr, status, error) {
        $wikiMsg.addClass('text-danger');
        $wikiMsg.text('Could not retrieve wiki settings.');
        Raven.captureMessage('Could not GET wiki settings.', {
            extra: { url: wikiSettingsURL, status: status, error: error }
        });
    });
}

$(document).ready(function() {
    // Apply KO bindings for Project Settings
    if ($('#institutionSettings').length) {
        new InstitutionProjectSettings('#institutionSettings', window.contextVars);
    }
    var categoryOptions = [];
    var keys = Object.keys(window.contextVars.nodeCategories);
    for (var i = 0; i < keys.length; i++) {
        categoryOptions.push({
            label: window.contextVars.nodeCategories[keys[i]],
            value: keys[i]
        });
    }
    var disableCategory = !window.contextVars.node.parentExists;
    // need check because node category doesn't exist for registrations
    if ($('#projectSettings').length) {
        var projectSettingsVM = new ProjectSettings.ProjectSettings( {
            currentTitle: ctx.node.title,
            currentDescription: ctx.node.description,
            category: ctx.node.category,
            categoryOptions: categoryOptions,
            node_id: ctx.node.id,
            updateUrl:  $osf.apiV2Url('nodes/' + ctx.node.id + '/'),
            disabled: disableCategory
        });
        ko.applyBindings(projectSettingsVM, $('#projectSettings')[0]);
    }

    $('#deleteNode').on('click', function() {
        ProjectSettings.getConfirmationCode(ctx.node.nodeType);
    });

    // TODO: Knockout-ify me
    $('#commentSettings').on('submit', function() {
        var $commentMsg = $('#configureCommentingMessage');

        var $this = $(this);
        var commentLevel = $this.find('input[name="commentLevel"]:checked').val();

        $osf.postJSON(
            ctx.node.urls.api + 'settings/comments/',
            {commentLevel: commentLevel}
        ).done(function() {
            $commentMsg.text('Successfully updated settings.');
            $commentMsg.addClass('text-success');
            if($osf.isSafari()){
                //Safari can't update jquery style change before reloading. So delay is applied here
                setTimeout(function(){window.location.reload();}, 100);
            } else {
                window.location.reload();
            }

        }).fail(function() {
            bootbox.alert({
                message: 'Could not set commenting configuration. Please try again.',
                buttons:{
                    ok:{
                        label:'Close',
                        className:'btn-default'
                    }
                }
            });
        });

        return false;

    });

    var checkedOnLoad = $('#selectAddonsForm input:checked');
    var uncheckedOnLoad = $('#selectAddonsForm input:not(:checked)');

    // Set up submission for addon selection form
    $('#selectAddonsForm').on('submit', function() {

        var formData = {};
        $('#selectAddonsForm').find('input').each(function(idx, elm) {
            var $elm = $(elm);
            formData[$elm.attr('name')] = $elm.is(':checked');
        });

        var unchecked = checkedOnLoad.filter('#selectAddonsForm input:not(:checked)');
        var checked = uncheckedOnLoad.filter('#selectAddonsForm input:checked');
        var msgElm = $(this).find('.addon-settings-message');
        
        var submit = function() {
            var request = $osf.postJSON(ctx.node.urls.api + 'settings/addons/', formData);
            return request;
        };

        function successMessage() {
            msgElm.text('Settings updated');
            setTimeout(
                function() {
                    msgElm.text('');
                },
                5000
            );
        }
        function successfulAddonUpdate() {
            successMessage();
            checkedOnLoad = $('#selectAddonsForm input:checked');
            uncheckedOnLoad = $('#selectAddonsForm input:not(:checked)');
            if($osf.isSafari()) {
                        //Safari can't update jquery style change before reloading. So delay is applied here
                        setTimeout(function(){window.location.reload();}, 100);
            } else {
                        window.location.reload();
            }
        }
        function failedAddonUpdate() {
            var msg = 'Sorry, we had trouble saving your settings. If this persists please contact <a href="mailto: support@osf.io">support@osf.io</a>';
            bootbox.alert({
                title: 'Request failed',
                message: msg,
                buttons: {
                    ok: {
                        label: 'Close',
                        className: 'btn-default'
                    }
                }
            });
        }
        // some addons disabled (unchecked warning adopted from profile-settings-addons-page.js)
        if(unchecked.length > 0) {
            var uncheckedText = $.map(unchecked, function(el){
                return ['<li>', $(el).closest('label').text().trim(), '</li>'].join('');
            }).join('');
            uncheckedText = ['<ul>', uncheckedText, '</ul>'].join('');
            bootbox.confirm({
                title: 'Are you sure you want to remove the add-ons you have deselected? ',
                message: uncheckedText,
                callback: function(result) {
                    if (result) {
                        var request = submit();
                        request.done(successfulAddonUpdate);
                        request.fail(failedAddonUpdate);
                    } else{
                        unchecked.each(function(i, el){ $(el).prop('checked', true); });
                    }
                },
                buttons: {
                    confirm: {
                        label: 'Remove',
                        className: 'btn-danger'
                    }
                }
            });
        }
        //no addons disabled but some addons enabled
        else if(checked.length>0) {
            var request = submit();
            request.done(successfulAddonUpdate);
            request.fail(failedAddonUpdate);
        }
        // no changes to the state of the addons
        else {
            successMessage();
        }

        return false;

    });

    /* Before closing the page, Check whether the newly checked addon are updated or not */
    $(window).on('beforeunload',function() {
      //new checked items but not updated
      var checked = uncheckedOnLoad.filter('#selectAddonsForm input:checked');
      //new unchecked items but not updated
      var unchecked = checkedOnLoad.filter('#selectAddonsForm input:not(:checked)');

      if(unchecked.length > 0 || checked.length > 0) {
          return 'The changes on addon setting are not submitted!';
      }

        if (projectSettingsVM) {
            /* Before closing the page, check whether changes made to category, title or
               description are updated or not */
            if (projectSettingsVM.title() !== projectSettingsVM.titlePlaceholder ||
                projectSettingsVM.description() !== projectSettingsVM.descriptionPlaceholder ||
                projectSettingsVM.selectedCategory() !== projectSettingsVM.categoryPlaceholder) {
                return 'There are unsaved changes in your project settings.';
            }
        }
    });

    // Show capabilities modal on selecting an addon; unselect if user
    // rejects terms
    $('.addon-select').on('change', function() {
        var that = this,
            $that = $(that);
        if ($that.is(':checked')) {
            var name = $that.attr('name');
            var capabilities = $('#capabilities-' + name).html();
            if (capabilities) {
                bootbox.confirm({
                    message: capabilities,
                    callback: function(result) {
                        if (!result) {
                            $(that).attr('checked', false);
                        } else {
                            $('#selectAddonsForm').submit();
                        }
                    },
                    buttons:{
                        confirm:{
                            label:'Confirm'
                        }
                    }
               });
            } else {
                $('#selectAddonsForm').submit();
            }
        } else {
            $('#selectAddonsForm').submit();
        }
    });
});

var WikiSettingsViewModel = {
    enabled: ko.observable(ctx.wiki.isEnabled), // <- this would get set in the mako template, as usual
    wikiMessage: ko.observable('')
};

WikiSettingsViewModel.enabled.subscribe(function(newValue) {
    var self = this;
    $osf.postJSON(ctx.node.urls.api + 'settings/addons/', {wiki: newValue}
    ).done(function(response) {
        if (newValue) {
            self.wikiMessage('Wiki Enabled');
        }
        else {
            self.wikiMessage('Wiki Disabled');
        }
        //Give user time to see message before reload.
        setTimeout(function(){window.location.reload();}, 1500);
    }).fail(function(xhr, status, error) {
        $osf.growl('Error', 'Unable to update wiki');
        Raven.captureMessage('Could not update wiki.', {
            extra: {
                url: ctx.node.urls.api + 'settings/addons/', status: status, error: error
            }
        });
        setTimeout(function(){window.location.reload();}, 1500);
    });
    return true;
}, WikiSettingsViewModel);

if ($('#selectWikiForm').length) {
    $osf.applyBindings(WikiSettingsViewModel, '#selectWikiForm');
}<|MERGE_RESOLUTION|>--- conflicted
+++ resolved
@@ -48,22 +48,11 @@
         url: mailingListSettingsURL,
         type: 'GET',
         dataType: 'json'
-<<<<<<< HEAD
     }).done( function(response) {
         new ProjectMailingList(response, initNotificationsTB);
     }).fail( function() {
         $mailingListMsg.addClass('text-danger');
         $mailingListMsg.text('Could not retrieve mailing list settings.');
-=======
-    }).done(function(response) {
-        new ProjectNotifications(response);
-    }).fail(function(xhr, status, error) {
-        $notificationsMsg.addClass('text-danger');
-        $notificationsMsg.text('Could not retrieve notification settings.');
-        Raven.captureMessage('Could not GET notification settings.', {
-            extra: { url: notificationsURL, status: status, error: error }
-        });
->>>>>>> 643bb278
     });
 }
 //Initialize treebeard grid for wiki
