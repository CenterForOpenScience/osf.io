'use strict';

var $ = require('jquery');
var bootbox = require('bootbox');
var Raven = require('raven-js');
var ko = require('knockout');

var ProjectSettings = require('js/projectSettings.js');

var $osf = require('js/osfHelpers');
require('css/addonsettings.css');

var ctx = window.contextVars;

// Initialize treebeard grid
var ProjectNotifications = require('js/notificationsTreebeard.js');
var $notificationsMsg = $('#configureNotificationsMessage');
var notificationsURL = ctx.node.urls.api  + 'subscriptions/';
// Need check because notifications settings don't exist on registration's settings page
if ($('#grid').length) {
    $.ajax({
        url: notificationsURL,
        type: 'GET',
        dataType: 'json'
    }).done(function(response) {
        new ProjectNotifications(response);
    }).fail(function(xhr, status, error) {
        $notificationsMsg.addClass('text-danger');
        $notificationsMsg.text('Could not retrieve notification settings.');
        Raven.captureMessage('Could not GET notification settings', {
            url: notificationsURL, status: status, error: error
        });
    });
}

// Reusable function to fix affix widths to columns.
function fixAffixWidth() {
    $('.affix, .affix-top, .affix-bottom').each(function (){
        var el = $(this);
        var colsize = el.parent('.affix-parent').width();
        el.outerWidth(colsize);
    });
}

$(document).ready(function() {

    // Apply KO bindings for Node Category Settings
    var categories = [];
    var keys = Object.keys(window.contextVars.nodeCategories);
    for (var i = 0; i < keys.length; i++) {
        categories.push({
            label: window.contextVars.nodeCategories[keys[i]],
            value: keys[i]
        });
    }
    var disableCategory = !window.contextVars.node.parentExists;
    // need check because node category doesn't exist for registrations
    if ($('#nodeCategorySettings').length) {
        var categorySettingsVM = new ProjectSettings.NodeCategorySettings(
            window.contextVars.node.category,
            categories,
            window.contextVars.node.urls.update,
            disableCategory
        );
        ko.applyBindings(categorySettingsVM, $('#nodeCategorySettings')[0]);
    }

    $(window).resize(function (){ fixAffixWidth(); });
    $('.project-page .panel').on('affixed.bs.affix', function(){ fixAffixWidth(); });

    $('#deleteNode').on('click', function() {
        ProjectSettings.getConfirmationCode(ctx.node.nodeType);
    });

    // TODO: Knockout-ify me
    $('#commentSettings').on('submit', function() {
        var $commentMsg = $('#configureCommentingMessage');

        var $this = $(this);
        var commentLevel = $this.find('input[name="commentLevel"]:checked').val();

        $osf.postJSON(
            ctx.node.urls.api + 'settings/comments/',
            {commentLevel: commentLevel}
        ).done(function() {
            $commentMsg.addClass('text-success');
            $commentMsg.text('Successfully updated settings.');
            window.location.reload();
        }).fail(function() {
            bootbox.alert('Could not set commenting configuration. Please try again.');
        });

        return false;

    });

    var checkedOnLoad = $('#selectAddonsForm input:checked');
    var uncheckedOnLoad = $('#selectAddonsForm input:not(:checked)');

    // Set up submission for addon selection form
    $('#selectAddonsForm').on('submit', function() {

        var formData = {};
        $('#selectAddonsForm').find('input').each(function(idx, elm) {
            var $elm = $(elm);
            formData[$elm.attr('name')] = $elm.is(':checked');
        });
        var msgElm = $(this).find('.addon-settings-message');
        $.ajax({
            url: ctx.node.urls.api + 'settings/addons/',
            data: JSON.stringify(formData),
            type: 'POST',
            contentType: 'application/json',
            dataType: 'json',
            success: function() {
                msgElm.text('Settings updated').fadeIn();
                checkedOnLoad = $('#selectAddonsForm input:checked');
                uncheckedOnLoad = $('#selectAddonsForm input:not(:checked)');
                window.location.reload();
            }
        });

        return false;

    });

    /* Before closing the page, Check whether the newly checked addon are updated or not */
    $(window).on('beforeunload',function() {
      //new checked items but not updated
      var checked = uncheckedOnLoad.filter('#selectAddonsForm input:checked');
      //new unchecked items but not updated
      var unchecked = checkedOnLoad.filter('#selectAddonsForm input:not(:checked)');

      if(unchecked.length > 0 || checked.length > 0) {
        return 'The changes on addon setting are not submitted!';
      }
    });

    // Show capabilities modal on selecting an addon; unselect if user
    // rejects terms
    $('.addon-select').on('change', function() {
        var that = this,
            $that = $(that);
        if ($that.is(':checked')) {
            var name = $that.attr('name');
            var capabilities = $('#capabilities-' + name).html();
            if (capabilities) {
                bootbox.confirm(
                    capabilities,
                    function(result) {
                        if (!result) {
                            $(that).attr('checked', false);
                        }
                    }
                );
            }
        }
    });

<<<<<<< HEAD
});

=======
    $('.terms-and-conditions').on('click', function(){
        var that = this;
        var name = $(that).parent().parent().attr("data-addon");

        var capabilities = $('#capabilities-' + name).html();
        if (capabilities) {
            bootbox.alert(
                capabilities
            );
        }
    });


});
>>>>>>> 9fba1b83
<|MERGE_RESOLUTION|>--- conflicted
+++ resolved
@@ -157,10 +157,6 @@
         }
     });
 
-<<<<<<< HEAD
-});
-
-=======
     $('.terms-and-conditions').on('click', function(){
         var that = this;
         var name = $(that).parent().parent().attr("data-addon");
@@ -175,4 +171,4 @@
 
 
 });
->>>>>>> 9fba1b83
+
