/**
 * Initialization code for the dashboard pages.
 */

'use strict';

var Raven = require('raven-js');
var $ = require('jquery');
var jstz = require('jstimezonedetect');

var $osf = require('js/osfHelpers');
<<<<<<< HEAD
var Dashboard = require('js/dashboard.js').Dashboard;
=======
var MyProjects = require('js/myProjects.js').MyProjects;
>>>>>>> 927b1fe7
var m = require('mithril'); // exposes mithril methods, useful for redraw etc.

var ensureUserTimezone = function(savedTimezone, savedLocale, id) {
    var clientTimezone = jstz.determine().name();
    var clientLocale = window.navigator.userLanguage || window.navigator.language;

    if (savedTimezone !== clientTimezone || savedLocale !== clientLocale) {
        var url = '/api/v1/profile/';

        var request = $osf.putJSON(
            url,
            {
                'timezone': clientTimezone,
                'locale': clientLocale,
                'id': id
            }
        );
        request.fail(function(xhr, textStatus, error) {
            Raven.captureMessage('Could not set user timezone or locale', {
                url: url,
                textStatus: textStatus,
                error: error
            });
        });
    }
};

$(document).ready(function() {
<<<<<<< HEAD
    m.mount(document.getElementById('dashboard'), m.component(Dashboard, {wrapperSelector : '#dashboard'}));
=======
    m.mount(document.getElementById('dashboard'), m.component(MyProjects, {wrapperSelector : '#dashboard'}));
>>>>>>> 927b1fe7
    // TODO: new data does not have timezone information
    //ensureUserTimezone(result.timezone, result.locale, result.id);

    // Appears in 10 second if the spinner is still there.
    setTimeout(function(){
        if($('#dashboard .spinner-loading-wrapper').length > 0) {
            $('#dashboard').append('<div class="text-danger text-center text-bigger">This is taking longer than normal. <br>  Try reloading the page. If the problem persist contact us at support@cos.io.</div>');
        }
    }, 10000);

    // Add active class to navigation for my projects page
    $('#osfNavMyProjects').addClass('active');
});
<|MERGE_RESOLUTION|>--- conflicted
+++ resolved
@@ -9,11 +9,7 @@
 var jstz = require('jstimezonedetect');
 
 var $osf = require('js/osfHelpers');
-<<<<<<< HEAD
-var Dashboard = require('js/dashboard.js').Dashboard;
-=======
 var MyProjects = require('js/myProjects.js').MyProjects;
->>>>>>> 927b1fe7
 var m = require('mithril'); // exposes mithril methods, useful for redraw etc.
 
 var ensureUserTimezone = function(savedTimezone, savedLocale, id) {
@@ -42,11 +38,7 @@
 };
 
 $(document).ready(function() {
-<<<<<<< HEAD
-    m.mount(document.getElementById('dashboard'), m.component(Dashboard, {wrapperSelector : '#dashboard'}));
-=======
     m.mount(document.getElementById('dashboard'), m.component(MyProjects, {wrapperSelector : '#dashboard'}));
->>>>>>> 927b1fe7
     // TODO: new data does not have timezone information
     //ensureUserTimezone(result.timezone, result.locale, result.id);
 
