--- conflicted
+++ resolved
@@ -4,12 +4,7 @@
 'use strict';
 var $ = require('jquery');
 
-<<<<<<< HEAD
-var SignUp = require('js/setPassword');
-var LogInForm = require('js/signIn');
-=======
-var SignUp = require('js/signUp');
->>>>>>> f2a3cf5f
+var SetPassword = require('js/setPassword');
 var InstitutionSignIn = require('js/institutionSignIn');
 
 var registerUrl = window.contextVars.registerUrl;
@@ -29,12 +24,7 @@
     if (campaign === 'institution'){
         new InstitutionSignIn('#inst');
     } else {
-<<<<<<< HEAD
-        new LogInForm.SignIn('#logInForm');
-        new SignUp('#signUpScope', 'signup', registerUrl, campaign);
-=======
-        new SignUp('#signUpScope', registerUrl, campaign);
->>>>>>> f2a3cf5f
+        new SetPassword('#signUpScope', registerUrl, campaign);
     }
 });
 
