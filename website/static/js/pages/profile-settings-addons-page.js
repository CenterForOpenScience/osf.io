--- conflicted
+++ resolved
@@ -1,5 +1,4 @@
 'use strict';
-require('js/affix-menu');
 require('css/user-addon-settings.css');
 
 var $ = require('jquery');
@@ -103,22 +102,7 @@
     ko.applyBindings(viewModel, elem);
     viewModel.updateAccounts();
 });
-<<<<<<< HEAD
 
-// Reusable function to fix affix widths to columns.
-function fixAffixWidth() {
-    $('.affix, .affix-top, .affix-bottom').each(function (){
-        var el = $(this);
-        var colsize = el.parent('.affix-parent').width();
-        el.outerWidth(colsize);
-    });
-}
-
-$(document).ready(function () {
-
-    $(window).resize(function (){ fixAffixWidth(); });
-    $('#affix-nav').on('affixed.bs.affix', function(){ fixAffixWidth(); });
-
-  });
-=======
->>>>>>> 1fddefe6
+$('document').ready( function(){
+    $osf.initializeResponsiveAffix();
+});
