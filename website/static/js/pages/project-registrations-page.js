'use strict';
require('css/registrations.css');

var ko = require('knockout');
var $ = require('jquery');

var $osf = require('js/osfHelpers');
var RegistrationManager = require('js/registrationUtils').RegistrationManager;

var ctx = window.contextVars;
var node = window.contextVars.node;

$(document).ready(function() {

    $('#registrationsTabs').tab();
    $('#registrationsTabs a').click(function (e) {
        e.preventDefault();
        $(this).tab('show');
    });

<<<<<<< HEAD
    var draftManager = new RegistrationManager(node, '#draftRegistrationsScope', {
        list: node.urls.api + 'drafts/',
        // TODO: uncomment when we support draft submission for review
        //submit: node.urls.api + 'draft/{draft_pk}/submit/',
        delete: node.urls.api + 'drafts/{draft_pk}/',
        schemas: '/api/v1/project/drafts/schemas/',
        edit: node.urls.web + 'drafts/{draft_pk}/',
        create: node.urls.web + 'registrations/'
    }, $('#registerNode'));
    draftManager.init();

=======
    var draftManager = new RegistrationManager(node, '#draftRegistrationScope', {
        list: node.urls.api + 'draft/',
        submit: node.urls.api + 'draft/{draft_pk}/submit/',
        get: node.urls.api + 'draft/{draft_pk}/',
        delete: node.urls.api + 'draft/{draft_pk}/',
        schemas: '/api/v1/project/schema/',
        edit: node.urls.web + 'draft/{draft_pk}/'
    });
    draftManager.init();

    $('#registerNode').click(function(event) {
        event.preventDefault();
        draftManager.beforeCreateDraft();
    });
>>>>>>> fa790fa0
});<|MERGE_RESOLUTION|>--- conflicted
+++ resolved
@@ -18,32 +18,15 @@
         $(this).tab('show');
     });
 
-<<<<<<< HEAD
     var draftManager = new RegistrationManager(node, '#draftRegistrationsScope', {
-        list: node.urls.api + 'drafts/',
+        list: node.urls.api + 'draft/',
         // TODO: uncomment when we support draft submission for review
         //submit: node.urls.api + 'draft/{draft_pk}/submit/',
-        delete: node.urls.api + 'drafts/{draft_pk}/',
-        schemas: '/api/v1/project/drafts/schemas/',
-        edit: node.urls.web + 'drafts/{draft_pk}/',
+        delete: node.urls.api + 'draft/{draft_pk}/',
+        schemas: '/api/v1/project/draft/schemas/',
+        edit: node.urls.web + 'draft/{draft_pk}/',
         create: node.urls.web + 'registrations/'
     }, $('#registerNode'));
     draftManager.init();
 
-=======
-    var draftManager = new RegistrationManager(node, '#draftRegistrationScope', {
-        list: node.urls.api + 'draft/',
-        submit: node.urls.api + 'draft/{draft_pk}/submit/',
-        get: node.urls.api + 'draft/{draft_pk}/',
-        delete: node.urls.api + 'draft/{draft_pk}/',
-        schemas: '/api/v1/project/schema/',
-        edit: node.urls.web + 'draft/{draft_pk}/'
-    });
-    draftManager.init();
-
-    $('#registerNode').click(function(event) {
-        event.preventDefault();
-        draftManager.beforeCreateDraft();
-    });
->>>>>>> fa790fa0
 });