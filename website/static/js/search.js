'use strict';

var ko = require('knockout');
var $ = require('jquery');
var bootbox = require('bootbox');
require('bootstrap.growl');
var History = require('exports?History!history');

var $osf = require('js/osfHelpers');
// Enable knockout punches
ko.punches.enableAll();

// Disable IE Caching of JSON
$.ajaxSetup({ cache: false });

//https://stackoverflow.com/questions/7731778/jquery-get-query-string-parameters

var Category = function(name, count, display){
    var self = this;

    self.name = name;
    self.count = count;
    self.display = display;

    self.url = ko.computed(function() {
        if (self.name === 'total') {
            return '';
        }
        return self.name + '/';
    });
};

var Tag = function(tagInfo){
    var self = this;
    self.name = tagInfo.key;
    self.count = tagInfo.doc_count;
};

var User = function(result){
    var self = this;
    self.category = result.category;
    self.gravatarUrl = ko.observable('');
    self.social = result.social;
    self.job_title = result.job_title;
    self.job = result.job;
    self.degree = result.degree;
    self.school = result.school;
    self.url = result.url;
    self.wikiUrl = result.url+'wiki/';
    self.filesUrl = result.url+'files/';
    self.user = result.user;

    $.ajax('/api/v1'+ result.url).success(function(data){
        if (typeof data.profile !== 'undefined') {
            self.gravatarUrl(data.profile.gravatar_url);
        }
    });
};

var ViewModel = function(params) {
    var self = this;
    self.params = params || {};
    self.queryUrl = self.params.url;
    self.appURL = self.params.appURL;

    self.tag = ko.observable('');
    self.stateJustPushed = true;
    self.query = ko.observable('');
    self.category = ko.observable({});
    self.tags = ko.observableArray([]);
    self.tagMaxCount = ko.observable(1);
    self.currentPage = ko.observable(1);
    self.totalResults = ko.observable(0);
    self.results = ko.observableArray([]);
    self.searching = ko.observable(false);
    self.resultsPerPage = ko.observable(10);
    self.categories = ko.observableArray([]);
    self.searchStarted = ko.observable(false);
    self.showSearch = true;
    self.showClose = false;
    self.searchCSS = ko.observable('active');
    self.onSearchPage = true;

    // Maintain compatibility with hiding search bar elsewhere on the site
    self.toggleSearch = function() {
    };

    self.totalCount = ko.pureComputed(function() {
        if (self.categories().length === 0 || self.categories()[0] === undefined) {
            return 0;
        }

        return self.categories()[0].count;
    });

    self.totalPages = ko.pureComputed(function() {
        var resultsCount = Math.max(self.resultsPerPage(),1); // No Divide by Zero
        var countOfPages = Math.ceil(self.totalResults() / resultsCount);
        return countOfPages;
    });

    self.nextPageExists = ko.pureComputed(function() {
        return ((self.totalPages() > 1) && (self.currentPage() < self.totalPages()));
    });

    self.prevPageExists = ko.pureComputed(function() {
        return self.totalPages() > 1 && self.currentPage() > 1;
    });

    self.currentIndex = ko.pureComputed(function() {
        return Math.max(self.resultsPerPage() * (self.currentPage()-1),0);
    });

    self.navLocation = ko.pureComputed(function() {
        return 'Page ' + self.currentPage() + ' of ' + self.totalPages();
    });

    self.queryObject = ko.pureComputed(function(){
        return {
            'query_string': {
                'default_field': '_all',
                'query': self.query(),
                'analyze_wildcard': true,
                'lenient': true
            }
        };
    });


    self.fullQuery = ko.pureComputed(function() {
        return {
            'filtered': {
                'query': self.queryObject()
            }
        };
    });

    self.sortCategories = function(a, b) {
        if(a.name === 'Total') {
            return -1;
        } else if (b.name === 'Total') {
            return 1;
        }
        return a.count >  b.count ? -1 : 1;
    };

    self.help = function() {
        bootbox.dialog({
            title: 'Search help',
            message: '<h4>Queries</h4>'+
                '<p>Search uses the <a href="http://extensions.xwiki.org/xwiki/bin/view/Extension/Search+Application+Query+Syntax">Lucene search syntax</a>. ' +
                'This gives you many options, but can be very simple as well. ' +
                'Examples of valid searches include:' +
                '<ul><li><a href="/search/?q=repro*">repro*</a></li>' +
                '<li><a href="/search/?q=brian+AND+title%3Amany">brian AND title:many</a></li>' +
                '<li><a href="/search/?q=tags%3A%28psychology%29">tags:(psychology)</a></li></ul>' +
                '</p>'
        });
    };

    self.filter = function(alias) {
        self.searchStarted(false);
        self.currentPage(1);
        self.category(alias);
        if (alias.name === 'SHARE') {
            document.location = '/share/?' + $.param({q: self.query()});
        } else {
            self.search();
        }
    };

    self.addTag = function(name) {
        // To handle passing from template vs. in main html
        var tag = name;

        if(typeof name.name !== 'undefined') {
            tag = name.name;
        }

        self.currentPage(1);
        var tagString = 'tags:("' + tag + '")';

        if (self.query().indexOf(tagString) === -1) {
            if (self.query() !== '') {
                self.query(self.query() + ' AND ');
            }
            self.query(self.query() + tagString);
            self.category(new Category('total', 0, 'Total'));
        }
        self.search();
    };

    self.submit = function() {
        $('#searchPageFullBar').blur().focus();
        self.searchStarted(false);
        self.totalResults(0);
        self.currentPage(1);
        self.search();
    };

    self.search = function(noPush, validate) {

        var jsonData = {'query': self.fullQuery(), 'from': self.currentIndex(), 'size': self.resultsPerPage()};
        var url = self.queryUrl + self.category().url();

        $osf.postJSON(url, jsonData).success(function(data) {

            //Clear out our variables
            self.tags([]);
            self.tagMaxCount(1);
            self.results.removeAll();
            self.categories.removeAll();

            data.results.forEach(function(result){
                if(result.category === 'user'){
                    self.results.push(new User(result));
                }
                else {
                    if(typeof result.url !== 'undefined'){
                        result.wikiUrl = result.url+'wiki/';
                        result.filesUrl = result.url+'files/';
                    }
                    self.results.push(result);
                }
            });

            //Load our categories
            var categories = data.counts;
            $.each(categories, function(key, value){
                if (value === null) {
                    value = 0;
                }
                self.categories.push(new Category(key, value, data.typeAliases[key]));
            });

            self.categories(self.categories().sort(self.sortCategories));

            // If our category is named attempt to load its total else set it to the total total
            if (self.category().name !== undefined) {
                self.totalResults(data.counts[self.category().name] || 0);
            } else {
                self.totalResults(self.self.categories()[0].count);
            }

            // Load up our tags
            $.each(data.tags, function(key, value){
                self.tags.push(new Tag(value));
                self.tagMaxCount(Math.max(self.tagMaxCount(), value.doc_count));
            });

            self.searchStarted(true);

            if (validate) {
                self.validateSearch();
            }

            if (!noPush) {
                self.pushState();
            }
<<<<<<< HEAD
            $osf.postJSON('/api/v1/share/search/?count', jsonData).success(function(data) {
=======
            $osf.postJSON('/api/v1/share/search/?count&v=1', jsonData).success(function(data) {
>>>>>>> ab6b7dea
                self.categories.push(new Category('SHARE', data.count, 'SHARE'));
            });
        }).fail(function(response){
            self.totalResults(0);
            self.currentPage(0);
            self.results([]);
            self.tags([]);
            self.categories([]);
            self.searchStarted(false);
            $osf.handleJSONError(response);
        });

    };

    self.paginate = function(val) {
        window.scrollTo(0, 0);
        self.currentPage(self.currentPage()+val);
        self.search();
    };

    self.pagePrev = self.paginate.bind(self, -1);
    self.pageNext = self.paginate.bind(self, 1);

    //History JS callback
    self.pageChange = function() {
        if (self.stateJustPushed) {
            self.stateJustPushed = false;
            return;
        }

        self.loadState();

        self.search(true);
    };

    //Ensure that the first url displays properly
    self.validateSearch = function() {
        var possibleCategories;
        if (self.category().name !== undefined) {
            possibleCategories = $.map(self.categories().filter(function(category) {
                return category.count > 0;
            }), function(category) {
                return category.name;
            });

            if (possibleCategories.indexOf(self.category().name) === -1 && possibleCategories.length !== 0) {
                self.filter(self.categories()[0]);
                return self.search(true);
            }
        }
        if (self.currentPage() > self.totalPages() && self.currentPage() !== 1) {
            self.currentPage(self.totalPages());
            return self.search(true);
        }
    };

    //Load state from History JS
    self.loadState = function() {
        var state = History.getState().data;
        self.currentPage(state.page || 1);
        self.setCategory(state.filter);
        self.query(state.query || '');
    };

    //Push a new state to History
    self.pushState = function() {
        var state = {
            filter: '',
            query: self.query(),
            page: self.currentPage(),
            scrollTop: $(window).scrollTop()
        };

        var url = '?q=' + self.query();

        if (self.category().name !== undefined && self.category().url() !== '') {
            state.filter = self.category().name;
            url += ('&filter=' + self.category().name);
        }

        url += ('&page=' + self.currentPage());

        //Indicate that we've just pushed a state so the
        //Call back does not process this push as a state change
        self.stateJustPushed = true;
        History.pushState(state, 'OSF | Search', url);
    };

    self.setCategory = function(cat) {
        if (cat !== undefined && cat !== null && cat !== '') {
            self.category(new Category(cat, 0, cat.charAt(0).toUpperCase() + cat.slice(1) + 's'));
        } else {
            self.category(new Category('total', 0, 'Total'));
        }
    };

};

function Search(selector, url, appURL) {
    // Initialization code
    var self = this;

    self.viewModel = new ViewModel({'url': url, 'appURL': appURL});
    History.Adapter.bind(window, 'statechange', self.viewModel.pageChange);

    var data = {
        query: $osf.urlParams().q,
        page: Number($osf.urlParams().page),
        scrollTop: 0,
        filter: $osf.urlParams().filter
    };
    //Ensure our state keeps its URL paramaters
    History.replaceState(data, 'OSF | Search', location.search);
    //Set out observables from the newly replaced state
    self.viewModel.loadState();
    //Preform search from url params
    self.viewModel.search(true, true);

    $osf.applyBindings(self.viewModel, selector);
}

module.exports = Search;<|MERGE_RESOLUTION|>--- conflicted
+++ resolved
@@ -257,11 +257,8 @@
             if (!noPush) {
                 self.pushState();
             }
-<<<<<<< HEAD
-            $osf.postJSON('/api/v1/share/search/?count', jsonData).success(function(data) {
-=======
+
             $osf.postJSON('/api/v1/share/search/?count&v=1', jsonData).success(function(data) {
->>>>>>> ab6b7dea
                 self.categories.push(new Category('SHARE', data.count, 'SHARE'));
             });
         }).fail(function(response){
