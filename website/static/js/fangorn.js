--- conflicted
+++ resolved
@@ -197,15 +197,11 @@
     function returnView(type, category) {
         var iconType = projectIcons[type];
         if (type === 'component' || type === 'registeredComponent') {
-<<<<<<< HEAD
-            iconType = componentIcons[category];
-=======
             if (!item.data.permissions.view) {
                 return null;
             } else {
                 iconType = componentIcons[category];
             }
->>>>>>> 9da1d0c4
         } else if (type === 'project' || type === 'registeredProject') {
             iconType = projectIcons[category];
         }
@@ -217,18 +213,6 @@
         var template = m('span', { 'class' : iconType});
         return template;
     }
-<<<<<<< HEAD
-    if (item.data.nodeType === 'smartFolder') {
-        return returnView('smartCollection');
-    }
-    if (item.data.nodeType === 'folder') {
-        return returnView('collection');
-    }
-    if (item.data.nodeType === 'pointer' && item.parent().data.nodeType !== 'folder') {
-        return returnView('link');
-    }
-    if (item.data.nodeType === 'project') {
-=======
     if (item.data.isDashboard) {
         return returnView('collection');
     }
@@ -242,7 +226,6 @@
         if (item.data.parentIsFolder && item.data.isFolder) {
             return returnView('collection');
         }
->>>>>>> 9da1d0c4
         if (item.data.isRegistration) {
             return returnView('registeredProject', item.data.category);
         } else {
@@ -270,7 +253,6 @@
  * @private
  */
 function _fangornResolveIcon(item) {
-    var projectIcons = iconmap.projectIcons;
     var privateFolder =  m('div.file-extension._folder_delete', ' '),
         pointerFolder = m('i.fa.fa-link', ' '),
         openFolder  = m('i.fa.fa-folder-open', ' '),
