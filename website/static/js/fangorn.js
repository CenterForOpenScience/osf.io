--- conflicted
+++ resolved
@@ -121,38 +121,6 @@
                 return true;
             }
         });
-<<<<<<< HEAD
-    }
-    tb.isUploading(handled && filesArr.length > 1);
-}
-
-/**
- * Cancel all pending uploads
- * @this Treebeard.controller
- */
-function cancelAllUploads() {
-    var tb = this;
-    var cancelableStatuses = [Dropzone.UPLOADING, Dropzone.QUEUED];
-    // Select files that are uploading, queued, or rejected (!accepted)
-    var filesArr = tb.dropzone.files.filter(function(file) {
-        return cancelableStatuses.indexOf(file.status) > -1 || !file.accepted;
-    });
-    // Remove all queued files
-    var removeFromUI = function(file) {
-        var parent = file.treebeardParent || tb.dropzoneItemCache;
-        var item = findByTempID(parent, file.tmpID);
-        tb.deleteNode(parent.id, item.id);
-    };
-    // Clear all synchronous uploads
-    SYNC_UPLOAD_ADDONS.forEach(function(provider) {
-        if (tb.dropzone.syncFileCache[provider] !== undefined) {
-            // Remove cached provider files from UI
-            tb.dropzone.syncFileCache[provider].forEach(removeFromUI);
-            // Clear provider cache
-            tb.dropzone.syncFileCache[provider].length = 0;
-        }
-    });
-=======
     }
     tb.isUploading(handled && filesArr.length > 1);
 }
@@ -185,7 +153,6 @@
             }
         });
     }
->>>>>>> 72309448
     // Clear all ongoing uploads
     filesArr.forEach(function(file, index) {
         // Ignore completed files
