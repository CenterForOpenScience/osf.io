/**
 * Fangorn: Defining Treebeard options for OSF.
 * For Treebeard and _item API's check: https://github.com/caneruguz/treebeard/wiki
 */

'use strict';

var $ = require('jquery');
var m = require('mithril');
var URI = require('URIjs');
var Raven = require('raven-js');
var Treebeard = require('treebeard');
var moment = require('moment');
var Dropzone = require('dropzone');
var lodashGet = require('lodash.get');

var $osf = require('js/osfHelpers');
var waterbutler = require('js/waterbutler');

var iconmap = require('js/iconmap');
var storageAddons = require('json-loader!storageAddons.json');

var gt = require('js/rdmGettext').rdmGettext();
var gettext = require('js/rdmGettext')._;
var sprintf = require('agh.sprintf').sprintf;

// CSS
require('css/fangorn.css');

var tbOptions;

var noop = function () { };

var tempCounter = 1;

var STATE_MAP = {
    upload: {
        display: gettext('Upload pending...')
    },
    copy: {
        display: gettext('Copying ')
    },
    delete: {
        display: gettext('Deleting ')
    },
    move: {
        display: gettext('Moving ')
    },
    rename: {
        display: gettext('Renaming ')
    }
};

var SYNC_UPLOAD_ADDONS = ['github', 'dataverse'];
var READ_ONLY_ADDONS = ['bitbucket', 'gitlab', 'onedrive'];
var MOVE_INTERVAL;
var MILLSECOND_PER_MOVE_REQUEST = 500;

var CONFLICT_INFO = {
    skip: {
        passed: 'Skipped'
    },
    replace: {
        passed: 'Moved or replaced old version'
    },
    keep: {
        passed: 'Kept both versions'
    }
};

var OPERATIONS = {
    RENAME: {
        verb: 'Rename',
        status: 'rename',
        passed: 'renamed',
        action: 'Renaming'
    },
    MOVE: {
        verb: 'Move',
        status: 'move',
        passed: 'moved',
        action: 'Moving'
    },
    COPY: {
        verb: 'Copy',
        status: 'copy',
        passed: 'copied',
        action: 'Copying'
    }
};

// Cross browser key codes for the Command key
var COMMAND_KEYS = [224, 17, 91, 93];
var ESCAPE_KEY = 27;
var ENTER_KEY = 13;

function findByTempID(parent, tmpID) {
    var child;
    var item;
    for (var i = 0; i < parent.children.length; i++) {
        child = parent.children[i];
        if (!child.data.tmpID) {
            continue;
        }
        if (child.data.tmpID === tmpID) {
            item = child;
        }
    }
    return item;
}

// Replace is the "default" conflict, when a user resolves a conflict by explicitly replacing it simply
// executes a normal move and adds the conflicted file to the ready queue, because of this
var replace = function(tb, cb, item) {
    tb.pendingReadyFiles.push(item);
    return cb.bind(tb, 'replace');
};

var WIKI_IMAGES_FOLDER_PATH = '/Wiki images/';

/**
 * Cancel a pending upload
 * @this Treebeard.controller
 * @param {Object} row Treebeard row containing the file to cancel.
 */
function cancelUpload(row) {
    var tb = this;
    var cancelableStatuses = [Dropzone.UPLOADING, Dropzone.QUEUED];
    // Select files that are uploading, queued, or rejected (!accepted)
    var filesArr = tb.dropzone.files.filter(function(file) {
        return cancelableStatuses.indexOf(file.status) > -1 || !file.accepted;
    });
    var handled = false;
    // Search for and remove specified file from queue
    if (SYNC_UPLOAD_ADDONS.indexOf(row.data.provider) !== -1) {
        // Provider is handled in sync
        handled = tb.dropzone.syncFileCache[row.data.provider].some(function(file, index) {
            if (file.tmpID === row.data.tmpID) {
                tb.deleteNode(row.parentID, row.id);
                return tb.dropzone.syncFileCache[row.data.provider].splice(index, 1);
            }
        });
    }
    if (!handled) {
        // File is currently being uploaded/managed by dropzone
        handled = filesArr.some(function(file) {
            if (file.tmpID === row.data.tmpID) {
                tb.deleteNode(row.parentID, row.id);
                tb.dropzone.removeFile(file);
                return true;
            }
        });
    }
    tb.isUploading(handled && filesArr.length > 1);
}

function removeFromUI(file, tb) {
    var parent = file.treebeardParent || tb.dropzoneItemCache;
    var item = findByTempID(parent, file.tmpID);
    tb.deleteNode(parent.id, item.id);
}

/**
 * Cancel all pending uploads
 * @this Treebeard.controller
 */
function cancelAllUploads() {
    var tb = this;
    var cancelableStatuses = [Dropzone.UPLOADING, Dropzone.QUEUED];
    // Select files that are uploading, queued, or rejected (!accepted)
    var filesArr = tb.dropzone.files.filter(function(file) {
        return cancelableStatuses.indexOf(file.status) > -1 || !file.accepted;
    });
    // Clear all synchronous uploads
    if (tb.dropzone.syncFileCache !== undefined) {
        SYNC_UPLOAD_ADDONS.forEach(function(provider) {
            if (tb.dropzone.syncFileCache[provider] !== undefined) {
                // Remove cached provider files from UI
                tb.dropzone.syncFileCache[provider].forEach(removeFromUI);
                // Clear provider cache
                tb.dropzone.syncFileCache[provider].length = 0;
            }
        });
    }
    // Clear all ongoing uploads
    filesArr.forEach(function(file, index) {
        // Ignore completed files
        if (file.upload.progress === 100) return;
        removeFromUI(file, tb);
        // Cancel currently uploading file
        tb.dropzone.removeFile(file);
    });
    tb.isUploading(false);
}

var uploadRowTemplate = function(item) {
    var tb = this;
    var padding;
    if (tb.filterOn) {
        padding = 20;
    } else {
        padding = (item.depth - 1) * 20;
    }
    var columns = [{
        data : '',  // Data field name
        css : '',
        custom : function(){
            var uploadColumns = [
                m('.col-xs-7', {style: 'overflow: hidden;text-overflow: ellipsis;'}, [
                    m('span', { style : 'padding-left:' + padding + 'px;'}, tb.options.resolveIcon.call(tb, item)),
                    m('span', { style : 'margin-left: 9px;'}, item.data.name)
                ]),
                m('.col-xs-3',
                    m('.progress', [
                        m('.progress-bar.progress-bar-info.progress-bar-striped.active', {
                            role : 'progressbar',
                            'aria-valuenow' : item.data.progress,
                            'aria-valuemin' : '0',
                            'aria-valuemax': '100',
                            'style' : 'width: ' + item.data.progress + '%' }, m('span.sr-only', item.data.progress + '% Complete'))
                    ])
                )
            ];
            if (item.data.progress < 100) {
                uploadColumns.push(m('.col-xs-2', [
                    m('span', m('.fangorn-toolbar-icon.m-l-sm', {
                            style : 'padding: 0px 6px 2px 2px;font-size: 16px;display: inline;',
                            config : function() {
                                reapplyTooltips();
                            },
                            'onclick' : function (e) {
                                e.stopImmediatePropagation();
                                cancelUpload.call(tb, item);
                            }},
                         m('span.text-muted', '×')
                    ))
                ]));
            }
            return m('row.text-muted', uploadColumns);
        }
    }];
    if(tb.options.placement === 'files'){
        columns.push({
            data : '',  // Data field name
            custom : function(){ return '';}
        });
    }
    return columns;
};

/**
 * Returns custom icons for OSF depending on the type of item. Used for non-file icons.
 * @param {Object} item A Treebeard _item object. Node information is inside item.data
 * @this Treebeard.controller
 * @returns {Object}  Returns a mithril template with the m() function.
 */
function resolveIconView(item) {
    var icons = iconmap.projectComponentIcons;
    function returnView(type, category) {
        var iconType = icons[type];
        if(type === 'project' || type === 'component' || type === 'registeredProject' || type === 'registeredComponent') {
            if (item.data.permissions.view) {
                iconType = icons[category];
            } else {
                return null;
            }
        }
        if (type === 'registeredComponent' || type === 'registeredProject') {
            iconType += ' po-icon-registered';
        } else {
            iconType += ' po-icon';
        }
        var template = m('span', { 'class' : iconType});
        return template;
    }
    if (item.data.permissions){
        if (!item.data.permissions.view) {
            return m('span', { 'class' : iconmap.private });
        }
    }
    if (item.data.isDashboard) {
        return returnView('collection');
    }
    if (item.data.isSmartFolder) {
        return returnView('smartCollection');
    }
    if ((item.data.nodeType === 'pointer' && item.parent().data.nodeType !== 'folder') || (item.data.isPointer && !item.parent().data.isFolder)) {
        return returnView('link');
    }
    if (item.data.nodeType === 'project') {
        if (item.data.parentIsFolder && item.data.isFolder) {
            return returnView('collection');
        }
        if (item.data.isRegistration) {
            return returnView('registeredProject', item.data.category);
        } else {
            return returnView('project', item.data.category);
        }
    }
    if (item.data.nodeType === 'component') {
        if (item.data.isRegistration) {
            return returnView('registeredComponent', item.data.category);
        }
        return returnView('component', item.data.category);
    }

    if (item.data.nodeType === 'pointer') {
        return returnView('link');
    }
    return null;
}

/**
 * Returns custom icons for OSF depending on the type of item
 * @param {Object} item A Treebeard _item object. Node information is inside item.data
 * @this Treebeard.controller
 * @returns {Object}  Returns a mithril template with the m() function.
 * @private
 */
function _fangornResolveIcon(item) {
    if (item.data.unavailable)
        return m('div', {style: {width:'16px', height:'16px', background:'url(' + item.data.iconUrl+ ')', display:'inline-block', opacity: 0.4}}, '');

    var privateFolder = m('i.fa.fa-lock', ' '),
        pointerFolder = m('i.fa.fa-link', ' '),
        openFolder = m('i.fa.fa-folder-open', ' '),
        closedFolder = m('i.fa.fa-folder', ' '),
        configOption = item.data.provider ? resolveconfigOption.call(this, item, 'folderIcon', [item]) : undefined,  // jshint ignore:line
        icon;
    var newIcon = resolveIconView(item);
    if ( newIcon === null) {

        if (item.kind === 'folder') {
            if (item.data.iconUrl) {
                return m('div', {style: {width:'16px', height:'16px', background:'url(' + item.data.iconUrl+ ')', display:'inline-block'}}, '');
            }
            if (!item.data.permissions.view) {
                return privateFolder;
            }
            if (item.data.isPointer) {
                return pointerFolder;
            }
            if (item.open) {
                return configOption || openFolder;
            }
            return configOption || closedFolder;
        }
        if (item.data.icon) {
            return m('i.fa.' + item.data.icon, ' ');
        }
        return m('div.file-extension', { 'class': '_' + item.data.name.split('.').pop().toLowerCase() });
    }
    return newIcon;
}

// Addon config registry. this will be populated with add on specific items if any.
Fangorn.config = {};

/**
 * Returns add on specific configurations
 * @param {Object} item A Treebeard _item object. Node information is inside item.data
 * @param {String} key What the option is called in the add on object
 * @this Treebeard.controller
 * @returns {*} Returns the configuration, can be string, number, array, or function;
 */
function getconfig(item, key) {
    if (item && item.data.provider && Fangorn.config[item.data.provider]) {
        return Fangorn.config[item.data.provider][key];
    }
    return undefined;
}

/**
 * Gets a Fangorn config option if it is defined by an addon dev.
 * Calls it with `args` if it's a function otherwise returns the value.
 * If the config option is not defined, returns null
 * @param {Object} item A Treebeard _item object. Node information is inside item.data
 * @param {String} option What the option is called in the add on object
 * @param {Array} args An Array of whatever arguments will be sent with the .apply()
 * @this Treebeard.controller
 * @returns {*} Returns if its a property, runs the function if function, returns null if no option is defined.
 */
function resolveconfigOption(item, option, args) {
    var self = this,  // jshint ignore:line
        prop = getconfig(item, option);
    if (prop) {
        return typeof prop === 'function' ? prop.apply(self, args) : prop;
    }
    return null;
}

/**
 * Inherits a list of data fields from one item (parent) to another.
 * @param {Object} item A Treebeard _item object. Node information is inside item.data
 * @param {Object} parent A Treebeard _item object. Node information is inside item.data
 * @this Treebeard.controller
 */
var inheritedFields = ['nodeId', 'nodeUrl', 'nodeApiUrl', 'permissions', 'provider', 'accept'];
function inheritFromParent(item, parent, fields) {
    inheritedFields.concat(fields || []).forEach(function(field) {
        item.data[field] = item.data[field] || parent.data[field];
    });

    item.data.waterbutlerURL = parent.data.waterbutlerURL;

    if(item.data.provider === 'github' || item.data.provider === 'bitbucket' || item.data.provider === 'gitlab'){
        item.data.branch = parent.data.branch;
    }
}

/**
 * Returns custom folder toggle icons for OSF
 * @param {Object} item A Treebeard _item object. Node information is inside item.data
 * @this Treebeard.controller
 * @returns {string} Returns a mithril template with m() function, or empty string.
 * @private
 */
function _fangornResolveToggle(item) {
    var toggleMinus = m('i.fa.fa-minus', ' '),
        togglePlus = m('i.fa.fa-plus', ' '),
    // padding added so that this overlaps the toggle-icon div and prevent cursor change into pointer for checkout icons.
        checkedByUser = m('i.fa.fa-sign-out.text-muted[style="font-size: 120%; cursor: default; padding-top: 10px; padding-bottom: 10px; padding-right: 4px;"]', ''),
        checkedByOther = m('i.fa.fa-sign-out[style="color: #d9534f; font-size: 120%; cursor: default; padding-top: 10px; padding-bottom: 10px; padding-right: 4px;"]', '');
    // check if folder has children whether it's lazyloaded or not.
    if (item.kind === 'folder' && item.depth > 1) {
        if(!item.data.permissions.view){
            return '';
        }
        if (item.open) {
            return toggleMinus;
        }
        return togglePlus;
    }
    if (item.data.provider === 'osfstorage' && item.kind === 'file') {
        if (item.data.extra && item.data.extra.checkout) {
            if (item.data.extra.checkout._id === window.contextVars.currentUser.id){
                return checkedByUser;
            }
            return checkedByOther;
        }
    }
    return '';
}

/**
 * Checks if folder toggle is permitted (i.e. contents are private)
 * @param {Object} item A Treebeard _item object. Node information is inside item.data
 * @this Treebeard.controller
 * @returns {boolean}
 * @private
 */
function _fangornToggleCheck(item) {

    if (item.data.permissions.view) {
        return true;
    }
    item.notify.update(gettext('Not allowed: Private folder'), 'warning', 1, undefined);
    return false;
}

function checkConflicts(items, folder){

    var children = {
      'names': [],
      'ids': []
    };
    var ret = {
        'conflicts' : [],
        'ready': []
    };

    folder.children.forEach(function(child){
        children.names.push(child.data.name);
        children.ids.push(child.id);
    });

    items.forEach(function(item) {
        if (children.names.includes(item.data.name) && !children.ids.includes(item.id)){
            ret.conflicts.push(item);
        } else {
            ret.ready.push(item);
        }
    });

    return ret;
}

function handleCancel(tb, provider, mode, item){
    if (mode === 'stop') {
        tb.syncFileMoveCache[provider].conflicts.length = 0;
        tb.modal.dismiss();
    } else {
        addFileStatus(tb, item, false, '', '', 'skip');
        doSyncMove(tb, provider);
    }
}

function displayConflict(tb, item, folder, cb) {

    if('/' + item.data.name + '/'  === WIKI_IMAGES_FOLDER_PATH) {
        $osf.growl('Error', gettext('You cannot replace the Wiki images folder'));
        return;
    }

    var mithrilContent = m('', [
        m('p', sprintf(gettext('An item named "%1$s" already exists in this location.'),item.data.name)),
        m('h5.replace-file',
            '"' + gettext('Keep Both') + '"' + gettext(' will retain both files (and their version histories) in this location.')),
        m('h5.replace-file',
            '"' + gettext('Replace') + '"' + gettext(' will overwrite the existing file in this location. ') +
            gettext('You will lose previous versions of the overwritten file. ' )+
            gettext('You will keep previous versions of the moved file.')),
        m('h5.replace-file', gettext('"Skip" will skip the current file.')),
        m('h5.replace-file', gettext('"Stop" will only move files with no conflicts.'))
    ]);
    var mithrilButtons = [
<<<<<<< HEAD
        m('span.btn.btn-primary.btn-sm', {onclick: cb.bind(tb, 'keep')}, gettext('Keep Both')),
        m('span.btn.btn-primary.btn-sm', {onclick: cb.bind(tb, 'replace')}, gettext('Replace')),
        m('span.btn.btn-default.btn-sm', {onclick: function() {handleCancel(tb, folder.data.provider, 'skip', item);}}, gettext('Skip')),
        m('span.btn.btn-danger.btn-sm', {onclick: function() {handleCancel(tb, folder.data.provider, 'stop');}}, gettext('Stop'))
=======
        m('span.btn.btn-primary.btn-sm', {onclick: cb.bind(tb, 'keep')}, 'Keep Both'),
        m('span.btn.btn-primary.btn-sm', {onclick: replace(tb, cb, item)}, 'Replace'),
        m('span.btn.btn-default.btn-sm', {onclick: function() {handleCancel(tb, folder.data.provider, 'skip', item);}}, 'Skip'),
        m('span.btn.btn-danger.btn-sm', {onclick: function() {handleCancel(tb, folder.data.provider, 'stop');}}, 'Stop')
>>>>>>> 8cd8f127
    ];
    var header = m('h3.break-word.modal-title', sprintf(gettext('Replace "%s"?'),item.data.name));
    tb.modal.update(mithrilContent, mithrilButtons, header);
}

function checkConflictsRename(tb, item, name, cb) {
    var messageArray = [];
    var parent = item.parent();

    if(item.data.kind === 'folder' && parent.data.name === 'OSF Storage' && '/' + name + '/'  === WIKI_IMAGES_FOLDER_PATH){
        $osf.growl('Error', gettext('You cannot replace the Wiki images folder'));
        return;
    }

    for(var i = 0; i < parent.children.length; i++) {
        var child = parent.children[i];
        if (child.data.name === name && child.id !== item.id) {
            messageArray.push([
                m('p', sprintf(gettext('An item named "%1$s" already exists in this location.'),child.data.name)),
                m('h5.replace-file',
                    '"' + gettext('Keep Both') + '"' + gettext(' will retain both files (and their version histories) in this location.')),
                m('h5.replace-file',
                    '"' + gettext('Replace') + '"' + gettext(' will overwrite the existing file in this location. ') +
                    gettext('You will lose previous versions of the overwritten file. ') +
                    gettext('You will keep previous versions of the moved file.')),
                m('h5.replace-file', '"' + gettext('Cancel') + '"' + gettext(' will cancel the move.'))
            ]);

            tb.modal.update(
                m('', messageArray), [
                    m('span.btn.btn-default', {onclick: function() {tb.modal.dismiss();}}, gettext('Cancel')), //jshint ignore:line
                    m('span.btn.btn-primary', {onclick: cb.bind(tb, 'keep')}, 'Keep Both'),
                    m('span.btn.btn-primary', {onclick: replace(tb, cb, item)}, 'Replace')
                ],
                m('h3.break-word.modal-title', sprintf(gettext('Replace "%1$s"?'),child.data.name))
            );
            return;
        }
    }
    cb('replace');
}

function doItemOp(operation, to, from, rename, conflict) {
    var tb = this;
    // dismiss old modal immediately to prevent button mashing
    tb.modal.dismiss();
    var inReadyQueue;
    var filesRemaining;
    var inConflictsQueue = false;
    var syncMoves;

    var notRenameOp = typeof rename === 'undefined';
    if (notRenameOp) {
        filesRemaining = tb.syncFileMoveCache && tb.syncFileMoveCache[to.data.provider];
        syncMoves = SYNC_UPLOAD_ADDONS.indexOf(from.data.provider) !== -1;
        if (syncMoves) {
            inReadyQueue = filesRemaining && filesRemaining.ready && filesRemaining.ready.length > 0;
        }

        if (filesRemaining.conflicts) {
            inConflictsQueue = true;
            if (filesRemaining.conflicts.length > 0) {
                var s = filesRemaining.conflicts.length > 1 ? 's' : '';
                var mithrilContent = m('div', { className: 'text-center' }, [
                    m('p.h4', sprintf(gt.ngettext('%1$s conflicts left to resolve.','%1$s conflict left to resolve.',filesRemaining.conflicts.length),filesRemaining.conflicts.length)),
                    m('div', {className: 'ball-pulse ball-scale-blue text-center'}, [
                        m('div',''),
                        m('div',''),
                        m('div',''),
                    ])
                ]);
                var header =  m('h3.break-word.modal-title', operation.action + ' "' + from.data.name +'"');
                tb.modal.update(mithrilContent, m('', []), header);
            } else {
                // remove the empty queue to know there are no remaining conflicts next time
                filesRemaining.conflicts = undefined;
            }
        }
    }

    var ogParent = from.parentID;
    if (to.id === ogParent && (!rename || rename === from.data.name)){
        return;
    }

    if (operation === OPERATIONS.COPY) {
        from = tb.createItem($.extend(true, {status: operation.status}, from.data), to.id);
    } else {
        from.data.status = operation.status;
        from.move(to.id);
    }

    if (to.data.provider === from.provider) {
        tb.pendingFileOps.push(from.id);
    }
    orderFolder.call(tb, from.parent());

    var moveSpec;
    if (operation === OPERATIONS.RENAME) {
        moveSpec = {
            action: 'rename',
            rename: rename,
            conflict: conflict
        };
    } else if (operation === OPERATIONS.COPY) {
        moveSpec = {
            action: 'copy',
            path: to.data.path || '/',
            conflict: conflict,
            resource: to.data.nodeId,
            provider: to.data.provider
        };
    } else if (operation === OPERATIONS.MOVE) {
        moveSpec = {
            action: 'move',
            path: to.data.path || '/',
            conflict: conflict,
            resource: to.data.nodeId,
            provider: to.data.provider
        };
    }

    var options = {};
    if(from.data.provider === 'github' || from.data.provider === 'bitbucket' || from.data.provider === 'gitlab'){
        options.branch = from.data.branch;
        moveSpec.branch = from.data.branch;
    }

    from.inProgress = true;
    tb.clearMultiselect();

    $.ajax({
        type: 'POST',
        beforeSend: $osf.setXHRAuthorization,
        url: waterbutler.buildTreeBeardFileOp(from, options),
        contentType: 'application/json',
        data: JSON.stringify(moveSpec)
    }).done(function(resp, _, xhr) {
        if (to.data.provider === from.provider) {
            tb.pendingFileOps.pop();
        }
        if (xhr.status === 202) {
<<<<<<< HEAD
            var mithrilContent = m('div', [
                m('h3.break-word', sprintf(gettext('%1$s "%2$s" to "%3$s" is taking a bit longer than expected.'),operation.action,(from.data.materialized || '/'),(to.data.materialized || '/'))),
                m('p', gettext('We\'ll send you an email when it has finished.')),
                m('p', sprintf(gettext('In the mean time you can leave this page; your %1$s will still be completed.'),operation.status))
            ]);
            var mithrilButtons = m('div', [
                m('span.tb-modal-btn', { 'class' : 'text-default', onclick : function() { tb.modal.dismiss(); }}, 'Close')
            ]);
            var header =  m('h3.modal-title.break-word', gettext('Operation Information'));
            tb.modal.update(mithrilContent, mithrilButtons, header);
=======
            var message =  'We\'ll send you an email when it has finished. <br> You can leave this page; your ' + operation.status + ' will still be completed.';
            $osf.growl(operation.action + ' "' + (from.data.materialized || '/') + '" to "' + (to.data.materialized || '/') + '" is pending', message, 'info');
>>>>>>> 8cd8f127
            return;
        }
        from.data = tb.options.lazyLoadPreprocess.call(this, resp).data;
        from.data.status = undefined;
        from.notify.update(sprintf(gettext('Successfully %1$s.') , gettext(operation.passed)), 'success', null, 1000);

        if (xhr.status === 200) {
            to.children.forEach(function(child) {
                if (child.data.name === from.data.name && child.id !== from.id) {
                    child.removeSelf();
                }
            });
        }

        inheritFromParent(from, from.parent());

        if (from.data.kind === 'folder' && from.data.children) {
            from.children = [];
            var child;
            from.data.children.forEach(function(item) {
                child = tb.buildTree(item, from);
                inheritFromParent(child, from);
                from.add(child);
            });
            from.open = true;
            from.load = true;
        }
        var url = from.data.nodeUrl + 'files/' + from.data.provider + from.data.path;
        if (notRenameOp) {
            addFileStatus(tb, from, true, '', url, conflict);
        }
        // no need to redraw because fangornOrderFolder does it
        orderFolder.call(tb, from.parent());
    }).fail(function(xhr, textStatus) {
        if (to.data.provider === from.provider) {
            tb.pendingFileOps.pop();
        }
        if (operation === OPERATIONS.COPY) {
            from.removeSelf();
        } else {
            from.move(ogParent);
            from.data.status = undefined;
        }

        var message;

        if (xhr.status !== 500 && xhr.responseJSON && (xhr.responseJSON.message || xhr.responseJSON.message_long)) {
            message = xhr.responseJSON.message || xhr.responseJSON.message_long;
        } else if (xhr.status === 503) {
            message = textStatus;
        } else {
            message = sprintf(gettext('Please refresh the page or contact %1$s if the problem persists.'),$osf.osfSupportLink());
        }

        $osf.growl(operation.verb + ' failed.', message);

        Raven.captureMessage(gettext('Failed to move or copy file'), {
            extra: {
                xhr: xhr,
                requestData: moveSpec
            }
        });
        if (notRenameOp) {
            addFileStatus(tb, from, false, '', '', conflict);
        }
        orderFolder.call(tb, from.parent());
    }).always(function(){

        tb.pendingReadyFiles = (tb.pendingReadyFiles || []).filter(function (file) { return file.data.id !== from.data.id; });
        from.inProgress = false;
        if (notRenameOp && !tb.pendingReadyFiles.length){
            doSyncMove(tb, to.data.provider);
        }
    });
}

/**
 * Find out what the upload URL is for each item
 * Because we use add ons each item will have something different. This needs to be in the json data.
 * @param {Object} item A Treebeard _item object. Node information is inside item.data
 * @this Treebeard.controller
 * @returns {String} Returns the url string from data or resolved through add on settings.
 * @private
 */
function _fangornResolveUploadUrl(item, file) {
    // WB v1 update syntax is PUT <file_path>?kind=file
    // WB v1 upload syntax is PUT <parent_path>/?kind=file&name=<filename>
    // If upload target file name already exists don't pass file.name.  WB v1 rejects updates that
    // include a filename.
    var configOption = resolveconfigOption.call(this, item, 'uploadUrl', [item, file]); // jshint ignore:line
    if (configOption) {
        return configOption;
    }
    var updateUrl;
    $.each(item.children, function( index, value ) {
        if (file.name === value.data.name) {
            updateUrl = waterbutler.buildTreeBeardUpload(value);
            return false;
        }
    });

    return updateUrl || waterbutler.buildTreeBeardUpload(item, {name: file.name});
}

/**
 * Event to fire when mouse is hovering over row. Currently used for hover effect.
 * @param {Object} item A Treebeard _item object. Node information is inside item.data
 * @param event The mouseover event from the browser
 * @this Treebeard.controller
 * @private
 */
function _fangornMouseOverRow(item, event) {
    $('.fg-hover-hide').hide();
    $(event.target).closest('.tb-row').find('.fg-hover-hide').show();
}

/**
 * Runs when dropzone uploadprogress is running, used for updating upload progress in view and models.
 * @param {Object} treebeard The treebeard instance currently being run, check Treebeard API
 * @param {Object} file File object that dropzone passes
 * @param {Number} progress Progress number between 0 and 100
 * @this Dropzone
 * @private
 */
function _fangornUploadProgress(treebeard, file, progress) {
    var parent = file.treebeardParent;
    progress = Math.ceil(progress);
    for(var i = 0; i < parent.children.length; i++) {
        if (parent.children[i].data.tmpID !== file.tmpID) continue;
        if (parent.children[i].data.progress !== progress) {
            parent.children[i].data.progress = progress;
            m.redraw();
        }
        return;
    }
}

/**
 * Runs when dropzone sending method is running, used for updating the view while file is being sent.
 * @param {Object} treebeard The treebeard instance currently being run, check Treebeard API
 * @param {Object} file File object that dropzone passes
 * @param xhr xhr information being sent
 * @param formData Dropzone's formdata information
 * @this Dropzone
 * @returns {*|null} Return isn't really used here by anything else.
 * @private
 */
function _fangornSending(treebeard, file, xhr, formData) {
    treebeard.options.uploadInProgress = true;
    var parent = file.treebeardParent || treebeard.dropzoneItemCache;
    xhr = $osf.setXHRAuthorization(xhr);
    var _send = xhr.send;
    xhr.send = function() {
        _send.call(xhr, file);
    };
    var configOption = resolveconfigOption.call(treebeard, parent, 'uploadSending', [file, xhr, formData]);
    return configOption || null;
}

/**
 * Runs when Dropzone's addedfile hook is run.
 * @param {Object} treebeard The treebeard instance currently being run, check Treebeard API
 * @param {Object} file File object that dropzone passes
 * @this Dropzone
 * @returns {*|null}
 * @private
 */
function _fangornAddedFile(treebeard, file) {
    var item = file.treebeardParent;
    if (!_fangornCanDrop(treebeard, item)) {
        return;
    }

    if (SYNC_UPLOAD_ADDONS.indexOf(item.data.provider) !== -1) {
        this.syncFileCache = this.syncFileCache || {};
        this.syncFileCache[item.data.provider] = this.syncFileCache[item.data.provider] || [];

        var files = this.getActiveFiles().filter(function(f) {return f.isSync;});
        if (files.length > 0) {
            this.syncFileCache[item.data.provider].push(file);
            this.files.splice(this.files.indexOf(files), 1);
        }
        file.isSync = true;
    }

    var configOption = resolveconfigOption.call(treebeard, item, 'uploadAdd', [file, item]);

    var tmpID = tempCounter++;

    file.tmpID = tmpID;
    file.url = _fangornResolveUploadUrl(item, file);
    file.method = _fangornUploadMethod(item);

    var blankItem = {       // create a blank item that will refill when upload is finished.
        name: file.name,
        kind: 'file',
        provider: item.data.provider,
        children: [],
        permissions: {
            view: false,
            edit: false
        },
        tmpID: tmpID,
        progress: 0,
        uploadState : m.prop('uploading'),
    };
    var newitem = treebeard.createItem(blankItem, item.id);
    return configOption || null;
}

function _fangornCanDrop(treebeard, item) {
    var canDrop = resolveconfigOption.call(treebeard, item, 'canDrop', [item]);
    if (canDrop === null) {
        canDrop = item.data.provider && item.kind === 'folder' && item.data.permissions.edit;
    }
    return canDrop;
}

/**
 * Runs when Dropzone's dragover event hook is run.
 * @param {Object} treebeard The treebeard instance currently being run, check Treebeard API
 * @param event DOM event object
 * @this Dropzone
 * @private
 */
function _fangornDragOver(treebeard, event) {
    var dropzoneHoverClass = 'fangorn-dz-hover',
        closestTarget = $(event.target).closest('.tb-row'),
        itemID = parseInt(closestTarget.attr('data-id')),
        item = treebeard.find(itemID);
    treebeard.select('.tb-row').removeClass(dropzoneHoverClass).removeClass(treebeard.options.hoverClass);
    if (item !== undefined) {
        if (_fangornCanDrop(treebeard, item)) {
            closestTarget.addClass(dropzoneHoverClass);
        }
    }
}

/**
 * Runs when Dropzone's drop event hook is run.
 * @param {Object} treebeard The treebeard instance currently being run, check Treebeard API
 * @param event DOM event object
 * @this Dropzone
 * @private
 */
function _fangornDropzoneDrop(treebeard, event) {
    var dropzoneHoverClass = 'fangorn-dz-hover';
    treebeard.select('.tb-row').removeClass(dropzoneHoverClass);
}
/**
 * Runs when Dropzone's complete hook is run after upload is completed.
 * @param {Object} treebeard The treebeard instance currently being run, check Treebeard API
 * @param {Object} file File object that dropzone passes
 * @this Dropzone
 * @private
 */
function _fangornComplete(treebeard, file) {
    var item = file.treebeardParent;
    resolveconfigOption.call(treebeard, item, 'onUploadComplete', [item]);
    orderFolder.call(treebeard, item);

    if (file.isSync) {
        if (this.syncFileCache[item.data.provider].length > 0) {
            var nextFile = this.syncFileCache[item.data.provider].pop();
            this.files.push(nextFile);
            this.processFile(nextFile);
        }
    }
}

/**
 * Runs when Dropzone's success hook is run.
 * @param {Object} treebeard The treebeard instance currently being run, check Treebeard API
 * @param {Object} file File object that dropzone passes
 * @param {Object} response JSON response from the server
 * @this Dropzone
 * @private
 */
function _fangornDropzoneSuccess(treebeard, file, response) {
    treebeard.options.uploadInProgress = false;

    var parent = file.treebeardParent, item,revisedItem, child;

    for (var i = 0; i < parent.children.length; i++) {
        child = parent.children[i];
        if (!child.data.tmpID){
            continue;
        }
        if (child.data.tmpID === file.tmpID) {
            item = child;
        }
    }
    // RESPONSES
    // OSF : Object with actionTake : "file_added"
    // DROPBOX : Object; addon : 'dropbox'
    // S3 : Nothing
    // GITHUB : Object; addon : 'github'
    // Dataverse : Object, actionTaken : file_uploaded
    revisedItem = resolveconfigOption.call(treebeard, item.parent(), 'uploadSuccess', [file, item, response]);
    if (!revisedItem && response) {
        item.data = treebeard.options.lazyLoadPreprocess.call(this, response).data;
        inheritFromParent(item, item.parent());
    }
    if (item.data.tmpID) {
        item.data.tmpID = null;
        item.data.uploadState('completed');
    }
    // Remove duplicates if file was updated
    var status = file.xhr.status;
    if (status === 200) {
        parent.children.forEach(function(child) {
            if (child.data.name === item.data.name && child.id !== item.id) {
                child.removeSelf();
            }
        });
    }
    var url = item.data.nodeUrl + 'files/' + item.data.provider + item.data.path;
    addFileStatus(treebeard, file, true, '', url);

    if (item.data.provider === 'dataverse') {
        item.parent().data.datasetDraftModified = true;
    }

    treebeard.redraw();
}

function _fangornDropzoneRemovedFile(treebeard, file, message, xhr) {
    addFileStatus(treebeard, file, false, 'Upload Canceled.', '');
}
/**
 * runs when Dropzone's error hook runs. Notifies user with error.
 * @param {Object} treebeard The treebeard instance currently being run, check Treebeard API
 * @param {Object} file File object that dropzone passes
 * @param message Error message returned
 * @private
 */
var DEFAULT_ERROR_MESSAGE = gettext('Could not upload file. The file may be invalid ') +
    gettext('or the file folder has been deleted.');
function _fangornDropzoneError(treebeard, file, message, xhr) {
    var tb = treebeard;
    var msgText;

    // Unpatched Dropzone silently does nothing when folders are uploaded on Windows IE
    // Patched Dropzone.prototype.drop to emit error with file = 'None' to catch the error
    if (file === 'None'){
        $osf.growl('Error', gettext('Cannot upload folders.'));
        return;
    }

    if (file.isDirectory) {
        msgText = gettext('Cannot upload folders.');
    } else if (xhr && xhr.status === 507) {
        msgText = gettext('Cannot upload file due to insufficient storage.');
    } else if (xhr && xhr.status === 0) {
        // There is no way for Safari to know if it was a folder at present
         msgText = '';
         if ($osf.isSafari()) {
             msgText += gettext('Could not upload file. Possible reasons: <br>');
             msgText += gettext('1. Cannot upload folders. <br>2. ');
         }
         msgText += gettext('Unable to reach the provider, please try again later. ');
         msgText += sprintf(gettext('If the problem persists, please contact %1$s.') , $osf.osfSupportEmail());
    } else {
        //Osfstorage and most providers store message in {Object}message.{string}message,
        //but some, like Dataverse, have it in {string} message.
        if (message){
            msgText = message.message ? message.message : (typeof message === 'string' ? message : DEFAULT_ERROR_MESSAGE);
        } else {
            msgText = DEFAULT_ERROR_MESSAGE;
        }
    }
    if (typeof file.isDirectory === 'undefined') {
        var parent = file.treebeardParent || treebeardParent.dropzoneItemCache; // jshint ignore:line
        var item;
        var child;
        var destroyItem = false;
        for (var i = 0; i < parent.children.length; i++) {
            child = parent.children[i];
            if (!child.data.tmpID) {
                continue;
            }
            if (child.data.tmpID === file.tmpID) {
                child.removeSelf();
            }
        }
    }
    console.error(file);
    treebeard.options.uploadInProgress = false;
    if (msgText !== 'Upload canceled.') {
        addFileStatus(treebeard, file, false, msgText, '');
    }
    treebeard.dropzone.options.queuecomplete(file);
}

/**
 * Click event for when upload buttonin Action Column, it essentially runs the hiddenFileInput.click
 * @param event DOM event object for click
 * @param {Object} item A Treebeard _item object for the row involved. Node information is inside item.data
 * @param {Object} col Information pertinent to that column where this upload event is run from
 * @private
 */
function _uploadEvent(event, item, col) {
    var self = this;  // jshint ignore:line
    try {
        event.stopPropagation();
    } catch (e) {
        window.event.cancelBubble = true;
    }
    self.dropzoneItemCache = item;
    self.dropzone.hiddenFileInput.click();
    if (!item.open) {
        self.updateFolder(null, item);
    }
}

/**
 * Download button in Action Column
 * @param event DOM event object for click
 * @param {Object} item A Treebeard _item object for the row involved. Node information is inside item.data
 * @param {Object} col Information pertinent to that column where this upload event is run from
 * @private
 */
function _downloadEvent (event, item, col) {
    try {
        event.stopPropagation();
    } catch (e) {
        window.event.cancelBubble = true;
    }
    window.location = waterbutler.buildTreeBeardDownload(item);
}

function _downloadZipEvent (event, item, col) {
    try {
        event.stopPropagation();
    } catch (e) {
        window.event.cancelBubble = true;
    }
    window.location = waterbutler.buildTreeBeardDownloadZip(item);
}

function _createFolder(event, dismissCallback, helpText) {
    var tb = this;
    helpText('');
    var val = $.trim(tb.select('#createFolderInput').val());
    var parent = tb.multiselected()[0];
    if (!parent.open) {
         tb.updateFolder(null, parent);
    }
    if (val.length < 1) {
        helpText(gettext('Please enter a folder name.'));
        return;
    }
    if (val.indexOf('/') !== -1) {
        helpText(gettext('Folder name contains illegal characters.'));
        return;
    }

    var extra = {};
    var path = parent.data.path || '/';
    var options = {name: val, kind: 'folder', waterbutlerURL: parent.data.waterbutlerURL};

    if ((parent.data.provider === 'github') || (parent.data.provider === 'gitlab')) {
        extra.branch = parent.data.branch;
        options.branch = parent.data.branch;
    }

    m.request({
        method: 'PUT',
        background: true,
        config: $osf.setXHRAuthorization,
        url: waterbutler.buildCreateFolderUrl(path, parent.data.provider, parent.data.nodeId, options, extra)
    }).then(function(item) {
        item = tb.options.lazyLoadPreprocess.call(this, item).data;
        inheritFromParent({data: item}, parent, ['branch']);
        item = tb.createItem(item, parent.id);
        orderFolder.call(tb, parent);
        item.notify.update(gettext('New folder created!'), 'success', undefined, 1000);
        if(dismissCallback) {
            dismissCallback();
        }
    }, function(data) {
        if (data && data.code === 409) {
            helpText(data.message);
            m.redraw();
        } else {
            helpText(gettext('Folder creation failed.'));
        }
    });
}
/**
 * Deletes the item, only appears for items
 * @param event DOM event object for click
 * @param {Object} item A Treebeard _item object for the row involved. Node information is inside item.data
 * @param {Object} col Information pertinent to that column where this upload event is run from
 * @private
 */

function _removeEvent (event, items, col) {
    var tb = this;
    function cancelDelete() {
        tb.modal.dismiss();
    }
    function runDelete(item) {
        tb.select('.modal-footer .btn-danger').html(gettext('<i> Deleting...</i>')).removeClass('btn-danger').addClass('btn-default disabled');
        // delete from server, if successful delete from view
        var url = resolveconfigOption.call(this, item, 'resolveDeleteUrl', [item]);
        url = url || waterbutler.buildTreeBeardDelete(item);
        $.ajax({
            url: url,
            type: 'DELETE',
            beforeSend: $osf.setXHRAuthorization
        })
        .done(function(data) {
            // delete view
            tb.deleteNode(item.parentID, item.id);
            tb.modal.dismiss();
            tb.clearMultiselect();

            if (item.data.provider === 'dataverse') {
                item.parent().data.datasetDraftModified = true;
            }
        })
        .fail(function(data){
            tb.modal.dismiss();
            tb.clearMultiselect();
            item.notify.update(gettext('Delete failed.'), 'danger', undefined, 3000);
        });
    }
    function runDeleteMultiple(items){
        items.forEach(function(item){
            runDelete(item);
        });
    }

    function doDelete() {
        var folder = items[0];
        var deleteMessage;
        if (folder.data.permissions.edit) {
            if(folder.data.materialized === WIKI_IMAGES_FOLDER_PATH){
                deleteMessage = m('p.text-danger',
                    gettext('This folder and all of its contents will be deleted. This folder is linked to ') +
                    gettext('your wiki(s). Deleting it will remove images embedded in your wiki(s). ') +
                    gettext('This action is irreversible.'));
            } else {
                deleteMessage = m('p.text-danger',
                    gettext('This folder and ALL its contents will be deleted. This action is irreversible.'));
            }

            var mithrilContent = m('div', [deleteMessage]);
            var mithrilButtons = m('div', [
                m('span.btn.btn-default', { onclick : function() { cancelDelete.call(tb); } }, gettext('Cancel')),
                m('span.btn.btn-danger', { onclick : function() { runDelete(folder); } }, gettext('Delete'))
            ]);
            tb.modal.update(mithrilContent, mithrilButtons, m('h3.break-word.modal-title', sprintf(gettext('Delete "%1$s"?') ,folder.data.name)));
        } else {
            folder.notify.update(gettext('You don\'t have permission to delete this file.'), 'info', undefined, 3000);
        }
    }

    // If there is only one item being deleted, don't complicate the issue:
    if(items.length === 1) {
        var detail;
        if(items[0].data.materialized.substring(0, WIKI_IMAGES_FOLDER_PATH.length) === WIKI_IMAGES_FOLDER_PATH) {
            detail = m('span', gettext('This file may be linked to your wiki(s). Deleting it will remove the') +
                gettext(' image embedded in your wiki(s). '));
        } else {
            detail = '';
        }
        if(items[0].kind !== 'folder'){
            var mithrilContentSingle = m('div', [
                m('p.text-danger', detail, gettext('This action is irreversible.'))
            ]);
            var mithrilButtonsSingle = m('div', [
                m('span.btn.btn-default', { onclick : function() { cancelDelete(); } }, gettext('Cancel')),
                m('span.btn.btn-danger', { onclick : function() { runDelete(items[0]); } }, gettext('Delete'))
            ]);
            // This is already being checked before this step but will keep this edit permission check
            if(items[0].data.permissions.edit){
                tb.modal.update(mithrilContentSingle, mithrilButtonsSingle, m('h3.break-word.modal-title', sprintf(gettext('Delete "%1$s"?') , items[0].data.name)));
            }
        }
        if(items[0].kind === 'folder') {
            if (!items[0].open) {
                tb.updateFolder(null, items[0], doDelete);
            } else {
                doDelete();
            }
        }
    } else {
        // Check if all items can be deleted
        var canDelete = true;
        var deleteList = [];
        var noDeleteList = [];
        var deleteMessage = [m('p', gettext('This action is irreversible.'))];
        var mithrilContentMultiple;
        var mithrilButtonsMultiple;
        items.forEach(function(item, index, arr){
            if(!item.data.permissions.edit){
                canDelete = false;
                noDeleteList.push(item);
            } else {
                deleteList.push(item);
            }
            if(item.kind === 'folder' && deleteMessage.length === 1) {
                deleteMessage.push(m('p.text-danger', gettext('Some of the selected items are folders. This will delete the folder(s) and ALL of their content.')));
            }
        });
        // If all items can be deleted
        if(canDelete){
            mithrilContentMultiple = m('div', [
                    deleteMessage,
                    deleteList.map(function(n){
                        if(n.kind === 'folder'){
                            return m('.fangorn-canDelete.text-success.break-word', [
                                m('i.fa.fa-folder'), m('b', ' ' + n.data.name)
                                ]);
                        }
                        if(n.data.materialized.substring(0, WIKI_IMAGES_FOLDER_PATH.length) === WIKI_IMAGES_FOLDER_PATH) {
                            return m('p.text-danger', m('b', n.data.name), gettext(' may be linked to') +
                                gettext(' your wiki(s). Deleting them will remove images embedded in your wiki(s). '));
                        } else {
                            return m('.fangorn-canDelete.text-success.break-word', n.data.name);
                        }
                    })
                ]);
            mithrilButtonsMultiple = m('div', [
                    m('span.btn.btn-default', { onclick : function() { tb.modal.dismiss(); } }, gettext('Cancel')),
                    m('span.btn.btn-danger', { onclick : function() { runDeleteMultiple.call(tb, deleteList); } }, gettext('Delete All'))
                ]);
        } else {
            mithrilContentMultiple = m('div', [
                    m('p', gettext('Some of these files can\'t be deleted but you can delete the ones highlighted with green. This action is irreversible.')),
                    deleteList.map(function(n){
                        if(n.kind === 'folder'){
                            return m('.fangorn-canDelete.text-success.break-word', [
                                m('i.fa.fa-folder'), m('b', ' ' + n.data.name)
                                ]);
                        }
                        return m('.fangorn-canDelete.text-success.break-word', n.data.name);
                    }),
                    noDeleteList.map(function(n){
                        return m('.fangorn-noDelete.text-warning.break-word', n.data.name);
                    })
                ]);
            mithrilButtonsMultiple = m('div', [
                    m('span.btn.btn-default', { 'class' : 'text-default', onclick : function() { tb.modal.dismiss(); } }, gettext('Cancel')),
                    m('span.btn.btn-danger', { 'class' : 'text-danger', onclick : function() { runDeleteMultiple.call(tb, deleteList); } }, gettext('Delete Some'))
                ]);
        }
        tb.modal.update(mithrilContentMultiple, mithrilButtonsMultiple, m('h3.break-word.modal-title', gettext('Delete multiple files?')));
    }
}

function doCheckout(item, checkout, showError) {
    return $osf.ajaxJSON(
        'PUT',
        window.contextVars.apiV2Prefix + 'files' + item.data.path + '/',
        {
            isCors: true,
            data: {
                data: {
                    id: item.data.path.replace('/', ''),
                    type: 'files',
                    attributes: {
                        checkout: checkout
                    }
                }
            }
        }
    ).done(function(xhr) {
        if (showError) {
            window.location.reload();
        }
    }).fail(function(xhr) {
        if (showError) {
            $osf.growl('Error', gettext('Unable to check out file. This is most likely due to the file being already checked-out') +
                gettext(' by another user.'));
        }
    });
}


/**
 * Resolves lazy load url for fetching children
 * @param {Object} item A Treebeard _item object for the row involved. Node information is inside item.data
 * @this Treebeard.controller
 * @returns {String|Boolean} Returns the fetch URL in string or false if there is no url.
 * @private
 */
function _fangornResolveLazyLoad(item) {
    item.connected = true;
    var configOption = resolveconfigOption.call(this, item, 'lazyload', [item]);
    if (configOption) {
        return configOption;
    }

    if (item.data.provider === undefined) {
        return false;
    }
    return waterbutler.buildTreeBeardMetadata(item);
}

/**
 * Handles errors in lazyload fetching of items, usually link is wrong
 * @param {Object} item A Treebeard _item object for the row involved. Node information is inside item.data
 * @this Treebeard.controller
 * @private
 */
function _fangornLazyLoadError (item) {
    item.connected = false;
    var configOption = resolveconfigOption.call(this, item, 'lazyLoadError', [item]);
}

/**
 * Applies the positionining and initialization of tooltips for file names
 * @private
 */
function reapplyTooltips () {
    $('[data-toggle="tooltip"]').tooltip({container: 'body', 'animation' : false});
}

/**
 * Called when new object data has arrived to be loaded.
 * @param {Object} tree A Treebeard _item object for the row involved. Node information is inside item.data
 * @this Treebeard.controller
 * @private
 */
function _fangornLazyLoadOnLoad (tree, event) {
    tree.children.forEach(function(item) {
        inheritFromParent(item, tree);
    });
    resolveconfigOption.call(this, tree, 'lazyLoadOnLoad', [tree, event]);
    reapplyTooltips();

    if (tree.depth > 1) {
        orderFolder.call(this, tree);
    }
}

/**
 * Order contents of a folder without an entire sorting of all the table
 * @param {Object} tree A Treebeard _item object for the row involved. Node information is inside item.data
 * @this Treebeard.controller
 * @private
 */
function orderFolder(tree) {
    var sortColumn;
    var sortDirection;

    if(typeof this.isSorted !== 'undefined' && typeof this.isSorted[0] !== 'undefined'){
        sortColumn = Object.keys(this.isSorted)[0]; // default to whatever column is first
        for (var column in this.isSorted){
            sortColumn = this.isSorted[column].asc || this.isSorted[column].desc ? column : sortColumn;
        }
        sortDirection = this.isSorted[sortColumn].desc ? 'desc' : 'asc'; // default to ascending
    }else{
        sortColumn = 0;
        sortDirection = 'asc';
    }
    tree.sortChildren(this, sortDirection, 'text', sortColumn, 1);
    this.redraw();
}

/**
 * Changes the upload method based on what the add ons need. Default is POST, S3 needs PUT
 * @param {Object} item A Treebeard _item object for the row involved. Node information is inside item.data
 * @this Treebeard.controller
 * @returns {string} Must return string that is a legitimate method like POST, PUT
 * @private
 */
function _fangornUploadMethod(item) {
    var configOption = resolveconfigOption.call(this, item, 'uploadMethod', [item]);
    return configOption || 'PUT';
}

function gotoFileEvent (item, toUrl) {
    if(toUrl === undefined)
        toUrl = '/';
    var tb = this;
    var redir = new URI(item.data.nodeUrl);
    redir.segment('files').segment(item.data.provider).segmentCoded(item.data.path.substring(1));
    var fileurl  = redir.toString() + toUrl;

    // construct view only link into file url as it gets removed from url params in IE
    if ($osf.isIE()) {
        var viewOnly = $osf.urlParams().view_only;
        if (viewOnly) {
            if (fileurl.indexOf('?') !== -1) {
                fileurl += '&view_only=' + viewOnly;
            }else {
                fileurl += '?view_only=' + viewOnly;
            }
        }
    }

    if (COMMAND_KEYS.indexOf(tb.pressedKey) !== -1) {
        window.open(fileurl, '_blank');
    } else {
        window.open(fileurl, '_self');
    }
}

/**
 * Defines the contents of the title column (does not include the toggle and folder sections
 * @param {Object} item A Treebeard _item object for the row involved. Node information is inside item.data
 * @param {Object} col Options for this particulat column
 * @this Treebeard.controller
 * @returns {Array} Returns an array of mithril template objects using m()
 * @private
 */
function _fangornTitleColumnHelper(tb, item, col, nameTitle, toUrl, classNameOption){
    if (typeof tb.options.links === 'undefined') {
        tb.options.links = true;
    }
    // as opposed to undefined, avoids unnecessary setting of this value
    if (item.data.isAddonRoot && item.connected === false) {
        return _connectCheckTemplate.call(this, item);
    }
    if (item.kind === 'file' && item.data.permissions.view) {
        var attrs = {};
        if (tb.options.links) {
            attrs = {
                className: classNameOption,
                onclick: function(event) {
                    event.stopImmediatePropagation();
                    gotoFileEvent.call(tb, item, toUrl);
                }
            };
        }

        var titleRow = m('span', attrs, nameTitle);

        if  (item.data.extra.latestVersionSeen && item.data.extra.latestVersionSeen.seen === false && col.data === 'name') {
            titleRow = m('strong', [titleRow]);
        }

        return titleRow;
    }
    if ((item.data.nodeType === 'project' || item.data.nodeType ==='component') && item.data.permissions.view) {
        return m('a.' + classNameOption, {href: '/' + item.data.nodeID.toString() + toUrl}, nameTitle);
    }
    return m('span', nameTitle);
}

function _fangornTitleColumn(item, col) {
    var tb = this;
    if (item.data.nodeRegion && item.data.provider !== 'osfstorage') {
        return _fangornTitleColumnHelper(tb, item, col, item.data.name + ' (' + item.data.nodeRegion + ')', '/', 'fg-file-links');
    }
    if (item.data.nodeRegion) {
        if (window.contextVars.isCustomStorageLocation) {
            return _fangornTitleColumnHelper(tb, item, col, item.data.nodeRegion, '/', 'fg-file-links');
        }
        else if (item.data.nodeRegion===item.data.addonFullname) {
            return _fangornTitleColumnHelper(tb, item, col, item.data.nodeRegion, '/', 'fg-file-links');
        }
        else {
            return _fangornTitleColumnHelper(tb, item, col, item.data.name, '/', 'fg-file-links');
        }
    }
    return _fangornTitleColumnHelper(tb, item, col, item.data.name, '/', 'fg-file-links');
}

function _fangornVersionColumn(item, col) {
    var tb = this;
    if (item.kind !== 'folder' && item.data.provider === 'osfstorage'){
        return _fangornTitleColumnHelper(tb, item, col, String(item.data.extra.version), '/?show=revision', 'fg-version-links');
    }
    return;
}

/**
 * Defines the contents of the modified column (does not include the toggle and folder sections
 * @param {Object} item A Treebeard _item object for the row involved. Node information is inside item.data
 * @param {Object} col Options for this particular column
 * @this Treebeard.controller
 * @returns {Array} Returns an array of mithril template objects using m()
 * @private
 */
function _fangornModifiedColumn(item, col) {
    var tb = this;
    if (item.data.isAddonRoot && item.connected === false) { // as opposed to undefined, avoids unnecessary setting of this value
        return _connectCheckTemplate.call(this, item);
    }
    if (item.kind === 'file' && item.data.permissions.view && item.data.modified_utc) {
        item.data.modified = new moment(moment.utc(item.data.modified_utc,'YYYY-MM-DD hh:mm A', 'en').toDate()).format('YYYY-MM-DD hh:mm A');
        return m(
            'span',
            item.data.modified
        );
    }
    return m('span', '');
}

/**
 * Returns a reusable template for column titles when there is no connection
 * @param {Object} item A Treebeard _item object for the row involved. Node information is inside item.data
 * @this Treebeard.controller
 * @private
 */
function _connectCheckTemplate(item){
    var tb = this;
    return m('span.text-danger', [
        m('span', item.data.name),
        m('em', ' couldn\'t load.' ),
        m('button.btn.btn-xs.btn-default.m-l-xs', {
            onclick : function(e){
                e.stopImmediatePropagation();
                if (tb.options.togglecheck.call(tb, item)) {
                    var index = tb.returnIndex(item.id);
                    tb.toggleFolder(index, e);
                }
            }
        }, [m('i.fa.fa-refresh'), ' Retry'])
    ]);
}

/**
 * Parent function for resolving rows, all columns are sub methods within this function
 * @param {Object} item A Treebeard _item object for the row involved. Node information is inside item.data
 * @this Treebeard.controller
 * @returns {Array} An array of columns that get iterated through in Treebeard
 * @private
 */
function _fangornResolveRows(item) {
    var tb = this;
    var defaultColumns = [];
    var configOption;
    item.css = '';
    if(tb.isMultiselected(item.id)){
        item.css = 'fangorn-selected';
    }

    if(item.data.permissions && !item.data.permissions.view){
        item.css += ' tb-private-row';
    }

    if(item.data.uploadState && (item.data.uploadState() === 'pending' || item.data.uploadState() === 'uploading')){
        return uploadRowTemplate.call(tb, item);
    }

    if (item.data.status) {
        return [{
            data : '',  // Data field name
            css : 't-a-c',
            custom : function(){ return m('span.text-muted', [STATE_MAP[item.data.status].display, item.data.name, '...']); }
        }, {
            data : '',  // Data field name
            custom : function(){ return '';}
        }];
    }
    if (item.parentID) {
        item.data.permissions = item.data.permissions || item.parent().data.permissions;
        if (item.data.kind === 'folder') {
            item.data.accept = item.data.accept || item.parent().data.accept;
        }
    }
    defaultColumns.push({
        data : 'name',  // Data field name
        folderIcons : true,
        filter : true,
        custom : _fangornTitleColumn
    });
    defaultColumns.push({
        data : 'size',  // Data field name
        sortInclude : false,
        filter : false,
        custom : function() {return item.data.size ? $osf.humanFileSize(item.data.size, true) : '';}
    });
    defaultColumns.push({
        data: 'version',
        filter: false,
        sortInclude : false,
        custom: _fangornVersionColumn
    });
    if (item.data.provider === 'osfstorage') {
        defaultColumns.push({
            data : 'downloads',
            sortInclude : false,
            filter : false,
            custom: function() { return lodashGet(item, 'data.extra.downloads', '').toString(); }
        });
    } else {
        defaultColumns.push({
            data : 'downloads',
            sortInclude : false,
            filter : false,
            custom : function() { return m(''); }
        });
    }
    defaultColumns.push({
        data : 'modified',  // Data field name
        filter : false,
        custom : _fangornModifiedColumn
    });
    configOption = resolveconfigOption.call(this, item, 'resolveRows', [item]);
    return configOption || defaultColumns;
}

/**
 * Defines Column Titles separately since content and css may be different, allows more flexibility
 * @returns {Array} an Array of column information that gets templated inside Treebeard
 * @this Treebeard.controller
 * @private
 */
function _fangornColumnTitles () {
    var columns = [];
    columns.push({
        title : gettext('Name'),
        width : '54%',
        sort : true,
        sortType : 'text'
    }, {
        title : gettext('Size'),
        width : '8%',
        sort : false
    }, {
        title : gettext('Version'),
        width : '10%',
        sort : false
    }, {
        title : gettext('Downloads'),
        width : '8%',
        sort : false
    }, {
        title : gettext('Modified'),
        width : '20%',
        sort : true,
        sortType : 'text'
    });
    return columns;
}

/**
 * When fangorn loads the top level needs to be open so we load the children on load
 * @this Treebeard.controller
 * @private
 */
function _loadTopLevelChildren() {
    var i;
    for (i = 0; i < this.treeData.children.length; i++) {
        this.updateFolder(null, this.treeData.children[i]);
    }
}

/**
 * Expand major addons on load
 * @param {Object} item A Treebeard _item object for the row involved. Node information is inside item.data
 * @this Treebeard.controller
 * @private
 */
var NO_AUTO_EXPAND_PROJECTS = ['ezcuj', 'ecmz4', 'w4wvg', 'sn64d', 'pfdyw', '4jbx4'];
function expandStateLoad(item) {
    var tb = this,
        icon = $('.tb-row[data-id="' + item.id + '"]').find('.tb-toggle-icon'),
        toggleIcon = tbOptions.resolveToggle(item),
        addonList = [],
        i;

    if (item.children.length > 0 && item.depth === 1) {
        // NOTE: On the RPP *only*: Load the top-level project's NII Storage
        // but do NOT lazy-load children in order to save hundreds of requests.
        // TODO: We might want to do this for every project, but that's TBD.
        // /sloria
        if (window.contextVars && window.contextVars.node && NO_AUTO_EXPAND_PROJECTS.indexOf(window.contextVars.node.id) > -1) {
            var osfsItems = item.children.filter(function(child) { return child.data.isAddonRoot && child.data.provider === 'osfstorage'; });
            if (osfsItems.length) {
                var osfsItem = osfsItems[0];
                tb.updateFolder(null, osfsItem);
            }
        } else {
            for (i = 0; i < item.children.length; i++) {
                tb.updateFolder(null, item.children[i]);
            }
        }
    }

    if (item.children.length > 0 && item.depth === 2) {
        for (i = 0; i < item.children.length; i++) {
            if (item.children[i].data.isAddonRoot || item.children[i].data.addonFullName === 'NII Storage' ) {
                tb.updateFolder(null, item.children[i]);
            }
        }
    }

    if (item.depth > 2 && !item.data.isAddonRoot && !item.data.type && item.children.length === 0 && item.open) {
        // Displays loading indicator until request below completes
        // Copied from toggleFolder() in Treebeard
        if (icon.get(0)) {
            m.render(icon.get(0), tbOptions.resolveRefreshIcon());
        }
        $osf.ajaxJSON(
            'GET',
            '/api/v1/project/' + item.data.nodeID + '/files/grid/'
        ).done(function(response) {
            var data = response.data[0].children;
            tb.updateFolder(data, item);
            tb.redraw();
        }).fail(function(xhr) {
            item.notify.update(gettext('Unable to retrieve components.'), 'danger', undefined, 3000);
            item.open = false;
            Raven.captureMessage(sprintf(gettext('Unable to retrieve components for node %1$s') , item.data.nodeID), {
                extra: {
                    xhr: xhr
                }
            });
        });
    }

    $('.fangorn-toolbar-icon').tooltip();

}

/**
 * @param tree A Treebeard _item object for the row
 * @param nodeID Current node._id
 * @param file window.contextVars.file object
 */
function setCurrentFileID(tree, nodeID, file) {
    var tb = this;
    if(!file){
        return;
    }
    var child;
    var i;
    if (file.provider === 'figshare') {
        for (i = 0; i < tree.children.length; i++) {
            child = tree.children[i];
            if (nodeID === child.data.nodeId && child.data.provider === file.provider && child.data.path === file.path) {
                tb.currentFileID = child.id;
            }
        }
    } else if (file.provider === 'dataverse') {
        // Only highlight file in correct dataset version, since paths persist across versions
        for (i = 0; i < tree.children.length; i++) {
            child = tree.children[i];
            var urlParams = $osf.urlParams();
            if (nodeID === child.data.nodeId && child.data.provider === file.provider && child.data.path === file.path &&
                child.data.extra.datasetVersion === urlParams.version) {
                tb.currentFileID = child.id;
            }
        }
    } else if (tb.fangornFolderIndex !== undefined && tb.fangornFolderArray !== undefined && tb.fangornFolderIndex < tb.fangornFolderArray.length) {
        for (var j = 0; j < tree.children.length; j++) {
            child = tree.children[j];
            if (nodeID === child.data.nodeId && child.data.provider === file.provider && child.data.name === tb.fangornFolderArray[tb.fangornFolderIndex]) {
                tb.fangornFolderIndex++;
                if (child.data.kind === 'folder') {
                    tb.updateFolder(null, child);
                    tree = child;
                }
                else {
                    tb.currentFileID = child.id;
                }
            }
        }
    }
}

/**
 * Scroll to the Treebeard item corresponding to the given ID
 * @param fileID id of a Treebeard _item object
 */
function scrollToFile(fileID) {
    var tb = this;
    if (fileID !== undefined) {
        var index = tb.returnIndex(fileID);
        var visibleIndex = tb.visibleIndexes.indexOf(index);
        var scrollTo = visibleIndex * tb.options.rowHeight;
        this.select('#tb-tbody').scrollTop(scrollTo);
    }
}

function _renameEvent () {
    var tb = this;
    var item = tb.multiselected()[0];
    var val = $.trim($('#renameInput').val());
    var folder = item.parent();
    //TODO Error message?
    if  (val === item.name) {
        return;
    }
    if(item.data.materialized === WIKI_IMAGES_FOLDER_PATH){
        $osf.growl('Error', gettext('You cannot rename your Wiki images folder.'));
        return;
    }

    checkConflictsRename(tb, item, val, doItemOp.bind(tb, OPERATIONS.RENAME, folder, item, val));
    tb.toolbarMode(toolbarModes.DEFAULT);
}

var toolbarModes = {
    'DEFAULT' : 'bar',
    'FILTER' : 'filter',
    'ADDFOLDER' : 'addFolder',
    'RENAME' : 'rename',
    'ADDPROJECT' : 'addProject'
};


// A fangorn-styled button; addons can reuse this
var FGButton = {
    view: function(ctrl, args, children) {
        var extraCSS = args.className || '';
        var tooltipText = args.tooltip || '';
        var iconCSS = args.icon || '';
        var onclick = args.onclick || noop;
        var opts = {
            className: 'fangorn-toolbar-icon ' + extraCSS,
            onclick: onclick
        };
        // Add tooltip if applicable
        if (args.tooltip) {
            opts['data-toggle'] = 'tooltip';
            opts['data-placement'] = 'bottom';
            opts.title = args.tooltip;
        }
        var childrenElements = [];
        childrenElements.push(m('i', {className: iconCSS}));
        if(children) {
            childrenElements.push(m('span', children));
        }
        return m('div', opts, childrenElements);
    }
};

var FGInput = {
    view : function(ctrl, args, helpText) {
        var extraCSS = args.className || '';
        var tooltipText = args.tooltip || '';
        var placeholder = args.placeholder || '';
        var id = args.id || '';
        var helpTextId = args.helpTextId || '';
        var oninput = args.oninput || noop;
        var onkeypress = args.onkeypress || noop;
        return m('span', [
            m('input', {
                'id' : id,
                className: 'pull-right form-control' + extraCSS,
                oninput: oninput,
                onkeypress: onkeypress,
                'value': args.value || '',
                'data-toggle': tooltipText ? 'tooltip' : '',
                'title': tooltipText,
                'data-placement' : 'bottom',
                'placeholder' : placeholder
                }),
            m('.text-danger', {
                'id' : helpTextId
            }, helpText)
        ]);
    }
};

var FGDropdown = {
    view : function(ctrl, args, children) {
        var extraCSS = args.className || '';
        var tooltipText = args.tooltip || '';
        var id = args.id || '';
        var name = args.name || '';
        var label = args.label || '';
        var onchange = args.onchange || noop;
        return m('span.fangorn-dropdown', {
                className: extraCSS
            }, [
                m('span.hidden-xs', label),
                m('select.no-border', {
                    'name' : name,
                    'id' : id,
                    onchange: onchange,
                    'data-toggle': tooltipText ? 'tooltip' : '',
                    'title': tooltipText,
                    'data-placement' : 'bottom'
                }, children)
        ]);
    }
};

var FGItemButtons = {
    view : function(ctrl, args, children) {
        var tb = args.treebeard;
        var item = args.item;
        var rowButtons = [];
        var mode = args.mode;
        if (tb.options.placement !== 'fileview') {
            if (window.File && window.FileReader && item.kind === 'folder' && item.data.provider && item.data.permissions && item.data.permissions.edit) {
                rowButtons.push(
                    m.component(FGButton, {
                        onclick: function(event) {_uploadEvent.call(tb, event, item); },
                        icon: 'fa fa-upload',
                        className : 'text-success'
                    }, gettext('Upload')),
                    m.component(FGButton, {
                        onclick: function () {
                            mode(toolbarModes.ADDFOLDER);
                        },
                        icon: 'fa fa-plus',
                        className: 'text-success'
                    }, gettext('Create Folder')));
                if (item.data.path) {
                    rowButtons.push(
                        m.component(FGButton, {
                            onclick: function(event) {_removeEvent.call(tb, event, [item]); },
                            icon: 'fa fa-trash',
                            className : 'text-danger'
                        }, gettext('Delete Folder')));
                }
            }
            if (item.kind === 'file') {
                rowButtons.push(
                    m.component(FGButton, {
                        onclick: function (event) { _downloadEvent.call(tb, event, item); },
                        icon: 'fa fa-download',
                        className: 'text-primary'
                    }, gettext('Download'))
                );
                if (item.data.permissions && item.data.permissions.view) {
                    rowButtons.push(
                        m.component(FGButton, {
                            onclick: function (event) {
                                gotoFileEvent.call(tb, item, '/');
                            },
                            icon: 'fa fa-file-o',
                            className: 'text-info'
                        }, gettext('View')));
                }
                if (item.data.permissions && item.data.permissions.edit) {
                    if (item.data.provider === 'osfstorage') {
                        if (!item.data.extra.checkout){
                            rowButtons.push(
                                m.component(FGButton, {
                                    onclick: function(event) { _removeEvent.call(tb, event, [item]); },
                                    icon: 'fa fa-trash',
                                    className: 'text-danger'
                                }, gettext('Delete')));

                            rowButtons.push(
                                m.component(FGButton, {
                                    onclick: function(event) {
                                        tb.modal.update(m('', [
                                            m('p', gettext('This would mean ') +
                                                gettext('other contributors cannot edit, delete or upload new versions of this file ') +
                                                gettext('as long as it is checked-out. You can check it back in at anytime.'))
                                        ]), m('', [
                                            m('a.btn.btn-default', {onclick: function() {tb.modal.dismiss();}}, gettext('Cancel')), //jshint ignore:line
                                            m('a.btn.btn-warning', {onclick: function() {
                                                doCheckout(item, window.contextVars.currentUser.id, true);
                                            }}, gettext('Check out file'))
                                        ]), m('h3.break-word.modal-title', gettext('Confirm file check-out?')));
                                    },
                                    icon: 'fa fa-sign-out',
                                    className : 'text-warning'
                                }, gettext('Check out file')));
                        } else if (item.data.extra.checkout && item.data.extra.checkout._id === window.contextVars.currentUser.id) {
                            rowButtons.push(
                                m.component(FGButton, {
                                    onclick: function(event) {
                                        doCheckout(item, null, true);
                                    },
                                    icon: 'fa fa-sign-in',
                                    className : 'text-warning'
                                }, gettext('Check in file'))
                            );
                        }
                    } else {
                        rowButtons.push(
                        m.component(FGButton, {
                            onclick: function (event) { _removeEvent.call(tb, event, [item]); },
                            icon: 'fa fa-trash',
                            className: 'text-danger'
                        }, gettext('Delete')));

                    }
                }
                if(storageAddons[item.data.provider].externalView) {
                    var providerFullName = storageAddons[item.data.provider].fullName;
                    rowButtons.push(
                        m('a.text-info.fangorn-toolbar-icon', {href: item.data.extra.webView}, [
                            m('i.fa.fa-external-link'),
                            m('span', sprintf(gettext('View on %1$s') , providerFullName))
                        ])
                    );
                }
            } else if (item.data.provider) {
                rowButtons.push(
                    m.component(FGButton, {
                        onclick: function (event) { _downloadZipEvent.call(tb, event, item); },
                        icon: 'fa fa-download',
                        className: 'text-primary'
                    }, gettext('Download as zip'))
                );
            }
            if (item.data.provider && !item.data.isAddonRoot && item.data.permissions && item.data.permissions.edit && (item.data.provider !== 'osfstorage' || !item.data.extra.checkout)) {
                rowButtons.push(
                    m.component(FGButton, {
                        onclick: function () {
                            mode(toolbarModes.RENAME);
                        },
                        icon: 'fa fa-pencil',
                        className: 'text-info'
                    }, gettext('Rename'))
                );
            }
            return m('span', rowButtons);
        }
    }
};

var dismissToolbar = function(helpText){
    var tb = this;
    if (tb.toolbarMode() === toolbarModes.FILTER){
        tb.resetFilter();
    }
    tb.toolbarMode(toolbarModes.DEFAULT);
    tb.filterText('');
    if(typeof helpText === 'function'){
        helpText('');
    }
    m.redraw();
};

var FGToolbar = {
    controller : function(args) {
        var self = this;
        self.tb = args.treebeard;
        self.tb.toolbarMode = m.prop(toolbarModes.DEFAULT);
        self.items = args.treebeard.multiselected;
        self.mode = self.tb.toolbarMode;
        self.isUploading = args.treebeard.isUploading;
        self.helpText = m.prop('');
        self.dismissToolbar = dismissToolbar.bind(self.tb, self.helpText);
        self.createFolder = function(event){
            _createFolder.call(self.tb, event, self.dismissToolbar, self.helpText);
        };
        self.nameData = m.prop('');
        self.renameId = m.prop('');
        self.renameData = m.prop('');
    },
    view : function(ctrl) {
        var templates = {};
        var generalButtons = [];
        var finalRowButtons = [];
        var items = ctrl.items();
        var item = items[0];
        var dismissIcon = m.component(FGButton, {
                onclick: ctrl.dismissToolbar,
                icon : 'fa fa-times'
            }, '');
        templates[toolbarModes.FILTER] = [
            m('.col-xs-9', [
                ctrl.tb.options.filterTemplate.call(ctrl.tb)
                ]),
                m('.col-xs-3.tb-buttons-col',
                    m('.fangorn-toolbar.pull-right', [dismissIcon])
                )
            ];
        $('.tb-row').click(function(){
            ctrl.helpText('');
        });

        if (ctrl.tb.toolbarMode() === toolbarModes.DEFAULT) {
            ctrl.nameData('');
            ctrl.renameId('');
        }
        if(typeof item !== 'undefined' && item.id !== ctrl.renameId()){
            ctrl.renameData(item.data.name);
            ctrl.renameId(item.id);
        }

        if (ctrl.tb.options.placement !== 'fileview') {
            templates[toolbarModes.ADDFOLDER] = [
                m('.col-xs-9', [
                    m.component(FGInput, {
                        oninput: m.withAttr('value', ctrl.nameData),
                        onkeypress: function (event) {
                            if (ctrl.tb.pressedKey === ENTER_KEY) {
                                ctrl.createFolder.call(ctrl.tb, event, ctrl.dismissToolbar);
                            }
                        },
                        id: 'createFolderInput',
                        value: ctrl.nameData(),
                        helpTextId: 'createFolderHelp',
                        placeholder: gettext('New folder name'),
                    }, ctrl.helpText())
                ]),
                m('.col-xs-3.tb-buttons-col',
                    m('.fangorn-toolbar.pull-right',
                        [
                            m.component(FGButton, {
                                onclick: ctrl.createFolder,
                                icon: 'fa fa-plus',
                                className: 'text-success'
                            }),
                            dismissIcon
                        ]
                    )
                )
            ];
            templates[toolbarModes.RENAME] = [
                m('.col-xs-9',
                    m.component(FGInput, {
                        oninput: m.withAttr('value', ctrl.renameData),
                        onkeypress: function (event) {
                            if (ctrl.tb.pressedKey === ENTER_KEY) {
                                _renameEvent.call(ctrl.tb);
                            }
                        },
                        id: 'renameInput',
                        value: ctrl.renameData(),
                        helpTextId: 'renameHelpText',
                        placeholder: gettext('Enter name'),
                    }, ctrl.helpText())
                ),
                m('.col-xs-3.tb-buttons-col',
                    m('.fangorn-toolbar.pull-right',
                        [
                            m.component(FGButton, {
                                onclick: function () {
                                    _renameEvent.call(ctrl.tb);
                                },
                                icon: 'fa fa-pencil',
                                className: 'text-info'
                            }),
                            dismissIcon
                        ]
                    )
                )
            ];
        }
        // Bar mode
        // Which buttons should show?
        if(items.length === 1){
            var addonButtons = resolveconfigOption.call(ctrl.tb, item, 'itemButtons', [item]);
            if (addonButtons) {
                finalRowButtons = m.component(addonButtons, {treebeard : ctrl.tb, item : item }); // jshint ignore:line
            } else if (ctrl.tb.options.placement !== 'fileview') {
                finalRowButtons = m.component(FGItemButtons, {treebeard : ctrl.tb, mode : ctrl.mode, item : item }); // jshint ignore:line
            }
        }
        if(ctrl.isUploading() && ctrl.tb.options.placement !== 'fileview') {
            generalButtons.push(
                m.component(FGButton, {
                    onclick: function() {
                        cancelAllUploads.call(ctrl.tb);
                    },
                    icon: 'fa fa-time-circle',
                    className : 'text-danger'
                }, gettext('Cancel Pending Uploads'))
            );
        }
        // multiple selection icons
        // Special cased to not show 'delete multiple' for github or published dataverses
        if(
            (items.length > 1) &&
            (ctrl.tb.multiselected()[0].data.provider !== 'github') &&
            (ctrl.tb.multiselected()[0].data.provider !== 'onedrive') &&
            (ctrl.tb.options.placement !== 'fileview') &&
            !(
                (ctrl.tb.multiselected()[0].data.provider === 'dataverse') &&
                (ctrl.tb.multiselected()[0].parent().data.version === 'latest-published')
            )
        ) {
            if (showDeleteMultiple(items)) {
                generalButtons.push(
                    m.component(FGButton, {
                        onclick: function(event) {
                            var configOption = resolveconfigOption.call(ctrl.tb, item, 'removeEvent', [event, items]); // jshint ignore:line
                            if(!configOption){ _removeEvent.call(ctrl.tb, null, items); }
                        },
                        icon: 'fa fa-trash',
                        className : 'text-danger'
                    }, gettext('Delete Multiple'))
                );
            }
        }
        generalButtons.push(
            m.component(FGButton, {
                onclick: function(event){
                    ctrl.mode(toolbarModes.FILTER);
                },
                icon: 'fa fa-search',
                className : 'text-primary'
            }, gettext('Filter')));
            if (ctrl.tb.options.placement !== 'fileview') {
                generalButtons.push(m.component(FGButton, {
                    onclick: function(event){
                        var mithrilContent = m('div', [
                            m('p', [ m('b', gettext('Select rows:')), m('span', gettext(' Click on a row (outside the add-on, file, or folder name) to show further actions in the toolbar. Use Command or Shift keys to select multiple files.'))]),
                            m('p', [ m('b', gettext('Open files:')), m('span', gettext(' Click a file name to go to view the file in the GakuNin RDM.'))]),
                            m('p', [ m('b', gettext('Open files in new tab:')), m('span', gettext(' Press Command (Ctrl in Windows) and click a file name to open it in a new tab.'))]),
                            m('p', [ m('b', gettext('Download as zip:')), m('span', gettext(' Click on the row of an add-on or folder and click the Download as Zip button in the toolbar.')), m('i', gettext(' Not available for all storage add-ons.'))]),
                            m('p', [ m('b', gettext('Copy files:')), m('span', gettext(' Press Option (Alt in Windows) while dragging a file to a new folder or component.')), m('i', gettext(' Only for contributors with write access.'))])
                        ]);
                        var mithrilButtons = m('button', {
                                'type':'button',
                                'class' : 'btn btn-default',
                                onclick : function(event) { ctrl.tb.modal.dismiss(); } }, gettext('Close'));
                        ctrl.tb.modal.update(mithrilContent, mithrilButtons, m('h3.modal-title.break-word', gettext('How to Use the File Browser')));
                    },
                    icon: 'fa fa-info',
                    className : 'text-info'
                }, ''));
            }
        if (ctrl.tb.options.placement === 'fileview') {
            generalButtons.push(m.component(FGButton, {
                    onclick: function(event){
                        var panelToggle = $('.panel-toggle');
                        var panelExpand = $('.panel-expand');
                        var panelVisible = panelToggle.find('.osf-panel-hide');
                        var panelHidden = panelToggle.find('.osf-panel-show');

                        panelVisible.hide();
                        panelHidden.show();
                    },
                    icon: 'fa fa-angle-up'
                }, ''));
        }

        if (item && item.connected !== false){ // as opposed to undefined, avoids unnecessary setting of this value
            templates[toolbarModes.DEFAULT] = m('.col-xs-12', m('.pull-right', [finalRowButtons, m('span', generalButtons)]));
        } else {
            templates[toolbarModes.DEFAULT] = m('.col-xs-12', m('.pull-right', m('span', generalButtons)));
        }
        return m('.row.tb-header-row', [
            m('#folderRow', { config : function () {
                $('#folderRow input').focus();
            }}, [
                templates[ctrl.mode()]
            ])
        ]);
    }
};

/**
 * When multiple rows are selected remove those that are not valid
 * @param {Array} rows List of item objects
 * @returns {Array} newRows Returns the revised list of rows
 */
function filterRows(rows) {
    if(rows.length === 0){
        return;
    }
    var tb = this;
    var i, newRows = [],
        originalRow = tb.find(tb.multiselected()[0].id),
        originalParent,
        currentItem;
    function changeColor() { $(this).css('background-color', ''); }
    if (originalRow !== undefined) {
        originalParent = originalRow.parentID;
        for (i = 0; i < rows.length; i++) {
            currentItem = rows[i];
            // Filter rows that are no in the parent
            var inParent = currentItem.parentID === originalParent && currentItem.id !== -1;
            var inProgress = typeof currentItem.inProgress !== 'undefined' && currentItem.inProgress;
            if (inParent && !inProgress) {
                newRows.push(rows[i]);
            } else {
                $('.tb-row[data-id="' + rows[i].id + '"]').stop().css('background-color', '#D18C93')
                    .animate({ backgroundColor: '#fff'}, 500, changeColor);
                if (inProgress) {
                    $osf.growl('Error', gettext('Please wait for current action to complete'));
                }
            }
        }
    }
    tb.multiselected(newRows);
    tb.highlightMultiselect();
    return newRows;
}

/**
 * Helper function that turns parent open values to true to respective redraws can open the folder
 * @this Treebeard.controller
 * @param {Object} item A Treebeard _item object.
 * @private
 */
function openParentFolders (item) {
    var tb = this;
    // does it have a parent? If so change open
    var parent = item.parent();
    if (parent) {
        if (!parent.open) {
            var index = tb.returnIndex(parent.id);
            parent.load = true;
            tb.toggleFolder(index);
        }
        openParentFolders.call(tb, parent);
    }
}

/**
 * Handles multiselect conditions and actions
 * @this Treebeard.controller
 * @param {Object} event jQuery click event.
 * @param {Object} row A Treebeard _item object.
 * @private
 */
 function _fangornMultiselect (event, row) {
    var tb = this;
    var scrollToItem = false;
    if (tb.toolbarMode() === 'filter') {
        scrollToItem = true;
        // recursively open parents of the selected item but do not lazyload;
        openParentFolders.call(tb, row);
    }
    dismissToolbar.call(tb);
    filterRows.call(tb, tb.multiselected());

    if (tb.multiselected().length === 1){
        tb.select('#tb-tbody').removeClass('unselectable');
        if(scrollToItem) {
             scrollToFile.call(tb, tb.multiselected()[0].id);
        }
    } else if (tb.multiselected().length > 1) {
        tb.select('#tb-tbody').addClass('unselectable');
    }
    m.redraw();
    reapplyTooltips();
}

/* BEGIN MOVE */
// copyMode can be 'copy', 'move', 'forbidden', or null.
// This is set at draglogic and is used as global within this module
var copyMode = null;

// Set altkey global to fangorn
    var altKey = false;
    $(document).keydown(function (e) {
        if (e.altKey) {
            altKey = true;
        }
    });
    $(document).keyup(function (e) {
        if (!e.altKey) {
            altKey = false;
        }
    });

/**
 * Hook for the drag start event on jquery
 * @param event jQuery UI drggable event object
 * @param ui jQuery UI draggable ui object
 * @private
 */
function _fangornDragStart(event, ui) {
    // Sync up the toolbar in case item was drag-clicked and not released
    m.redraw();
    var itemID = $(event.target).attr('data-id'),
        item = this.find(itemID);
    if (this.multiselected().length < 2) {
        this.multiselected([item]);
    }
}

/**
 * Hook for the drop event of jQuery UI droppable
 * @param event jQuery UI droppable event object
 * @param ui jQuery UI droppable ui object
 * @private
 */
function _fangornDrop(event, ui) {
    var tb = this;
    var items = tb.multiselected().length === 0 ? [tb.find(tb.selected)] : tb.multiselected(),
        folder = tb.find($(event.target).attr('data-id'));

    // Run drop logic here
        _dropLogic.call(tb, event, items, folder);
}

/**
 * Hook for the over event of jQuery UI droppable
 * @param event jQuery UI droppable event object
 * @param ui jQuery UI droppable ui object
 * @private
 */
function _fangornOver(event, ui) {
    var tb = this;
    var items = tb.multiselected().length === 0 ? [tb.find(tb.selected)] : tb.multiselected(),
        folder = tb.find($(event.target).attr('data-id')),
        dragState = _dragLogic.call(tb, event, items, ui);
    $('.tb-row').removeClass('tb-h-success fangorn-hover');
    if (dragState !== 'forbidden') {
        $('.tb-row[data-id="' + folder.id + '"]').addClass('tb-h-success');
    } else {
        $('.tb-row[data-id="' + folder.id + '"]').addClass('fangorn-hover');
    }
}

/**
 * Log the success or failure of a file action (upload, etc.) in treebeard
 * @param {Object} treebeard The treebeard instance currently being run, check Treebeard API
 * @param {Object} file File object that dropzone passes
 * @param success Boolean on whether upload actually happened
 * @param message String failure reason message, '' if success === true
 * @param link String with url to file, '' if success === false
 * @param op String specifying type of move conflict resolution; ['keep', 'skip', 'replace']
 * @private
 */
function addFileStatus(treebeard, file, success, message, link, op){
    if (typeof op !== 'undefined'){
        treebeard.moveStates.push(
            {'name': file.data.name, 'success': success, 'link': link, 'op': op}
        );
    } else {
        treebeard.uploadStates.push(
            {'name': file.name, 'success': success, 'link': link, 'message': message}
        );
    }

}

/**
 * Triggers file status modal or growlboxes after upload queue is empty
 * @param {Object} treebeard The treebeard instance currently being run, check Treebeard API
 * @private
 */
var UPLOAD_MODAL_MIN_FILE_QUANTITY = 4;
function _fangornQueueComplete(treebeard) {
    var fileStatuses = treebeard.uploadStates;
    treebeard.uploadStates = [];
    var total = fileStatuses.length;
    var failed = 0;
    if (total >= UPLOAD_MODAL_MIN_FILE_QUANTITY) {
        treebeard.modal.update(m('', [
            m('', [
                fileStatuses.map(function(status){
                    if (!status.success){ failed++; }
                    return m('',
                        [
                            m('.row', [
                                m((status.success ? 'a[href="' + status.link + '"]' : '') + '.col-sm-10', status.name),
                                m('.col-sm-1', m(status.success ? '.fa.fa-check[style="color: green"]' : '.fa.fa-times[style="color: red"]')),
                                m('.col-sm-1', m(!status.success ? '.fa.fa-info[data-toggle="tooltip"][data-placement="top"][title="'+ status.message +'"]' : ''))
                            ]),
                            m('hr')
                        ]
                    );
                })
            ])
        ]), m('', [
            m('a.btn.btn-primary', {onclick: function() {treebeard.modal.dismiss();}}, 'Done'), //jshint ignore:line
        ]), m('', [m('h3.break-word.modal-title', gettext('Upload Status')), m('p', total - failed + '/' + total + gettext(' files succeeded.'))]));
        $('[data-toggle="tooltip"]').tooltip();
    } else {
        fileStatuses.map(function(status) {
           if (!status.success) {
                if (status.message !== 'Upload canceled.') {
                    $osf.growl(
                        'Error',
                        status.message
                    );
                }
           }
        });
    }
}

/**
 * Where the drop actions happen
 * @param event jQuery UI drop event
 * @param {Array} items List of items being dragged at the time. Each item is a _item object
 * @param {Object} folder Folder information as _item object
 */
function _dropLogic(event, items, folder) {
    var tb = this;

    if (items.length < 1 ||
        items.indexOf(folder) > -1 ||
        copyMode === 'forbidden'
    ) {
        return;
    }

    if (folder.data.kind === 'file') {
        folder = folder.parent();
    }

    if (!folder.open) {
        return tb.updateFolder(null, folder, _dropLogic.bind(tb, event, items, folder));
    }

    var toMove = checkConflicts(items, folder);

    tb.syncFileMoveCache = tb.syncFileMoveCache || {};
    tb.syncFileMoveCache[folder.data.provider] = tb.syncFileMoveCache[folder.data.provider] || {};
    tb.moveStates = [];


    // pendingReadyFiles is popped/pushed after a ready request's response is received, syncFileMoveCache is
    // popped when a request is sent.
    tb.pendingReadyFiles = toMove.ready;


    if (toMove.ready.length > 0) {
        tb.syncFileMoveCache[folder.data.provider].ready = tb.syncFileMoveCache[folder.data.provider].ready || [];
        if (SYNC_UPLOAD_ADDONS.indexOf(folder.data.provider) !== -1) {
            toMove.ready.forEach(function(item) {
                tb.syncFileMoveCache[folder.data.provider].ready.push({'item' : item, 'folder' : folder});
            });
        } else {
            MOVE_INTERVAL = setInterval(function() {
                if(toMove.ready.length > 0) {
                    doItemOp.call(tb, copyMode === 'move' ? OPERATIONS.MOVE : OPERATIONS.COPY, folder, toMove.ready.pop(), undefined, undefined);
                } else {
                    MOVE_INTERVAL = clearInterval(MOVE_INTERVAL);
                }
            }, MILLSECOND_PER_MOVE_REQUEST);
        }
    }

    if (toMove.conflicts.length > 0) {
        tb.syncFileMoveCache[folder.data.provider].conflicts = tb.syncFileMoveCache[folder.data.provider].conflicts || [];
        toMove.conflicts.forEach(function(item) {
            tb.syncFileMoveCache[folder.data.provider].conflicts.push({'item' : item, 'folder' : folder});
        });
        // Conflicts are usually handled after ready requests are made, but here we have only conflicts so we start handling
        // them immediately.
        if (toMove.ready.length === 0) {
            doSyncMove(tb, folder.data.provider);
        }
    }
}

function displayMoveStats(tb) {
   var moveStatuses = tb.moveStates;
   var total = moveStatuses && moveStatuses.length;
   if (moveStatuses.length) {
       tb.moveStates = [];
       var failed = 0;
       var skipped = 0;
       tb.modal.update(m('', [
           m('', [
               moveStatuses.map(function(status){
                  if (!status.success){
                      failed++;
                  }
                  if (status.op === 'skip'){
                      skipped++;
                  }
                  return m('',
                       [
                           m('.row', [
                               m((status.success ? 'a[href="' + status.link + '"]' : '') + '.col-sm-7', status.name),
                               m('.col-sm-1', m(status.success ? '.fa.fa-check.text-success' : '.fa.fa-times.text-danger')),
                               m('.col-sm-4' + (status.success ? '.text-info' : '.text-danger'), gettext(CONFLICT_INFO[status.op].passed))
                           ]),
                           m('hr')
                       ]
                   );
               })
           ])
       ]), m('', [
           m('a.btn.btn-primary', {onclick: function() {tb.modal.dismiss();}}, gettext('Done')), //jshint ignore:line
       ]), m('', [
              m('h3.break-word.modal-title', gettext('Move Status')),
              m('p', [
                  m('span', failed !== total ? total - failed + '/' + total + gettext(' files successfully moved.'): ''),
                  m('span', skipped ? sprintf(gettext(' Skipped %1$s/%2$s files.'),skipped,total): '')
                ])
      ]));
    } else {
        tb.modal.dismiss();
    }

}

function doSyncMove(tb, provider){
    var cache = tb.syncFileMoveCache && tb.syncFileMoveCache[provider];
    var itemData;
    if (cache.conflicts && cache.conflicts.length > 0 && cache.ready && cache.ready.length === 0) {
        itemData = cache.conflicts.pop();
        displayConflict(tb, itemData.item, itemData.folder, doItemOp.bind(tb, copyMode === 'move' ? OPERATIONS.MOVE : OPERATIONS.COPY, itemData.folder, itemData.item, undefined));
    } else if (cache.ready && cache.ready.length > 0) {
        itemData = cache.ready.pop();
        doItemOp.call(tb, copyMode === 'move' ? OPERATIONS.MOVE : OPERATIONS.COPY, itemData.folder, itemData.item, undefined, 'replace');
    } else {
        displayMoveStats(tb);
    }
}

/**
 * Sets the copy state based on which item is being dragged on which other item
 * @param {Object} event Browser drag event
 * @param {Array} items List of items being dragged at the time. Each item is a _item object
 * @param {Object} ui jQuery UI draggable drag ui object
 * @returns {String} copyMode One of the copy states, from 'copy', 'move', 'forbidden'
 */
function _dragLogic(event, items, ui) {
    var tb = this;
    var canMove = true,
    folder = this.find($(event.target).attr('data-id')),
    dragGhost = $('.tb-drag-ghost');

    // Set the cursor to match the appropriate copy mode
    copyMode = getCopyMode(folder, items);
    switch (copyMode) {
        case 'forbidden':
            dragGhost.css('cursor', 'not-allowed');
            break;
        case 'copy':
            dragGhost.css('cursor', 'copy');
            break;
        case 'move':
            dragGhost.css('cursor', 'move');
            break;
        default:
            dragGhost.css('cursor', 'default');
    }
    return copyMode;

}

function getAllChildren(item) {
    var c;
    var current;
    var children = [];
    var remaining = [];
    for (c in item.children) {
        remaining.push(item.children[c]);
    }
    while (remaining.length > 0) {
        current = remaining.pop();
        children.push(current);
        for (c in current.children) {
            remaining.push(current.children[c]);
        }
    }
    return children;
}

function isInvalidDropFolder(folder) {
    if (
        // cannot drop on root line
        folder.parentID === 0 ||
        // don't drop if changed
        folder.inProgress ||
        // cannot drop on files
        folder.data.nodeType ||
        folder.data.kind !== 'folder' ||
        // must have permission
        !folder.data.permissions.edit ||
        // must have a provider
        !folder.data.provider ||
        folder.data.status ||
        // cannot add to published dataverse
        (folder.data.provider === 'dataverse' && folder.data.dataverseIsPublished) ||
        // no dropping into read-only providers
        (READ_ONLY_ADDONS.indexOf(folder.data.provider) !== -1)
    ) {
        return true;
    }
    return false;
}

function isInvalidDropItem(folder, item, cannotBeFolder, mustBeIntra) {
    if (
        // not a valid drop if is a node
        item.data.nodeType ||
        // cannot drop on roots
        item.data.isAddonRoot ||
        // no self drops
        item.id === folder.id ||
        // no dropping on direct parent
        item.parentID === folder.id ||
        // no moving published items from dataverse
        (item.data.provider === 'dataverse' && item.data.extra.hasPublishedVersion) ||
        // no moving folders into dataverse
        (folder.data.provider === 'dataverse' && item.data.kind === 'folder') ||
        // no dropping if waiting on waterbutler ajax
        item.inProgress ||
        (cannotBeFolder && item.data.kind === 'folder') ||
        (mustBeIntra && item.data.provider !== folder.data.provider)
    ) {
        return true;
    }
    return false;
}

function allowedToMove(folder, item, mustBeIntra) {
    return (
        item.data.permissions.edit &&
        (!mustBeIntra || (item.data.provider === folder.data.provider && item.data.nodeId === folder.data.nodeId)) &&
        !(item.data.provider === 'figshare' && item.data.extra && item.data.extra.status === 'public') &&
        (READ_ONLY_ADDONS.indexOf(item.data.provider) === -1) && (READ_ONLY_ADDONS.indexOf(folder.data.provider) === -1)
    );
}

function showDeleteMultiple(items) {
    // Only show delete button if user has edit permissions on at least one selected file
    for (var i = 0; i < items.length; i++) {
        var each = items[i].data;
        if (typeof each.permissions !== 'undefined' && each.permissions.edit && !each.isAddonRoot && !each.nodeType) {
            return true;
        }
    }
    return false;
}

function getCopyMode(folder, items) {
    var tb = this;
    // Prevents side effects from rare instance where folders not fully populated
    if (typeof folder === 'undefined' || typeof folder.data === 'undefined') {
        return 'forbidden';
    }
    var canMove = true;
    var mustBeIntra = (folder.data.provider === 'github');
    // Folders cannot be copied to dataverse at all.  Folders may only be copied to figshare
    // if the target is the addon root and the root is a project (not a fileset)
    var cannotBeFolder = (
        folder.data.provider === 'dataverse' ||
            (folder.data.provider === 'figshare' &&
             !(folder.data.isAddonRoot && folder.data.rootFolderType === 'project'))
    );
    if (isInvalidDropFolder(folder)) {
        return 'forbidden';
    }

    for (var i = 0; i < items.length; i++) {
        var item = items[i];
        if (isInvalidDropItem(folder, item, cannotBeFolder, mustBeIntra)) {
            return 'forbidden';
        }

        var children = getAllChildren(item);
        for (var c = 0; c < children.length; c++) {
            if (children[c].inProgress || children[c].id === folder.id) {
                return 'forbidden';
            }
        }

        if (canMove) {
            mustBeIntra = mustBeIntra || item.data.provider === 'github';
            canMove = allowedToMove(folder, item, mustBeIntra);
        }
    }

    if (folder.data.isPointer || altKey || !canMove) {
        return 'copy';
    }
    return 'move';
}
/* END MOVE */


function _resizeHeight () {
    var tb = this;
    var tbody = tb.select('#tb-tbody');
    var windowHeight = $(window).height();
    var topBuffer = tbody.offset().top + 50;
    var availableSpace = windowHeight - topBuffer;
    if(availableSpace > 0) {
        // Set a minimum height
        tbody.height(availableSpace < 300 ? 300 : availableSpace);
    }
}

/**
 * OSF-specific Treebeard options common to all addons.
 * Check Treebeard API for more information
 */
tbOptions = {
    rowHeight : 35,         // user can override or get from .tb-row height
    showTotal : 15,         // Actually this is calculated with div height, not needed. NEEDS CHECKING
    paginate : false,       // Whether the applet starts with pagination or not.
    paginateToggle : false, // Show the buttons that allow users to switch between scroll and paginate.
    uploads : true,         // Turns dropzone on/off.
    columnTitles : _fangornColumnTitles,
    resolveRows : _fangornResolveRows,
    lazyLoadPreprocess: waterbutler.wbLazyLoadPreprocess,
    hoverClassMultiselect : 'fangorn-selected',
    multiselect : true,
    placement : 'files',
    title : function() {
        //TODO Add disk saving mode message
        // if(window.contextVars.diskSavingMode) {
        //     // If File and FileRead are not defined dropzone is not supported and neither is uploads
        //     if (window.File && window.FileReader) {
        //         return m('p', {
        //         }, [
        //             m('span', 'To Upload: Drag files into a folder OR click the '),
        //             m('i.btn.btn-default.btn-xs', { disabled : 'disabled'}, [ m('i.fa.fa-upload')]),
        //             m('span', ' below.')
        //         ]);
        //     }
        //     return m('p', {
        //         class: 'text-danger'
        //     }, [
        //         m('span', 'Your browser does not support file uploads, ', [
        //             m('a', { href: 'http://browsehappy.com' }, 'learn more'),
        //             '.'
        //         ])
        //     ]);
        // }
        return undefined;
    },
    showFilter : true,      // Gives the option to filter by showing the filter box.
    allowMove : true,       // Turn moving on or off.
    hoverClass : 'fangorn-hover',
    togglecheck : _fangornToggleCheck,
    sortButtonSelector : {
        up : 'i.fa.fa-chevron-up',
        down : 'i.fa.fa-chevron-down'
    },
    ondataload: function() {
        _loadTopLevelChildren.call(this);
    },
    onload : function () {
        var tb = this;
        tb.options.onload = null;  // Make sure we don't get called again
        tb.uploadStates = [];
        tb.pendingFileOps = [];
        tb.select('#tb-tbody, .tb-tbody-inner').on('click', function(event){
            if(event.target !== this) {
                var item = tb.multiselected()[0];
                if (item) {
                    if (item.data.isAddonRoot || item.data.nodeType === 'project' || item.data.nodeType === 'component') {
                        tb.toolbarMode(toolbarModes.DEFAULT);
                    }
                    return;
                }
            }
            tb.clearMultiselect();
            m.redraw();
            dismissToolbar.call(tb);
        });
        $(window).on('beforeunload', function() {
            if(tb.dropzone && tb.dropzone.getUploadingFiles().length) {
                return gettext('You have pending uploads, if you leave this page they may not complete.');
            }
            if(tb.pendingFileOps.length > 0) {
                return gettext('You have pending file operations, if you leave this page they may not complete.');
            }
        });
        if(tb.options.placement === 'project-files') {
            _resizeHeight.call(tb);
            $(window).resize(function(){
                _resizeHeight.call(tb);
            });
        }
        $(window).on('keydown', function(event){
            if (event.keyCode === ESCAPE_KEY) {
                dismissToolbar.call(tb);
            }
        });
    },
    movecheck : function (to, from) { //This method gives the users an option to do checks and define their return
        return true;
    },
    movefail : function (to, from) { //This method gives the users an option to do checks and define their return
        return true;
    },
    addcheck : function (treebeard, item, file) {
        var size;
        var maxSize;
        var displaySize;
        var msgText;
        var quota;
        if (_fangornCanDrop(treebeard, item)) {
            if (item.data.accept && item.data.accept.maxSize) {
                size = file.size / 1000000;
                maxSize = item.data.accept.maxSize;
                if (size > maxSize) {
                    displaySize = $osf.humanFileSize(file.size, true);
                    maxSize = $osf.humanFileSize(maxSize * 1000000, true);
                    msgText = sprintf(gettext('This file is too large (%1$s). Max file size is %2$s.'),displaySize,maxSize);
                    $osf.growl(msgText);
                    addFileStatus(treebeard, file, false, msgText, '');
                    removeFromUI(file, treebeard);
                    return false;
                }
            }
            if (item.data.provider === 'osfstorage') {
                quota = $.ajax({
                    async: false,
                    method: 'GET',
                    url: item.data.nodeApiUrl + 'get_creator_quota/'
                });
                if (quota.responseJSON) {
                    quota = quota.responseJSON;
                    if (quota.used + file.size > quota.max) {
                        msgText = gettext('Not enough quota to upload the file.');
                        item.notify.update(msgText, 'warning', undefined, 3000);
                        addFileStatus(treebeard, file, false, msgText, '');
                        return false;
                    }
                    if (quota.used + file.size > quota.max * window.contextVars.threshold) {
                        $osf.growl(
                            gettext('Quota usage alert'),
                            sprintf(gettext('You have used more than %1$s% of your quota.'),(window.contextVars.threshold * 100)),
                            'warning'
                        );
                    }
                }
            }
            return true;
        }
        return false;
    },
    onscrollcomplete : function(){
        reapplyTooltips();
    },
    onmultiselect : _fangornMultiselect,
    filterPlaceholder : gettext('Filter'),
    onmouseoverrow : _fangornMouseOverRow,
    sortDepth : 2,
    dropzone : {                                           // All dropzone options.
        maxFilesize: 10000000,
        url: function(files) {return files[0].url;},
        clickable : '#treeGrid',
        addRemoveLinks : false,
        previewTemplate : '<div></div>',
        parallelUploads : 5,
        acceptDirectories : false,
        createImageThumbnails : false,
        fallback: function(){},
    },
    resolveIcon : _fangornResolveIcon,
    resolveToggle : _fangornResolveToggle,
    // Pass ``null`` to avoid overwriting Dropzone URL resolver
    resolveUploadUrl: function() {return null;},
    resolveLazyloadUrl : _fangornResolveLazyLoad,
    resolveUploadMethod : _fangornUploadMethod,
    lazyLoadError : _fangornLazyLoadError,
    lazyLoadOnLoad : _fangornLazyLoadOnLoad,
    ontogglefolder : expandStateLoad,
    dropzoneEvents : {
        uploadprogress : _fangornUploadProgress,
        sending : _fangornSending,
        complete : _fangornComplete,
        success : _fangornDropzoneSuccess,
        removedfile: _fangornDropzoneRemovedFile,
        error : _fangornDropzoneError,
        dragover : _fangornDragOver,
        addedfile : _fangornAddedFile,
        drop : _fangornDropzoneDrop,
        queuecomplete : _fangornQueueComplete
    },
    resolveRefreshIcon : function() {
        return m('i.fa.fa-refresh.fa-spin');
    },
    removeIcon : function(){
        return m.trust('&times;');
    },
    toolbarComponent : FGToolbar,
    // DRAG AND DROP RELATED OPTIONS
    dragOptions : {},
    dropOptions : {},
    dragEvents : {
        start : _fangornDragStart
    },
    dropEvents : {
        drop : _fangornDrop,
        over : _fangornOver
    },
    onafterselectwitharrow : function(row, direction) {
        var tb = this;
        var item = tb.find(row.id);
        _fangornMultiselect.call(tb, null, item);
    },
    hScroll : null,
    naturalScrollLimit : 0
};

/**
 * Loads Fangorn with options
 * @param {Object} options The options to be extended with Treebeard options
 * @constructor
 */
function Fangorn(options) {
    this.options = $.extend({}, tbOptions, options);
    this.grid = null;       // Set by _initGrid
    this.init();
}

/**
 * Initialize Fangorn methods that connect it to Treebeard
 * @type {{constructor: Fangorn, init: Function, _initGrid: Function}}
 */
Fangorn.prototype = {
    constructor: Fangorn,
    init: function () {
        this._initGrid();
    },
    // Create the Treebeard once all addons have been configured
    _initGrid: function () {
        this.grid = new Treebeard(this.options);
        return this.grid;
    }
};

Fangorn.Components = {
    button : FGButton,
    input : FGInput,
    toolbar : FGToolbar,
    dropdown : FGDropdown,
    toolbarModes : toolbarModes,
    defaultItemButtons : FGItemButtons
};

Fangorn.ButtonEvents = {
    _downloadEvent : _downloadEvent,
    _downloadZipEvent: _downloadZipEvent,
    _uploadEvent : _uploadEvent,
    _removeEvent : _removeEvent,
    createFolder : _createFolder,
    _gotoFileEvent : gotoFileEvent,
};

Fangorn.DefaultColumns = {
    _fangornTitleColumn : _fangornTitleColumn,
    _fangornVersionColumn : _fangornVersionColumn,
    _fangornModifiedColumn : _fangornModifiedColumn
};

Fangorn.Utils = {
    inheritFromParent : inheritFromParent,
    resolveconfigOption: resolveconfigOption,
    reapplyTooltips : reapplyTooltips,
    setCurrentFileID: setCurrentFileID,
    scrollToFile: scrollToFile,
    openParentFolders : openParentFolders,
    dismissToolbar : dismissToolbar,
    uploadRowTemplate : uploadRowTemplate,
    resolveIconView : resolveIconView,
    orderFolder : orderFolder,
    connectCheckTemplate : _connectCheckTemplate
};

Fangorn.DefaultOptions = tbOptions;

module.exports = {
    Fangorn : Fangorn,
    allowedToMove : allowedToMove,
    getAllChildren : getAllChildren,
    isInvalidDropFolder : isInvalidDropFolder,
    isInvalidDropItem : isInvalidDropItem,
    getCopyMode : getCopyMode,
    showDeleteMultiple : showDeleteMultiple,
    checkConflicts : checkConflicts
};<|MERGE_RESOLUTION|>--- conflicted
+++ resolved
@@ -514,17 +514,10 @@
         m('h5.replace-file', gettext('"Stop" will only move files with no conflicts.'))
     ]);
     var mithrilButtons = [
-<<<<<<< HEAD
         m('span.btn.btn-primary.btn-sm', {onclick: cb.bind(tb, 'keep')}, gettext('Keep Both')),
-        m('span.btn.btn-primary.btn-sm', {onclick: cb.bind(tb, 'replace')}, gettext('Replace')),
+        m('span.btn.btn-primary.btn-sm', {onclick: replace(tb, cb, item)}, gettext('Replace')),
         m('span.btn.btn-default.btn-sm', {onclick: function() {handleCancel(tb, folder.data.provider, 'skip', item);}}, gettext('Skip')),
         m('span.btn.btn-danger.btn-sm', {onclick: function() {handleCancel(tb, folder.data.provider, 'stop');}}, gettext('Stop'))
-=======
-        m('span.btn.btn-primary.btn-sm', {onclick: cb.bind(tb, 'keep')}, 'Keep Both'),
-        m('span.btn.btn-primary.btn-sm', {onclick: replace(tb, cb, item)}, 'Replace'),
-        m('span.btn.btn-default.btn-sm', {onclick: function() {handleCancel(tb, folder.data.provider, 'skip', item);}}, 'Skip'),
-        m('span.btn.btn-danger.btn-sm', {onclick: function() {handleCancel(tb, folder.data.provider, 'stop');}}, 'Stop')
->>>>>>> 8cd8f127
     ];
     var header = m('h3.break-word.modal-title', sprintf(gettext('Replace "%s"?'),item.data.name));
     tb.modal.update(mithrilContent, mithrilButtons, header);
@@ -667,21 +660,8 @@
             tb.pendingFileOps.pop();
         }
         if (xhr.status === 202) {
-<<<<<<< HEAD
-            var mithrilContent = m('div', [
-                m('h3.break-word', sprintf(gettext('%1$s "%2$s" to "%3$s" is taking a bit longer than expected.'),operation.action,(from.data.materialized || '/'),(to.data.materialized || '/'))),
-                m('p', gettext('We\'ll send you an email when it has finished.')),
-                m('p', sprintf(gettext('In the mean time you can leave this page; your %1$s will still be completed.'),operation.status))
-            ]);
-            var mithrilButtons = m('div', [
-                m('span.tb-modal-btn', { 'class' : 'text-default', onclick : function() { tb.modal.dismiss(); }}, 'Close')
-            ]);
-            var header =  m('h3.modal-title.break-word', gettext('Operation Information'));
-            tb.modal.update(mithrilContent, mithrilButtons, header);
-=======
             var message =  'We\'ll send you an email when it has finished. <br> You can leave this page; your ' + operation.status + ' will still be completed.';
             $osf.growl(operation.action + ' "' + (from.data.materialized || '/') + '" to "' + (to.data.materialized || '/') + '" is pending', message, 'info');
->>>>>>> 8cd8f127
             return;
         }
         from.data = tb.options.lazyLoadPreprocess.call(this, resp).data;
