/**
 * Fangorn: Defining Treebeard options for OSF.
 * For Treebeard and _item API's check: https://github.com/caneruguz/treebeard/wiki
 */

'use strict';

var $ = require('jquery');
var m = require('mithril');
var URI = require('URIjs');
var Raven = require('raven-js');
var Treebeard = require('treebeard');
var moment = require('moment');
var Dropzone = require('dropzone');
var lodashGet = require('lodash.get');

var $osf = require('js/osfHelpers');
var waterbutler = require('js/waterbutler');

var iconmap = require('js/iconmap');
var storageAddons = require('json!storageAddons.json');
var cb = require('js/clipboard');

// CSS
require('css/fangorn.css');

var tbOptions;

var noop = function () { };

var tempCounter = 1;

var STATE_MAP = {
    upload: {
        display: 'Upload pending...'
    },
    copy: {
        display: 'Copying '
    },
    delete: {
        display: 'Deleting '
    },
    move: {
        display: 'Moving '
    },
    rename: {
        display: 'Renaming '
    }
};

var SYNC_UPLOAD_ADDONS = ['github', 'dataverse'];


var OPERATIONS = {
    RENAME: {
        verb: 'Rename',
        status: 'rename',
        passed: 'renamed',
        action: 'Renaming'
    },
    MOVE: {
        verb: 'Move',
        status: 'move',
        passed: 'moved',
        action: 'Moving'
    },
    COPY: {
        verb: 'Copy',
        status: 'copy',
        passed: 'copied',
        action: 'Copying'
    }
};

// Cross browser key codes for the Command key
var COMMAND_KEYS = [224, 17, 91, 93];
var ESCAPE_KEY = 27;
var ENTER_KEY = 13;

function findByTempID(parent, tmpID) {
    var child;
    var item;
    for (var i = 0; i < parent.children.length; i++) {
        child = parent.children[i];
        if (!child.data.tmpID) {
            continue;
        }
        if (child.data.tmpID === tmpID) {
            item = child;
        }
    }
    return item;
}

/**
 * Cancel a pending upload
 * @this Treebeard.controller
 * @param {Object} row Treebeard row containing the file to cancel.
 */
function cancelUpload(row) {
    var tb = this;
    var cancelableStatuses = [Dropzone.UPLOADING, Dropzone.QUEUED];
    // Select files that are uploading, queued, or rejected (!accepted)
    var filesArr = tb.dropzone.files.filter(function(file) {
        return cancelableStatuses.indexOf(file.status) > -1 || !file.accepted;
    });
    var handled = false;
    // Search for and remove specified file from queue
    if (SYNC_UPLOAD_ADDONS.indexOf(row.data.provider) !== -1) {
        // Provider is handled in sync
        handled = tb.dropzone.syncFileCache[row.data.provider].some(function(file, index) {
            if (file.tmpID === row.data.tmpID) {
                tb.deleteNode(row.parentID, row.id);
                return tb.dropzone.syncFileCache[row.data.provider].splice(index, 1);
            }
        });
    }
    if (!handled) {
        // File is currently being uploaded/managed by dropzone
        handled = filesArr.some(function(file) {
            if (file.tmpID === row.data.tmpID) {
                tb.deleteNode(row.parentID, row.id);
                tb.dropzone.removeFile(file);
                return true;
            }
        });
    }
    tb.isUploading(handled && filesArr.length > 1);
}

/**
 * Cancel all pending uploads
 * @this Treebeard.controller
 */
function cancelAllUploads() {
    var tb = this;
    var cancelableStatuses = [Dropzone.UPLOADING, Dropzone.QUEUED];
    // Select files that are uploading, queued, or rejected (!accepted)
    var filesArr = tb.dropzone.files.filter(function(file) {
        return cancelableStatuses.indexOf(file.status) > -1 || !file.accepted;
    });
    // Remove all queued files
    var removeFromUI = function(file) {
        var parent = file.treebeardParent || tb.dropzoneItemCache;
        var item = findByTempID(parent, file.tmpID);
        tb.deleteNode(parent.id, item.id);
    };
    // Clear all synchronous uploads
    if (tb.dropzone.syncFileCache !== undefined) {
        SYNC_UPLOAD_ADDONS.forEach(function(provider) {
            if (tb.dropzone.syncFileCache[provider] !== undefined) {
                // Remove cached provider files from UI
                tb.dropzone.syncFileCache[provider].forEach(removeFromUI);
                // Clear provider cache
                tb.dropzone.syncFileCache[provider].length = 0;
            }
        });
    }
    // Clear all ongoing uploads
    filesArr.forEach(function(file, index) {
        // Ignore completed files
        if (file.upload.progress === 100) return;
        removeFromUI(file);
        // Cancel currently uploading file
        tb.dropzone.removeFile(file);
    });
    tb.isUploading(false);
}

var uploadRowTemplate = function(item) {
    var tb = this;
    var padding;
    if (tb.filterOn) {
        padding = 20;
    } else {
        padding = (item.depth - 1) * 20;
    }
    var columns = [{
        data : '',  // Data field name
        css : '',
<<<<<<< HEAD
        custom : function(){ return m('row.text-muted', [
            m('.col-xs-7', {style: 'overflow: hidden;text-overflow: ellipsis;'}, [
                m('span', { style : 'padding-left:' + padding + 'px;'}, tb.options.resolveIcon.call(tb, item)),
                m('span',{ style : 'margin-left: 9px;'}, item.data.name)
            ]),
            m('.col-xs-3',
                m('.progress', [
                    m('.progress-bar.progress-bar-info.progress-bar-striped.active', {
                        role : 'progressbar',
                        'aria-valuenow' : item.data.progress,
                        'aria-valuemin' : '0',
                        'aria-valuemax': '100',
                        'style':'width: ' + item.data.progress + '%' }, m('span.sr-only', item.data.progress + '% Complete'))
                ])
            ),
            m('.col-xs-2', [
                m('span', m('.fangorn-toolbar-icon.m-l-sm', {
                        style : 'padding: 0px 6px 2px 2px;font-size: 16px;display: inline;',
                        config : function() {
                            reapplyTooltips();
                        },
                        'onclick' : function (e) {
                            e.stopImmediatePropagation();
                            cancelUploads.call(tb, item);
                        }},
                     m('span.text-muted','×')
                )),
            ]),

        ]); }
=======
        custom : function(){
            var uploadColumns = [
                m('.col-xs-7', {style: 'overflow: hidden;text-overflow: ellipsis;'}, [
                    m('span', { style : 'padding-left:' + padding + 'px;'}, tb.options.resolveIcon.call(tb, item)),
                    m('span',{ style : 'margin-left: 9px;'}, item.data.name)
                ]),
                m('.col-xs-3',
                    m('.progress', [
                        m('.progress-bar.progress-bar-info.progress-bar-striped.active', {
                            role : 'progressbar',
                            'aria-valuenow' : item.data.progress,
                            'aria-valuemin' : '0',
                            'aria-valuemax': '100',
                            'style':'width: ' + item.data.progress + '%' }, m('span.sr-only', item.data.progress + '% Complete'))
                    ])
                )
            ];
            if (item.data.progress < 100) {
                uploadColumns.push(m('.col-xs-2', [
                    m('span', m('.fangorn-toolbar-icon.m-l-sm', {
                            style : 'padding: 0px 6px 2px 2px;font-size: 16px;display: inline;',
                            config : function() {
                                reapplyTooltips();
                            },
                            'onclick' : function (e) {
                                e.stopImmediatePropagation();
                                cancelUpload.call(tb, item);
                            }},
                         m('span.text-muted','×')
                    ))
                ]));
            }
            return m('row.text-muted', uploadColumns);
        }
>>>>>>> f955b7ee
    }];
    if(tb.options.placement === 'files'){
        columns.push({
            data : '',  // Data field name
            custom : function(){ return '';}
        });
    }
    return columns;
};

/**
 * Returns custom icons for OSF depending on the type of item. Used for non-file icons.
 * @param {Object} item A Treebeard _item object. Node information is inside item.data
 * @this Treebeard.controller
 * @returns {Object}  Returns a mithril template with the m() function.
 */
function resolveIconView(item) {
    var componentIcons = iconmap.componentIcons;
    var projectIcons = iconmap.projectIcons;
    function returnView(type, category) {
        var iconType = projectIcons[type];
        if (type === 'component' || type === 'registeredComponent') {
            if (!item.data.permissions.view) {
                return null;
            } else {
                iconType = componentIcons[category];
            }
        } else if (type === 'project' || type === 'registeredProject') {
            iconType = projectIcons[category];
        }
        if (type === 'registeredComponent' || type === 'registeredProject') {
            iconType += ' po-icon-registered';
        } else {
            iconType += ' po-icon';
        }
        var template = m('span', { 'class' : iconType});
        return template;
    }
    if (item.data.permissions){
        if (!item.data.permissions.view) {
            return m('span', { 'class' : iconmap.private });
        }
    }
    if (item.data.isDashboard) {
        return returnView('collection');
    }
    if (item.data.isSmartFolder) {
        return returnView('smartCollection');
    }
    if ((item.data.nodeType === 'pointer' && item.parent().data.nodeType !== 'folder') || (item.data.isPointer && !item.parent().data.isFolder)) {
        return returnView('link');
    }
    if (item.data.nodeType === 'project') {
        if (item.data.parentIsFolder && item.data.isFolder) {
            return returnView('collection');
        }
        if (item.data.isRegistration) {
            return returnView('registeredProject', item.data.category);
        } else {
            return returnView('project', item.data.category);
        }
    }
    if (item.data.nodeType === 'component') {
        if (item.data.isRegistration) {
            return returnView('registeredComponent', item.data.category);
        }
        return returnView('component', item.data.category);
    }

    if (item.data.nodeType === 'pointer') {
        return returnView('link');
    }
    return null;
}

/**
 * Returns custom icons for OSF depending on the type of item
 * @param {Object} item A Treebeard _item object. Node information is inside item.data
 * @this Treebeard.controller
 * @returns {Object}  Returns a mithril template with the m() function.
 * @private
 */
function _fangornResolveIcon(item) {
    if (item.data.unavailable)
        return m('div', {style: {width:'16px', height:'16px', background:'url(' + item.data.iconUrl+ ')', display:'inline-block', opacity: 0.4}}, '');

    var privateFolder =  m('i.fa.fa-lock', ' '),
        pointerFolder = m('i.fa.fa-link', ' '),
        openFolder  = m('i.fa.fa-folder-open', ' '),
        closedFolder = m('i.fa.fa-folder', ' '),
        configOption = item.data.provider ? resolveconfigOption.call(this, item, 'folderIcon', [item]) : undefined,  // jshint ignore:line
        icon;
    var newIcon = resolveIconView(item);
    if ( newIcon === null) {

        if (item.kind === 'folder') {
            if (item.data.iconUrl) {
                return m('div', {style: {width:'16px', height:'16px', background:'url(' + item.data.iconUrl+ ')', display:'inline-block'}}, '');
            }
            if (!item.data.permissions.view) {
                return privateFolder;
            }
            if (item.data.isPointer) {
                return pointerFolder;
            }
            if (item.open) {
                return configOption || openFolder;
            }
            return configOption || closedFolder;
        }
        if (item.data.icon) {
            return m('i.fa.' + item.data.icon, ' ');
        }
        return m('div.file-extension', { 'class': '_' + item.data.name.split('.').pop().toLowerCase() });
    }
    return newIcon;
}

// Addon config registry. this will be populated with add on specific items if any.
Fangorn.config = {};

/**
 * Returns add on specific configurations
 * @param {Object} item A Treebeard _item object. Node information is inside item.data
 * @param {String} key What the option is called in the add on object
 * @this Treebeard.controller
 * @returns {*} Returns the configuration, can be string, number, array, or function;
 */
function getconfig(item, key) {
    if (item && item.data.provider && Fangorn.config[item.data.provider]) {
        return Fangorn.config[item.data.provider][key];
    }
    return undefined;
}

/**
 * Gets a Fangorn config option if it is defined by an addon dev.
 * Calls it with `args` if it's a function otherwise returns the value.
 * If the config option is not defined, returns null
 * @param {Object} item A Treebeard _item object. Node information is inside item.data
 * @param {String} option What the option is called in the add on object
 * @param {Array} args An Array of whatever arguments will be sent with the .apply()
 * @this Treebeard.controller
 * @returns {*} Returns if its a property, runs the function if function, returns null if no option is defined.
 */
function resolveconfigOption(item, option, args) {
    var self = this,  // jshint ignore:line
        prop = getconfig(item, option);
    if (prop) {
        return typeof prop === 'function' ? prop.apply(self, args) : prop;
    }
    return null;
}

/**
 * Inherits a list of data fields from one item (parent) to another.
 * @param {Object} item A Treebeard _item object. Node information is inside item.data
 * @param {Object} parent A Treebeard _item object. Node information is inside item.data
 * @this Treebeard.controller
 */
var inheritedFields = ['nodeId', 'nodeUrl', 'nodeApiUrl', 'permissions', 'provider', 'accept'];
function inheritFromParent(item, parent, fields) {
    inheritedFields.concat(fields || []).forEach(function(field) {
        item.data[field] = item.data[field] || parent.data[field];
    });
}

/**
 * Returns custom folder toggle icons for OSF
 * @param {Object} item A Treebeard _item object. Node information is inside item.data
 * @this Treebeard.controller
 * @returns {string} Returns a mithril template with m() function, or empty string.
 * @private
 */
function _fangornResolveToggle(item) {
    var toggleMinus = m('i.fa.fa-minus', ' '),
        togglePlus = m('i.fa.fa-plus', ' '),
    // padding added so that this overlaps the toggle-icon div and prevent cursor change into pointer for checkout icons.
        checkedByUser = m('i.fa.fa-sign-out.text-muted[style="font-size: 120%; cursor: default; padding-top: 10px; padding-bottom: 10px; padding-right: 4px;"]', ''),
        checkedByOther = m('i.fa.fa-sign-out[style="color: #d9534f; font-size: 120%; cursor: default; padding-top: 10px; padding-bottom: 10px; padding-right: 4px;"]', '');
    // check if folder has children whether it's lazyloaded or not.
    if (item.kind === 'folder' && item.depth > 1) {
        if(!item.data.permissions.view){
            return '';
        }
        if (item.open) {
            return toggleMinus;
        }
        return togglePlus;
    }
    if (item.data.provider === 'osfstorage' && item.kind === 'file') {
        if (item.data.extra && item.data.extra.checkout) {
            if (item.data.extra.checkout === window.contextVars.currentUser.id){
                return checkedByUser;
            }
            return checkedByOther;
        }
    }
    return '';
}

/**
 * Checks if folder toggle is permitted (i.e. contents are private)
 * @param {Object} item A Treebeard _item object. Node information is inside item.data
 * @this Treebeard.controller
 * @returns {boolean}
 * @private
 */
function _fangornToggleCheck(item) {

    if (item.data.permissions.view) {
        return true;
    }
    item.notify.update('Not allowed: Private folder', 'warning', 1, undefined);
    return false;
}

function checkConflicts(tb, item, folder, cb) {
    for(var i = 0; i < folder.children.length; i++) {
        var child = folder.children[i];
        if (child.data.name === item.data.name && child.id !== item.id) {
            tb.modal.update(m('', [
                    m('p', 'An item named "' + item.data.name + '" already exists in this location.')
                ]), m('', [
                    m('span.btn.btn-default', {onclick: function() {tb.modal.dismiss();}}, 'Cancel'), //jshint ignore:line
                    m('span.btn.btn-primary', {onclick: cb.bind(tb, 'keep')}, 'Keep Both'),
                    m('span.btn.btn-primary', {onclick: cb.bind(tb, 'replace')},'Replace'),
                ]), m('h3.break-word.modal-title', 'Replace "' + item.data.name + '"?')
            );
            return;
        }
    }
    cb('replace');
}

function checkConflictsRename(tb, item, name, cb) {
    var parent = item.parent();
    for(var i = 0; i < parent.children.length; i++) {
        var child = parent.children[i];
        if (child.data.name === name && child.id !== item.id) {
            tb.modal.update(m('', [
                m('p', 'An item named "' + name + '" already exists in this location.')
            ]), m('', [
                m('span.btn.btn-info', {onclick: cb.bind(tb, 'keep')}, 'Keep Both'),
                m('span.btn.btn-default', {onclick: function() {tb.modal.dismiss();}}, 'Cancel'), // jshint ignore:line
                m('span.btn.btn-primary', {onclick: cb.bind(tb, 'replace')},'Replace'),
            ]), m('h3.break-word.modal-title', 'Replace "' + name + '"?'));
            return;
        }
    }
    cb('replace');
}

function doItemOp(operation, to, from, rename, conflict) {
    var tb = this;
    tb.modal.dismiss();
    var ogParent = from.parentID;
    if (to.id === ogParent && (!rename || rename === from.data.name)){
      return;
    }

    if (operation === OPERATIONS.COPY) {
        from = tb.createItem($.extend(true, {status: operation.status}, from.data), to.id);
    } else {
        from.data.status = operation.status;
        from.move(to.id);
    }

    if (to.data.provider === from.provider) {
        tb.pendingFileOps.push(from.id);
    }
    orderFolder.call(tb, from.parent());

    $.ajax({
        type: 'POST',
        beforeSend: $osf.setXHRAuthorization,
        url: operation === OPERATIONS.COPY ? waterbutler.copyUrl() : waterbutler.moveUrl(),
        headers: {
            'Content-Type': 'Application/json'
        },
        data: JSON.stringify({
            'rename': rename,
            'conflict': conflict,
            'source': waterbutler.toJsonBlob(from),
            'destination': waterbutler.toJsonBlob(to),
        })
    }).done(function(resp, _, xhr) {
        if (to.data.provider === from.provider) {
            tb.pendingFileOps.pop();
        }
        if (xhr.status === 202) {
            var mithrilContent = m('div', [
                m('h3.break-word', operation.action + ' "' + from.data.materialized + '" to "' + (to.data.materialized || '/') + '" is taking a bit longer than expected.'),
                m('p', 'We\'ll send you an email when it has finished.'),
                m('p', 'In the mean time you can leave this page; your ' + operation.status + ' will still be completed.')
            ]);
            var mithrilButtons = m('div', [
                m('span.tb-modal-btn', { 'class' : 'text-default', onclick : function() { tb.modal.dismiss(); }}, 'Close')
            ]);
            tb.modal.update(mithrilContent, mithrilButtons);
            return;
        }
        from.data = resp;
        from.data.status = undefined;
        from.notify.update('Successfully ' + operation.passed + '.', 'success', null, 1000);

        if (xhr.status === 200) {
            to.children.forEach(function(child) {
                if (child.data.name === from.data.name && child.id !== from.id) {
                    child.removeSelf();
                }
            });
        }

        inheritFromParent(from, from.parent());

        if (from.data.kind === 'folder' && from.data.children) {
            from.children = [];
            var child;
            from.data.children.forEach(function(item) {
                child = tb.buildTree(item, from);
                inheritFromParent(child, from);
                from.add(child);
            });
            from.open = true;
            from.load = true;
        }
        // no need to redraw because fangornOrderFolder does it
        orderFolder.call(tb, from.parent());
    }).fail(function(xhr, textStatus) {
        if (to.data.provider === from.provider) {
            tb.pendingFileOps.pop();
        }
        if (operation === OPERATIONS.COPY) {
            from.removeSelf();
        } else {
            from.move(ogParent);
            from.data.status = undefined;
        }

        var message;

        if (xhr.status !== 500 && xhr.responseJSON && xhr.responseJSON.message) {
            message = xhr.responseJSON.message;
        } else if (xhr.status === 503) {
            message = textStatus;
        } else {
            message = 'Please refresh the page or ' +
                'contact <a href="mailto: support@osf.io">support@osf.io</a> if the ' +
                'problem persists.';
        }

        $osf.growl(operation.verb + ' failed.', message);

        Raven.captureMessage('Failed to move or copy file', {
            extra: {
                xhr: xhr,
                requestData: {
                    rename: rename,
                    conflict: conflict,
                    source: waterbutler.toJsonBlob(from),
                    destination: waterbutler.toJsonBlob(to),
                }
            }
        });

        orderFolder.call(tb, from.parent());
    });
}

/**
 * Find out what the upload URL is for each item
 * Because we use add ons each item will have something different. This needs to be in the json data.
 * @param {Object} item A Treebeard _item object. Node information is inside item.data
 * @this Treebeard.controller
 * @returns {String} Returns the url string from data or resolved through add on settings.
 * @private
 */
function _fangornResolveUploadUrl(item, file) {
    var configOption = resolveconfigOption.call(this, item, 'uploadUrl', [item, file]); // jshint ignore:line
    return configOption || waterbutler.buildTreeBeardUpload(item, file);
}

/**
 * Event to fire when mouse is hovering over row. Currently used for hover effect.
 * @param {Object} item A Treebeard _item object. Node information is inside item.data
 * @param event The mouseover event from the browser
 * @this Treebeard.controller
 * @private
 */
function _fangornMouseOverRow(item, event) {
    $('.fg-hover-hide').hide();
    $(event.target).closest('.tb-row').find('.fg-hover-hide').show();
}

/**
 * Runs when dropzone uploadprogress is running, used for updating upload progress in view and models.
 * @param {Object} treebeard The treebeard instance currently being run, check Treebeard API
 * @param {Object} file File object that dropzone passes
 * @param {Number} progress Progress number between 0 and 100
 * @this Dropzone
 * @private
 */
function _fangornUploadProgress(treebeard, file, progress) {
    var parent = file.treebeardParent;
    progress = Math.ceil(progress);
    for(var i = 0; i < parent.children.length; i++) {
        if (parent.children[i].data.tmpID !== file.tmpID) continue;
        if (parent.children[i].data.progress !== progress) {
            parent.children[i].data.progress = progress;
            m.redraw();
        }
        return;
    }
}

/**
 * Runs when dropzone sending method is running, used for updating the view while file is being sent.
 * @param {Object} treebeard The treebeard instance currently being run, check Treebeard API
 * @param {Object} file File object that dropzone passes
 * @param xhr xhr information being sent
 * @param formData Dropzone's formdata information
 * @this Dropzone
 * @returns {*|null} Return isn't really used here by anything else.
 * @private
 */
function _fangornSending(treebeard, file, xhr, formData) {
    treebeard.options.uploadInProgress = true;
    var parent = file.treebeardParent || treebeard.dropzoneItemCache;
    xhr = $osf.setXHRAuthorization(xhr);
    var _send = xhr.send;
    xhr.send = function() {
        _send.call(xhr, file);
    };
    var configOption = resolveconfigOption.call(treebeard, parent, 'uploadSending', [file, xhr, formData]);
    return configOption || null;
}

/**
 * Runs when Dropzone's addedfile hook is run.
 * @param {Object} treebeard The treebeard instance currently being run, check Treebeard API
 * @param {Object} file File object that dropzone passes
 * @this Dropzone
 * @returns {*|null}
 * @private
 */
function _fangornAddedFile(treebeard, file) {
    var item = file.treebeardParent;
    if (!_fangornCanDrop(treebeard, item)) {
        return;
    }

    if (SYNC_UPLOAD_ADDONS.indexOf(item.data.provider) !== -1) {
        this.syncFileCache = this.syncFileCache || {};
        this.syncFileCache[item.data.provider] = this.syncFileCache[item.data.provider] || [];

        var files = this.getActiveFiles().filter(function(f) {return f.isSync;});
        if (files.length > 0) {
            this.syncFileCache[item.data.provider].push(file);
            this.files.splice(this.files.indexOf(files), 1);
        }
        file.isSync = true;
    }

    var configOption = resolveconfigOption.call(treebeard, item, 'uploadAdd', [file, item]);

    var tmpID = tempCounter++;

    file.tmpID = tmpID;
    file.url = _fangornResolveUploadUrl(item, file);
    file.method = _fangornUploadMethod(item);

    var blankItem = {       // create a blank item that will refill when upload is finished.
        name: file.name,
        kind: 'file',
        provider: item.data.provider,
        children: [],
        permissions: {
            view: false,
            edit: false
        },
        tmpID: tmpID,
        progress: 0,
        uploadState : m.prop('uploading'),
    };
    var newitem = treebeard.createItem(blankItem, item.id);
    return configOption || null;
}

function _fangornCanDrop(treebeard, item) {
    var canDrop = resolveconfigOption.call(treebeard, item, 'canDrop', [item]);
    if (canDrop === null) {
        canDrop = item.data.provider && item.kind === 'folder' && item.data.permissions.edit;
    }
    return canDrop;
}

/**
 * Runs when Dropzone's dragover event hook is run.
 * @param {Object} treebeard The treebeard instance currently being run, check Treebeard API
 * @param event DOM event object
 * @this Dropzone
 * @private
 */
function _fangornDragOver(treebeard, event) {
    var dropzoneHoverClass = 'fangorn-dz-hover',
        closestTarget = $(event.target).closest('.tb-row'),
        itemID = parseInt(closestTarget.attr('data-id')),
        item = treebeard.find(itemID);
    treebeard.select('.tb-row').removeClass(dropzoneHoverClass).removeClass(treebeard.options.hoverClass);
    if (item !== undefined) {
        if (_fangornCanDrop(treebeard, item)) {
            closestTarget.addClass(dropzoneHoverClass);
        }
    }
}

/**
 * Runs when Dropzone's drop event hook is run.
 * @param {Object} treebeard The treebeard instance currently being run, check Treebeard API
 * @param event DOM event object
 * @this Dropzone
 * @private
 */
function _fangornDropzoneDrop(treebeard, event) {
    var dropzoneHoverClass = 'fangorn-dz-hover';
    treebeard.select('.tb-row').removeClass(dropzoneHoverClass);
}
/**
 * Runs when Dropzone's complete hook is run after upload is completed.
 * @param {Object} treebeard The treebeard instance currently being run, check Treebeard API
 * @param {Object} file File object that dropzone passes
 * @this Dropzone
 * @private
 */
function _fangornComplete(treebeard, file) {
    var item = file.treebeardParent;
    resolveconfigOption.call(treebeard, item, 'onUploadComplete', [item]);
    orderFolder.call(treebeard, item);

    if (file.isSync) {
        if (this.syncFileCache[item.data.provider].length > 0) {
            var nextFile = this.syncFileCache[item.data.provider].pop();
            this.files.push(nextFile);
            this.processFile(nextFile);
        }
    }
}

/**
 * Runs when Dropzone's success hook is run.
 * @param {Object} treebeard The treebeard instance currently being run, check Treebeard API
 * @param {Object} file File object that dropzone passes
 * @param {Object} response JSON response from the server
 * @this Dropzone
 * @private
 */
function _fangornDropzoneSuccess(treebeard, file, response) {
    treebeard.options.uploadInProgress = false;
    var parent = file.treebeardParent,
        item,
        revisedItem,
        child;
    for (var i = 0; i < parent.children.length; i++) {
        child = parent.children[i];
        if (!child.data.tmpID){
            continue;
        }
        if (child.data.tmpID === file.tmpID) {
            item = child;
        }
    }
    // RESPONSES
    // OSF : Object with actionTake : "file_added"
    // DROPBOX : Object; addon : 'dropbox'
    // S3 : Nothing
    // GITHUB : Object; addon : 'github'
    // Dataverse : Object, actionTaken : file_uploaded
    revisedItem = resolveconfigOption.call(treebeard, item.parent(), 'uploadSuccess', [file, item, response]);
    if (!revisedItem && response) {
        item.data = response;
        inheritFromParent(item, item.parent());
    }
    if (item.data.tmpID) {
        item.data.tmpID = null;
        item.data.uploadState('completed');
    }
    // Remove duplicates if file was updated
    var status = file.xhr.status;
    if (status === 200) {
        parent.children.forEach(function(child) {
            if (child.data.name === item.data.name && child.id !== item.id) {
                child.removeSelf();
            }
        });
    }
    var url = item.data.nodeUrl + 'files/' + item.data.provider + item.data.path;
    addFileStatus(treebeard, file, true, '', url);
    treebeard.redraw();
}

function _fangornDropzoneRemovedFile(treebeard, file, message, xhr) {
    addFileStatus(treebeard, file, false, 'Upload Canceled.', '');
}
/**
 * runs when Dropzone's error hook runs. Notifies user with error.
 * @param {Object} treebeard The treebeard instance currently being run, check Treebeard API
 * @param {Object} file File object that dropzone passes
 * @param message Error message returned
 * @private
 */
var DEFAULT_ERROR_MESSAGE = 'Could not upload file. The file may be invalid ' +
    'or the file folder has been deleted.';
function _fangornDropzoneError(treebeard, file, message, xhr) {
    var tb = treebeard;
    // File may either be a webkit Entry or a file object, depending on the browser
    // On Chrome we can check if a directory is being uploaded
    var msgText;
    if (file.isDirectory) {
        msgText = 'Cannot upload directories, applications, or packages.';
    } else if (xhr && xhr.status === 507) {
        msgText = 'Cannot upload file due to insufficient storage.';
    } else if (xhr && xhr.status === 0) {
        msgText = 'Unable to reach the provider, please try again later. If the ' +
            'problem persists, please contact support@osf.io.';
    } else {
        //Osfstorage and most providers store message in {Object}message.{string}message,
        //but some, like Dataverse, have it in {string} message.
        if (message){
            msgText = message.message ? message.message : (typeof message === 'string' ? message : DEFAULT_ERROR_MESSAGE);
        } else {
            msgText = DEFAULT_ERROR_MESSAGE;
        }
    }
    var parent = file.treebeardParent || treebeardParent.dropzoneItemCache; // jshint ignore:line
    // Parent may be undefined, e.g. in Chrome, where file is an entry object
    var item;
    var child;
    var destroyItem = false;
    for (var i = 0; i < parent.children.length; i++) {
        child = parent.children[i];
        if (!child.data.tmpID) {
            continue;
        }
        if (child.data.tmpID === file.tmpID) {
            child.removeSelf();
        }
    }
    console.error(file);
    treebeard.options.uploadInProgress = false;
    if (msgText !== 'Upload canceled.') {
        addFileStatus(treebeard, file, false, msgText, '');
    }
}

/**
 * Click event for when upload buttonin Action Column, it essentially runs the hiddenFileInput.click
 * @param event DOM event object for click
 * @param {Object} item A Treebeard _item object for the row involved. Node information is inside item.data
 * @param {Object} col Information pertinent to that column where this upload event is run from
 * @private
 */
function _uploadEvent(event, item, col) {
    var self = this;  // jshint ignore:line
    try {
        event.stopPropagation();
    } catch (e) {
        window.event.cancelBubble = true;
    }
    self.dropzoneItemCache = item;
    self.dropzone.hiddenFileInput.click();
    if (!item.open) {
        self.updateFolder(null, item);
    }
}

/**
 * Download button in Action Column
 * @param event DOM event object for click
 * @param {Object} item A Treebeard _item object for the row involved. Node information is inside item.data
 * @param {Object} col Information pertinent to that column where this upload event is run from
 * @private
 */
function _downloadEvent (event, item, col) {
    try {
        event.stopPropagation();
    } catch (e) {
        window.event.cancelBubble = true;
    }
    window.location = waterbutler.buildTreeBeardDownload(item);
}

function _downloadZipEvent (event, item, col) {
    try {
        event.stopPropagation();
    } catch (e) {
        window.event.cancelBubble = true;
    }
    window.location = waterbutler.buildTreeBeardDownloadZip(item);
}

function _createFolder(event, dismissCallback, helpText) {
    var tb = this;
    var val = $.trim(tb.select('#createFolderInput').val());
    var parent = tb.multiselected()[0];
    if (!parent.open) {
         tb.updateFolder(null, parent);
    }
    if (val.length < 1) {
        helpText('Please enter a folder name.');
        return;
    }
    if (val.indexOf('/') !== -1) {
        helpText('Folder name contains illegal characters.');
        return;
    }

    var extra = {};
    var path = (parent.data.path || '/') + val + '/';

    if (parent.data.provider === 'github') {
        extra.branch = parent.data.branch;
    }

    m.request({
        method: 'POST',
        background: true,
        config: $osf.setXHRAuthorization,
        url: waterbutler.buildCreateFolderUrl(path, parent.data.provider, parent.data.nodeId)
    }).then(function(item) {
        inheritFromParent({data: item}, parent, ['branch']);
        item = tb.createItem(item, parent.id);
        orderFolder.call(tb, parent);
        item.notify.update('New folder created!', 'success', undefined, 1000);
        if(dismissCallback) {
            dismissCallback();
        }
    }, function(data) {
        if (data && data.code === 409) {
            helpText(data.message);
        } else {
            helpText('Folder creation failed.');
        }
    });
}
/**
 * Deletes the item, only appears for items
 * @param event DOM event object for click
 * @param {Object} item A Treebeard _item object for the row involved. Node information is inside item.data
 * @param {Object} col Information pertinent to that column where this upload event is run from
 * @private
 */

function _removeEvent (event, items, col) {
    var tb = this;
    function cancelDelete() {
        tb.modal.dismiss();
    }
    function runDelete(item) {
        tb.select('.modal-footer .btn-danger').html('<i> Deleting...</i>').removeClass('btn-danger').addClass('btn-default disabled');
        // delete from server, if successful delete from view
        var url = resolveconfigOption.call(this, item, 'resolveDeleteUrl', [item]);
        url = url || waterbutler.buildTreeBeardDelete(item);
        $.ajax({
            url: url,
            type: 'DELETE',
            beforeSend: $osf.setXHRAuthorization
        })
        .done(function(data) {
            // delete view
            tb.deleteNode(item.parentID, item.id);
            tb.modal.dismiss();
            tb.clearMultiselect();
        })
        .fail(function(data){
            tb.modal.dismiss();
            tb.clearMultiselect();
            item.notify.update('Delete failed.', 'danger', undefined, 3000);
        });
    }
    function runDeleteMultiple(items){
        items.forEach(function(item){
            runDelete(item);
        });
    }

    function doDelete() {
        var folder = items[0];
        if (folder.data.permissions.edit) {
                var mithrilContent = m('div', [

                        m('p.text-danger', 'This folder and ALL its contents will be deleted. This action is irreversible.')
                    ]);
                var mithrilButtons = m('div', [
                        m('span.btn.btn-default', { onclick : function() { cancelDelete.call(tb); } }, 'Cancel'),
                        m('span.btn.btn-danger', {  onclick : function() { runDelete(folder); }  }, 'Delete')
                    ]);
                tb.modal.update(mithrilContent, mithrilButtons, m('h3.break-word.modal-title', 'Delete "' + folder.data.name+ '"?'));
        } else {
            folder.notify.update('You don\'t have permission to delete this file.', 'info', undefined, 3000);
        }
    }

    // If there is only one item being deleted, don't complicate the issue:
    if(items.length === 1) {
        if(items[0].kind !== 'folder'){
            var mithrilContentSingle = m('div', [
                m('p', 'This action is irreversible.')
            ]);
            var mithrilButtonsSingle = m('div', [
                m('span.btn.btn-default', { onclick : function() { cancelDelete(); } }, 'Cancel'),
                m('span.btn.btn-danger', { onclick : function() { runDelete(items[0]); }  }, 'Delete')
            ]);
            // This is already being checked before this step but will keep this edit permission check
            if(items[0].data.permissions.edit){
                tb.modal.update(mithrilContentSingle, mithrilButtonsSingle, m('h3.break-word.modal-title', 'Delete "' + items[0].data.name + '"?'));
            }
        }
        if(items[0].kind === 'folder') {
            if (!items[0].open) {
                tb.updateFolder(null, items[0], doDelete);
            } else {
                doDelete();
            }
        }
    } else {
        // Check if all items can be deleted
        var canDelete = true;
        var deleteList = [];
        var noDeleteList = [];
        var deleteMessage = [m('p', 'This action is irreversible.')];
        var mithrilContentMultiple;
        var mithrilButtonsMultiple;
        items.forEach(function(item, index, arr){
            if(!item.data.permissions.edit){
                canDelete = false;
                noDeleteList.push(item);
            } else {
                deleteList.push(item);
            }
            if(item.kind === 'folder' && deleteMessage.length === 1) {
                deleteMessage.push(m('p.text-danger', 'Some of the selected items are folders. This will delete the folder(s) and ALL of their content.'));
            }
        });
        // If all items can be deleted
        if(canDelete){
            mithrilContentMultiple = m('div', [
                    deleteMessage,
                    deleteList.map(function(n){
                        if(n.kind === 'folder'){
                            return m('.fangorn-canDelete.text-success.break-word', [
                                m('i.fa.fa-folder'),m('b', ' ' + n.data.name)
                                ]);
                        }
                        return m('.fangorn-canDelete.text-success.break-word', n.data.name);
                    })
                ]);
            mithrilButtonsMultiple =  m('div', [
                    m('span.btn.btn-default', { onclick : function() { tb.modal.dismiss(); } }, 'Cancel'),
                    m('span.btn.btn-danger', { onclick : function() { runDeleteMultiple.call(tb, deleteList); }  }, 'Delete All')
                ]);
        } else {
            mithrilContentMultiple = m('div', [
                    m('p', 'Some of these files can\'t be deleted but you can delete the ones highlighted with green. This action is irreversible.'),
                    deleteList.map(function(n){
                        if(n.kind === 'folder'){
                            return m('.fangorn-canDelete.text-success.break-word', [
                                m('i.fa.fa-folder'),m('b', ' ' + n.data.name)
                                ]);
                        }
                        return m('.fangorn-canDelete.text-success.break-word', n.data.name);
                    }),
                    noDeleteList.map(function(n){
                        return m('.fangorn-noDelete.text-warning.break-word', n.data.name);
                    })
                ]);
            mithrilButtonsMultiple =  m('div', [
                    m('span.btn.btn-default', { 'class' : 'text-default', onclick : function() {  tb.modal.dismiss(); } }, 'Cancel'),
                    m('span.btn.btn-danger', { 'class' : 'text-danger', onclick : function() { runDeleteMultiple.call(tb, deleteList); }  }, 'Delete Some')
                ]);
        }
        tb.modal.update(mithrilContentMultiple, mithrilButtonsMultiple, m('h3.break-word.modal-title', 'Delete multiple files?'));
    }
}

function doCheckout(item, checkout, showError) {
    return $osf.ajaxJSON(
        'PUT',
        window.contextVars.apiV2Prefix + 'files' + item.data.path + '/',
        {
            isCors: true,
            data: {
                data: {
                    id: item.data.path.replace('/', ''),
                    type: 'files',
                    attributes: {
                        checkout: checkout
                    }
                }
            }
        }
    ).done(function(xhr) {
        if (showError) {
            window.location.reload();
        }
    }).fail(function(xhr) {
        if (showError) {
            $osf.growl('Error', 'Unable to check out file. This is most likely due to the file being already checked-out' +
                ' by another user.');
        }
    });
}


/**
 * Resolves lazy load url for fetching children
 * @param {Object} item A Treebeard _item object for the row involved. Node information is inside item.data
 * @this Treebeard.controller
 * @returns {String|Boolean} Returns the fetch URL in string or false if there is no url.
 * @private
 */
function _fangornResolveLazyLoad(item) {
    item.connected = true;
    var configOption = resolveconfigOption.call(this, item, 'lazyload', [item]);
    if (configOption) {
        return configOption;
    }

    if (item.data.provider === undefined) {
        return false;
    }
    return waterbutler.buildTreeBeardMetadata(item);
}

/**
 * Handles errors in lazyload fetching of items, usually link is wrong
 * @param {Object} item A Treebeard _item object for the row involved. Node information is inside item.data
 * @this Treebeard.controller
 * @private
 */
function _fangornLazyLoadError (item) {
    item.connected = false;
    var configOption = resolveconfigOption.call(this, item, 'lazyLoadError', [item]);
}

/**
 * Applies the positionining and initialization of tooltips for file names
 * @private
 */
function reapplyTooltips () {
    $('[data-toggle="tooltip"]').tooltip({container: 'body', 'animation' : false});
}

/**
 * Called when new object data has arrived to be loaded.
 * @param {Object} tree A Treebeard _item object for the row involved. Node information is inside item.data
 * @this Treebeard.controller
 * @private
 */
function _fangornLazyLoadOnLoad (tree, event) {
    tree.children.forEach(function(item) {
        inheritFromParent(item, tree);
    });
    resolveconfigOption.call(this, tree, 'lazyLoadOnLoad', [tree, event]);
    reapplyTooltips();

    if (tree.depth > 1) {
        orderFolder.call(this, tree);
    }
}

/**
 * Order contents of a folder without an entire sorting of all the table
 * @param {Object} tree A Treebeard _item object for the row involved. Node information is inside item.data
 * @this Treebeard.controller
 * @private
 */
function orderFolder(tree) {
    // Checking if this column does in fact have sorting
    var sortDirection = '';
    if (this.isSorted[0]) {
        sortDirection = this.isSorted[0].desc ? 'desc' : 'asc';
    } else {
        sortDirection = 'asc';
    }
    tree.sortChildren(this, sortDirection, 'text', 0, 1);
    this.redraw();
}

/**
 * Changes the upload method based on what the add ons need. Default is POST, S3 needs PUT
 * @param {Object} item A Treebeard _item object for the row involved. Node information is inside item.data
 * @this Treebeard.controller
 * @returns {string} Must return string that is a legitimate method like POST, PUT
 * @private
 */
function _fangornUploadMethod(item) {
    var configOption = resolveconfigOption.call(this, item, 'uploadMethod', [item]);
    return configOption || 'PUT';
}

function gotoFileEvent (item) {
    if(!window.contextVars.isPublicFilesCol){
        var tb = this;
        var redir = new URI(item.data.nodeUrl);
        redir.segment('files').segment(item.data.provider).segmentCoded(item.data.path.substring(1));
        var fileurl  = redir.toString() + '/';
        if(COMMAND_KEYS.indexOf(tb.pressedKey) !== -1) {
            window.open(fileurl, '_blank');
        } else {
            window.open(fileurl, '_self');
        }
    }else{
         window.location = waterbutler.buildTreeBeardDownload(item);
    }
}
/**
 * Defines the contents of the title column (does not include the toggle and folder sections
 * @param {Object} item A Treebeard _item object for the row involved. Node information is inside item.data
 * @param {Object} col Options for this particulat column
 * @this Treebeard.controller
 * @returns {Array} Returns an array of mithril template objects using m()
 * @private
 */
function _fangornTitleColumn(item, col) {
    var tb = this;
    if (typeof tb.options.links === 'undefined') {
        tb.options.links = true;
    }
    if (item.data.isAddonRoot && item.connected === false) { // as opposed to undefined, avoids unnecessary setting of this value
        return _connectCheckTemplate.call(this, item);
    }
    if (item.kind === 'file' && item.data.permissions.view) {
        var attrs = {};
        if (tb.options.links) {
            attrs =  {
                className: 'fg-file-links',
                onclick: function(event) {
                    event.stopImmediatePropagation();
                    gotoFileEvent.call(tb, item);
                }
            };
        }
        return m(
            'span',
            attrs,
            item.data.name
        );
    }
    if ((item.data.nodeType === 'project' || item.data.nodeType ==='component') && item.data.permissions.view) {
        return m('a.fg-file-links',{ href: '/' + item.data.nodeID.toString() + '/'},
                item.data.name);
    }
    return m('span', item.data.name);
}

/**
 * Defines the contents of the modified column (does not include the toggle and folder sections
 * @param {Object} item A Treebeard _item object for the row involved. Node information is inside item.data
 * @param {Object} col Options for this particular column
 * @this Treebeard.controller
 * @returns {Array} Returns an array of mithril template objects using m()
 * @private
 */
function _fangornModifiedColumn(item, col) {
    var tb = this;
    if (item.data.isAddonRoot && item.connected === false) { // as opposed to undefined, avoids unnecessary setting of this value
        return _connectCheckTemplate.call(this, item);
    }
    if (item.kind === 'file' && item.data.permissions.view && item.data.modified) {
        return m(
            'span',
            // "new Date" required for non-ISO date formats
            new moment(new Date(item.data.modified)).format('YYYY-MM-DD hh:mm A')
        );
    }
    return m('span', '');
}

/**
 * Returns a reusable template for column titles when there is no connection
 * @param {Object} item A Treebeard _item object for the row involved. Node information is inside item.data
 * @this Treebeard.controller
 * @private
 */
function _connectCheckTemplate(item){
    var tb = this;
    return m('span.text-danger', [
        m('span', item.data.name),
        m('em', ' couldn\'t load.' ),
        m('button.btn.btn-xs.btn-default.m-l-xs', {
            onclick : function(e){
                e.stopImmediatePropagation();
                if (tb.options.togglecheck.call(tb, item)) {
                    var index = tb.returnIndex(item.id);
                    tb.toggleFolder(index, e);
                }
            }
        }, [m('i.fa.fa-refresh'), ' Retry'])
    ]);
}

/**
 * Parent function for resolving rows, all columns are sub methods within this function
 * @param {Object} item A Treebeard _item object for the row involved. Node information is inside item.data
 * @this Treebeard.controller
 * @returns {Array} An array of columns that get iterated through in Treebeard
 * @private
 */
function _fangornResolveRows(item) {
    var tb = this;
    var defaultColumns = [];
    var configOption;
    item.css = '';
    if(tb.isMultiselected(item.id)){
        item.css = 'fangorn-selected';
    }

    if(item.data.permissions && !item.data.permissions.view){
        item.css += ' tb-private-row';
    }

    if(item.data.uploadState && (item.data.uploadState() === 'pending' || item.data.uploadState() === 'uploading')){
        return uploadRowTemplate.call(tb, item);
    }

    if (item.data.status) {
        return [{
            data : '',  // Data field name
            css : 't-a-c',
            custom : function(){ return m('span.text-muted', [STATE_MAP[item.data.status].display, item.data.name, '...']); }
        }, {
            data : '',  // Data field name
            custom : function(){ return '';}
        }];
    }
    if (item.parentID) {
        item.data.permissions = item.data.permissions || item.parent().data.permissions;
        if (item.data.kind === 'folder') {
            item.data.accept = item.data.accept || item.parent().data.accept;
        }
    }
    defaultColumns.push(
    {
        data : 'name',  // Data field name
        folderIcons : true,
        filter : true,
        custom : _fangornTitleColumn
    });

<<<<<<< HEAD
if(window.contextVars.isPublicFilesCol) {
    if (item.data.kind === 'file') {
        default_columns.push(
        {
            data : 'Share Link',  // Data field name
            filter : true,
            custom : function() {return cb.generateClipboard(waterbutler.buildTreeBeardDownload(item));}
        });
        default_columns.push(
        {
            data : 'size',  // Data field name
            filter : true,
            custom : function() {return item.data.size ? $osf.humanFileSize(item.data.size, true) : '';}
=======
    defaultColumns.push({
        data : 'size',  // Data field name
        sortInclude : false,
        filter : false,
        custom : function() {return item.data.size ? $osf.humanFileSize(item.data.size, true) : '';}
    });
    if (item.data.provider === 'osfstorage') {
        defaultColumns.push({
            data : 'downloads',
            sortInclude : false,
            filter : false,
            custom: function() { return lodashGet(item, 'data.extra.downloads', '').toString(); }
        });
    } else {
        defaultColumns.push({
            data : 'downloads',
            sortInclude : false,
            filter : false,
            custom : function() { return m(''); }
>>>>>>> f955b7ee
        });
    }
    defaultColumns.push(
    {
        data : 'modified',  // Data field name
        filter : false,
        custom : _fangornModifiedColumn
    });
    configOption = resolveconfigOption.call(this, item, 'resolveRows', [item]);
<<<<<<< HEAD
    return configOption || default_columns;
}else{
        if (item.data.kind === 'file') {
        default_columns.push(
        {
            data : 'size',  // Data field name
            filter : true,
            custom : function() {return item.data.size ? $osf.humanFileSize(item.data.size, true) : '';}
        });
        if (item.data.provider === 'osfstorage') {
            default_columns.push({
                data : 'downloads',
                sortInclude : false,
                filter : false,
                custom: function() { return item.data.extra ? item.data.extra.downloads.toString() : ''; }
            });
        } else {
            default_columns.push({
                data : 'downloads',
                sortInclude : false,
                filter : false,
                custom : function() { return m(''); }
            });
        }

    }
     configOption = resolveconfigOption.call(this, item, 'resolveRows', [item]);
    return configOption || default_columns;
   }
=======
    return configOption || defaultColumns;
>>>>>>> f955b7ee
}

/**
 * Defines Column Titles separately since content and css may be different, allows more flexibility
 * @returns {Array} an Array of column information that gets templated inside Treebeard
 * @this Treebeard.controller
 * @private
 */
function _fangornColumnTitles () {
    var columns = [];
    if(window.contextVars.isPublicFilesCol) {
    columns.push(
    {
        title: 'Name',
        width : '50%',
        sort : true,
        sortType : 'text'
    }, {
        title : 'Share Link',
        width : '30%',
        sort : false
    }, {
        title : 'Size',
        width : '10%',
        sort : false
    }, {
        title : 'Downloads',
        width : '10%',
        sort : false
    });
    }else{
    columns.push(
    {
        title: 'Name',
        width : '64%',
        sort : true,
        sortType : 'text'
    }, {
        title : 'Size',
        width : '8%',
        sort : false
    }, {
        title : 'Downloads',
        width : '8%',
        sort : false
    }, {
        title : 'Modified',
        width : '20%',
        sort : true,
        sortType : 'text'
    });
    }
    return columns;
}

/**
 * When fangorn loads the top level needs to be open so we load the children on load
 * @this Treebeard.controller
 * @private
 */
function _loadTopLevelChildren() {
    var i;
    for (i = 0; i < this.treeData.children.length; i++) {
        this.updateFolder(null, this.treeData.children[i]);
    }
}

/**
 * Expand major addons on load
 * @param {Object} item A Treebeard _item object for the row involved. Node information is inside item.data
 * @this Treebeard.controller
 * @private
 */
var NO_AUTO_EXPAND_PROJECTS = ['ezcuj', 'ecmz4'];
function expandStateLoad(item) {
    var tb = this,
        i;
    if (item.children.length > 0 && item.depth === 1) {
        // NOTE: On the RPP *only*: Load the top-level project's OSF Storage
        // but do NOT lazy-load children in order to save hundreds of requests.
        // TODO: We might want to do this for every project, but that's TBD.
        // /sloria
        if (window.contextVars && window.contextVars.node && NO_AUTO_EXPAND_PROJECTS.indexOf(window.contextVars.node.id) > -1) {
            tb.updateFolder(null, item.children[0]);
        } else {
            for (i = 0; i < item.children.length; i++) {
                tb.updateFolder(null, item.children[i]);
            }
        }
    }
    if (item.children.length > 0 && item.depth === 2) {
        for (i = 0; i < item.children.length; i++) {
            if (item.children[i].data.isAddonRoot || item.children[i].data.addonFullName === 'OSF Storage' ) {
                tb.updateFolder(null, item.children[i]);
            }
        }
    }
        $('.fangorn-toolbar-icon').tooltip();
}

/**
 * @param tree A Treebeard _item object for the row
 * @param nodeID Current node._id
 * @param file window.contextVars.file object
 */
function setCurrentFileID(tree, nodeID, file) {
    var tb = this;
    if(!file){
        return;
    }
    var child;
    var i;
    if (file.provider === 'figshare') {
        for (i = 0; i < tree.children.length; i++) {
            child = tree.children[i];
            if (nodeID === child.data.nodeId && child.data.provider === file.provider && child.data.path === file.path) {
                tb.currentFileID = child.id;
            }
        }
    } else if (file.provider === 'dataverse') {
        // Only highlight file in correct dataset version, since paths persist across versions
        for (i = 0; i < tree.children.length; i++) {
            child = tree.children[i];
            var urlParams = $osf.urlParams();
            if (nodeID === child.data.nodeId && child.data.provider === file.provider && child.data.path === file.path &&
                child.data.extra.datasetVersion === urlParams.version) {
                tb.currentFileID = child.id;
            }
        }
    } else if (tb.fangornFolderIndex !== undefined && tb.fangornFolderArray !== undefined && tb.fangornFolderIndex < tb.fangornFolderArray.length) {
        for (var j = 0; j < tree.children.length; j++) {
            child = tree.children[j];
            if (nodeID === child.data.nodeId && child.data.provider === file.provider && child.data.name === tb.fangornFolderArray[tb.fangornFolderIndex]) {
                tb.fangornFolderIndex++;
                if (child.data.kind === 'folder') {
                    tb.updateFolder(null, child);
                    tree = child;
                }
                else {
                    tb.currentFileID = child.id;
                }
            }
        }
    }
}

/**
 * Scroll to the Treebeard item corresponding to the given ID
 * @param fileID id of a Treebeard _item object
 */
function scrollToFile(fileID) {
    var tb = this;
    if (fileID !== undefined) {
        var index = tb.returnIndex(fileID);
        var visibleIndex = tb.visibleIndexes.indexOf(index);
        var scrollTo = visibleIndex * tb.options.rowHeight;
        this.select('#tb-tbody').scrollTop(scrollTo);
    }
}

function _renameEvent () {
    var tb = this;
    var item = tb.multiselected()[0];
    var val = $.trim($('#renameInput').val());
    var folder = item.parent();
    //TODO Error message?
    if  (val === item.name) {
        return;
    }
    checkConflictsRename(tb, item, val, doItemOp.bind(tb, OPERATIONS.RENAME, folder, item, val));
    tb.toolbarMode(toolbarModes.DEFAULT);
}

var toolbarModes = {
    'DEFAULT' : 'bar',
    'FILTER' : 'filter',
    'ADDFOLDER' : 'addFolder',
    'RENAME' : 'rename',
    'ADDPROJECT' : 'addProject'
};


// A fangorn-styled button; addons can reuse this
var FGButton = {
    view: function(ctrl, args, children) {
        var extraCSS = args.className || '';
        var tooltipText = args.tooltip || '';
        var iconCSS = args.icon || '';
        var onclick = args.onclick || noop;
        var opts = {
            className: 'fangorn-toolbar-icon ' + extraCSS,
            onclick: onclick
        };
        // Add tooltip if applicable
        if (args.tooltip) {
            opts['data-toggle'] = 'tooltip';
            opts['data-placement'] = 'bottom';
            opts.title = args.tooltip;
        }
        var childrenElements = [];
        childrenElements.push(m('i', {className: iconCSS}));
        if(children) {
            childrenElements.push(m('span', children));
        }
        return m('div', opts, childrenElements);
    }
};

var FGInput = {
    view : function(ctrl, args, helpText) {
        var extraCSS = args.className || '';
        var tooltipText = args.tooltip || '';
        var placeholder = args.placeholder || '';
        var id = args.id || '';
        var helpTextId = args.helpTextId || '';
        var onkeypress = args.onkeypress || noop;
        var value = args.value ? '[value="' + args.value + '"]' : '';
        return m('span', [
            m('input' + value, {
                'id' : id,
                className: 'tb-header-input' + extraCSS,
                onkeypress: onkeypress,
                'data-toggle':  tooltipText ? 'tooltip' : '',
                'title':  tooltipText,
                'data-placement' : 'bottom',
                'placeholder' : placeholder
                }),
            m('.text-danger', {
                'id' : helpTextId
            }, helpText)
        ]);
    }
};

var FGDropdown = {
    view : function(ctrl, args, children) {
        var extraCSS = args.className || '';
        var tooltipText = args.tooltip || '';
        var id = args.id || '';
        var name = args.name || '';
        var label = args.label || '';
        var onchange = args.onchange || noop;
        return m('span.fangorn-dropdown', {
                className: extraCSS
            },[
                m('span.hidden-xs',label),
                m('select.no-border', {
                    'name' : name,
                    'id' : id,
                    onchange: onchange,
                    'data-toggle':  tooltipText ? 'tooltip' : '',
                    'title':  tooltipText,
                    'data-placement' : 'bottom'
                }, children)
        ]);
    }
};

var FGItemButtons = {
    view : function(ctrl, args, children) {
        var tb = args.treebeard;
        var item = args.item;
        var rowButtons = [];
        var mode = args.mode;
        if (tb.options.placement !== 'fileview') {
            if (window.File && window.FileReader && item.kind === 'folder' && item.data.provider && item.data.permissions && item.data.permissions.edit) {
                rowButtons.push(
                    m.component(FGButton, {
                        onclick: function(event) {_uploadEvent.call(tb, event, item); },
                        icon: 'fa fa-upload',
                        className : 'text-success'
                    }, 'Upload'),
                    m.component(FGButton, {
                        onclick: function () {
                            mode(toolbarModes.ADDFOLDER);
                        },
                        icon: 'fa fa-plus',
                        className: 'text-success'
                    }, 'Create Folder'));
                if (item.data.path) {
                    rowButtons.push(
                        m.component(FGButton, {
                            onclick: function(event) {_removeEvent.call(tb, event, [item]); },
                            icon: 'fa fa-trash',
                            className : 'text-danger'
                        }, 'Delete Folder'));
                }
            }
            if (item.kind === 'file') {
                rowButtons.push(
                    m.component(FGButton, {
                        onclick: function (event) { _downloadEvent.call(tb, event, item); },
                        icon: 'fa fa-download',
                        className: 'text-primary'
                    }, 'Download')
                );
                if (item.data.permissions && item.data.permissions.view) {
                    rowButtons.push(
                        m.component(FGButton, {
                            onclick: function (event) {
                                gotoFileEvent.call(tb, item);
                            },
                            icon: 'fa fa-file-o',
                            className: 'text-info'
                        }, 'View'));
                }
                if (item.data.permissions && item.data.permissions.edit) {
                    if (item.data.provider === 'osfstorage') {
                        if (!item.data.extra.checkout){
                            rowButtons.push(
                                m.component(FGButton, {
                                    onclick: function(event) { _removeEvent.call(tb, event, [item]);  },
                                    icon: 'fa fa-trash',
                                    className : 'text-danger'
                                }, 'Delete'));
                            rowButtons.push(
                                m.component(FGButton, {
                                    onclick: function(event) {
                                        tb.modal.update(m('', [
                                            m('p', 'This would mean ' +
                                                'other contributors cannot edit, delete or upload new versions of this file ' +
                                                'as long as it is checked-out. You can check it back in at anytime.')
                                        ]), m('', [
                                            m('a.btn.btn-default', {onclick: function() {tb.modal.dismiss();}}, 'Cancel'), //jshint ignore:line
                                            m('a.btn.btn-warning', {onclick: function() {
                                                doCheckout(item, window.contextVars.currentUser.id, true);
                                            }}, 'Check out file')
                                        ]), m('h3.break-word.modal-title', 'Confirm file check-out?'));
                                    },
                                    icon: 'fa fa-sign-out',
                                    className : 'text-warning'
                                }, 'Check out file'));
                        } else if (item.data.extra.checkout === window.contextVars.currentUser.id) {
                            rowButtons.push(
                                m.component(FGButton, {
                                    onclick: function(event) {
                                        doCheckout(item, null, true);
                                    },
                                    icon: 'fa fa-sign-in',
                                    className : 'text-warning'
                                }, 'Check in file')
                            );
                        }
                    } else {
                        rowButtons.push(
                        m.component(FGButton, {
                            onclick: function (event) { _removeEvent.call(tb, event, [item]); },
                            icon: 'fa fa-trash',
                            className: 'text-danger'
                        }, 'Delete'));

                    }
                }
                if(storageAddons[item.data.provider].externalView) {
                    var providerFullName = storageAddons[item.data.provider].fullName;
                    rowButtons.push(
                        m('a.text-info.fangorn-toolbar-icon', {href: item.data.extra.webView}, [
                            m('i.fa.fa-external-link'),
                            m('span', 'View on ' + providerFullName)
                        ])
                    );
                }
            } else if (item.data.provider) {
                rowButtons.push(
                    m.component(FGButton, {
                        onclick: function (event) { _downloadZipEvent.call(tb, event, item); },
                        icon: 'fa fa-download',
                        className: 'text-primary'
                    }, 'Download as zip')
                );
            }
            if (item.data.provider && !item.data.isAddonRoot && item.data.permissions && item.data.permissions.edit &&  (item.data.provider !== 'osfstorage' || !item.data.extra.checkout)) {
                rowButtons.push(
                    m.component(FGButton, {
                        onclick: function () {
                            mode(toolbarModes.RENAME);
                        },
                        icon: 'fa fa-pencil',
                        className: 'text-info'
                    }, 'Rename')
                );
            }
            return m('span', rowButtons);
        }
    }
};

var dismissToolbar = function(){
    var tb = this;
    if (tb.toolbarMode() === toolbarModes.FILTER){
        tb.resetFilter();
    }
    tb.toolbarMode(toolbarModes.DEFAULT);
    tb.filterText('');
    m.redraw();
};

var FGToolbar = {
    controller : function(args) {
        var self = this;
        self.tb = args.treebeard;
        self.tb.inputValue = m.prop('');
        self.tb.toolbarMode = m.prop(toolbarModes.DEFAULT);
        self.items = args.treebeard.multiselected;
        self.mode = self.tb.toolbarMode;
        self.isUploading = args.treebeard.isUploading;
        self.helpText = m.prop('');
        self.dismissToolbar = dismissToolbar.bind(self.tb);
        self.createFolder = function(event){
            _createFolder.call(self.tb, event, self.dismissToolbar, self.helpText );
        };
    },
    view : function(ctrl) {
        var templates = {};
        var generalButtons = [];
        var finalRowButtons = [];
        var items = ctrl.items();
        var item = items[0];
        var dismissIcon = m.component(FGButton, {
                onclick: ctrl.dismissToolbar,
                icon : 'fa fa-times'
            }, '');
        templates[toolbarModes.FILTER] =  [
            m('.col-xs-9', [
                ctrl.tb.options.filterTemplate.call(ctrl.tb)
                ]),
                m('.col-xs-3.tb-buttons-col',
                    m('.fangorn-toolbar.pull-right', [dismissIcon])
                )
            ];
        if (ctrl.tb.options.placement !== 'fileview') {
            templates[toolbarModes.ADDFOLDER] = [
                m('.col-xs-9', [
                    m.component(FGInput, {
                        onkeypress: function (event) {
                            if (ctrl.tb.pressedKey === ENTER_KEY) {
                                _createFolder.call(ctrl.tb, event, ctrl.dismissToolbar);
                            }
                        },
                        id: 'createFolderInput',
                        helpTextId: 'createFolderHelp',
                        placeholder: 'New folder name',
                    }, ctrl.helpText())
                ]),
                m('.col-xs-3.tb-buttons-col',
                    m('.fangorn-toolbar.pull-right',
                        [
                            m.component(FGButton, {
                                onclick: ctrl.createFolder,
                                icon: 'fa fa-plus',
                                className: 'text-success'
                            }),
                            dismissIcon
                        ]
                    )
                )
            ];
            templates[toolbarModes.RENAME] = [
                m('.col-xs-9',
                    m.component(FGInput, {
                        onkeypress: function (event) {
                            ctrl.tb.inputValue($(event.target).val());
                            if (ctrl.tb.pressedKey === ENTER_KEY) {
                                _renameEvent.call(ctrl.tb);
                            }
                        },
                        id: 'renameInput',
                        helpTextId: 'renameHelpText',
                        placeholder: null,
                        value: ctrl.tb.inputValue()
                    }, ctrl.helpText())
                ),
                m('.col-xs-3.tb-buttons-col',
                    m('.fangorn-toolbar.pull-right',
                        [
                            m.component(FGButton, {
                                onclick: function () {
                                    _renameEvent.call(ctrl.tb);
                                },
                                icon: 'fa fa-pencil',
                                className: 'text-info'
                            }),
                            dismissIcon
                        ]
                    )
                )
            ];
        }
        // Bar mode
        // Which buttons should show?
        if(items.length === 1){
            var addonButtons = resolveconfigOption.call(ctrl.tb, item, 'itemButtons', [item]);
            if (addonButtons) {
                finalRowButtons = m.component(addonButtons, { treebeard : ctrl.tb, item : item }); // jshint ignore:line
            } else if (ctrl.tb.options.placement !== 'fileview') {
                finalRowButtons = m.component(FGItemButtons, {treebeard : ctrl.tb, mode : ctrl.mode, item : item }); // jshint ignore:line
            }
        }
        if(ctrl.isUploading() && ctrl.tb.options.placement !== 'fileview') {
            generalButtons.push(
                m.component(FGButton, {
                    onclick: function() {
                        cancelAllUploads.call(ctrl.tb);
                    },
                    icon: 'fa fa-time-circle',
                    className : 'text-danger'
                }, 'Cancel Pending Uploads')
            );
        }
        //multiple selection icons
        if(items.length > 1 && ctrl.tb.multiselected()[0].data.provider !== 'github' && ctrl.tb.options.placement !== 'fileview' && !(ctrl.tb.multiselected()[0].data.provider === 'dataverse' && ctrl.tb.multiselected()[0].parent().data.version === 'latest-published') ) {
            // Special cased to not show 'delete multiple' for github or published dataverses
            var showDelete = false;
            var each, i, len;
            // Only show delete button if user has edit permissions on at least one selected file
            for (i = 0, len = items.length; i < len; i++) {
                each = items[i];
                if (each.data.permissions.edit && !each.data.isAddonRoot && !each.data.nodeType) {
                    showDelete = true;
                    break;
                }
            }
            if(showDelete){
                generalButtons.push(
                    m.component(FGButton, {
                        onclick: function(event) {
                            var configOption = resolveconfigOption.call(ctrl.tb, item, 'removeEvent', [event, items]); // jshint ignore:line
                            if(!configOption){ _removeEvent.call(ctrl.tb, null, items); }
                        },
                        icon: 'fa fa-trash',
                        className : 'text-danger'
                    }, 'Delete Multiple')
                );
            }
        }
        generalButtons.push(
            m.component(FGButton, {
                onclick: function(event){
                    ctrl.mode(toolbarModes.FILTER);
                },
                icon: 'fa fa-search',
                className : 'text-primary'
            }, 'Filter'));
            if (ctrl.tb.options.placement !== 'fileview') {
                generalButtons.push(m.component(FGButton, {
                    onclick: function(event){
                        var mithrilContent = m('div', [
                            m('p', [ m('b', 'Select rows:'), m('span', ' Click on a row (outside the add-on, file, or folder name) to show further actions in the toolbar. Use Command or Shift keys to select multiple files.')]),
                            m('p', [ m('b', 'Open files:'), m('span', ' Click a file name to go to view the file in the OSF.')]),
                            m('p', [ m('b', 'Open files in new tab:'), m('span',  ' Press Command (Ctrl in Windows) and click a file name to open it in a new tab.')]),
                            m('p', [ m('b', 'Download as zip:'), m('span', ' Click on the row of an add-on or folder and click the Download as Zip button in the toolbar.'), m('i', ' Not available for all storage add-ons.')]),
                            m('p', [ m('b', 'Copy files:'), m('span', ' Press Option (Alt in Windows) while dragging a file to a new folder or component.'), m('i', ' Only for contributors with write access.')])
                        ]);
                        var mithrilButtons = m('button', {
                                'type':'button',
                                'class' : 'btn btn-default',
                                onclick : function(event) { ctrl.tb.modal.dismiss(); } }, 'Close');
                        ctrl.tb.modal.update(mithrilContent, mithrilButtons, m('h3.modal-title.break-word', 'How to Use the File Browser'));
                    },
                    icon: 'fa fa-info',
                    className : 'text-info'
                }, ''));
            }
        if (ctrl.tb.options.placement === 'fileview') {
            generalButtons.push(m.component(FGButton, {
                    onclick: function(event){
                        var panelToggle = $('.panel-toggle');
                        var panelExpand = $('.panel-expand');
                        var panelVisible = panelToggle.find('.osf-panel-hide');
                        var panelHidden = panelToggle.find('.osf-panel-show');

                        panelVisible.hide();
                        panelHidden.show();
                    },
                    icon: 'fa fa-angle-up'
                }, ''));
        }

        if (item && item.connected !== false){ // as opposed to undefined, avoids unnecessary setting of this value
            templates[toolbarModes.DEFAULT] =  m('.col-xs-12', m('.pull-right', [finalRowButtons,  m('span', generalButtons)]));
        } else {
            templates[toolbarModes.DEFAULT] =  m('.col-xs-12', m('.pull-right', m('span', generalButtons)));
        }
        return m('.row.tb-header-row', [
            m('#folderRow', { config : function () {
                $('#folderRow input').focus();
            }}, [
                templates[ctrl.mode()]
            ])
        ]);
    }
};

/**
 * When multiple rows are selected remove those that are not in the parent
 * @param {Array} rows List of item objects
 * @returns {Array} newRows Returns the revised list of rows
 */
function filterRowsNotInParent(rows) {
    var tb = this;
    if (tb.multiselected().length < 2) {
        return tb.multiselected();
    }
    var i, newRows = [],
        originalRow = tb.find(tb.multiselected()[0].id),
        originalParent,
        currentItem;
    function changeColor() { $(this).css('background-color', ''); }
    if (originalRow !== undefined) {
        originalParent = originalRow.parentID;
        for (i = 0; i < rows.length; i++) {
            currentItem = rows[i];
            if (currentItem.parentID === originalParent && currentItem.id !== -1) {
                newRows.push(rows[i]);
            } else {
                $('.tb-row[data-id="' + rows[i].id + '"]').stop().css('background-color', '#D18C93')
                    .animate({ backgroundColor: '#fff'}, 500, changeColor);
            }
        }
    }
    tb.multiselected(newRows);
    tb.highlightMultiselect();
    return newRows;
}

/**
 * Helper function that turns parent open values to true to respective redraws can open the folder
 * @this Treebeard.controller
 * @param {Object} item A Treebeard _item object.
 * @private
 */
function openParentFolders (item) {
    var tb = this;
    // does it have a parent? If so change open
    var parent = item.parent();
    if (parent) {
        if (!parent.open) {
            var index = tb.returnIndex(parent.id);
            parent.load = true;
            tb.toggleFolder(index);
        }
        openParentFolders.call(tb, parent);
    }
}

/**
 * Handles multiselect conditions and actions
 * @this Treebeard.controller
 * @param {Object} event jQuery click event.
 * @param {Object} row A Treebeard _item object.
 * @private
 */
 function _fangornMultiselect (event, row) {
    var tb = this;
    var scrollToItem = false;
    filterRowsNotInParent.call(tb, tb.multiselected());
    if (tb.toolbarMode() === 'filter') {
        dismissToolbar.call(tb);
        scrollToItem = true;
        // recursively open parents of the selected item but do not lazyload;
        openParentFolders.call(tb, row);
    }

    if (tb.multiselected().length === 1){
        tb.select('#tb-tbody').removeClass('unselectable');
        if(scrollToItem) {
             scrollToFile.call(tb, tb.multiselected()[0].id);
        }
    } else if (tb.multiselected().length > 1) {
        tb.select('#tb-tbody').addClass('unselectable');
    }
    tb.inputValue(tb.multiselected()[0].data.name);
    m.redraw();
    reapplyTooltips();
}

/* BEGIN MOVE */
// copyMode can be 'copy', 'move', 'forbidden', or null.
// This is set at draglogic and is used as global within this module
var copyMode = null;

// Set altkey global to fangorn
    var altKey = false;
    $(document).keydown(function (e) {
        if (e.altKey) {
            altKey = true;
        }
    });
    $(document).keyup(function (e) {
        if (!e.altKey) {
            altKey = false;
        }
    });

/**
 * Hook for the drag start event on jquery
 * @param event jQuery UI drggable event object
 * @param ui jQuery UI draggable ui object
 * @private
 */
function _fangornDragStart(event, ui) {
    var itemID = $(event.target).attr('data-id'),
        item = this.find(itemID);
    if (this.multiselected().length < 2) {
        this.multiselected([item]);
    }
}

/**
 * Hook for the drop event of jQuery UI droppable
 * @param event jQuery UI droppable event object
 * @param ui jQuery UI droppable ui object
 * @private
 */
function _fangornDrop(event, ui) {
    var tb = this;
    var items = tb.multiselected().length === 0 ? [tb.find(tb.selected)] : tb.multiselected(),
        folder = tb.find($(event.target).attr('data-id'));

    // Run drop logic here
        _dropLogic.call(tb, event, items, folder);

}

/**
 * Hook for the over event of jQuery UI droppable
 * @param event jQuery UI droppable event object
 * @param ui jQuery UI droppable ui object
 * @private
 */
function _fangornOver(event, ui) {
    var tb = this;
    var items = tb.multiselected().length === 0 ? [tb.find(tb.selected)] : tb.multiselected(),
        folder = tb.find($(event.target).attr('data-id')),
        dragState = _dragLogic.call(tb, event, items, ui);
    $('.tb-row').removeClass('tb-h-success fangorn-hover');
    if (dragState !== 'forbidden') {
        $('.tb-row[data-id="' + folder.id + '"]').addClass('tb-h-success');
    } else {
        $('.tb-row[data-id="' + folder.id + '"]').addClass('fangorn-hover');
    }
}

/**
 * Log the success or failure of a file action (upload, etc.) in treebeard
 * @param {Object} treebeard The treebeard instance currently being run, check Treebeard API
 * @param {Object} file File object that dropzone passes
 * @param success Boolean on whether upload actually happened
 * @param message String failure reason message, '' if success === true
 * @param link String with url to file, '' if success === false
 * @private
 */
function addFileStatus(treebeard, file, success, message, link){
    treebeard.uploadStates.push(
        {'name': file.name, 'success': success, 'link': link, 'message': message}
    );
}

/**
 * Triggers file status modal or growlboxes after upload queue is empty
 * @param {Object} treebeard The treebeard instance currently being run, check Treebeard API
 * @private
 */
var UPLOAD_MODAL_MIN_FILE_QUANTITY = 4;
function _fangornQueueComplete(treebeard) {
    var fileStatuses = treebeard.uploadStates;
    treebeard.uploadStates = [];
    var total = fileStatuses.length;
    var failed = 0;
    if (total >= UPLOAD_MODAL_MIN_FILE_QUANTITY) {
        treebeard.modal.update(m('', [
            m('', [
                fileStatuses.map(function(status){
                    if (!status.success){ failed++; }
                    return m('',
                        [
                            m('.row', [
                                m((status.success ? 'a[href="' + status.link + '"]' : '') + '.col-sm-10', status.name),
                                m('.col-sm-1', m(status.success ? '.fa.fa-check[style="color: green"]' : '.fa.fa-times[style="color: red"]')),
                                m('.col-sm-1', m(!status.success ? '.fa.fa-info[data-toggle="tooltip"][data-placement="top"][title="'+ status.message +'"]' : ''))
                            ]),
                            m('hr')
                        ]
                    );
                })
            ])
        ]), m('', [
            m('a.btn.btn-primary', {onclick: function() {treebeard.modal.dismiss();}}, 'Done'), //jshint ignore:line
        ]), m('', [m('h3.break-word.modal-title', 'Upload Status'), m('p', total - failed + '/' + total + ' files succeeded.')]));
        $('[data-toggle="tooltip"]').tooltip();
    } else {
        fileStatuses.map(function(status) {
           if (!status.success) {
                if (status.message !== 'Upload canceled.') {
                    $osf.growl(
                        'Error',
                        status.message
                    );
                }
           }
        });
    }
}

/**
 * Where the drop actions happen
 * @param event jQuery UI drop event
 * @param {Array} items List of items being dragged at the time. Each item is a _item object
 * @param {Object} folder Folder information as _item object
 */
function _dropLogic(event, items, folder) {
    var tb = this;

    if (items.length < 1 ||
        items.indexOf(folder) > -1 ||
        copyMode === 'forbidden'
    ) {
        return;
    }

    if (folder.data.kind === 'file') {
        folder = folder.parent();
    }

    // if (items[0].data.kind === 'folder' && ['github', 'figshare', 'dataverse'].indexOf(folder.data.provider) !== -1) { return; }

    if (!folder.open) {
        return tb.updateFolder(null, folder, _dropLogic.bind(tb, event, items, folder));
    }

    $.each(items, function(index, item) {
        checkConflicts(tb, item, folder, doItemOp.bind(tb, copyMode === 'move' ? OPERATIONS.MOVE : OPERATIONS.COPY, folder, item, undefined));
    });
}

/**
 * Sets the copy state based on which item is being dragged on which other item
 * @param {Object} event Browser drag event
 * @param {Array} items List of items being dragged at the time. Each item is a _item object
 * @param {Object} ui jQuery UI draggable drag ui object
 * @returns {String} copyMode One of the copy states, from 'copy', 'move', 'forbidden'
 */
function _dragLogic(event, items, ui) {
    var tb = this;
    var canMove = true,
    folder = this.find($(event.target).attr('data-id')),
    dragGhost = $('.tb-drag-ghost');

    // Set the cursor to match the appropriate copy mode
    copyMode = getCopyMode(folder, items);
    switch (copyMode) {
        case 'forbidden':
            dragGhost.css('cursor', 'not-allowed');
            break;
        case 'copy':
            dragGhost.css('cursor', 'copy');
            break;
        case 'move':
            dragGhost.css('cursor', 'move');
            break;
        default:
            dragGhost.css('cursor', 'default');
    }
    return copyMode;

}

function getCopyMode(folder, items) {
    var tb = this;
    var canMove = true;
    var mustBeIntra = (folder.data.provider === 'github');
    var cannotBeFolder = (folder.data.provider === 'figshare' || folder.data.provider === 'dataverse');

    if (folder.data.kind === 'file') {
        folder = folder.parent();
    }

    if (folder.parentId === 0 ||
        folder.data.kind !== 'folder' ||
        !folder.data.permissions.edit ||
        !folder.data.provider ||
        folder.data.status ||
        folder.data.provider === 'dataverse'
    ) {
        return 'forbidden';
    }

    //Disallow moving INTO a public figshare folder
    if (
        folder.data.provider === 'figshare' &&
        folder.data.extra &&
        folder.data.extra.status &&
        folder.data.extra.status === 'public'
    ) {
        return 'forbidden';
    }

    for(var i = 0; i < items.length; i++) {
        var item = items[i];
        if (
            item.data.nodeType ||
            item.data.isAddonRoot ||
            item.id === folder.id ||
            item.parentID === folder.id ||
            item.data.provider === 'dataverse' ||
            (cannotBeFolder && item.data.kind === 'folder') ||
            (mustBeIntra && item.data.provider !== folder.data.provider) ||
            //Disallow moving OUT of a public figshare folder
            (item.data.provider === 'figshare' && item.data.extra && item.data.status && item.data.status !== 'public')
        ) {
            return 'forbidden';
        }

        mustBeIntra = mustBeIntra || item.data.provider === 'github';
        canMove = (
            canMove &&
            item.data.permissions.edit &&
            //Can only COPY OUT of figshare
            item.data.provider !== 'figshare' &&
            (!mustBeIntra || (item.data.provider === folder.data.provider && item.data.nodeId === folder.data.nodeId))
        );
    }
    if (folder.data.isPointer ||
        altKey ||
        !canMove
    ) {
        return 'copy';
    }
    return 'move';
}
/* END MOVE */


function _resizeHeight () {
    var tb = this;
    var tbody = tb.select('#tb-tbody');
    var windowHeight = $(window).height();
    var topBuffer = tbody.offset().top + 50;
    var availableSpace = windowHeight - topBuffer;
    if(availableSpace > 0) {
        // Set a minimum height
        tbody.height(availableSpace < 300 ? 300 : availableSpace);
    }
}

/**
 * OSF-specific Treebeard options common to all addons.
 * Check Treebeard API for more information
 */
tbOptions = {
    rowHeight : 35,         // user can override or get from .tb-row height
    showTotal : 15,         // Actually this is calculated with div height, not needed. NEEDS CHECKING
    paginate : false,       // Whether the applet starts with pagination or not.
    paginateToggle : false, // Show the buttons that allow users to switch between scroll and paginate.
    uploads : true,         // Turns dropzone on/off.
    columnTitles : _fangornColumnTitles,
    resolveRows : _fangornResolveRows,
    hoverClassMultiselect : 'fangorn-selected',
    multiselect : true,
    placement : 'files',
    title : function() {
        //TODO Add disk saving mode message
        // if(window.contextVars.diskSavingMode) {
        //     // If File and FileRead are not defined dropzone is not supported and neither is uploads
        //     if (window.File && window.FileReader) {
        //         return m('p', {
        //         }, [
        //             m('span', 'To Upload: Drag files into a folder OR click the '),
        //             m('i.btn.btn-default.btn-xs', { disabled : 'disabled'}, [ m('i.fa.fa-upload')]),
        //             m('span', ' below.')
        //         ]);
        //     }
        //     return m('p', {
        //         class: 'text-danger'
        //     }, [
        //         m('span', 'Your browser does not support file uploads, ', [
        //             m('a', { href: 'http://browsehappy.com' }, 'learn more'),
        //             '.'
        //         ])
        //     ]);
        // }
        return undefined;
    },
    showFilter : true,     // Gives the option to filter by showing the filter box.
    allowMove : true,       // Turn moving on or off.
    hoverClass : 'fangorn-hover',
    togglecheck : _fangornToggleCheck,
    sortButtonSelector : {
        up : 'i.fa.fa-chevron-up',
        down : 'i.fa.fa-chevron-down'
    },
    onload : function () {
        var tb = this;
        _loadTopLevelChildren.call(tb);
        tb.uploadStates = [];
        tb.pendingFileOps = [];
        tb.select('#tb-tbody').on('click', function(event){
            if(event.target !== this) {
                var item = tb.multiselected()[0];
                if (item) {
                    if (item.data.isAddonRoot || item.data.nodeType === 'project' || item.data.nodeType === 'component') {
                        tb.toolbarMode(toolbarModes.DEFAULT);
                    }
                    return;
                }
            }
            tb.clearMultiselect();
            dismissToolbar.call(tb);
        });

        $(window).on('beforeunload', function() {
            if(tb.dropzone && tb.dropzone.getUploadingFiles().length) {
                return 'You have pending uploads, if you leave this page they may not complete.';
            }
            if(tb.pendingFileOps.length > 0) {
                return 'You have pending file operations, if you leave this page they may not complete.';
            }
        });
        if(tb.options.placement === 'project-files') {
            _resizeHeight.call(tb);
            $(window).resize(function(){
                _resizeHeight.call(tb);
            });
        }
        $(window).on('keydown', function(event){
            if (event.keyCode === ESCAPE_KEY) {
                dismissToolbar.call(tb);
            }
        });
    },
    movecheck : function (to, from) { //This method gives the users an option to do checks and define their return
        return true;
    },
    movefail : function (to, from) { //This method gives the users an option to do checks and define their return
        return true;
    },
    addcheck : function (treebeard, item, file) {
        var size;
        var maxSize;
        var displaySize;
        var msgText;
        if (_fangornCanDrop(treebeard, item)) {
            if (item.data.accept && item.data.accept.maxSize) {
                size = file.size / 1000000;
                maxSize = item.data.accept.maxSize;
                if (size > maxSize) {
                    displaySize = Math.round(file.size / 10000) / 100;
                    msgText = 'One of the files is too large (' + displaySize + ' MB). Max file size is ' + item.data.accept.maxSize + ' MB.';
                    item.notify.update(msgText, 'warning', undefined, 3000);
                    addFileStatus(treebeard, file, false, 'File is too large. Max file size is ' + item.data.accept.maxSize + ' MB.', '');
                    return false;
                }
            }
            return true;
        }
        return false;
    },
    onscrollcomplete : function(){
        reapplyTooltips();
    },
    onmultiselect : _fangornMultiselect,
    filterPlaceholder : 'Filter',
    onmouseoverrow : _fangornMouseOverRow,
    sortDepth : 2,
    dropzone : {                                           // All dropzone options.
        maxFilesize: 10000000,
        url: function(files) {return files[0].url;},
        clickable : '#treeGrid',
        addRemoveLinks: false,
        previewTemplate: '<div></div>',
        parallelUploads: 5,
        acceptDirectories: false,
        createImageThumbnails: false,
        fallback: function(){},
    },
    resolveIcon : _fangornResolveIcon,
    resolveToggle : _fangornResolveToggle,
    // Pass ``null`` to avoid overwriting Dropzone URL resolver
    resolveUploadUrl: function() {return null;},
    resolveLazyloadUrl : _fangornResolveLazyLoad,
    resolveUploadMethod: _fangornUploadMethod,
    lazyLoadError : _fangornLazyLoadError,
    lazyLoadOnLoad : _fangornLazyLoadOnLoad,
    ontogglefolder : expandStateLoad,
    dropzoneEvents : {
        uploadprogress : _fangornUploadProgress,
        sending : _fangornSending,
        complete : _fangornComplete,
        success : _fangornDropzoneSuccess,
        removedfile: _fangornDropzoneRemovedFile,
        error : _fangornDropzoneError,
        dragover : _fangornDragOver,
        addedfile : _fangornAddedFile,
        drop : _fangornDropzoneDrop,
        queuecomplete: _fangornQueueComplete
    },
    resolveRefreshIcon : function() {
        return m('i.fa.fa-refresh.fa-spin');
    },
    removeIcon : function(){
        return m.trust('&times;');
    },
    toolbarComponent : FGToolbar,
    // DRAG AND DROP RELATED OPTIONS
    dragOptions : {},
    dropOptions : {},
    dragEvents : {
        start : _fangornDragStart
    },
    dropEvents : {
        drop : _fangornDrop,
        over : _fangornOver
    },
    onafterselectwitharrow : function(row, direction) {
        var tb = this;
        var item = tb.find(row.id);
        _fangornMultiselect.call(tb,null,item);
    },
    hScroll : 400,
    naturalScrollLimit : 0
};

/**
 * Loads Fangorn with options
 * @param {Object} options The options to be extended with Treebeard options
 * @constructor
 */
function Fangorn(options) {
    this.options = $.extend({}, tbOptions, options);
    this.grid = null;       // Set by _initGrid
    this.init();
}

/**
 * Initialize Fangorn methods that connect it to Treebeard
 * @type {{constructor: Fangorn, init: Function, _initGrid: Function}}
 */
Fangorn.prototype = {
    constructor: Fangorn,
    init: function () {
        this._initGrid();
    },
    // Create the Treebeard once all addons have been configured
    _initGrid: function () {
        this.grid = new Treebeard(this.options);
        return this.grid;
    }
};

Fangorn.Components = {
    button : FGButton,
    input : FGInput,
    toolbar : FGToolbar,
    dropdown : FGDropdown,
    toolbarModes : toolbarModes
};

Fangorn.ButtonEvents = {
    _downloadEvent: _downloadEvent,
    _downloadZipEvent: _downloadZipEvent,
    _uploadEvent: _uploadEvent,
    _removeEvent: _removeEvent,
    createFolder: _createFolder,
    _gotoFileEvent : gotoFileEvent
};

Fangorn.DefaultColumns = {
    _fangornTitleColumn: _fangornTitleColumn,
    _fangornModifiedColumn: _fangornModifiedColumn
};

Fangorn.Utils = {
    inheritFromParent: inheritFromParent,
    resolveconfigOption: resolveconfigOption,
    reapplyTooltips : reapplyTooltips,
    setCurrentFileID: setCurrentFileID,
    scrollToFile: scrollToFile,
    openParentFolders : openParentFolders,
    dismissToolbar : dismissToolbar,
    uploadRowTemplate : uploadRowTemplate,
    resolveIconView: resolveIconView,
    orderFolder: orderFolder,
    connectCheckTemplate : _connectCheckTemplate
};

Fangorn.DefaultOptions = tbOptions;

module.exports = Fangorn;<|MERGE_RESOLUTION|>--- conflicted
+++ resolved
@@ -20,7 +20,6 @@
 var iconmap = require('js/iconmap');
 var storageAddons = require('json!storageAddons.json');
 var cb = require('js/clipboard');
-
 // CSS
 require('css/fangorn.css');
 
@@ -178,38 +177,6 @@
     var columns = [{
         data : '',  // Data field name
         css : '',
-<<<<<<< HEAD
-        custom : function(){ return m('row.text-muted', [
-            m('.col-xs-7', {style: 'overflow: hidden;text-overflow: ellipsis;'}, [
-                m('span', { style : 'padding-left:' + padding + 'px;'}, tb.options.resolveIcon.call(tb, item)),
-                m('span',{ style : 'margin-left: 9px;'}, item.data.name)
-            ]),
-            m('.col-xs-3',
-                m('.progress', [
-                    m('.progress-bar.progress-bar-info.progress-bar-striped.active', {
-                        role : 'progressbar',
-                        'aria-valuenow' : item.data.progress,
-                        'aria-valuemin' : '0',
-                        'aria-valuemax': '100',
-                        'style':'width: ' + item.data.progress + '%' }, m('span.sr-only', item.data.progress + '% Complete'))
-                ])
-            ),
-            m('.col-xs-2', [
-                m('span', m('.fangorn-toolbar-icon.m-l-sm', {
-                        style : 'padding: 0px 6px 2px 2px;font-size: 16px;display: inline;',
-                        config : function() {
-                            reapplyTooltips();
-                        },
-                        'onclick' : function (e) {
-                            e.stopImmediatePropagation();
-                            cancelUploads.call(tb, item);
-                        }},
-                     m('span.text-muted','×')
-                )),
-            ]),
-
-        ]); }
-=======
         custom : function(){
             var uploadColumns = [
                 m('.col-xs-7', {style: 'overflow: hidden;text-overflow: ellipsis;'}, [
@@ -244,7 +211,6 @@
             }
             return m('row.text-muted', uploadColumns);
         }
->>>>>>> f955b7ee
     }];
     if(tb.options.placement === 'files'){
         columns.push({
@@ -843,6 +809,11 @@
     }
     var url = item.data.nodeUrl + 'files/' + item.data.provider + item.data.path;
     addFileStatus(treebeard, file, true, '', url);
+
+    if (item.data.provider === 'dataverse') {
+        item.parent().data.datasetDraftModified = true;
+    }
+
     treebeard.redraw();
 }
 
@@ -1018,6 +989,10 @@
             tb.deleteNode(item.parentID, item.id);
             tb.modal.dismiss();
             tb.clearMultiselect();
+
+            if (item.data.provider === 'dataverse') {
+                item.parent().data.datasetDraftModified = true;
+            }
         })
         .fail(function(data){
             tb.modal.dismiss();
@@ -1247,20 +1222,17 @@
 }
 
 function gotoFileEvent (item) {
-    if(!window.contextVars.isPublicFilesCol){
-        var tb = this;
-        var redir = new URI(item.data.nodeUrl);
-        redir.segment('files').segment(item.data.provider).segmentCoded(item.data.path.substring(1));
-        var fileurl  = redir.toString() + '/';
-        if(COMMAND_KEYS.indexOf(tb.pressedKey) !== -1) {
-            window.open(fileurl, '_blank');
-        } else {
-            window.open(fileurl, '_self');
-        }
-    }else{
-         window.location = waterbutler.buildTreeBeardDownload(item);
-    }
-}
+    var tb = this;
+    var redir = new URI(item.data.nodeUrl);
+    redir.segment('files').segment(item.data.provider).segmentCoded(item.data.path.substring(1));
+    var fileurl  = redir.toString() + '/';
+    if(COMMAND_KEYS.indexOf(tb.pressedKey) !== -1) {
+        window.open(fileurl, '_blank');
+    } else {
+        window.open(fileurl, '_self');
+    }
+}
+
 /**
  * Defines the contents of the title column (does not include the toggle and folder sections
  * @param {Object} item A Treebeard _item object for the row involved. Node information is inside item.data
@@ -1359,6 +1331,7 @@
     var defaultColumns = [];
     var configOption;
     item.css = '';
+
     if(tb.isMultiselected(item.id)){
         item.css = 'fangorn-selected';
     }
@@ -1394,84 +1367,48 @@
         filter : true,
         custom : _fangornTitleColumn
     });
-
-<<<<<<< HEAD
-if(window.contextVars.isPublicFilesCol) {
-    if (item.data.kind === 'file') {
-        default_columns.push(
-        {
-            data : 'Share Link',  // Data field name
-            filter : true,
-            custom : function() {return cb.generateClipboard(waterbutler.buildTreeBeardDownload(item));}
-        });
-        default_columns.push(
-        {
-            data : 'size',  // Data field name
-            filter : true,
-            custom : function() {return item.data.size ? $osf.humanFileSize(item.data.size, true) : '';}
-=======
     defaultColumns.push({
         data : 'size',  // Data field name
         sortInclude : false,
         filter : false,
         custom : function() {return item.data.size ? $osf.humanFileSize(item.data.size, true) : '';}
     });
-    if (item.data.provider === 'osfstorage') {
-        defaultColumns.push({
-            data : 'downloads',
-            sortInclude : false,
-            filter : false,
-            custom: function() { return lodashGet(item, 'data.extra.downloads', '').toString(); }
-        });
-    } else {
-        defaultColumns.push({
-            data : 'downloads',
-            sortInclude : false,
-            filter : false,
-            custom : function() { return m(''); }
->>>>>>> f955b7ee
-        });
-    }
-    defaultColumns.push(
-    {
-        data : 'modified',  // Data field name
-        filter : false,
-        custom : _fangornModifiedColumn
-    });
-    configOption = resolveconfigOption.call(this, item, 'resolveRows', [item]);
-<<<<<<< HEAD
-    return configOption || default_columns;
-}else{
+
+    if(window.contextVars.isPublicFilesCol) {
         if (item.data.kind === 'file') {
-        default_columns.push(
-        {
-            data : 'size',  // Data field name
-            filter : true,
-            custom : function() {return item.data.size ? $osf.humanFileSize(item.data.size, true) : '';}
-        });
-        if (item.data.provider === 'osfstorage') {
-            default_columns.push({
-                data : 'downloads',
+            defaultColumns.push(
+            {
+                data : 'Share Link',  // Data field name
                 sortInclude : false,
                 filter : false,
-                custom: function() { return item.data.extra ? item.data.extra.downloads.toString() : ''; }
+                custom : function() {return cb.generateClipboard(waterbutler.buildTreeBeardDownload(item));}
             });
-        } else {
-            default_columns.push({
-                data : 'downloads',
-                sortInclude : false,
-                filter : false,
-                custom : function() { return m(''); }
-            });
-        }
-
-    }
-     configOption = resolveconfigOption.call(this, item, 'resolveRows', [item]);
-    return configOption || default_columns;
+        }
+    }
+
+   if (item.data.provider === 'osfstorage') {
+       defaultColumns.push({
+           data : 'downloads',
+           sortInclude : false,
+           filter : false,
+           custom: function() { return lodashGet(item, 'data.extra.downloads', '').toString(); }
+       });
+   } else {
+       defaultColumns.push({
+           data : 'downloads',
+           sortInclude : false,
+           filter : false,
+           custom : function() { return m(''); }
+       });
    }
-=======
+   defaultColumns.push(
+   {
+       data : 'modified',  // Data field name
+       filter : false,
+       custom : _fangornModifiedColumn
+   });
+    configOption = resolveconfigOption.call(this, item, 'resolveRows', [item]);
     return configOption || defaultColumns;
->>>>>>> f955b7ee
 }
 
 /**
@@ -1483,47 +1420,53 @@
 function _fangornColumnTitles () {
     var columns = [];
     if(window.contextVars.isPublicFilesCol) {
-    columns.push(
-    {
-        title: 'Name',
-        width : '50%',
-        sort : true,
-        sortType : 'text'
-    }, {
-        title : 'Share Link',
-        width : '30%',
-        sort : false
-    }, {
-        title : 'Size',
-        width : '10%',
-        sort : false
-    }, {
-        title : 'Downloads',
-        width : '10%',
-        sort : false
-    });
+        columns.push(
+        {
+            title: 'Name',
+            width : '30%',
+            sort : true,
+            sortType : 'text'
+        }, {
+            title : 'Size',
+            width : '10%',
+            sort : false
+        }, {
+            title : 'Share Link',
+            width : '30%',
+            sort : false
+        }, {
+            title : 'Downloads',
+            width : '10%',
+            sort : false
+        }, {
+            title : 'Modified',
+            width : '20%',
+            sort : true,
+            sortType : 'text'
+        });
     }else{
-    columns.push(
-    {
-        title: 'Name',
-        width : '64%',
-        sort : true,
-        sortType : 'text'
-    }, {
-        title : 'Size',
-        width : '8%',
-        sort : false
-    }, {
-        title : 'Downloads',
-        width : '8%',
-        sort : false
-    }, {
-        title : 'Modified',
-        width : '20%',
-        sort : true,
-        sortType : 'text'
-    });
-    }
+     columns.push(
+        {
+            title: 'Name',
+            width : '64%',
+            sort : true,
+            sortType : 'text'
+        }, {
+            title : 'Size',
+            width : '8%',
+            sort : false
+        }, {
+            title : 'Downloads',
+            width : '8%',
+            sort : false
+        }, {
+            title : 'Modified',
+            width : '20%',
+            sort : true,
+            sortType : 'text'
+        });
+    }
+
     return columns;
 }
 
@@ -2590,7 +2533,7 @@
         var item = tb.find(row.id);
         _fangornMultiselect.call(tb,null,item);
     },
-    hScroll : 400,
+    hScroll : null,
     naturalScrollLimit : 0
 };
 
