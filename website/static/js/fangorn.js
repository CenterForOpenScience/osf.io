/**
 * Fangorn: Defining Treebeard options for OSF.
 * For Treebeard and _item API's check: https://github.com/caneruguz/treebeard/wiki
 */

'use strict';

var $ = require('jquery');
var m = require('mithril');
var URI = require('URIjs');
var Raven = require('raven-js');
var Treebeard = require('treebeard');
var moment = require('moment');
var Dropzone = require('dropzone');
var lodashGet = require('lodash.get');

var $osf = require('js/osfHelpers');
var waterbutler = require('js/waterbutler');

var iconmap = require('js/iconmap');
var storageAddons = require('json!storageAddons.json');

// CSS
require('css/fangorn.css');

var tbOptions;

var noop = function () { };

var tempCounter = 1;

var STATE_MAP = {
    upload: {
        display: 'Upload pending...'
    },
    copy: {
        display: 'Copying '
    },
    delete: {
        display: 'Deleting '
    },
    move: {
        display: 'Moving '
    },
    rename: {
        display: 'Renaming '
    }
};

var SYNC_UPLOAD_ADDONS = ['github', 'dataverse'];


var OPERATIONS = {
    RENAME: {
        verb: 'Rename',
        status: 'rename',
        passed: 'renamed',
        action: 'Renaming'
    },
    MOVE: {
        verb: 'Move',
        status: 'move',
        passed: 'moved',
        action: 'Moving'
    },
    COPY: {
        verb: 'Copy',
        status: 'copy',
        passed: 'copied',
        action: 'Copying'
    }
};

// Cross browser key codes for the Command key
var COMMAND_KEYS = [224, 17, 91, 93];
var ESCAPE_KEY = 27;
var ENTER_KEY = 13;

function findByTempID(parent, tmpID) {
    var child;
    var item;
    for (var i = 0; i < parent.children.length; i++) {
        child = parent.children[i];
        if (!child.data.tmpID) {
            continue;
        }
        if (child.data.tmpID === tmpID) {
            item = child;
        }
    }
    return item;
}


/**
 * Cancel a pending upload
 * @this Treebeard.controller
 * @param {Object} row Treebeard row containing the file to cancel.
 */
function cancelUpload(row) {
    var tb = this;
    var cancelableStatuses = [Dropzone.UPLOADING, Dropzone.QUEUED];
    // Select files that are uploading, queued, or rejected (!accepted)
    var filesArr = tb.dropzone.files.filter(function(file) {
        return cancelableStatuses.indexOf(file.status) > -1 || !file.accepted;
    });
    var handled = false;
    // Search for and remove specified file from queue
    if (SYNC_UPLOAD_ADDONS.indexOf(row.data.provider) !== -1) {
        // Provider is handled in sync
        handled = tb.dropzone.syncFileCache[row.data.provider].some(function(file, index) {
            if (file.tmpID === row.data.tmpID) {
                tb.deleteNode(row.parentID, row.id);
                return tb.dropzone.syncFileCache[row.data.provider].splice(index, 1);
            }
        });
    }
    if (!handled) {
        // File is currently being uploaded/managed by dropzone
        handled = filesArr.some(function(file) {
            if (file.tmpID === row.data.tmpID) {
                tb.deleteNode(row.parentID, row.id);
                tb.dropzone.removeFile(file);
                return true;
            }
        });
    }
    tb.isUploading(handled && filesArr.length > 1);
}

/**
 * Cancel all pending uploads
 * @this Treebeard.controller
 */
function cancelAllUploads() {
    var tb = this;
    var cancelableStatuses = [Dropzone.UPLOADING, Dropzone.QUEUED];
    // Select files that are uploading, queued, or rejected (!accepted)
    var filesArr = tb.dropzone.files.filter(function(file) {
        return cancelableStatuses.indexOf(file.status) > -1 || !file.accepted;
    });
    // Remove all queued files
    var removeFromUI = function(file) {
        var parent = file.treebeardParent || tb.dropzoneItemCache;
        var item = findByTempID(parent, file.tmpID);
        tb.deleteNode(parent.id, item.id);
    };
    // Clear all synchronous uploads
    if (tb.dropzone.syncFileCache !== undefined) {
        SYNC_UPLOAD_ADDONS.forEach(function(provider) {
            if (tb.dropzone.syncFileCache[provider] !== undefined) {
                // Remove cached provider files from UI
                tb.dropzone.syncFileCache[provider].forEach(removeFromUI);
                // Clear provider cache
                tb.dropzone.syncFileCache[provider].length = 0;
            }
        });
    }
    // Clear all ongoing uploads
    filesArr.forEach(function(file, index) {
        // Ignore completed files
        if (file.upload.progress === 100) return;
        removeFromUI(file);
        // Cancel currently uploading file
        tb.dropzone.removeFile(file);
    });
    tb.isUploading(false);
}

var uploadRowTemplate = function(item) {
    var tb = this;
    var padding;
    if (tb.filterOn) {
        padding = 20;
    } else {
        padding = (item.depth - 1) * 20;
    }
    var columns = [{
        data : '',  // Data field name
        css : '',
        custom : function(){
            var uploadColumns = [
                m('.col-xs-7', {style: 'overflow: hidden;text-overflow: ellipsis;'}, [
                    m('span', { style : 'padding-left:' + padding + 'px;'}, tb.options.resolveIcon.call(tb, item)),
                    m('span', { style : 'margin-left: 9px;'}, item.data.name)
                ]),
                m('.col-xs-3',
                    m('.progress', [
                        m('.progress-bar.progress-bar-info.progress-bar-striped.active', {
                            role : 'progressbar',
                            'aria-valuenow' : item.data.progress,
                            'aria-valuemin' : '0',
                            'aria-valuemax': '100',
                            'style' : 'width: ' + item.data.progress + '%' }, m('span.sr-only', item.data.progress + '% Complete'))
                    ])
                )
            ];
            if (item.data.progress < 100) {
                uploadColumns.push(m('.col-xs-2', [
                    m('span', m('.fangorn-toolbar-icon.m-l-sm', {
                            style : 'padding: 0px 6px 2px 2px;font-size: 16px;display: inline;',
                            config : function() {
                                reapplyTooltips();
                            },
                            'onclick' : function (e) {
                                e.stopImmediatePropagation();
                                cancelUpload.call(tb, item);
                            }},
                         m('span.text-muted', '×')
                    ))
                ]));
            }
            return m('row.text-muted', uploadColumns);
        }
    }];
    if(tb.options.placement === 'files'){
        columns.push({
            data : '',  // Data field name
            custom : function(){ return '';}
        });
    }
    return columns;
};

/**
 * Returns custom icons for OSF depending on the type of item. Used for non-file icons.
 * @param {Object} item A Treebeard _item object. Node information is inside item.data
 * @this Treebeard.controller
 * @returns {Object}  Returns a mithril template with the m() function.
 */
function resolveIconView(item) {
    var icons = iconmap.projectComponentIcons;
    function returnView(type, category) {
        var iconType = icons[type];
        if(type === 'project' || type === 'component' || type === 'registeredProject' || type === 'registeredComponent') {
            if (item.data.permissions.view) {
                iconType = icons[category];
            } else {
                return null;
            }
        }
        if (type === 'registeredComponent' || type === 'registeredProject') {
            iconType += ' po-icon-registered';
        } else {
            iconType += ' po-icon';
        }
        var template = m('span', { 'class' : iconType});
        return template;
    }
    if (item.data.permissions){
        if (!item.data.permissions.view) {
            return m('span', { 'class' : iconmap.private });
        }
    }
    if (item.data.isDashboard) {
        return returnView('collection');
    }
    if (item.data.isSmartFolder) {
        return returnView('smartCollection');
    }
    if ((item.data.nodeType === 'pointer' && item.parent().data.nodeType !== 'folder') || (item.data.isPointer && !item.parent().data.isFolder)) {
        return returnView('link');
    }
    if (item.data.nodeType === 'project') {
        if (item.data.parentIsFolder && item.data.isFolder) {
            return returnView('collection');
        }
        if (item.data.isRegistration) {
            return returnView('registeredProject', item.data.category);
        } else {
            return returnView('project', item.data.category);
        }
    }
    if (item.data.nodeType === 'component') {
        if (item.data.isRegistration) {
            return returnView('registeredComponent', item.data.category);
        }
        return returnView('component', item.data.category);
    }

    if (item.data.nodeType === 'pointer') {
        return returnView('link');
    }
    return null;
}

/**
 * Returns custom icons for OSF depending on the type of item
 * @param {Object} item A Treebeard _item object. Node information is inside item.data
 * @this Treebeard.controller
 * @returns {Object}  Returns a mithril template with the m() function.
 * @private
 */
function _fangornResolveIcon(item) {
    if (item.data.unavailable)
        return m('div', {style: {width:'16px', height:'16px', background:'url(' + item.data.iconUrl+ ')', display:'inline-block', opacity: 0.4}}, '');

    var privateFolder = m('i.fa.fa-lock', ' '),
        pointerFolder = m('i.fa.fa-link', ' '),
        openFolder = m('i.fa.fa-folder-open', ' '),
        closedFolder = m('i.fa.fa-folder', ' '),
        configOption = item.data.provider ? resolveconfigOption.call(this, item, 'folderIcon', [item]) : undefined,  // jshint ignore:line
        icon;
    var newIcon = resolveIconView(item);
    if ( newIcon === null) {

        if (item.kind === 'folder') {
            if (item.data.iconUrl) {
                return m('div', {style: {width:'16px', height:'16px', background:'url(' + item.data.iconUrl+ ')', display:'inline-block'}}, '');
            }
            if (!item.data.permissions.view) {
                return privateFolder;
            }
            if (item.data.isPointer) {
                return pointerFolder;
            }
            if (item.open) {
                return configOption || openFolder;
            }
            return configOption || closedFolder;
        }
        if (item.data.icon) {
            return m('i.fa.' + item.data.icon, ' ');
        }
        return m('div.file-extension', { 'class': '_' + item.data.name.split('.').pop().toLowerCase() });
    }
    return newIcon;
}

// Addon config registry. this will be populated with add on specific items if any.
Fangorn.config = {};

/**
 * Returns add on specific configurations
 * @param {Object} item A Treebeard _item object. Node information is inside item.data
 * @param {String} key What the option is called in the add on object
 * @this Treebeard.controller
 * @returns {*} Returns the configuration, can be string, number, array, or function;
 */
function getconfig(item, key) {
    if (item && item.data.provider && Fangorn.config[item.data.provider]) {
        return Fangorn.config[item.data.provider][key];
    }
    return undefined;
}

/**
 * Gets a Fangorn config option if it is defined by an addon dev.
 * Calls it with `args` if it's a function otherwise returns the value.
 * If the config option is not defined, returns null
 * @param {Object} item A Treebeard _item object. Node information is inside item.data
 * @param {String} option What the option is called in the add on object
 * @param {Array} args An Array of whatever arguments will be sent with the .apply()
 * @this Treebeard.controller
 * @returns {*} Returns if its a property, runs the function if function, returns null if no option is defined.
 */
function resolveconfigOption(item, option, args) {
    var self = this,  // jshint ignore:line
        prop = getconfig(item, option);
    if (prop) {
        return typeof prop === 'function' ? prop.apply(self, args) : prop;
    }
    return null;
}

/**
 * Inherits a list of data fields from one item (parent) to another.
 * @param {Object} item A Treebeard _item object. Node information is inside item.data
 * @param {Object} parent A Treebeard _item object. Node information is inside item.data
 * @this Treebeard.controller
 */
var inheritedFields = ['nodeId', 'nodeUrl', 'nodeApiUrl', 'permissions', 'provider', 'accept'];
function inheritFromParent(item, parent, fields) {
    inheritedFields.concat(fields || []).forEach(function(field) {
        item.data[field] = item.data[field] || parent.data[field];
    });

    if(item.data.provider === 'github'){
        item.data.branch = parent.data.branch;
    }
}

/**
 * Returns custom folder toggle icons for OSF
 * @param {Object} item A Treebeard _item object. Node information is inside item.data
 * @this Treebeard.controller
 * @returns {string} Returns a mithril template with m() function, or empty string.
 * @private
 */
function _fangornResolveToggle(item) {
    var toggleMinus = m('i.fa.fa-minus', ' '),
        togglePlus = m('i.fa.fa-plus', ' '),
    // padding added so that this overlaps the toggle-icon div and prevent cursor change into pointer for checkout icons.
        checkedByUser = m('i.fa.fa-sign-out.text-muted[style="font-size: 120%; cursor: default; padding-top: 10px; padding-bottom: 10px; padding-right: 4px;"]', ''),
        checkedByOther = m('i.fa.fa-sign-out[style="color: #d9534f; font-size: 120%; cursor: default; padding-top: 10px; padding-bottom: 10px; padding-right: 4px;"]', '');
    // check if folder has children whether it's lazyloaded or not.
    if (item.kind === 'folder' && item.depth > 1) {
        if(!item.data.permissions.view){
            return '';
        }
        if (item.open) {
            return toggleMinus;
        }
        return togglePlus;
    }
    if (item.data.provider === 'osfstorage' && item.kind === 'file') {
        if (item.data.extra && item.data.extra.checkout) {
            if (item.data.extra.checkout === window.contextVars.currentUser.id){
                return checkedByUser;
            }
            return checkedByOther;
        }
    }
    return '';
}

/**
 * Checks if folder toggle is permitted (i.e. contents are private)
 * @param {Object} item A Treebeard _item object. Node information is inside item.data
 * @this Treebeard.controller
 * @returns {boolean}
 * @private
 */
function _fangornToggleCheck(item) {

    if (item.data.permissions.view) {
        return true;
    }
    item.notify.update('Not allowed: Private folder', 'warning', 1, undefined);
    return false;
}

function checkConflicts(tb, item, folder, cb) {
    var messageArray = [];
    for(var i = 0; i < folder.children.length; i++) {
        var child = folder.children[i];
        if (child.data.name === item.data.name && child.id !== item.id) {
            messageArray.push(m('p', 'An item named "' + child.data.name + '" already exists in this location.'));
            
            tb.modal.update(
                m('', messageArray), [
                    m('span.btn.btn-default', {onclick: function() {tb.modal.dismiss();}}, 'Cancel'), //jshint ignore:line
                    m('span.btn.btn-primary', {onclick: cb.bind(tb, 'keep')}, 'Keep Both'),
                    m('span.btn.btn-primary', {onclick: cb.bind(tb, 'replace')}, 'Replace')
                ],
                m('h3.break-word.modal-title', 'Replace "' + child.data.name + '"?')
            );
            return;
        }
    }
    cb('replace');
}

function checkConflictsRename(tb, item, name, cb) {
    var messageArray = [];
    var parent = item.parent();
    for(var i = 0; i < parent.children.length; i++) {
        var child = parent.children[i];
        if (child.data.name === name && child.id !== item.id) {
            messageArray.push(m('p', 'An item named "' + child.data.name + '" already exists in this location.'));

            if (window.contextVars.node.preprintFileId === child.data.path.replace('/', '')) {
                messageArray = messageArray.concat([
                    m('p', 'The file "' + child.data.name + '" is the primary file for a preprint, so it should not be replaced.'),
                    m('strong', 'Replacing this file will remove this preprint from circulation.')
                ]);
            }
            tb.modal.update(
                m('', messageArray), [
                    m('span.btn.btn-default', {onclick: function() {tb.modal.dismiss();}}, 'Cancel'), //jshint ignore:line
                    m('span.btn.btn-primary', {onclick: cb.bind(tb, 'keep')}, 'Keep Both'),
                    m('span.btn.btn-primary', {onclick: cb.bind(tb, 'replace')}, 'Replace')
                ],
                m('h3.break-word.modal-title', 'Replace "' + child.data.name + '"?')
            );
            return;
        }
    }
    cb('replace');
}

function doItemOp(operation, to, from, rename, conflict) {
    var tb = this;
    tb.modal.dismiss();
    var ogParent = from.parentID;
    if (to.id === ogParent && (!rename || rename === from.data.name)){
      return;
    }

    if (operation === OPERATIONS.COPY) {
        from = tb.createItem($.extend(true, {status: operation.status}, from.data), to.id);
    } else {
        from.data.status = operation.status;
        from.move(to.id);
    }

    if (to.data.provider === from.provider) {
        tb.pendingFileOps.push(from.id);
    }
    orderFolder.call(tb, from.parent());

    var moveSpec;
    if (operation === OPERATIONS.RENAME) {
        moveSpec = {
            action: 'rename',
            rename: rename,
            conflict: conflict
        };
    } else if (operation === OPERATIONS.COPY) {
        moveSpec = {
            action: 'copy',
            path: to.data.path || '/',
            conflict: conflict,
            resource: to.data.nodeId,
            provider: to.data.provider
        };
    } else if (operation === OPERATIONS.MOVE) {
        moveSpec = {
            action: 'move',
            path: to.data.path || '/',
            conflict: conflict,
            resource: to.data.nodeId,
            provider: to.data.provider
        };
    }

<<<<<<< HEAD
=======
    var options = {};
    if(from.data.provider === 'github'){
        options.branch = from.data.branch;
        moveSpec.branch = from.data.branch;
    }

>>>>>>> 448c045a
    from.inProgress = true;
    tb.clearMultiselect();

    $.ajax({
        type: 'POST',
        beforeSend: $osf.setXHRAuthorization,
        url: waterbutler.buildTreeBeardFileOp(from, options),
        headers: {
            'Content-Type': 'Application/json'
        },
        data: JSON.stringify(moveSpec)
    }).done(function(resp, _, xhr) {
        if (to.data.provider === from.provider) {
            tb.pendingFileOps.pop();
        }
        if (xhr.status === 202) {
            var mithrilContent = m('div', [
                m('h3.break-word', operation.action + ' "' + (from.data.materialized || '/') + '" to "' + (to.data.materialized || '/') + '" is taking a bit longer than expected.'),
                m('p', 'We\'ll send you an email when it has finished.'),
                m('p', 'In the mean time you can leave this page; your ' + operation.status + ' will still be completed.')
            ]);
            var mithrilButtons = m('div', [
                m('span.tb-modal-btn', { 'class' : 'text-default', onclick : function() { tb.modal.dismiss(); }}, 'Close')
            ]);
            tb.modal.update(mithrilContent, mithrilButtons);
            return;
        }
        from.data = tb.options.lazyLoadPreprocess.call(this, resp).data;
        from.data.status = undefined;
        from.notify.update('Successfully ' + operation.passed + '.', 'success', null, 1000);

        if (xhr.status === 200) {
            to.children.forEach(function(child) {
                if (child.data.name === from.data.name && child.id !== from.id) {
                    child.removeSelf();
                }
            });
        }

        inheritFromParent(from, from.parent());

        if (from.data.kind === 'folder' && from.data.children) {
            from.children = [];
            var child;
            from.data.children.forEach(function(item) {
                child = tb.buildTree(item, from);
                inheritFromParent(child, from);
                from.add(child);
            });
            from.open = true;
            from.load = true;
        }
        // no need to redraw because fangornOrderFolder does it
        orderFolder.call(tb, from.parent());
    }).fail(function(xhr, textStatus) {
        if (to.data.provider === from.provider) {
            tb.pendingFileOps.pop();
        }
        if (operation === OPERATIONS.COPY) {
            from.removeSelf();
        } else {
            from.move(ogParent);
            from.data.status = undefined;
        }

        var message;

        if (xhr.status !== 500 && xhr.responseJSON && (xhr.responseJSON.message || xhr.responseJSON.message_long)) {
            message = xhr.responseJSON.message || xhr.responseJSON.message_long;
        } else if (xhr.status === 503) {
            message = textStatus;
        } else {
            message = 'Please refresh the page or ' +
                'contact <a href="mailto: support@osf.io">support@osf.io</a> if the ' +
                'problem persists.';
        }

        $osf.growl(operation.verb + ' failed.', message);

        Raven.captureMessage('Failed to move or copy file', {
            extra: {
                xhr: xhr,
                requestData: moveSpec
            }
        });

        orderFolder.call(tb, from.parent());
    }).always(function(){
        from.inProgress = false;
    });
}

/**
 * Find out what the upload URL is for each item
 * Because we use add ons each item will have something different. This needs to be in the json data.
 * @param {Object} item A Treebeard _item object. Node information is inside item.data
 * @this Treebeard.controller
 * @returns {String} Returns the url string from data or resolved through add on settings.
 * @private
 */
function _fangornResolveUploadUrl(item, file) {
    // WB v1 update syntax is PUT <file_path>?kind=file
    // WB v1 upload syntax is PUT <parent_path>/?kind=file&name=<filename>
    // If upload target file name already exists don't pass file.name.  WB v1 rejects updates that
    // include a filename.
    var configOption = resolveconfigOption.call(this, item, 'uploadUrl', [item, file]); // jshint ignore:line
    if (configOption) {
        return configOption;
    }
    var updateUrl;
    $.each(item.children, function( index, value ) {
        if (file.name === value.data.name) {
            updateUrl = waterbutler.buildTreeBeardUpload(value);
            return false;
        }
    });

    return updateUrl || waterbutler.buildTreeBeardUpload(item, {name: file.name});
}

/**
 * Event to fire when mouse is hovering over row. Currently used for hover effect.
 * @param {Object} item A Treebeard _item object. Node information is inside item.data
 * @param event The mouseover event from the browser
 * @this Treebeard.controller
 * @private
 */
function _fangornMouseOverRow(item, event) {
    $('.fg-hover-hide').hide();
    $(event.target).closest('.tb-row').find('.fg-hover-hide').show();
}

/**
 * Runs when dropzone uploadprogress is running, used for updating upload progress in view and models.
 * @param {Object} treebeard The treebeard instance currently being run, check Treebeard API
 * @param {Object} file File object that dropzone passes
 * @param {Number} progress Progress number between 0 and 100
 * @this Dropzone
 * @private
 */
function _fangornUploadProgress(treebeard, file, progress) {
    var parent = file.treebeardParent;
    progress = Math.ceil(progress);
    for(var i = 0; i < parent.children.length; i++) {
        if (parent.children[i].data.tmpID !== file.tmpID) continue;
        if (parent.children[i].data.progress !== progress) {
            parent.children[i].data.progress = progress;
            m.redraw();
        }
        return;
    }
}

/**
 * Runs when dropzone sending method is running, used for updating the view while file is being sent.
 * @param {Object} treebeard The treebeard instance currently being run, check Treebeard API
 * @param {Object} file File object that dropzone passes
 * @param xhr xhr information being sent
 * @param formData Dropzone's formdata information
 * @this Dropzone
 * @returns {*|null} Return isn't really used here by anything else.
 * @private
 */
function _fangornSending(treebeard, file, xhr, formData) {
    treebeard.options.uploadInProgress = true;
    var parent = file.treebeardParent || treebeard.dropzoneItemCache;
    xhr = $osf.setXHRAuthorization(xhr);
    var _send = xhr.send;
    xhr.send = function() {
        _send.call(xhr, file);
    };
    var configOption = resolveconfigOption.call(treebeard, parent, 'uploadSending', [file, xhr, formData]);
    return configOption || null;
}

/**
 * Runs when Dropzone's addedfile hook is run.
 * @param {Object} treebeard The treebeard instance currently being run, check Treebeard API
 * @param {Object} file File object that dropzone passes
 * @this Dropzone
 * @returns {*|null}
 * @private
 */
function _fangornAddedFile(treebeard, file) {
    var item = file.treebeardParent;
    if (!_fangornCanDrop(treebeard, item)) {
        return;
    }

    if (SYNC_UPLOAD_ADDONS.indexOf(item.data.provider) !== -1) {
        this.syncFileCache = this.syncFileCache || {};
        this.syncFileCache[item.data.provider] = this.syncFileCache[item.data.provider] || [];

        var files = this.getActiveFiles().filter(function(f) {return f.isSync;});
        if (files.length > 0) {
            this.syncFileCache[item.data.provider].push(file);
            this.files.splice(this.files.indexOf(files), 1);
        }
        file.isSync = true;
    }

    var configOption = resolveconfigOption.call(treebeard, item, 'uploadAdd', [file, item]);

    var tmpID = tempCounter++;

    file.tmpID = tmpID;
    file.url = _fangornResolveUploadUrl(item, file);
    file.method = _fangornUploadMethod(item);

    var blankItem = {       // create a blank item that will refill when upload is finished.
        name: file.name,
        kind: 'file',
        provider: item.data.provider,
        children: [],
        permissions: {
            view: false,
            edit: false
        },
        tmpID: tmpID,
        progress: 0,
        uploadState : m.prop('uploading'),
    };
    var newitem = treebeard.createItem(blankItem, item.id);
    return configOption || null;
}

function _fangornCanDrop(treebeard, item) {
    var canDrop = resolveconfigOption.call(treebeard, item, 'canDrop', [item]);
    if (canDrop === null) {
        canDrop = item.data.provider && item.kind === 'folder' && item.data.permissions.edit;
    }
    return canDrop;
}

/**
 * Runs when Dropzone's dragover event hook is run.
 * @param {Object} treebeard The treebeard instance currently being run, check Treebeard API
 * @param event DOM event object
 * @this Dropzone
 * @private
 */
function _fangornDragOver(treebeard, event) {
    var dropzoneHoverClass = 'fangorn-dz-hover',
        closestTarget = $(event.target).closest('.tb-row'),
        itemID = parseInt(closestTarget.attr('data-id')),
        item = treebeard.find(itemID);
    treebeard.select('.tb-row').removeClass(dropzoneHoverClass).removeClass(treebeard.options.hoverClass);
    if (item !== undefined) {
        if (_fangornCanDrop(treebeard, item)) {
            closestTarget.addClass(dropzoneHoverClass);
        }
    }
}

/**
 * Runs when Dropzone's drop event hook is run.
 * @param {Object} treebeard The treebeard instance currently being run, check Treebeard API
 * @param event DOM event object
 * @this Dropzone
 * @private
 */
function _fangornDropzoneDrop(treebeard, event) {
    var dropzoneHoverClass = 'fangorn-dz-hover';
    treebeard.select('.tb-row').removeClass(dropzoneHoverClass);
}
/**
 * Runs when Dropzone's complete hook is run after upload is completed.
 * @param {Object} treebeard The treebeard instance currently being run, check Treebeard API
 * @param {Object} file File object that dropzone passes
 * @this Dropzone
 * @private
 */
function _fangornComplete(treebeard, file) {
    var item = file.treebeardParent;
    resolveconfigOption.call(treebeard, item, 'onUploadComplete', [item]);
    orderFolder.call(treebeard, item);

    if (file.isSync) {
        if (this.syncFileCache[item.data.provider].length > 0) {
            var nextFile = this.syncFileCache[item.data.provider].pop();
            this.files.push(nextFile);
            this.processFile(nextFile);
        }
    }
}

/**
 * Runs when Dropzone's success hook is run.
 * @param {Object} treebeard The treebeard instance currently being run, check Treebeard API
 * @param {Object} file File object that dropzone passes
 * @param {Object} response JSON response from the server
 * @this Dropzone
 * @private
 */
function _fangornDropzoneSuccess(treebeard, file, response) {
    treebeard.options.uploadInProgress = false;
    var parent = file.treebeardParent,
        item,
        revisedItem,
        child;
    for (var i = 0; i < parent.children.length; i++) {
        child = parent.children[i];
        if (!child.data.tmpID){
            continue;
        }
        if (child.data.tmpID === file.tmpID) {
            item = child;
        }
    }
    // RESPONSES
    // OSF : Object with actionTake : "file_added"
    // DROPBOX : Object; addon : 'dropbox'
    // S3 : Nothing
    // GITHUB : Object; addon : 'github'
    // Dataverse : Object, actionTaken : file_uploaded
    revisedItem = resolveconfigOption.call(treebeard, item.parent(), 'uploadSuccess', [file, item, response]);
    if (!revisedItem && response) {
        item.data = treebeard.options.lazyLoadPreprocess.call(this, response).data;
        inheritFromParent(item, item.parent());
    }
    if (item.data.tmpID) {
        item.data.tmpID = null;
        item.data.uploadState('completed');
    }
    // Remove duplicates if file was updated
    var status = file.xhr.status;
    if (status === 200) {
        parent.children.forEach(function(child) {
            if (child.data.name === item.data.name && child.id !== item.id) {
                child.removeSelf();
            }
        });
    }
    var url = item.data.nodeUrl + 'files/' + item.data.provider + item.data.path;
    addFileStatus(treebeard, file, true, '', url);

    if (item.data.provider === 'dataverse') {
        item.parent().data.datasetDraftModified = true;
    }

    treebeard.redraw();
}

function _fangornDropzoneRemovedFile(treebeard, file, message, xhr) {
    addFileStatus(treebeard, file, false, 'Upload Canceled.', '');
}
/**
 * runs when Dropzone's error hook runs. Notifies user with error.
 * @param {Object} treebeard The treebeard instance currently being run, check Treebeard API
 * @param {Object} file File object that dropzone passes
 * @param message Error message returned
 * @private
 */
var DEFAULT_ERROR_MESSAGE = 'Could not upload file. The file may be invalid ' +
    'or the file folder has been deleted.';
function _fangornDropzoneError(treebeard, file, message, xhr) {
    var tb = treebeard;
    // File may either be a webkit Entry or a file object, depending on the browser
    // On Chrome we can check if a directory is being uploaded
    var msgText;
    var isChrome = !!window.chrome && !!window.chrome.webstore;

    if (isChrome && file.isDirectory) {
        msgText = 'Cannot upload folders.';
    } else if(!isChrome && file.treebeardParent.kind === 'folder') {
        msgText = 'Cannot upload folders.';
    } else if (xhr && xhr.status === 507) {
        msgText = 'Cannot upload file due to insufficient storage.';
    } else if (xhr && xhr.status === 0) {
        msgText = 'Unable to reach the provider, please try again later. If the ' +
            'problem persists, please contact support@osf.io.';
    } else {
        //Osfstorage and most providers store message in {Object}message.{string}message,
        //but some, like Dataverse, have it in {string} message.
        if (message){
            msgText = message.message ? message.message : (typeof message === 'string' ? message : DEFAULT_ERROR_MESSAGE);
        } else {
            msgText = DEFAULT_ERROR_MESSAGE;
        }
    }
    if (!isChrome) {
        var parent = file.treebeardParent || treebeardParent.dropzoneItemCache; // jshint ignore:line
        // Parent may be undefined, e.g. in Chrome, where file is an entry object
        var item;
        var child;
        var destroyItem = false;
        for (var i = 0; i < parent.children.length; i++) {
            child = parent.children[i];
            if (!child.data.tmpID) {
                continue;
            }
            if (child.data.tmpID === file.tmpID) {
                child.removeSelf();
            }
        }
    }
    console.error(file);
    treebeard.options.uploadInProgress = false;
    if (msgText !== 'Upload canceled.') {
        addFileStatus(treebeard, file, false, msgText, '');
    }
    treebeard.dropzone.options.queuecomplete(file);
}

/**
 * Click event for when upload buttonin Action Column, it essentially runs the hiddenFileInput.click
 * @param event DOM event object for click
 * @param {Object} item A Treebeard _item object for the row involved. Node information is inside item.data
 * @param {Object} col Information pertinent to that column where this upload event is run from
 * @private
 */
function _uploadEvent(event, item, col) {
    var self = this;  // jshint ignore:line
    try {
        event.stopPropagation();
    } catch (e) {
        window.event.cancelBubble = true;
    }
    self.dropzoneItemCache = item;
    self.dropzone.hiddenFileInput.click();
    if (!item.open) {
        self.updateFolder(null, item);
    }
}

/**
 * Download button in Action Column
 * @param event DOM event object for click
 * @param {Object} item A Treebeard _item object for the row involved. Node information is inside item.data
 * @param {Object} col Information pertinent to that column where this upload event is run from
 * @private
 */
function _downloadEvent (event, item, col) {
    try {
        event.stopPropagation();
    } catch (e) {
        window.event.cancelBubble = true;
    }
    window.location = waterbutler.buildTreeBeardDownload(item);
}

function _downloadZipEvent (event, item, col) {
    try {
        event.stopPropagation();
    } catch (e) {
        window.event.cancelBubble = true;
    }
    window.location = waterbutler.buildTreeBeardDownloadZip(item);
}

function _createFolder(event, dismissCallback, helpText) {
    var tb = this;
    helpText('');
    var val = $.trim(tb.select('#createFolderInput').val());
    var parent = tb.multiselected()[0];
    if (!parent.open) {
         tb.updateFolder(null, parent);
    }
    if (val.length < 1) {
        helpText('Please enter a folder name.');
        return;
    }
    if (val.indexOf('/') !== -1) {
        helpText('Folder name contains illegal characters.');
        return;
    }

    var extra = {};
    var path = parent.data.path || '/';
    var options = {name: val, kind: 'folder'};
    
    if (parent.data.provider === 'github') {
        extra.branch = parent.data.branch;
        options.branch = parent.data.branch;
    }

    m.request({
        method: 'PUT',
        background: true,
        config: $osf.setXHRAuthorization,
        url: waterbutler.buildCreateFolderUrl(path, parent.data.provider, parent.data.nodeId, options)
    }).then(function(item) {
        item = tb.options.lazyLoadPreprocess.call(this, item).data;
        inheritFromParent({data: item}, parent, ['branch']);
        item = tb.createItem(item, parent.id);
        orderFolder.call(tb, parent);
        item.notify.update('New folder created!', 'success', undefined, 1000);
        if(dismissCallback) {
            dismissCallback();
        }
    }, function(data) {
        if (data && data.code === 409) {
            helpText(data.message);
            m.redraw();
        } else {
            helpText('Folder creation failed.');
        }
    });
}
/**
 * Deletes the item, only appears for items
 * @param event DOM event object for click
 * @param {Object} item A Treebeard _item object for the row involved. Node information is inside item.data
 * @param {Object} col Information pertinent to that column where this upload event is run from
 * @private
 */

function _removeEvent (event, items, col) {
    var tb = this;
    function cancelDelete() {
        tb.modal.dismiss();
    }
    function runDelete(item) {
        tb.select('.modal-footer .btn-danger').html('<i> Deleting...</i>').removeClass('btn-danger').addClass('btn-default disabled');
        // delete from server, if successful delete from view
        var url = resolveconfigOption.call(this, item, 'resolveDeleteUrl', [item]);
        url = url || waterbutler.buildTreeBeardDelete(item);
        $.ajax({
            url: url,
            type: 'DELETE',
            beforeSend: $osf.setXHRAuthorization
        })
        .done(function(data) {
            // delete view
            tb.deleteNode(item.parentID, item.id);
            tb.modal.dismiss();
            tb.clearMultiselect();

            if (item.data.provider === 'dataverse') {
                item.parent().data.datasetDraftModified = true;
            }
        })
        .fail(function(data){
            tb.modal.dismiss();
            tb.clearMultiselect();
            if (data.responseJSON.message_long.indexOf('preprint') !== -1) {
                $osf.growl('Delete failed', data.responseJSON.message_long);
            }
            item.notify.update('Delete failed.', 'danger', undefined, 3000);
        });
    }
    function runDeleteMultiple(items){
        items.forEach(function(item){
            runDelete(item);
        });
    }

    function doDelete() {
        var folder = items[0];
        if (folder.data.permissions.edit) {
                var mithrilContent = m('div', [

                        m('p.text-danger', 'This folder and ALL its contents will be deleted. This action is irreversible.')
                    ]);
                var mithrilButtons = m('div', [
                        m('span.btn.btn-default', { onclick : function() { cancelDelete.call(tb); } }, 'Cancel'),
                        m('span.btn.btn-danger', { onclick : function() { runDelete(folder); } }, 'Delete')
                    ]);
                tb.modal.update(mithrilContent, mithrilButtons, m('h3.break-word.modal-title', 'Delete "' + folder.data.name+ '"?'));
        } else {
            folder.notify.update('You don\'t have permission to delete this file.', 'info', undefined, 3000);
        }
    }

    // If there is only one item being deleted, don't complicate the issue:
    if(items.length === 1) {
        var detail = 'This action is irreversible.';
        if(items[0].kind !== 'folder'){
            var mithrilContentSingle = m('div', [
                m('p', detail)
            ]);
            var mithrilButtonsSingle = m('div', [
                m('span.btn.btn-default', { onclick : function() { cancelDelete(); } }, 'Cancel'),
                m('span.btn.btn-danger', { onclick : function() { runDelete(items[0]); } }, 'Delete')
            ]);
            // This is already being checked before this step but will keep this edit permission check
            if(items[0].data.permissions.edit){
                tb.modal.update(mithrilContentSingle, mithrilButtonsSingle, m('h3.break-word.modal-title', 'Delete "' + items[0].data.name + '"?'));
            }
        }
        if(items[0].kind === 'folder') {
            if (!items[0].open) {
                tb.updateFolder(null, items[0], doDelete);
            } else {
                doDelete();
            }
        }
    } else {
        // Check if all items can be deleted
        var canDelete = true;
        var deleteList = [];
        var noDeleteList = [];
        var deleteMessage = [m('p', 'This action is irreversible.')];
        var mithrilContentMultiple;
        var mithrilButtonsMultiple;
        items.forEach(function(item, index, arr){
            if(!item.data.permissions.edit){
                canDelete = false;
                noDeleteList.push(item);
            } else {
                deleteList.push(item);
            }
            if(item.kind === 'folder' && deleteMessage.length === 1) {
                deleteMessage.push(m('p.text-danger', 'Some of the selected items are folders. This will delete the folder(s) and ALL of their content.'));
            }
        });
        // If all items can be deleted
        if(canDelete){
            mithrilContentMultiple = m('div', [
                    deleteMessage,
                    deleteList.map(function(n){
                        if(n.kind === 'folder'){
                            return m('.fangorn-canDelete.text-success.break-word', [
                                m('i.fa.fa-folder'), m('b', ' ' + n.data.name)
                                ]);
                        }
                        return m('.fangorn-canDelete.text-success.break-word', n.data.name);
                    })
                ]);
            mithrilButtonsMultiple = m('div', [
                    m('span.btn.btn-default', { onclick : function() { tb.modal.dismiss(); } }, 'Cancel'),
                    m('span.btn.btn-danger', { onclick : function() { runDeleteMultiple.call(tb, deleteList); } }, 'Delete All')
                ]);
        } else {
            mithrilContentMultiple = m('div', [
                    m('p', 'Some of these files can\'t be deleted but you can delete the ones highlighted with green. This action is irreversible.'),
                    deleteList.map(function(n){
                        if(n.kind === 'folder'){
                            return m('.fangorn-canDelete.text-success.break-word', [
                                m('i.fa.fa-folder'), m('b', ' ' + n.data.name)
                                ]);
                        }
                        return m('.fangorn-canDelete.text-success.break-word', n.data.name);
                    }),
                    noDeleteList.map(function(n){
                        return m('.fangorn-noDelete.text-warning.break-word', n.data.name);
                    })
                ]);
            mithrilButtonsMultiple = m('div', [
                    m('span.btn.btn-default', { 'class' : 'text-default', onclick : function() { tb.modal.dismiss(); } }, 'Cancel'),
                    m('span.btn.btn-danger', { 'class' : 'text-danger', onclick : function() { runDeleteMultiple.call(tb, deleteList); } }, 'Delete Some')
                ]);
        }
        tb.modal.update(mithrilContentMultiple, mithrilButtonsMultiple, m('h3.break-word.modal-title', 'Delete multiple files?'));
    }
}

function doCheckout(item, checkout, showError) {
    return $osf.ajaxJSON(
        'PUT',
        window.contextVars.apiV2Prefix + 'files' + item.data.path + '/',
        {
            isCors: true,
            data: {
                data: {
                    id: item.data.path.replace('/', ''),
                    type: 'files',
                    attributes: {
                        checkout: checkout
                    }
                }
            }
        }
    ).done(function(xhr) {
        if (showError) {
            window.location.reload();
        }
    }).fail(function(xhr) {
        if (showError) {
            $osf.growl('Error', 'Unable to check out file. This is most likely due to the file being already checked-out' +
                ' by another user.');
        }
    });
}


/**
 * Resolves lazy load url for fetching children
 * @param {Object} item A Treebeard _item object for the row involved. Node information is inside item.data
 * @this Treebeard.controller
 * @returns {String|Boolean} Returns the fetch URL in string or false if there is no url.
 * @private
 */
function _fangornResolveLazyLoad(item) {
    item.connected = true;
    var configOption = resolveconfigOption.call(this, item, 'lazyload', [item]);
    if (configOption) {
        return configOption;
    }

    if (item.data.provider === undefined) {
        return false;
    }
    return waterbutler.buildTreeBeardMetadata(item);
}

/**
 * Handles errors in lazyload fetching of items, usually link is wrong
 * @param {Object} item A Treebeard _item object for the row involved. Node information is inside item.data
 * @this Treebeard.controller
 * @private
 */
function _fangornLazyLoadError (item) {
    item.connected = false;
    var configOption = resolveconfigOption.call(this, item, 'lazyLoadError', [item]);
}

/**
 * Applies the positionining and initialization of tooltips for file names
 * @private
 */
function reapplyTooltips () {
    $('[data-toggle="tooltip"]').tooltip({container: 'body', 'animation' : false});
}

/**
 * Called when new object data has arrived to be loaded.
 * @param {Object} tree A Treebeard _item object for the row involved. Node information is inside item.data
 * @this Treebeard.controller
 * @private
 */
function _fangornLazyLoadOnLoad (tree, event) {
    tree.children.forEach(function(item) {
        inheritFromParent(item, tree);
    });
    resolveconfigOption.call(this, tree, 'lazyLoadOnLoad', [tree, event]);
    reapplyTooltips();

    if (tree.depth > 1) {
        orderFolder.call(this, tree);
    }
}

/**
 * Order contents of a folder without an entire sorting of all the table
 * @param {Object} tree A Treebeard _item object for the row involved. Node information is inside item.data
 * @this Treebeard.controller
 * @private
 */
function orderFolder(tree) {
    var sortColumn;
    var sortDirection;

    if(typeof this.isSorted !== 'undefined' && typeof this.isSorted[0] !== 'undefined'){
        sortColumn = Object.keys(this.isSorted)[0]; // default to whatever column is first
        for (var column in this.isSorted){
            sortColumn = this.isSorted[column].asc || this.isSorted[column].desc ? column : sortColumn; 
        }
        sortDirection = this.isSorted[sortColumn].desc ? 'desc' : 'asc'; // default to ascending
    }else{
        sortColumn = 0;
        sortDirection = 'asc';
    }
    tree.sortChildren(this, sortDirection, 'text', sortColumn, 1);
    this.redraw();
}

/**
 * Changes the upload method based on what the add ons need. Default is POST, S3 needs PUT
 * @param {Object} item A Treebeard _item object for the row involved. Node information is inside item.data
 * @this Treebeard.controller
 * @returns {string} Must return string that is a legitimate method like POST, PUT
 * @private
 */
function _fangornUploadMethod(item) {
    var configOption = resolveconfigOption.call(this, item, 'uploadMethod', [item]);
    return configOption || 'PUT';
}

function gotoFileEvent (item, toUrl) {
    if(toUrl === undefined)
        toUrl = '/';
    var tb = this;
    var redir = new URI(item.data.nodeUrl);
    redir.segment('files').segment(item.data.provider).segmentCoded(item.data.path.substring(1));
    var fileurl  = redir.toString() + toUrl;

    // construct view only link into file url as it gets removed from url params in IE
    if ($osf.isIE()) {
        var viewOnly = $osf.urlParams().view_only;
        if (viewOnly) {
            if (fileurl.indexof('?') !== -1) {
                fileurl += '&view_only=' + viewOnly;
            }else {
                fileurl += '?view_only=' + viewOnly;
            }
        }
    }

    if (COMMAND_KEYS.indexOf(tb.pressedKey) !== -1) {
        window.open(fileurl, '_blank');
    } else {
        window.open(fileurl, '_self');
    }
}

/**
 * Defines the contents of the title column (does not include the toggle and folder sections
 * @param {Object} item A Treebeard _item object for the row involved. Node information is inside item.data
 * @param {Object} col Options for this particulat column
 * @this Treebeard.controller
 * @returns {Array} Returns an array of mithril template objects using m()
 * @private
 */
function _fangornTitleColumnHelper(tb, item, col, nameTitle, toUrl, classNameOption){
    if (typeof tb.options.links === 'undefined') {
        tb.options.links = true;
    }
    // as opposed to undefined, avoids unnecessary setting of this value
    if (item.data.isAddonRoot && item.connected === false) { 
        return _connectCheckTemplate.call(this, item);
    }
    if (item.kind === 'file' && item.data.permissions.view) {
        var attrs = {};
        if (tb.options.links) {
            attrs = {
                className: classNameOption,
                onclick: function(event) {
                    event.stopImmediatePropagation();
                    gotoFileEvent.call(tb, item, toUrl);
                }
            };
        }
        return m('span', attrs, nameTitle);
    }
    if ((item.data.nodeType === 'project' || item.data.nodeType ==='component') && item.data.permissions.view) {
        return m('a.' + classNameOption, {href: '/' + item.data.nodeID.toString() + toUrl}, nameTitle);
    }
    return m('span', nameTitle);
}

function _fangornTitleColumn(item, col) {
    var tb = this;
    return _fangornTitleColumnHelper(tb, item, col, item.data.name, '/', 'fg-file-links');
}

function _fangornVersionColumn(item, col) {
    var tb = this;
    if (item.kind !== 'folder' && item.data.provider === 'osfstorage'){
        return _fangornTitleColumnHelper(tb, item, col, String(item.data.extra.version), '/?show=revision', 'fg-version-links');
    }
    return;
}

/**
 * Defines the contents of the modified column (does not include the toggle and folder sections
 * @param {Object} item A Treebeard _item object for the row involved. Node information is inside item.data
 * @param {Object} col Options for this particular column
 * @this Treebeard.controller
 * @returns {Array} Returns an array of mithril template objects using m()
 * @private
 */
function _fangornModifiedColumn(item, col) {
    var tb = this;
    // Kludge for DropBox date format
    // TODO [OSF-6461]: remove kludge when we either move to DropBox v2 API or implememnt
    // normalized dates in WaterButler
    var myFormats = ['ddd, DD MMM YYYY HH:mm:ss ZZ', 'YYYY-MM-DD hh:mm A'];
    if (item.data.isAddonRoot && item.connected === false) { // as opposed to undefined, avoids unnecessary setting of this value
        return _connectCheckTemplate.call(this, item);
    }
    if (item.kind === 'file' && item.data.permissions.view && item.data.modified) {
        // "new Date" required for non-ISO date formats
        item.data.modified = new moment(item.data.modified, myFormats, 'en').format('YYYY-MM-DD hh:mm A');
        return m(
            'span',
            item.data.modified
        );
    }
    return m('span', '');
}

/**
 * Returns a reusable template for column titles when there is no connection
 * @param {Object} item A Treebeard _item object for the row involved. Node information is inside item.data
 * @this Treebeard.controller
 * @private
 */
function _connectCheckTemplate(item){
    var tb = this;
    return m('span.text-danger', [
        m('span', item.data.name),
        m('em', ' couldn\'t load.' ),
        m('button.btn.btn-xs.btn-default.m-l-xs', {
            onclick : function(e){
                e.stopImmediatePropagation();
                if (tb.options.togglecheck.call(tb, item)) {
                    var index = tb.returnIndex(item.id);
                    tb.toggleFolder(index, e);
                }
            }
        }, [m('i.fa.fa-refresh'), ' Retry'])
    ]);
}

/**
 * Parent function for resolving rows, all columns are sub methods within this function
 * @param {Object} item A Treebeard _item object for the row involved. Node information is inside item.data
 * @this Treebeard.controller
 * @returns {Array} An array of columns that get iterated through in Treebeard
 * @private
 */
function _fangornResolveRows(item) {
    var tb = this;
    var defaultColumns = [];
    var configOption;
    item.css = '';
    if(tb.isMultiselected(item.id)){
        item.css = 'fangorn-selected';
    }

    if(item.data.permissions && !item.data.permissions.view){
        item.css += ' tb-private-row';
    }

    if(item.data.uploadState && (item.data.uploadState() === 'pending' || item.data.uploadState() === 'uploading')){
        return uploadRowTemplate.call(tb, item);
    }

    if (item.data.status) {
        return [{
            data : '',  // Data field name
            css : 't-a-c',
            custom : function(){ return m('span.text-muted', [STATE_MAP[item.data.status].display, item.data.name, '...']); }
        }, {
            data : '',  // Data field name
            custom : function(){ return '';}
        }];
    }
    if (item.parentID) {
        item.data.permissions = item.data.permissions || item.parent().data.permissions;
        if (item.data.kind === 'folder') {
            item.data.accept = item.data.accept || item.parent().data.accept;
        }
    }
    defaultColumns.push({
        data : 'name',  // Data field name
        folderIcons : true,
        filter : true,
        custom : _fangornTitleColumn
    });
    defaultColumns.push({
        data : 'size',  // Data field name
        sortInclude : false,
        filter : false,
        custom : function() {return item.data.size ? $osf.humanFileSize(item.data.size, true) : '';}
    });
    defaultColumns.push({
        data: 'version',
        filter: false,
        sortInclude : false,
        custom: _fangornVersionColumn
    });
    if (item.data.provider === 'osfstorage') {
        defaultColumns.push({
            data : 'downloads',
            sortInclude : false,
            filter : false,
            custom: function() { return lodashGet(item, 'data.extra.downloads', '').toString(); }
        });
    } else {
        defaultColumns.push({
            data : 'downloads',
            sortInclude : false,
            filter : false,
            custom : function() { return m(''); }
        });
    }
    defaultColumns.push({
        data : 'modified',  // Data field name
        filter : false,
        custom : _fangornModifiedColumn
    });
    configOption = resolveconfigOption.call(this, item, 'resolveRows', [item]);
    return configOption || defaultColumns;
}

/**
 * Defines Column Titles separately since content and css may be different, allows more flexibility
 * @returns {Array} an Array of column information that gets templated inside Treebeard
 * @this Treebeard.controller
 * @private
 */
function _fangornColumnTitles () {
    var columns = [];
    columns.push({
        title : 'Name',
        width : '54%',
        sort : true,
        sortType : 'text'
    }, {
        title : 'Size',
        width : '8%',
        sort : false
    }, {
        title : 'Version',
        width : '10%',
        sort : false
    }, {
        title : 'Downloads',
        width : '8%',
        sort : false
    }, {
        title : 'Modified',
        width : '20%',
        sort : true,
        sortType : 'text'
    });
    return columns;
}

/**
 * When fangorn loads the top level needs to be open so we load the children on load
 * @this Treebeard.controller
 * @private
 */
function _loadTopLevelChildren() {
    var i;
    for (i = 0; i < this.treeData.children.length; i++) {
        this.updateFolder(null, this.treeData.children[i]);
    }
}

/**
 * Expand major addons on load
 * @param {Object} item A Treebeard _item object for the row involved. Node information is inside item.data
 * @this Treebeard.controller
 * @private
 */
var NO_AUTO_EXPAND_PROJECTS = ['ezcuj', 'ecmz4'];
function expandStateLoad(item) {
    var tb = this,
        i;
    if (item.children.length > 0 && item.depth === 1) {
        // NOTE: On the RPP *only*: Load the top-level project's OSF Storage
        // but do NOT lazy-load children in order to save hundreds of requests.
        // TODO: We might want to do this for every project, but that's TBD.
        // /sloria
        if (window.contextVars && window.contextVars.node && NO_AUTO_EXPAND_PROJECTS.indexOf(window.contextVars.node.id) > -1) {
            tb.updateFolder(null, item.children[0]);
        } else {
            for (i = 0; i < item.children.length; i++) {
                tb.updateFolder(null, item.children[i]);
            }
        }
    }
    if (item.children.length > 0 && item.depth === 2) {
        for (i = 0; i < item.children.length; i++) {
            if (item.children[i].data.isAddonRoot || item.children[i].data.addonFullName === 'OSF Storage' ) {
                tb.updateFolder(null, item.children[i]);
            }
        }
    }
        $('.fangorn-toolbar-icon').tooltip();
}

/**
 * @param tree A Treebeard _item object for the row
 * @param nodeID Current node._id
 * @param file window.contextVars.file object
 */
function setCurrentFileID(tree, nodeID, file) {
    var tb = this;
    if(!file){
        return;
    }
    var child;
    var i;
    if (file.provider === 'figshare') {
        for (i = 0; i < tree.children.length; i++) {
            child = tree.children[i];
            if (nodeID === child.data.nodeId && child.data.provider === file.provider && child.data.path === file.path) {
                tb.currentFileID = child.id;
            }
        }
    } else if (file.provider === 'dataverse') {
        // Only highlight file in correct dataset version, since paths persist across versions
        for (i = 0; i < tree.children.length; i++) {
            child = tree.children[i];
            var urlParams = $osf.urlParams();
            if (nodeID === child.data.nodeId && child.data.provider === file.provider && child.data.path === file.path &&
                child.data.extra.datasetVersion === urlParams.version) {
                tb.currentFileID = child.id;
            }
        }
    } else if (tb.fangornFolderIndex !== undefined && tb.fangornFolderArray !== undefined && tb.fangornFolderIndex < tb.fangornFolderArray.length) {
        for (var j = 0; j < tree.children.length; j++) {
            child = tree.children[j];
            if (nodeID === child.data.nodeId && child.data.provider === file.provider && child.data.name === tb.fangornFolderArray[tb.fangornFolderIndex]) {
                tb.fangornFolderIndex++;
                if (child.data.kind === 'folder') {
                    tb.updateFolder(null, child);
                    tree = child;
                }
                else {
                    tb.currentFileID = child.id;
                }
            }
        }
    }
}

/**
 * Scroll to the Treebeard item corresponding to the given ID
 * @param fileID id of a Treebeard _item object
 */
function scrollToFile(fileID) {
    var tb = this;
    if (fileID !== undefined) {
        var index = tb.returnIndex(fileID);
        var visibleIndex = tb.visibleIndexes.indexOf(index);
        var scrollTo = visibleIndex * tb.options.rowHeight;
        this.select('#tb-tbody').scrollTop(scrollTo);
    }
}

function _renameEvent () {
    var tb = this;
    var item = tb.multiselected()[0];
    var val = $.trim($('#renameInput').val());
    var folder = item.parent();
    //TODO Error message?
    if  (val === item.name) {
        return;
    }
    checkConflictsRename(tb, item, val, doItemOp.bind(tb, OPERATIONS.RENAME, folder, item, val));
    tb.toolbarMode(toolbarModes.DEFAULT);
}

var toolbarModes = {
    'DEFAULT' : 'bar',
    'FILTER' : 'filter',
    'ADDFOLDER' : 'addFolder',
    'RENAME' : 'rename',
    'ADDPROJECT' : 'addProject'
};


// A fangorn-styled button; addons can reuse this
var FGButton = {
    view: function(ctrl, args, children) {
        var extraCSS = args.className || '';
        var tooltipText = args.tooltip || '';
        var iconCSS = args.icon || '';
        var onclick = args.onclick || noop;
        var opts = {
            className: 'fangorn-toolbar-icon ' + extraCSS,
            onclick: onclick
        };
        // Add tooltip if applicable
        if (args.tooltip) {
            opts['data-toggle'] = 'tooltip';
            opts['data-placement'] = 'bottom';
            opts.title = args.tooltip;
        }
        var childrenElements = [];
        childrenElements.push(m('i', {className: iconCSS}));
        if(children) {
            childrenElements.push(m('span', children));
        }
        return m('div', opts, childrenElements);
    }
};

var FGInput = {
    view : function(ctrl, args, helpText) {
        var extraCSS = args.className || '';
        var tooltipText = args.tooltip || '';
        var placeholder = args.placeholder || '';
        var id = args.id || '';
        var helpTextId = args.helpTextId || '';
        var onkeypress = args.onkeypress || noop;
        var value = args.value ? '[value="' + args.value + '"]' : '';
        return m('span', [
            m('input' + value, {
                'id' : id,
                className: 'pull-right form-control' + extraCSS,
                onkeypress: onkeypress,
                'data-toggle': tooltipText ? 'tooltip' : '',
                'title': tooltipText,
                'data-placement' : 'bottom',
                'placeholder' : placeholder
                }),
            m('.text-danger', {
                'id' : helpTextId
            }, helpText)
        ]);
    }
};

var FGDropdown = {
    view : function(ctrl, args, children) {
        var extraCSS = args.className || '';
        var tooltipText = args.tooltip || '';
        var id = args.id || '';
        var name = args.name || '';
        var label = args.label || '';
        var onchange = args.onchange || noop;
        return m('span.fangorn-dropdown', {
                className: extraCSS
            }, [
                m('span.hidden-xs', label),
                m('select.no-border', {
                    'name' : name,
                    'id' : id,
                    onchange: onchange,
                    'data-toggle': tooltipText ? 'tooltip' : '',
                    'title': tooltipText,
                    'data-placement' : 'bottom'
                }, children)
        ]);
    }
};

var FGItemButtons = {
    view : function(ctrl, args, children) {
        var tb = args.treebeard;
        var item = args.item;
        var rowButtons = [];
        var mode = args.mode;
        var preprintPath = getPreprintPath(window.contextVars.node.isPreprint, window.contextVars.node.preprintFileId);
        if (tb.options.placement !== 'fileview') {
            if (window.File && window.FileReader && item.kind === 'folder' && item.data.provider && item.data.permissions && item.data.permissions.edit) {
                rowButtons.push(
                    m.component(FGButton, {
                        onclick: function(event) {_uploadEvent.call(tb, event, item); },
                        icon: 'fa fa-upload',
                        className : 'text-success'
                    }, 'Upload'),
                    m.component(FGButton, {
                        onclick: function () {
                            mode(toolbarModes.ADDFOLDER);
                        },
                        icon: 'fa fa-plus',
                        className: 'text-success'
                    }, 'Create Folder'));
                if (item.data.path) {
                    if (preprintPath && folderContainsPreprint(item, preprintPath)) {
                        rowButtons.push(
                            m.component(FGButton, {
                                icon: 'fa fa-trash',
                                tooltip: 'This folder contains a Preprint. You cannot delete Preprints, but you can upload a new version.',                                        
                                className: 'tb-disabled'
                            }, 'Delete Folder'));
                        reapplyTooltips();
                    } else {
                        rowButtons.push(
                            m.component(FGButton, {
                                onclick: function(event) {_removeEvent.call(tb, event, [item]); },
                                icon: 'fa fa-trash',
                                className : 'text-danger'
                            }, 'Delete Folder'));
                    }
                }
            }
            if (item.kind === 'file') {
                rowButtons.push(
                    m.component(FGButton, {
                        onclick: function (event) { _downloadEvent.call(tb, event, item); },
                        icon: 'fa fa-download',
                        className: 'text-primary'
                    }, 'Download')
                );
                if (item.data.permissions && item.data.permissions.view) {
                    rowButtons.push(
                        m.component(FGButton, {
                            onclick: function (event) {
                                gotoFileEvent.call(tb, item, '/');
                            },
                            icon: 'fa fa-file-o',
                            className: 'text-info'
                        }, 'View'));
                }
                if (item.data.permissions && item.data.permissions.edit) {
                    if (item.data.provider === 'osfstorage') {
                        if (!item.data.extra.checkout){
                            if (preprintPath && preprintPath === item.data.path) {
                                // Block delete for preprint files
                                rowButtons.push(
                                    m.component(FGButton, {
                                        icon: 'fa fa-trash',
                                        tooltip: 'This file is a Preprint. You cannot delete Preprints, but you can upload a new version.',                                        
                                        className: 'tb-disabled'
                                    }, 'Delete'));
                                // Tooltips don't seem to auto reapply, this forces them.
                                reapplyTooltips();
                            } else {
                                rowButtons.push(
                                    m.component(FGButton, {
                                        onclick: function(event) { _removeEvent.call(tb, event, [item]); },
                                        icon: 'fa fa-trash',
                                        className: 'text-danger'
                                    }, 'Delete'));
                            }
                            rowButtons.push(
                                m.component(FGButton, {
                                    onclick: function(event) {
                                        tb.modal.update(m('', [
                                            m('p', 'This would mean ' +
                                                'other contributors cannot edit, delete or upload new versions of this file ' +
                                                'as long as it is checked-out. You can check it back in at anytime.')
                                        ]), m('', [
                                            m('a.btn.btn-default', {onclick: function() {tb.modal.dismiss();}}, 'Cancel'), //jshint ignore:line
                                            m('a.btn.btn-warning', {onclick: function() {
                                                doCheckout(item, window.contextVars.currentUser.id, true);
                                            }}, 'Check out file')
                                        ]), m('h3.break-word.modal-title', 'Confirm file check-out?'));
                                    },
                                    icon: 'fa fa-sign-out',
                                    className : 'text-warning'
                                }, 'Check out file'));
                        } else if (item.data.extra.checkout === window.contextVars.currentUser.id) {
                            rowButtons.push(
                                m.component(FGButton, {
                                    onclick: function(event) {
                                        doCheckout(item, null, true);
                                    },
                                    icon: 'fa fa-sign-in',
                                    className : 'text-warning'
                                }, 'Check in file')
                            );
                        }
                    } else {
                        rowButtons.push(
                        m.component(FGButton, {
                            onclick: function (event) { _removeEvent.call(tb, event, [item]); },
                            icon: 'fa fa-trash',
                            className: 'text-danger'
                        }, 'Delete'));

                    }
                }
                if(storageAddons[item.data.provider].externalView) {
                    var providerFullName = storageAddons[item.data.provider].fullName;
                    rowButtons.push(
                        m('a.text-info.fangorn-toolbar-icon', {href: item.data.extra.webView}, [
                            m('i.fa.fa-external-link'),
                            m('span', 'View on ' + providerFullName)
                        ])
                    );
                }
            } else if (item.data.provider) {
                rowButtons.push(
                    m.component(FGButton, {
                        onclick: function (event) { _downloadZipEvent.call(tb, event, item); },
                        icon: 'fa fa-download',
                        className: 'text-primary'
                    }, 'Download as zip')
                );
            }
            if (item.data.provider && !item.data.isAddonRoot && item.data.permissions && item.data.permissions.edit && (item.data.provider !== 'osfstorage' || !item.data.extra.checkout)) {
                rowButtons.push(
                    m.component(FGButton, {
                        onclick: function () {
                            mode(toolbarModes.RENAME);
                        },
                        icon: 'fa fa-pencil',
                        className: 'text-info'
                    }, 'Rename')
                );
            }
            return m('span', rowButtons);
        }
    }
};

var dismissToolbar = function(helpText){
    var tb = this;
    if (tb.toolbarMode() === toolbarModes.FILTER){
        tb.resetFilter();
    }
    tb.toolbarMode(toolbarModes.DEFAULT);
    tb.filterText('');
    if(typeof helpText === 'function'){
        helpText('');
    }
    m.redraw();
};

var FGToolbar = {
    controller : function(args) {
        var self = this;
        self.tb = args.treebeard;
        self.tb.toolbarMode = m.prop(toolbarModes.DEFAULT);
        self.items = args.treebeard.multiselected;
        self.mode = self.tb.toolbarMode;
        self.isUploading = args.treebeard.isUploading;
        self.helpText = m.prop('');
        self.dismissToolbar = dismissToolbar.bind(self.tb, self.helpText);
        self.createFolder = function(event){
            _createFolder.call(self.tb, event, self.dismissToolbar, self.helpText);
        };
    },
    view : function(ctrl) {
        var templates = {};
        var generalButtons = [];
        var finalRowButtons = [];
        var items = ctrl.items();
        var item = items[0];
        var dismissIcon = m.component(FGButton, {
                onclick: ctrl.dismissToolbar,
                icon : 'fa fa-times'
            }, '');
        templates[toolbarModes.FILTER] = [
            m('.col-xs-9', [
                ctrl.tb.options.filterTemplate.call(ctrl.tb)
                ]),
                m('.col-xs-3.tb-buttons-col',
                    m('.fangorn-toolbar.pull-right', [dismissIcon])
                )
            ];
        $('.tb-row').click(function(){
            ctrl.helpText('');
        });
        if (ctrl.tb.options.placement !== 'fileview') {
            templates[toolbarModes.ADDFOLDER] = [
                m('.col-xs-9', [
                    m.component(FGInput, {
                        onkeypress: function (event) {
                            if (ctrl.tb.pressedKey === ENTER_KEY) {
                                ctrl.createFolder.call(ctrl.tb, event, ctrl.dismissToolbar);
                            }
                        },
                        id: 'createFolderInput',
                        helpTextId: 'createFolderHelp',
                        placeholder: 'New folder name',
                    }, ctrl.helpText())
                ]),
                m('.col-xs-3.tb-buttons-col',
                    m('.fangorn-toolbar.pull-right',
                        [
                            m.component(FGButton, {
                                onclick: ctrl.createFolder,
                                icon: 'fa fa-plus',
                                className: 'text-success'
                            }),
                            dismissIcon
                        ]
                    )
                )
            ];
            templates[toolbarModes.RENAME] = [
                m('.col-xs-9',
                    m.component(FGInput, {
                        onkeypress: function (event) {
                            if (ctrl.tb.pressedKey === ENTER_KEY) {
                                _renameEvent.call(ctrl.tb);
                            }
                        },
                        id: 'renameInput',
                        helpTextId: 'renameHelpText',
                        placeholder: 'Enter name',
                    }, ctrl.helpText())
                ),
                m('.col-xs-3.tb-buttons-col',
                    m('.fangorn-toolbar.pull-right',
                        [
                            m.component(FGButton, {
                                onclick: function () {
                                    _renameEvent.call(ctrl.tb);
                                },
                                icon: 'fa fa-pencil',
                                className: 'text-info'
                            }),
                            dismissIcon
                        ]
                    )
                )
            ];
        }
        // Bar mode
        // Which buttons should show?
        if(items.length === 1){
            var addonButtons = resolveconfigOption.call(ctrl.tb, item, 'itemButtons', [item]);
            if (addonButtons) {
                finalRowButtons = m.component(addonButtons, {treebeard : ctrl.tb, item : item }); // jshint ignore:line
            } else if (ctrl.tb.options.placement !== 'fileview') {
                finalRowButtons = m.component(FGItemButtons, {treebeard : ctrl.tb, mode : ctrl.mode, item : item }); // jshint ignore:line
            }
        }
        if(ctrl.isUploading() && ctrl.tb.options.placement !== 'fileview') {
            generalButtons.push(
                m.component(FGButton, {
                    onclick: function() {
                        cancelAllUploads.call(ctrl.tb);
                    },
                    icon: 'fa fa-time-circle',
                    className : 'text-danger'
                }, 'Cancel Pending Uploads')
            );
        }
        // multiple selection icons
        // Special cased to not show 'delete multiple' for github or published dataverses
        if(items.length > 1 && ctrl.tb.multiselected()[0].data.provider !== 'github' && ctrl.tb.options.placement !== 'fileview' && !(ctrl.tb.multiselected()[0].data.provider === 'dataverse' && ctrl.tb.multiselected()[0].parent().data.version === 'latest-published') ) {
            if (showDeleteMultiple(items)) {
                var preprintPath = getPreprintPath(window.contextVars.node.isPreprint, window.contextVars.node.preprintFileId);
                if (preprintPath && multiselectContainsPreprint(items, preprintPath)) {
                    generalButtons.push(
                        m.component(FGButton, {
                            icon: 'fa fa-trash',
                            tooltip: 'One of these items is a Preprint or contains a Preprint. You cannot delete Preprints, but you can upload a new version.',                                        
                            className: 'tb-disabled'
                        }, 'Delete Multiple')
                    );                    
                } else {
                    generalButtons.push(
                        m.component(FGButton, {
                            onclick: function(event) {
                                var configOption = resolveconfigOption.call(ctrl.tb, item, 'removeEvent', [event, items]); // jshint ignore:line
                                if(!configOption){ _removeEvent.call(ctrl.tb, null, items); }
                            },
                            icon: 'fa fa-trash',
                            className : 'text-danger'
                        }, 'Delete Multiple')
                    );
                }
            }
        }
        generalButtons.push(
            m.component(FGButton, {
                onclick: function(event){
                    ctrl.mode(toolbarModes.FILTER);
                },
                icon: 'fa fa-search',
                className : 'text-primary'
            }, 'Filter'));
            if (ctrl.tb.options.placement !== 'fileview') {
                generalButtons.push(m.component(FGButton, {
                    onclick: function(event){
                        var mithrilContent = m('div', [
                            m('p', [ m('b', 'Select rows:'), m('span', ' Click on a row (outside the add-on, file, or folder name) to show further actions in the toolbar. Use Command or Shift keys to select multiple files.')]),
                            m('p', [ m('b', 'Open files:'), m('span', ' Click a file name to go to view the file in the OSF.')]),
                            m('p', [ m('b', 'Open files in new tab:'), m('span', ' Press Command (Ctrl in Windows) and click a file name to open it in a new tab.')]),
                            m('p', [ m('b', 'Download as zip:'), m('span', ' Click on the row of an add-on or folder and click the Download as Zip button in the toolbar.'), m('i', ' Not available for all storage add-ons.')]),
                            m('p', [ m('b', 'Copy files:'), m('span', ' Press Option (Alt in Windows) while dragging a file to a new folder or component.'), m('i', ' Only for contributors with write access.')])
                        ]);
                        var mithrilButtons = m('button', {
                                'type':'button',
                                'class' : 'btn btn-default',
                                onclick : function(event) { ctrl.tb.modal.dismiss(); } }, 'Close');
                        ctrl.tb.modal.update(mithrilContent, mithrilButtons, m('h3.modal-title.break-word', 'How to Use the File Browser'));
                    },
                    icon: 'fa fa-info',
                    className : 'text-info'
                }, ''));
            }
        if (ctrl.tb.options.placement === 'fileview') {
            generalButtons.push(m.component(FGButton, {
                    onclick: function(event){
                        var panelToggle = $('.panel-toggle');
                        var panelExpand = $('.panel-expand');
                        var panelVisible = panelToggle.find('.osf-panel-hide');
                        var panelHidden = panelToggle.find('.osf-panel-show');

                        panelVisible.hide();
                        panelHidden.show();
                    },
                    icon: 'fa fa-angle-up'
                }, ''));
        }

        if (item && item.connected !== false){ // as opposed to undefined, avoids unnecessary setting of this value
            templates[toolbarModes.DEFAULT] = m('.col-xs-12', m('.pull-right', [finalRowButtons, m('span', generalButtons)]));
        } else {
            templates[toolbarModes.DEFAULT] = m('.col-xs-12', m('.pull-right', m('span', generalButtons)));
        }
        return m('.row.tb-header-row', [
            m('#folderRow', { config : function () {
                $('#folderRow input').focus();
            }}, [
                templates[ctrl.mode()]
            ])
        ]);
    }
};

/**
 * When multiple rows are selected remove those that are not valid
 * @param {Array} rows List of item objects
 * @returns {Array} newRows Returns the revised list of rows
 */
function filterRows(rows) {
    var tb = this;
    var i, newRows = [],
        originalRow = tb.find(tb.multiselected()[0].id),
        originalParent,
        currentItem;
    function changeColor() { $(this).css('background-color', ''); }
    if (originalRow !== undefined) {
        originalParent = originalRow.parentID;
        for (i = 0; i < rows.length; i++) {
            currentItem = rows[i];
            // Filter rows that are no in the parent
            var inParent = currentItem.parentID === originalParent && currentItem.id !== -1;
            var inProgress = typeof currentItem.inProgress !== 'undefined' && currentItem.inProgress;
            if (inParent && !inProgress) {
                newRows.push(rows[i]);
            } else {
                $('.tb-row[data-id="' + rows[i].id + '"]').stop().css('background-color', '#D18C93')
                    .animate({ backgroundColor: '#fff'}, 500, changeColor);
                if (inProgress) {
                    $osf.growl('Error', 'Please wait for current action to complete');
                }
            }
        }
    }
    tb.multiselected(newRows);
    tb.highlightMultiselect();
    return newRows;
}

/**
 * Helper function that turns parent open values to true to respective redraws can open the folder
 * @this Treebeard.controller
 * @param {Object} item A Treebeard _item object.
 * @private
 */
function openParentFolders (item) {
    var tb = this;
    // does it have a parent? If so change open
    var parent = item.parent();
    if (parent) {
        if (!parent.open) {
            var index = tb.returnIndex(parent.id);
            parent.load = true;
            tb.toggleFolder(index);
        }
        openParentFolders.call(tb, parent);
    }
}

/**
 * Handles multiselect conditions and actions
 * @this Treebeard.controller
 * @param {Object} event jQuery click event.
 * @param {Object} row A Treebeard _item object.
 * @private
 */
 function _fangornMultiselect (event, row) {
    var tb = this;
    var scrollToItem = false;
    if (tb.toolbarMode() === 'filter') {
        scrollToItem = true;
        // recursively open parents of the selected item but do not lazyload;
        openParentFolders.call(tb, row);
    }    
    dismissToolbar.call(tb);
    filterRows.call(tb, tb.multiselected());

    if (tb.multiselected().length === 1){
        tb.select('#tb-tbody').removeClass('unselectable');
        if(scrollToItem) {
             scrollToFile.call(tb, tb.multiselected()[0].id);
        }
    } else if (tb.multiselected().length > 1) {
        tb.select('#tb-tbody').addClass('unselectable');
    }
    m.redraw();
    reapplyTooltips();
}

/* BEGIN MOVE */
// copyMode can be 'copy', 'move', 'forbidden', or null.
// This is set at draglogic and is used as global within this module
var copyMode = null;

// Set altkey global to fangorn
    var altKey = false;
    $(document).keydown(function (e) {
        if (e.altKey) {
            altKey = true;
        }
    });
    $(document).keyup(function (e) {
        if (!e.altKey) {
            altKey = false;
        }
    });

/**
 * Hook for the drag start event on jquery
 * @param event jQuery UI drggable event object
 * @param ui jQuery UI draggable ui object
 * @private
 */
function _fangornDragStart(event, ui) {
    // Sync up the toolbar in case item was drag-clicked and not released
    m.redraw(); 
    var itemID = $(event.target).attr('data-id'),
        item = this.find(itemID);
    if (this.multiselected().length < 2) {
        this.multiselected([item]);
    }
}

/**
 * Hook for the drop event of jQuery UI droppable
 * @param event jQuery UI droppable event object
 * @param ui jQuery UI droppable ui object
 * @private
 */
function _fangornDrop(event, ui) {
    var tb = this;
    var items = tb.multiselected().length === 0 ? [tb.find(tb.selected)] : tb.multiselected(),
        folder = tb.find($(event.target).attr('data-id'));

    // Run drop logic here
        _dropLogic.call(tb, event, items, folder);
}

/**
 * Hook for the over event of jQuery UI droppable
 * @param event jQuery UI droppable event object
 * @param ui jQuery UI droppable ui object
 * @private
 */
function _fangornOver(event, ui) {
    var tb = this;
    var items = tb.multiselected().length === 0 ? [tb.find(tb.selected)] : tb.multiselected(),
        folder = tb.find($(event.target).attr('data-id')),
        dragState = _dragLogic.call(tb, event, items, ui);
    $('.tb-row').removeClass('tb-h-success fangorn-hover');
    if (dragState !== 'forbidden') {
        $('.tb-row[data-id="' + folder.id + '"]').addClass('tb-h-success');
    } else {
        $('.tb-row[data-id="' + folder.id + '"]').addClass('fangorn-hover');
    }
}

/**
 * Log the success or failure of a file action (upload, etc.) in treebeard
 * @param {Object} treebeard The treebeard instance currently being run, check Treebeard API
 * @param {Object} file File object that dropzone passes
 * @param success Boolean on whether upload actually happened
 * @param message String failure reason message, '' if success === true
 * @param link String with url to file, '' if success === false
 * @private
 */
function addFileStatus(treebeard, file, success, message, link){
    treebeard.uploadStates.push(
        {'name': file.name, 'success': success, 'link': link, 'message': message}
    );
}

/**
 * Triggers file status modal or growlboxes after upload queue is empty
 * @param {Object} treebeard The treebeard instance currently being run, check Treebeard API
 * @private
 */
var UPLOAD_MODAL_MIN_FILE_QUANTITY = 4;
function _fangornQueueComplete(treebeard) {
    var fileStatuses = treebeard.uploadStates;
    treebeard.uploadStates = [];
    var total = fileStatuses.length;
    var failed = 0;
    if (total >= UPLOAD_MODAL_MIN_FILE_QUANTITY) {
        treebeard.modal.update(m('', [
            m('', [
                fileStatuses.map(function(status){
                    if (!status.success){ failed++; }
                    return m('',
                        [
                            m('.row', [
                                m((status.success ? 'a[href="' + status.link + '"]' : '') + '.col-sm-10', status.name),
                                m('.col-sm-1', m(status.success ? '.fa.fa-check[style="color: green"]' : '.fa.fa-times[style="color: red"]')),
                                m('.col-sm-1', m(!status.success ? '.fa.fa-info[data-toggle="tooltip"][data-placement="top"][title="'+ status.message +'"]' : ''))
                            ]),
                            m('hr')
                        ]
                    );
                })
            ])
        ]), m('', [
            m('a.btn.btn-primary', {onclick: function() {treebeard.modal.dismiss();}}, 'Done'), //jshint ignore:line
        ]), m('', [m('h3.break-word.modal-title', 'Upload Status'), m('p', total - failed + '/' + total + ' files succeeded.')]));
        $('[data-toggle="tooltip"]').tooltip();
    } else {
        fileStatuses.map(function(status) {
           if (!status.success) {
                if (status.message !== 'Upload canceled.') {
                    $osf.growl(
                        'Error',
                        status.message
                    );
                }
           }
        });
    }
}

/**
 * Where the drop actions happen
 * @param event jQuery UI drop event
 * @param {Array} items List of items being dragged at the time. Each item is a _item object
 * @param {Object} folder Folder information as _item object
 */
function _dropLogic(event, items, folder) {
    var tb = this;

    if (items.length < 1 ||
        items.indexOf(folder) > -1 ||
        copyMode === 'forbidden'
    ) {
        return;
    }

    if (folder.data.kind === 'file') {
        folder = folder.parent();
    }

    // if (items[0].data.kind === 'folder' && ['github', 'figshare', 'dataverse'].indexOf(folder.data.provider) !== -1) { return; }

    if (!folder.open) {
        return tb.updateFolder(null, folder, _dropLogic.bind(tb, event, items, folder));
    }

    $.each(items, function(index, item) {
        checkConflicts(tb, item, folder, doItemOp.bind(tb, copyMode === 'move' ? OPERATIONS.MOVE : OPERATIONS.COPY, folder, item, undefined));
    });
}

/**
 * Sets the copy state based on which item is being dragged on which other item
 * @param {Object} event Browser drag event
 * @param {Array} items List of items being dragged at the time. Each item is a _item object
 * @param {Object} ui jQuery UI draggable drag ui object
 * @returns {String} copyMode One of the copy states, from 'copy', 'move', 'forbidden'
 */
function _dragLogic(event, items, ui) {
    var tb = this;
    var canMove = true,
    folder = this.find($(event.target).attr('data-id')),
    dragGhost = $('.tb-drag-ghost');

    // Set the cursor to match the appropriate copy mode
    copyMode = getCopyMode(folder, items);
    switch (copyMode) {
        case 'forbidden':
            dragGhost.css('cursor', 'not-allowed');
            break;
        case 'copy':
            dragGhost.css('cursor', 'copy');
            break;
        case 'move':
            dragGhost.css('cursor', 'move');
            break;
        default:
            dragGhost.css('cursor', 'default');
    }
    return copyMode;

}

function getAllChildren(item) {
    var c;
    var current;
    var children = [];
    var remaining = [];
    for (c in item.children) {
        remaining.push(item.children[c]);
<<<<<<< HEAD
    }
    while (remaining.length > 0) {
        current = remaining.pop();
        children.push(current);
        for (c in current.children) {
            remaining.push(current.children[c]);
        }
    }
=======
    }
    while (remaining.length > 0) {
        current = remaining.pop();
        children.push(current);
        for (c in current.children) {
            remaining.push(current.children[c]);
        }
    }
>>>>>>> 448c045a
    return children;
}

function isInvalidDropFolder(folder) {
    if (
        // cannot drop on root line
        folder.parentID === 0 ||
        // don't drop if changed
        folder.inProgress ||
        // cannot drop on files
        folder.data.nodeType ||
        folder.data.kind !== 'folder' ||
        // must have permission
        !folder.data.permissions.edit ||
        // must have a provider
        !folder.data.provider ||
        folder.data.status ||
        // cannot add to dataverse
        folder.data.provider === 'dataverse'
    ) {
        return true;
    }
    return false;
}
<<<<<<< HEAD

// Disallow moving INTO a public figshare folder
function isInvalidFigshareDrop(item) {
    return (
        item.data.provider === 'figshare' &&
        typeof item.data.extra !== 'undefined' &&
        typeof item.data.extra.status !== 'undefined' &&
        item.data.extra.status === 'public'
    );
}

=======

// Disallow moving INTO a public figshare folder
function isInvalidFigshareDrop(item) {
    return (
        item.data.provider === 'figshare' &&
        typeof item.data.extra !== 'undefined' &&
        typeof item.data.extra.status !== 'undefined' &&
        item.data.extra.status === 'public'
    );
}

>>>>>>> 448c045a
function isInvalidDropItem(folder, item, cannotBeFolder, mustBeIntra) {
    if (
        // not a valid drop if is a node
        item.data.nodeType ||
        // cannot drop on roots
        item.data.isAddonRoot ||
        // no self drops
        item.id === folder.id ||
        // no dropping on direct parent
        item.parentID === folder.id ||
        // no moving items from dataverse
        item.data.provider === 'dataverse' ||
        // no dropping if waiting on waterbutler ajax
        item.inProgress ||
        (cannotBeFolder && item.data.kind === 'folder') ||
        (mustBeIntra && item.data.provider !== folder.data.provider) ||
        //Disallow moving OUT of a public figshare folder
        isInvalidFigshareDrop(item)
    ) {
        return true;
    }
    return false;
}

function allowedToMove(folder, item, mustBeIntra) {
    return (
        item.data.permissions.edit &&
        //Can only COPY OUT of figshare
        item.data.provider !== 'figshare' &&
        (!mustBeIntra || (item.data.provider === folder.data.provider && item.data.nodeId === folder.data.nodeId))
    );
}

function folderContainsPreprint(item, preprintPath) {
    // TODO This will only get children of open folders  -ajs
    var children = getAllChildren(item);
    for (var c = 0; c < children.length; c++) {
        if (children[c].data.path === preprintPath) {
            return true;
        }
    }
    return false;
}

function showDeleteMultiple(items) {
    // Only show delete button if user has edit permissions on at least one selected file
    for (var i = 0; i < items.length; i++) {
        var each = items[i].data;
        if (each.permissions.edit && !each.isAddonRoot && !each.nodeType) {
            return true;
        }
    }    
    return false;
}

function multiselectContainsPreprint(items, preprintPath) {
    for (var i = 0; i < items.length; i++) {
        var each = items[i];
        if (each.data.kind === 'folder') {
            if (folderContainsPreprint(each, preprintPath)) {
                return true;
            }
        } else if (each.data.path === preprintPath) {
            return true;
        }
    }
    return false;
}

function getPreprintPath(isPreprint, preprintFileId) {
    if (isPreprint) {
        return '/' + preprintFileId;
    }
    return null;
}

function getCopyMode(folder, items) {
    var tb = this;
    // Prevents side effects from rare instance where folders not fully populated
    if (typeof folder.data === 'undefined') {
        return 'forbidden';
    }

    var preprintPath = getPreprintPath(window.contextVars.node.isPreprint, window.contextVars.node.preprintFileId);
    var canMove = true;
    var mustBeIntra = (folder.data.provider === 'github');
    var cannotBeFolder = (folder.data.provider === 'figshare' || folder.data.provider === 'dataverse');
    if (isInvalidDropFolder(folder) || isInvalidFigshareDrop(folder)) {
        return 'forbidden';
    }

    for (var i = 0; i < items.length; i++) {
        var item = items[i];
        if (isInvalidDropItem(folder, item, cannotBeFolder, mustBeIntra)) {
            return 'forbidden';
        }

        var children = getAllChildren(item);
        for (var c = 0; c < children.length; c++) {
            if (children[c].inProgress || children[c].id === folder.id) {
                return 'forbidden';
            }
            if (children[c].data.path === preprintPath){
                mustBeIntra = true;
            }
        }
        
        if (canMove) {
            mustBeIntra = mustBeIntra || item.data.provider === 'github' || preprintPath === item.data.path;
            canMove = allowedToMove(folder, item, mustBeIntra);
        }
    }

    if (folder.data.isPointer || altKey || !canMove) {
        return 'copy';
    }
    return 'move';
}
/* END MOVE */


function _resizeHeight () {
    var tb = this;
    var tbody = tb.select('#tb-tbody');
    var windowHeight = $(window).height();
    var topBuffer = tbody.offset().top + 50;
    var availableSpace = windowHeight - topBuffer;
    if(availableSpace > 0) {
        // Set a minimum height
        tbody.height(availableSpace < 300 ? 300 : availableSpace);
    }
}

/**
 * OSF-specific Treebeard options common to all addons.
 * Check Treebeard API for more information
 */
tbOptions = {
    rowHeight : 35,         // user can override or get from .tb-row height
    showTotal : 15,         // Actually this is calculated with div height, not needed. NEEDS CHECKING
    paginate : false,       // Whether the applet starts with pagination or not.
    paginateToggle : false, // Show the buttons that allow users to switch between scroll and paginate.
    uploads : true,         // Turns dropzone on/off.
    columnTitles : _fangornColumnTitles,
    resolveRows : _fangornResolveRows,
    lazyLoadPreprocess: waterbutler.wbLazyLoadPreprocess,
    hoverClassMultiselect : 'fangorn-selected',
    multiselect : true,
    placement : 'files',
    title : function() {
        //TODO Add disk saving mode message
        // if(window.contextVars.diskSavingMode) {
        //     // If File and FileRead are not defined dropzone is not supported and neither is uploads
        //     if (window.File && window.FileReader) {
        //         return m('p', {
        //         }, [
        //             m('span', 'To Upload: Drag files into a folder OR click the '),
        //             m('i.btn.btn-default.btn-xs', { disabled : 'disabled'}, [ m('i.fa.fa-upload')]),
        //             m('span', ' below.')
        //         ]);
        //     }
        //     return m('p', {
        //         class: 'text-danger'
        //     }, [
        //         m('span', 'Your browser does not support file uploads, ', [
        //             m('a', { href: 'http://browsehappy.com' }, 'learn more'),
        //             '.'
        //         ])
        //     ]);
        // }
        return undefined;
    },
    showFilter : true,      // Gives the option to filter by showing the filter box.
    allowMove : true,       // Turn moving on or off.
    hoverClass : 'fangorn-hover',
    togglecheck : _fangornToggleCheck,
    sortButtonSelector : {
        up : 'i.fa.fa-chevron-up',
        down : 'i.fa.fa-chevron-down'
    },
    onload : function () {
        var tb = this;
        _loadTopLevelChildren.call(tb);
        tb.uploadStates = [];
        tb.pendingFileOps = [];
        tb.select('#tb-tbody, .tb-tbody-inner').on('click', function(event){
            if(event.target !== this) {
                var item = tb.multiselected()[0];
                if (item) {
                    if (item.data.isAddonRoot || item.data.nodeType === 'project' || item.data.nodeType === 'component') {
                        tb.toolbarMode(toolbarModes.DEFAULT);
                    }
                    return;
                }
            }
            tb.clearMultiselect();
            m.redraw();
            dismissToolbar.call(tb);
        });
        $(window).on('beforeunload', function() {
            if(tb.dropzone && tb.dropzone.getUploadingFiles().length) {
                return 'You have pending uploads, if you leave this page they may not complete.';
            }
            if(tb.pendingFileOps.length > 0) {
                return 'You have pending file operations, if you leave this page they may not complete.';
            }
        });
        if(tb.options.placement === 'project-files') {
            _resizeHeight.call(tb);
            $(window).resize(function(){
                _resizeHeight.call(tb);
            });
        }
        $(window).on('keydown', function(event){
            if (event.keyCode === ESCAPE_KEY) {
                dismissToolbar.call(tb);
            }
        });
    },
    movecheck : function (to, from) { //This method gives the users an option to do checks and define their return
        return true;
    },
    movefail : function (to, from) { //This method gives the users an option to do checks and define their return
        return true;
    },
    addcheck : function (treebeard, item, file) {
        var size;
        var maxSize;
        var displaySize;
        var msgText;
        if (_fangornCanDrop(treebeard, item)) {
            if (item.data.accept && item.data.accept.maxSize) {
                size = file.size / 1000000;
                maxSize = item.data.accept.maxSize;
                if (size > maxSize) {
                    displaySize = Math.round(file.size / 10000) / 100;
                    msgText = 'One of the files is too large (' + displaySize + ' MB). Max file size is ' + item.data.accept.maxSize + ' MB.';
                    item.notify.update(msgText, 'warning', undefined, 3000);
                    addFileStatus(treebeard, file, false, 'File is too large. Max file size is ' + item.data.accept.maxSize + ' MB.', '');
                    return false;
                }
            }
            return true;
        }
        return false;
    },
    onscrollcomplete : function(){
        reapplyTooltips();
    },
    onmultiselect : _fangornMultiselect,
    filterPlaceholder : 'Filter',
    onmouseoverrow : _fangornMouseOverRow,
    sortDepth : 2,
    dropzone : {                                           // All dropzone options.
        maxFilesize: 10000000,
        url: function(files) {return files[0].url;},
        clickable : '#treeGrid',
        addRemoveLinks : false,
        previewTemplate : '<div></div>',
        parallelUploads : 5,
        acceptDirectories : false,
        createImageThumbnails : false,
        fallback: function(){},
    },
    resolveIcon : _fangornResolveIcon,
    resolveToggle : _fangornResolveToggle,
    // Pass ``null`` to avoid overwriting Dropzone URL resolver
    resolveUploadUrl: function() {return null;},
    resolveLazyloadUrl : _fangornResolveLazyLoad,
    resolveUploadMethod : _fangornUploadMethod,
    lazyLoadError : _fangornLazyLoadError,
    lazyLoadOnLoad : _fangornLazyLoadOnLoad,
    ontogglefolder : expandStateLoad,
    dropzoneEvents : {
        uploadprogress : _fangornUploadProgress,
        sending : _fangornSending,
        complete : _fangornComplete,
        success : _fangornDropzoneSuccess,
        removedfile: _fangornDropzoneRemovedFile,
        error : _fangornDropzoneError,
        dragover : _fangornDragOver,
        addedfile : _fangornAddedFile,
        drop : _fangornDropzoneDrop,
        queuecomplete : _fangornQueueComplete
    },
    resolveRefreshIcon : function() {
        return m('i.fa.fa-refresh.fa-spin');
    },
    removeIcon : function(){
        return m.trust('&times;');
    },
    toolbarComponent : FGToolbar,
    // DRAG AND DROP RELATED OPTIONS
    dragOptions : {},
    dropOptions : {},
    dragEvents : {
        start : _fangornDragStart
    },
    dropEvents : {
        drop : _fangornDrop,
        over : _fangornOver
    },
    onafterselectwitharrow : function(row, direction) {
        var tb = this;
        var item = tb.find(row.id);
        _fangornMultiselect.call(tb, null, item);
    },
    hScroll : null,
    naturalScrollLimit : 0
};

/**
 * Loads Fangorn with options
 * @param {Object} options The options to be extended with Treebeard options
 * @constructor
 */
function Fangorn(options) {
    this.options = $.extend({}, tbOptions, options);
    this.grid = null;       // Set by _initGrid
    this.init();
}

/**
 * Initialize Fangorn methods that connect it to Treebeard
 * @type {{constructor: Fangorn, init: Function, _initGrid: Function}}
 */
Fangorn.prototype = {
    constructor: Fangorn,
    init: function () {
        this._initGrid();
    },
    // Create the Treebeard once all addons have been configured
    _initGrid: function () {
        this.grid = new Treebeard(this.options);
        return this.grid;
    }
};

Fangorn.Components = {
    button : FGButton,
    input : FGInput,
    toolbar : FGToolbar,
    dropdown : FGDropdown,
    toolbarModes : toolbarModes
};

Fangorn.ButtonEvents = {
    _downloadEvent : _downloadEvent,
    _downloadZipEvent: _downloadZipEvent,
    _uploadEvent : _uploadEvent,
    _removeEvent : _removeEvent,
    createFolder : _createFolder,
    _gotoFileEvent : gotoFileEvent,
};

Fangorn.DefaultColumns = {
    _fangornTitleColumn : _fangornTitleColumn,
    _fangornVersionColumn : _fangornVersionColumn,
    _fangornModifiedColumn : _fangornModifiedColumn
};

Fangorn.Utils = {
    inheritFromParent : inheritFromParent,
    resolveconfigOption: resolveconfigOption,
    reapplyTooltips : reapplyTooltips,
    setCurrentFileID: setCurrentFileID,
    scrollToFile: scrollToFile,
    openParentFolders : openParentFolders,
    dismissToolbar : dismissToolbar,
    uploadRowTemplate : uploadRowTemplate,
    resolveIconView : resolveIconView,
    orderFolder : orderFolder,
    connectCheckTemplate : _connectCheckTemplate
};

Fangorn.DefaultOptions = tbOptions;

module.exports = {
    Fangorn : Fangorn,
    allowedToMove : allowedToMove,
    folderContainsPreprint : folderContainsPreprint,
    getAllChildren : getAllChildren,
    isInvalidDropFolder : isInvalidDropFolder,
    isInvalidDropItem : isInvalidDropItem,
    isInvalidFigshareDrop : isInvalidFigshareDrop,
    getCopyMode : getCopyMode,
    multiselectContainsPreprint : multiselectContainsPreprint,
    showDeleteMultiple : showDeleteMultiple
};<|MERGE_RESOLUTION|>--- conflicted
+++ resolved
@@ -524,15 +524,12 @@
         };
     }
 
-<<<<<<< HEAD
-=======
     var options = {};
     if(from.data.provider === 'github'){
         options.branch = from.data.branch;
         moveSpec.branch = from.data.branch;
     }
 
->>>>>>> 448c045a
     from.inProgress = true;
     tb.clearMultiselect();
 
@@ -2393,7 +2390,6 @@
     var remaining = [];
     for (c in item.children) {
         remaining.push(item.children[c]);
-<<<<<<< HEAD
     }
     while (remaining.length > 0) {
         current = remaining.pop();
@@ -2402,16 +2398,6 @@
             remaining.push(current.children[c]);
         }
     }
-=======
-    }
-    while (remaining.length > 0) {
-        current = remaining.pop();
-        children.push(current);
-        for (c in current.children) {
-            remaining.push(current.children[c]);
-        }
-    }
->>>>>>> 448c045a
     return children;
 }
 
@@ -2436,7 +2422,6 @@
     }
     return false;
 }
-<<<<<<< HEAD
 
 // Disallow moving INTO a public figshare folder
 function isInvalidFigshareDrop(item) {
@@ -2448,19 +2433,6 @@
     );
 }
 
-=======
-
-// Disallow moving INTO a public figshare folder
-function isInvalidFigshareDrop(item) {
-    return (
-        item.data.provider === 'figshare' &&
-        typeof item.data.extra !== 'undefined' &&
-        typeof item.data.extra.status !== 'undefined' &&
-        item.data.extra.status === 'public'
-    );
-}
-
->>>>>>> 448c045a
 function isInvalidDropItem(folder, item, cannotBeFolder, mustBeIntra) {
     if (
         // not a valid drop if is a node
