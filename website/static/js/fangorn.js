/**
 * Fangorn: Defining Treebeard options for OSF.
 * For Treebeard and _item API's check: https://github.com/caneruguz/treebeard/wiki
 */

'use strict';

var $ = require('jquery');
var m = require('mithril');
var URI = require('URIjs');
var Raven = require('raven-js');
var Treebeard = require('treebeard');

var $osf = require('js/osfHelpers');
var waterbutler = require('js/waterbutler');

var iconmap = require('js/iconmap');

// CSS
require('css/fangorn.css');

var tbOptions;

var noop = function () { };

var tempCounter = 1;

var STATE_MAP = {
    upload: {
        display: 'Upload pending...'
    },
    copy: {
        display: 'Copying '
    },
    delete: {
        display: 'Deleting '
    },
    move: {
        display: 'Moving '
    },
    rename: {
        display: 'Renaming '
    }
};


var OPERATIONS = {
    RENAME: {
        verb: 'Rename',
        status: 'rename',
        passed: 'renamed',
        action: 'Renaming'
    },
    MOVE: {
        verb: 'Move',
        status: 'move',
        passed: 'moved',
        action: 'Moving'
    },
    COPY: {
        verb: 'Copy',
        status: 'copy',
        passed: 'copied',
        action: 'Copying'
    }
};

// Cross browser key codes for the Command key
var COMMAND_KEYS = [224, 17, 91, 93];
var ESCAPE_KEY = 27;
var ENTER_KEY = 13;

function findByTempID(parent, tmpID) {
    var child;
    var item;
    for (var i = 0; i < parent.children.length; i++) {
        child = parent.children[i];
        if (!child.data.tmpID) {
            continue;
        }
        if (child.data.tmpID === tmpID) {
            item = child;
        }
    }
    return item;
}

function cancelUploads (row) {
    var tb = this;
    var filesArr = tb.dropzone.getQueuedFiles();
    for (var i = 0; i < filesArr.length; i++) {
        var j = filesArr[i];
        if(!row){
            var parent = j.treebeardParent || tb.dropzoneItemCache;
            var item = findByTempID(parent, j.tmpID);
            tb.dropzone.removeFile(j);
            tb.deleteNode(parent.id,item.id);
        } else {
            tb.deleteNode(row.parentID,row.id);
            if(row.data.tmpID === j.tmpID){
                tb.dropzone.removeFile(j);
            }
        }
    }
    tb.isUploading(false);
}

var uploadRowTemplate = function(item){
    var tb = this;
    var padding;
    var progress = item.data.uploadState() === 'pending' ? 0 : Math.floor(item.data.progress);
    if (tb.filterOn) {
        padding = 20;
    } else {
        padding = (item.depth - 1) * 20;
    }
    var columns = [{
        data : '',  // Data field name
        css : '',
        custom : function(){ return m('row.text-muted', [
            m('.col-xs-7', {style: 'overflow: hidden;text-overflow: ellipsis;'}, [
                m('span', { style : 'padding-left:' + padding + 'px;'}, tb.options.resolveIcon.call(tb, item)),
                m('span',{ style : 'margin-left: 9px;'}, item.data.name)
            ]),
            m('.col-xs-3',
                m('.progress', [
                    m('.progress-bar.progress-bar-info.progress-bar-striped', {
                        role : 'progressbar',
                        'aria-valuenow' : progress,
                        'aria-valuemin' : '0',
                        'aria-valuemax': '100',
                        'style':'width: ' + progress + '%' }, m('span.sr-only', progress + '% Complete'))
                ])
            ),
            m('.col-xs-2', [
                m('span', m('.fangorn-toolbar-icon.m-l-sm', {
                        style : 'padding: 0px 6px 2px 2px;font-size: 16px;display: inline;',
                        config : function() {
                            reapplyTooltips();
                        },
                        'onclick' : function (e) {
                            e.stopImmediatePropagation();
                            cancelUploads.call(tb, item);
                        }},
                     m('span.text-muted','×')
                )),
            ]),

        ]); }
    }];
    if(tb.options.placement === 'files'){
        columns.push({
            data : '',  // Data field name
            custom : function(){ return '';}
        });
    }
    return columns;
};

/**
 * Returns custom icons for OSF depending on the type of item. Used for non-file icons.
 * @param {Object} item A Treebeard _item object. Node information is inside item.data
 * @this Treebeard.controller
 * @returns {Object}  Returns a mithril template with the m() function.
 */
function resolveIconView(item) {
    var componentIcons = iconmap.componentIcons;
    var projectIcons = iconmap.projectIcons;
    function returnView(type, category) {
        var iconType = projectIcons[type];
        if (type === 'component' || type === 'registeredComponent') {
            if (!item.data.permissions.view) {
                return null;
            } else {
                iconType = componentIcons[category];
            }
        } else if (type === 'project' || type === 'registeredProject') {
            iconType = projectIcons[category];
        }
        if (type === 'registeredComponent' || type === 'registeredProject') {
            iconType += ' po-icon-registered';
        } else {
            iconType += ' po-icon';
        }
        var template = m('span', { 'class' : iconType});
        return template;
    }
    if (item.data.isDashboard) {
        return returnView('collection');
    }
    if (item.data.isSmartFolder) {
        return returnView('smartCollection');
    }
    if ((item.data.nodeType === 'pointer' && item.parent().data.nodeType !== 'folder') || (item.data.isPointer && !item.parent().data.isFolder)) {
        return returnView('link');
    }
    if (item.data.nodeType === 'project') {
        if (item.data.parentIsFolder && item.data.isFolder) {
            return returnView('collection');
        }
        if (item.data.isRegistration) {
            return returnView('registeredProject', item.data.category);
        } else {
            return returnView('project', item.data.category);
        }
    }
    if (item.data.nodeType === 'component') {
        if (item.data.isRegistration) {
            return returnView('registeredComponent', item.data.category);
        }
        return returnView('component', item.data.category);
    }

    if (item.data.nodeType === 'pointer') {
        return returnView('link');
    }
    return null;
}

/**
 * Returns custom icons for OSF depending on the type of item
 * @param {Object} item A Treebeard _item object. Node information is inside item.data
 * @this Treebeard.controller
 * @returns {Object}  Returns a mithril template with the m() function.
 * @private
 */
function _fangornResolveIcon(item) {
    var privateFolder =  m('div.file-extension._folder_delete', ' '),
        pointerFolder = m('i.fa.fa-link', ' '),
        openFolder  = m('i.fa.fa-folder-open', ' '),
        closedFolder = m('i.fa.fa-folder', ' '),
        configOption = item.data.provider ? resolveconfigOption.call(this, item, 'folderIcon', [item]) : undefined,  // jshint ignore:line
        icon;
    var newIcon = resolveIconView(item);
    if ( newIcon === null) {

        if (item.kind === 'folder') {
            if (item.data.iconUrl) {
                return m('span', {style: {width:'16px', height:'16px', background:'url(' + item.data.iconUrl+ ')', display:'block'}}, '');
            }
            if (!item.data.permissions.view) {
                return privateFolder;
            }
            if (item.data.isPointer) {
                return pointerFolder;
            }
            if (item.open) {
                return configOption || openFolder;
            }
            return configOption || closedFolder;
        }
        if (item.data.icon) {
            return m('i.fa.' + item.data.icon, ' ');
        }
        return m('div.file-extension', { 'class': '_' + item.data.name.split('.').pop().toLowerCase() });
    }
    return newIcon;
}

// Addon config registry. this will be populated with add on specific items if any.
Fangorn.config = {};

/**
 * Returns add on specific configurations
 * @param {Object} item A Treebeard _item object. Node information is inside item.data
 * @param {String} key What the option is called in the add on object
 * @this Treebeard.controller
 * @returns {*} Returns the configuration, can be string, number, array, or function;
 */
function getconfig(item, key) {
    if (item && item.data.provider && Fangorn.config[item.data.provider]) {
        return Fangorn.config[item.data.provider][key];
    }
    return undefined;
}

/**
 * Gets a Fangorn config option if it is defined by an addon dev.
 * Calls it with `args` if it's a function otherwise returns the value.
 * If the config option is not defined, returns null
 * @param {Object} item A Treebeard _item object. Node information is inside item.data
 * @param {String} option What the option is called in the add on object
 * @param {Array} args An Array of whatever arguments will be sent with the .apply()
 * @this Treebeard.controller
 * @returns {*} Returns if its a property, runs the function if function, returns null if no option is defined.
 */
function resolveconfigOption(item, option, args) {
    var self = this,  // jshint ignore:line
        prop = getconfig(item, option);
    if (prop) {
        return typeof prop === 'function' ? prop.apply(self, args) : prop;
    }
    return null;
}

/**
 * Inherits a list of data fields from one item (parent) to another.
 * @param {Object} item A Treebeard _item object. Node information is inside item.data
 * @param {Object} parent A Treebeard _item object. Node information is inside item.data
 * @this Treebeard.controller
 */
var inheritedFields = ['nodeId', 'nodeUrl', 'nodeApiUrl', 'permissions', 'provider', 'accept'];
function inheritFromParent(item, parent, fields) {
    inheritedFields.concat(fields || []).forEach(function(field) {
        item.data[field] = item.data[field] || parent.data[field];
    });
}

/**
 * Returns custom folder toggle icons for OSF
 * @param {Object} item A Treebeard _item object. Node information is inside item.data
 * @this Treebeard.controller
 * @returns {string} Returns a mithril template with m() function, or empty string.
 * @private
 */
function _fangornResolveToggle(item) {
    var toggleMinus = m('i.fa.fa-minus', ' '),
        togglePlus = m('i.fa.fa-plus', ' ');
    // check if folder has children whether it's lazyloaded or not.
    if (item.kind === 'folder' && item.depth > 1) {
        if(!item.data.permissions.view){
            return '';
        }
        if (item.open) {
            return toggleMinus;
        }
        return togglePlus;
    }
    return '';
}

/**
 * Checks if folder toggle is permitted (i.e. contents are private)
 * @param {Object} item A Treebeard _item object. Node information is inside item.data
 * @this Treebeard.controller
 * @returns {boolean}
 * @private
 */
function _fangornToggleCheck(item) {

    if (item.data.permissions.view) {
        return true;
    }
    item.notify.update('Not allowed: Private folder', 'warning', 1, undefined);
    return false;
}

function checkConflicts(tb, item, folder, cb) {
    for(var i = 0; i < folder.children.length; i++) {
        var child = folder.children[i];
        if (child.data.name === item.data.name && child.id !== item.id) {
            tb.modal.update(m('', [
                m('h3.break-word', 'An item named "' + item.data.name + '" already exists in this location.'),
                m('p', 'Do you want to replace it?')
            ]), m('', [
                m('span.tb-modal-btn.text-primary', {onclick: cb.bind(tb, 'keep')}, 'Keep Both'),
                m('span.tb-modal-btn.text-default', {onclick: function() {tb.modal.dismiss();}}, 'Cancel'), //jshint ignore:line
                m('span.tb-modal-btn.text-primary', {onclick: cb.bind(tb, 'replace')},'Replace'),
            ]));
            return;
        }
    }
    cb('replace');
}

function checkConflictsRename(tb, item, name, cb) {
    var parent = item.parent();
    for(var i = 0; i < parent.children.length; i++) {
        var child = parent.children[i];
        if (child.data.name === name && child.id !== item.id) {
            tb.modal.update(m('', [
                m('h3.break-word', 'An item named "' + name + '" already exists in this location.'),
                m('p', 'Do you want to replace it?')
            ]), m('', [
                m('span.tb-modal-btn.text-primary', {onclick: cb.bind(tb, 'keep')}, 'Keep Both'),
                m('span.tb-modal-btn.text-default', {onclick: function() {tb.modal.dismiss();}}, 'Cancel'), // jshint ignore:line
                m('span.tb-modal-btn.text-primary', {onclick: cb.bind(tb, 'replace')},'Replace'),
            ]));
            return;
        }
    }
    cb('replace');
}

function doItemOp(operation, to, from, rename, conflict) {
    var tb = this;
    tb.modal.dismiss();
    var ogParent = from.parentID;
    if (to.id === ogParent && (!rename || rename === from.data.name)){
      return;
    }

    if (operation === OPERATIONS.COPY) {
        from = tb.createItem($.extend(true, {status: operation.status}, from.data), to.id);
    } else {
        from.data.status = operation.status;
        from.move(to.id);
    }

    if (to.data.provider === from.provider) {
        tb.pendingFileOps.push(from.id);
    }
    orderFolder.call(tb, from.parent());


    $.ajax({
        type: 'POST',
        beforeSend: $osf.setXHRAuthorization,
        url: operation === OPERATIONS.COPY ? waterbutler.copyUrl() : waterbutler.moveUrl(),
        headers: {
            'Content-Type': 'Application/json'
        },
        data: JSON.stringify({
            'rename': rename,
            'conflict': conflict,
            'source': waterbutler.toJsonBlob(from),
            'destination': waterbutler.toJsonBlob(to),
        })
    }).done(function(resp, _, xhr) {
        if (to.data.provider === from.provider) {
            tb.pendingFileOps.pop();
        }
        if (xhr.status === 202) {
            var mithrilContent = m('div', [
                m('h3.break-word', operation.action + ' "' + from.data.materialized + '" to "' + (to.data.materialized || '/') + '" is taking a bit longer than expected.'),
                m('p', 'We\'ll send you an email when it has finished.'),
                m('p', 'In the mean time you can leave this page; your ' + operation.status + ' will still be completed.')
            ]);
            var mithrilButtons = m('div', [
                m('span.tb-modal-btn', { 'class' : 'text-default', onclick : function() { tb.modal.dismiss(); }}, 'Close')
            ]);
            tb.modal.update(mithrilContent, mithrilButtons);
            return;
        }
        from.data = resp;
        from.data.status = undefined;
        from.notify.update('Successfully ' + operation.passed + '.', 'success', null, 1000);

        if (xhr.status === 200) {
            to.children.forEach(function(child) {
                if (child.data.name === from.data.name && child.id !== from.id) {
                    child.removeSelf();
                }
            });
        }

        inheritFromParent(from, from.parent());

        if (from.data.kind === 'folder' && from.data.children) {
            from.children = [];
            var child;
            from.data.children.forEach(function(item) {
                child = tb.buildTree(item, from);
                inheritFromParent(child, from);
                from.add(child);
            });
            from.open = true;
            from.load = true;
        }
        // no need to redraw because fangornOrderFolder does it
        orderFolder.call(tb, from.parent());
    }).fail(function(xhr, textStatus) {
        if (to.data.provider === from.provider) {
            tb.pendingFileOps.pop();
        }
        if (operation === OPERATIONS.COPY) {
            from.removeSelf();
        } else {
            from.move(ogParent);
            from.data.status = undefined;
        }

        var message;

        if (xhr.status !== 500 && xhr.responseJSON && xhr.responseJSON.message) {
            message = xhr.responseJSON.message;
        } else if (xhr.status === 503) {
            message = textStatus;
        } else {
            message = 'Please refresh the page or ' +
                'contact <a href="mailto: support@cos.io">support@cos.io</a> if the ' +
                'problem persists.';
        }

        $osf.growl(operation.verb + ' failed.', message);

        Raven.captureMessage('Failed to move or copy file', {
            xhr: xhr,
            requestData: {
                rename: rename,
                conflict: conflict,
                source: waterbutler.toJsonBlob(from),
                destination: waterbutler.toJsonBlob(to),
            }
        });

        orderFolder.call(tb, from.parent());
    });
}

/**
 * Find out what the upload URL is for each item
 * Because we use add ons each item will have something different. This needs to be in the json data.
 * @param {Object} item A Treebeard _item object. Node information is inside item.data
 * @this Treebeard.controller
 * @returns {String} Returns the url string from data or resolved through add on settings.
 * @private
 */
function _fangornResolveUploadUrl(item, file) {
    var configOption = resolveconfigOption.call(this, item, 'uploadUrl', [item, file]); // jshint ignore:line
    return configOption || waterbutler.buildTreeBeardUpload(item, file);
}

/**
 * Event to fire when mouse is hovering over row. Currently used for hover effect.
 * @param {Object} item A Treebeard _item object. Node information is inside item.data
 * @param event The mouseover event from the browser
 * @this Treebeard.controller
 * @private
 */
function _fangornMouseOverRow(item, event) {
    $('.fg-hover-hide').hide();
    $(event.target).closest('.tb-row').find('.fg-hover-hide').show();
}

/**
 * Runs when dropzone uploadprogress is running, used for updating upload progress in view and models.
 * @param {Object} treebeard The treebeard instance currently being run, check Treebeard API
 * @param {Object} file File object that dropzone passes
 * @param {Number} progress Progress number between 0 and 100
 * @this Dropzone
 * @private
 */
function _fangornUploadProgress(treebeard, file, progress) {
    var parent = file.treebeardParent;

    var item,
        child,
        templateWithCancel,
        templateWithoutCancel;
    for(var i = 0; i < parent.children.length; i++) {
        child = parent.children[i];
        if(!child.data.tmpID){
            continue;
        }
        if(child.data.tmpID === file.tmpID) {
            item = child;
            item.data.progress = progress;
            item.data.uploadState('uploading');
        }
    }
    m.redraw();
}

/**
 * Runs when dropzone sending method is running, used for updating the view while file is being sent.
 * @param {Object} treebeard The treebeard instance currently being run, check Treebeard API
 * @param {Object} file File object that dropzone passes
 * @param xhr xhr information being sent
 * @param formData Dropzone's formdata information
 * @this Dropzone
 * @returns {*|null} Return isn't really used here by anything else.
 * @private
 */
function _fangornSending(treebeard, file, xhr, formData) {
    treebeard.options.uploadInProgress = true;
    var parent = file.treebeardParent || treebeard.dropzoneItemCache;
    xhr = $osf.setXHRAuthorization(xhr);
    var _send = xhr.send;
    xhr.send = function() {
        _send.call(xhr, file);
    };
    var configOption = resolveconfigOption.call(treebeard, parent, 'uploadSending', [file, xhr, formData]);
    return configOption || null;
}

/**
 * Runs when Dropzone's addedfile hook is run.
 * @param {Object} treebeard The treebeard instance currently being run, check Treebeard API
 * @param {Object} file File object that dropzone passes
 * @this Dropzone
 * @returns {*|null}
 * @private
 */
function _fangornAddedFile(treebeard, file) {
    var item = file.treebeardParent;
    if (!_fangornCanDrop(treebeard, item)) {
        return;
    }
    var configOption = resolveconfigOption.call(treebeard, item, 'uploadAdd', [file, item]);

    var tmpID = tempCounter++;

    file.tmpID = tmpID;
    file.url = _fangornResolveUploadUrl(item, file);
    file.method = _fangornUploadMethod(item);

    var blankItem = {       // create a blank item that will refill when upload is finished.
        name: file.name,
        kind: 'file',
        provider: item.data.provider,
        children: [],
        permissions: {
            view: false,
            edit: false
        },
        tmpID: tmpID,
        uploadState : m.prop('pending')
    };
    var newitem = treebeard.createItem(blankItem, item.id);
    return configOption || null;
}

function _fangornCanDrop(treebeard, item) {
    var canDrop = resolveconfigOption.call(treebeard, item, 'canDrop', [item]);
    if (canDrop === null) {
        canDrop = item.data.provider && item.kind === 'folder' && item.data.permissions.edit;
    }
    return canDrop;
}

/**
 * Runs when Dropzone's dragover event hook is run.
 * @param {Object} treebeard The treebeard instance currently being run, check Treebeard API
 * @param event DOM event object
 * @this Dropzone
 * @private
 */
function _fangornDragOver(treebeard, event) {
    var dropzoneHoverClass = 'fangorn-dz-hover',
        closestTarget = $(event.target).closest('.tb-row'),
        itemID = parseInt(closestTarget.attr('data-id')),
        item = treebeard.find(itemID);
    treebeard.select('.tb-row').removeClass(dropzoneHoverClass).removeClass(treebeard.options.hoverClass);
    if (item !== undefined) {
        if (_fangornCanDrop(treebeard, item)) {
            closestTarget.addClass(dropzoneHoverClass);
        }
    }
}

/**
 * Runs when Dropzone's drop event hook is run.
 * @param {Object} treebeard The treebeard instance currently being run, check Treebeard API
 * @param event DOM event object
 * @this Dropzone
 * @private
 */
function _fangornDropzoneDrop(treebeard, event) {
    var dropzoneHoverClass = 'fangorn-dz-hover';
    treebeard.select('.tb-row').removeClass(dropzoneHoverClass);
}
/**
 * Runs when Dropzone's complete hook is run after upload is completed.
 * @param {Object} treebeard The treebeard instance currently being run, check Treebeard API
 * @param {Object} file File object that dropzone passes
 * @this Dropzone
 * @private
 */
function _fangornComplete(treebeard, file) {
    var item = file.treebeardParent;
    resolveconfigOption.call(treebeard, item, 'onUploadComplete', [item]);
    orderFolder.call(treebeard, item);
}

/**
 * Runs when Dropzone's success hook is run.
 * @param {Object} treebeard The treebeard instance currently being run, check Treebeard API
 * @param {Object} file File object that dropzone passes
 * @param {Object} response JSON response from the server
 * @this Dropzone
 * @private
 */
function _fangornDropzoneSuccess(treebeard, file, response) {
    treebeard.options.uploadInProgress = false;
    var parent = file.treebeardParent,
        item,
        revisedItem,
        child;
    for (var i = 0; i < parent.children.length; i++) {
        child = parent.children[i];
        if (!child.data.tmpID){
            continue;
        }
        if (child.data.tmpID === file.tmpID) {
            item = child;
        }
    }
    // RESPONSES
    // OSF : Object with actionTake : "file_added"
    // DROPBOX : Object; addon : 'dropbox'
    // S3 : Nothing
    // GITHUB : Object; addon : 'github'
    // Dataverse : Object, actionTaken : file_uploaded
    revisedItem = resolveconfigOption.call(treebeard, item.parent(), 'uploadSuccess', [file, item, response]);
    if (!revisedItem && response) {
        item.data = response;
        inheritFromParent(item, item.parent());
    }
    if (item.data.tmpID) {
        item.data.tmpID = null;
        item.data.uploadState('completed');
    }
    // Remove duplicates if file was updated
    var status = file.xhr.status;
    if (status === 200) {
        parent.children.forEach(function(child) {
            if (child.data.name === item.data.name && child.id !== item.id) {
                child.removeSelf();
            }
        });
    }
    treebeard.redraw();
}

/**
 * runs when Dropzone's error hook runs. Notifies user with error.
 * @param {Object} treebeard The treebeard instance currently being run, check Treebeard API
 * @param {Object} file File object that dropzone passes
 * @param message Error message returned
 * @private
 */
var DEFAULT_ERROR_MESSAGE = 'Could not upload file. The file may be invalid ' +
    'or the file folder has been deleted.';
function _fangornDropzoneError(treebeard, file, message, xhr) {
    var tb = treebeard;
    // File may either be a webkit Entry or a file object, depending on the browser
    // On Chrome we can check if a directory is being uploaded
    var msgText;
    if (file.isDirectory) {
        msgText = 'Cannot upload directories, applications, or packages.';
    } else if (xhr.status === 507) {
        msgText = 'Cannot upload file due to insufficient storage.';
    } else {
        msgText = DEFAULT_ERROR_MESSAGE;
    }
    var parent = file.treebeardParent || treebeardParent.dropzoneItemCache; // jshint ignore:line
    // Parent may be undefined, e.g. in Chrome, where file is an entry object
    var item;
    var child;
    var destroyItem = false;
    for (var i = 0; i < parent.children.length; i++) {
        child = parent.children[i];
        if (!child.data.tmpID) {
            continue;
        }
        if (child.data.tmpID === file.tmpID) {
            child.removeSelf();
        }
    }
    $osf.growl('Error', msgText);
    treebeard.options.uploadInProgress = false;
}

/**
 * Click event for when upload buttonin Action Column, it essentially runs the hiddenFileInput.click
 * @param event DOM event object for click
 * @param {Object} item A Treebeard _item object for the row involved. Node information is inside item.data
 * @param {Object} col Information pertinent to that column where this upload event is run from
 * @private
 */
function _uploadEvent(event, item, col) {
    var self = this;  // jshint ignore:line
    try {
        event.stopPropagation();
    } catch (e) {
        window.event.cancelBubble = true;
    }
    self.dropzoneItemCache = item;
    self.dropzone.hiddenFileInput.click();
    if (!item.open) {
        self.updateFolder(null, item);
    }
}

/**
 * Download button in Action Column
 * @param event DOM event object for click
 * @param {Object} item A Treebeard _item object for the row involved. Node information is inside item.data
 * @param {Object} col Information pertinent to that column where this upload event is run from
 * @private
 */
function _downloadEvent (event, item, col) {
    try {
        event.stopPropagation();
    } catch (e) {
        window.event.cancelBubble = true;
    }
    window.location = waterbutler.buildTreeBeardDownload(item);
}

function _downloadZipEvent (event, item, col) {
    try {
        event.stopPropagation();
    } catch (e) {
        window.event.cancelBubble = true;
    }
    window.location = waterbutler.buildTreeBeardDownloadZip(item);
}

function _createFolder(event, dismissCallback, helpText) {
    var tb = this;
    var val = $.trim(tb.select('#createFolderInput').val());
    var parent = tb.multiselected()[0];
    if (!parent.open) {
         tb.updateFolder(null, parent);
    }
    if (val.length < 1) {
        helpText('Please enter a folder name.');
        return;
    }
    if (val.indexOf('/') !== -1) {
        helpText('Folder name contains illegal characters.');
        return;
    }

    var extra = {};
    var path = (parent.data.path || '/') + val + '/';

    if (parent.data.provider === 'github') {
        extra.branch = parent.data.branch;
    }

    m.request({
        method: 'POST',
        background: true,
        config: $osf.setXHRAuthorization,
        url: waterbutler.buildCreateFolderUrl(path, parent.data.provider, parent.data.nodeId)
    }).then(function(item) {
        inheritFromParent({data: item}, parent, ['branch']);
        item = tb.createItem(item, parent.id);
        orderFolder.call(tb, parent);
        item.notify.update('New folder created!', 'success', undefined, 1000);
        if(dismissCallback) {
            dismissCallback();
        }
    }, function(data) {
        if (data && data.code === 409) {
            helpText(data.message);
        } else {
            helpText('Folder creation failed.');
        }
    });
}
/**
 * Deletes the item, only appears for items
 * @param event DOM event object for click
 * @param {Object} item A Treebeard _item object for the row involved. Node information is inside item.data
 * @param {Object} col Information pertinent to that column where this upload event is run from
 * @private
 */

function _removeEvent (event, items, col) {
    var tb = this;
    function cancelDelete() {
        tb.modal.dismiss();
    }
    function runDelete(item) {
        tb.select('.tb-modal-footer .text-danger').html('<i> Deleting...</i>').css('color', 'grey');
        // delete from server, if successful delete from view
        var url = resolveconfigOption.call(this, item, 'resolveDeleteUrl', [item]);
        url = url || waterbutler.buildTreeBeardDelete(item);
        $.ajax({
            url: url,
            type: 'DELETE',
            beforeSend: $osf.setXHRAuthorization
        })
        .done(function(data) {
            // delete view
            tb.deleteNode(item.parentID, item.id);
            tb.modal.dismiss();
            tb.clearMultiselect();
        })
        .fail(function(data){
            tb.modal.dismiss();
            tb.clearMultiselect();
            item.notify.update('Delete failed.', 'danger', undefined, 3000);
        });
    }
    function runDeleteMultiple(items){
        items.forEach(function(item){
            runDelete(item);
        });
    }

    function doDelete() {
        var folder = items[0];
        if (folder.data.permissions.edit) {
                var mithrilContent = m('div', [
                        m('h3.break-word', 'Delete "' + folder.data.name+ '"?'),
                        m('p.text-danger', 'This folder and ALL its contents will be deleted. This action is irreversible.')
                    ]);
                var mithrilButtons = m('div', [
                        m('span.tb-modal-btn', { 'class' : 'text-default', onclick : function() { cancelDelete.call(tb); } }, 'Cancel'),
                        m('span.tb-modal-btn', { 'class' : 'text-danger', onclick : function() { runDelete(folder); }  }, 'Delete')
                    ]);
                tb.modal.update(mithrilContent, mithrilButtons);
        } else {
            folder.notify.update('You don\'t have permission to delete this file.', 'info', undefined, 3000);
        }
    }

    // If there is only one item being deleted, don't complicate the issue:
    if(items.length === 1) {
        if(items[0].kind !== 'folder'){
            var mithrilContentSingle = m('div', [
                m('h3.break-word', 'Delete "' + items[0].data.name + '"'),
                m('p', 'This action is irreversible.')
            ]);
            var mithrilButtonsSingle = m('div', [
                m('span.tb-modal-btn', { 'class' : 'text-default', onclick : function() { cancelDelete(); } }, 'Cancel'),
                m('span.tb-modal-btn', { 'class' : 'text-danger', onclick : function() { runDelete(items[0]); }  }, 'Delete')
            ]);
            // This is already being checked before this step but will keep this edit permission check
            if(items[0].data.permissions.edit){
                tb.modal.update(mithrilContentSingle, mithrilButtonsSingle);
            }
        }
        if(items[0].kind === 'folder') {
            if (!items[0].open) {
                tb.updateFolder(null, items[0], doDelete);
            } else {
                doDelete();
            }
        }
    } else {
        // Check if all items can be deleted
        var canDelete = true;
        var deleteList = [];
        var noDeleteList = [];
        var deleteMessage = [m('p', 'This action is irreversible.')];
        var mithrilContentMultiple;
        var mithrilButtonsMultiple;
        items.forEach(function(item, index, arr){
            if(!item.data.permissions.edit){
                canDelete = false;
                noDeleteList.push(item);
            } else {
                deleteList.push(item);
            }
            if(item.kind === 'folder' && deleteMessage.length === 1) {
                deleteMessage.push(m('p.text-danger', 'Some of the selected items are folders. This will delete the folder(s) and ALL of their content.'));
            }
        });
        // If all items can be deleted
        if(canDelete){
            mithrilContentMultiple = m('div', [
                    m('h3.break-word', 'Delete multiple files?'),
                    deleteMessage,
                    deleteList.map(function(n){
                        if(n.kind === 'folder'){
                            return m('.fangorn-canDelete.text-success.break-word', [
                                m('i.fa.fa-folder'),m('b', ' ' + n.data.name)
                                ]);
                        }
                        return m('.fangorn-canDelete.text-success.break-word', n.data.name);
                    })
                ]);
            mithrilButtonsMultiple =  m('div', [
                    m('span.tb-modal-btn', { 'class' : 'text-default', onclick : function() { tb.modal.dismiss(); } }, 'Cancel'),
                    m('span.tb-modal-btn', { 'class' : 'text-danger', onclick : function() { runDeleteMultiple.call(tb, deleteList); }  }, 'Delete All')
                ]);
        } else {
            mithrilContentMultiple = m('div', [
                    m('h3.break-word', 'Delete multiple files?'),
                    m('p', 'Some of these files can\'t be deleted but you can delete the ones highlighted with green. This action is irreversible.'),
                    deleteList.map(function(n){
                        if(n.kind === 'folder'){
                            return m('.fangorn-canDelete.text-success.break-word', [
                                m('i.fa.fa-folder'),m('b', ' ' + n.data.name)
                                ]);
                        }
                        return m('.fangorn-canDelete.text-success.break-word', n.data.name);
                    }),
                    noDeleteList.map(function(n){
                        return m('.fangorn-noDelete.text-warning.break-word', n.data.name);
                    })
                ]);
            mithrilButtonsMultiple =  m('div', [
                    m('span.tb-modal-btn', { 'class' : 'text-default', onclick : function() {  tb.modal.dismiss(); } }, 'Cancel'),
                    m('span.tb-modal-btn', { 'class' : 'text-danger', onclick : function() { runDeleteMultiple.call(tb, deleteList); }  }, 'Delete Some')
                ]);
        }
        tb.modal.update(mithrilContentMultiple, mithrilButtonsMultiple);
    }
}

/**
 * Resolves lazy load url for fetching children
 * @param {Object} item A Treebeard _item object for the row involved. Node information is inside item.data
 * @this Treebeard.controller
 * @returns {String|Boolean} Returns the fetch URL in string or false if there is no url.
 * @private
 */
function _fangornResolveLazyLoad(item) {
    var configOption = resolveconfigOption.call(this, item, 'lazyload', [item]);
    if (configOption) {
        return configOption;
    }

    if (item.data.provider === undefined) {
        return false;
    }
    return waterbutler.buildTreeBeardMetadata(item);
}

/**
 * Handles errors in lazyload fetching of items, usually link is wrong
 * @param {Object} item A Treebeard _item object for the row involved. Node information is inside item.data
 * @this Treebeard.controller
 * @private
 */
function _fangornLazyLoadError (item) {
    var configOption = resolveconfigOption.call(this, item, 'lazyLoadError', [item]);
    if (!configOption) {
        item.notify.update('Files couldn\'t load. Please try again later.', 'deleting', undefined, 3000);
    }
}

/**
 * Applies the positionining and initialization of tooltips for file names
 * @private
 */
function reapplyTooltips () {
    $('[data-toggle="tooltip"]').tooltip({container: 'body', 'animation' : false});
}

/**
 * Called when new object data has arrived to be loaded.
 * @param {Object} tree A Treebeard _item object for the row involved. Node information is inside item.data
 * @this Treebeard.controller
 * @private
 */
function _fangornLazyLoadOnLoad (tree, event) {
    tree.children.forEach(function(item) {
        inheritFromParent(item, tree);
    });
    resolveconfigOption.call(this, tree, 'lazyLoadOnLoad', [tree, event]);
    reapplyTooltips();

    if (tree.depth > 1) {
        orderFolder.call(this, tree);
    }
}

/**
 * Order contents of a folder without an entire sorting of all the table
 * @param {Object} tree A Treebeard _item object for the row involved. Node information is inside item.data
 * @this Treebeard.controller
 * @private
 */
function orderFolder(tree) {
    // Checking if this column does in fact have sorting
    var sortDirection = '';
    if (this.isSorted[0]) {
        sortDirection = this.isSorted[0].desc ? 'desc' : 'asc';
    } else {
        sortDirection = 'asc';
    }
    tree.sortChildren(this, sortDirection, 'text', 0, 1);
    this.redraw();
}

/**
 * Changes the upload method based on what the add ons need. Default is POST, S3 needs PUT
 * @param {Object} item A Treebeard _item object for the row involved. Node information is inside item.data
 * @this Treebeard.controller
 * @returns {string} Must return string that is a legitimate method like POST, PUT
 * @private
 */
function _fangornUploadMethod(item) {
    var configOption = resolveconfigOption.call(this, item, 'uploadMethod', [item]);
    return configOption || 'PUT';
}


function gotoFileEvent (item) {
    var tb = this;
    var redir = new URI(item.data.nodeUrl);
    redir.segment('files').segment(item.data.provider).segmentCoded(item.data.path.substring(1));
    var fileurl  = redir.toString() + '/';
    if(COMMAND_KEYS.indexOf(tb.pressedKey) !== -1) {
        window.open(fileurl, '_blank');
    } else {
        window.open(fileurl, '_self');
    }
}
/**
 * Defines the contents of the title column (does not include the toggle and folder sections
 * @param {Object} item A Treebeard _item object for the row involved. Node information is inside item.data
 * @param {Object} col Options for this particulat column
 * @this Treebeard.controller
 * @returns {Array} Returns an array of mithril template objects using m()
 * @private
 */
function _fangornTitleColumn(item, col) {
    var tb = this;
    if (item.kind === 'file' && item.data.permissions.view) {
        return m('span.fg-file-links',{
            onclick: function(event) {
                event.stopImmediatePropagation();
                gotoFileEvent.call(tb, item);
            }
        }, item.data.name);
    }
    return m('span', item.data.name);
}

/**
 * Parent function for resolving rows, all columns are sub methods within this function
 * @param {Object} item A Treebeard _item object for the row involved. Node information is inside item.data
 * @this Treebeard.controller
 * @returns {Array} An array of columns that get iterated through in Treebeard
 * @private
 */
function _fangornResolveRows(item) {
    var tb = this;
    var default_columns = [];
    var configOption;
    item.css = '';
    if(tb.isMultiselected(item.id)){
        item.css = 'fangorn-selected';
    }

    if(item.data.uploadState && (item.data.uploadState() === 'pending' || item.data.uploadState() === 'uploading')){
        return uploadRowTemplate.call(tb, item);
    }

    if (item.data.status) {
        return [{
            data : '',  // Data field name
            css : 't-a-c',
            custom : function(){ return m('span.text-muted', [STATE_MAP[item.data.status].display, item.data.name, '...']); }
        }, {
            data : '',  // Data field name
            custom : function(){ return '';}
        }];
    }
    if (item.parentID) {
        item.data.permissions = item.data.permissions || item.parent().data.permissions;
        if (item.data.kind === 'folder') {
            item.data.accept = item.data.accept || item.parent().data.accept;
        }
    }
    default_columns.push(
    {
        data : 'name',  // Data field name
        folderIcons : true,
        filter : true,
        custom : _fangornTitleColumn
    });

    if (item.data.kind === 'file') {
        default_columns.push(
        {
            data : 'size',  // Data field name
            filter : true,
            custom : function() {return item.data.size ? $osf.humanFileSize(item.data.size, true) : '';}
        });
        if (item.data.provider === 'osfstorage') {
            default_columns.push({
                data : 'downloads',
                sortInclude : false,
                filter : false,
                custom: function() { return item.data.extra ? item.data.extra.downloads.toString() : ''; }
            });
        } else {
            default_columns.push({
                data : 'downloads',
                sortInclude : false,
                filter : false,
                custom : function() { return m(''); }
            });
        }
    }
    configOption = resolveconfigOption.call(this, item, 'resolveRows', [item]);
    return configOption || default_columns;
}

/**
 * Defines Column Titles separately since content and css may be different, allows more flexibility
 * @returns {Array} an Array of column information that gets templated inside Treebeard
 * @this Treebeard.controller
 * @private
 */
function _fangornColumnTitles () {
    var columns = [];
    columns.push(
    {
        title: 'Name',
        width : '80%',
        sort : true,
        sortType : 'text'
    }, {
        title : 'Size',
        width : '10%',
        sort : false
    }, {
        title : 'Downloads',
        width : '10%',
        sort : false
    });
    return columns;
}

/**
 * When fangorn loads the top level needs to be open so we load the children on load
 * @this Treebeard.controller
 * @private
 */
function _loadTopLevelChildren() {
    var i;
    for (i = 0; i < this.treeData.children.length; i++) {
        this.updateFolder(null, this.treeData.children[i]);
    }
}

/**
 * Expand major addons on load
 * @param {Object} item A Treebeard _item object for the row involved. Node information is inside item.data
 * @this Treebeard.controller
 * @private
 */
function expandStateLoad(item) {
    var tb = this,
        i;
    if (item.children.length > 0 && item.depth === 1) {
        for (i = 0; i < item.children.length; i++) {
            // if (item.children[i].data.isAddonRoot || item.children[i].data.addonFullName === 'OSF Storage' ) {
                tb.updateFolder(null, item.children[i]);
            // }
        }
    }
    if (item.children.length > 0 && item.depth === 2) {
        for (i = 0; i < item.children.length; i++) {
            if (item.children[i].data.isAddonRoot || item.children[i].data.addonFullName === 'OSF Storage' ) {
                tb.updateFolder(null, item.children[i]);
            }
        }
    }
        $('.fangorn-toolbar-icon').tooltip();
}

/**
 * @param tree A Treebeard _item object for the row
 * @param nodeID Current node._id
 * @param file window.contextVars.file object
 */
function setCurrentFileID(tree, nodeID, file) {
    var tb = this;
    if(!file){
        return;
    }
    var child;
    var i;
    if (file.provider === 'figshare') {
        for (i = 0; i < tree.children.length; i++) {
            child = tree.children[i];
            if (nodeID === child.data.nodeId && child.data.provider === file.provider && child.data.path === file.path) {
                tb.currentFileID = child.id;
            }
        }
    } else if (file.provider === 'dataverse') {
        // Only highlight file in correct dataset version, since paths persist across versions
        for (i = 0; i < tree.children.length; i++) {
            child = tree.children[i];
            var urlParams = $osf.urlParams();
            if (nodeID === child.data.nodeId && child.data.provider === file.provider && child.data.path === file.path &&
                child.data.extra.datasetVersion === urlParams.version) {
                tb.currentFileID = child.id;
            }
        }
    } else if (tb.fangornFolderIndex !== undefined && tb.fangornFolderArray !== undefined && tb.fangornFolderIndex < tb.fangornFolderArray.length) {
        for (var j = 0; j < tree.children.length; j++) {
            child = tree.children[j];
            if (nodeID === child.data.nodeId && child.data.provider === file.provider && child.data.name === tb.fangornFolderArray[tb.fangornFolderIndex]) {
                tb.fangornFolderIndex++;
                if (child.data.kind === 'folder') {
                    tb.updateFolder(null, child);
                    tree = child;
                }
                else {
                    tb.currentFileID = child.id;
                }
            }
        }
    }
}

/**
 * Scroll to the Treebeard item corresponding to the given ID
 * @param fileID id of a Treebeard _item object
 */
function scrollToFile(fileID) {
    var tb = this;
    if (fileID !== undefined) {
        var index = tb.returnIndex(fileID);
        var visibleIndex = tb.visibleIndexes.indexOf(index);
        var scrollTo = visibleIndex * tb.options.rowHeight;
        this.select('#tb-tbody').scrollTop(scrollTo);
    }
}

function _renameEvent () {
    var tb = this;
    var item = tb.multiselected()[0];
    var val = $.trim($('#renameInput').val());
    var folder = item.parent();
    //TODO Error message?
    if  (val === item.name) {
        return;
    }
    checkConflictsRename(tb, item, val, doItemOp.bind(tb, OPERATIONS.RENAME, folder, item, val));
    tb.toolbarMode(toolbarModes.DEFAULT);
}

var toolbarModes = {
    'DEFAULT' : 'bar',
    'SEARCH' : 'search',
    'ADDFOLDER' : 'addFolder',
    'RENAME' : 'rename',
    'ADDPROJECT' : 'addProject'
};


// A fangorn-styled button; addons can reuse this
var FGButton = {
    view: function(ctrl, args, children) {
        var extraCSS = args.className || '';
        var tooltipText = args.tooltip || '';
        var iconCSS = args.icon || '';
        var onclick = args.onclick || noop;
        var opts = {
            className: 'fangorn-toolbar-icon ' + extraCSS,
            onclick: onclick
        };
        // Add tooltip if applicable
        if (args.tooltip) {
            opts['data-toggle'] = 'tooltip';
            opts['data-placement'] = 'bottom';
            opts.title = args.tooltip;
        }
        return m('div', opts, [
            m('i', {className: iconCSS}),
            m('span', children)
        ]);
    }
};

var FGInput = {
    view : function(ctrl, args, helpText) {
        var extraCSS = args.className || '';
        var tooltipText = args.tooltip || '';
        var placeholder = args.placeholder || '';
        var id = args.id || '';
        var helpTextId = args.helpTextId || '';
        var onclick = args.onclick || noop;
        var onkeypress = args.onkeypress || noop;
        var value = args.value ? '[value="' + args.value + '"]' : '';
        return m('span', [
            m('input' + value, {
                'id' : id,
                className: 'tb-header-input' + extraCSS,
                onclick: onclick,
                onkeypress: onkeypress,
                'data-toggle':  tooltipText ? 'tooltip' : '',
                'title':  tooltipText,
                'data-placement' : 'bottom',
                'placeholder' : placeholder
                }),
            m('.text-danger', {
                'id' : helpTextId
            }, helpText)
        ]);
    }
};

var FGDropdown = {
    view : function(ctrl, args, children) {
        var extraCSS = args.className || '';
        var tooltipText = args.tooltip || '';
        var id = args.id || '';
        var name = args.name || '';
        var label = args.label || '';
        var onchange = args.onchange || noop;
        return m('span.fangorn-dropdown', {
                className: extraCSS
            },[
                m('span.hidden-xs',label),
                m('select.no-border', {
                    'name' : name,
                    'id' : id,
                    onchange: onchange,
                    'data-toggle':  tooltipText ? 'tooltip' : '',
                    'title':  tooltipText,
                    'data-placement' : 'bottom'
                }, children)
        ]);
    }
};

var FGItemButtons = {
    view : function(ctrl, args, children) {
        var tb = args.treebeard;
        var item = args.item;
        var rowButtons = [];
        var mode = args.mode;
        if (window.File && window.FileReader && item.kind === 'folder' && item.data.provider && item.data.permissions && item.data.permissions.edit) {
            rowButtons.push(
                m.component(FGButton, {
                    onclick: function(event) {_uploadEvent.call(tb, event, item); },
                    icon: 'fa fa-upload',
                    className : 'text-success'
                }, 'Upload'),
                m.component(FGButton, {
                    onclick: function() {
                        mode(toolbarModes.ADDFOLDER);
                    },
                    icon: 'fa fa-plus',
                    className : 'text-success'
                }, 'Create Folder'));
            if(item.data.path){
                rowButtons.push(
                    m.component(FGButton, {
                        onclick: function(event) {_removeEvent.call(tb, event, [item]); },
                        icon: 'fa fa-trash',
                        className : 'text-danger'
                    }, 'Delete Folder'));
            }
        }
        if (item.kind === 'file'){
            if (item.data.permissions && item.data.permissions.view) {
                rowButtons.push(
                    m.component(FGButton, {
                        onclick: function(event) {
                            gotoFileEvent.call(tb, item);
                        },
                        icon: 'fa fa-file-o',
                        className : 'text-info'
                    }, 'View'));
            }
            rowButtons.push(
                m.component(FGButton, {
                    onclick: function(event) { _downloadEvent.call(tb, event, item); },
                    icon: 'fa fa-download',
<<<<<<< HEAD
                    className : 'text-success download'
=======
                    className : 'text-primary'
>>>>>>> ba16bffe
                }, 'Download')
            );
            if (item.data.permissions && item.data.permissions.edit) {
                rowButtons.push(
                    m.component(FGButton, {
                        onclick: function(event) { _removeEvent.call(tb, event, [item]); },
                        icon: 'fa fa-trash',
                        className : 'text-danger'
                    }, 'Delete'));

            }
        } else if(item.data.provider && item.children.length !== 0) {
            rowButtons.push(
                m.component(FGButton, {
                    onclick: function(event) { _downloadZipEvent.call(tb, event, item); },
                    icon: 'fa fa-download',
                    className : 'text-primary'
                }, 'Download as zip')
            );
        }
        if(item.data.provider && !item.data.isAddonRoot && item.data.permissions && item.data.permissions.edit) {
            rowButtons.push(
                m.component(FGButton, {
                    onclick: function() {
                        mode(toolbarModes.RENAME);
                    },
                    icon: 'fa fa-font',
                    className : 'text-info'
                }, 'Rename')
            );
        }
        return m('span', rowButtons);
    }
};

var dismissToolbar = function(){
    var tb = this;
    if (tb.toolbarMode() === toolbarModes.SEARCH){
        tb.resetFilter();
    }
    tb.toolbarMode(toolbarModes.DEFAULT);
    tb.filterText('');
    m.redraw();
};

var FGToolbar = {
    controller : function(args) {
        var self = this;
        self.tb = args.treebeard;
        self.tb.inputValue = m.prop('');
        self.tb.toolbarMode = m.prop(toolbarModes.DEFAULT);
        self.items = args.treebeard.multiselected;
        self.mode = self.tb.toolbarMode;
        self.isUploading = args.treebeard.isUploading;
        self.helpText = m.prop('');
        self.dismissToolbar = dismissToolbar.bind(self.tb);
        self.createFolder = function(event){
            _createFolder.call(self.tb, event, self.dismissToolbar, self.helpText );
        };
    },
    view : function(ctrl) {
        var templates = {};
        var generalButtons = [];
        var finalRowButtons = [];
        var items = ctrl.items();
        var item = items[0];
        var dismissIcon = m.component(FGButton, {
                onclick: ctrl.dismissToolbar,
                icon : 'fa fa-times'
            }, '');
        templates[toolbarModes.SEARCH] =  [
            m('.col-xs-10', [
                ctrl.tb.options.filterTemplate.call(ctrl.tb)
                ]),
                m('.col-xs-2.tb-buttons-col',
                    m('.fangorn-toolbar.pull-right', [dismissIcon])
                )
            ];
        templates[toolbarModes.ADDFOLDER] = [
            m('.col-xs-9', [
                m.component(FGInput, {
                    onkeypress: function(event){
                        if (ctrl.tb.pressedKey === ENTER_KEY) {
                            _createFolder.call(ctrl.tb, event, ctrl.dismissToolbar);
                        }
                    },
                    id : 'createFolderInput',
                    helpTextId : 'createFolderHelp',
                    placeholder : 'New folder name',
                }, ctrl.helpText())
            ]),
            m('.col-xs-3.tb-buttons-col',
                m('.fangorn-toolbar.pull-right',
                    [
                        m.component(FGButton, {
                            onclick: ctrl.createFolder,
                            icon : 'fa fa-plus',
                            className : 'text-success'
                        }, 'Create'),
                        dismissIcon
                    ]
                )
            )
        ];
        templates[toolbarModes.RENAME] = [
            m('.col-xs-9',
                m.component(FGInput, {
                    onkeypress: function (event) {
                        ctrl.tb.inputValue($(event.target).val());
                        if (ctrl.tb.pressedKey === ENTER_KEY) {
                            _renameEvent.call(ctrl.tb);
                        }
                    },
                    id : 'renameInput',
                    helpTextId : 'renameHelpText',
                    placeholder : null,
                    value : ctrl.tb.inputValue(),
                }, ctrl.helpText())
            ),
            m('.col-xs-3.tb-buttons-col',
                m('.fangorn-toolbar.pull-right',
                    [
                        m.component(FGButton, {
                            onclick: function () {
                                _renameEvent.call(ctrl.tb);
                            },
                            icon : 'fa fa-pencil',
                            className : 'text-info'
                        }, 'Rename'),
                        dismissIcon
                    ]
                )
            )
        ];
        // Bar mode
        // Which buttons should show?
        if(items.length === 1){
            var addonButtons = resolveconfigOption.call(ctrl.tb, item, 'itemButtons', [item]);
            if (addonButtons) {
                finalRowButtons = m.component(addonButtons, { treebeard : ctrl.tb, item : item }); // jshint ignore:line
            } else {
                finalRowButtons = m.component(FGItemButtons, {treebeard : ctrl.tb, mode : ctrl.mode, item : item }); // jshint ignore:line
            }
        }
        if(ctrl.isUploading()){
            generalButtons.push(
                m.component(FGButton, {
                    onclick: function() {
                        cancelUploads.call(ctrl.tb);
                    },
                    icon: 'fa fa-time-circle',
                    className : 'text-danger'
                }, 'Cancel Pending Uploads')
            );
        }
        //multiple selection icons
        if(items.length > 1 && ctrl.tb.multiselected()[0].data.provider !== 'github') {
            var showDelete = false;
            // Only show delete button if user has edit permissions on at least one selected file
            for (var i = 0, len = items.length; i < len; i++) {
                var each = items[i];
                if (each.data.permissions.edit && !each.data.isAddonRoot && !each.data.nodeType) {
                    showDelete = true;
                    break;
                }
            }
            if(showDelete){
                generalButtons.push(
                    m.component(FGButton, {
                        onclick: function(event) {
                            var configOption = resolveconfigOption.call(ctrl.tb, item, 'removeEvent', [event, items]); // jshint ignore:line
                            if(!configOption){ _removeEvent.call(ctrl.tb, null, items); }
                        },
                        icon: 'fa fa-trash',
                        className : 'text-danger'
                    }, 'Delete Multiple')
                );
            }
        }
        generalButtons.push(
            m.component(FGButton, {
                onclick: function(event){
                    ctrl.mode(toolbarModes.SEARCH);
                },
                icon: 'fa fa-search',
                className : 'text-primary'
            }, 'Search'),
            m.component(FGButton, {
                onclick: function(event){
                    var mithrilContent = m('div', [
                        m('h3.break-word.m-b-lg', 'How to Use the File Browser'),
                        m('p', [ m('b', 'Select Rows:'), m('span', ' Click on a row (outside the name) to show further actions in the toolbar.')]),
                        m('p', [ m('b', 'Select Multiple Files:'), m('span', ' Use Command or Shift keys to select multiple files.')]),
                        m('p', [ m('b', 'Open Files:'), m('span', ' Click a file name to go to the file.')]),
                        m('p', [ m('b', 'Open Files in New Tab:'), m('span',  ' Press Command (or Ctrl in Windows) and  click a file name to open it in a new tab.')]),
                        m('p', [ m('b', 'Copy Files:'), m('span', ' Press Option (or Alt in Windows) while dragging a file to a new folder or component.')])
                    ]);
                    var mithrilButtons = m('div', [
                        m('span.tb-modal-btn', { 'class' : 'text-primary', onclick : function(event) { ctrl.tb.modal.dismiss(); } }, 'Close'),
                    ]);
                    ctrl.tb.modal.update(mithrilContent, mithrilButtons);
                },
                icon: 'fa fa-info',
                className : 'text-info'
            }, '')
        );

        templates[toolbarModes.DEFAULT] =  m('.col-xs-12', m('.pull-right', [finalRowButtons,  m('span', generalButtons)]));
        return m('.row.tb-header-row', [
            m('#folderRow', { config : function () {
                $('#folderRow input').focus();
            }}, [
                templates[ctrl.mode()]
            ])
        ]);
    }
};

/**
 * When multiple rows are selected remove those that are not in the parent
 * @param {Array} rows List of item objects
 * @returns {Array} newRows Returns the revised list of rows
 */
function filterRowsNotInParent(rows) {
    var tb = this;
    if (tb.multiselected().length < 2) {
        return tb.multiselected();
    }
    var i, newRows = [],
        originalRow = tb.find(tb.multiselected()[0].id),
        originalParent,
        currentItem;
    function changeColor() { $(this).css('background-color', ''); }
    if (originalRow !== undefined) {
        originalParent = originalRow.parentID;
        for (i = 0; i < rows.length; i++) {
            currentItem = rows[i];
            if (currentItem.parentID === originalParent && currentItem.id !== -1) {
                newRows.push(rows[i]);
            } else {
                $('.tb-row[data-id="' + rows[i].id + '"]').stop().css('background-color', '#D18C93')
                    .animate({ backgroundColor: '#fff'}, 500, changeColor);
            }
        }
    }
    tb.multiselected(newRows);
    tb.highlightMultiselect();
    return newRows;
}

/**
 * Helper function that turns parent open values to true to respective redraws can open the folder
 * @this Treebeard.controller
 * @param {Object} item A Treebeard _item object.
 * @private
 */
function openParentFolders (item) {
    var tb = this;
    // does it have a parent? If so change open
    var parent = item.parent();
    if(parent ){
        if(!parent.open) {
            var index = tb.returnIndex(parent.id);
            parent.load = true;
            tb.toggleFolder(index);
        }
        openParentFolders.call(tb, parent);
    }
    return;
}

/**
 * Handles multiselect conditions and actions
 * @this Treebeard.controller
 * @param {Object} event jQuery click event.
 * @param {Object} row A Treebeard _item object.
 * @private
 */
 function _fangornMultiselect (event, row) {
    var tb = this;
    var scrollToItem = false;
    filterRowsNotInParent.call(tb, tb.multiselected());
    if (tb.toolbarMode() === 'search') {
        dismissToolbar.call(tb);
        scrollToItem = true;
        // recursively open parents of the selected item but do not lazyload;
        openParentFolders.call(tb, row);
    }

    if (tb.multiselected().length === 1){
        tb.select('#tb-tbody').removeClass('unselectable');
        if(scrollToItem) {
             scrollToFile.call(tb, tb.multiselected()[0].id);
        }
    } else if (tb.multiselected().length > 1) {
        tb.select('#tb-tbody').addClass('unselectable');
    }
    tb.inputValue(tb.multiselected()[0].data.name);
    m.redraw();
    reapplyTooltips();
}

/* BEGIN MOVE */
// copyMode can be 'copy', 'move', 'forbidden', or null.
// This is set at draglogic and is used as global within this module
var copyMode = null;

// Set altkey global to fangorn
    var altKey = false;
    $(document).keydown(function (e) {
        if (e.altKey) {
            altKey = true;
        }
    });
    $(document).keyup(function (e) {
        if (!e.altKey) {
            altKey = false;
        }
    });

/**
 * Hook for the drag start event on jquery
 * @param event jQuery UI drggable event object
 * @param ui jQuery UI draggable ui object
 * @private
 */
function _fangornDragStart(event, ui) {
    var itemID = $(event.target).attr('data-id'),
        item = this.find(itemID);
    if (this.multiselected().length < 2) {
        this.multiselected([item]);
    }
}

/**
 * Hook for the drop event of jQuery UI droppable
 * @param event jQuery UI droppable event object
 * @param ui jQuery UI droppable ui object
 * @private
 */
function _fangornDrop(event, ui) {
    var tb = this;
    var items = tb.multiselected().length === 0 ? [tb.find(tb.selected)] : tb.multiselected(),
        folder = tb.find($(event.target).attr('data-id'));

    // Run drop logic here
        _dropLogic.call(tb, event, items, folder);

}

/**
 * Hook for the over event of jQuery UI droppable
 * @param event jQuery UI droppable event object
 * @param ui jQuery UI droppable ui object
 * @private
 */
function _fangornOver(event, ui) {
    var tb = this;
    var items = tb.multiselected().length === 0 ? [tb.find(tb.selected)] : tb.multiselected(),
        folder = tb.find($(event.target).attr('data-id')),
        dragState = _dragLogic.call(tb, event, items, ui);
    $('.tb-row').removeClass('tb-h-success fangorn-hover');
    if (dragState !== 'forbidden') {
        $('.tb-row[data-id="' + folder.id + '"]').addClass('tb-h-success');
    } else {
        $('.tb-row[data-id="' + folder.id + '"]').addClass('fangorn-hover');
    }
}

/**
 * Where the drop actions happen
 * @param event jQuery UI drop event
 * @param {Array} items List of items being dragged at the time. Each item is a _item object
 * @param {Object} folder Folder information as _item object
 */
function _dropLogic(event, items, folder) {
    var tb = this;

    if (items.length < 1 ||
        items.indexOf(folder) > -1 ||
        copyMode === 'forbidden'
    ) {
        return;
    }

    if (folder.data.kind === 'file') {
        folder = folder.parent();
    }

    // if (items[0].data.kind === 'folder' && ['github', 'figshare', 'dataverse'].indexOf(folder.data.provider) !== -1) { return; }

    if (!folder.open) {
        return tb.updateFolder(null, folder, _dropLogic.bind(tb, event, items, folder));
    }

    $.each(items, function(index, item) {
        checkConflicts(tb, item, folder, doItemOp.bind(tb, copyMode === 'move' ? OPERATIONS.MOVE : OPERATIONS.COPY, folder, item, undefined));
    });
}

/**
 * Sets the copy state based on which item is being dragged on which other item
 * @param {Object} event Browser drag event
 * @param {Array} items List of items being dragged at the time. Each item is a _item object
 * @param {Object} ui jQuery UI draggable drag ui object
 * @returns {String} copyMode One of the copy states, from 'copy', 'move', 'forbidden'
 */
function _dragLogic(event, items, ui) {
    var tb = this;
    var canMove = true,
    folder = this.find($(event.target).attr('data-id')),
    dragGhost = $('.tb-drag-ghost');

    // Set the cursor to match the appropriate copy mode
    copyMode = getCopyMode(folder, items);
    switch (copyMode) {
        case 'forbidden':
            dragGhost.css('cursor', 'not-allowed');
            break;
        case 'copy':
            dragGhost.css('cursor', 'copy');
            break;
        case 'move':
            dragGhost.css('cursor', 'move');
            break;
        default:
            dragGhost.css('cursor', 'default');
    }
    return copyMode;

}

function getCopyMode(folder, items) {
    var tb = this;
    var canMove = true;
    var mustBeIntra = (folder.data.provider === 'github');
    var cannotBeFolder = (folder.data.provider === 'figshare' || folder.data.provider === 'dataverse');

    if (folder.data.kind === 'file') {
        folder = folder.parent();
    }

    if (folder.parentId === 0 ||
        folder.data.kind !== 'folder' ||
        !folder.data.permissions.edit ||
        !folder.data.provider ||
        folder.data.status ||
        folder.data.provider === 'dataverse'
    ) {
        return 'forbidden';
    }

    //Disallow moving INTO a public figshare folder
    if (
        folder.data.provider === 'figshare' &&
        folder.data.extra &&
        folder.data.extra.status &&
        folder.data.extra.status === 'public'
    ) {
        return 'forbidden';
    }

    for(var i = 0; i < items.length; i++) {
        var item = items[i];
        if (
            item.data.nodeType ||
            item.data.isAddonRoot ||
            item.id === folder.id ||
            item.parentID === folder.id ||
            item.data.provider === 'dataverse' ||
            (cannotBeFolder && item.data.kind === 'folder') ||
            (mustBeIntra && item.data.provider !== folder.data.provider) ||
            //Disallow moving OUT of a public figshare folder
            (item.data.provider === 'figshare' && item.data.extra && item.data.status && item.data.status !== 'public')
        ) {
            return 'forbidden';
        }

        mustBeIntra = mustBeIntra || item.data.provider === 'github';
        canMove = (
            canMove &&
            item.data.permissions.edit &&
            //Can only COPY OUT of figshare
            item.data.provider !== 'figshare' &&
            (!mustBeIntra || (item.data.provider === folder.data.provider && item.data.nodeId === folder.data.nodeId))
        );
    }
    if (folder.data.isPointer ||
        altKey ||
        !canMove
    ) {
        return 'copy';
    }
    return 'move';
}
/* END MOVE */


function _resizeHeight () {
    var tb = this;
    var tbody = tb.select('#tb-tbody');
    var windowHeight = $(window).height();
    var topBuffer = tbody.offset().top + 50;
    var availableSpace = windowHeight - topBuffer;
    if(availableSpace > 0) {
        tbody.height(availableSpace);
    }
}

/**
 * OSF-specific Treebeard options common to all addons.
 * Check Treebeard API for more information
 */
tbOptions = {
    rowHeight : 35,         // user can override or get from .tb-row height
    showTotal : 15,         // Actually this is calculated with div height, not needed. NEEDS CHECKING
    paginate : false,       // Whether the applet starts with pagination or not.
    paginateToggle : false, // Show the buttons that allow users to switch between scroll and paginate.
    uploads : true,         // Turns dropzone on/off.
    columnTitles : _fangornColumnTitles,
    resolveRows : _fangornResolveRows,
    hoverClassMultiselect : 'fangorn-selected',
    multiselect : true,
    placement : 'files',
    title : function() {
        //TODO Add disk saving mode message
        // if(window.contextVars.diskSavingMode) {
        //     // If File and FileRead are not defined dropzone is not supported and neither is uploads
        //     if (window.File && window.FileReader) {
        //         return m('p', {
        //         }, [
        //             m('span', 'To Upload: Drag files into a folder OR click the '),
        //             m('i.btn.btn-default.btn-xs', { disabled : 'disabled'}, [ m('i.fa.fa-upload')]),
        //             m('span', ' below.')
        //         ]);
        //     }
        //     return m('p', {
        //         class: 'text-danger'
        //     }, [
        //         m('span', 'Your browser does not support file uploads, ', [
        //             m('a', { href: 'http://browsehappy.com' }, 'learn more'),
        //             '.'
        //         ])
        //     ]);
        // }
        return undefined;
    },
    showFilter : true,     // Gives the option to filter by showing the filter box.
    allowMove : true,       // Turn moving on or off.
    hoverClass : 'fangorn-hover',
    togglecheck : _fangornToggleCheck,
    sortButtonSelector : {
        up : 'i.fa.fa-chevron-up',
        down : 'i.fa.fa-chevron-down'
    },
    onload : function () {
        var tb = this;
        _loadTopLevelChildren.call(tb);
        tb.pendingFileOps = [];
        tb.select('#tb-tbody').on('click', function(event){
            if(event.target !== this) {
                return;
            }
            tb.clearMultiselect();
            dismissToolbar.call(tb);
        });

        $(window).on('beforeunload', function() {
            if(tb.dropzone && tb.dropzone.getUploadingFiles().length) {
                return 'You have pending uploads, if you leave this page they may not complete.';
            }
            if(tb.pendingFileOps.length > 0) {
                return 'You have pending file operations, if you leave this page they may not complete.';
            }
        });
        if(tb.options.placement === 'project-files') {
            _resizeHeight.call(tb);
            $(window).resize(function(){
                _resizeHeight.call(tb);
            });
        }
        $(window).on('keydown', function(event){
            if (event.keyCode === ESCAPE_KEY) {
                dismissToolbar.call(tb);
            }
        });
    },
    movecheck : function (to, from) { //This method gives the users an option to do checks and define their return
        return true;
    },
    movefail : function (to, from) { //This method gives the users an option to do checks and define their return
        return true;
    },
    addcheck : function (treebeard, item, file) {
        var size;
        var maxSize;
        var displaySize;
        var msgText;
        if (_fangornCanDrop(treebeard, item)) {
            if (item.data.accept && item.data.accept.maxSize) {
                size = file.size / 1000000;
                maxSize = item.data.accept.maxSize;
                if (size > maxSize) {
                    displaySize = Math.round(file.size / 10000) / 100;
                    msgText = 'One of the files is too large (' + displaySize + ' MB). Max file size is ' + item.data.accept.maxSize + ' MB.';
                    item.notify.update(msgText, 'warning', undefined, 3000);
                    return false;
                }
            }
            return true;
        }
        return false;
    },
    onscrollcomplete : function(){
        reapplyTooltips();
    },
    onmultiselect : _fangornMultiselect,
    filterPlaceholder : 'Search',
    onmouseoverrow : _fangornMouseOverRow,
    sortDepth : 2,
    dropzone : {                                           // All dropzone options.
        url: function(files) {return files[0].url;},
        clickable : '#treeGrid',
        addRemoveLinks: false,
        previewTemplate: '<div></div>',
        parallelUploads: 1,
        acceptDirectories: false,
        fallback: function(){}
    },
    resolveIcon : _fangornResolveIcon,
    resolveToggle : _fangornResolveToggle,
    // Pass ``null`` to avoid overwriting Dropzone URL resolver
    resolveUploadUrl: function() {return null;},
    resolveLazyloadUrl : _fangornResolveLazyLoad,
    resolveUploadMethod: _fangornUploadMethod,
    lazyLoadError : _fangornLazyLoadError,
    lazyLoadOnLoad : _fangornLazyLoadOnLoad,
    ontogglefolder : expandStateLoad,
    dropzoneEvents : {
        uploadprogress : _fangornUploadProgress,
        sending : _fangornSending,
        complete : _fangornComplete,
        success : _fangornDropzoneSuccess,
        error : _fangornDropzoneError,
        dragover : _fangornDragOver,
        addedfile : _fangornAddedFile,
        drop : _fangornDropzoneDrop
    },
    resolveRefreshIcon : function() {
        return m('i.fa.fa-refresh.fa-spin');
    },
    removeIcon : function(){
        return m.trust('&times;');
    },
    toolbarComponent : FGToolbar,
    // DRAG AND DROP RELATED OPTIONS
    dragOptions : {},
    dropOptions : {},
    dragEvents : {
        start : _fangornDragStart
    },
    dropEvents : {
        drop : _fangornDrop,
        over : _fangornOver
    },
    onafterselectwitharrow : function(row, direction) {
        var tb = this;
        var item = tb.find(row.id);
        _fangornMultiselect.call(tb,null,item);
    },
    hScroll : 400,
    naturalScrollLimit : 0
};

/**
 * Loads Fangorn with options
 * @param {Object} options The options to be extended with Treebeard options
 * @constructor
 */
function Fangorn(options) {
    this.options = $.extend({}, tbOptions, options);
    this.grid = null;       // Set by _initGrid
    this.init();
}

/**
 * Initialize Fangorn methods that connect it to Treebeard
 * @type {{constructor: Fangorn, init: Function, _initGrid: Function}}
 */
Fangorn.prototype = {
    constructor: Fangorn,
    init: function () {
        this._initGrid();
    },
    // Create the Treebeard once all addons have been configured
    _initGrid: function () {
        this.grid = new Treebeard(this.options);
        return this.grid;
    },
};

Fangorn.Components = {
    button : FGButton,
    input : FGInput,
    toolbar : FGToolbar,
    dropdown : FGDropdown,
    toolbarModes : toolbarModes
};

Fangorn.ButtonEvents = {
    _downloadEvent: _downloadEvent,
    _downloadZipEvent: _downloadZipEvent,
    _uploadEvent: _uploadEvent,
    _removeEvent: _removeEvent,
    createFolder: _createFolder,
    _gotoFileEvent : gotoFileEvent
};

Fangorn.DefaultColumns = {
    _fangornTitleColumn: _fangornTitleColumn
};

Fangorn.Utils = {
    inheritFromParent: inheritFromParent,
    resolveconfigOption: resolveconfigOption,
    reapplyTooltips : reapplyTooltips,
    setCurrentFileID: setCurrentFileID,
    scrollToFile: scrollToFile,
    openParentFolders : openParentFolders,
    dismissToolbar : dismissToolbar,
    uploadRowTemplate : uploadRowTemplate,
    resolveIconView: resolveIconView,
    orderFolder: orderFolder
};

Fangorn.DefaultOptions = tbOptions;

module.exports = Fangorn;<|MERGE_RESOLUTION|>--- conflicted
+++ resolved
@@ -1443,11 +1443,7 @@
                 m.component(FGButton, {
                     onclick: function(event) { _downloadEvent.call(tb, event, item); },
                     icon: 'fa fa-download',
-<<<<<<< HEAD
-                    className : 'text-success download'
-=======
                     className : 'text-primary'
->>>>>>> ba16bffe
                 }, 'Download')
             );
             if (item.data.permissions && item.data.permissions.edit) {
