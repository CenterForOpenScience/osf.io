/**
 * Fangorn: Defining Treebeard options for OSF.
 * For Treebeard and _item API's check: https://github.com/caneruguz/treebeard/wiki
 */

'use strict';

var $ = require('jquery');
var m = require('mithril');
var URI = require('URIjs');
var Raven = require('raven-js');
var Treebeard = require('treebeard');
var moment = require('moment');
var Dropzone = require('dropzone');
var lodashGet = require('lodash.get');

var $osf = require('js/osfHelpers');
var waterbutler = require('js/waterbutler');

var iconmap = require('js/iconmap');
var storageAddons = require('json!storageAddons.json');

// CSS
require('css/fangorn.css');

var tbOptions;

var noop = function () { };

var tempCounter = 1;

var STATE_MAP = {
    upload: {
        display: 'Upload pending...'
    },
    copy: {
        display: 'Copying '
    },
    delete: {
        display: 'Deleting '
    },
    move: {
        display: 'Moving '
    },
    rename: {
        display: 'Renaming '
    }
};

var SYNC_UPLOAD_ADDONS = ['github', 'dataverse'];


var OPERATIONS = {
    RENAME: {
        verb: 'Rename',
        status: 'rename',
        passed: 'renamed',
        action: 'Renaming'
    },
    MOVE: {
        verb: 'Move',
        status: 'move',
        passed: 'moved',
        action: 'Moving'
    },
    COPY: {
        verb: 'Copy',
        status: 'copy',
        passed: 'copied',
        action: 'Copying'
    }
};

// Cross browser key codes for the Command key
var COMMAND_KEYS = [224, 17, 91, 93];
var ESCAPE_KEY = 27;
var ENTER_KEY = 13;

function findByTempID(parent, tmpID) {
    var child;
    var item;
    for (var i = 0; i < parent.children.length; i++) {
        child = parent.children[i];
        if (!child.data.tmpID) {
            continue;
        }
        if (child.data.tmpID === tmpID) {
            item = child;
        }
    }
    return item;
}


/**
 * Cancel a pending upload
 * @this Treebeard.controller
 * @param {Object} row Treebeard row containing the file to cancel.
 */
function cancelUpload(row) {
    var tb = this;
    var cancelableStatuses = [Dropzone.UPLOADING, Dropzone.QUEUED];
    // Select files that are uploading, queued, or rejected (!accepted)
    var filesArr = tb.dropzone.files.filter(function(file) {
        return cancelableStatuses.indexOf(file.status) > -1 || !file.accepted;
    });
    var handled = false;
    // Search for and remove specified file from queue
    if (SYNC_UPLOAD_ADDONS.indexOf(row.data.provider) !== -1) {
        // Provider is handled in sync
        handled = tb.dropzone.syncFileCache[row.data.provider].some(function(file, index) {
            if (file.tmpID === row.data.tmpID) {
                tb.deleteNode(row.parentID, row.id);
                return tb.dropzone.syncFileCache[row.data.provider].splice(index, 1);
            }
        });
    }
    if (!handled) {
        // File is currently being uploaded/managed by dropzone
        handled = filesArr.some(function(file) {
            if (file.tmpID === row.data.tmpID) {
                tb.deleteNode(row.parentID, row.id);
                tb.dropzone.removeFile(file);
                return true;
            }
        });
    }
    tb.isUploading(handled && filesArr.length > 1);
}

/**
 * Cancel all pending uploads
 * @this Treebeard.controller
 */
function cancelAllUploads() {
    var tb = this;
    var cancelableStatuses = [Dropzone.UPLOADING, Dropzone.QUEUED];
    // Select files that are uploading, queued, or rejected (!accepted)
    var filesArr = tb.dropzone.files.filter(function(file) {
        return cancelableStatuses.indexOf(file.status) > -1 || !file.accepted;
    });
    // Remove all queued files
    var removeFromUI = function(file) {
        var parent = file.treebeardParent || tb.dropzoneItemCache;
        var item = findByTempID(parent, file.tmpID);
        tb.deleteNode(parent.id, item.id);
    };
    // Clear all synchronous uploads
    if (tb.dropzone.syncFileCache !== undefined) {
        SYNC_UPLOAD_ADDONS.forEach(function(provider) {
            if (tb.dropzone.syncFileCache[provider] !== undefined) {
                // Remove cached provider files from UI
                tb.dropzone.syncFileCache[provider].forEach(removeFromUI);
                // Clear provider cache
                tb.dropzone.syncFileCache[provider].length = 0;
            }
        });
    }
    // Clear all ongoing uploads
    filesArr.forEach(function(file, index) {
        // Ignore completed files
        if (file.upload.progress === 100) return;
        removeFromUI(file);
        // Cancel currently uploading file
        tb.dropzone.removeFile(file);
    });
    tb.isUploading(false);
}

var uploadRowTemplate = function(item) {
    var tb = this;
    var padding;
    if (tb.filterOn) {
        padding = 20;
    } else {
        padding = (item.depth - 1) * 20;
    }
    var columns = [{
        data : '',  // Data field name
        css : '',
        custom : function(){
            var uploadColumns = [
                m('.col-xs-7', {style: 'overflow: hidden;text-overflow: ellipsis;'}, [
                    m('span', { style : 'padding-left:' + padding + 'px;'}, tb.options.resolveIcon.call(tb, item)),
                    m('span',{ style : 'margin-left: 9px;'}, item.data.name)
                ]),
                m('.col-xs-3',
                    m('.progress', [
                        m('.progress-bar.progress-bar-info.progress-bar-striped.active', {
                            role : 'progressbar',
                            'aria-valuenow' : item.data.progress,
                            'aria-valuemin' : '0',
                            'aria-valuemax': '100',
                            'style':'width: ' + item.data.progress + '%' }, m('span.sr-only', item.data.progress + '% Complete'))
                    ])
                )
            ];
            if (item.data.progress < 100) {
                uploadColumns.push(m('.col-xs-2', [
                    m('span', m('.fangorn-toolbar-icon.m-l-sm', {
                            style : 'padding: 0px 6px 2px 2px;font-size: 16px;display: inline;',
                            config : function() {
                                reapplyTooltips();
                            },
                            'onclick' : function (e) {
                                e.stopImmediatePropagation();
                                cancelUpload.call(tb, item);
                            }},
                         m('span.text-muted','×')
                    ))
                ]));
            }
            return m('row.text-muted', uploadColumns);
        }
    }];
    if(tb.options.placement === 'files'){
        columns.push({
            data : '',  // Data field name
            custom : function(){ return '';}
        });
    }
    return columns;
};

/**
 * Returns custom icons for OSF depending on the type of item. Used for non-file icons.
 * @param {Object} item A Treebeard _item object. Node information is inside item.data
 * @this Treebeard.controller
 * @returns {Object}  Returns a mithril template with the m() function.
 */
function resolveIconView(item) {
    var icons = iconmap.projectComponentIcons;
    function returnView(type, category) {
        var iconType = icons[type];
        if(type === 'project' || type === 'component' || type === 'registeredProject' || type === 'registeredComponent') {
            if (item.data.permissions.view) {
                iconType = icons[category];
            } else {
                return null;
            }
        }
        if (type === 'registeredComponent' || type === 'registeredProject') {
            iconType += ' po-icon-registered';
        } else {
            iconType += ' po-icon';
        }
        var template = m('span', { 'class' : iconType});
        return template;
    }
    if (item.data.permissions){
        if (!item.data.permissions.view) {
            return m('span', { 'class' : iconmap.private });
        }
    }
    if (item.data.isDashboard) {
        return returnView('collection');
    }
    if (item.data.isSmartFolder) {
        return returnView('smartCollection');
    }
    if ((item.data.nodeType === 'pointer' && item.parent().data.nodeType !== 'folder') || (item.data.isPointer && !item.parent().data.isFolder)) {
        return returnView('link');
    }
    if (item.data.nodeType === 'project') {
        if (item.data.parentIsFolder && item.data.isFolder) {
            return returnView('collection');
        }
        if (item.data.isRegistration) {
            return returnView('registeredProject', item.data.category);
        } else {
            return returnView('project', item.data.category);
        }
    }
    if (item.data.nodeType === 'component') {
        if (item.data.isRegistration) {
            return returnView('registeredComponent', item.data.category);
        }
        return returnView('component', item.data.category);
    }

    if (item.data.nodeType === 'pointer') {
        return returnView('link');
    }
    return null;
}

/**
 * Returns custom icons for OSF depending on the type of item
 * @param {Object} item A Treebeard _item object. Node information is inside item.data
 * @this Treebeard.controller
 * @returns {Object}  Returns a mithril template with the m() function.
 * @private
 */
function _fangornResolveIcon(item) {
    if (item.data.unavailable)
        return m('div', {style: {width:'16px', height:'16px', background:'url(' + item.data.iconUrl+ ')', display:'inline-block', opacity: 0.4}}, '');

    var privateFolder =  m('i.fa.fa-lock', ' '),
        pointerFolder = m('i.fa.fa-link', ' '),
        openFolder  = m('i.fa.fa-folder-open', ' '),
        closedFolder = m('i.fa.fa-folder', ' '),
        configOption = item.data.provider ? resolveconfigOption.call(this, item, 'folderIcon', [item]) : undefined,  // jshint ignore:line
        icon;
    var newIcon = resolveIconView(item);
    if ( newIcon === null) {

        if (item.kind === 'folder') {
            if (item.data.iconUrl) {
                return m('div', {style: {width:'16px', height:'16px', background:'url(' + item.data.iconUrl+ ')', display:'inline-block'}}, '');
            }
            if (!item.data.permissions.view) {
                return privateFolder;
            }
            if (item.data.isPointer) {
                return pointerFolder;
            }
            if (item.open) {
                return configOption || openFolder;
            }
            return configOption || closedFolder;
        }
        if (item.data.icon) {
            return m('i.fa.' + item.data.icon, ' ');
        }
        return m('div.file-extension', { 'class': '_' + item.data.name.split('.').pop().toLowerCase() });
    }
    return newIcon;
}

// Addon config registry. this will be populated with add on specific items if any.
Fangorn.config = {};

/**
 * Returns add on specific configurations
 * @param {Object} item A Treebeard _item object. Node information is inside item.data
 * @param {String} key What the option is called in the add on object
 * @this Treebeard.controller
 * @returns {*} Returns the configuration, can be string, number, array, or function;
 */
function getconfig(item, key) {
    if (item && item.data.provider && Fangorn.config[item.data.provider]) {
        return Fangorn.config[item.data.provider][key];
    }
    return undefined;
}

/**
 * Gets a Fangorn config option if it is defined by an addon dev.
 * Calls it with `args` if it's a function otherwise returns the value.
 * If the config option is not defined, returns null
 * @param {Object} item A Treebeard _item object. Node information is inside item.data
 * @param {String} option What the option is called in the add on object
 * @param {Array} args An Array of whatever arguments will be sent with the .apply()
 * @this Treebeard.controller
 * @returns {*} Returns if its a property, runs the function if function, returns null if no option is defined.
 */
function resolveconfigOption(item, option, args) {
    var self = this,  // jshint ignore:line
        prop = getconfig(item, option);
    if (prop) {
        return typeof prop === 'function' ? prop.apply(self, args) : prop;
    }
    return null;
}

/**
 * Inherits a list of data fields from one item (parent) to another.
 * @param {Object} item A Treebeard _item object. Node information is inside item.data
 * @param {Object} parent A Treebeard _item object. Node information is inside item.data
 * @this Treebeard.controller
 */
var inheritedFields = ['nodeId', 'nodeUrl', 'nodeApiUrl', 'permissions', 'provider', 'accept'];
function inheritFromParent(item, parent, fields) {
    inheritedFields.concat(fields || []).forEach(function(field) {
        item.data[field] = item.data[field] || parent.data[field];
    });
}

/**
 * Returns custom folder toggle icons for OSF
 * @param {Object} item A Treebeard _item object. Node information is inside item.data
 * @this Treebeard.controller
 * @returns {string} Returns a mithril template with m() function, or empty string.
 * @private
 */
function _fangornResolveToggle(item) {
    var toggleMinus = m('i.fa.fa-minus', ' '),
        togglePlus = m('i.fa.fa-plus', ' '),
    // padding added so that this overlaps the toggle-icon div and prevent cursor change into pointer for checkout icons.
        checkedByUser = m('i.fa.fa-sign-out.text-muted[style="font-size: 120%; cursor: default; padding-top: 10px; padding-bottom: 10px; padding-right: 4px;"]', ''),
        checkedByOther = m('i.fa.fa-sign-out[style="color: #d9534f; font-size: 120%; cursor: default; padding-top: 10px; padding-bottom: 10px; padding-right: 4px;"]', '');
    // check if folder has children whether it's lazyloaded or not.
    if (item.kind === 'folder' && item.depth > 1) {
        if(!item.data.permissions.view){
            return '';
        }
        if (item.open) {
            return toggleMinus;
        }
        return togglePlus;
    }
    if (item.data.provider === 'osfstorage' && item.kind === 'file') {
        if (item.data.extra && item.data.extra.checkout) {
            if (item.data.extra.checkout === window.contextVars.currentUser.id){
                return checkedByUser;
            }
            return checkedByOther;
        }
    }
    return '';
}

/**
 * Checks if folder toggle is permitted (i.e. contents are private)
 * @param {Object} item A Treebeard _item object. Node information is inside item.data
 * @this Treebeard.controller
 * @returns {boolean}
 * @private
 */
function _fangornToggleCheck(item) {

    if (item.data.permissions.view) {
        return true;
    }
    item.notify.update('Not allowed: Private folder', 'warning', 1, undefined);
    return false;
}

function checkConflicts(tb, item, folder, cb) {
    var messageArray = [];
    for(var i = 0; i < folder.children.length; i++) {
        var child = folder.children[i];
        if (child.data.name === item.data.name && child.id !== item.id) {
            messageArray.push(m('p', 'An item named "' + child.data.name + '" already exists in this location.'));

<<<<<<< HEAD
=======
            if (window.contextVars.node.preprintFileId === child.data.path.replace('/', '')) {
                messageArray = messageArray.concat([
                    m('p', 'The file "' + child.data.name + '" is the primary file for a preprint, so it should not be replaced.'),
                    m('strong', 'Replacing this file will remove this preprint from circulation.')
                ]);
            }
>>>>>>> 7378fc7b
            tb.modal.update(
                m('', messageArray), [
                    m('span.btn.btn-default', {onclick: function() {tb.modal.dismiss();}}, 'Cancel'), //jshint ignore:line
                    m('span.btn.btn-primary', {onclick: cb.bind(tb, 'keep')}, 'Keep Both'),
                    m('span.btn.btn-primary', {onclick: cb.bind(tb, 'replace')},'Replace')
                ],
                m('h3.break-word.modal-title', 'Replace "' + child.data.name + '"?')
            );
            return;
        }
    }
    cb('replace');
}

function checkConflictsRename(tb, item, name, cb) {
    var messageArray = [];
    var parent = item.parent();
    for(var i = 0; i < parent.children.length; i++) {
        var child = parent.children[i];
        if (child.data.name === name && child.id !== item.id) {
            messageArray.push(m('p', 'An item named "' + child.data.name + '" already exists in this location.'));

            if (window.contextVars.node.preprintFileId === child.data.path.replace('/', '')) {
                messageArray = messageArray.concat([
                    m('p', 'The file "' + child.data.name + '" is the primary file for a preprint, so it should not be replaced.'),
                    m('strong', 'Replacing this file will remove this preprint from circulation.')
                ]);
            }
            tb.modal.update(
                m('', messageArray), [
                    m('span.btn.btn-default', {onclick: function() {tb.modal.dismiss();}}, 'Cancel'), //jshint ignore:line
                    m('span.btn.btn-primary', {onclick: cb.bind(tb, 'keep')}, 'Keep Both'),
                    m('span.btn.btn-primary', {onclick: cb.bind(tb, 'replace')},'Replace')
                ],
                m('h3.break-word.modal-title', 'Replace "' + child.data.name + '"?')
            );
            return;
        }
    }
    cb('replace');
}

function doItemOp(operation, to, from, rename, conflict) {
    var tb = this;
    tb.modal.dismiss();
    var ogParent = from.parentID;
    if (to.id === ogParent && (!rename || rename === from.data.name)){
      return;
    }

    if (operation === OPERATIONS.COPY) {
        from = tb.createItem($.extend(true, {status: operation.status}, from.data), to.id);
    } else {
        from.data.status = operation.status;
        from.move(to.id);
    }

    if (to.data.provider === from.provider) {
        tb.pendingFileOps.push(from.id);
    }
    orderFolder.call(tb, from.parent());

    var moveSpec;
    if (operation === OPERATIONS.RENAME) {
        moveSpec = {
            action: 'rename',
            rename: rename,
            conflict: conflict
        };
    } else if (operation === OPERATIONS.COPY) {
        moveSpec = {
            action: 'copy',
            path: to.data.path || '/',
            conflict: conflict,
            resource: to.data.nodeId,
            provider: to.data.provider
        };
    } else if (operation === OPERATIONS.MOVE) {
        moveSpec = {
            action: 'move',
            path: to.data.path || '/',
            conflict: conflict,
            resource: to.data.nodeId,
            provider: to.data.provider
        };
    }

    $.ajax({
        type: 'POST',
        beforeSend: $osf.setXHRAuthorization,
        url: waterbutler.buildTreeBeardFileOp(from),
        headers: {
            'Content-Type': 'Application/json'
        },
        data: JSON.stringify(moveSpec)
    }).done(function(resp, _, xhr) {
        if (to.data.provider === from.provider) {
            tb.pendingFileOps.pop();
        }
        if (xhr.status === 202) {
            var mithrilContent = m('div', [
                m('h3.break-word', operation.action + ' "' + (from.data.materialized || '/') + '" to "' + (to.data.materialized || '/') + '" is taking a bit longer than expected.'),
                m('p', 'We\'ll send you an email when it has finished.'),
                m('p', 'In the mean time you can leave this page; your ' + operation.status + ' will still be completed.')
            ]);
            var mithrilButtons = m('div', [
                m('span.tb-modal-btn', { 'class' : 'text-default', onclick : function() { tb.modal.dismiss(); }}, 'Close')
            ]);
            tb.modal.update(mithrilContent, mithrilButtons);
            return;
        }
        from.data = tb.options.lazyLoadPreprocess.call(this, resp).data;
        from.data.status = undefined;
        from.notify.update('Successfully ' + operation.passed + '.', 'success', null, 1000);

        if (xhr.status === 200) {
            to.children.forEach(function(child) {
                if (child.data.name === from.data.name && child.id !== from.id) {
                    child.removeSelf();
                }
            });
        }

        inheritFromParent(from, from.parent());

        if (from.data.kind === 'folder' && from.data.children) {
            from.children = [];
            var child;
            from.data.children.forEach(function(item) {
                child = tb.buildTree(item, from);
                inheritFromParent(child, from);
                from.add(child);
            });
            from.open = true;
            from.load = true;
        }
        // no need to redraw because fangornOrderFolder does it
        orderFolder.call(tb, from.parent());
    }).fail(function(xhr, textStatus) {
        if (to.data.provider === from.provider) {
            tb.pendingFileOps.pop();
        }
        if (operation === OPERATIONS.COPY) {
            from.removeSelf();
        } else {
            from.move(ogParent);
            from.data.status = undefined;
        }

        var message;

        if (xhr.status !== 500 && xhr.responseJSON && (xhr.responseJSON.message || xhr.responseJSON.message_long)) {
            message = xhr.responseJSON.message || xhr.responseJSON.message_long;
        } else if (xhr.status === 503) {
            message = textStatus;
        } else {
            message = 'Please refresh the page or ' +
                'contact <a href="mailto: support@osf.io">support@osf.io</a> if the ' +
                'problem persists.';
        }

        $osf.growl(operation.verb + ' failed.', message);

        Raven.captureMessage('Failed to move or copy file', {
            extra: {
                xhr: xhr,
                requestData: moveSpec
            }
        });

        orderFolder.call(tb, from.parent());
    });
}

/**
 * Find out what the upload URL is for each item
 * Because we use add ons each item will have something different. This needs to be in the json data.
 * @param {Object} item A Treebeard _item object. Node information is inside item.data
 * @this Treebeard.controller
 * @returns {String} Returns the url string from data or resolved through add on settings.
 * @private
 */
function _fangornResolveUploadUrl(item, file) {
    // WB v1 update syntax is PUT <file_path>?kind=file
    // WB v1 upload syntax is PUT <parent_path>/?kind=file&name=<filename>
    // If upload target file name already exists don't pass file.name.  WB v1 rejects updates that
    // include a filename.
    var configOption = resolveconfigOption.call(this, item, 'uploadUrl', [item, file]); // jshint ignore:line
    if (configOption) {
        return configOption;
    }
    var updateUrl;
    $.each(item.children, function( index, value ) {
        if (file.name === value.data.name) {
            updateUrl = waterbutler.buildTreeBeardUpload(value);
            return false;
        }
    });

    return updateUrl || waterbutler.buildTreeBeardUpload(item, {name: file.name});
}

/**
 * Event to fire when mouse is hovering over row. Currently used for hover effect.
 * @param {Object} item A Treebeard _item object. Node information is inside item.data
 * @param event The mouseover event from the browser
 * @this Treebeard.controller
 * @private
 */
function _fangornMouseOverRow(item, event) {
    $('.fg-hover-hide').hide();
    $(event.target).closest('.tb-row').find('.fg-hover-hide').show();
}

/**
 * Runs when dropzone uploadprogress is running, used for updating upload progress in view and models.
 * @param {Object} treebeard The treebeard instance currently being run, check Treebeard API
 * @param {Object} file File object that dropzone passes
 * @param {Number} progress Progress number between 0 and 100
 * @this Dropzone
 * @private
 */
function _fangornUploadProgress(treebeard, file, progress) {
    var parent = file.treebeardParent;
    progress = Math.ceil(progress);
    for(var i = 0; i < parent.children.length; i++) {
        if (parent.children[i].data.tmpID !== file.tmpID) continue;
        if (parent.children[i].data.progress !== progress) {
            parent.children[i].data.progress = progress;
            m.redraw();
        }
        return;
    }
}

/**
 * Runs when dropzone sending method is running, used for updating the view while file is being sent.
 * @param {Object} treebeard The treebeard instance currently being run, check Treebeard API
 * @param {Object} file File object that dropzone passes
 * @param xhr xhr information being sent
 * @param formData Dropzone's formdata information
 * @this Dropzone
 * @returns {*|null} Return isn't really used here by anything else.
 * @private
 */
function _fangornSending(treebeard, file, xhr, formData) {
    treebeard.options.uploadInProgress = true;
    var parent = file.treebeardParent || treebeard.dropzoneItemCache;
    xhr = $osf.setXHRAuthorization(xhr);
    var _send = xhr.send;
    xhr.send = function() {
        _send.call(xhr, file);
    };
    var configOption = resolveconfigOption.call(treebeard, parent, 'uploadSending', [file, xhr, formData]);
    return configOption || null;
}

/**
 * Runs when Dropzone's addedfile hook is run.
 * @param {Object} treebeard The treebeard instance currently being run, check Treebeard API
 * @param {Object} file File object that dropzone passes
 * @this Dropzone
 * @returns {*|null}
 * @private
 */
function _fangornAddedFile(treebeard, file) {
    var item = file.treebeardParent;
    if (!_fangornCanDrop(treebeard, item)) {
        return;
    }

    if (SYNC_UPLOAD_ADDONS.indexOf(item.data.provider) !== -1) {
        this.syncFileCache = this.syncFileCache || {};
        this.syncFileCache[item.data.provider] = this.syncFileCache[item.data.provider] || [];

        var files = this.getActiveFiles().filter(function(f) {return f.isSync;});
        if (files.length > 0) {
            this.syncFileCache[item.data.provider].push(file);
            this.files.splice(this.files.indexOf(files), 1);
        }
        file.isSync = true;
    }

    var configOption = resolveconfigOption.call(treebeard, item, 'uploadAdd', [file, item]);

    var tmpID = tempCounter++;

    file.tmpID = tmpID;
    file.url = _fangornResolveUploadUrl(item, file);
    file.method = _fangornUploadMethod(item);

    var blankItem = {       // create a blank item that will refill when upload is finished.
        name: file.name,
        kind: 'file',
        provider: item.data.provider,
        children: [],
        permissions: {
            view: false,
            edit: false
        },
        tmpID: tmpID,
        progress: 0,
        uploadState : m.prop('uploading'),
    };
    var newitem = treebeard.createItem(blankItem, item.id);
    return configOption || null;
}

function _fangornCanDrop(treebeard, item) {
    var canDrop = resolveconfigOption.call(treebeard, item, 'canDrop', [item]);
    if (canDrop === null) {
        canDrop = item.data.provider && item.kind === 'folder' && item.data.permissions.edit;
    }
    return canDrop;
}

/**
 * Runs when Dropzone's dragover event hook is run.
 * @param {Object} treebeard The treebeard instance currently being run, check Treebeard API
 * @param event DOM event object
 * @this Dropzone
 * @private
 */
function _fangornDragOver(treebeard, event) {
    var dropzoneHoverClass = 'fangorn-dz-hover',
        closestTarget = $(event.target).closest('.tb-row'),
        itemID = parseInt(closestTarget.attr('data-id')),
        item = treebeard.find(itemID);
    treebeard.select('.tb-row').removeClass(dropzoneHoverClass).removeClass(treebeard.options.hoverClass);
    if (item !== undefined) {
        if (_fangornCanDrop(treebeard, item)) {
            closestTarget.addClass(dropzoneHoverClass);
        }
    }
}

/**
 * Runs when Dropzone's drop event hook is run.
 * @param {Object} treebeard The treebeard instance currently being run, check Treebeard API
 * @param event DOM event object
 * @this Dropzone
 * @private
 */
function _fangornDropzoneDrop(treebeard, event) {
    var dropzoneHoverClass = 'fangorn-dz-hover';
    treebeard.select('.tb-row').removeClass(dropzoneHoverClass);
}
/**
 * Runs when Dropzone's complete hook is run after upload is completed.
 * @param {Object} treebeard The treebeard instance currently being run, check Treebeard API
 * @param {Object} file File object that dropzone passes
 * @this Dropzone
 * @private
 */
function _fangornComplete(treebeard, file) {
    var item = file.treebeardParent;
    resolveconfigOption.call(treebeard, item, 'onUploadComplete', [item]);
    orderFolder.call(treebeard, item);

    if (file.isSync) {
        if (this.syncFileCache[item.data.provider].length > 0) {
            var nextFile = this.syncFileCache[item.data.provider].pop();
            this.files.push(nextFile);
            this.processFile(nextFile);
        }
    }
}

/**
 * Runs when Dropzone's success hook is run.
 * @param {Object} treebeard The treebeard instance currently being run, check Treebeard API
 * @param {Object} file File object that dropzone passes
 * @param {Object} response JSON response from the server
 * @this Dropzone
 * @private
 */
function _fangornDropzoneSuccess(treebeard, file, response) {
    treebeard.options.uploadInProgress = false;
    var parent = file.treebeardParent,
        item,
        revisedItem,
        child;
    for (var i = 0; i < parent.children.length; i++) {
        child = parent.children[i];
        if (!child.data.tmpID){
            continue;
        }
        if (child.data.tmpID === file.tmpID) {
            item = child;
        }
    }
    // RESPONSES
    // OSF : Object with actionTake : "file_added"
    // DROPBOX : Object; addon : 'dropbox'
    // S3 : Nothing
    // GITHUB : Object; addon : 'github'
    // Dataverse : Object, actionTaken : file_uploaded
    revisedItem = resolveconfigOption.call(treebeard, item.parent(), 'uploadSuccess', [file, item, response]);
    if (!revisedItem && response) {
        item.data = treebeard.options.lazyLoadPreprocess.call(this, response).data;
        inheritFromParent(item, item.parent());
    }
    if (item.data.tmpID) {
        item.data.tmpID = null;
        item.data.uploadState('completed');
    }
    // Remove duplicates if file was updated
    var status = file.xhr.status;
    if (status === 200) {
        parent.children.forEach(function(child) {
            if (child.data.name === item.data.name && child.id !== item.id) {
                child.removeSelf();
            }
        });
    }
    var url = item.data.nodeUrl + 'files/' + item.data.provider + item.data.path;
    addFileStatus(treebeard, file, true, '', url);

    if (item.data.provider === 'dataverse') {
        item.parent().data.datasetDraftModified = true;
    }

    treebeard.redraw();
}

function _fangornDropzoneRemovedFile(treebeard, file, message, xhr) {
    addFileStatus(treebeard, file, false, 'Upload Canceled.', '');
}
/**
 * runs when Dropzone's error hook runs. Notifies user with error.
 * @param {Object} treebeard The treebeard instance currently being run, check Treebeard API
 * @param {Object} file File object that dropzone passes
 * @param message Error message returned
 * @private
 */
var DEFAULT_ERROR_MESSAGE = 'Could not upload file. The file may be invalid ' +
    'or the file folder has been deleted.';
function _fangornDropzoneError(treebeard, file, message, xhr) {
    var tb = treebeard;
    // File may either be a webkit Entry or a file object, depending on the browser
    // On Chrome we can check if a directory is being uploaded
    var msgText;
    var isChrome = !!window.chrome && !!window.chrome.webstore;

    if (isChrome && file.isDirectory) {
        msgText = 'Cannot upload folders.';
    } else if(!isChrome && file.treebeardParent.kind === 'folder') {
        msgText = 'Cannot upload folders.';
    } else if (xhr && xhr.status === 507) {
        msgText = 'Cannot upload file due to insufficient storage.';
    } else if (xhr && xhr.status === 0) {
        msgText = 'Unable to reach the provider, please try again later. If the ' +
            'problem persists, please contact support@osf.io.';
    } else {
        //Osfstorage and most providers store message in {Object}message.{string}message,
        //but some, like Dataverse, have it in {string} message.
        if (message){
            msgText = message.message ? message.message : (typeof message === 'string' ? message : DEFAULT_ERROR_MESSAGE);
        } else {
            msgText = DEFAULT_ERROR_MESSAGE;
        }
    }
    if (!isChrome) {
        var parent = file.treebeardParent || treebeardParent.dropzoneItemCache; // jshint ignore:line
        // Parent may be undefined, e.g. in Chrome, where file is an entry object
        var item;
        var child;
        var destroyItem = false;
        for (var i = 0; i < parent.children.length; i++) {
            child = parent.children[i];
            if (!child.data.tmpID) {
                continue;
            }
            if (child.data.tmpID === file.tmpID) {
                child.removeSelf();
            }
        }
    }
    console.error(file);
    treebeard.options.uploadInProgress = false;
    if (msgText !== 'Upload canceled.') {
        addFileStatus(treebeard, file, false, msgText, '');
    }
    treebeard.dropzone.options.queuecomplete(file);
}

/**
 * Click event for when upload buttonin Action Column, it essentially runs the hiddenFileInput.click
 * @param event DOM event object for click
 * @param {Object} item A Treebeard _item object for the row involved. Node information is inside item.data
 * @param {Object} col Information pertinent to that column where this upload event is run from
 * @private
 */
function _uploadEvent(event, item, col) {
    var self = this;  // jshint ignore:line
    try {
        event.stopPropagation();
    } catch (e) {
        window.event.cancelBubble = true;
    }
    self.dropzoneItemCache = item;
    self.dropzone.hiddenFileInput.click();
    if (!item.open) {
        self.updateFolder(null, item);
    }
}

/**
 * Download button in Action Column
 * @param event DOM event object for click
 * @param {Object} item A Treebeard _item object for the row involved. Node information is inside item.data
 * @param {Object} col Information pertinent to that column where this upload event is run from
 * @private
 */
function _downloadEvent (event, item, col) {
    try {
        event.stopPropagation();
    } catch (e) {
        window.event.cancelBubble = true;
    }
    window.location = waterbutler.buildTreeBeardDownload(item);
}

function _downloadZipEvent (event, item, col) {
    try {
        event.stopPropagation();
    } catch (e) {
        window.event.cancelBubble = true;
    }
    window.location = waterbutler.buildTreeBeardDownloadZip(item);
}

function _createFolder(event, dismissCallback, helpText) {
    var tb = this;
    helpText('');
    var val = $.trim(tb.select('#createFolderInput').val());
    var parent = tb.multiselected()[0];
    if (!parent.open) {
         tb.updateFolder(null, parent);
    }
    if (val.length < 1) {
        helpText('Please enter a folder name.');
        return;
    }
    if (val.indexOf('/') !== -1) {
        helpText('Folder name contains illegal characters.');
        return;
    }

    var extra = {};
    var path = parent.data.path || '/';
    var options = {name: val, kind: 'folder'};

    if (parent.data.provider === 'github') {
        extra.branch = parent.data.branch;
    }

    m.request({
        method: 'PUT',
        background: true,
        config: $osf.setXHRAuthorization,
        url: waterbutler.buildCreateFolderUrl(path, parent.data.provider, parent.data.nodeId, options)
    }).then(function(item) {
        item = tb.options.lazyLoadPreprocess.call(this, item).data;
        inheritFromParent({data: item}, parent, ['branch']);
        item = tb.createItem(item, parent.id);
        orderFolder.call(tb, parent);
        item.notify.update('New folder created!', 'success', undefined, 1000);
        if(dismissCallback) {
            dismissCallback();
        }
    }, function(data) {
        if (data && data.code === 409) {
            helpText(data.message);
            m.redraw();
        } else {
            helpText('Folder creation failed.');
        }
    });
}
/**
 * Deletes the item, only appears for items
 * @param event DOM event object for click
 * @param {Object} item A Treebeard _item object for the row involved. Node information is inside item.data
 * @param {Object} col Information pertinent to that column where this upload event is run from
 * @private
 */

function _removeEvent (event, items, col) {
    var tb = this;
    function cancelDelete() {
        tb.modal.dismiss();
    }
    function runDelete(item) {
        tb.select('.modal-footer .btn-danger').html('<i> Deleting...</i>').removeClass('btn-danger').addClass('btn-default disabled');
        // delete from server, if successful delete from view
        var url = resolveconfigOption.call(this, item, 'resolveDeleteUrl', [item]);
        url = url || waterbutler.buildTreeBeardDelete(item);
        $.ajax({
            url: url,
            type: 'DELETE',
            beforeSend: $osf.setXHRAuthorization
        })
        .done(function(data) {
            // delete view
            tb.deleteNode(item.parentID, item.id);
            tb.modal.dismiss();
            tb.clearMultiselect();

            if (item.data.provider === 'dataverse') {
                item.parent().data.datasetDraftModified = true;
            }
        })
        .fail(function(data){
            tb.modal.dismiss();
            tb.clearMultiselect();
            if (data.responseJSON.message_long.indexOf('preprint') !== -1) {
                $osf.growl('Delete failed', data.responseJSON.message_long);
            }
            item.notify.update('Delete failed.', 'danger', undefined, 3000);
        });
    }
    function runDeleteMultiple(items){
        items.forEach(function(item){
            runDelete(item);
        });
    }

    function doDelete() {
        var folder = items[0];
        if (folder.data.permissions.edit) {
                var mithrilContent = m('div', [

                        m('p.text-danger', 'This folder and ALL its contents will be deleted. This action is irreversible.')
                    ]);
                var mithrilButtons = m('div', [
                        m('span.btn.btn-default', { onclick : function() { cancelDelete.call(tb); } }, 'Cancel'),
                        m('span.btn.btn-danger', {  onclick : function() { runDelete(folder); }  }, 'Delete')
                    ]);
                tb.modal.update(mithrilContent, mithrilButtons, m('h3.break-word.modal-title', 'Delete "' + folder.data.name+ '"?'));
        } else {
            folder.notify.update('You don\'t have permission to delete this file.', 'info', undefined, 3000);
        }
    }

    // If there is only one item being deleted, don't complicate the issue:
    if(items.length === 1) {
        var detail = 'This action is irreversible.';
        if(items[0].kind !== 'folder'){
            var mithrilContentSingle = m('div', [
                m('p', detail)
            ]);
            var mithrilButtonsSingle = m('div', [
                m('span.btn.btn-default', { onclick : function() { cancelDelete(); } }, 'Cancel'),
                m('span.btn.btn-danger', { onclick : function() { runDelete(items[0]); }  }, 'Delete')
            ]);
            // This is already being checked before this step but will keep this edit permission check
            if(items[0].data.permissions.edit){
                tb.modal.update(mithrilContentSingle, mithrilButtonsSingle, m('h3.break-word.modal-title', 'Delete "' + items[0].data.name + '"?'));
            }
        }
        if(items[0].kind === 'folder') {
            if (!items[0].open) {
                tb.updateFolder(null, items[0], doDelete);
            } else {
                doDelete();
            }
        }
    } else {
        // Check if all items can be deleted
        var canDelete = true;
        var deleteList = [];
        var noDeleteList = [];
        var deleteMessage = [m('p', 'This action is irreversible.')];
        var mithrilContentMultiple;
        var mithrilButtonsMultiple;
        items.forEach(function(item, index, arr){
            if(!item.data.permissions.edit){
                canDelete = false;
                noDeleteList.push(item);
            } else {
                deleteList.push(item);
            }
            if(item.kind === 'folder' && deleteMessage.length === 1) {
                deleteMessage.push(m('p.text-danger', 'Some of the selected items are folders. This will delete the folder(s) and ALL of their content.'));
            }
        });
        // If all items can be deleted
        if(canDelete){
            mithrilContentMultiple = m('div', [
                    deleteMessage,
                    deleteList.map(function(n){
                        if(n.kind === 'folder'){
                            return m('.fangorn-canDelete.text-success.break-word', [
                                m('i.fa.fa-folder'),m('b', ' ' + n.data.name)
                                ]);
                        }
                        return m('.fangorn-canDelete.text-success.break-word', n.data.name);
                    })
                ]);
            mithrilButtonsMultiple =  m('div', [
                    m('span.btn.btn-default', { onclick : function() { tb.modal.dismiss(); } }, 'Cancel'),
                    m('span.btn.btn-danger', { onclick : function() { runDeleteMultiple.call(tb, deleteList); }  }, 'Delete All')
                ]);
        } else {
            mithrilContentMultiple = m('div', [
                    m('p', 'Some of these files can\'t be deleted but you can delete the ones highlighted with green. This action is irreversible.'),
                    deleteList.map(function(n){
                        if(n.kind === 'folder'){
                            return m('.fangorn-canDelete.text-success.break-word', [
                                m('i.fa.fa-folder'),m('b', ' ' + n.data.name)
                                ]);
                        }
                        return m('.fangorn-canDelete.text-success.break-word', n.data.name);
                    }),
                    noDeleteList.map(function(n){
                        return m('.fangorn-noDelete.text-warning.break-word', n.data.name);
                    })
                ]);
            mithrilButtonsMultiple =  m('div', [
                    m('span.btn.btn-default', { 'class' : 'text-default', onclick : function() {  tb.modal.dismiss(); } }, 'Cancel'),
                    m('span.btn.btn-danger', { 'class' : 'text-danger', onclick : function() { runDeleteMultiple.call(tb, deleteList); }  }, 'Delete Some')
                ]);
        }
        tb.modal.update(mithrilContentMultiple, mithrilButtonsMultiple, m('h3.break-word.modal-title', 'Delete multiple files?'));
    }
}

function doCheckout(item, checkout, showError) {
    return $osf.ajaxJSON(
        'PUT',
        window.contextVars.apiV2Prefix + 'files' + item.data.path + '/',
        {
            isCors: true,
            data: {
                data: {
                    id: item.data.path.replace('/', ''),
                    type: 'files',
                    attributes: {
                        checkout: checkout
                    }
                }
            }
        }
    ).done(function(xhr) {
        if (showError) {
            window.location.reload();
        }
    }).fail(function(xhr) {
        if (showError) {
            $osf.growl('Error', 'Unable to check out file. This is most likely due to the file being already checked-out' +
                ' by another user.');
        }
    });
}


/**
 * Resolves lazy load url for fetching children
 * @param {Object} item A Treebeard _item object for the row involved. Node information is inside item.data
 * @this Treebeard.controller
 * @returns {String|Boolean} Returns the fetch URL in string or false if there is no url.
 * @private
 */
function _fangornResolveLazyLoad(item) {
    item.connected = true;
    var configOption = resolveconfigOption.call(this, item, 'lazyload', [item]);
    if (configOption) {
        return configOption;
    }

    if (item.data.provider === undefined) {
        return false;
    }
    return waterbutler.buildTreeBeardMetadata(item);
}

/**
 * Handles errors in lazyload fetching of items, usually link is wrong
 * @param {Object} item A Treebeard _item object for the row involved. Node information is inside item.data
 * @this Treebeard.controller
 * @private
 */
function _fangornLazyLoadError (item) {
    item.connected = false;
    var configOption = resolveconfigOption.call(this, item, 'lazyLoadError', [item]);
}

/**
 * Applies the positionining and initialization of tooltips for file names
 * @private
 */
function reapplyTooltips () {
    $('[data-toggle="tooltip"]').tooltip({container: 'body', 'animation' : false});
}

/**
 * Called when new object data has arrived to be loaded.
 * @param {Object} tree A Treebeard _item object for the row involved. Node information is inside item.data
 * @this Treebeard.controller
 * @private
 */
function _fangornLazyLoadOnLoad (tree, event) {
    tree.children.forEach(function(item) {
        inheritFromParent(item, tree);
    });
    resolveconfigOption.call(this, tree, 'lazyLoadOnLoad', [tree, event]);
    reapplyTooltips();

    if (tree.depth > 1) {
        orderFolder.call(this, tree);
    }
}

/**
 * Order contents of a folder without an entire sorting of all the table
 * @param {Object} tree A Treebeard _item object for the row involved. Node information is inside item.data
 * @this Treebeard.controller
 * @private
 */
function orderFolder(tree) {
    var sortColumn;
    var sortDirection;

    if(typeof this.isSorted !== 'undefined' && typeof this.isSorted[0] !== 'undefined'){
        sortColumn = Object.keys(this.isSorted)[0]; // default to whatever column is first
        for (var column in this.isSorted){
            sortColumn = this.isSorted[column].asc || this.isSorted[column].desc ? column : sortColumn; 
        }
        sortDirection = this.isSorted[sortColumn].desc ? 'desc' : 'asc'; // default to ascending
    }else{
        sortColumn = 0;
        sortDirection = 'asc';
    }
    tree.sortChildren(this, sortDirection, 'text', sortColumn, 1);
    this.redraw();
}

/**
 * Changes the upload method based on what the add ons need. Default is POST, S3 needs PUT
 * @param {Object} item A Treebeard _item object for the row involved. Node information is inside item.data
 * @this Treebeard.controller
 * @returns {string} Must return string that is a legitimate method like POST, PUT
 * @private
 */
function _fangornUploadMethod(item) {
    var configOption = resolveconfigOption.call(this, item, 'uploadMethod', [item]);
    return configOption || 'PUT';
}

function gotoFileEvent (item, toUrl) {
    if(toUrl === undefined)
        toUrl = '/';
    var tb = this;
    var redir = new URI(item.data.nodeUrl);
    redir.segment('files').segment(item.data.provider).segmentCoded(item.data.path.substring(1));
    var fileurl  = redir.toString() + toUrl;
    if(COMMAND_KEYS.indexOf(tb.pressedKey) !== -1) {
        window.open(fileurl, '_blank');
    } else {
        window.open(fileurl, '_self');
    }
}

/**
 * Defines the contents of the title column (does not include the toggle and folder sections
 * @param {Object} item A Treebeard _item object for the row involved. Node information is inside item.data
 * @param {Object} col Options for this particulat column
 * @this Treebeard.controller
 * @returns {Array} Returns an array of mithril template objects using m()
 * @private
 */
function _fangornTitleColumnHelper(tb,item,col,nameTitle,toUrl,classNameOption){
    if (typeof tb.options.links === 'undefined') {
        tb.options.links = true;
    }
    if (item.data.isAddonRoot && item.connected === false) { // as opposed to undefined, avoids unnecessary setting of this value
        return _connectCheckTemplate.call(this, item);
    }
    if (item.kind === 'file' && item.data.permissions.view) {
        var attrs = {};
        if (tb.options.links) {
            attrs =  {
                className: classNameOption,
                onclick: function(event) {
                event.stopImmediatePropagation();
                gotoFileEvent.call(tb, item, toUrl);
            }
            };
        }
        return m(
            'span',
            attrs,
            nameTitle
        );
    }
    if ((item.data.nodeType === 'project' || item.data.nodeType ==='component') && item.data.permissions.view) {
      return m('a.' + classNameOption,{ href: '/' + item.data.nodeID.toString() + toUrl},
              nameTitle);
    }
    return m('span', nameTitle);
}

function _fangornTitleColumn(item, col) {
    var tb = this;
    return _fangornTitleColumnHelper(tb,item,col,item.data.name,'/','fg-file-links');
}

function _fangornVersionColumn(item,col) {
    var tb = this;
    if (item.kind !== 'folder' && item.data.provider === 'osfstorage'){
        return _fangornTitleColumnHelper(tb,item,col,String(item.data.extra.version),'/?show=revision','fg-version-links');
    }
    return;
}

/**
 * Defines the contents of the modified column (does not include the toggle and folder sections
 * @param {Object} item A Treebeard _item object for the row involved. Node information is inside item.data
 * @param {Object} col Options for this particular column
 * @this Treebeard.controller
 * @returns {Array} Returns an array of mithril template objects using m()
 * @private
 */
function _fangornModifiedColumn(item, col) {
    var tb = this;
    // Kludge for DropBox date format
    // TODO [OSF-6461]: remove kludge when we either move to DropBox v2 API or implememnt
    // normalized dates in WaterButler
    var myFormats = ['ddd, DD MMM YYYY HH:mm:ss ZZ', 'YYYY-MM-DD hh:mm A'];
    if (item.data.isAddonRoot && item.connected === false) { // as opposed to undefined, avoids unnecessary setting of this value
        return _connectCheckTemplate.call(this, item);
    }
    if (item.kind === 'file' && item.data.permissions.view && item.data.modified) {
        // "new Date" required for non-ISO date formats
        item.data.modified = new moment(item.data.modified, myFormats, 'en').format('YYYY-MM-DD hh:mm A');
        return m(
            'span',
            item.data.modified
        );
    }
    return m('span', '');
}

/**
 * Returns a reusable template for column titles when there is no connection
 * @param {Object} item A Treebeard _item object for the row involved. Node information is inside item.data
 * @this Treebeard.controller
 * @private
 */
function _connectCheckTemplate(item){
    var tb = this;
    return m('span.text-danger', [
        m('span', item.data.name),
        m('em', ' couldn\'t load.' ),
        m('button.btn.btn-xs.btn-default.m-l-xs', {
            onclick : function(e){
                e.stopImmediatePropagation();
                if (tb.options.togglecheck.call(tb, item)) {
                    var index = tb.returnIndex(item.id);
                    tb.toggleFolder(index, e);
                }
            }
        }, [m('i.fa.fa-refresh'), ' Retry'])
    ]);
}

/**
 * Parent function for resolving rows, all columns are sub methods within this function
 * @param {Object} item A Treebeard _item object for the row involved. Node information is inside item.data
 * @this Treebeard.controller
 * @returns {Array} An array of columns that get iterated through in Treebeard
 * @private
 */
function _fangornResolveRows(item) {
    var tb = this;
    var defaultColumns = [];
    var configOption;
    item.css = '';
    if(tb.isMultiselected(item.id)){
        item.css = 'fangorn-selected';
    }

    if(item.data.permissions && !item.data.permissions.view){
        item.css += ' tb-private-row';
    }

    if(item.data.uploadState && (item.data.uploadState() === 'pending' || item.data.uploadState() === 'uploading')){
        return uploadRowTemplate.call(tb, item);
    }

    if (item.data.status) {
        return [{
            data : '',  // Data field name
            css : 't-a-c',
            custom : function(){ return m('span.text-muted', [STATE_MAP[item.data.status].display, item.data.name, '...']); }
        }, {
            data : '',  // Data field name
            custom : function(){ return '';}
        }];
    }
    if (item.parentID) {
        item.data.permissions = item.data.permissions || item.parent().data.permissions;
        if (item.data.kind === 'folder') {
            item.data.accept = item.data.accept || item.parent().data.accept;
        }
    }
    defaultColumns.push({
        data : 'name',  // Data field name
        folderIcons : true,
        filter : true,
        custom : _fangornTitleColumn
    });
    defaultColumns.push({
        data : 'size',  // Data field name
        sortInclude : false,
        filter : false,
        custom : function() {return item.data.size ? $osf.humanFileSize(item.data.size, true) : '';}
    });
    defaultColumns.push({
        data: 'version',
        filter: false,
        sortInclude : false,
        custom: _fangornVersionColumn
    });
    if (item.data.provider === 'osfstorage') {
        defaultColumns.push({
            data : 'downloads',
            sortInclude : false,
            filter : false,
            custom: function() { return lodashGet(item, 'data.extra.downloads', '').toString(); }
        });
    } else {
        defaultColumns.push({
            data : 'downloads',
            sortInclude : false,
            filter : false,
            custom : function() { return m(''); }
        });
    }
    defaultColumns.push({
        data : 'modified',  // Data field name
        filter : false,
        custom : _fangornModifiedColumn
    });
    configOption = resolveconfigOption.call(this, item, 'resolveRows', [item]);
    return configOption || defaultColumns;
}

/**
 * Defines Column Titles separately since content and css may be different, allows more flexibility
 * @returns {Array} an Array of column information that gets templated inside Treebeard
 * @this Treebeard.controller
 * @private
 */
function _fangornColumnTitles () {
    var columns = [];
    columns.push(
    {
        title: 'Name',
        width : '54%',
        sort : true,
        sortType : 'text'
    }, {
        title : 'Size',
        width : '8%',
        sort : false
    }, {
        title: 'Version',
        width : '10%',
        sort : false
    },{
        title : 'Downloads',
        width : '8%',
        sort : false
    }, {
        title : 'Modified',
        width : '20%',
        sort : true,
        sortType : 'text'
    });
    return columns;
}

/**
 * When fangorn loads the top level needs to be open so we load the children on load
 * @this Treebeard.controller
 * @private
 */
function _loadTopLevelChildren() {
    var i;
    for (i = 0; i < this.treeData.children.length; i++) {
        this.updateFolder(null, this.treeData.children[i]);
    }
}

/**
 * Expand major addons on load
 * @param {Object} item A Treebeard _item object for the row involved. Node information is inside item.data
 * @this Treebeard.controller
 * @private
 */
var NO_AUTO_EXPAND_PROJECTS = ['ezcuj', 'ecmz4'];
function expandStateLoad(item) {
    var tb = this,
        i;
    if (item.children.length > 0 && item.depth === 1) {
        // NOTE: On the RPP *only*: Load the top-level project's OSF Storage
        // but do NOT lazy-load children in order to save hundreds of requests.
        // TODO: We might want to do this for every project, but that's TBD.
        // /sloria
        if (window.contextVars && window.contextVars.node && NO_AUTO_EXPAND_PROJECTS.indexOf(window.contextVars.node.id) > -1) {
            tb.updateFolder(null, item.children[0]);
        } else {
            for (i = 0; i < item.children.length; i++) {
                tb.updateFolder(null, item.children[i]);
            }
        }
    }
    if (item.children.length > 0 && item.depth === 2) {
        for (i = 0; i < item.children.length; i++) {
            if (item.children[i].data.isAddonRoot || item.children[i].data.addonFullName === 'OSF Storage' ) {
                tb.updateFolder(null, item.children[i]);
            }
        }
    }
        $('.fangorn-toolbar-icon').tooltip();
}

/**
 * @param tree A Treebeard _item object for the row
 * @param nodeID Current node._id
 * @param file window.contextVars.file object
 */
function setCurrentFileID(tree, nodeID, file) {
    var tb = this;
    if(!file){
        return;
    }
    var child;
    var i;
    if (file.provider === 'figshare') {
        for (i = 0; i < tree.children.length; i++) {
            child = tree.children[i];
            if (nodeID === child.data.nodeId && child.data.provider === file.provider && child.data.path === file.path) {
                tb.currentFileID = child.id;
            }
        }
    } else if (file.provider === 'dataverse') {
        // Only highlight file in correct dataset version, since paths persist across versions
        for (i = 0; i < tree.children.length; i++) {
            child = tree.children[i];
            var urlParams = $osf.urlParams();
            if (nodeID === child.data.nodeId && child.data.provider === file.provider && child.data.path === file.path &&
                child.data.extra.datasetVersion === urlParams.version) {
                tb.currentFileID = child.id;
            }
        }
    } else if (tb.fangornFolderIndex !== undefined && tb.fangornFolderArray !== undefined && tb.fangornFolderIndex < tb.fangornFolderArray.length) {
        for (var j = 0; j < tree.children.length; j++) {
            child = tree.children[j];
            if (nodeID === child.data.nodeId && child.data.provider === file.provider && child.data.name === tb.fangornFolderArray[tb.fangornFolderIndex]) {
                tb.fangornFolderIndex++;
                if (child.data.kind === 'folder') {
                    tb.updateFolder(null, child);
                    tree = child;
                }
                else {
                    tb.currentFileID = child.id;
                }
            }
        }
    }
}

/**
 * Scroll to the Treebeard item corresponding to the given ID
 * @param fileID id of a Treebeard _item object
 */
function scrollToFile(fileID) {
    var tb = this;
    if (fileID !== undefined) {
        var index = tb.returnIndex(fileID);
        var visibleIndex = tb.visibleIndexes.indexOf(index);
        var scrollTo = visibleIndex * tb.options.rowHeight;
        this.select('#tb-tbody').scrollTop(scrollTo);
    }
}

function _renameEvent () {
    var tb = this;
    var item = tb.multiselected()[0];
    var val = $.trim($('#renameInput').val());
    var folder = item.parent();
    //TODO Error message?
    if  (val === item.name) {
        return;
    }
    checkConflictsRename(tb, item, val, doItemOp.bind(tb, OPERATIONS.RENAME, folder, item, val));
    tb.toolbarMode(toolbarModes.DEFAULT);
}

var toolbarModes = {
    'DEFAULT' : 'bar',
    'FILTER' : 'filter',
    'ADDFOLDER' : 'addFolder',
    'RENAME' : 'rename',
    'ADDPROJECT' : 'addProject'
};


// A fangorn-styled button; addons can reuse this
var FGButton = {
    view: function(ctrl, args, children) {
        var extraCSS = args.className || '';
        var tooltipText = args.tooltip || '';
        var iconCSS = args.icon || '';
        var onclick = args.onclick || noop;
        var opts = {
            className: 'fangorn-toolbar-icon ' + extraCSS,
            onclick: onclick
        };
        // Add tooltip if applicable
        if (args.tooltip) {
            opts['data-toggle'] = 'tooltip';
            opts['data-placement'] = 'bottom';
            opts.title = args.tooltip;
        }
        var childrenElements = [];
        childrenElements.push(m('i', {className: iconCSS}));
        if(children) {
            childrenElements.push(m('span', children));
        }
        return m('div', opts, childrenElements);
    }
};

var FGInput = {
    view : function(ctrl, args, helpText) {
        var extraCSS = args.className || '';
        var tooltipText = args.tooltip || '';
        var placeholder = args.placeholder || '';
        var id = args.id || '';
        var helpTextId = args.helpTextId || '';
        var onkeypress = args.onkeypress || noop;
        var value = args.value ? '[value="' + args.value + '"]' : '';
        return m('span', [
            m('input' + value, {
                'id' : id,
                className: 'pull-right form-control' + extraCSS,
                onkeypress: onkeypress,
                'data-toggle':  tooltipText ? 'tooltip' : '',
                'title':  tooltipText,
                'data-placement' : 'bottom',
                'placeholder' : placeholder
                }),
            m('.text-danger', {
                'id' : helpTextId
            }, helpText)
        ]);
    }
};

var FGDropdown = {
    view : function(ctrl, args, children) {
        var extraCSS = args.className || '';
        var tooltipText = args.tooltip || '';
        var id = args.id || '';
        var name = args.name || '';
        var label = args.label || '';
        var onchange = args.onchange || noop;
        return m('span.fangorn-dropdown', {
                className: extraCSS
            },[
                m('span.hidden-xs',label),
                m('select.no-border', {
                    'name' : name,
                    'id' : id,
                    onchange: onchange,
                    'data-toggle':  tooltipText ? 'tooltip' : '',
                    'title':  tooltipText,
                    'data-placement' : 'bottom'
                }, children)
        ]);
    }
};

var FGItemButtons = {
    view : function(ctrl, args, children) {
        var tb = args.treebeard;
        var item = args.item;
        var rowButtons = [];
        var mode = args.mode;
        if (tb.options.placement !== 'fileview') {
            if (window.File && window.FileReader && item.kind === 'folder' && item.data.provider && item.data.permissions && item.data.permissions.edit) {
                rowButtons.push(
                    m.component(FGButton, {
                        onclick: function(event) {_uploadEvent.call(tb, event, item); },
                        icon: 'fa fa-upload',
                        className : 'text-success'
                    }, 'Upload'),
                    m.component(FGButton, {
                        onclick: function () {
                            mode(toolbarModes.ADDFOLDER);
                        },
                        icon: 'fa fa-plus',
                        className: 'text-success'
                    }, 'Create Folder'));
                if (item.data.path) {
                    rowButtons.push(
                        m.component(FGButton, {
                            onclick: function(event) {_removeEvent.call(tb, event, [item]); },
                            icon: 'fa fa-trash',
                            className : 'text-danger'
                        }, 'Delete Folder'));
                }
            }
            if (item.kind === 'file') {
                rowButtons.push(
                    m.component(FGButton, {
                        onclick: function (event) { _downloadEvent.call(tb, event, item); },
                        icon: 'fa fa-download',
                        className: 'text-primary'
                    }, 'Download')
                );
                if (item.data.permissions && item.data.permissions.view) {
                    rowButtons.push(
                        m.component(FGButton, {
                            onclick: function (event) {
                                gotoFileEvent.call(tb, item, '/');
                            },
                            icon: 'fa fa-file-o',
                            className: 'text-info'
                        }, 'View'));
                }
                if (item.data.permissions && item.data.permissions.edit) {
                    if (item.data.provider === 'osfstorage') {
                        if (!item.data.extra.checkout){
                            rowButtons.push(
                                m.component(FGButton, {
                                    onclick: function(event) { _removeEvent.call(tb, event, [item]);  },
                                    icon: 'fa fa-trash',
                                    className : 'text-danger'
                                }, 'Delete'));
                            rowButtons.push(
                                m.component(FGButton, {
                                    onclick: function(event) {
                                        tb.modal.update(m('', [
                                            m('p', 'This would mean ' +
                                                'other contributors cannot edit, delete or upload new versions of this file ' +
                                                'as long as it is checked-out. You can check it back in at anytime.')
                                        ]), m('', [
                                            m('a.btn.btn-default', {onclick: function() {tb.modal.dismiss();}}, 'Cancel'), //jshint ignore:line
                                            m('a.btn.btn-warning', {onclick: function() {
                                                doCheckout(item, window.contextVars.currentUser.id, true);
                                            }}, 'Check out file')
                                        ]), m('h3.break-word.modal-title', 'Confirm file check-out?'));
                                    },
                                    icon: 'fa fa-sign-out',
                                    className : 'text-warning'
                                }, 'Check out file'));
                        } else if (item.data.extra.checkout === window.contextVars.currentUser.id) {
                            rowButtons.push(
                                m.component(FGButton, {
                                    onclick: function(event) {
                                        doCheckout(item, null, true);
                                    },
                                    icon: 'fa fa-sign-in',
                                    className : 'text-warning'
                                }, 'Check in file')
                            );
                        }
                    } else {
                        rowButtons.push(
                        m.component(FGButton, {
                            onclick: function (event) { _removeEvent.call(tb, event, [item]); },
                            icon: 'fa fa-trash',
                            className: 'text-danger'
                        }, 'Delete'));

                    }
                }
                if(storageAddons[item.data.provider].externalView) {
                    var providerFullName = storageAddons[item.data.provider].fullName;
                    rowButtons.push(
                        m('a.text-info.fangorn-toolbar-icon', {href: item.data.extra.webView}, [
                            m('i.fa.fa-external-link'),
                            m('span', 'View on ' + providerFullName)
                        ])
                    );
                }
            } else if (item.data.provider) {
                rowButtons.push(
                    m.component(FGButton, {
                        onclick: function (event) { _downloadZipEvent.call(tb, event, item); },
                        icon: 'fa fa-download',
                        className: 'text-primary'
                    }, 'Download as zip')
                );
            }
            if (item.data.provider && !item.data.isAddonRoot && item.data.permissions && item.data.permissions.edit &&  (item.data.provider !== 'osfstorage' || !item.data.extra.checkout)) {
                rowButtons.push(
                    m.component(FGButton, {
                        onclick: function () {
                            mode(toolbarModes.RENAME);
                        },
                        icon: 'fa fa-pencil',
                        className: 'text-info'
                    }, 'Rename')
                );
            }
            return m('span', rowButtons);
        }
    }
};

var dismissToolbar = function(helpText){
    var tb = this;
    if (tb.toolbarMode() === toolbarModes.FILTER){
        tb.resetFilter();
    }
    tb.toolbarMode(toolbarModes.DEFAULT);
    tb.filterText('');
    if(typeof helpText === 'function'){
        helpText('');
    }
    m.redraw();
};

var FGToolbar = {
    controller : function(args) {
        var self = this;
        self.tb = args.treebeard;
        self.tb.toolbarMode = m.prop(toolbarModes.DEFAULT);
        self.items = args.treebeard.multiselected;
        self.mode = self.tb.toolbarMode;
        self.isUploading = args.treebeard.isUploading;
        self.helpText = m.prop('');
        self.dismissToolbar = dismissToolbar.bind(self.tb, self.helpText);
        self.createFolder = function(event){
            _createFolder.call(self.tb, event, self.dismissToolbar, self.helpText);
        };
    },
    view : function(ctrl) {
        var templates = {};
        var generalButtons = [];
        var finalRowButtons = [];
        var items = ctrl.items();
        var item = items[0];
        var dismissIcon = m.component(FGButton, {
                onclick: ctrl.dismissToolbar,
                icon : 'fa fa-times'
            }, '');
        templates[toolbarModes.FILTER] =  [
            m('.col-xs-9', [
                ctrl.tb.options.filterTemplate.call(ctrl.tb)
                ]),
                m('.col-xs-3.tb-buttons-col',
                    m('.fangorn-toolbar.pull-right', [dismissIcon])
                )
            ];
        $('.tb-row').click(function(){
            ctrl.helpText('');
        });
        if (ctrl.tb.options.placement !== 'fileview') {
            templates[toolbarModes.ADDFOLDER] = [
                m('.col-xs-9', [
                    m.component(FGInput, {
                        onkeypress: function (event) {
                            if (ctrl.tb.pressedKey === ENTER_KEY) {
                                ctrl.createFolder.call(ctrl.tb, event, ctrl.dismissToolbar);
                            }
                        },
                        id: 'createFolderInput',
                        helpTextId: 'createFolderHelp',
                        placeholder: 'New folder name',
                    }, ctrl.helpText())
                ]),
                m('.col-xs-3.tb-buttons-col',
                    m('.fangorn-toolbar.pull-right',
                        [
                            m.component(FGButton, {
                                onclick: ctrl.createFolder,
                                icon: 'fa fa-plus',
                                className: 'text-success'
                            }),
                            dismissIcon
                        ]
                    )
                )
            ];
            templates[toolbarModes.RENAME] = [
                m('.col-xs-9',
                    m.component(FGInput, {
                        onkeypress: function (event) {
                            if (ctrl.tb.pressedKey === ENTER_KEY) {
                                _renameEvent.call(ctrl.tb);
                            }
                        },
                        id: 'renameInput',
                        helpTextId: 'renameHelpText',
                        placeholder: 'Enter name',
                    }, ctrl.helpText())
                ),
                m('.col-xs-3.tb-buttons-col',
                    m('.fangorn-toolbar.pull-right',
                        [
                            m.component(FGButton, {
                                onclick: function () {
                                    _renameEvent.call(ctrl.tb);
                                },
                                icon: 'fa fa-pencil',
                                className: 'text-info'
                            }),
                            dismissIcon
                        ]
                    )
                )
            ];
        }
        // Bar mode
        // Which buttons should show?
        if(items.length === 1){
            var addonButtons = resolveconfigOption.call(ctrl.tb, item, 'itemButtons', [item]);
            if (addonButtons) {
                finalRowButtons = m.component(addonButtons, { treebeard : ctrl.tb, item : item }); // jshint ignore:line
            } else if (ctrl.tb.options.placement !== 'fileview') {
                finalRowButtons = m.component(FGItemButtons, {treebeard : ctrl.tb, mode : ctrl.mode, item : item }); // jshint ignore:line
            }
        }
        if(ctrl.isUploading() && ctrl.tb.options.placement !== 'fileview') {
            generalButtons.push(
                m.component(FGButton, {
                    onclick: function() {
                        cancelAllUploads.call(ctrl.tb);
                    },
                    icon: 'fa fa-time-circle',
                    className : 'text-danger'
                }, 'Cancel Pending Uploads')
            );
        }
        //multiple selection icons
        if(items.length > 1 && ctrl.tb.multiselected()[0].data.provider !== 'github' && ctrl.tb.options.placement !== 'fileview' && !(ctrl.tb.multiselected()[0].data.provider === 'dataverse' && ctrl.tb.multiselected()[0].parent().data.version === 'latest-published') ) {
            // Special cased to not show 'delete multiple' for github or published dataverses
            var showDelete = false;
            var each, i, len;
            // Only show delete button if user has edit permissions on at least one selected file
            for (i = 0, len = items.length; i < len; i++) {
                each = items[i];
                if (each.data.permissions.edit && !each.data.isAddonRoot && !each.data.nodeType) {
                    showDelete = true;
                    break;
                }
            }
            if(showDelete){
                generalButtons.push(
                    m.component(FGButton, {
                        onclick: function(event) {
                            var configOption = resolveconfigOption.call(ctrl.tb, item, 'removeEvent', [event, items]); // jshint ignore:line
                            if(!configOption){ _removeEvent.call(ctrl.tb, null, items); }
                        },
                        icon: 'fa fa-trash',
                        className : 'text-danger'
                    }, 'Delete Multiple')
                );
            }
        }
        generalButtons.push(
            m.component(FGButton, {
                onclick: function(event){
                    ctrl.mode(toolbarModes.FILTER);
                },
                icon: 'fa fa-search',
                className : 'text-primary'
            }, 'Filter'));
            if (ctrl.tb.options.placement !== 'fileview') {
                generalButtons.push(m.component(FGButton, {
                    onclick: function(event){
                        var mithrilContent = m('div', [
                            m('p', [ m('b', 'Select rows:'), m('span', ' Click on a row (outside the add-on, file, or folder name) to show further actions in the toolbar. Use Command or Shift keys to select multiple files.')]),
                            m('p', [ m('b', 'Open files:'), m('span', ' Click a file name to go to view the file in the OSF.')]),
                            m('p', [ m('b', 'Open files in new tab:'), m('span',  ' Press Command (Ctrl in Windows) and click a file name to open it in a new tab.')]),
                            m('p', [ m('b', 'Download as zip:'), m('span', ' Click on the row of an add-on or folder and click the Download as Zip button in the toolbar.'), m('i', ' Not available for all storage add-ons.')]),
                            m('p', [ m('b', 'Copy files:'), m('span', ' Press Option (Alt in Windows) while dragging a file to a new folder or component.'), m('i', ' Only for contributors with write access.')])
                        ]);
                        var mithrilButtons = m('button', {
                                'type':'button',
                                'class' : 'btn btn-default',
                                onclick : function(event) { ctrl.tb.modal.dismiss(); } }, 'Close');
                        ctrl.tb.modal.update(mithrilContent, mithrilButtons, m('h3.modal-title.break-word', 'How to Use the File Browser'));
                    },
                    icon: 'fa fa-info',
                    className : 'text-info'
                }, ''));
            }
        if (ctrl.tb.options.placement === 'fileview') {
            generalButtons.push(m.component(FGButton, {
                    onclick: function(event){
                        var panelToggle = $('.panel-toggle');
                        var panelExpand = $('.panel-expand');
                        var panelVisible = panelToggle.find('.osf-panel-hide');
                        var panelHidden = panelToggle.find('.osf-panel-show');

                        panelVisible.hide();
                        panelHidden.show();
                    },
                    icon: 'fa fa-angle-up'
                }, ''));
        }

        if (item && item.connected !== false){ // as opposed to undefined, avoids unnecessary setting of this value
            templates[toolbarModes.DEFAULT] =  m('.col-xs-12', m('.pull-right', [finalRowButtons,  m('span', generalButtons)]));
        } else {
            templates[toolbarModes.DEFAULT] =  m('.col-xs-12', m('.pull-right', m('span', generalButtons)));
        }
        return m('.row.tb-header-row', [
            m('#folderRow', { config : function () {
                $('#folderRow input').focus();
            }}, [
                templates[ctrl.mode()]
            ])
        ]);
    }
};

/**
 * When multiple rows are selected remove those that are not in the parent
 * @param {Array} rows List of item objects
 * @returns {Array} newRows Returns the revised list of rows
 */
function filterRowsNotInParent(rows) {
    var tb = this;
    if (tb.multiselected().length < 2) {
        return tb.multiselected();
    }
    var i, newRows = [],
        originalRow = tb.find(tb.multiselected()[0].id),
        originalParent,
        currentItem;
    function changeColor() { $(this).css('background-color', ''); }
    if (originalRow !== undefined) {
        originalParent = originalRow.parentID;
        for (i = 0; i < rows.length; i++) {
            currentItem = rows[i];
            if (currentItem.parentID === originalParent && currentItem.id !== -1) {
                newRows.push(rows[i]);
            } else {
                $('.tb-row[data-id="' + rows[i].id + '"]').stop().css('background-color', '#D18C93')
                    .animate({ backgroundColor: '#fff'}, 500, changeColor);
            }
        }
    }
    tb.multiselected(newRows);
    tb.highlightMultiselect();
    return newRows;
}

/**
 * Helper function that turns parent open values to true to respective redraws can open the folder
 * @this Treebeard.controller
 * @param {Object} item A Treebeard _item object.
 * @private
 */
function openParentFolders (item) {
    var tb = this;
    // does it have a parent? If so change open
    var parent = item.parent();
    if (parent) {
        if (!parent.open) {
            var index = tb.returnIndex(parent.id);
            parent.load = true;
            tb.toggleFolder(index);
        }
        openParentFolders.call(tb, parent);
    }
}

/**
 * Handles multiselect conditions and actions
 * @this Treebeard.controller
 * @param {Object} event jQuery click event.
 * @param {Object} row A Treebeard _item object.
 * @private
 */
 function _fangornMultiselect (event, row) {
    var tb = this;
    var scrollToItem = false;
    if (tb.toolbarMode() === 'filter') {
        scrollToItem = true;
        // recursively open parents of the selected item but do not lazyload;
        openParentFolders.call(tb, row);
    }    
    dismissToolbar.call(tb);
    filterRowsNotInParent.call(tb, tb.multiselected());

    if (tb.multiselected().length === 1){
        tb.select('#tb-tbody').removeClass('unselectable');
        if(scrollToItem) {
             scrollToFile.call(tb, tb.multiselected()[0].id);
        }
    } else if (tb.multiselected().length > 1) {
        tb.select('#tb-tbody').addClass('unselectable');
    }
    m.redraw();
    reapplyTooltips();
}

/* BEGIN MOVE */
// copyMode can be 'copy', 'move', 'forbidden', or null.
// This is set at draglogic and is used as global within this module
var copyMode = null;

// Set altkey global to fangorn
    var altKey = false;
    $(document).keydown(function (e) {
        if (e.altKey) {
            altKey = true;
        }
    });
    $(document).keyup(function (e) {
        if (!e.altKey) {
            altKey = false;
        }
    });

/**
 * Hook for the drag start event on jquery
 * @param event jQuery UI drggable event object
 * @param ui jQuery UI draggable ui object
 * @private
 */
function _fangornDragStart(event, ui) {
    var itemID = $(event.target).attr('data-id'),
        item = this.find(itemID);
    if (this.multiselected().length < 2) {
        this.multiselected([item]);
    }
}

/**
 * Hook for the drop event of jQuery UI droppable
 * @param event jQuery UI droppable event object
 * @param ui jQuery UI droppable ui object
 * @private
 */
function _fangornDrop(event, ui) {
    var tb = this;
    var items = tb.multiselected().length === 0 ? [tb.find(tb.selected)] : tb.multiselected(),
        folder = tb.find($(event.target).attr('data-id'));

    // Run drop logic here
        _dropLogic.call(tb, event, items, folder);

}

/**
 * Hook for the over event of jQuery UI droppable
 * @param event jQuery UI droppable event object
 * @param ui jQuery UI droppable ui object
 * @private
 */
function _fangornOver(event, ui) {
    var tb = this;
    var items = tb.multiselected().length === 0 ? [tb.find(tb.selected)] : tb.multiselected(),
        folder = tb.find($(event.target).attr('data-id')),
        dragState = _dragLogic.call(tb, event, items, ui);
    $('.tb-row').removeClass('tb-h-success fangorn-hover');
    if (dragState !== 'forbidden') {
        $('.tb-row[data-id="' + folder.id + '"]').addClass('tb-h-success');
    } else {
        $('.tb-row[data-id="' + folder.id + '"]').addClass('fangorn-hover');
    }
}

/**
 * Log the success or failure of a file action (upload, etc.) in treebeard
 * @param {Object} treebeard The treebeard instance currently being run, check Treebeard API
 * @param {Object} file File object that dropzone passes
 * @param success Boolean on whether upload actually happened
 * @param message String failure reason message, '' if success === true
 * @param link String with url to file, '' if success === false
 * @private
 */
function addFileStatus(treebeard, file, success, message, link){
    treebeard.uploadStates.push(
        {'name': file.name, 'success': success, 'link': link, 'message': message}
    );
}

/**
 * Triggers file status modal or growlboxes after upload queue is empty
 * @param {Object} treebeard The treebeard instance currently being run, check Treebeard API
 * @private
 */
var UPLOAD_MODAL_MIN_FILE_QUANTITY = 4;
function _fangornQueueComplete(treebeard) {
    var fileStatuses = treebeard.uploadStates;
    treebeard.uploadStates = [];
    var total = fileStatuses.length;
    var failed = 0;
    if (total >= UPLOAD_MODAL_MIN_FILE_QUANTITY) {
        treebeard.modal.update(m('', [
            m('', [
                fileStatuses.map(function(status){
                    if (!status.success){ failed++; }
                    return m('',
                        [
                            m('.row', [
                                m((status.success ? 'a[href="' + status.link + '"]' : '') + '.col-sm-10', status.name),
                                m('.col-sm-1', m(status.success ? '.fa.fa-check[style="color: green"]' : '.fa.fa-times[style="color: red"]')),
                                m('.col-sm-1', m(!status.success ? '.fa.fa-info[data-toggle="tooltip"][data-placement="top"][title="'+ status.message +'"]' : ''))
                            ]),
                            m('hr')
                        ]
                    );
                })
            ])
        ]), m('', [
            m('a.btn.btn-primary', {onclick: function() {treebeard.modal.dismiss();}}, 'Done'), //jshint ignore:line
        ]), m('', [m('h3.break-word.modal-title', 'Upload Status'), m('p', total - failed + '/' + total + ' files succeeded.')]));
        $('[data-toggle="tooltip"]').tooltip();
    } else {
        fileStatuses.map(function(status) {
           if (!status.success) {
                if (status.message !== 'Upload canceled.') {
                    $osf.growl(
                        'Error',
                        status.message
                    );
                }
           }
        });
    }
}

/**
 * Where the drop actions happen
 * @param event jQuery UI drop event
 * @param {Array} items List of items being dragged at the time. Each item is a _item object
 * @param {Object} folder Folder information as _item object
 */
function _dropLogic(event, items, folder) {
    var tb = this;

    if (items.length < 1 ||
        items.indexOf(folder) > -1 ||
        copyMode === 'forbidden'
    ) {
        return;
    }

    if (folder.data.kind === 'file') {
        folder = folder.parent();
    }

    // if (items[0].data.kind === 'folder' && ['github', 'figshare', 'dataverse'].indexOf(folder.data.provider) !== -1) { return; }

    if (!folder.open) {
        return tb.updateFolder(null, folder, _dropLogic.bind(tb, event, items, folder));
    }

    $.each(items, function(index, item) {
        checkConflicts(tb, item, folder, doItemOp.bind(tb, copyMode === 'move' ? OPERATIONS.MOVE : OPERATIONS.COPY, folder, item, undefined));
    });
}

/**
 * Sets the copy state based on which item is being dragged on which other item
 * @param {Object} event Browser drag event
 * @param {Array} items List of items being dragged at the time. Each item is a _item object
 * @param {Object} ui jQuery UI draggable drag ui object
 * @returns {String} copyMode One of the copy states, from 'copy', 'move', 'forbidden'
 */
function _dragLogic(event, items, ui) {
    var tb = this;
    var canMove = true,
    folder = this.find($(event.target).attr('data-id')),
    dragGhost = $('.tb-drag-ghost');

    // Set the cursor to match the appropriate copy mode
    copyMode = getCopyMode(folder, items);
    switch (copyMode) {
        case 'forbidden':
            dragGhost.css('cursor', 'not-allowed');
            break;
        case 'copy':
            dragGhost.css('cursor', 'copy');
            break;
        case 'move':
            dragGhost.css('cursor', 'move');
            break;
        default:
            dragGhost.css('cursor', 'default');
    }
    return copyMode;

}

function getCopyMode(folder, items) {
    var tb = this;
    var canMove = true;
    var mustBeIntra = (folder.data.provider === 'github');
    var cannotBeFolder = (folder.data.provider === 'figshare' || folder.data.provider === 'dataverse');

    if (folder.data.kind === 'file') {
        folder = folder.parent();
    }

    if (folder.parentId === 0 ||
        folder.data.kind !== 'folder' ||
        !folder.data.permissions.edit ||
        !folder.data.provider ||
        folder.data.status ||
        folder.data.provider === 'dataverse'
    ) {
        return 'forbidden';
    }

    //Disallow moving INTO a public figshare folder
    if (
        folder.data.provider === 'figshare' &&
        folder.data.extra &&
        folder.data.extra.status &&
        folder.data.extra.status === 'public'
    ) {
        return 'forbidden';
    }

    for(var i = 0; i < items.length; i++) {
        var item = items[i];
        if (
            item.data.nodeType ||
            item.data.isAddonRoot ||
            item.id === folder.id ||
            item.parentID === folder.id ||
            item.data.provider === 'dataverse' ||
            (cannotBeFolder && item.data.kind === 'folder') ||
            (mustBeIntra && item.data.provider !== folder.data.provider) ||
            //Disallow moving OUT of a public figshare folder
            (item.data.provider === 'figshare' && item.data.extra && item.data.status && item.data.status !== 'public')
        ) {
            return 'forbidden';
        }

        mustBeIntra = mustBeIntra || item.data.provider === 'github';
        canMove = (
            canMove &&
            item.data.permissions.edit &&
            //Can only COPY OUT of figshare
            item.data.provider !== 'figshare' &&
            (!mustBeIntra || (item.data.provider === folder.data.provider && item.data.nodeId === folder.data.nodeId))
        );
    }
    if (folder.data.isPointer ||
        altKey ||
        !canMove
    ) {
        return 'copy';
    }
    return 'move';
}
/* END MOVE */


function _resizeHeight () {
    var tb = this;
    var tbody = tb.select('#tb-tbody');
    var windowHeight = $(window).height();
    var topBuffer = tbody.offset().top + 50;
    var availableSpace = windowHeight - topBuffer;
    if(availableSpace > 0) {
        // Set a minimum height
        tbody.height(availableSpace < 300 ? 300 : availableSpace);
    }
}

/**
 * OSF-specific Treebeard options common to all addons.
 * Check Treebeard API for more information
 */
tbOptions = {
    rowHeight : 35,         // user can override or get from .tb-row height
    showTotal : 15,         // Actually this is calculated with div height, not needed. NEEDS CHECKING
    paginate : false,       // Whether the applet starts with pagination or not.
    paginateToggle : false, // Show the buttons that allow users to switch between scroll and paginate.
    uploads : true,         // Turns dropzone on/off.
    columnTitles : _fangornColumnTitles,
    resolveRows : _fangornResolveRows,
    lazyLoadPreprocess: waterbutler.wbLazyLoadPreprocess,
    hoverClassMultiselect : 'fangorn-selected',
    multiselect : true,
    placement : 'files',
    title : function() {
        //TODO Add disk saving mode message
        // if(window.contextVars.diskSavingMode) {
        //     // If File and FileRead are not defined dropzone is not supported and neither is uploads
        //     if (window.File && window.FileReader) {
        //         return m('p', {
        //         }, [
        //             m('span', 'To Upload: Drag files into a folder OR click the '),
        //             m('i.btn.btn-default.btn-xs', { disabled : 'disabled'}, [ m('i.fa.fa-upload')]),
        //             m('span', ' below.')
        //         ]);
        //     }
        //     return m('p', {
        //         class: 'text-danger'
        //     }, [
        //         m('span', 'Your browser does not support file uploads, ', [
        //             m('a', { href: 'http://browsehappy.com' }, 'learn more'),
        //             '.'
        //         ])
        //     ]);
        // }
        return undefined;
    },
    showFilter : true,     // Gives the option to filter by showing the filter box.
    allowMove : true,       // Turn moving on or off.
    hoverClass : 'fangorn-hover',
    togglecheck : _fangornToggleCheck,
    sortButtonSelector : {
        up : 'i.fa.fa-chevron-up',
        down : 'i.fa.fa-chevron-down'
    },
    onload : function () {
        var tb = this;
        _loadTopLevelChildren.call(tb);
        tb.uploadStates = [];
        tb.pendingFileOps = [];
        tb.select('#tb-tbody, .tb-tbody-inner').on('click', function(event){
            if(event.target !== this) {
                var item = tb.multiselected()[0];
                if (item) {
                    if (item.data.isAddonRoot || item.data.nodeType === 'project' || item.data.nodeType === 'component') {
                        tb.toolbarMode(toolbarModes.DEFAULT);
                    }
                    return;
                }
            }
            tb.clearMultiselect();
            m.redraw();
            dismissToolbar.call(tb);
        });
        $(window).on('beforeunload', function() {
            if(tb.dropzone && tb.dropzone.getUploadingFiles().length) {
                return 'You have pending uploads, if you leave this page they may not complete.';
            }
            if(tb.pendingFileOps.length > 0) {
                return 'You have pending file operations, if you leave this page they may not complete.';
            }
        });
        if(tb.options.placement === 'project-files') {
            _resizeHeight.call(tb);
            $(window).resize(function(){
                _resizeHeight.call(tb);
            });
        }
        $(window).on('keydown', function(event){
            if (event.keyCode === ESCAPE_KEY) {
                dismissToolbar.call(tb);
            }
        });
    },
    movecheck : function (to, from) { //This method gives the users an option to do checks and define their return
        return true;
    },
    movefail : function (to, from) { //This method gives the users an option to do checks and define their return
        return true;
    },
    addcheck : function (treebeard, item, file) {
        var size;
        var maxSize;
        var displaySize;
        var msgText;
        if (_fangornCanDrop(treebeard, item)) {
            if (item.data.accept && item.data.accept.maxSize) {
                size = file.size / 1000000;
                maxSize = item.data.accept.maxSize;
                if (size > maxSize) {
                    displaySize = Math.round(file.size / 10000) / 100;
                    msgText = 'One of the files is too large (' + displaySize + ' MB). Max file size is ' + item.data.accept.maxSize + ' MB.';
                    item.notify.update(msgText, 'warning', undefined, 3000);
                    addFileStatus(treebeard, file, false, 'File is too large. Max file size is ' + item.data.accept.maxSize + ' MB.', '');
                    return false;
                }
            }
            return true;
        }
        return false;
    },
    onscrollcomplete : function(){
        reapplyTooltips();
    },
    onmultiselect : _fangornMultiselect,
    filterPlaceholder : 'Filter',
    onmouseoverrow : _fangornMouseOverRow,
    sortDepth : 2,
    dropzone : {                                           // All dropzone options.
        maxFilesize: 10000000,
        url: function(files) {return files[0].url;},
        clickable : '#treeGrid',
        addRemoveLinks: false,
        previewTemplate: '<div></div>',
        parallelUploads: 5,
        acceptDirectories: false,
        createImageThumbnails: false,
        fallback: function(){},
    },
    resolveIcon : _fangornResolveIcon,
    resolveToggle : _fangornResolveToggle,
    // Pass ``null`` to avoid overwriting Dropzone URL resolver
    resolveUploadUrl: function() {return null;},
    resolveLazyloadUrl : _fangornResolveLazyLoad,
    resolveUploadMethod: _fangornUploadMethod,
    lazyLoadError : _fangornLazyLoadError,
    lazyLoadOnLoad : _fangornLazyLoadOnLoad,
    ontogglefolder : expandStateLoad,
    dropzoneEvents : {
        uploadprogress : _fangornUploadProgress,
        sending : _fangornSending,
        complete : _fangornComplete,
        success : _fangornDropzoneSuccess,
        removedfile: _fangornDropzoneRemovedFile,
        error : _fangornDropzoneError,
        dragover : _fangornDragOver,
        addedfile : _fangornAddedFile,
        drop : _fangornDropzoneDrop,
        queuecomplete: _fangornQueueComplete
    },
    resolveRefreshIcon : function() {
        return m('i.fa.fa-refresh.fa-spin');
    },
    removeIcon : function(){
        return m.trust('&times;');
    },
    toolbarComponent : FGToolbar,
    // DRAG AND DROP RELATED OPTIONS
    dragOptions : {},
    dropOptions : {},
    dragEvents : {
        start : _fangornDragStart
    },
    dropEvents : {
        drop : _fangornDrop,
        over : _fangornOver
    },
    onafterselectwitharrow : function(row, direction) {
        var tb = this;
        var item = tb.find(row.id);
        _fangornMultiselect.call(tb,null,item);
    },
    hScroll : null,
    naturalScrollLimit : 0
};

/**
 * Loads Fangorn with options
 * @param {Object} options The options to be extended with Treebeard options
 * @constructor
 */
function Fangorn(options) {
    this.options = $.extend({}, tbOptions, options);
    this.grid = null;       // Set by _initGrid
    this.init();
}

/**
 * Initialize Fangorn methods that connect it to Treebeard
 * @type {{constructor: Fangorn, init: Function, _initGrid: Function}}
 */
Fangorn.prototype = {
    constructor: Fangorn,
    init: function () {
        this._initGrid();
    },
    // Create the Treebeard once all addons have been configured
    _initGrid: function () {
        this.grid = new Treebeard(this.options);
        return this.grid;
    }
};

Fangorn.Components = {
    button : FGButton,
    input : FGInput,
    toolbar : FGToolbar,
    dropdown : FGDropdown,
    toolbarModes : toolbarModes
};

Fangorn.ButtonEvents = {
    _downloadEvent: _downloadEvent,
    _downloadZipEvent: _downloadZipEvent,
    _uploadEvent: _uploadEvent,
    _removeEvent: _removeEvent,
    createFolder: _createFolder,
    _gotoFileEvent : gotoFileEvent,
};

Fangorn.DefaultColumns = {
    _fangornTitleColumn: _fangornTitleColumn,
    _fangornVersionColumn: _fangornVersionColumn,
    _fangornModifiedColumn: _fangornModifiedColumn
};

Fangorn.Utils = {
    inheritFromParent: inheritFromParent,
    resolveconfigOption: resolveconfigOption,
    reapplyTooltips : reapplyTooltips,
    setCurrentFileID: setCurrentFileID,
    scrollToFile: scrollToFile,
    openParentFolders : openParentFolders,
    dismissToolbar : dismissToolbar,
    uploadRowTemplate : uploadRowTemplate,
    resolveIconView: resolveIconView,
    orderFolder: orderFolder,
    connectCheckTemplate : _connectCheckTemplate
};

Fangorn.DefaultOptions = tbOptions;

module.exports = Fangorn;<|MERGE_RESOLUTION|>--- conflicted
+++ resolved
@@ -433,15 +433,12 @@
         if (child.data.name === item.data.name && child.id !== item.id) {
             messageArray.push(m('p', 'An item named "' + child.data.name + '" already exists in this location.'));
 
-<<<<<<< HEAD
-=======
             if (window.contextVars.node.preprintFileId === child.data.path.replace('/', '')) {
                 messageArray = messageArray.concat([
                     m('p', 'The file "' + child.data.name + '" is the primary file for a preprint, so it should not be replaced.'),
                     m('strong', 'Replacing this file will remove this preprint from circulation.')
                 ]);
             }
->>>>>>> 7378fc7b
             tb.modal.update(
                 m('', messageArray), [
                     m('span.btn.btn-default', {onclick: function() {tb.modal.dismiss();}}, 'Cancel'), //jshint ignore:line
