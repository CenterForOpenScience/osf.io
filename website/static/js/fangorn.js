--- conflicted
+++ resolved
@@ -1383,7 +1383,6 @@
         custom : _fangornTitleColumn
     });
 
-<<<<<<< HEAD
     if (item.data.kind === 'file') {
         default_columns.push(
         {
@@ -1397,13 +1396,7 @@
             data : 'size',  // Data field name
             filter : true,
             custom : function() {return item.data.size ? $osf.humanFileSize(item.data.size, true) : '';}
-=======
-    defaultColumns.push({
-        data : 'size',  // Data field name
-        sortInclude : false,
-        filter : false,
-        custom : function() {return item.data.size ? $osf.humanFileSize(item.data.size, true) : '';}
-    });
+
     if (item.data.provider === 'osfstorage') {
         defaultColumns.push({
             data : 'downloads',
@@ -1417,7 +1410,6 @@
             sortInclude : false,
             filter : false,
             custom : function() { return m(''); }
->>>>>>> 170c33b2
         });
     }
     defaultColumns.push(
@@ -1441,11 +1433,7 @@
     columns.push(
     {
         title: 'Name',
-<<<<<<< HEAD
-        width : '70%',
-=======
         width : '64%',
->>>>>>> 170c33b2
         sort : true,
         sortType : 'text'
     }, {
@@ -2582,11 +2570,8 @@
 
 Fangorn.DefaultColumns = {
     _fangornTitleColumn: _fangornTitleColumn,
-<<<<<<< HEAD
-    _fangornVersionColumn: _fangornVersionColumn
-=======
+    _fangornVersionColumn: _fangornVersionColumn,
     _fangornModifiedColumn: _fangornModifiedColumn
->>>>>>> 170c33b2
 };
 
 Fangorn.Utils = {
