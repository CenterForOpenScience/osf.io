--- conflicted
+++ resolved
@@ -1512,19 +1512,20 @@
 
 function _fangornTitleColumn(item, col) {
     var tb = this;
-<<<<<<< HEAD
+    var itemLabel = [];
+
+    if(item.data.nodeRegion){
+        itemLabel.push(item.data.name + ' (' + item.data.nodeRegion + ')');
+    } else {
+        itemLabel.push(m('span', item.data.name));
+    }
+
     if(item.data.storageUsage) {
-        return _fangornTitleColumnHelper(tb, item, col, [m('span', item.data.name), m('span.text-muted.p-l-xs', $osf.humanFileSize(item.data.storageUsage, true))], '/', 'fg-file-links');
-    }
-
-     return _fangornTitleColumnHelper(tb, item, col, item.data.name, '/', 'fg-file-links');}
-=======
-    if(item.data.nodeRegion){
-        return _fangornTitleColumnHelper(tb, item, col, item.data.name + ' (' + item.data.nodeRegion + ')', '/', 'fg-file-links');
-    }
-    return _fangornTitleColumnHelper(tb, item, col, item.data.name, '/', 'fg-file-links');
-}
->>>>>>> 7f4e3557
+        itemLabel.push(m('span.text-muted.p-l-xs', $osf.humanFileSize(item.data.storageUsage, true)));
+    }
+
+    return _fangornTitleColumnHelper(tb, item, col, itemLabel, '/', 'fg-file-links');
+}
 
 function _fangornVersionColumn(item, col) {
     var tb = this;
