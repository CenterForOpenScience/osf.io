/**
 * Simple knockout model and view model for managing crud addon delete files on the
 * file detail page.
 */
;(function (global, factory) {
    if (typeof define === 'function' && define.amd) {
        define(['knockout', 'jquery', 'osfutils'], factory);
    } else {
        global.DeleteFile  = factory(ko, jQuery);
    }
}(this, function(ko, $) {
    'use strict';
    ko.punches.enableAll();

    function DeleteFileViewModel(urls) {
        var self = this;

        self.api_url = ko.observable(urls['delete_url']);
        self.files_page_url = ko.observable(urls['files_page_url']);
        self.deleting = ko.observable(false);

        self.deleteFile = function(){
            bootbox.confirm({
                title: 'Delete file?',
                message: 'Are you sure you want to delete this file? It will not be recoverable.',
                callback: function(result) {
                    if(result) {
                        self.deleting(true);
                        var request = $.ajax({
                            type: 'DELETE',
                            url: self.api_url()
                        });
                        request.done(function() {
                            window.location = self.files_page_url();
                        });
                        request.fail(function( jqXHR, textStatus ) {
<<<<<<< HEAD
                            $('#deletingAlert').removeClass('in');
                            new GrowlBox('Error:', 'Could not delete: ' + textStatus );
=======
                            self.deleting(false);
                            bootbox.alert( 'Could not delete: ' + textStatus );
>>>>>>> 208e53f6
                        });
                    }
                }
            });
        };
    }
    // Public API
    function DeleteFile(selector, urls) {
        this.viewModel = new DeleteFileViewModel(urls);
        $.osf.applyBindings(this.viewModel, selector);
    }

    return DeleteFile;
}));<|MERGE_RESOLUTION|>--- conflicted
+++ resolved
@@ -34,13 +34,8 @@
                             window.location = self.files_page_url();
                         });
                         request.fail(function( jqXHR, textStatus ) {
-<<<<<<< HEAD
                             $('#deletingAlert').removeClass('in');
                             new GrowlBox('Error:', 'Could not delete: ' + textStatus );
-=======
-                            self.deleting(false);
-                            bootbox.alert( 'Could not delete: ' + textStatus );
->>>>>>> 208e53f6
                         });
                     }
                 }
