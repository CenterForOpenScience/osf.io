--- conflicted
+++ resolved
@@ -212,17 +212,10 @@
             [ctrl.activityLogs() ? ctrl.activityLogs().map(function(item) {
                 var image = m('i.fa.fa-desktop');
                 if (ctrl.node.anonymous) item.anonymous = true;
-<<<<<<< HEAD
-                if (!ctrl.node.anonymous && item.embeds.user && item.embeds.user.data) {
+                if (!ctrl.node.anonymous && item.embeds && item.embeds.user && item.embeds.user.data) {
                     image = m('img', { src : item.embeds.user.data.links.profile_image, 'aria-label' : 'Log Profile Logo'});
-                } else if (!ctrl.node.anonymous && item.embeds.user && item.embeds.user.errors[0].meta){
+                } else if (!ctrl.node.anonymous && item.embeds && item.embeds.user && item.embeds.user.errors[0].meta){
                     image = m('img', { src : item.embeds.user.errors[0].meta.profile_image, 'aria-label' : 'Log Profile Logo'});
-=======
-                if (!ctrl.node.anonymous && item.embeds && item.embeds.user && item.embeds.user.data) {
-                    image = m('img', { src : item.embeds.user.data.links.profile_image});
-                } else if (!ctrl.node.anonymous && item.embeds && item.embeds.user && item.embeds.user.errors[0].meta){
-                    image = m('img', { src : item.embeds.user.errors[0].meta.profile_image});
->>>>>>> 91216306
                 }
                 return m('.db-activity-item', [
                     m('', [m('.db-log-avatar.db-log-avatar-project-overview.m-r-xs', image), m('span.p-l-sm.p-r-sm', ''), m.component(LogText.LogText, item)]),
