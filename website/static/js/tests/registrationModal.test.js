--- conflicted
+++ resolved
@@ -109,25 +109,6 @@
     });
     describe('#timeValidation', () => {
         it('returns true for date more than 2 days in the future', () => {
-<<<<<<< HEAD
-            var validDateTwoDays = new Date(2016, 0, 1);
-            vm.pikaday(new Date (2016, 0, 4));
-            assert.isTrue(vm.minimumTimeValidation(null, null, validDateTwoDays));
-        });
-        it('returns true for date less than 4 years in the future', () => {
-            var validDateFourYears = new Date(2016, 0, 1);
-            vm.pikaday(new Date (2019, 11, 30));
-            assert.isTrue(vm.maximumTimeValidation(null, null, validDateFourYears));
-        });
-        it('returns false for date less than 2 days in the future', () => {
-            var invalidDateTwoDays = new Date(2016, 0, 1);
-            vm.pikaday(new Date (2016, 0, 2));
-            assert.isFalse(vm.minimumTimeValidation(null, null, invalidDateTwoDays));
-        });
-        it('returns false for date at least 4 years in the future', () => {
-            var invalidDateFourYears = new Date(2016, 0, 1);
-            vm.pikaday(new Date (2020, 0, 1));
-=======
             var validDateTwoDays = new Date();
             vm.pikaday(new Date (validDateTwoDays.getTime() + 259200000)); //+3 Days
             assert.isTrue(vm.minimumTimeValidation(null, null, validDateTwoDays));
@@ -145,7 +126,6 @@
         it('returns false for date at least 4 years in the future', () => {
             var invalidDateFourYears = new Date();
             vm.pikaday(new Date (invalidDateFourYears.getTime() + 126144000000)); //+1460 Days
->>>>>>> 72309448
             assert.isFalse(vm.maximumTimeValidation(null, null, invalidDateFourYears));
         });
         it('returns true for date more than 2 days in the future, in a western timezone', () => {
