--- conflicted
+++ resolved
@@ -7,7 +7,12 @@
 var utils = require('./utils');
 require('truncate');
 
-<<<<<<< HEAD
+var LoadingIcon = {
+    view: function(ctrl) {
+        return m('img', {src: '/static/img/loading.gif', alt: 'loading spinner'});
+    }
+};
+
 var Results = {
     view: function(ctrl, params) {
         var vm = params.vm;
@@ -27,7 +32,7 @@
             } else if (!loading && results.length === 0) {
                 return m('p', {class: 'text-muted'}, 'No results for this query');
             } else {
-                return m('', [m.component(utils.loadingIcon), 'loading...']);
+                return m('', [m.component(LoadingIcon), 'loading...']);
             }
         };
 
@@ -45,53 +50,8 @@
                 }, 'More') : [])
             ))
         ]);
-
-=======
-var LoadingIcon = {
-    view: function(ctrl) {
-        return m('img', {src: '/static/img/loading.gif', alt: 'loading spinner'});
-    }
-};
-
-var Results = {
-    view: function(ctrl, params) {
-        var vm = params.vm;
-        var resultViews = $.map(vm.results || [], function(result, i) {
-            return m.component(Result, {result: result, vm: vm,});
-        });
-
-
-
-        var len = 0;
-        if (vm.results){
-            len = vm.results.length;
-        }
-        var maybeResults = function(results, loading) {
-            if (results.length > 0) {
-                return results;
-            } else if (!loading && results.length === 0) {
-                return m('p', {class: 'text-muted'}, 'No results for this query');
-            } else {
-                return m('', [m.component(LoadingIcon), 'loading...']);
-            }
-        };
-
-        return m('', [
-            m('.row', m('.col-md-12', maybeResults(resultViews, vm.resultsLoading()))),
-            m('.row', m('.col-md-12', m('div', {style: {display: 'block', margin: 'auto', 'text-align': 'center'}},
-                len > 0 && len < vm.count ?
-                m('a.btn.btn-md.btn-default', {
-                    onclick: function(){
-                        utils.loadMore(vm)
-                            .then(function(data) {
-                                utils.updateVM(vm, data);
-                            });
-                    }
-                }, 'More') : [])
-            ))
-        ]);
-
->>>>>>> 9c25d056
+    };
+
     }
 };
 
@@ -119,7 +79,6 @@
                 m.component(Footer, params)
             ]),
             m('hr')
-<<<<<<< HEAD
         ]);
 
     }
@@ -140,18 +99,19 @@
 var Description = {
     controller: function(vm) {
         var self = this;
-        self.showAll = false;
-    },
-    view: function(ctrl, params) {
-        var result = params.result;
+        self.showAll = m.prop(false);
+    },
+    view: function(ctrl, params) {
+        var result = params.result;
+        var showOnClick = function() {
+            ctrl.showAll(!ctrl.showAll());
+        };
         if ((result.description || '').length > 350) {
-            return m('p.readable.pointer', {
-                onclick: function() {
-                    ctrl.showAll = !ctrl.showAll;
-                    }
-                },
-                ctrl.showAll ? result.description : $.truncate(result.description, {length: 350})
-            );
+            return m('', [
+                m('p.readable.pointer', {onclick: showOnClick},
+                    ctrl.showAll() ? result.description : $.truncate(result.description, {length: 350})
+                ),
+                m('a.sr-only', {href: '#', onclick: showOnClick}, ctrl.showAll() ? 'See less' : 'See more')]);
         } else {
             return m('p.readable', result.description);
         }
@@ -190,6 +150,7 @@
         return m('span', [
             m('span', index !== 0 ? ' · ' : ''),
             m('a', {
+                href: '#',
                 onclick: function() {
                     utils.updateFilter(vm, 'match:contributors.familyName:' + contributor.familyName, true);
                     utils.updateFilter(vm, 'match:contributors.givenName:' + contributor.givenName, true);
@@ -225,7 +186,7 @@
     view: function(ctrl, params) {
         var subject = params.subject;
         var vm = params.vm;
-        return m('span', m('.badge.pointer', {onclick: function(){
+        return m('span', m('a.badge.pointer', {onclick: function(){
                 utils.updateFilter(vm, 'match:subjects:"' + subject + '"', true);
             }}, $.truncate(subject, {length: 50}), ' '
         ));
@@ -253,7 +214,7 @@
         var result = params.result;
         var vm = params.vm;
         return m('div', [
-            m('span',
+            m('span.text-muted',
                 'Released on ' + new $osf.FormattableDate(result.providerUpdatedDateTime).local,
                 vm.rawNormedLoaded() ?  m('span', [
                     m('span', {style: {'margin-right': '5px', 'margin-left': '5px'}}, ' | '),
@@ -268,8 +229,11 @@
             m('span.pull-right', [
                 m('img', {src: vm.ProviderMap[result.shareProperties.source].favicon, alt: 'favicon for ' + result.shareProperties.source, style: {width: '16px', height: '16px'}}),
                 ' ',
-                m('a', {onclick: function() {utils.updateFilter(vm, 'shareProperties.source:' + result.shareProperties.source);}}, vm.ProviderMap[result.shareProperties.source].long_name),
-                m('br')
+                m('a', {
+                    onclick: function() {utils.updateFilter(vm, 'match:shareProperties.source:' + result.shareProperties.source);}
+                }, vm.ProviderMap[result.shareProperties.source].long_name),
+                m('br'),
+                m('hr')
             ]),
             ctrl.showRawNormalized() ? m.component(RawNormalizedData, {result: ctrl.cleanResult(), missingError: ctrl.missingError()}) : '',
         ]);
@@ -314,207 +278,6 @@
                 ])
             )
         ]);
-=======
-        ]);
-
-    }
-};
-
-var TitleBar = {
-    view: function(ctrl, params) {
-        var result = params.result;
-        return m('span', {}, [
-            m('a[href=' + result.uris.canonicalUri + ']', ((result.title || 'No title provided'))),
-            m('br'),
-            m.component(Description, params)
-        ]);
-    }
-};
-
-/* Render the description of a single result. Will highlight the matched text */
-var Description = {
-    controller: function(vm) {
-        var self = this;
-        self.showAll = m.prop(false);
-    },
-    view: function(ctrl, params) {
-        var result = params.result;
-        var showOnClick = function() {
-            ctrl.showAll(!ctrl.showAll());
-        };
-        if ((result.description || '').length > 350) {
-            return m('', [
-                m('p.readable.pointer', {onclick: showOnClick},
-                    ctrl.showAll() ? result.description : $.truncate(result.description, {length: 350})
-                ),
-                m('a.sr-only', {href: '#', onclick: showOnClick}, ctrl.showAll() ? 'See less' : 'See more')]);
-        } else {
-            return m('p.readable', result.description);
-        }
-    }
-};
-
-var Contributors = {
-    controller: function(vm) {
-        var self = this;
-        self.showAll = false;
-    },
-    view: function(ctrl, params) {
-        var result = params.result;
-        var contributorViews = $.map(result.contributors, function(contributor, i) {
-                return m.component(Contributor, $.extend({contributor: contributor, index: i}, params));
-            });
-
-        return m('span.pull-left', {style: {'text-align': 'left'}},
-            ctrl.showAll || result.contributors.length < 8 ?
-                contributorViews :
-                m('span', [
-                    contributorViews.slice(0, 7),
-                    m('br'),
-                    m('a', {onclick: function(){ctrl.showAll = !ctrl.showAll;}}, 'See All')
-                ])
-        );
-
-    }
-};
-
-var Contributor = {
-    view: function(ctrl, params) {
-        var contributor = params.contributor;
-        var index = params.index;
-        var vm = params.vm;
-        return m('span', [
-            m('span', index !== 0 ? ' · ' : ''),
-            m('a', {
-                href: '#',
-                onclick: function() {
-                    utils.updateFilter(vm, 'match:contributors.familyName:' + contributor.familyName, true);
-                    utils.updateFilter(vm, 'match:contributors.givenName:' + contributor.givenName, true);
-                }
-            }, contributor.name)
-        ]);
-    }
-};
-
-var Subjects = {
-    controller: function(vm) {
-        var self = this;
-        self.showAll = false;
-    },
-    view: function(ctrl, params){
-        var result = params.result;
-        var subjectViews = $.map(result.subjects || [], function(subject, i) {
-            return m.component(Subject, $.extend({subject: subject}, params));
-        });
-        if (ctrl.showAll || (result.subjects || []).length <= 5) {
-            return m('span', subjectViews);
-        }
-        return m('span', [
-            subjectViews.slice(0, 5),
-            m('br'),
-            m('div', m('a', {onclick: function() {ctrl.showAll = !ctrl.showAll;}},'See All'))
-        ]);
-
-    }
-};
-
-var Subject = {
-    view: function(ctrl, params) {
-        var subject = params.subject;
-        var vm = params.vm;
-        return m('span', m('a.badge.pointer', {onclick: function(){
-                utils.updateFilter(vm, 'match:subjects:"' + subject + '"', true);
-            }}, $.truncate(subject, {length: 50}), ' '
-        ));
-    }
-};
-
-var Footer = {
-    controller: function(params) {
-        var self = this;
-        this.result = params.result;
-        this.cleanResult = m.prop(null);
-        this.missingError = m.prop(null);
-        this.showRawNormalized = m.prop(false);
-        this.loadRawNormalized = function() {
-            utils.loadRawNormalized(this.result).then(
-                function(cleanData) {
-                    self.cleanResult(cleanData);
-                }, function(error) {
-                    self.missingError(error);
-                }
-            );
-        };
-    },
-    view: function(ctrl, params) {
-        var result = params.result;
-        var vm = params.vm;
-        return m('div', [
-            m('span.text-muted',
-                'Released on ' + new $osf.FormattableDate(result.providerUpdatedDateTime).local,
-                vm.rawNormedLoaded() ?  m('span', [
-                    m('span', {style: {'margin-right': '5px', 'margin-left': '5px'}}, ' | '),
-                    m('a', {
-                        onclick: function() {
-                            ctrl.showRawNormalized(!ctrl.showRawNormalized());
-                            ctrl.loadRawNormalized();
-                        }
-                    }, 'Data')
-                ]) : m('span', [])
-            ),
-            m('span.pull-right', [
-                m('img', {src: vm.ProviderMap[result.shareProperties.source].favicon, alt: 'favicon for ' + result.shareProperties.source, style: {width: '16px', height: '16px'}}),
-                ' ',
-                m('a', {
-                    onclick: function() {utils.updateFilter(vm, 'match:shareProperties.source:' + result.shareProperties.source);}
-                }, vm.ProviderMap[result.shareProperties.source].long_name),
-                m('br'),
-                m('hr')
-            ]),
-            ctrl.showRawNormalized() ? m.component(RawNormalizedData, {result: ctrl.cleanResult(), missingError: ctrl.missingError()}) : '',
-        ]);
-    }
-};
-
-var RawNormalizedData = {
-    view: function(ctrl, params) {
-        var result = params.result || params.missingError;
-        var divID = params.missingError ? '' : (result.normalized.shareProperties.docID + result.normalized.shareProperties.source).replace( /(:|\.|\[|\]|,)/g, '-' );
-        return m('.row', [
-            m('.col-md-12',
-                m('div', [
-                    m('ul', {className: 'nav nav-tabs'}, [
-                        m('li', m('a', {href: '#raw' + divID, 'data-toggle': 'tab'}, 'Raw')),
-                        m('li', m('a', {href: '#normalized' + divID, 'data-toggle': 'tab'}, 'Normalized'))
-                    ]),
-                    m('div', {className: 'tab-content'},
-                        m('div',
-                            {className: 'tab-pane active', id:'raw' + divID},
-                            m('pre',
-                                (function(){
-                                    if (result.rawfiletype === 'xml') {
-                                        return pd.xml(result.raw);
-                                    }
-                                    else {
-                                        var rawjson = JSON.parse(result.raw);
-                                        return JSON.stringify(rawjson, undefined, 2);
-                                    }
-                                }())
-                            )
-                        ),
-                        m('div',
-                            {className: 'tab-pane', id:'normalized' + divID},
-                            m('pre',
-                                (function(){
-                                    return JSON.stringify(result.normalized, undefined, 2);
-                                }())
-                            )
-                        )
-                    )
-                ])
-            )
-        ]);
->>>>>>> 9c25d056
     }
 };
 
