--- conflicted
+++ resolved
@@ -57,26 +57,16 @@
     };
 
     self.renderProvider = function(result, index) {
-<<<<<<< HEAD
-        var checked = (self.vm.optionalFilters.indexOf('shareProperties.source:' + result.short_name) > -1 || self.vm.requiredFilters.indexOf('shareProperties.source:' + result.short_name) > -1) ? 'in-filter' : '';
-=======
         var checked = (self.vm.optionalFilters.indexOf('match:shareProperties.source:' + result.short_name) > -1 || self.vm.requiredFilters.indexOf('match:shareProperties.source:' + result.short_name) > -1) ? 'in-filter' : '';
->>>>>>> f0470a5c
 
         return m('li',
             m('.provider-filter.break-word', {
                 'class': checked,
                 onclick: function(cb){
                     if (checked === 'in-filter') {
-<<<<<<< HEAD
-                        utils.removeFilter(self.vm, 'shareProperties.source:' + result.short_name);
-                    } else {
-                        utils.updateFilter(self.vm, 'shareProperties.source:' + result.short_name);
-=======
                         utils.removeFilter(self.vm, 'match:shareProperties.source:' + result.short_name);
                     } else {
                         utils.updateFilter(self.vm, 'match:shareProperties.source:' + result.short_name);
->>>>>>> f0470a5c
                     }
                 }
             }, [
