--- conflicted
+++ resolved
@@ -23,13 +23,8 @@
     view: function(ctrl, params) {
         var vm = params.vm;
 
-<<<<<<< HEAD
-        return m('.sidebar-header',  ['Active filters:',
-            (vm.optionalFilters.length > 0 || vm.requiredFilters.length > 0) ? m('a', {
-=======
         return m('.sidebar-header', (vm.optionalFilters.length > 0 || vm.requiredFilters.length > 0) ? ['Active filters:',
              m('a', {
->>>>>>> 9c25d056
                 style: {
                     'float': 'right'
                 }, onclick: function(event){
@@ -37,12 +32,8 @@
                     vm.requiredFilters = [];
                     utils.search(vm);
                     }
-<<<<<<< HEAD
-            }, ['Clear ', m('i.fa.fa-close')]) : []]);
-=======
             }, ['Clear ', m('i.fa.fa-close')])
         ]:[]);
->>>>>>> 9c25d056
     }
 };
 
