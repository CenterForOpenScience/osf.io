/**
 * Module to render the consolidated files view. Reads addon configurrations and
 * initializes an HGrid.
 */
this.FileBrowser = (function($, HGrid, bootbox) {
    var tpl = HGrid.Fmt.tpl;

<<<<<<< HEAD
    HGrid.Col.ActionButtons.itemView = function(row) {
=======
    // Can't use microtemplate because microtemplate escapes html
    // Necessary for rendering, e.g. the github branch picker
    HGrid.Col.Name.folderView = function(item) {
        if (item.hasIcon)
            return '<img class="hg-addon" src="/addons/static/' + item.addon + '/comicon.png">' +
                item.name;
        else
            return HGrid.Html.folderIcon + item.name;
    };

    HGrid.Col.Name.itemView = function(item) {
        var ext = item.name.split('.').pop().toLowerCase();
        return HGrid.Extentions.indexOf(ext) == -1 ?
            HGrid.Html.fileIcon + item.name:
            HGrid.ExtentionSkeleton.replace('{{ext}}', ext) + item.name;
    };

    HGrid.Col.ActionButtons.itemView = function() {
>>>>>>> 859bd614
      var buttonDefs = [{
          text: '<i class="icon-download-alt icon-white"></i>',
          action: 'download',
          cssClass: 'btn btn-primary btn-mini'
      }, {
          text: '&nbsp;<i class="icon-remove"></i>',
          action: 'delete',
          cssClass: 'btn btn-link btn-mini btn-delete'
      }];
      return HGrid.Fmt.buttons(buttonDefs);
    };

    HGrid.Col.ActionButtons.folderView = function(row) {
        var buttonDefs = [];
        if (this.options.uploads) {
          buttonDefs.push({
            text: '<i class="icon-upload"></i>',
            action: 'upload',
            cssClass: 'btn btn-default btn-mini'
          });
        }
        if (buttonDefs) {
          return HGrid.Fmt.buttons(buttonDefs);
        }
        return '';
    };

    // OSF-specific HGrid options common to all addons
    baseOptions = {
        /*jshint unused: false */
        columns: [
            HGrid.Col.Name,
            HGrid.Col.ActionButtons
        ],
        width: '100%',
        height: 600,
        fetchUrl: function(row) {
            return row.urls.fetch;
        },
        downloadUrl: function(row) {
            return row.urls.download;
        },
        deleteUrl: function(row) {
            return row.urls.delete;
        },
        onClickDelete: function(evt, row) {
            var $elem = $(evt.target);
            // Show inline confirm
            // TODO: Make inline confirmation more reuseable
            $elem.closest('[data-hg-action="delete"]')
                .html('Are you sure? <a class="unconfirm" data-target="">No</a> / <a class="confirm" data-target="">Yes</a>');
            return this;
        },
        deleteMethod: 'delete',
        uploads: true,
        uploadUrl: function(row) {
            var cfgOption = resolveCfgOption.call(this, row, 'uploadUrl', [row]);
            return cfgOption || row.urls.upload;
        },
        uploadAdded: function(file, row, folder) {
            // Need to set the added row's addon for other callbacks to work
            var parent = this.getByID(row.parentID);
            row.addon = parent.addon;
            // expand the folder
            this.expandItem(folder);
            var cfgOption = resolveCfgOption.call(this, row, 'uploadAdded', [file, row]);
            return cfgOption || null;
        },
        uploadMethod: function(row) {
            var cfgOption = resolveCfgOption.call(this, row, 'uploadMethod', [row]);
            return cfgOption || 'post';
        },
        uploadSending: function(file, row, xhr, formData) {
            var cfgOption = resolveCfgOption.call(this, row, 'uploadSending', [file, row, xhr, formData]);
            return cfgOption || null;
        },
        uploadSuccess: function(file, row, data) {
            // Update the row with the returned server data
            // This is necessary for the download and delete button to work.
            $.extend(row, data[0]);
            this.updateItem(row);
            var cfgOption = resolveCfgOption.call(this, row, 'uploadSuccess', [file, row, data]);
            return cfgOption || null;
        },
        listeners: [
            // Go to file's detail page if name is clicked
            {
                on: 'click',
                selector: '.' + HGrid.Html.nameClass,
                callback: function(evt, row, grid) {
                    if (row) {
                        var viewUrl = grid.getByID(row.id).urls.view;
                        if (viewUrl) {
                            window.location.href = viewUrl;
                        }
                    }
                }
            },
            {on: 'click', selector: '.confirm',
                callback: function(evt, row, grid) {
                    if (row) {
                        grid.deleteFile(row, {
                            error: function() {
                                // TODO: This text should be configurable by addon devs
                                bootbox.error('Could not delete ' + row.name + '. Please try again later.');
                            }
                        });
                    }
                }
            },
            {
                on: 'click', selector: '.unconfirm',
                callback: function(evt, row, grid) {
                    if (row) {
                        // restore row html
                        grid.updateItem(row);
                    }
                }
            }
        ],
        init: function() {
            var self = this;
            // Expand all first level items
            this.getData().forEach(function(item) {self.expandItem(item);});
        }
    };

    // Public API
    function FileBrowser(selector, options) {
        this.selector = selector;
        this.options = $.extend({}, baseOptions, options);
        this.grid = null; // Set by _initGrid
        this.init();
    }
    // Addon config registry
    FileBrowser.cfg = {};

    FileBrowser.getCfg = function(row, key) {
        if (row && row.addon && this.cfg[row.addon]){
            return this.cfg[row.addon][key];
        }
        return undefined;
    };

    // Gets a FileBrowser config option if it is defined by an addon dev.
    // Calls it with `args` if it's a function otherwise returns the value.
    // If the config option is not defined, return null
    function resolveCfgOption(row, option, args) {
        var self = this;
        var prop = FileBrowser.getCfg(row, option);
        if (prop) {
            return typeof prop === 'function' ? prop.apply(self, args) : prop;
        } else {
            return null;
        }
    }
    FileBrowser.prototype = {
        constructor: FileBrowser,
        init: function() {
            this._registerListeners()
                ._initGrid();
        },
        _registerListeners: function() {
            for (var addon in FileBrowser.cfg) {
                var listeners = FileBrowser.cfg[addon].listeners;
                if (listeners){
                    // Add each listener to the hgrid options
                    for (var i = 0, listener; listener = listeners[i]; i++) {
                        this.options.listeners.push(listener);
                    }
                }
            }
            return this;
        },
        // Create the Hgrid once all addons have been configured
        _initGrid: function() {
            this.grid = new HGrid(this.selector, this.options);
            return this;
        }
    };

    return FileBrowser;

})(jQuery, HGrid, bootbox);<|MERGE_RESOLUTION|>--- conflicted
+++ resolved
@@ -5,9 +5,6 @@
 this.FileBrowser = (function($, HGrid, bootbox) {
     var tpl = HGrid.Fmt.tpl;
 
-<<<<<<< HEAD
-    HGrid.Col.ActionButtons.itemView = function(row) {
-=======
     // Can't use microtemplate because microtemplate escapes html
     // Necessary for rendering, e.g. the github branch picker
     HGrid.Col.Name.folderView = function(item) {
@@ -26,7 +23,6 @@
     };
 
     HGrid.Col.ActionButtons.itemView = function() {
->>>>>>> 859bd614
       var buttonDefs = [{
           text: '<i class="icon-download-alt icon-white"></i>',
           action: 'download',
