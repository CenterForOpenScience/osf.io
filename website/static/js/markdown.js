--- conflicted
+++ resolved
@@ -79,12 +79,8 @@
     .use(require('@centerforopenscience/markdown-it-video'))
     .use(require('@centerforopenscience/markdown-it-toc'))
     .use(require('markdown-it-sanitizer'))
-<<<<<<< HEAD
-    .use(require('markdown-it-imsize'))
     .use(viewOnlyImage)
-=======
     .use(require('@centerforopenscience/markdown-it-imsize'))
->>>>>>> 9fb797a6
     .use(insDel)
     .enable('table')
     .enable('linkify')
@@ -95,12 +91,8 @@
 // Fast markdown renderer for active editing to prevent slow loading/rendering tasks
 var markdownQuick = new MarkdownIt('commonmark', { linkify: true })
     .use(require('markdown-it-sanitizer'))
-<<<<<<< HEAD
-    .use(require('markdown-it-imsize'))
     .use(viewOnlyImage)
-=======
     .use(require('@centerforopenscience/markdown-it-imsize'))
->>>>>>> 9fb797a6
     .disable('link')
     .disable('image')
     .use(insDel)
