
var $ = require('jquery');
var ko = require('knockout');
var bootbox = require('bootbox');
var signIn = require('js/signIn');
var $osf = require('js/osfHelpers');

/**
    * The NavbarViewModel, for OSF wide navigation.
    * @param {Object} ... 
    */
var NavbarViewModel = function() {
    var self = this;

    self.showSearch = ko.observable(false);
    self.searchCSS = ko.observable('');
    self.query = ko.observable('');
    self.showClose = true;

    self.onSearchPage = ko.computed(function() {
        return window.contextVars.search;
    });

    // signIn viewmodel component
    self.signIn = new signIn.ViewModel();

    self.toggleSearch = function(){
        if(self.showSearch()){
            self.showSearch(false);
            self.searchCSS('');
        } else {
            self.showSearch(true);
            self.searchCSS('active');
            $('#searchPageFullBar').focus();
        }
    };
    
    self.submit = function() {
        $('#searchPageFullBar').blur().focus();
       if(self.query() !== ''){
           window.location.href = '/search/?q=' + self.query();
       }
    };

};

function NavbarControl (selector, data, options) {
    var self = this;
    self.selector = selector;
    self.$element = $(self.selector);
    self.data = data;
    self.viewModel = new NavbarViewModel(self.data);
    self.options = $.extend({}, {}, options);
    self.init();
}

/** Only for Search Bar Placeholder -- Allow IE and other browsers to work as the same */
function placeholder(inputDom, inputLabel) {
    inputDom.on('input', function () {
        if (inputDom.val() === '') {
<<<<<<< HEAD
            inputLabel.css( "visibility", "visible" );
        } else {
            inputLabel.css( "visibility", "hidden" );
=======
            inputLabel.css( 'visibility', 'visible' );
        } else {
            inputLabel.css( 'visibility', 'hidden' );
>>>>>>> 5d2c2f71
        }
    });
}

function searchBarPlaceHolderInit() {
<<<<<<< HEAD
    var inputDom =  $("#searchPageFullBar");
    var inputLabel =  $("#searchBarLabel");
    inputDom.attr("placeholder", ""); //Clear the original placeholder
    inputLabel.css( "visibility", "visible" );
=======
    var inputDom =  $('#searchPageFullBar');
    var inputLabel =  $('#searchBarLabel');
    inputDom.attr('placeholder', ''); //Clear the original placeholder
    inputLabel.css( 'visibility', 'visible' );
>>>>>>> 5d2c2f71
    placeholder(inputDom, inputLabel);
    inputDom.focus();

    //Make sure IE cursor is located at the end of text
    var $inputVal = inputDom.val();
    inputDom.val('').val($inputVal);

    //For search page with existing input, make sure placeholder is hidden.
<<<<<<< HEAD
    if(inputDom.val() !== '' ){
         inputLabel.css( "visibility", "hidden" );
    }
}

function isIE(userAgent) {
  userAgent = userAgent || navigator.userAgent;
  return userAgent.indexOf("MSIE ") > -1 || userAgent.indexOf("Trident/") > -1;
}


NavbarControl.prototype.init = function() {
    var self = this;
    ko.applyBindings(self.viewModel, self.$element[0]);
    if(isIE()){
=======

    if(inputDom.val() !== '' ){
         inputLabel.css( 'visibility', 'hidden' );
    }
}

NavbarControl.prototype.init = function() {
    var self = this;
    ko.applyBindings(self.viewModel, self.$element[0]);
    if($osf.isIE()){
>>>>>>> 5d2c2f71
        searchBarPlaceHolderInit();
    }
    
};


module.exports = NavbarControl;<|MERGE_RESOLUTION|>--- conflicted
+++ resolved
@@ -58,31 +58,18 @@
 function placeholder(inputDom, inputLabel) {
     inputDom.on('input', function () {
         if (inputDom.val() === '') {
-<<<<<<< HEAD
-            inputLabel.css( "visibility", "visible" );
-        } else {
-            inputLabel.css( "visibility", "hidden" );
-=======
             inputLabel.css( 'visibility', 'visible' );
         } else {
             inputLabel.css( 'visibility', 'hidden' );
->>>>>>> 5d2c2f71
         }
     });
 }
 
 function searchBarPlaceHolderInit() {
-<<<<<<< HEAD
-    var inputDom =  $("#searchPageFullBar");
-    var inputLabel =  $("#searchBarLabel");
-    inputDom.attr("placeholder", ""); //Clear the original placeholder
-    inputLabel.css( "visibility", "visible" );
-=======
     var inputDom =  $('#searchPageFullBar');
     var inputLabel =  $('#searchBarLabel');
     inputDom.attr('placeholder', ''); //Clear the original placeholder
     inputLabel.css( 'visibility', 'visible' );
->>>>>>> 5d2c2f71
     placeholder(inputDom, inputLabel);
     inputDom.focus();
 
@@ -91,23 +78,6 @@
     inputDom.val('').val($inputVal);
 
     //For search page with existing input, make sure placeholder is hidden.
-<<<<<<< HEAD
-    if(inputDom.val() !== '' ){
-         inputLabel.css( "visibility", "hidden" );
-    }
-}
-
-function isIE(userAgent) {
-  userAgent = userAgent || navigator.userAgent;
-  return userAgent.indexOf("MSIE ") > -1 || userAgent.indexOf("Trident/") > -1;
-}
-
-
-NavbarControl.prototype.init = function() {
-    var self = this;
-    ko.applyBindings(self.viewModel, self.$element[0]);
-    if(isIE()){
-=======
 
     if(inputDom.val() !== '' ){
          inputLabel.css( 'visibility', 'hidden' );
@@ -118,7 +88,6 @@
     var self = this;
     ko.applyBindings(self.viewModel, self.$element[0]);
     if($osf.isIE()){
->>>>>>> 5d2c2f71
         searchBarPlaceHolderInit();
     }
     
