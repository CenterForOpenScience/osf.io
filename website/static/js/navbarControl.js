--- conflicted
+++ resolved
@@ -2,11 +2,7 @@
 var $ = require('jquery');
 var ko = require('knockout');
 var bootbox = require('bootbox');
-<<<<<<< HEAD
 var signIn = require('js/signIn.js');
-=======
-var signIn = require('./signIn.js');
->>>>>>> f86fb7aa
 
 /**
     * The NavbarViewModel, for OSF wide navigation.
@@ -25,11 +21,7 @@
     });
 
     // signIn viewmodel component
-<<<<<<< HEAD
-    self.signIn = new signIn.SignIn('#signInForm', false);
-=======
     self.signIn = new signIn.ViewModel();
->>>>>>> f86fb7aa
 
     self.toggleSearch = function(){
         if(self.showSearch()){
