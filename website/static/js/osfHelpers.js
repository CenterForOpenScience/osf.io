--- conflicted
+++ resolved
@@ -305,7 +305,6 @@
         return item[attr];
     });
 };
-
 
 
 /**
@@ -921,14 +920,13 @@
     });
 }
 
-<<<<<<< HEAD
 // Mithril elements converted to HTML string, example m('div', 'hello world') returns '<div>hello world</div>', for
 // readablity of templates that only take strings as parameter
 function mithrilToStr(element) {
     var tmp = document.createElement('div');
     var el = m.render(tmp, element);
     return tmp.innerHTML;
-=======
+}
 /**
  * Return the current domain as a string, e.g. 'http://localhost:5000'
  */
@@ -943,7 +941,6 @@
         ret += ':' + port;
     }
     return ret;
->>>>>>> 98dda2ac
 }
 
 // Also export these to the global namespace so that these can be used in inline
@@ -989,9 +986,6 @@
     onScrollToBottom: onScrollToBottom,
     mithrilToStr:mithrilToStr,
     extractContributorNamesFromAPIData: extractContributorNamesFromAPIData,
-<<<<<<< HEAD
-=======
     onScrollToBottom: onScrollToBottom,
     getDomain: getDomain
->>>>>>> 98dda2ac
 };