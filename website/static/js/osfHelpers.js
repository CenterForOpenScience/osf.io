'use strict';
var ko = require('knockout');
var $ = require('jquery');
require('jquery-blockui');
var Raven = require('raven-js');
var moment = require('moment');
var URI = require('URIjs');
var bootbox = require('bootbox');
var iconmap = require('js/iconmap');

// TODO: For some reason, this require is necessary for custom ko validators to work
// Why?!
require('js/koHelpers');

var GrowlBox = require('js/growlBox');

/**
 * Convenience function to create a GrowlBox
 * Show a growl-style notification for messages. Defaults to an error type.
 * @param {String} title Shows in bold at the top of the box. Required or it looks foolish.
 * @param {String} message Shows a line below the title. This could be '' if there's nothing to say.
 * @param {String} type One of 'success', 'info', 'warning', or 'danger'. Defaults to danger.
 *
 */
var growl = function(title, message, type) {
    new GrowlBox(title, message, type || 'danger');
};


/**
 * Generate OSF absolute URLs, including prefix and arguments. Assumes access to mako globals for pieces of URL.
 * Can optionally pass in an object with params (name:value) to be appended to URL. Calling as:
 *   apiV2Url('users/4urxt/applications',
 *      {query:
 *          {'a':1, 'filter[fullname]': 'lawrence'},
 *       prefix: 'https://staging2.osf.io/api/v2/'})
 * would yield the result:
 *  'https://staging2.osf.io/api/v2/users/4urxt/applications?a=1&filter%5Bfullname%5D=lawrence'
 * @param {String} path The string to be appended to the absolute base path, eg 'users/4urxt'
 * @param {Object} options (optional)
 */
var apiV2Url = function (path, options){
    var contextVars = window.contextVars || {};
    var defaultPrefix = contextVars.apiV2Prefix || '';

    var defaults = {
        prefix: defaultPrefix, // Manually specify the prefix for API routes (useful for testing)
        query: {}  // Optional query parameters to be appended to URL
    };
    var opts = $.extend({}, defaults, options);

    var apiUrl = URI(opts.prefix);
    var pathSegments = URI(path).segment();
    pathSegments.forEach(function(el){
        apiUrl.segment(el);
    });  // Hack to prevent double slashes when joining base + path
    apiUrl.query(opts.query);

    return apiUrl.toString();
};

/*
 * Perform an ajax request (cross-origin if necessary) that sends and receives JSON
 */
var ajaxJSON = function(method, url, options) {
    var defaults = {
        data: {},  // Request body (required for PUT, PATCH, POST, etc)
        isCors: false,  // Is this sending a cross-domain request? (if true, will also send any login credentials)
        fields: {}  // Additional fields (settings) for the JQuery AJAX call; overrides any defaults set by function
    };
    var opts = $.extend({}, defaults, options);

    var ajaxFields = {
        url: url,
        type: method,
        contentType: 'application/json',
        dataType: 'json'
    };
    // Add JSON payload if not a GET request
    if (method.toLowerCase() !== 'get') {
        ajaxFields.data = JSON.stringify(opts.data);
    }
    if(opts.isCors) {
        ajaxFields.crossOrigin = true;
        ajaxFields.xhrFields =  {
            withCredentials: true
        };
    }
    $.extend(true, ajaxFields, opts.fields);

    return $.ajax(ajaxFields);
};


/**
* Posts JSON data.
*
* NOTE: The `success` and `error` callbacks are deprecated. Prefer the Promise
* interface (using the `done` and `fail` methods of a jqXHR).
*
* Example:
*     var $osf = require('./osf-helpers');
*     var request = $osf.postJSON('/foo', {'email': 'bar@baz.com'});
*     request.done(function(response) {
*         // ...
*     })
*     request.fail(function(xhr, textStatus, err) {
*         // ...
*     }
*
* @param  {String} url  The url to post to
* @param  {Object} data JSON data to send to the endpoint
* @return {jQuery xhr}
*/
var postJSON = function(url, data, success, error) {
    var ajaxOpts = {
        data: data,
        fields: {}
    };
    // For backwards compatibility. Prefer the Promise interface to these callbacks.
    if (typeof success === 'function') {
        ajaxOpts.fields.success = success;
    }
    if (typeof error === 'function') {
        ajaxOpts.fields.error = error;
    }
    return ajaxJSON('post', url, ajaxOpts);
};

/**
  * Puts JSON data.
  *
  * NOTE: The `success` and `error` callbacks are deprecated. Prefer the Promise
  * interface (using the `done` and `fail` methods of a jqXHR).
  *
  * Example:
  *     osf.putJSON('/foo', {'email': 'bar@baz.com'})
  *
  * @param  {String} url  The url to put to
  * @param  {Object} data JSON data to send to the endpoint
  * @return {jQuery xhr}
  */
var putJSON = function(url, data, success, error) {
    var ajaxOpts = {
        data: data,
        fields: {}
    };
    // For backwards compatibility. Prefer the Promise interface to these callbacks.
    if (typeof success === 'function') {
        ajaxOpts.fields.success = success;
    }
    if (typeof error === 'function') {
        ajaxOpts.fields.error = error;
    }
    return ajaxJSON('put', url, ajaxOpts);
};

/**
* Set XHR Authentication
*
* Example:
*     var $osf = require('./osf-helpers');
*
*     JQuery
*     $ajax({
*         beforeSend: $osf.setXHRAuthorization,
*         // ...
*     }).done( ... );
*
*     MithrilJS
*     m.request({
*         config: $osf.setXHRAuthorization,
*         // ...
*     }).then( ... );
*
* @param  {Object} XML Http Request
* @return {Object} xhr
*/
var setXHRAuthorization = function (xhr, options) {
    if (navigator.appVersion.indexOf('MSIE 9.') === -1) {
        xhr.withCredentials = true;
        if (options) {
            options.withCredentials = true;
            options.xhrFields = {withCredentials:true};
        }
    }
    return xhr;
};

var errorDefaultShort = 'Unable to resolve';
var errorDefaultLong = 'OSF was unable to resolve your request. If this issue persists, ' +
    'please report it to <a href="mailto:support@osf.io">support@osf.io</a>.';

var handleAddonApiHTTPError = function(error){
    var response;
    try{
        response = JSON.parse(error.response);
    } catch (e){
        response = '';
    }
    var title = response.message_short || errorDefaultShort;
    var message = response.message_long || errorDefaultLong;

    $.osf.growl(title, message);
};

var handleJSONError = function(response) {
    var title = (response.responseJSON && response.responseJSON.message_short) || errorDefaultShort;
    var message = (response.responseJSON && response.responseJSON.message_long) || errorDefaultLong;

    $.osf.growl(title, message);

    Raven.captureMessage('Unexpected error occurred in JSON request');
};

var handleEditableError = function(response) {
    Raven.captureMessage('Unexpected error occurred in an editable input');
    return 'Error: ' + response.responseJSON.message_long;
};

var block = function(message, $element) {
    ($element ? $element.block : $.blockUI).call(
        $element || window,
        {
            css: {
                border: 'none',
                padding: '15px',
                backgroundColor: '#000',
                '-webkit-border-radius': '10px',
                '-moz-border-radius': '10px',
                opacity: 0.5,
                color: '#fff'
            },
            message: message || 'Please wait'
        }
    );
};

var unblock = function(element) {
    if (element) {
        $(element).unblock();
    }
    else {
        $.unblockUI();
    }
};

var joinPrompts = function(prompts, base) {
    var prompt = base || '';
    if (prompts.length !==0) {
        prompt += '<hr />';
        prompt += '<ul>';
        for (var i=0; i<prompts.length; i++) {
            prompt += '<li>' + prompts[i] + '</li>';
        }
        prompt += '</ul>';
    }
    return prompt;
};

var mapByProperty = function(list, attr) {
    return $.map(list, function(item) {
        return item[attr];
    });
};


/**
  * Return whether or not a value is an email address.
  * Adapted from Knockout-Validation.
  */
var isEmail = function(value) {
    return  /^((([a-z]|\d|[!#\$%&'\*\+\-\/=\?\^_`{\|}~]|[\u00A0-\uD7FF\uF900-\uFDCF\uFDF0-\uFFEF])+(\.([a-z]|\d|[!#\$%&'\*\+\-\/=\?\^_`{\|}~]|[\u00A0-\uD7FF\uF900-\uFDCF\uFDF0-\uFFEF])+)*)|((\x22)((((\x20|\x09)*(\x0d\x0a))?(\x20|\x09)+)?(([\x01-\x08\x0b\x0c\x0e-\x1f\x7f]|\x21|[\x23-\x5b]|[\x5d-\x7e]|[\u00A0-\uD7FF\uF900-\uFDCF\uFDF0-\uFFEF])|(\\([\x01-\x09\x0b\x0c\x0d-\x7f]|[\u00A0-\uD7FF\uF900-\uFDCF\uFDF0-\uFFEF]))))*(((\x20|\x09)*(\x0d\x0a))?(\x20|\x09)+)?(\x22)))@((([a-z]|\d|[\u00A0-\uD7FF\uF900-\uFDCF\uFDF0-\uFFEF])|(([a-z]|\d|[\u00A0-\uD7FF\uF900-\uFDCF\uFDF0-\uFFEF])([a-z]|\d|-|\.|_|~|[\u00A0-\uD7FF\uF900-\uFDCF\uFDF0-\uFFEF])*([a-z]|\d|[\u00A0-\uD7FF\uF900-\uFDCF\uFDF0-\uFFEF])))\.)+(([a-z]|[\u00A0-\uD7FF\uF900-\uFDCF\uFDF0-\uFFEF])|(([a-z]|[\u00A0-\uD7FF\uF900-\uFDCF\uFDF0-\uFFEF])([a-z]|\d|-|\.|_|~|[\u00A0-\uD7FF\uF900-\uFDCF\uFDF0-\uFFEF])*([a-z]|[\u00A0-\uD7FF\uF900-\uFDCF\uFDF0-\uFFEF])))$/i.test(value);
};

/**
  * Get query string arguments as an object.
  * If `str` is falsy, return {}.
  * Modified from getQueryParameters plugin by Nicholas Ortenzio (MIT Licensed).
  */
var urlParams = function(str) {
    var stringToParse = str || document.location.search;
    if (!stringToParse) {
        return {};
    }
    return (stringToParse).replace(/(^\?)/,'').split('&')
        .map(function(n){return n = n.split('='),this[n[0]] = decodeURIComponent(n[1]).replace(/\+/g, ' '),this;}.bind({}))[0];
};


/**
 * From Underscore.js, MIT License
 *
 * Returns a function, that, when invoked, will only be triggered at most once
 * during a given window of time. Normally, the throttled function will run
 * as much as it can, without ever going more than once per `wait` duration;
 * but if you'd like to disable the execution on the leading edge, pass
 * `{leading: false}`. To disable execution on the trailing edge, ditto.
 */
var throttle = function(func, wait, options) {
    var context, args, result;
    var timeout = null;
    var previous = 0;
    if (!options) {
        options = {};
    }
    var later = function() {
        previous = options.leading === false ? 0 : new Date().getTime();
        timeout = null;
        result = func.apply(context, args);
        if (!timeout) {
            context = args = null;
        }
    };
    return function() {
        var now = new Date().getTime();
        if (!previous && options.leading === false) {
            previous = now;
        }
            var remaining = wait - (now - previous);
            context = this;
            args = arguments;
            if (remaining <= 0 || remaining > wait) {
            clearTimeout(timeout);
            timeout = null;
            previous = now;
            result = func.apply(context, args);
            if (!timeout) {
                context = args = null;
            }
        } else if (!timeout && options.trailing !== false) {
            timeout = setTimeout(later, remaining);
        }
        return result;
    };
};

// From Underscore.js, MIT License
//
// Returns a function, that, as long as it continues to be invoked, will not
// be triggered. The function will be called after it stops being called for
// N milliseconds. If `immediate` is passed, trigger the function on the
// leading edge, instead of the trailing.

var debounce = function(func, wait, immediate) {
  var timeout, args, context, timestamp, result;

  var later = function() {
    var last = new Date().getTime() - timestamp;

    if (last < wait && last >= 0) {
      timeout = setTimeout(later, wait - last);
    } else {
      timeout = null;
      if (!immediate) {
        result = func.apply(context, args);
        if (!timeout) {
            context = args = null;
        }
      }
    }
  };

  return function() {
    context = this;
    args = arguments;
    timestamp = new Date().getTime();
    var callNow = immediate && !timeout;
    if (!timeout) {
        timeout = setTimeout(later, wait);
    }
    if (callNow) {
      result = func.apply(context, args);
      context = args = null;
    }

    return result;
  };
};

///////////
// Piwik //
///////////

var trackPiwik = function(host, siteId, cvars, useCookies) {
    cvars = Array.isArray(cvars) ? cvars : [];
    useCookies = typeof(useCookies) !== 'undefined' ? useCookies : false;
    try {
        var piwikTracker = window.Piwik.getTracker(host + 'piwik.php', siteId);
        piwikTracker.enableLinkTracking(true);
        for(var i=0; i<cvars.length;i++)
        {
            piwikTracker.setCustomVariable.apply(null, cvars[i]);
        }
        if (!useCookies) {
            piwikTracker.disableCookies();
        }
        piwikTracker.trackPageView();

    } catch(err) { return false; }
    return true;
};

/**
  * A thin wrapper around ko.applyBindings that ensures that a view model
  * is bound to the expected element. Also shows the element (and child elements) if it was
  * previously hidden by applying the 'scripted' CSS class.
  *
  * Takes a ViewModel and a selector (string) or a DOM element.
  */
var applyBindings = function(viewModel, selector) {
    var elem, cssSelector;
    var $elem = $(selector);
    if (typeof(selector.nodeName) === 'string') { // dom element
        elem = selector;
        // NOTE: Only works with DOM elements that have an ID
        cssSelector = '#' + elem.id;
    } else {
        elem = $elem[0];
        cssSelector = selector;
    }
    if ($elem.length === 0) {
        throw "No elements matching selector '" + selector + "'";  // jshint ignore: line
    }
    if ($elem.length > 1) {
        throw "Can't bind ViewModel to multiple elements."; // jshint ignore: line
    }
    // Ensure that the bound element is shown
    if ($elem.hasClass('scripted')){
        $elem.show();
    }
    // Also show any child elements that have the scripted class
    $(cssSelector + ' .scripted').each(function(elm) {
        $(this).show();
    });
    ko.applyBindings(viewModel, $elem[0]);
};

/**
 * A function that checks if a datestring is an ISO 8601 datetime string
 * that lacks an offset. A datetime without a time offset should default
 * to UTC according to JS standards, but Firefox implemented date parsing
 * according to the ISO spec, meaning in Firefox it will default to local
 * time
 * @param {String} dateString The original date or datetime as an ISO date/
 *                            datetime string
 */
var dateTimeWithoutOffset = function(dateString) {
    if (dateString.indexOf('T') === -1) {
        return false;
    }
    var time = dateString.split('T')[1];
    return !((time.indexOf('+') !== -1) || (time.indexOf('-') !== -1));
};

/**
 * A function that coerces a Datetime with no offset to a Datetime with
 * an offset of UTC +00 (equivalent to Z)
 * @param {String} dateTimeString The original Datetime string, which may or may not
 *                                have a terminating Z implying UTC +00
 */
var forceUTC = function(dateTimeString) {
    return dateTimeString.slice(-1) === 'Z' ? dateTimeString : dateTimeString + 'Z';
};

var hasTimeComponent = function(dateString) {
    return dateString.indexOf('T') !== -1;
};

/**
  * A date object with two formats: local time or UTC time.
  * @param {String} date The original date as a string. Should be an standard
  *                      format such as RFC or ISO. If the date is a datetime string
  *                      with no offset, an offset of UTC +00:00 will be assumed
  */
var LOCAL_DATEFORMAT = 'YYYY-MM-DD hh:mm A';
var UTC_DATEFORMAT = 'YYYY-MM-DD HH:mm UTC';
var FormattableDate = function(date) {

    if (typeof date === 'string') {
        this.date = moment(dateTimeWithoutOffset(date) ? forceUTC(date) : date).utc().toDate();
    } else {
        this.date = date;
    }
    this.local = moment(this.date).format(LOCAL_DATEFORMAT);
    this.utc = moment.utc(this.date).format(UTC_DATEFORMAT);
};


/**
 * Escapes html characters in a string.
 */
var htmlEscape = function(text) {
    return $('<div/>').text(text).html();
};


/**
 * Decode Escaped html characters in a string.
 */
var htmlDecode = function(text) {
    return $('<div/>').html(text).text();
};

/**
+ * Resize table to match thead and tbody column
+ */

var tableResize = function(selector, checker) {
    // Change the selector if needed
    var $table = $(selector);
    var $bodyCells = $table.find('tbody tr:first').children();
    var colWidth;

    // Adjust the width of thead cells when window resizes
    $(window).resize(function() {
        // Get the tbody columns width array
        colWidth = $bodyCells.map(function() {
            return $(this).width();
        }).get();
        // Set the width of thead columns
        $table.find('thead tr').children().each(function(i, v) {
            if(i === 0 && $(v).width() > colWidth[i]){
                $($bodyCells[i]).width($(v).width());
            }
            if(checker && i === checker) {
                $(v).width(colWidth[i] + colWidth[i + 1]);
            }else{
                $(v).width(colWidth[i]);
            }
        });
    }).resize(); // Trigger resize handler
};


/* Responsive Affix for side nav */
var fixAffixWidth = function() {
    $('.osf-affix').each(function (){
        var el = $(this);
        var colsize = el.parent('.affix-parent').width();
        el.outerWidth(colsize);
    });
};

var initializeResponsiveAffix = function (){
    // Set nav-box width based on screem
    fixAffixWidth();
    // Show the nav box
    $('.osf-affix').each(function (){
        $(this).show();
    });
    $(window).resize(debounce(fixAffixWidth, 20, true));
};

// Thanks to https://stackoverflow.com/questions/10420352/converting-file-size-in-bytes-to-human-readable
function humanFileSize(bytes, si) {
    var thresh = si ? 1000 : 1024;
    if(Math.abs(bytes) < thresh) {
        return bytes + ' B';
    }
    var units = si ?
        ['kB','MB','GB','TB','PB','EB','ZB','YB'] :
        ['KiB','MiB','GiB','TiB','PiB','EiB','ZiB','YiB'];
    var u = -1;
    do {
        bytes /= thresh;
        ++u;
    } while(Math.abs(bytes) >= thresh && u < units.length - 1);
    return bytes.toFixed(1) + ' ' + units[u];
}

/**
*  returns a random name from this list to use as a confirmation string
*/
var _confirmationString = function() {
    // TODO: Generate a random string here instead of using pre-set values
    //       per Jeff, use ~10 characters
    var scientists = [
        'Anning',
        'Banneker',
        'Cannon',
        'Carver',
        'Chappelle',
        'Curie',
        'Divine',
        'Emeagwali',
        'Fahlberg',
        'Forssmann',
        'Franklin',
        'Herschel',
        'Hodgkin',
        'Hopper',
        'Horowitz',
        'Jemison',
        'Julian',
        'Kovalevsky',
        'Lamarr',
        'Lavoisier',
        'Lovelace',
        'Massie',
        'McClintock',
        'Meitner',
        'Mitchell',
        'Morgan',
        'Odum',
        'Pasteur',
        'Pauling',
        'Payne',
        'Pearce',
        'Pollack',
        'Rillieux',
        'Sanger',
        'Somerville',
        'Tesla',
        'Tyson',
        'Turing'
    ];

    return scientists[Math.floor(Math.random() * scientists.length)];
};

/**
*  Helper function to judge if the user browser is IE
*/
var isIE = function(userAgent) {
    userAgent = userAgent || navigator.userAgent;
    return userAgent.indexOf('MSIE ') > -1 || userAgent.indexOf('Trident/') > -1;
};

/**
*  Helper function to judge if the user browser is Safari
*/
var isSafari = function(userAgent) {
    userAgent = userAgent || navigator.userAgent;
    return (userAgent.search('Safari') >= 0 && userAgent.search('Chrome') < 0);
};

/**
  * Confirm a dangerous action by requiring the user to enter specific text
  *
  * This is an abstraction over bootbox, and passes most options through to
  * bootbox.dailog(). The exception to this is `callback`, which is called only
  * if the user correctly confirms the action.
  *
  * @param  {Object} options
  */
var confirmDangerousAction = function (options) {
    // TODO: Refactor this to be more interactive - use a ten-key-like interface
    //       and display one character at a time for the user to enter. Once
    //       they enter that character, display another. This will require more
    //       sustained attention and will prevent the user from copy/pasting a
    //       random string.

    var confirmationString = _confirmationString();

    // keep the users' callback for re-use; we'll pass ours to bootbox
    var callback = options.callback;
    delete options.callback;

    // this is our callback
    var handleConfirmAttempt = function () {
        var verified = ($('#bbConfirmText').val() === confirmationString);

        if (verified) {
            callback();
        } else {
            growl('Verification failed', 'Strings did not match');
        }
    };

    var defaults = {
        title: 'Confirm action',
        confirmText: confirmationString,
        buttons: {
            cancel: {
                label: 'Cancel',
                className: 'btn-default'
            },
            success: {
                label: 'Confirm',
                className: 'btn-danger',
                callback: handleConfirmAttempt
            }
        },
        message: ''
    };

    var bootboxOptions = $.extend(true, {}, defaults, options);

    bootboxOptions.message += [
        '<p>Type the following to continue: <strong>',
        confirmationString,
        '</strong></p>',
        '<input id="bbConfirmText" class="form-control">'
    ].join('');

    bootbox.dialog(bootboxOptions);
};
/**
 * Maps an object to an array of {key: KEY, value: VALUE} pairs
 *
 * @param {Object} obj
 * @returns {Array} array of key, value pairs
 **/
var iterObject = function(obj) {
    var ret = [];
    $.each(obj, function(prop, value) {
        ret.push({
            key: prop,
            value: value
        });
    });
    return ret;
};
/** A future-proof getter for the current user
**/
var currentUser = function(){
    return window.contextVars.currentUser;
};

/**
 * Use a search function to get the index of an object in an array
 *
 * @param {Array} array
 * @param {Function} searchFn: function that returns true when an item matching the search conditions is found
 * @returns {Integer} index of matched item or -1 if no matching item is found
 **/
function indexOf(array, searchFn) {
    var len = array.length;
    for(var i = 0; i < len; i++) {
        if(searchFn(array[i])) {
            return i;
        }
    }
    return -1;
}

/**
 * Check if any of the values in an array are truthy
 *
 * @param {Array[Any]} listOfBools
 * @returns {Boolean}
 **/
var any = function(listOfBools, check) {
    var someTruthy = false;
    for(var i = 0; i < listOfBools.length; i++){
        if (check) {
            someTruthy = someTruthy || Boolean(check(listOfBools[i]));
        }
        else {
            someTruthy = someTruthy || Boolean(listOfBools[i]);
        }
        if (someTruthy) {
            return someTruthy;
        }
    }
    return false;
};

<<<<<<< HEAD
=======
/** 
 * A helper for creating a style-guide conformant bootbox modal. Returns a promise.
 * @param {String} title: 
 * @param {String} message:
 * @param {String} actionButtonLabel:
 * @param {Object} options: optional options
 * @param {String} options.actionButtonClass: CSS class for action button, default 'btn-success'
 * @param {String} options.cancelButtonLabel: label for cancel button, default 'Cancel'
 * @param {String} options.cancelButtonClass: CSS class for cancel button, default 'btn-default'
 *
 * @example
 * dialog('Hello', 'Just saying hello', 'Say hi').done(successCallback).fail(doNothing);
 **/
>>>>>>> 4765b228
var dialog = function(title, message, actionButtonLabel, options) {
    var ret = $.Deferred();
    options = $.extend({}, {
        actionButtonClass: 'btn-success',
        cancelButtonLabel: 'Cancel',
        cancelButtonClass: 'btn-default'
    }, options || {});

    bootbox.dialog({
        title: title,
        message: message,
        buttons: {
            cancel: {
                label: options.cancelButtonLabel,
                className: options.cancelButtonClass,
                callback: function() {
                    bootbox.hideAll();
                    ret.reject();
                }
            },
            approve: {
                label: actionButtonLabel,
                className: options.actionButtonClass,
                callback: ret.resolve
            }
        }
    });
    return ret.promise();
};

<<<<<<< HEAD
=======

>>>>>>> 4765b228
// Also export these to the global namespace so that these can be used in inline
// JS. This is used on the /goodbye page at the moment.
module.exports = window.$.osf = {
    postJSON: postJSON,
    putJSON: putJSON,
    ajaxJSON: ajaxJSON,
    setXHRAuthorization: setXHRAuthorization,
    handleAddonApiHTTPError: handleAddonApiHTTPError,
    handleJSONError: handleJSONError,
    handleEditableError: handleEditableError,
    block: block,
    unblock: unblock,
    growl: growl,
    apiV2Url: apiV2Url,
    joinPrompts: joinPrompts,
    mapByProperty: mapByProperty,
    isEmail: isEmail,
    urlParams: urlParams,
    trackPiwik: trackPiwik,
    applyBindings: applyBindings,
    FormattableDate: FormattableDate,
    throttle: throttle,
    debounce: debounce,
    htmlEscape: htmlEscape,
    htmlDecode: htmlDecode,
    tableResize: tableResize,
    initializeResponsiveAffix: initializeResponsiveAffix,
    humanFileSize: humanFileSize,
    confirmDangerousAction: confirmDangerousAction,
    iterObject: iterObject,
    isIE: isIE,
    isSafari:isSafari,
    indexOf: indexOf,
    currentUser: currentUser,
    any: any,
    dialog: dialog
};<|MERGE_RESOLUTION|>--- conflicted
+++ resolved
@@ -757,8 +757,6 @@
     return false;
 };
 
-<<<<<<< HEAD
-=======
 /** 
  * A helper for creating a style-guide conformant bootbox modal. Returns a promise.
  * @param {String} title: 
@@ -772,7 +770,6 @@
  * @example
  * dialog('Hello', 'Just saying hello', 'Say hi').done(successCallback).fail(doNothing);
  **/
->>>>>>> 4765b228
 var dialog = function(title, message, actionButtonLabel, options) {
     var ret = $.Deferred();
     options = $.extend({}, {
@@ -803,10 +800,7 @@
     return ret.promise();
 };
 
-<<<<<<< HEAD
-=======
-
->>>>>>> 4765b228
+
 // Also export these to the global namespace so that these can be used in inline
 // JS. This is used on the /goodbye page at the moment.
 module.exports = window.$.osf = {
