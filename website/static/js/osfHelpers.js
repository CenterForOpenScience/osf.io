--- conflicted
+++ resolved
@@ -937,9 +937,6 @@
     contribNameFormat: contribNameFormat,
     trackClick: trackClick,
     findContribName: findContribName,
-<<<<<<< HEAD
+    onScrollToBottom: onScrollToBottom,
     valueProgressBar: valueProgressBar
-=======
-    onScrollToBottom: onScrollToBottom
->>>>>>> efeb3b02
 };