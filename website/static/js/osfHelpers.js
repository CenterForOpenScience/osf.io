'use strict';
var ko = require('knockout');
var $ = require('jquery');
var m = require('mithril');
require('jquery-blockui');
var Raven = require('raven-js');
var moment = require('moment');
var URI = require('URIjs');
var bootbox = require('bootbox');
var iconmap = require('js/iconmap');
var lodashGet = require('lodash.get');


// TODO: For some reason, this require is necessary for custom ko validators to work
// Why?!
require('js/koHelpers');

var GrowlBox = require('js/growlBox');

/**
 * Convenience function to create a GrowlBox
 * Show a growl-style notification for messages. Defaults to an error type.
 * @param {String} title Shows in bold at the top of the box. Required or it looks foolish.
 * @param {String} message Shows a line below the title. This could be '' if there's nothing to say.
 * @param {String} type One of 'success', 'info', 'warning', or 'danger'. Defaults to danger.
 *
 */
var growl = function(title, message, type, delay) {
    new GrowlBox(title, message, type || 'danger', delay);
};


/**
 * Generate OSF absolute URLs, including prefix and arguments. Assumes access to mako globals for pieces of URL.
 * Can optionally pass in an object with params (name:value) to be appended to URL. Calling as:
 *   apiV2Url('users/4urxt/applications',
 *      {query:
 *          {'a':1, 'filter[fullname]': 'lawrence'},
 *       prefix: 'https://staging2.osf.io/api/v2/'})
 * would yield the result:
 *  'https://staging2.osf.io/api/v2/users/4urxt/applications?a=1&filter%5Bfullname%5D=lawrence'
 * @param {String} path The string to be appended to the absolute base path, eg 'users/4urxt'
 * @param {Object} options (optional)
 */
var apiV2Url = function (path, options){
    var contextVars = window.contextVars || {};
    var defaultPrefix = contextVars.apiV2Prefix || '';

    var defaults = {
        prefix: defaultPrefix, // Manually specify the prefix for API routes (useful for testing)
        query: {}  // Optional query parameters to be appended to URL
    };
    var opts = $.extend({}, defaults, options);

    var apiUrl = URI(opts.prefix);
    var pathSegments = URI(path).segment();
    pathSegments.forEach(function(el){
        apiUrl.segment(el);
    });  // Hack to prevent double slashes when joining base + path
    apiUrl.query(opts.query);

    return apiUrl.toString();
};

/*
 * Perform an ajax request (cross-origin if necessary) that sends and receives JSON
 */
var ajaxJSON = function(method, url, options) {
    var defaults = {
        data: {},  // Request body (required for PUT, PATCH, POST, etc)
        isCors: false,  // Is this sending a cross-domain request? (if true, will also send any login credentials)
        fields: {}  // Additional fields (settings) for the JQuery AJAX call; overrides any defaults set by function
    };
    var opts = $.extend({}, defaults, options);

    var ajaxFields = {
        url: url,
        type: method,
        contentType: 'application/json',
        dataType: 'json'
    };
    // Add JSON payload if not a GET request
    if (method.toLowerCase() !== 'get') {
        ajaxFields.data = JSON.stringify(opts.data);
    }
    if(opts.isCors) {
        ajaxFields.crossOrigin = true;
        ajaxFields.xhrFields =  {
            withCredentials: true
        };
    }
    $.extend(true, ajaxFields, opts.fields);

    return $.ajax(ajaxFields);
};


/**
* Posts JSON data.
*
* NOTE: The `success` and `error` callbacks are deprecated. Prefer the Promise
* interface (using the `done` and `fail` methods of a jqXHR).
*
* Example:
*     var $osf = require('./osf-helpers');
*     var request = $osf.postJSON('/foo', {'email': 'bar@baz.com'});
*     request.done(function(response) {
*         // ...
*     })
*     request.fail(function(xhr, textStatus, err) {
*         // ...
*     }
*
* @param  {String} url  The url to post to
* @param  {Object} data JSON data to send to the endpoint
* @return {jQuery xhr}
*/
var postJSON = function(url, data, success, error) {
    var ajaxOpts = {
        data: data,
        fields: {}
    };
    // For backwards compatibility. Prefer the Promise interface to these callbacks.
    if (typeof success === 'function') {
        ajaxOpts.fields.success = success;
    }
    if (typeof error === 'function') {
        ajaxOpts.fields.error = error;
    }
    return ajaxJSON('post', url, ajaxOpts);
};

/**
  * Puts JSON data.
  *
  * NOTE: The `success` and `error` callbacks are deprecated. Prefer the Promise
  * interface (using the `done` and `fail` methods of a jqXHR).
  *
  * Example:
  *     osf.putJSON('/foo', {'email': 'bar@baz.com'})
  *
  * @param  {String} url  The url to put to
  * @param  {Object} data JSON data to send to the endpoint
  * @return {jQuery xhr}
  */
var putJSON = function(url, data, success, error) {
    var ajaxOpts = {
        data: data,
        fields: {}
    };
    // For backwards compatibility. Prefer the Promise interface to these callbacks.
    if (typeof success === 'function') {
        ajaxOpts.fields.success = success;
    }
    if (typeof error === 'function') {
        ajaxOpts.fields.error = error;
    }
    return ajaxJSON('put', url, ajaxOpts);
};

/**
* Set XHR Authentication
*
* Example:
*     var $osf = require('./osf-helpers');
*
*     JQuery
*     $ajax({
*         beforeSend: $osf.setXHRAuthorization,
*         // ...
*     }).done( ... );
*
*     MithrilJS
*     m.request({
*         config: $osf.setXHRAuthorization,
*         // ...
*     }).then( ... );
*
* @param  {Object} XML Http Request
* @return {Object} xhr
*/
var setXHRAuthorization = function (xhr, options) {
    if (navigator.appVersion.indexOf('MSIE 9.') === -1) {
        xhr.withCredentials = true;
        if (options) {
            options.withCredentials = true;
            options.xhrFields = {withCredentials:true};
        }
    }
    return xhr;
};

var errorDefaultShort = 'Unable to resolve';
var errorDefaultLong = 'OSF was unable to resolve your request. If this issue persists, ' +
    'please report it to <a href="mailto:support@osf.io">support@osf.io</a>.';

var handleAddonApiHTTPError = function(error){
    var response;
    try{
        response = JSON.parse(error.response);
    } catch (e){
        response = '';
    }
    var title = response.message_short || errorDefaultShort;
    var message = response.message_long || errorDefaultLong;

    $.osf.growl(title, message);
};

var handleJSONError = function(response) {
    var title = (response.responseJSON && response.responseJSON.message_short) || errorDefaultShort;
    var message = (response.responseJSON && response.responseJSON.message_long) || errorDefaultLong;
    // We can reach this error handler when the user leaves a page while a request is pending. In that
    // case, response.status === 0, and we don't want to show an error message.
    if (response && response.status && response.status >= 400) {
        $.osf.growl(title, message);
        Raven.captureMessage('Unexpected error occurred in JSON request');
    }
};

var handleEditableError = function(response) {
    Raven.captureMessage('Unexpected error occurred in an editable input');
    return 'Error: ' + response.responseJSON.message_long;
};

var block = function(message, $element) {
    ($element ? $element.block : $.blockUI).call(
        $element || window,
        {
            css: {
                border: 'none',
                padding: '15px',
                backgroundColor: '#000',
                '-webkit-border-radius': '10px',
                '-moz-border-radius': '10px',
                opacity: 0.5,
                color: '#fff'
            },
            message: message || 'Please wait'
        }
    );
};

var unblock = function(element) {
    if (element) {
        $(element).unblock();
    }
    else {
        $.unblockUI();
    }
};

var joinPrompts = function(prompts, base) {
    var prompt = base || '';
    if (prompts.length !==0) {
        prompt += '<hr />';
        prompt += '<ul>';
        // Assumes prompts are pre-escaped before constructing this string
        for (var i=0; i<prompts.length; i++) {
            prompt += '<li>' + prompts[i] + '</li>';
        }
        prompt += '</ul>';
    }
    return prompt;
};

var mapByProperty = function(list, attr) {
    return $.map(list, function(item) {
        return item[attr];
    });
};


/**
  * Return whether or not a value is an email address.
  * Adapted from Knockout-Validation.
  */
var isEmail = function(value) {
    return  /^((([a-z]|\d|[!#\$%&'\*\+\-\/=\?\^_`{\|}~]|[\u00A0-\uD7FF\uF900-\uFDCF\uFDF0-\uFFEF])+(\.([a-z]|\d|[!#\$%&'\*\+\-\/=\?\^_`{\|}~]|[\u00A0-\uD7FF\uF900-\uFDCF\uFDF0-\uFFEF])+)*)|((\x22)((((\x20|\x09)*(\x0d\x0a))?(\x20|\x09)+)?(([\x01-\x08\x0b\x0c\x0e-\x1f\x7f]|\x21|[\x23-\x5b]|[\x5d-\x7e]|[\u00A0-\uD7FF\uF900-\uFDCF\uFDF0-\uFFEF])|(\\([\x01-\x09\x0b\x0c\x0d-\x7f]|[\u00A0-\uD7FF\uF900-\uFDCF\uFDF0-\uFFEF]))))*(((\x20|\x09)*(\x0d\x0a))?(\x20|\x09)+)?(\x22)))@((([a-z]|\d|[\u00A0-\uD7FF\uF900-\uFDCF\uFDF0-\uFFEF])|(([a-z]|\d|[\u00A0-\uD7FF\uF900-\uFDCF\uFDF0-\uFFEF])([a-z]|\d|-|\.|_|~|[\u00A0-\uD7FF\uF900-\uFDCF\uFDF0-\uFFEF])*([a-z]|\d|[\u00A0-\uD7FF\uF900-\uFDCF\uFDF0-\uFFEF])))\.)+(([a-z]|[\u00A0-\uD7FF\uF900-\uFDCF\uFDF0-\uFFEF])|(([a-z]|[\u00A0-\uD7FF\uF900-\uFDCF\uFDF0-\uFFEF])([a-z]|\d|-|\.|_|~|[\u00A0-\uD7FF\uF900-\uFDCF\uFDF0-\uFFEF])*([a-z]|[\u00A0-\uD7FF\uF900-\uFDCF\uFDF0-\uFFEF])))$/i.test(value);
};

/**
  * Get query string arguments as an object.
  * If `str` is falsy, return {}.
  * Modified from getQueryParameters plugin by Nicholas Ortenzio (MIT Licensed).
  */
var urlParams = function(str) {
    var stringToParse = str || document.location.search;
    if (!stringToParse) {
        return {};
    }
    return (stringToParse).replace(/(^\?)/,'').split('&')
        .map(function(n){return n = n.split('='),this[n[0]] = decodeURIComponent(n[1]).replace(/\+/g, ' '),this;}.bind({}))[0];
};


/**
 * From Underscore.js, MIT License
 *
 * Returns a function, that, when invoked, will only be triggered at most once
 * during a given window of time. Normally, the throttled function will run
 * as much as it can, without ever going more than once per `wait` duration;
 * but if you'd like to disable the execution on the leading edge, pass
 * `{leading: false}`. To disable execution on the trailing edge, ditto.
 */
var throttle = function(func, wait, options) {
    var context, args, result;
    var timeout = null;
    var previous = 0;
    if (!options) {
        options = {};
    }
    var later = function() {
        previous = options.leading === false ? 0 : new Date().getTime();
        timeout = null;
        result = func.apply(context, args);
        if (!timeout) {
            context = args = null;
        }
    };
    return function() {
        var now = new Date().getTime();
        if (!previous && options.leading === false) {
            previous = now;
        }
            var remaining = wait - (now - previous);
            context = this;
            args = arguments;
            if (remaining <= 0 || remaining > wait) {
            clearTimeout(timeout);
            timeout = null;
            previous = now;
            result = func.apply(context, args);
            if (!timeout) {
                context = args = null;
            }
        } else if (!timeout && options.trailing !== false) {
            timeout = setTimeout(later, remaining);
        }
        return result;
    };
};

// From Underscore.js, MIT License
//
// Returns a function, that, as long as it continues to be invoked, will not
// be triggered. The function will be called after it stops being called for
// N milliseconds. If `immediate` is passed, trigger the function on the
// leading edge, instead of the trailing.

var debounce = function(func, wait, immediate) {
  var timeout, args, context, timestamp, result;

  var later = function() {
    var last = new Date().getTime() - timestamp;

    if (last < wait && last >= 0) {
      timeout = setTimeout(later, wait - last);
    } else {
      timeout = null;
      if (!immediate) {
        result = func.apply(context, args);
        if (!timeout) {
            context = args = null;
        }
      }
    }
  };

  return function() {
    context = this;
    args = arguments;
    timestamp = new Date().getTime();
    var callNow = immediate && !timeout;
    if (!timeout) {
        timeout = setTimeout(later, wait);
    }
    if (callNow) {
      result = func.apply(context, args);
      context = args = null;
    }

    return result;
  };
};

///////////
// Piwik //
///////////

var trackPiwik = function(host, siteId, cvars, useCookies) {
    cvars = Array.isArray(cvars) ? cvars : [];
    useCookies = typeof(useCookies) !== 'undefined' ? useCookies : false;
    try {
        var piwikTracker = window.Piwik.getTracker(host + 'piwik.php', siteId);
        piwikTracker.enableLinkTracking(true);
        for(var i=0; i<cvars.length;i++)
        {
            piwikTracker.setCustomVariable.apply(null, cvars[i]);
        }
        if (!useCookies) {
            piwikTracker.disableCookies();
        }
        piwikTracker.trackPageView();

    } catch(err) { return false; }
    return true;
};

/**
  * A thin wrapper around ko.applyBindings that ensures that a view model
  * is bound to the expected element. Also shows the element (and child elements) if it was
  * previously hidden by applying the 'scripted' CSS class.
  *
  * Takes a ViewModel and a selector (string) or a DOM element.
  */
var applyBindings = function(viewModel, selector) {
    var elem, cssSelector;
    var $elem = $(selector);
    if (typeof(selector.nodeName) === 'string') { // dom element
        elem = selector;
        // NOTE: Only works with DOM elements that have an ID
        cssSelector = '#' + elem.id;
    } else {
        elem = $elem[0];
        cssSelector = selector;
    }
    if ($elem.length === 0) {
        throw "No elements matching selector '" + selector + "'";  // jshint ignore: line
    }
    if ($elem.length > 1) {
        throw "Can't bind ViewModel to multiple elements."; // jshint ignore: line
    }
    // Ensure that the bound element is shown
    if ($elem.hasClass('scripted')){
        $elem.show();
    }
    // Also show any child elements that have the scripted class
    $(cssSelector + ' .scripted').each(function(elm) {
        $(this).show();
    });
    ko.applyBindings(viewModel, $elem[0]);
};

/**
 * A function that checks if a datestring is an ISO 8601 datetime string
 * that lacks an offset. A datetime without a time offset should default
 * to UTC according to JS standards, but Firefox implemented date parsing
 * according to the ISO spec, meaning in Firefox it will default to local
 * time
 * @param {String} dateString The original date or datetime as an ISO date/
 *                            datetime string
 */
var dateTimeWithoutOffset = function(dateString) {
    if (dateString.indexOf('T') === -1) {
        return false;
    }
    var time = dateString.split('T')[1];
    return !((time.indexOf('+') !== -1) || (time.indexOf('-') !== -1));
};

/**
 * A function that coerces a Datetime with no offset to a Datetime with
 * an offset of UTC +00 (equivalent to Z)
 * @param {String} dateTimeString The original Datetime string, which may or may not
 *                                have a terminating Z implying UTC +00
 */
var forceUTC = function(dateTimeString) {
    return dateTimeString.slice(-1) === 'Z' ? dateTimeString : dateTimeString + 'Z';
};

var hasTimeComponent = function(dateString) {
    return dateString.indexOf('T') !== -1;
};

/**
  * A date object with two formats: local time or UTC time.
  * @param {String} date The original date as a string. Should be an standard
  *                      format such as RFC or ISO. If the date is a datetime string
  *                      with no offset, an offset of UTC +00:00 will be assumed. However,
  *                      if the date is just a date (no time component), the time
  *                      component will be set to midnight local time.  Ergo, if date
  *                      is '2016-04-08' the imputed time will be '2016-04-08 04:00 UTC'
  *                      if run in EDT. But if date is '2016-04-08:00:00:00.000' it will
  *                      always be '2016-04-08 00:00 UTC', regardless of the local timezone.
  */
var LOCAL_DATEFORMAT = 'YYYY-MM-DD hh:mm A';
var UTC_DATEFORMAT = 'YYYY-MM-DD HH:mm UTC';
var FormattableDate = function(date) {

    if (typeof date === 'string') {
        this.date = moment(dateTimeWithoutOffset(date) ? forceUTC(date) : date).utc().toDate();
    } else {
        this.date = date;
    }
    this.local = moment(this.date).format(LOCAL_DATEFORMAT);
    this.utc = moment.utc(this.date).format(UTC_DATEFORMAT);
};


/**
 * Escapes html characters in a string.
 */
var htmlEscape = function(text) {
    return $('<div/>').text(text).html();
};


/**
 * Decode Escaped html characters in a string.
 */
var htmlDecode = function(text) {
    return $('<div/>').html(text).text();
};

/**
+ * Resize table to match thead and tbody column
+ */

var tableResize = function(selector, checker) {
    // Change the selector if needed
    var $table = $(selector);
    var $bodyCells = $table.find('tbody tr:first').children();
    var colWidth;

    // Adjust the width of thead cells when window resizes
    $(window).resize(function() {
        // Get the tbody columns width array
        colWidth = $bodyCells.map(function() {
            return $(this).width();
        }).get();
        // Set the width of thead columns
        $table.find('thead tr').children().each(function(i, v) {
            if(i === 0 && $(v).width() > colWidth[i]){
                $($bodyCells[i]).width($(v).width());
            }
            if(checker && i === checker) {
                $(v).width(colWidth[i] + colWidth[i + 1]);
            }else{
                $(v).width(colWidth[i]);
            }
        });
    }).resize(); // Trigger resize handler
};


/* Responsive Affix for side nav */
var fixAffixWidth = function() {
    $('.osf-affix').each(function (){
        var el = $(this);
        var colsize = el.parent('.affix-parent').width();
        el.outerWidth(colsize);
    });
};

var initializeResponsiveAffix = function (){
    // Set nav-box width based on screem
    fixAffixWidth();
    // Show the nav box
    $('.osf-affix').each(function (){
        $(this).show();
    });
    $(window).resize(debounce(fixAffixWidth, 20, true));
};

// Thanks to https://stackoverflow.com/questions/10420352/converting-file-size-in-bytes-to-human-readable
function humanFileSize(bytes, si) {
    var thresh = si ? 1000 : 1024;
    if(Math.abs(bytes) < thresh) {
        return bytes + ' B';
    }
    var units = si ?
        ['kB','MB','GB','TB','PB','EB','ZB','YB'] :
        ['KiB','MiB','GiB','TiB','PiB','EiB','ZiB','YiB'];
    var u = -1;
    do {
        bytes /= thresh;
        ++u;
    } while(Math.abs(bytes) >= thresh && u < units.length - 1);
    return bytes.toFixed(1) + ' ' + units[u];
}

/**
*  returns a random name from this list to use as a confirmation string
*/
var _confirmationString = function() {
    // TODO: Generate a random string here instead of using pre-set values
    //       per Jeff, use ~10 characters
    var scientists = [
        'Anning',
        'Banneker',
        'Cannon',
        'Carver',
        'Chappelle',
        'Curie',
        'Divine',
        'Emeagwali',
        'Fahlberg',
        'Forssmann',
        'Franklin',
        'Herschel',
        'Hodgkin',
        'Hopper',
        'Horowitz',
        'Jemison',
        'Julian',
        'Kovalevsky',
        'Lamarr',
        'Lavoisier',
        'Lovelace',
        'Massie',
        'McClintock',
        'Meitner',
        'Mitchell',
        'Morgan',
        'Odum',
        'Pasteur',
        'Pauling',
        'Payne',
        'Pearce',
        'Pollack',
        'Rillieux',
        'Sanger',
        'Somerville',
        'Tesla',
        'Tyson',
        'Turing'
    ];

    return scientists[Math.floor(Math.random() * scientists.length)];
};

/**
*  Helper function to judge if the user browser is IE
*/
var isIE = function(userAgent) {
    userAgent = userAgent || navigator.userAgent;
    return userAgent.indexOf('MSIE ') > -1 || userAgent.indexOf('Trident/') > -1;
};

/**
*  Helper function to judge if the user browser is Safari
*/
var isSafari = function(userAgent) {
    userAgent = userAgent || navigator.userAgent;
    return (userAgent.search('Safari') >= 0 && userAgent.search('Chrome') < 0);
};

/**
  * Confirm a dangerous action by requiring the user to enter specific text
  *
  * This is an abstraction over bootbox, and passes most options through to
  * bootbox.dialog(). The exception to this is `callback`, which is called only
  * if the user correctly confirms the action.
  *
  * @param  {Object} options
  */
var confirmDangerousAction = function (options) {
    // TODO: Refactor this to be more interactive - use a ten-key-like interface
    //       and display one character at a time for the user to enter. Once
    //       they enter that character, display another. This will require more
    //       sustained attention and will prevent the user from copy/pasting a
    //       random string.

    var confirmationString = _confirmationString();

    // keep the users' callback for re-use; we'll pass ours to bootbox
    var callback = options.callback;
    delete options.callback;

    // this is our callback
    var handleConfirmAttempt = function () {
        var verified = ($('#bbConfirmText').val() === confirmationString);

        if (verified) {
            callback();
        } else {
            growl('Verification failed', 'Strings did not match');
        }
    };

    var defaults = {
        title: 'Confirm action',
        confirmText: confirmationString,
        buttons: {
            cancel: {
                label: 'Cancel',
                className: 'btn-default'
            },
            success: {
                label: 'Confirm',
                className: 'btn-danger',
                callback: handleConfirmAttempt
            }
        },
        message: ''
    };

    var bootboxOptions = $.extend(true, {}, defaults, options);

    bootboxOptions.message += [
        '<p>Type the following to continue: <strong>',
        htmlEscape(confirmationString),
        '</strong></p>',
        '<input id="bbConfirmText" class="form-control">'
    ].join('');

    bootbox.dialog(bootboxOptions);
};
/**
 * Maps an object to an array of {key: KEY, value: VALUE} pairs
 *
 * @param {Object} obj
 * @returns {Array} array of key, value pairs
 **/
var iterObject = function(obj) {
    var ret = [];
    $.each(obj, function(prop, value) {
        ret.push({
            key: prop,
            value: value
        });
    });
    return ret;
};
/** A future-proof getter for the current user
**/
var currentUser = function(){
    return window.contextVars.currentUser;
};

/**
 * Use a search function to get the index of an object in an array
 *
 * @param {Array} array
 * @param {Function} searchFn: function that returns true when an item matching the search conditions is found
 * @returns {Integer} index of matched item or -1 if no matching item is found
 **/
function indexOf(array, searchFn) {
    var len = array.length;
    for(var i = 0; i < len; i++) {
        if(searchFn(array[i])) {
            return i;
        }
    }
    return -1;
}

/**
 * Check if any of the values in an array are truthy
 *
 * @param {Array[Any]} listOfBools
 * @returns {Boolean}
 **/
var any = function(listOfBools, check) {
    var someTruthy = false;
    for(var i = 0; i < listOfBools.length; i++){
        if (check) {
            someTruthy = someTruthy || Boolean(check(listOfBools[i]));
        }
        else {
            someTruthy = someTruthy || Boolean(listOfBools[i]);
        }
        if (someTruthy) {
            return someTruthy;
        }
    }
    return false;
};

/**
 * A helper for creating a style-guide conformant bootbox modal. Returns a promise.
 * @param {String} title:
 * @param {String} message:
 * @param {String} actionButtonLabel:
 * @param {Object} options: optional options
 * @param {String} options.actionButtonClass: CSS class for action button, default 'btn-success'
 * @param {String} options.cancelButtonLabel: label for cancel button, default 'Cancel'
 * @param {String} options.cancelButtonClass: CSS class for cancel button, default 'btn-default'
 *
 * @example
 * dialog('Hello', 'Just saying hello', 'Say hi').done(successCallback).fail(doNothing);
 **/
var dialog = function(title, message, actionButtonLabel, options) {
    var ret = $.Deferred();
    options = $.extend({}, {
        actionButtonClass: 'btn-success',
        cancelButtonLabel: 'Cancel',
        cancelButtonClass: 'btn-default'
    }, options || {});

    bootbox.dialog({
        title: title,
        message: message,
        buttons: {
            cancel: {
                label: options.cancelButtonLabel,
                className: options.cancelButtonClass,
                callback: function() {
                    bootbox.hideAll();
                    ret.reject();
                }
            },
            approve: {
                label: actionButtonLabel,
                className: options.actionButtonClass,
                callback: ret.resolve
            }
        }
    });
    return ret.promise();
};

// Formats contributor family names for display.  Takes in project, number of contributors, and getFamilyName function
var contribNameFormat = function(node, number, getFamilyName) {
    if (number === 1) {
        return getFamilyName(0, node);
    }
    else if (number === 2) {
        return getFamilyName(0, node) + ' and ' +
            getFamilyName(1, node);
    }
    else if (number === 3) {
        return getFamilyName(0, node) + ', ' +
            getFamilyName(1, node) + ', and ' +
            getFamilyName(2, node);
    }
    else {
        return getFamilyName(0, node) + ', ' +
            getFamilyName(1, node) + ', ' +
            getFamilyName(2, node) + ' + ' + (number - 3);
    }
};

// Returns single name representing contributor, First match found of family name, given name, middle names, full name.
var findContribName = function (userAttributes) {
    var names = [userAttributes.family_name, userAttributes.given_name, userAttributes.middle_names, userAttributes.full_name];
    for (var n = 0; n < names.length; n++) {
        if (names[n]) {
            return names[n];
        }
    }
};

// For use in extracting contributor names from API v2 contributor response
var extractContributorNamesFromAPIData = function(contributor){
    var familyName = '';
    var givenName = '';
    var fullName = '';
    var middleNames = '';

    if (lodashGet(contributor, 'attributes.unregistered_contributor')){
        fullName = contributor.attributes.unregistered_contributor;
    }

    else if (lodashGet(contributor, 'embeds.users.data')) {
        var attributes = contributor.embeds.users.data.attributes;
        familyName = attributes.family_name;
        givenName = attributes.given_name;
        fullName = attributes.full_name;
        middleNames = attributes.middle_names;
    }
    else if (lodashGet(contributor, 'embeds.users.errors')) {
        var meta = contributor.embeds.users.errors[0].meta;
        familyName = meta.family_name;
        givenName = meta.given_name;
        fullName = meta.full_name;
        middleNames = meta.middle_names;
    }

    return {
        'familyName': familyName,
        'givenName': givenName,
        'fullName': fullName,
        'middleNames': middleNames
    };
};


// Google analytics event tracking on the dashboard/my projects pages
var trackClick = function(category, action, label){
    window.ga('send', 'event', category, action, label);
    //in order to make the href redirect work under knockout onclick binding
    return true;
};


// Call a function when scrolled to the bottom of the element
/// Useful for triggering an event at the bottom of a window, like infinite scroll
function onScrollToBottom(element, callback) {
    $(element).scroll(function() {
        var $this = $(this);
        if ($this.scrollTop() + $this.innerHeight() >= $this[0].scrollHeight) {
            callback();
        }
    });
}

// Mithril elements converted to HTML string, example m('div', 'hello world') returns '<div>hello world</div>', for
// readablity of templates that only take strings as parameter
function mithrilToStr(element) {
    var tmp = document.createElement('div');
    var el = m.render(tmp, element);
    return tmp.innerHTML;
}

function mergeMithrilwithDOM(domElement, mithrilElement) {
    var container = document.createElement('div');
    domElement.appendChild(container);
    m.render(container, mithrilElement);
}

// Also export these to the global namespace so that these can be used in inline
// JS. This is used on the /goodbye page at the moment.
module.exports = window.$.osf = {
    postJSON: postJSON,
    putJSON: putJSON,
    ajaxJSON: ajaxJSON,
    setXHRAuthorization: setXHRAuthorization,
    handleAddonApiHTTPError: handleAddonApiHTTPError,
    handleJSONError: handleJSONError,
    handleEditableError: handleEditableError,
    block: block,
    unblock: unblock,
    growl: growl,
    apiV2Url: apiV2Url,
    joinPrompts: joinPrompts,
    mapByProperty: mapByProperty,
    isEmail: isEmail,
    urlParams: urlParams,
    trackPiwik: trackPiwik,
    applyBindings: applyBindings,
    FormattableDate: FormattableDate,
    throttle: throttle,
    debounce: debounce,
    htmlEscape: htmlEscape,
    htmlDecode: htmlDecode,
    tableResize: tableResize,
    initializeResponsiveAffix: initializeResponsiveAffix,
    humanFileSize: humanFileSize,
    confirmDangerousAction: confirmDangerousAction,
    iterObject: iterObject,
    isIE: isIE,
    isSafari:isSafari,
    indexOf: indexOf,
    currentUser: currentUser,
    any: any,
    dialog: dialog,
    contribNameFormat: contribNameFormat,
    trackClick: trackClick,
    findContribName: findContribName,
<<<<<<< HEAD
    onScrollToBottom: onScrollToBottom,
    mithrilToStr:mithrilToStr,
    mergeMithrilwithDOM:mergeMithrilwithDOM
=======
    extractContributorNamesFromAPIData: extractContributorNamesFromAPIData,
    onScrollToBottom: onScrollToBottom
>>>>>>> f955b7ee
};<|MERGE_RESOLUTION|>--- conflicted
+++ resolved
@@ -949,12 +949,8 @@
     contribNameFormat: contribNameFormat,
     trackClick: trackClick,
     findContribName: findContribName,
-<<<<<<< HEAD
     onScrollToBottom: onScrollToBottom,
     mithrilToStr:mithrilToStr,
-    mergeMithrilwithDOM:mergeMithrilwithDOM
-=======
+    mergeMithrilwithDOM:mergeMithrilwithDOM,
     extractContributorNamesFromAPIData: extractContributorNamesFromAPIData,
-    onScrollToBottom: onScrollToBottom
->>>>>>> f955b7ee
 };