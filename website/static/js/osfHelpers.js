'use strict';
var ko = require('knockout');
var $ = require('jquery');
require('jquery-blockui');
var Raven = require('raven-js');
var moment = require('moment');
var URI = require('URIjs');
var bootbox = require('bootbox');
var iconmap = require('js/iconmap');

// TODO: For some reason, this require is necessary for custom ko validators to work
// Why?!
require('./koHelpers');

var GrowlBox = require('js/growlBox');

/**
 * Convenience function to create a GrowlBox
 * Show a growl-style notification for messages. Defaults to an error type.
 * @param {String} title Shows in bold at the top of the box. Required or it looks foolish.
 * @param {String} message Shows a line below the title. This could be '' if there's nothing to say.
 * @param {String} type One of 'success', 'info', 'warning', or 'danger'. Defaults to danger.
 *
 */
var growl = function(title, message, type) {
    new GrowlBox(title, message, type || 'danger');
};


/**
 * Generate OSF absolute URLs, including prefix and arguments. Assumes access to mako globals for pieces of URL.
 * Can optionally pass in an object with params (name:value) to be appended to URL. Calling as:
 *   apiV2Url('users/4urxt/applications',
 *      {query:
 *          {'a':1, 'filter[fullname]': 'lawrence'},
 *       prefix: 'https://staging2.osf.io/api/v2/'})
 * would yield the result:
 *  'https://staging2.osf.io/api/v2/users/4urxt/applications?a=1&filter%5Bfullname%5D=lawrence'
 * @param {String} path The string to be appended to the absolute base path, eg 'users/4urxt'
 * @param {Object} options (optional)
 */
var apiV2Url = function (path, options){
    var contextVars = window.contextVars || {};
    var defaultPrefix = contextVars.apiV2Prefix || '';

    var defaults = {
        prefix: defaultPrefix, // Manually specify the prefix for API routes (useful for testing)
        query: {}  // Optional query parameters to be appended to URL
    };
    var opts = $.extend({}, defaults, options);

    var apiUrl = URI(opts.prefix);
    var pathSegments = URI(path).segment();
    pathSegments.forEach(function(el){apiUrl.segment(el);});  // Hack to prevent double slashes when joining base + path
    apiUrl.query(opts.query);

    return apiUrl.toString();
};


/**
* Posts JSON data.
*
* NOTE: The `success` and `error` callbacks are deprecated. Prefer the Promise
* interface (using the `done` and `fail` methods of a jqXHR).
*
* Example:
*     var $osf = require('./osf-helpers');
*     var request = $osf.postJSON('/foo', {'email': 'bar@baz.com'});
*     request.done(function(response) {
*         // ...
*     })
*     request.fail(function(xhr, textStatus, err) {
*         // ...
*     }
*
* @param  {String} url  The url to post to
* @param  {Object} data JSON data to send to the endpoint
* @return {jQuery xhr}
*/
var postJSON = function(url, data, success, error) {
    var ajaxOpts = {
        url: url, type: 'post',
        data: JSON.stringify(data),
        contentType: 'application/json', dataType: 'json'
    };
    // For backwards compatibility. Prefer the Promise interface to these callbacks.
    if (typeof success === 'function') {
        ajaxOpts.success = success;
    }
    if (typeof error === 'function') {
        ajaxOpts.error = error;
    }
    return $.ajax(ajaxOpts);
};

/**
  * Puts JSON data.
  *
  * NOTE: The `success` and `error` callbacks are deprecated. Prefer the Promise
  * interface (using the `done` and `fail` methods of a jqXHR).
  *
  * Example:
  *     osf.putJSON('/foo', {'email': 'bar@baz.com'})
  *
  * @param  {String} url  The url to put to
  * @param  {Object} data JSON data to send to the endpoint
  * @return {jQuery xhr}
  */
var putJSON = function(url, data, success, error) {
    var ajaxOpts = {
        url: url, type: 'put',
        data: JSON.stringify(data),
        contentType: 'application/json', dataType: 'json'
    };
    // For backwards compatibility. Prefer the Promise interface to these callbacks.
    if (typeof success === 'function') {
        ajaxOpts.success = success;
    }
    if (typeof error === 'function') {
        ajaxOpts.error = error;
    }
    return $.ajax(ajaxOpts);
};

/**
* Set XHR Authentication
*
* Example:
*     var $osf = require('./osf-helpers');
*
*     JQuery
*     $ajax({
*         beforeSend: $osf.setXHRAuthorization,
*         // ...
*     }).done( ... );
*
*     MithrilJS
*     m.request({
*         config: $osf.setXHRAuthorization,
*         // ...
*     }).then( ... );
*
* @param  {Object} XML Http Request
* @return {Object} xhr
*/
var setXHRAuthorization = function (xhr) {
    if (window.contextVars.accessToken) {
        xhr.setRequestHeader('Authorization', 'Bearer ' + window.contextVars.accessToken);
    }
    return xhr;
};

var errorDefaultShort = 'Unable to resolve';
var errorDefaultLong = 'OSF was unable to resolve your request. If this issue persists, ' +
    'please report it to <a href="mailto:support@osf.io">support@osf.io</a>.';

var handleJSONError = function(response) {
    var title = (response.responseJSON && response.responseJSON.message_short) || errorDefaultShort;
    var message = (response.responseJSON && response.responseJSON.message_long) || errorDefaultLong;

    $.osf.growl(title, message);

    Raven.captureMessage('Unexpected error occurred in JSON request');
};

var handleEditableError = function(response) {
    Raven.captureMessage('Unexpected error occurred in an editable input');
    return 'Unexpected error: ' + response.statusText;
};

var block = function(message) {
    $.blockUI({
        css: {
            border: 'none',
            padding: '15px',
            backgroundColor: '#000',
            '-webkit-border-radius': '10px',
            '-moz-border-radius': '10px',
            opacity: 0.5,
            color: '#fff'
        },
        message: message || 'Please wait'
    });
};

var unblock = function() {
    $.unblockUI();
};

var blockElement = function($el, message) {
    $el.block({
        message: message,
        css: {
            border: 'none',
            padding: '15px',
            backgroundColor: '#000',
            '-webkit-border-radius': '10px',
            '-moz-border-radius': '10px',
            opacity: 0.5,
            color: '#fff'
        }
    });
};

var unblockElement = function($el) {
    $el.unblock();
};

var joinPrompts = function(prompts, base) {
    var prompt = base || '';
    if (prompts.length !==0) {
        prompt += '<hr />';
        prompt += '<ul>';
        for (var i=0; i<prompts.length; i++) {
            prompt += '<li>' + prompts[i] + '</li>';
        }
        prompt += '</ul>';
    }
    return prompt;
};

var mapByProperty = function(list, attr) {
    return $.map(list, function(item) {
        return item[attr];
    });
};


/**
  * Return whether or not a value is an email address.
  * Adapted from Knockout-Validation.
  */
var isEmail = function(value) {
    return  /^((([a-z]|\d|[!#\$%&'\*\+\-\/=\?\^_`{\|}~]|[\u00A0-\uD7FF\uF900-\uFDCF\uFDF0-\uFFEF])+(\.([a-z]|\d|[!#\$%&'\*\+\-\/=\?\^_`{\|}~]|[\u00A0-\uD7FF\uF900-\uFDCF\uFDF0-\uFFEF])+)*)|((\x22)((((\x20|\x09)*(\x0d\x0a))?(\x20|\x09)+)?(([\x01-\x08\x0b\x0c\x0e-\x1f\x7f]|\x21|[\x23-\x5b]|[\x5d-\x7e]|[\u00A0-\uD7FF\uF900-\uFDCF\uFDF0-\uFFEF])|(\\([\x01-\x09\x0b\x0c\x0d-\x7f]|[\u00A0-\uD7FF\uF900-\uFDCF\uFDF0-\uFFEF]))))*(((\x20|\x09)*(\x0d\x0a))?(\x20|\x09)+)?(\x22)))@((([a-z]|\d|[\u00A0-\uD7FF\uF900-\uFDCF\uFDF0-\uFFEF])|(([a-z]|\d|[\u00A0-\uD7FF\uF900-\uFDCF\uFDF0-\uFFEF])([a-z]|\d|-|\.|_|~|[\u00A0-\uD7FF\uF900-\uFDCF\uFDF0-\uFFEF])*([a-z]|\d|[\u00A0-\uD7FF\uF900-\uFDCF\uFDF0-\uFFEF])))\.)+(([a-z]|[\u00A0-\uD7FF\uF900-\uFDCF\uFDF0-\uFFEF])|(([a-z]|[\u00A0-\uD7FF\uF900-\uFDCF\uFDF0-\uFFEF])([a-z]|\d|-|\.|_|~|[\u00A0-\uD7FF\uF900-\uFDCF\uFDF0-\uFFEF])*([a-z]|[\u00A0-\uD7FF\uF900-\uFDCF\uFDF0-\uFFEF])))$/i.test(value);
};

/**
  * Get query string arguments as an object.
  * If `str` is falsy, return {}.
  * Modified from getQueryParameters plugin by Nicholas Ortenzio (MIT Licensed).
  */
var urlParams = function(str) {
    var stringToParse = str || document.location.search;
    if (!stringToParse) {
        return {};
    }
    return (stringToParse).replace(/(^\?)/,'').split('&')
        .map(function(n){return n = n.split('='),this[n[0]] = decodeURIComponent(n[1]).replace(/\+/g, ' '),this;}.bind({}))[0];
};


/**
 * From Underscore.js, MIT License
 *
 * Returns a function, that, when invoked, will only be triggered at most once
 * during a given window of time. Normally, the throttled function will run
 * as much as it can, without ever going more than once per `wait` duration;
 * but if you'd like to disable the execution on the leading edge, pass
 * `{leading: false}`. To disable execution on the trailing edge, ditto.
 */
var throttle = function(func, wait, options) {
    var context, args, result;
    var timeout = null;
    var previous = 0;
    if (!options) {
        options = {};
    }
    var later = function() {
        previous = options.leading === false ? 0 : new Date().getTime();
        timeout = null;
        result = func.apply(context, args);
        if (!timeout) {
            context = args = null;
        }
    };
    return function() {
        var now = new Date().getTime();
        if (!previous && options.leading === false) {
            previous = now;
        }
            var remaining = wait - (now - previous);
            context = this;
            args = arguments;
            if (remaining <= 0 || remaining > wait) {
            clearTimeout(timeout);
            timeout = null;
            previous = now;
            result = func.apply(context, args);
            if (!timeout) {
                context = args = null;
            }
        } else if (!timeout && options.trailing !== false) {
            timeout = setTimeout(later, remaining);
        }
        return result;
    };
};

// From Underscore.js, MIT License
//
// Returns a function, that, as long as it continues to be invoked, will not
// be triggered. The function will be called after it stops being called for
// N milliseconds. If `immediate` is passed, trigger the function on the
// leading edge, instead of the trailing.

var debounce = function(func, wait, immediate) {
  var timeout, args, context, timestamp, result;

  var later = function() {
    var last = new Date().getTime() - timestamp;

    if (last < wait && last >= 0) {
      timeout = setTimeout(later, wait - last);
    } else {
      timeout = null;
      if (!immediate) {
        result = func.apply(context, args);
        if (!timeout) {
            context = args = null;
        }
      }
    }
  };

  return function() {
    context = this;
    args = arguments;
    timestamp = new Date().getTime();
    var callNow = immediate && !timeout;
    if (!timeout) {
        timeout = setTimeout(later, wait);
    }
    if (callNow) {
      result = func.apply(context, args);
      context = args = null;
    }

    return result;
  };
};

///////////
// Piwik //
///////////

var trackPiwik = function(host, siteId, cvars, useCookies) {
    cvars = Array.isArray(cvars) ? cvars : [];
    useCookies = typeof(useCookies) !== 'undefined' ? useCookies : false;
    try {
        var piwikTracker = window.Piwik.getTracker(host + 'piwik.php', siteId);
        piwikTracker.enableLinkTracking(true);
        for(var i=0; i<cvars.length;i++)
        {
            piwikTracker.setCustomVariable.apply(null, cvars[i]);
        }
        if (!useCookies) {
            piwikTracker.disableCookies();
        }
        piwikTracker.trackPageView();

    } catch(err) { return false; }
    return true;
};

//////////////////
// Data binders //
//////////////////

/**
 * Tooltip data binder. The value accessor should be an object containing
 * parameters for the tooltip.
 * Example:
 * <span data-bind='tooltip: {title: 'Tooltip text here'}'></span>
 */
ko.bindingHandlers.tooltip = {
    init: function(elem, valueAccessor) {
        $(elem).tooltip(valueAccessor());
    }
};


/**
 * Takes over anchor scrolling and scrolls to anchor positions within elements
 * Example:
 * <span data-bind='anchorScroll'></span>
 */
ko.bindingHandlers.anchorScroll = {
    init: function(elem, valueAccessor) {
        var buffer = valueAccessor().buffer || 100;
        var element = valueAccessor().elem || elem;
        var offset;
        $(element).on('click', 'a[href^="#"]', function (event) {
            var $item = $(this);
            var $element = $(element);
            if(!$item.attr('data-model') && $item.attr('href') !== '#') {
                event.preventDefault();
                // get location of the target
                var target = $item.attr('href');
                // if target has a scrollbar scroll it, otherwise scroll the page
                if ( $element.get(0).scrollHeight > $element.height() ) {
                    offset = $(target).position();
                    $element.scrollTop(offset.top - buffer);
                } else {
                    offset = $(target).offset();
                    $(window).scrollTop(offset.top - 100); // This is fixed to 100 because of the fixed navigation menus on the page
                }
            }
        });
    }
};

/**
 * Adds class returned from iconmap to the element. The value accessor should be the
 * category of the node.
 * Example:
 * <span data-bind="getIcon: 'analysis'"></span>
 */
ko.bindingHandlers.getIcon = {
    init: function(elem, valueAccessor) {
        var icon;
        var category = valueAccessor();
        if (Object.keys(iconmap.componentIcons).indexOf(category) >=0 ){
            icon = iconmap.componentIcons[category];
        }
        else {
            icon = iconmap.projectIcons[category];
        }
        $(elem).addClass(icon);
    }
};

/**
 * Required in render_node.mako to call getIcon. As a result of modularity there
 * are overlapping scopes. To temporarily escape the parent scope and allow other binding
 * stopBinding can be used. Only other option was to redo the structure of the scopes.
 * Example:
 * <span data-bind="stopBinding: true"></span>
 */
ko.bindingHandlers.stopBinding = {
    init: function() {
        return { controlsDescendantBindings: true };
    }
};

/**
 * Allows data-bind to be called without a div so the layout of the page is not effected.
 * Example:
 * <!-- ko stopBinding: true -->
 */
ko.virtualElements.allowedBindings.stopBinding = true;

/**
  * A thin wrapper around ko.applyBindings that ensures that a view model
  * is bound to the expected element. Also shows the element (and child elements) if it was
  * previously hidden by applying the 'scripted' CSS class.
  *
  * Takes a ViewModel and a selector (string) or a DOM element.
  */
var applyBindings = function(viewModel, selector) {
    var elem, cssSelector;
    var $elem = $(selector);
    if (typeof(selector.nodeName) === 'string') { // dom element
        elem = selector;
        // NOTE: Only works with DOM elements that have an ID
        cssSelector = '#' + elem.id;
    } else {
        elem = $elem[0];
        cssSelector = selector;
    }
    if ($elem.length === 0) {
        throw "No elements matching selector '" + selector + "'";  // jshint ignore: line
    }
    if ($elem.length > 1) {
        throw "Can't bind ViewModel to multiple elements."; // jshint ignore: line
    }
    // Ensure that the bound element is shown
    if ($elem.hasClass('scripted')){
        $elem.show();
    }
    // Also show any child elements that have the scripted class
    $(cssSelector + ' .scripted').each(function(elm) {
        $(this).show();
    });
    ko.applyBindings(viewModel, $elem[0]);
};


var hasTimeComponent = function(dateString) {
    return dateString.indexOf('T') !== -1;
};

var forceUTC = function(dateTimeString) {
    return dateTimeString.slice(-1) === 'Z' ? dateTimeString : dateTimeString + 'Z';
};

/**
  * A date object with two formats: local time or UTC time.
  * @param {String} date The original date as a string. Should be an standard
  *                      format such as RFC or ISO.
  */
var LOCAL_DATEFORMAT = 'YYYY-MM-DD hh:mm A';
var UTC_DATEFORMAT = 'YYYY-MM-DD HH:mm UTC';
var FormattableDate = function(date) {

    if (typeof date === 'string') {
        this.date = new Date(hasTimeComponent(date) ? forceUTC(date) : date);
    } else {
        this.date = date;
    }
    this.local = moment(this.date).format(LOCAL_DATEFORMAT);
    this.utc = moment.utc(this.date).format(UTC_DATEFORMAT);
};


/**
 * Escapes html characters in a string.
 */
var htmlEscape = function(text) {
    return $('<div/>').text(text).html();
};


/**
 * Decode Escaped html characters in a string.
 */
var htmlDecode = function(text) {
    return $('<div/>').html(text).text();
};

/**
+ * Resize table to match thead and tbody column
+ */

var tableResize = function(selector, checker) {
    // Change the selector if needed
    var $table = $(selector);
    var $bodyCells = $table.find('tbody tr:first').children();
    var colWidth;

    // Adjust the width of thead cells when window resizes
    $(window).resize(function() {
        // Get the tbody columns width array
        colWidth = $bodyCells.map(function() {
            return $(this).width();
        }).get();
        // Set the width of thead columns
        $table.find('thead tr').children().each(function(i, v) {
            if(i === 0 && $(v).width() > colWidth[i]){
                $($bodyCells[i]).width($(v).width());
            }
            if(checker && i === checker) {
                $(v).width(colWidth[i] + colWidth[i + 1]);
            }else{
                $(v).width(colWidth[i]);
            }
        });
    }).resize(); // Trigger resize handler
};

/* A binding handler to convert lists into formatted lists, e.g.:
 * [dog] -> dog
 * [dog, cat] -> dog and cat
 * [dog, cat, fish] -> dog, cat, and fish
 *
 * This handler should not be used for user inputs.
 *
 * Example use:
 * <span data-bind="listing: {data: ['Alpha', 'Beta', 'Gamma'],
 *                            map: function(item) {return item.charAt(0) + '.';}}"></span>
 * yields
 * <span ...>A., B., and G.</span>
 */
ko.bindingHandlers.listing = {
    update: function(element, valueAccessor, allBindings, viewModel, bindingContext) {
        var value = valueAccessor();
        var valueUnwrapped = ko.unwrap(value);
        var map = valueUnwrapped.map || function(item) {return item;};
        var data = valueUnwrapped.data || [];
        var keys = [];
        if (!Array.isArray(data)) {
            keys = Object.keys(data);
        }
        else {
            keys = data;
        }
        var index = 1;
        var list = ko.utils.arrayMap(keys, function(key) {
            var ret;
            if (index === 1){
                ret = '';
            }
            else if (index === 2){
                if (valueUnwrapped.length === 2) {
                    ret = ' and ';
                }
                else {
                    ret = ', ';
                }
            }
            else {
                ret = ', and ';
            }
            ret += map(key, data[key]);
            index++;
            return ret;
        }).join('');
        $(element).html(list);
    }
};

// Thanks to https://stackoverflow.com/questions/10420352/converting-file-size-in-bytes-to-human-readable
function humanFileSize(bytes, si) {
    var thresh = si ? 1000 : 1024;
    if(Math.abs(bytes) < thresh) {
        return bytes + ' B';
    }
    var units = si ?
        ['kB','MB','GB','TB','PB','EB','ZB','YB'] :
        ['KiB','MiB','GiB','TiB','PiB','EiB','ZiB','YiB'];
    var u = -1;
    do {
        bytes /= thresh;
        ++u;
    } while(Math.abs(bytes) >= thresh && u < units.length - 1);
    return bytes.toFixed(1) + ' ' + units[u];
}

/**
*  returns a random name from this list to use as a confirmation string
*/
var _confirmationString = function() {
    // TODO: Generate a random string here instead of using pre-set values
    //       per Jeff, use ~10 characters
    var scientists = [
        'Anning',
        'Banneker',
        'Cannon',
        'Carver',
        'Chappelle',
        'Curie',
        'Divine',
        'Emeagwali',
        'Fahlberg',
        'Forssmann',
        'Franklin',
        'Herschel',
        'Hodgkin',
        'Hopper',
        'Horowitz',
        'Jemison',
        'Julian',
        'Kovalevsky',
        'Lamarr',
        'Lavoisier',
        'Lovelace',
        'Massie',
        'McClintock',
        'Meitner',
        'Mitchell',
        'Morgan',
        'Odum',
        'Pasteur',
        'Pauling',
        'Payne',
        'Pearce',
        'Pollack',
        'Rillieux',
        'Sanger',
        'Somerville',
        'Tesla',
        'Tyson',
        'Turing'
    ];

    return scientists[Math.floor(Math.random() * scientists.length)];
};

/**
*  Helper function to judge if the user browser is IE
*/
var isIE = function(userAgent) {
    userAgent = userAgent || navigator.userAgent;
    return userAgent.indexOf('MSIE ') > -1 || userAgent.indexOf('Trident/') > -1;
};

/**
  * Confirm a dangerous action by requiring the user to enter specific text
  *
  * This is an abstraction over bootbox, and passes most options through to
  * bootbox.dailog(). The exception to this is `callback`, which is called only
  * if the user correctly confirms the action.
  *
  * @param  {Object} options
  */
var confirmDangerousAction = function (options) {
    // TODO: Refactor this to be more interactive - use a ten-key-like interface
    //       and display one character at a time for the user to enter. Once
    //       they enter that character, display another. This will require more
    //       sustained attention and will prevent the user from copy/pasting a
    //       random string.

    var confirmationString = _confirmationString();

    // keep the users' callback for re-use; we'll pass ours to bootbox
    var callback = options.callback;
    delete options.callback;

    // this is our callback
    var handleConfirmAttempt = function () {
        var verified = ($('#bbConfirmText').val() === confirmationString);

        if (verified) {
            callback();
        } else {
            growl('Verification failed', 'Strings did not match');
        }
    };

    var defaults = {
        title: 'Confirm action',
        confirmText: confirmationString,
        buttons: {
            cancel: {
                label: 'Cancel',
                className: 'btn-default'
            },
            success: {
                label: 'Confirm',
                className: 'btn-success',
                callback: handleConfirmAttempt
            }
        },
        message: ''
    };

    var bootboxOptions = $.extend({}, defaults, options);

    bootboxOptions.message += [
        '<p>Type the following to continue: <strong>',
        confirmationString,
        '</strong></p>',
        '<input id="bbConfirmText" class="form-control">'
    ].join('');

    bootbox.dialog(bootboxOptions);
};

var fullscreenModal = function(opts) {
    var ret = $.Deferred();

    opts = opts || {};
    var style = $.extend({}, opts.style || {}, {
        position: 'absolute',
        top: '15px',
        left: '15px',
        right: '15px',
        height: '96%',
        zIndex: 1030,
        backgroundColor: '#EEEEEE',
        '-webkit-border-radius': '10px',
        '-moz-border-radius': '10px'
    });
    var modal = $('<div>', {
        'class': 'bg-color-light',
        css: style
    });
    modal.append($('<a>', {
        css: {
            padding: '10px',
            float: 'right',
            zIndex: 1031,
            fontSize: '150%'
        },
        'class': 'fa fa-times-circle text-bigger',
        click: function() {
            $(this).parent().remove();
        }
    }));
    var container = $('<div>', {
        id: opts.id || '',
        css: {
            padding: '25px'
        }
    });
    modal.append(container);
    $('body').append(modal);

    ret.resolve(container);
    return ret;
};

// Also export these to the global namespace so that these can be used in inline
// JS. This is used on the /goodbye page at the moment.
module.exports = window.$.osf = {
    postJSON: postJSON,
    putJSON: putJSON,
    setXHRAuthorization: setXHRAuthorization,
    handleJSONError: handleJSONError,
    handleEditableError: handleEditableError,
    block: block,
    unblock: unblock,
    blockElement: blockElement,
    unblockElement: unblockElement,
    growl: growl,
    apiV2Url: apiV2Url,
    joinPrompts: joinPrompts,
    mapByProperty: mapByProperty,
    isEmail: isEmail,
    urlParams: urlParams,
    trackPiwik: trackPiwik,
    applyBindings: applyBindings,
    FormattableDate: FormattableDate,
    throttle: throttle,
    debounce: debounce,
    htmlEscape: htmlEscape,
    htmlDecode: htmlDecode,
    tableResize: tableResize,
    humanFileSize: humanFileSize,
    confirmDangerousAction: confirmDangerousAction,
<<<<<<< HEAD
    fullscreenModal: fullscreenModal
=======
    isIE: isIE
>>>>>>> 917f64d3
};<|MERGE_RESOLUTION|>--- conflicted
+++ resolved
@@ -818,9 +818,6 @@
     tableResize: tableResize,
     humanFileSize: humanFileSize,
     confirmDangerousAction: confirmDangerousAction,
-<<<<<<< HEAD
-    fullscreenModal: fullscreenModal
-=======
-    isIE: isIE
->>>>>>> 917f64d3
+    fullscreenModal: fullscreenModal,
+	isIE: isIE
 };