--- conflicted
+++ resolved
@@ -789,13 +789,9 @@
     debounce: debounce,
     htmlEscape: htmlEscape,
     htmlDecode: htmlDecode,
-<<<<<<< HEAD
-    tableResize: tableResize
-=======
     tableResize: tableResize,
     initializeResponsiveAffix: initializeResponsiveAffix,
     humanFileSize: humanFileSize,
     confirmDangerousAction: confirmDangerousAction,
     isIE: isIE
->>>>>>> 5d2c2f71
 };