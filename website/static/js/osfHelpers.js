'use strict';
var ko = require('knockout');
var $ = require('jquery');
require('jquery-blockui');
var Raven = require('raven-js');
var moment = require('moment');
var URI = require('URIjs');
var bootbox = require('bootbox');
var iconmap = require('js/iconmap');

// TODO: For some reason, this require is necessary for custom ko validators to work
// Why?!
require('js/koHelpers');

var GrowlBox = require('js/growlBox');

/**
 * Convenience function to create a GrowlBox
 * Show a growl-style notification for messages. Defaults to an error type.
 * @param {String} title Shows in bold at the top of the box. Required or it looks foolish.
 * @param {String} message Shows a line below the title. This could be '' if there's nothing to say.
 * @param {String} type One of 'success', 'info', 'warning', or 'danger'. Defaults to danger.
 *
 */
var growl = function(title, message, type) {
    new GrowlBox(title, message, type || 'danger');
};


/**
 * Generate OSF absolute URLs, including prefix and arguments. Assumes access to mako globals for pieces of URL.
 * Can optionally pass in an object with params (name:value) to be appended to URL. Calling as:
 *   apiV2Url('users/4urxt/applications',
 *      {query:
 *          {'a':1, 'filter[fullname]': 'lawrence'},
 *       prefix: 'https://staging2.osf.io/api/v2/'})
 * would yield the result:
 *  'https://staging2.osf.io/api/v2/users/4urxt/applications?a=1&filter%5Bfullname%5D=lawrence'
 * @param {String} path The string to be appended to the absolute base path, eg 'users/4urxt'
 * @param {Object} options (optional)
 */
var apiV2Url = function (path, options){
    var contextVars = window.contextVars || {};
    var defaultPrefix = contextVars.apiV2Prefix || '';

    var defaults = {
        prefix: defaultPrefix, // Manually specify the prefix for API routes (useful for testing)
        query: {}  // Optional query parameters to be appended to URL
    };
    var opts = $.extend({}, defaults, options);

    var apiUrl = URI(opts.prefix);
    var pathSegments = URI(path).segment();
    pathSegments.forEach(function(el){
        apiUrl.segment(el);
    });  // Hack to prevent double slashes when joining base + path
    apiUrl.query(opts.query);

    return apiUrl.toString();
};

/*
 * Perform an ajax request (cross-origin if necessary) that sends and receives JSON
 */
var ajaxJSON = function(method, url, options) {
    var defaults = {
        data: {},  // Request body (required for PUT, PATCH, POST, etc)
        isCors: false,  // Is this sending a cross-domain request? (if true, will also send any login credentials)
        fields: {}  // Additional fields (settings) for the JQuery AJAX call; overrides any defaults set by function
    };
    var opts = $.extend({}, defaults, options);

    var ajaxFields = {
        url: url,
        type: method,
        contentType: 'application/json',
        dataType: 'json'
    };
    // Add JSON payload if not a GET request
    if (method.toLowerCase() !== 'get') {
        ajaxFields.data = JSON.stringify(opts.data);
    }
    if(opts.isCors) {
        ajaxFields.crossOrigin = true;
        ajaxFields.xhrFields =  {
            withCredentials: true
        };
    }
    $.extend(true, ajaxFields, opts.fields);

    return $.ajax(ajaxFields);
};


/**
* Posts JSON data.
*
* NOTE: The `success` and `error` callbacks are deprecated. Prefer the Promise
* interface (using the `done` and `fail` methods of a jqXHR).
*
* Example:
*     var $osf = require('./osf-helpers');
*     var request = $osf.postJSON('/foo', {'email': 'bar@baz.com'});
*     request.done(function(response) {
*         // ...
*     })
*     request.fail(function(xhr, textStatus, err) {
*         // ...
*     }
*
* @param  {String} url  The url to post to
* @param  {Object} data JSON data to send to the endpoint
* @return {jQuery xhr}
*/
var postJSON = function(url, data, success, error) {
    var ajaxOpts = {
        data: data,
        fields: {}
    };
    // For backwards compatibility. Prefer the Promise interface to these callbacks.
    if (typeof success === 'function') {
        ajaxOpts.fields.success = success;
    }
    if (typeof error === 'function') {
        ajaxOpts.fields.error = error;
    }
    return ajaxJSON('post', url, ajaxOpts);
};

/**
  * Puts JSON data.
  *
  * NOTE: The `success` and `error` callbacks are deprecated. Prefer the Promise
  * interface (using the `done` and `fail` methods of a jqXHR).
  *
  * Example:
  *     osf.putJSON('/foo', {'email': 'bar@baz.com'})
  *
  * @param  {String} url  The url to put to
  * @param  {Object} data JSON data to send to the endpoint
  * @return {jQuery xhr}
  */
var putJSON = function(url, data, success, error) {
    var ajaxOpts = {
        data: data,
        fields: {}
    };
    // For backwards compatibility. Prefer the Promise interface to these callbacks.
    if (typeof success === 'function') {
        ajaxOpts.fields.success = success;
    }
    if (typeof error === 'function') {
        ajaxOpts.fields.error = error;
    }
    return ajaxJSON('put', url, ajaxOpts);
};

/**
* Set XHR Authentication
*
* Example:
*     var $osf = require('./osf-helpers');
*
*     JQuery
*     $ajax({
*         beforeSend: $osf.setXHRAuthorization,
*         // ...
*     }).done( ... );
*
*     MithrilJS
*     m.request({
*         config: $osf.setXHRAuthorization,
*         // ...
*     }).then( ... );
*
* @param  {Object} XML Http Request
* @return {Object} xhr
*/
var setXHRAuthorization = function (xhr, options) {
    if (navigator.appVersion.indexOf('MSIE 9.') === -1) {
        xhr.withCredentials = true;
        if (options) {
            options.withCredentials = true;
            options.xhrFields = {withCredentials:true};
        }
    }
    return xhr;
};

var errorDefaultShort = 'Unable to resolve';
var errorDefaultLong = 'OSF was unable to resolve your request. If this issue persists, ' +
    'please report it to <a href="mailto:support@osf.io">support@osf.io</a>.';

var handleAddonApiHTTPError = function(error){
    var response;
    try{
        response = JSON.parse(error.response);
    } catch (e){
        response = '';
    }
    var title = response.message_short || errorDefaultShort;
    var message = response.message_long || errorDefaultLong;

    $.osf.growl(title, message);
};

var handleJSONError = function(response) {
    var title = (response.responseJSON && response.responseJSON.message_short) || errorDefaultShort;
    var message = (response.responseJSON && response.responseJSON.message_long) || errorDefaultLong;

    $.osf.growl(title, message);

    Raven.captureMessage('Unexpected error occurred in JSON request');
};

var handleEditableError = function(response) {
    Raven.captureMessage('Unexpected error occurred in an editable input');
    return 'Error: ' + response.responseJSON.message_long;
};

var block = function(message, $element) {
    ($element ? $element.block : $.blockUI).call(
        $element || window,
        {
            css: {
                border: 'none',
                padding: '15px',
                backgroundColor: '#000',
                '-webkit-border-radius': '10px',
                '-moz-border-radius': '10px',
                opacity: 0.5,
                color: '#fff'
            },
            message: message || 'Please wait'
        }
    );
};

var unblock = function(element) {
    if (element) {
        $(element).unblock();
    }
    else {
        $.unblockUI();
    }
};

var joinPrompts = function(prompts, base) {
    var prompt = base || '';
    if (prompts.length !==0) {
        prompt += '<hr />';
        prompt += '<ul>';
        for (var i=0; i<prompts.length; i++) {
            prompt += '<li>' + prompts[i] + '</li>';
        }
        prompt += '</ul>';
    }
    return prompt;
};

var mapByProperty = function(list, attr) {
    return $.map(list, function(item) {
        return item[attr];
    });
};


/**
  * Return whether or not a value is an email address.
  * Adapted from Knockout-Validation.
  */
var isEmail = function(value) {
    return  /^((([a-z]|\d|[!#\$%&'\*\+\-\/=\?\^_`{\|}~]|[\u00A0-\uD7FF\uF900-\uFDCF\uFDF0-\uFFEF])+(\.([a-z]|\d|[!#\$%&'\*\+\-\/=\?\^_`{\|}~]|[\u00A0-\uD7FF\uF900-\uFDCF\uFDF0-\uFFEF])+)*)|((\x22)((((\x20|\x09)*(\x0d\x0a))?(\x20|\x09)+)?(([\x01-\x08\x0b\x0c\x0e-\x1f\x7f]|\x21|[\x23-\x5b]|[\x5d-\x7e]|[\u00A0-\uD7FF\uF900-\uFDCF\uFDF0-\uFFEF])|(\\([\x01-\x09\x0b\x0c\x0d-\x7f]|[\u00A0-\uD7FF\uF900-\uFDCF\uFDF0-\uFFEF]))))*(((\x20|\x09)*(\x0d\x0a))?(\x20|\x09)+)?(\x22)))@((([a-z]|\d|[\u00A0-\uD7FF\uF900-\uFDCF\uFDF0-\uFFEF])|(([a-z]|\d|[\u00A0-\uD7FF\uF900-\uFDCF\uFDF0-\uFFEF])([a-z]|\d|-|\.|_|~|[\u00A0-\uD7FF\uF900-\uFDCF\uFDF0-\uFFEF])*([a-z]|\d|[\u00A0-\uD7FF\uF900-\uFDCF\uFDF0-\uFFEF])))\.)+(([a-z]|[\u00A0-\uD7FF\uF900-\uFDCF\uFDF0-\uFFEF])|(([a-z]|[\u00A0-\uD7FF\uF900-\uFDCF\uFDF0-\uFFEF])([a-z]|\d|-|\.|_|~|[\u00A0-\uD7FF\uF900-\uFDCF\uFDF0-\uFFEF])*([a-z]|[\u00A0-\uD7FF\uF900-\uFDCF\uFDF0-\uFFEF])))$/i.test(value);
};

/**
  * Get query string arguments as an object.
  * If `str` is falsy, return {}.
  * Modified from getQueryParameters plugin by Nicholas Ortenzio (MIT Licensed).
  */
var urlParams = function(str) {
    var stringToParse = str || document.location.search;
    if (!stringToParse) {
        return {};
    }
    return (stringToParse).replace(/(^\?)/,'').split('&')
        .map(function(n){return n = n.split('='),this[n[0]] = decodeURIComponent(n[1]).replace(/\+/g, ' '),this;}.bind({}))[0];
};


/**
 * From Underscore.js, MIT License
 *
 * Returns a function, that, when invoked, will only be triggered at most once
 * during a given window of time. Normally, the throttled function will run
 * as much as it can, without ever going more than once per `wait` duration;
 * but if you'd like to disable the execution on the leading edge, pass
 * `{leading: false}`. To disable execution on the trailing edge, ditto.
 */
var throttle = function(func, wait, options) {
    var context, args, result;
    var timeout = null;
    var previous = 0;
    if (!options) {
        options = {};
    }
    var later = function() {
        previous = options.leading === false ? 0 : new Date().getTime();
        timeout = null;
        result = func.apply(context, args);
        if (!timeout) {
            context = args = null;
        }
    };
    return function() {
        var now = new Date().getTime();
        if (!previous && options.leading === false) {
            previous = now;
        }
            var remaining = wait - (now - previous);
            context = this;
            args = arguments;
            if (remaining <= 0 || remaining > wait) {
            clearTimeout(timeout);
            timeout = null;
            previous = now;
            result = func.apply(context, args);
            if (!timeout) {
                context = args = null;
            }
        } else if (!timeout && options.trailing !== false) {
            timeout = setTimeout(later, remaining);
        }
        return result;
    };
};

// From Underscore.js, MIT License
//
// Returns a function, that, as long as it continues to be invoked, will not
// be triggered. The function will be called after it stops being called for
// N milliseconds. If `immediate` is passed, trigger the function on the
// leading edge, instead of the trailing.

var debounce = function(func, wait, immediate) {
  var timeout, args, context, timestamp, result;

  var later = function() {
    var last = new Date().getTime() - timestamp;

    if (last < wait && last >= 0) {
      timeout = setTimeout(later, wait - last);
    } else {
      timeout = null;
      if (!immediate) {
        result = func.apply(context, args);
        if (!timeout) {
            context = args = null;
        }
      }
    }
  };

  return function() {
    context = this;
    args = arguments;
    timestamp = new Date().getTime();
    var callNow = immediate && !timeout;
    if (!timeout) {
        timeout = setTimeout(later, wait);
    }
    if (callNow) {
      result = func.apply(context, args);
      context = args = null;
    }

    return result;
  };
};

///////////
// Piwik //
///////////

var trackPiwik = function(host, siteId, cvars, useCookies) {
    cvars = Array.isArray(cvars) ? cvars : [];
    useCookies = typeof(useCookies) !== 'undefined' ? useCookies : false;
    try {
        var piwikTracker = window.Piwik.getTracker(host + 'piwik.php', siteId);
        piwikTracker.enableLinkTracking(true);
        for(var i=0; i<cvars.length;i++)
        {
            piwikTracker.setCustomVariable.apply(null, cvars[i]);
        }
        if (!useCookies) {
            piwikTracker.disableCookies();
        }
        piwikTracker.trackPageView();

    } catch(err) { return false; }
    return true;
};

/**
  * A thin wrapper around ko.applyBindings that ensures that a view model
  * is bound to the expected element. Also shows the element (and child elements) if it was
  * previously hidden by applying the 'scripted' CSS class.
  *
  * Takes a ViewModel and a selector (string) or a DOM element.
  */
var applyBindings = function(viewModel, selector) {
    var elem, cssSelector;
    var $elem = $(selector);
    if (typeof(selector.nodeName) === 'string') { // dom element
        elem = selector;
        // NOTE: Only works with DOM elements that have an ID
        cssSelector = '#' + elem.id;
    } else {
        elem = $elem[0];
        cssSelector = selector;
    }
    if ($elem.length === 0) {
        throw "No elements matching selector '" + selector + "'";  // jshint ignore: line
    }
    if ($elem.length > 1) {
        throw "Can't bind ViewModel to multiple elements."; // jshint ignore: line
    }
    // Ensure that the bound element is shown
    if ($elem.hasClass('scripted')){
        $elem.show();
    }
    // Also show any child elements that have the scripted class
    $(cssSelector + ' .scripted').each(function(elm) {
        $(this).show();
    });
    ko.applyBindings(viewModel, $elem[0]);
};

/**
 * A function that checks if a datestring is an ISO 8601 datetime string
 * that lacks an offset. A datetime without a time offset should default
 * to UTC according to JS standards, but Firefox implemented date parsing
 * according to the ISO spec, meaning in Firefox it will default to local
 * time
 * @param {String} dateString The original date or datetime as an ISO date/
 *                            datetime string
 */
var dateTimeWithoutOffset = function(dateString) {
    if (dateString.indexOf('T') === -1) {
        return false;
    }
    var time = dateString.split('T')[1];
    return !((time.indexOf('+') !== -1) || (time.indexOf('-') !== -1));
};

/**
 * A function that coerces a Datetime with no offset to a Datetime with
 * an offset of UTC +00 (equivalent to Z)
 * @param {String} dateTimeString The original Datetime string, which may or may not
 *                                have a terminating Z implying UTC +00
 */
var forceUTC = function(dateTimeString) {
    return dateTimeString.slice(-1) === 'Z' ? dateTimeString : dateTimeString + 'Z';
};

var hasTimeComponent = function(dateString) {
    return dateString.indexOf('T') !== -1;
};

/**
  * A date object with two formats: local time or UTC time.
  * @param {String} date The original date as a string. Should be an standard
  *                      format such as RFC or ISO. If the date is a datetime string
  *                      with no offset, an offset of UTC +00:00 will be assumed
  */
var LOCAL_DATEFORMAT = 'YYYY-MM-DD hh:mm A';
var UTC_DATEFORMAT = 'YYYY-MM-DD HH:mm UTC';
var FormattableDate = function(date) {

    if (typeof date === 'string') {
        this.date = moment(dateTimeWithoutOffset(date) ? forceUTC(date) : date).utc().toDate();
    } else {
        this.date = date;
    }
    this.local = moment(this.date).format(LOCAL_DATEFORMAT);
    this.utc = moment.utc(this.date).format(UTC_DATEFORMAT);
};


/**
 * Escapes html characters in a string.
 */
var htmlEscape = function(text) {
    return $('<div/>').text(text).html();
};


/**
 * Decode Escaped html characters in a string.
 */
var htmlDecode = function(text) {
    return $('<div/>').html(text).text();
};

/**
+ * Resize table to match thead and tbody column
+ */

var tableResize = function(selector, checker) {
    // Change the selector if needed
    var $table = $(selector);
    var $bodyCells = $table.find('tbody tr:first').children();
    var colWidth;

    // Adjust the width of thead cells when window resizes
    $(window).resize(function() {
        // Get the tbody columns width array
        colWidth = $bodyCells.map(function() {
            return $(this).width();
        }).get();
        // Set the width of thead columns
        $table.find('thead tr').children().each(function(i, v) {
            if(i === 0 && $(v).width() > colWidth[i]){
                $($bodyCells[i]).width($(v).width());
            }
            if(checker && i === checker) {
                $(v).width(colWidth[i] + colWidth[i + 1]);
            }else{
                $(v).width(colWidth[i]);
            }
        });
    }).resize(); // Trigger resize handler
};


/* Responsive Affix for side nav */
var fixAffixWidth = function() {
    $('.osf-affix').each(function (){
        var el = $(this);
        var colsize = el.parent('.affix-parent').width();
        el.outerWidth(colsize);
    });
};

var initializeResponsiveAffix = function (){
    // Set nav-box width based on screem
    fixAffixWidth();
    // Show the nav box
    $('.osf-affix').each(function (){
        $(this).show();
    });
    $(window).resize(debounce(fixAffixWidth, 20, true));
};

// Thanks to https://stackoverflow.com/questions/10420352/converting-file-size-in-bytes-to-human-readable
function humanFileSize(bytes, si) {
    var thresh = si ? 1000 : 1024;
    if(Math.abs(bytes) < thresh) {
        return bytes + ' B';
    }
    var units = si ?
        ['kB','MB','GB','TB','PB','EB','ZB','YB'] :
        ['KiB','MiB','GiB','TiB','PiB','EiB','ZiB','YiB'];
    var u = -1;
    do {
        bytes /= thresh;
        ++u;
    } while(Math.abs(bytes) >= thresh && u < units.length - 1);
    return bytes.toFixed(1) + ' ' + units[u];
}

/**
*  returns a random name from this list to use as a confirmation string
*/
var _confirmationString = function() {
    // TODO: Generate a random string here instead of using pre-set values
    //       per Jeff, use ~10 characters
    var scientists = [
        'Anning',
        'Banneker',
        'Cannon',
        'Carver',
        'Chappelle',
        'Curie',
        'Divine',
        'Emeagwali',
        'Fahlberg',
        'Forssmann',
        'Franklin',
        'Herschel',
        'Hodgkin',
        'Hopper',
        'Horowitz',
        'Jemison',
        'Julian',
        'Kovalevsky',
        'Lamarr',
        'Lavoisier',
        'Lovelace',
        'Massie',
        'McClintock',
        'Meitner',
        'Mitchell',
        'Morgan',
        'Odum',
        'Pasteur',
        'Pauling',
        'Payne',
        'Pearce',
        'Pollack',
        'Rillieux',
        'Sanger',
        'Somerville',
        'Tesla',
        'Tyson',
        'Turing'
    ];

    return scientists[Math.floor(Math.random() * scientists.length)];
};

/**
*  Helper function to judge if the user browser is IE
*/
var isIE = function(userAgent) {
    userAgent = userAgent || navigator.userAgent;
    return userAgent.indexOf('MSIE ') > -1 || userAgent.indexOf('Trident/') > -1;
};

/**
*  Helper function to judge if the user browser is Safari
*/
var isSafari = function(userAgent) {
    userAgent = userAgent || navigator.userAgent;
    return (userAgent.search('Safari') >= 0 && userAgent.search('Chrome') < 0);
};

/**
  * Confirm a dangerous action by requiring the user to enter specific text
  *
  * This is an abstraction over bootbox, and passes most options through to
  * bootbox.dailog(). The exception to this is `callback`, which is called only
  * if the user correctly confirms the action.
  *
  * @param  {Object} options
  */
var confirmDangerousAction = function (options) {
    // TODO: Refactor this to be more interactive - use a ten-key-like interface
    //       and display one character at a time for the user to enter. Once
    //       they enter that character, display another. This will require more
    //       sustained attention and will prevent the user from copy/pasting a
    //       random string.

    var confirmationString = _confirmationString();

    // keep the users' callback for re-use; we'll pass ours to bootbox
    var callback = options.callback;
    delete options.callback;

    // this is our callback
    var handleConfirmAttempt = function () {
        var verified = ($('#bbConfirmText').val() === confirmationString);

        if (verified) {
            callback();
        } else {
            growl('Verification failed', 'Strings did not match');
        }
    };

    var defaults = {
        title: 'Confirm action',
        confirmText: confirmationString,
        buttons: {
            cancel: {
                label: 'Cancel',
                className: 'btn-default'
            },
            success: {
                label: 'Confirm',
                className: 'btn-danger',
                callback: handleConfirmAttempt
            }
        },
        message: ''
    };

    var bootboxOptions = $.extend(true, {}, defaults, options);

    bootboxOptions.message += [
        '<p>Type the following to continue: <strong>',
        confirmationString,
        '</strong></p>',
        '<input id="bbConfirmText" class="form-control">'
    ].join('');

    bootbox.dialog(bootboxOptions);
};
/**
 * Maps an object to an array of {key: KEY, value: VALUE} pairs
 *
 * @param {Object} obj
 * @returns {Array} array of key, value pairs
 **/
var iterObject = function(obj) {
    var ret = [];
    $.each(obj, function(prop, value) {
        ret.push({
            key: prop,
            value: value
        });
    });
    return ret;
};
/** A future-proof getter for the current user
**/
var currentUser = function(){
    return window.contextVars.currentUser;
};

/**
 * Use a search function to get the index of an object in an array
 *
 * @param {Array} array
 * @param {Function} searchFn: function that returns true when an item matching the search conditions is found
 * @returns {Integer} index of matched item or -1 if no matching item is found
 **/
function indexOf(array, searchFn) {
    var len = array.length;
    for(var i = 0; i < len; i++) {
        if(searchFn(array[i])) {
            return i;
        }
    }
    return -1;
}

/**
 * Check if any of the values in an array are truthy
 *
 * @param {Array[Any]} listOfBools
 * @returns {Boolean}
 **/
var any = function(listOfBools, check) {
    var someTruthy = false;
    for(var i = 0; i < listOfBools.length; i++){
        if (check) {
            someTruthy = someTruthy || Boolean(check(listOfBools[i]));
        }
        else {
            someTruthy = someTruthy || Boolean(listOfBools[i]);
        }
        if (someTruthy) {
            return someTruthy;
        }
    }
    return false;
};

/** 
 * A helper for creating a style-guide conformant bootbox modal. Returns a promise.
 * @param {String} title: 
 * @param {String} message:
 * @param {String} actionButtonLabel:
 * @param {Object} options: optional options
 * @param {String} options.actionButtonClass: CSS class for action button, default 'btn-success'
 * @param {String} options.cancelButtonLabel: label for cancel button, default 'Cancel'
 * @param {String} options.cancelButtonClass: CSS class for cancel button, default 'btn-default'
 *
 * @example
 * dialog('Hello', 'Just saying hello', 'Say hi').done(successCallback).fail(doNothing);
 **/
var dialog = function(title, message, actionButtonLabel, options) {
    var ret = $.Deferred();
    options = $.extend({}, {
        actionButtonClass: 'btn-success',
        cancelButtonLabel: 'Cancel',
        cancelButtonClass: 'btn-default'
    }, options || {});

    bootbox.dialog({
        title: title,
        message: message,
        buttons: {
            cancel: {
                label: options.cancelButtonLabel,
                className: options.cancelButtonClass,
                callback: function() {
                    bootbox.hideAll();
                    ret.reject();
                }
            },
            approve: {
                label: actionButtonLabel,
                className: options.actionButtonClass,
                callback: ret.resolve
            }
        }
    });
    return ret.promise();
};

// Formats contributor family names for display.  Takes in project, number of contributors, and getFamilyName function
var contribNameFormat = function(node, number, getFamilyName) {
    if (number === 1) {
        return getFamilyName(0, node);
    }
    else if (number === 2) {
        return getFamilyName(0, node) + ' and ' +
            getFamilyName(1, node);
    }
    else if (number === 3) {
        return getFamilyName(0, node) + ', ' +
            getFamilyName(1, node) + ', and ' +
            getFamilyName(2, node);
    }
    else {
        return getFamilyName(0, node) + ', ' +
            getFamilyName(1, node) + ', ' +
            getFamilyName(2, node) + ' + ' + (number - 3);
    }
};

// Also export these to the global namespace so that these can be used in inline
// JS. This is used on the /goodbye page at the moment.
module.exports = window.$.osf = {
    postJSON: postJSON,
    putJSON: putJSON,
    ajaxJSON: ajaxJSON,
    setXHRAuthorization: setXHRAuthorization,
    handleAddonApiHTTPError: handleAddonApiHTTPError,
    handleJSONError: handleJSONError,
    handleEditableError: handleEditableError,
    block: block,
    unblock: unblock,
    growl: growl,
    apiV2Url: apiV2Url,
    joinPrompts: joinPrompts,
    mapByProperty: mapByProperty,
    isEmail: isEmail,
    urlParams: urlParams,
    trackPiwik: trackPiwik,
    applyBindings: applyBindings,
    FormattableDate: FormattableDate,
    throttle: throttle,
    debounce: debounce,
    htmlEscape: htmlEscape,
    htmlDecode: htmlDecode,
    tableResize: tableResize,
    initializeResponsiveAffix: initializeResponsiveAffix,
    humanFileSize: humanFileSize,
    confirmDangerousAction: confirmDangerousAction,
    iterObject: iterObject,
    isIE: isIE,
    isSafari:isSafari,
    indexOf: indexOf,
    currentUser: currentUser,
    any: any,
<<<<<<< HEAD
    contribNameFormat: contribNameFormat
=======
    dialog: dialog
>>>>>>> 9bb2a7c0
};<|MERGE_RESOLUTION|>--- conflicted
+++ resolved
@@ -856,9 +856,6 @@
     indexOf: indexOf,
     currentUser: currentUser,
     any: any,
-<<<<<<< HEAD
+    dialog: dialog,
     contribNameFormat: contribNameFormat
-=======
-    dialog: dialog
->>>>>>> 9bb2a7c0
 };