'use strict';
var ko = require('knockout');
var $ = require('jquery');
require('jquery-blockui');
var Raven = require('raven-js');
var moment = require('moment');
var URI = require('URIjs');
var bootbox = require('bootbox');
var iconmap = require('js/iconmap');
var lodashGet = require('lodash.get');


// TODO: For some reason, this require is necessary for custom ko validators to work
// Why?!
require('js/koHelpers');

var GrowlBox = require('js/growlBox');

/**
 * Convenience function to create a GrowlBox
 * Show a growl-style notification for messages. Defaults to an error type.
 * @param {String} title Shows in bold at the top of the box. Required or it looks foolish.
 * @param {String} message Shows a line below the title. This could be '' if there's nothing to say.
 * @param {String} type One of 'success', 'info', 'warning', or 'danger'. Defaults to danger.
 *
 */
var growl = function(title, message, type, delay) {
    new GrowlBox(title, message, type || 'danger', delay);
};


/**
 * Generate OSF absolute URLs, including prefix and arguments. Assumes access to mako globals for pieces of URL.
 * Can optionally pass in an object with params (name:value) to be appended to URL. Calling as:
 *   apiV2Url('users/4urxt/applications',
 *      {query:
 *          {'a':1, 'filter[fullname]': 'lawrence'},
 *       prefix: 'https://staging2.osf.io/api/v2/'})
 * would yield the result:
 *  'https://staging2.osf.io/api/v2/users/4urxt/applications?a=1&filter%5Bfullname%5D=lawrence'
 * @param {String} path The string to be appended to the absolute base path, eg 'users/4urxt'
 * @param {Object} options (optional)
 */
var apiV2Url = function (path, options){
    var contextVars = window.contextVars || {};
    var defaultPrefix = contextVars.apiV2Prefix || '';

    var defaults = {
        prefix: defaultPrefix, // Manually specify the prefix for API routes (useful for testing)
        query: {}  // Optional query parameters to be appended to URL
    };
    var opts = $.extend({}, defaults, options);

    var apiUrl = URI(opts.prefix);
    var pathSegments = URI(path).segment();
    pathSegments.forEach(function(el){
        apiUrl.segment(el);
    });  // Hack to prevent double slashes when joining base + path
    apiUrl.query(opts.query);

    return apiUrl.toString();
};

/*
 * Perform an ajax request (cross-origin if necessary) that sends and receives JSON
 */
var ajaxJSON = function(method, url, options) {
    var defaults = {
        data: {},  // Request body (required for PUT, PATCH, POST, etc)
        isCors: false,  // Is this sending a cross-domain request? (if true, will also send any login credentials)
        fields: {}  // Additional fields (settings) for the JQuery AJAX call; overrides any defaults set by function
    };
    var opts = $.extend({}, defaults, options);

    var ajaxFields = {
        url: url,
        type: method,
        contentType: 'application/json',
        dataType: 'json'
    };
    // Add JSON payload if not a GET request
    if (method.toLowerCase() !== 'get') {
        ajaxFields.data = JSON.stringify(opts.data);
    }
    if(opts.isCors) {
        ajaxFields.crossOrigin = true;
        ajaxFields.xhrFields =  {
            withCredentials: true
        };
    }
    $.extend(true, ajaxFields, opts.fields);

    return $.ajax(ajaxFields);
};


/**
* Posts JSON data.
*
* NOTE: The `success` and `error` callbacks are deprecated. Prefer the Promise
* interface (using the `done` and `fail` methods of a jqXHR).
*
* Example:
*     var $osf = require('./osf-helpers');
*     var request = $osf.postJSON('/foo', {'email': 'bar@baz.com'});
*     request.done(function(response) {
*         // ...
*     })
*     request.fail(function(xhr, textStatus, err) {
*         // ...
*     }
*
* @param  {String} url  The url to post to
* @param  {Object} data JSON data to send to the endpoint
* @return {jQuery xhr}
*/
var postJSON = function(url, data, success, error) {
    var ajaxOpts = {
        data: data,
        fields: {}
    };
    // For backwards compatibility. Prefer the Promise interface to these callbacks.
    if (typeof success === 'function') {
        ajaxOpts.fields.success = success;
    }
    if (typeof error === 'function') {
        ajaxOpts.fields.error = error;
    }
    return ajaxJSON('post', url, ajaxOpts);
};

/**
  * Puts JSON data.
  *
  * NOTE: The `success` and `error` callbacks are deprecated. Prefer the Promise
  * interface (using the `done` and `fail` methods of a jqXHR).
  *
  * Example:
  *     osf.putJSON('/foo', {'email': 'bar@baz.com'})
  *
  * @param  {String} url  The url to put to
  * @param  {Object} data JSON data to send to the endpoint
  * @return {jQuery xhr}
  */
var putJSON = function(url, data, success, error) {
    var ajaxOpts = {
        data: data,
        fields: {}
    };
    // For backwards compatibility. Prefer the Promise interface to these callbacks.
    if (typeof success === 'function') {
        ajaxOpts.fields.success = success;
    }
    if (typeof error === 'function') {
        ajaxOpts.fields.error = error;
    }
    return ajaxJSON('put', url, ajaxOpts);
};

/**
* Set XHR Authentication
*
* Example:
*     var $osf = require('./osf-helpers');
*
*     JQuery
*     $ajax({
*         beforeSend: $osf.setXHRAuthorization,
*         // ...
*     }).done( ... );
*
*     MithrilJS
*     m.request({
*         config: $osf.setXHRAuthorization,
*         // ...
*     }).then( ... );
*
* @param  {Object} XML Http Request
* @return {Object} xhr
*/
var setXHRAuthorization = function (xhr, options) {
    if (navigator.appVersion.indexOf('MSIE 9.') === -1) {
        xhr.withCredentials = true;
        if (options) {
            options.withCredentials = true;
            options.xhrFields = {withCredentials:true};
        }
    }
    return xhr;
};

var errorDefaultShort = 'Unable to resolve';
var errorDefaultLong = 'OSF was unable to resolve your request. If this issue persists, ' +
    'please report it to <a href="mailto:support@osf.io">support@osf.io</a>.';

var handleAddonApiHTTPError = function(error){
    var response;
    try{
        response = JSON.parse(error.response);
    } catch (e){
        response = '';
    }
    var title = response.message_short || errorDefaultShort;
    var message = response.message_long || errorDefaultLong;

    $.osf.growl(title, message);
};

var handleJSONError = function(response) {
    var title = (response.responseJSON && response.responseJSON.message_short) || errorDefaultShort;
    var message = (response.responseJSON && response.responseJSON.message_long) || errorDefaultLong;
    // We can reach this error handler when the user leaves a page while a request is pending. In that
    // case, response.status === 0, and we don't want to show an error message.
    if (response && response.status && response.status >= 400) {
        $.osf.growl(title, message);
        Raven.captureMessage('Unexpected error occurred in JSON request');
    }
};

var handleEditableError = function(response) {
    Raven.captureMessage('Unexpected error occurred in an editable input');
    return 'Error: ' + response.responseJSON.message_long;
};

var block = function(message, $element) {
    ($element ? $element.block : $.blockUI).call(
        $element || window,
        {
            css: {
                border: 'none',
                padding: '15px',
                backgroundColor: '#000',
                '-webkit-border-radius': '10px',
                '-moz-border-radius': '10px',
                opacity: 0.5,
                color: '#fff'
            },
            message: message || 'Please wait'
        }
    );
};

var unblock = function(element) {
    if (element) {
        $(element).unblock();
    }
    else {
        $.unblockUI();
    }
};

var joinPrompts = function(prompts, base) {
    var prompt = base || '';
    if (prompts.length !==0) {
        prompt += '<hr />';
        prompt += '<ul>';
        // Assumes prompts are pre-escaped before constructing this string
        for (var i=0; i<prompts.length; i++) {
            prompt += '<li>' + prompts[i] + '</li>';
        }
        prompt += '</ul>';
    }
    return prompt;
};

var mapByProperty = function(list, attr) {
    return $.map(list, function(item) {
        return item[attr];
    });
};


/**
  * Return CSS colors and percentage of a progress bar based on a value.
  * Used to return a value for password complexity
  */

var valueProgressBar = {
    0: {'style': 'width: 0%'},
    1: {'class': 'progress-bar progress-bar-danger', 'style': 'width: 20%'},
    2: {'class': 'progress-bar progress-bar-danger', 'style': 'width: 40%'},
    3: {'class': 'progress-bar progress-bar-warning', 'style': 'width: 60%'},
    4: {'class': 'progress-bar progress-bar-warning', 'style': 'width: 80%'},
    5: {'class': 'progress-bar progress-bar-success', 'style': 'width: 100%'},
};


/**
  * Return whether or not a value is an email address.
  * Adapted from Knockout-Validation.
  */
var isEmail = function(value) {
    return  /^((([a-z]|\d|[!#\$%&'\*\+\-\/=\?\^_`{\|}~]|[\u00A0-\uD7FF\uF900-\uFDCF\uFDF0-\uFFEF])+(\.([a-z]|\d|[!#\$%&'\*\+\-\/=\?\^_`{\|}~]|[\u00A0-\uD7FF\uF900-\uFDCF\uFDF0-\uFFEF])+)*)|((\x22)((((\x20|\x09)*(\x0d\x0a))?(\x20|\x09)+)?(([\x01-\x08\x0b\x0c\x0e-\x1f\x7f]|\x21|[\x23-\x5b]|[\x5d-\x7e]|[\u00A0-\uD7FF\uF900-\uFDCF\uFDF0-\uFFEF])|(\\([\x01-\x09\x0b\x0c\x0d-\x7f]|[\u00A0-\uD7FF\uF900-\uFDCF\uFDF0-\uFFEF]))))*(((\x20|\x09)*(\x0d\x0a))?(\x20|\x09)+)?(\x22)))@((([a-z]|\d|[\u00A0-\uD7FF\uF900-\uFDCF\uFDF0-\uFFEF])|(([a-z]|\d|[\u00A0-\uD7FF\uF900-\uFDCF\uFDF0-\uFFEF])([a-z]|\d|-|\.|_|~|[\u00A0-\uD7FF\uF900-\uFDCF\uFDF0-\uFFEF])*([a-z]|\d|[\u00A0-\uD7FF\uF900-\uFDCF\uFDF0-\uFFEF])))\.)+(([a-z]|[\u00A0-\uD7FF\uF900-\uFDCF\uFDF0-\uFFEF])|(([a-z]|[\u00A0-\uD7FF\uF900-\uFDCF\uFDF0-\uFFEF])([a-z]|\d|-|\.|_|~|[\u00A0-\uD7FF\uF900-\uFDCF\uFDF0-\uFFEF])*([a-z]|[\u00A0-\uD7FF\uF900-\uFDCF\uFDF0-\uFFEF])))$/i.test(value);
};

/**
  * Get query string arguments as an object.
  * If `str` is falsy, return {}.
  * Modified from getQueryParameters plugin by Nicholas Ortenzio (MIT Licensed).
  */
var urlParams = function(str) {
    var stringToParse = str || document.location.search;
    if (!stringToParse) {
        return {};
    }
    return (stringToParse).replace(/(^\?)/,'').split('&')
        .map(function(n){return n = n.split('='),this[n[0]] = decodeURIComponent(n[1]).replace(/\+/g, ' '),this;}.bind({}))[0];
};


/**
 * From Underscore.js, MIT License
 *
 * Returns a function, that, when invoked, will only be triggered at most once
 * during a given window of time. Normally, the throttled function will run
 * as much as it can, without ever going more than once per `wait` duration;
 * but if you'd like to disable the execution on the leading edge, pass
 * `{leading: false}`. To disable execution on the trailing edge, ditto.
 */
var throttle = function(func, wait, options) {
    var context, args, result;
    var timeout = null;
    var previous = 0;
    if (!options) {
        options = {};
    }
    var later = function() {
        previous = options.leading === false ? 0 : new Date().getTime();
        timeout = null;
        result = func.apply(context, args);
        if (!timeout) {
            context = args = null;
        }
    };
    return function() {
        var now = new Date().getTime();
        if (!previous && options.leading === false) {
            previous = now;
        }
            var remaining = wait - (now - previous);
            context = this;
            args = arguments;
            if (remaining <= 0 || remaining > wait) {
            clearTimeout(timeout);
            timeout = null;
            previous = now;
            result = func.apply(context, args);
            if (!timeout) {
                context = args = null;
            }
        } else if (!timeout && options.trailing !== false) {
            timeout = setTimeout(later, remaining);
        }
        return result;
    };
};

// From Underscore.js, MIT License
//
// Returns a function, that, as long as it continues to be invoked, will not
// be triggered. The function will be called after it stops being called for
// N milliseconds. If `immediate` is passed, trigger the function on the
// leading edge, instead of the trailing.

var debounce = function(func, wait, immediate) {
  var timeout, args, context, timestamp, result;

  var later = function() {
    var last = new Date().getTime() - timestamp;

    if (last < wait && last >= 0) {
      timeout = setTimeout(later, wait - last);
    } else {
      timeout = null;
      if (!immediate) {
        result = func.apply(context, args);
        if (!timeout) {
            context = args = null;
        }
      }
    }
  };

  return function() {
    context = this;
    args = arguments;
    timestamp = new Date().getTime();
    var callNow = immediate && !timeout;
    if (!timeout) {
        timeout = setTimeout(later, wait);
    }
    if (callNow) {
      result = func.apply(context, args);
      context = args = null;
    }

    return result;
  };
};

///////////
// Piwik //
///////////

var trackPiwik = function(host, siteId, cvars, useCookies) {
    cvars = Array.isArray(cvars) ? cvars : [];
    useCookies = typeof(useCookies) !== 'undefined' ? useCookies : false;
    try {
        var piwikTracker = window.Piwik.getTracker(host + 'piwik.php', siteId);
        piwikTracker.enableLinkTracking(true);
        for(var i=0; i<cvars.length;i++)
        {
            piwikTracker.setCustomVariable.apply(null, cvars[i]);
        }
        if (!useCookies) {
            piwikTracker.disableCookies();
        }
        piwikTracker.trackPageView();

    } catch(err) { return false; }
    return true;
};

/**
  * A thin wrapper around ko.applyBindings that ensures that a view model
  * is bound to the expected element. Also shows the element (and child elements) if it was
  * previously hidden by applying the 'scripted' CSS class.
  *
  * Takes a ViewModel and a selector (string) or a DOM element.
  */
var applyBindings = function(viewModel, selector) {
    var elem, cssSelector;
    var $elem = $(selector);
    if (typeof(selector.nodeName) === 'string') { // dom element
        elem = selector;
        // NOTE: Only works with DOM elements that have an ID
        cssSelector = '#' + elem.id;
    } else {
        elem = $elem[0];
        cssSelector = selector;
    }
    if ($elem.length === 0) {
        throw "No elements matching selector '" + selector + "'";  // jshint ignore: line
    }
    if ($elem.length > 1) {
        throw "Can't bind ViewModel to multiple elements."; // jshint ignore: line
    }
    // Ensure that the bound element is shown
    if ($elem.hasClass('scripted')){
        $elem.show();
    }
    // Also show any child elements that have the scripted class
    $(cssSelector + ' .scripted').each(function(elm) {
        $(this).show();
    });
    ko.applyBindings(viewModel, $elem[0]);
};

/**
 * A function that checks if a datestring is an ISO 8601 datetime string
 * that lacks an offset. A datetime without a time offset should default
 * to UTC according to JS standards, but Firefox implemented date parsing
 * according to the ISO spec, meaning in Firefox it will default to local
 * time
 * @param {String} dateString The original date or datetime as an ISO date/
 *                            datetime string
 */
var dateTimeWithoutOffset = function(dateString) {
    if (dateString.indexOf('T') === -1) {
        return false;
    }
    var time = dateString.split('T')[1];
    return !((time.indexOf('+') !== -1) || (time.indexOf('-') !== -1));
};

/**
 * A function that coerces a Datetime with no offset to a Datetime with
 * an offset of UTC +00 (equivalent to Z)
 * @param {String} dateTimeString The original Datetime string, which may or may not
 *                                have a terminating Z implying UTC +00
 */
var forceUTC = function(dateTimeString) {
    return dateTimeString.slice(-1) === 'Z' ? dateTimeString : dateTimeString + 'Z';
};

var hasTimeComponent = function(dateString) {
    return dateString.indexOf('T') !== -1;
};

/**
  * A date object with two formats: local time or UTC time.
  * @param {String} date The original date as a string. Should be an standard
  *                      format such as RFC or ISO. If the date is a datetime string
  *                      with no offset, an offset of UTC +00:00 will be assumed. However,
  *                      if the date is just a date (no time component), the time
  *                      component will be set to midnight local time.  Ergo, if date
  *                      is '2016-04-08' the imputed time will be '2016-04-08 04:00 UTC'
  *                      if run in EDT. But if date is '2016-04-08:00:00:00.000' it will
  *                      always be '2016-04-08 00:00 UTC', regardless of the local timezone.
  */
var LOCAL_DATEFORMAT = 'YYYY-MM-DD hh:mm A';
var UTC_DATEFORMAT = 'YYYY-MM-DD HH:mm UTC';
var FormattableDate = function(date) {

    if (typeof date === 'string') {
        this.date = moment(dateTimeWithoutOffset(date) ? forceUTC(date) : date).utc().toDate();
    } else {
        this.date = date;
    }
    this.local = moment(this.date).format(LOCAL_DATEFORMAT);
    this.utc = moment.utc(this.date).format(UTC_DATEFORMAT);
};


/**
 * Escapes html characters in a string.
 */
var htmlEscape = function(text) {
    return $('<div/>').text(text).html();
};


/**
 * Decode Escaped html characters in a string.
 */
var htmlDecode = function(text) {
    return $('<div/>').html(text).text();
};

/**
+ * Resize table to match thead and tbody column
+ */

var tableResize = function(selector, checker) {
    // Change the selector if needed
    var $table = $(selector);
    var $bodyCells = $table.find('tbody tr:first').children();
    var colWidth;

    // Adjust the width of thead cells when window resizes
    $(window).resize(function() {
        // Get the tbody columns width array
        colWidth = $bodyCells.map(function() {
            return $(this).width();
        }).get();
        // Set the width of thead columns
        $table.find('thead tr').children().each(function(i, v) {
            if(i === 0 && $(v).width() > colWidth[i]){
                $($bodyCells[i]).width($(v).width());
            }
            if(checker && i === checker) {
                $(v).width(colWidth[i] + colWidth[i + 1]);
            }else{
                $(v).width(colWidth[i]);
            }
        });
    }).resize(); // Trigger resize handler
};


/* Responsive Affix for side nav */
var fixAffixWidth = function() {
    $('.osf-affix').each(function (){
        var el = $(this);
        var colsize = el.parent('.affix-parent').width();
        el.outerWidth(colsize);
    });
};

var initializeResponsiveAffix = function (){
    // Set nav-box width based on screem
    fixAffixWidth();
    // Show the nav box
    $('.osf-affix').each(function (){
        $(this).show();
    });
    $(window).resize(debounce(fixAffixWidth, 20, true));
};

// Thanks to https://stackoverflow.com/questions/10420352/converting-file-size-in-bytes-to-human-readable
function humanFileSize(bytes, si) {
    var thresh = si ? 1000 : 1024;
    if(Math.abs(bytes) < thresh) {
        return bytes + ' B';
    }
    var units = si ?
        ['kB','MB','GB','TB','PB','EB','ZB','YB'] :
        ['KiB','MiB','GiB','TiB','PiB','EiB','ZiB','YiB'];
    var u = -1;
    do {
        bytes /= thresh;
        ++u;
    } while(Math.abs(bytes) >= thresh && u < units.length - 1);
    return bytes.toFixed(1) + ' ' + units[u];
}

/**
*  returns a random name from this list to use as a confirmation string
*/
var _confirmationString = function() {
    // TODO: Generate a random string here instead of using pre-set values
    //       per Jeff, use ~10 characters
    var scientists = [
        'Anning',
        'Banneker',
        'Cannon',
        'Carver',
        'Chappelle',
        'Curie',
        'Divine',
        'Emeagwali',
        'Fahlberg',
        'Forssmann',
        'Franklin',
        'Herschel',
        'Hodgkin',
        'Hopper',
        'Horowitz',
        'Jemison',
        'Julian',
        'Kovalevsky',
        'Lamarr',
        'Lavoisier',
        'Lovelace',
        'Massie',
        'McClintock',
        'Meitner',
        'Mitchell',
        'Morgan',
        'Odum',
        'Pasteur',
        'Pauling',
        'Payne',
        'Pearce',
        'Pollack',
        'Rillieux',
        'Sanger',
        'Somerville',
        'Tesla',
        'Tyson',
        'Turing'
    ];

    return scientists[Math.floor(Math.random() * scientists.length)];
};

/**
*  Helper function to judge if the user browser is IE
*/
var isIE = function(userAgent) {
    userAgent = userAgent || navigator.userAgent;
    return userAgent.indexOf('MSIE ') > -1 || userAgent.indexOf('Trident/') > -1;
};

/**
*  Helper function to judge if the user browser is Safari
*/
var isSafari = function(userAgent) {
    userAgent = userAgent || navigator.userAgent;
    return (userAgent.search('Safari') >= 0 && userAgent.search('Chrome') < 0);
};

/**
  * Confirm a dangerous action by requiring the user to enter specific text
  *
  * This is an abstraction over bootbox, and passes most options through to
  * bootbox.dialog(). The exception to this is `callback`, which is called only
  * if the user correctly confirms the action.
  *
  * @param  {Object} options
  */
var confirmDangerousAction = function (options) {
    // TODO: Refactor this to be more interactive - use a ten-key-like interface
    //       and display one character at a time for the user to enter. Once
    //       they enter that character, display another. This will require more
    //       sustained attention and will prevent the user from copy/pasting a
    //       random string.

    var confirmationString = _confirmationString();

    // keep the users' callback for re-use; we'll pass ours to bootbox
    var callback = options.callback;
    delete options.callback;

    // this is our callback
    var handleConfirmAttempt = function () {
        var verified = ($('#bbConfirmText').val() === confirmationString);

        if (verified) {
            callback();
        } else {
            growl('Verification failed', 'Strings did not match');
        }
    };

    var defaults = {
        title: 'Confirm action',
        confirmText: confirmationString,
        buttons: {
            cancel: {
                label: 'Cancel',
                className: 'btn-default'
            },
            success: {
                label: 'Confirm',
                className: 'btn-danger',
                callback: handleConfirmAttempt
            }
        },
        message: ''
    };

    var bootboxOptions = $.extend(true, {}, defaults, options);

    bootboxOptions.message += [
        '<p>Type the following to continue: <strong>',
        htmlEscape(confirmationString),
        '</strong></p>',
        '<input id="bbConfirmText" class="form-control">'
    ].join('');

    bootbox.dialog(bootboxOptions);
};
/**
 * Maps an object to an array of {key: KEY, value: VALUE} pairs
 *
 * @param {Object} obj
 * @returns {Array} array of key, value pairs
 **/
var iterObject = function(obj) {
    var ret = [];
    $.each(obj, function(prop, value) {
        ret.push({
            key: prop,
            value: value
        });
    });
    return ret;
};
/** A future-proof getter for the current user
**/
var currentUser = function(){
    return window.contextVars.currentUser;
};

/**
 * Use a search function to get the index of an object in an array
 *
 * @param {Array} array
 * @param {Function} searchFn: function that returns true when an item matching the search conditions is found
 * @returns {Integer} index of matched item or -1 if no matching item is found
 **/
function indexOf(array, searchFn) {
    var len = array.length;
    for(var i = 0; i < len; i++) {
        if(searchFn(array[i])) {
            return i;
        }
    }
    return -1;
}

/**
 * Check if any of the values in an array are truthy
 *
 * @param {Array[Any]} listOfBools
 * @returns {Boolean}
 **/
var any = function(listOfBools, check) {
    var someTruthy = false;
    for(var i = 0; i < listOfBools.length; i++){
        if (check) {
            someTruthy = someTruthy || Boolean(check(listOfBools[i]));
        }
        else {
            someTruthy = someTruthy || Boolean(listOfBools[i]);
        }
        if (someTruthy) {
            return someTruthy;
        }
    }
    return false;
};

/** 
 * A helper for creating a style-guide conformant bootbox modal. Returns a promise.
 * @param {String} title: 
 * @param {String} message:
 * @param {String} actionButtonLabel:
 * @param {Object} options: optional options
 * @param {String} options.actionButtonClass: CSS class for action button, default 'btn-success'
 * @param {String} options.cancelButtonLabel: label for cancel button, default 'Cancel'
 * @param {String} options.cancelButtonClass: CSS class for cancel button, default 'btn-default'
 *
 * @example
 * dialog('Hello', 'Just saying hello', 'Say hi').done(successCallback).fail(doNothing);
 **/
var dialog = function(title, message, actionButtonLabel, options) {
    var ret = $.Deferred();
    options = $.extend({}, {
        actionButtonClass: 'btn-success',
        cancelButtonLabel: 'Cancel',
        cancelButtonClass: 'btn-default'
    }, options || {});

    bootbox.dialog({
        title: title,
        message: message,
        buttons: {
            cancel: {
                label: options.cancelButtonLabel,
                className: options.cancelButtonClass,
                callback: function() {
                    bootbox.hideAll();
                    ret.reject();
                }
            },
            approve: {
                label: actionButtonLabel,
                className: options.actionButtonClass,
                callback: ret.resolve
            }
        }
    });
    return ret.promise();
};

// Formats contributor family names for display.  Takes in project, number of contributors, and getFamilyName function
var contribNameFormat = function(node, number, getFamilyName) {
    if (number === 1) {
        return getFamilyName(0, node);
    }
    else if (number === 2) {
        return getFamilyName(0, node) + ' and ' +
            getFamilyName(1, node);
    }
    else if (number === 3) {
        return getFamilyName(0, node) + ', ' +
            getFamilyName(1, node) + ', and ' +
            getFamilyName(2, node);
    }
    else {
        return getFamilyName(0, node) + ', ' +
            getFamilyName(1, node) + ', ' +
            getFamilyName(2, node) + ' + ' + (number - 3);
    }
};

// Returns single name representing contributor, First match found of family name, given name, middle names, full name.
var findContribName = function (userAttributes) {
    var names = [userAttributes.family_name, userAttributes.given_name, userAttributes.middle_names, userAttributes.full_name];
    for (var n = 0; n < names.length; n++) {
        if (names[n]) {
            return names[n];
        }
    }
};

// For use in extracting contributor names from API v2 contributor response
var extractContributorNamesFromAPIData = function(contributor){
    var familyName = '';
    var givenName = '';
    var fullName = '';
    var middleNames = '';

    if (lodashGet(contributor, 'attributes.unregistered_contributor')){
        fullName = contributor.attributes.unregistered_contributor;
    }

    else if (lodashGet(contributor, 'embeds.users.data')) {
        var attributes = contributor.embeds.users.data.attributes;
        familyName = attributes.family_name;
        givenName = attributes.given_name;
        fullName = attributes.full_name;
        middleNames = attributes.middle_names;
    }
    else if (lodashGet(contributor, 'embeds.users.errors')) {
        var meta = contributor.embeds.users.errors[0].meta;
        familyName = meta.family_name;
        givenName = meta.given_name;
        fullName = meta.full_name;
        middleNames = meta.middle_names;
    }

    return {
        'familyName': familyName,
        'givenName': givenName,
        'fullName': fullName,
        'middleNames': middleNames
    };
};


// Google analytics event tracking on the dashboard/my projects pages
var trackClick = function(category, action, label){
    window.ga('send', 'event', category, action, label);
    //in order to make the href redirect work under knockout onclick binding
    return true;
};


// Call a function when scrolled to the bottom of the element
/// Useful for triggering an event at the bottom of a window, like infinite scroll
function onScrollToBottom(element, callback) {
    $(element).scroll(function() {
        var $this = $(this);
        if ($this.scrollTop() + $this.innerHeight() >= $this[0].scrollHeight) {
            callback();
        }
    });
}

// Also export these to the global namespace so that these can be used in inline
// JS. This is used on the /goodbye page at the moment.
module.exports = window.$.osf = {
    postJSON: postJSON,
    putJSON: putJSON,
    ajaxJSON: ajaxJSON,
    setXHRAuthorization: setXHRAuthorization,
    handleAddonApiHTTPError: handleAddonApiHTTPError,
    handleJSONError: handleJSONError,
    handleEditableError: handleEditableError,
    block: block,
    unblock: unblock,
    growl: growl,
    apiV2Url: apiV2Url,
    joinPrompts: joinPrompts,
    mapByProperty: mapByProperty,
    isEmail: isEmail,
    urlParams: urlParams,
    trackPiwik: trackPiwik,
    applyBindings: applyBindings,
    FormattableDate: FormattableDate,
    throttle: throttle,
    debounce: debounce,
    htmlEscape: htmlEscape,
    htmlDecode: htmlDecode,
    tableResize: tableResize,
    initializeResponsiveAffix: initializeResponsiveAffix,
    humanFileSize: humanFileSize,
    confirmDangerousAction: confirmDangerousAction,
    iterObject: iterObject,
    isIE: isIE,
    isSafari:isSafari,
    indexOf: indexOf,
    currentUser: currentUser,
    any: any,
    dialog: dialog,
    contribNameFormat: contribNameFormat,
    trackClick: trackClick,
    findContribName: findContribName,
<<<<<<< HEAD
    onScrollToBottom: onScrollToBottom,
    valueProgressBar: valueProgressBar
=======
    extractContributorNamesFromAPIData: extractContributorNamesFromAPIData,
    onScrollToBottom: onScrollToBottom
>>>>>>> 456b9805
};<|MERGE_RESOLUTION|>--- conflicted
+++ resolved
@@ -949,11 +949,7 @@
     contribNameFormat: contribNameFormat,
     trackClick: trackClick,
     findContribName: findContribName,
-<<<<<<< HEAD
+    extractContributorNamesFromAPIData: extractContributorNamesFromAPIData,
     onScrollToBottom: onScrollToBottom,
     valueProgressBar: valueProgressBar
-=======
-    extractContributorNamesFromAPIData: extractContributorNamesFromAPIData,
-    onScrollToBottom: onScrollToBottom
->>>>>>> 456b9805
 };