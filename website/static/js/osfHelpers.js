--- conflicted
+++ resolved
@@ -750,12 +750,8 @@
     debounce: debounce,
     htmlEscape: htmlEscape,
     htmlDecode: htmlDecode,
-<<<<<<< HEAD
-    tableResize: tableResize
-=======
     tableResize: tableResize,
     humanFileSize: humanFileSize,
     confirmDangerousAction: confirmDangerousAction,
     isIE: isIE
->>>>>>> 9da1d0c4
 };