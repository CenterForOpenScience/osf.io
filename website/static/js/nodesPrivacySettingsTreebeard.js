'use strict';

var $ = require('jquery');
var m = require('mithril');
var ko = require('knockout');
var Treebeard = require('treebeard');
var $osf = require('js/osfHelpers');
var projectSettingsTreebeardBase = require('js/projectSettingsTreebeardBase');

function NodesPrivacyTreebeard(divID, data, nodesState, nodesOriginal) {
    /**
     * nodesChanged and nodesState are knockout variables.  nodesChanged will keep track of the nodes that have
     *  changed state.  nodeState is all the nodes in their current state.
     * */
    var tbOptions = $.extend({}, projectSettingsTreebeardBase.defaults, {
        divID: divID,
        filesData: data,
        naturalScrollLimit : 0,
        rowHeight : 35,
        hScroll : 0,
        columnTitles : function() {
            return [
                {
                    title: 'checkBox',
                    width: '4%',
                    sortType : 'text',
                    sort : true
                },
                {
                    title: 'project',
                    width : '96%',
                    sortType : 'text',
                    sort: true
                }
            ];
        },
        onload : function () {
            var tb = this;
            expandOnLoad.call(tb);
        },
        resolveRows: function nodesPrivacyResolveRows(item){
            var tb = this;
            var columns = [];
            var id = item.data.node.id;
            var nodesStateLocal = ko.toJS(nodesState());
            //this lets treebeard know when changes come from the knockout side (select all or select none)
            item.data.node.is_public = nodesStateLocal[id].public;
            columns.push(
                {
                    data : 'action',
                    sortInclude : false,
                    filter : false,
                    custom : function () {
                        return m('input[type=checkbox]', {
                            disabled : !item.data.node.can_write,
                            onclick : function() {
                                item.data.node.is_public = !item.data.node.is_public;
                                item.open = true;
                                nodesStateLocal[id].public = item.data.node.is_public;
                                if (nodesStateLocal[id].public !== nodesOriginal[id].local) {
                                    nodesStateLocal[id].changed = true;
                                }
                                else {
                                    nodesStateLocal[id].changed = false;
                                }
                                nodesState(nodesStateLocal);
                                tb.updateFolder(null, item);
                            },
                            checked: nodesState()[id].public
                        });
                    }
                },
                {
                    data: 'project',  // Data field name
                    folderIcons: true,
                    filter: true,
                    sortInclude: false,
                    hideColumnTitles: false,
                    custom: function () {
                        return m('span', item.data.node.title);
                    }
                }
            );
            return columns;
        }
    });
    var grid = new Treebeard(tbOptions);
<<<<<<< HEAD
    projectSettingsTreebeardBase.expandOnLoad.call(grid.tbController);

=======
>>>>>>> 6c4805ed
}
module.exports = NodesPrivacyTreebeard;<|MERGE_RESOLUTION|>--- conflicted
+++ resolved
@@ -85,10 +85,5 @@
         }
     });
     var grid = new Treebeard(tbOptions);
-<<<<<<< HEAD
-    projectSettingsTreebeardBase.expandOnLoad.call(grid.tbController);
-
-=======
->>>>>>> 6c4805ed
 }
 module.exports = NodesPrivacyTreebeard;