--- conflicted
+++ resolved
@@ -7,10 +7,6 @@
 var $osf = require('js/osfHelpers');
 var projectSettingsTreebeardBase = require('js/projectSettingsTreebeardBase');
 
-<<<<<<< HEAD
-=======
-
->>>>>>> 8dd59ffa
 function expandOnLoad() {
     var tb = this;  // jshint ignore: line
     for (var i = 0; i < tb.treeData.children.length; i++) {
@@ -120,9 +116,5 @@
         }
     });
     var grid = new Treebeard(tbOptions);
-<<<<<<< HEAD
-    expandOnLoad.call(grid.tbController);
-=======
->>>>>>> 8dd59ffa
 }
 module.exports = NodesPrivacyTreebeard;