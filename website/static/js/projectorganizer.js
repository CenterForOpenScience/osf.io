/**
 * Handles Project Organizer on dashboard page of OSF.
 * For Treebeard and _item API's check: https://github.com/caneruguz/treebeard/wiki
 */
'use strict';

var Treebeard = require('treebeard');

// CSS
require('css/typeahead.css');
require('css/fangorn.css');
require('css/projectorganizer.css');

var $ = require('jquery');
var m = require('mithril');
var Fangorn = require('js/fangorn');
var bootbox = require('bootbox');
var Bloodhound = require('exports?Bloodhound!typeahead.js');
var moment = require('moment');
var Raven = require('raven-js');
var $osf = require('js/osfHelpers');
var iconmap = require('js/iconmap');
var legendView = require('js/components/legend').view;
var Fangorn = require('js/fangorn');

var nodeCategories = require('json!built/nodeCategories.json');

// copyMode can be 'copy', 'move', 'forbidden', or null.
// This is set at draglogic and is used as global within this module
var copyMode = null;
// Initialize projectOrganizer object (separate from the ProjectOrganizer constructor at the end)
var projectOrganizer = {};

// Link ID's used to add existing project to folder
var linkName;
var linkID;

// Cross browser key codes for the Command key
var COMMAND_KEYS = [224, 17, 91, 93];
var ESCAPE_KEY = 27;
var ENTER_KEY = 13;

var projectOrganizerCategories = $.extend({}, {
    collection: 'Collections',
    smartCollection: 'Smart Collections',
    project: 'Project',
    link:  'Link'
}, nodeCategories);

/**
 * Bloodhound is a typeahead suggestion engine. Searches here for public projects
 * @type {Bloodhound}
 */
projectOrganizer.publicProjects = new Bloodhound({
    datumTokenizer: function (d) {
        return Bloodhound.tokenizers.whitespace(d.name);
    },
    queryTokenizer: Bloodhound.tokenizers.whitespace,
    remote: {
        url: '/api/v1/search/projects/?term=%QUERY&maxResults=20&includePublic=yes&includeContributed=no',
        filter: function (projects) {
            return $.map(projects, function (project) {
                return {
                    name: project.value,
                    node_id: project.id,
                    category: project.category
                };
            });
        },
        limit: 10
    }
});

/**
 * Bloodhound is a typeahead suggestion engine. Searches here for users projects
 * @type {Bloodhound}
 */
projectOrganizer.myProjects = new Bloodhound({
    datumTokenizer: function (d) {
        return Bloodhound.tokenizers.whitespace(d.name);
    },
    queryTokenizer: Bloodhound.tokenizers.whitespace,
    remote: {
        url: '/api/v1/search/projects/?term=%QUERY&maxResults=20&includePublic=no&includeContributed=yes',
        filter: function (projects) {
            return $.map(projects, function (project) {
                return {
                    name: project.value,
                    node_id: project.id,
                    category: project.category
                };
            });
        },
        limit: 10
    }
});

/**
 * Edits the template for the column titles.
 * Used here to make smart folder italicized
 * @param {Object} item A Treebeard _item object for the row involved. Node information is inside item.data
 * @this Treebeard.controller Check Treebeard API for methods available
 * @private
 */
function _poTitleColumn(item) {
    var tb = this;
    var preventSelect = function(e){
        e.stopImmediatePropagation();
    };
    var css = item.data.isSmartFolder ? 'project-smart-folder smart-folder' : '';
    if(item.data.archiving) {
        return  m('span', {'class': 'registration-archiving'}, item.data.name + ' [Archiving]');
    } else if(item.data.urls.fetch){
        return m('a.fg-file-links', { 'class' : css, href : item.data.urls.fetch, onclick : preventSelect}, item.data.name);
    } else {
        return  m('span', { 'class' : css}, item.data.name);
    }
}

/**
 * Links for going to project pages on the action column
 * @param event Click event
 * @param {Object} item A Treebeard _item object for the row involved. Node information is inside item.data
 * @param {Object} col Column options
 * @this Treebeard.controller Check Treebeard API for methods available
 * @private
 */
function _gotoEvent(event, item) {
    var tb = this;
    if (COMMAND_KEYS.indexOf(tb.pressedKey) !== -1) {
        window.open(item.data.urls.fetch, '_blank');
    } else {
        window.open(item.data.urls.fetch, '_self');
    }
}


/**
 * Watching for escape key press
 * @param {String} nodeID Unique ID of the node
 */
function addFormKeyBindings(nodeID) {
    $('#ptd-' + nodeID).keyup(function (e) {
        if (e.which === 27) {
            $('#ptd-' + nodeID).find('.cancel-button-' + nodeID).filter(':visible').click();
            return false;
        }
    });
}


function triggerClickOnItem(item, force) {
    var row = $('.tb-row[data-id="' + item.id + '"]');
    if (force) {
        row.trigger('click');
    }

    if (row.hasClass(this.options.hoverClassMultiselect)) {
        row.trigger('click');
    }
}

/**
 * Saves the expand state of a folder so that it can be loaded based on that state
 * @param {Object} item Node data
 * @param {Function} callback
 */
function saveExpandState(item, callback) {
    var collapseUrl,
        postAction,
        expandUrl;
    if (!item.apiURL) {
        return;
    }
    if (item.expand) {
        // turn to false
        collapseUrl = item.apiURL + 'collapse/';
        postAction = $osf.postJSON(collapseUrl, {});
        postAction.done(function () {
            item.expand = false;
            if (callback !== undefined) {
                callback();
            }
        }).fail($osf.handleJSONError);
    } else {
        // turn to true
        expandUrl = item.apiURL + 'expand/';
        postAction = $osf.postJSON(expandUrl, {});
        postAction.done(function () {
            item.expand = false;
            if (callback !== undefined) {
                callback();
            }
        }).fail($osf.handleJSONError);
    }
}

/**
 * Contributors have first person's name and then number of contributors. This function returns the proper html
 * @param {Object} item A Treebeard _item object for the row involved. Node information is inside item.data
 * @returns {Object} A Mithril virtual DOM template object
 * @private
 */
function _poContributors(item) {
    if (!item.data.contributors) {
        return '';
    }

    return item.data.contributors.map(function (person, index, arr) {
        var comma;
        if (index === 0) {
            comma = '';
        } else {
            comma = ', ';
        }
        if (index > 2) {
            return;
        }
        if (index === 2) {
            return m('span', ' + ' + (arr.length - 2));
        }
        return m('span', comma + person.name);
    });
}

/**
 * Displays who modified the data and when. i.e. "6 days ago, by Uguz"
 * @param {Object} item A Treebeard _item object for the row involved. Node information is inside item.data
 * @private
 */
function _poModified(item) {
    var personString = '';
    var dateString = '';
    if (item.data.modifiedDelta === 0) {
        return m('span');
    }
    dateString = moment.utc(item.data.dateModified).fromNow();
    if (item.data.modifiedBy !== '') {
        personString = ', by ' + item.data.modifiedBy.toString();
    }
    return m('span', dateString + personString);
}

/**
 * Organizes all the row displays based on what that item requires.
 * @param {Object} item A Treebeard _item object for the row involved. Node information is inside item.data
 * @returns {Array} An array of columns as col objects
 * @this Treebeard.controller Check Treebeard API For available methods
 * @private
 */
function _poResolveRows(item) {
    var css = '',
        draggable = false,
        default_columns;
    if (item.data.permissions) {
        draggable = item.data.permissions.movable || item.data.permissions.copyable;
    }
    if(this.isMultiselected(item.id)){
        item.css = 'fangorn-selected';
    }
    if (draggable) {
        css = 'po-draggable';
    }
    item.css = '';
    default_columns = [{
        data : 'name',  // Data field name
        folderIcons : true,
        filter : true,
        css : css,
        custom : _poTitleColumn
    }, {
        data : 'contributors',
        filter : false,
        custom : _poContributors
    }, {
        data : 'dateModified',
        filter : false,
        custom : _poModified
    }];
    return default_columns;
}

/**
 * Organizes the information for Column title row.
 * @returns {Array} An array of columns with pertinent column information
 * @private
 */
function _poColumnTitles() {
    var columns = [];
    columns.push({
        title: 'Name',
        width : '50%',
        sort : true,
        sortType : 'text'
    }, {
        title : 'Contributors',
        width : '25%',
        sort : false
    }, {
        title : 'Modified',
        width : '25%',
        sort : false
    });
    return columns;
}

/**
 * Checks if folder toggle is permitted (i.e. contents are private)
 * @param {Object} item A Treebeard _item object. Node information is inside item.data
 * @this Treebeard.controller
 * @returns {boolean}
 * @private
 */
function _poToggleCheck(item) {
    if (item.data.permissions.view) {
        return true;
    }
    item.notify.update('Not allowed: Private folder', 'warning', 1, undefined);
    return false;
}

/**
<<<<<<< HEAD
 * Returns custom icons for OSF depending on the type of item
 * @param {Object} item A Treebeard _item object. Node information is inside item.data
 * @this Treebeard.controller
 * @returns {Object}  Returns a mithril template with the m() function.
 * @private
 */
function _poResolveIcon(item) {
    var newIcon = Fangorn.Utils.resolveIconView(item);
    if (newIcon === null) {
        return m('span', { 'class' : 'collection'});
    }
    return newIcon;
}

/**
=======
>>>>>>> 5d2c2f71
 * Returns custom folder toggle icons for OSF
 * @param {Object} item A Treebeard _item object. Node information is inside item.data
 * @this Treebeard.controller
 * @returns {string} Returns a mithril template with m() function, or empty string.
 * @private
 */
function _poResolveToggle(item) {
    var toggleMinus = m('i.fa.fa-minus'),
        togglePlus = m('i.fa.fa-plus'),
        childrenCount = item.data.childrenCount || item.children.length;
    if (item.kind === 'folder' && childrenCount > 0 && item.depth > 1) {
        if (item.open) {
            return toggleMinus;
        }
        return togglePlus;
    }
    return '';
}

/**
 * Resolves lazy load url for fetching children
 * @param {Object} item A Treebeard _item object for the row involved. Node information is inside item.data
 * @this Treebeard.controller
 * @returns {String|Boolean} Returns the fetch URL in string or false if there is no url.
 * @private
 */
function _poResolveLazyLoad(item) {

    return '/api/v1/dashboard/' + item.data.node_id;
}

/**
 * Hook to run after lazyloading has successfully loaded
 * @param {Object} item A Treebeard _item object for the row involved. Node information is inside item.data
 * @this Treebeard.controller
 * @private
 */
function expandStateLoad(item) {
    var tb = this,
        i;
    if (item.children.length === 0 && item.data.childrenCount > 0){
        item.data.childrenCount = 0;
        tb.updateFolder(null, item);
    }

    if (item.data.isPointer && !item.data.parentIsFolder) {
        item.data.expand = false;
    }
    if (item.children.length > 0 && item.depth > 0) {
        for (i = 0; i < item.children.length; i++) {
            if (item.children[i].data.expand) {
                tb.updateFolder(null, item.children[i]);
            }
            if (tb.multiselected()[0] && item.children[i].data.node_id === tb.multiselected()[0].data.node_id) {
                triggerClickOnItem.call(tb, item.children[i], true);
            }
        }
    }
    _cleanupMithril();
}

/**
 * Loads the children of an item that need to be expanded. Unique to Projectorganizer
 * @private
 */
function _poLoadOpenChildren() {
    var tb = this;
    tb.treeData.children.map(function (item) {
        if (item.data.expand) {
            tb.updateFolder(null, item);
        }
    });
}

/**
 * Hook to run after multiselect is run when an item is selected.
 * @param event Browser click event object
 * @param {Object} tree A Treebeard _item object. Node information is inside item.data
 * @this Treebeard.controller
 * @private
 */
function _poMultiselect(event, tree) {
    var tb = this;
    filterRowsNotInParent.call(tb, tb.multiselected());
    var scrollToItem = false;
    if (tb.toolbarMode() === 'search') {
        _dismissToolbar.call(tb);
        scrollToItem = true;
        // recursively open parents of the selected item but do not lazyload;
        Fangorn.Utils.openParentFolders.call(tb, tree);
    }
    if (tb.multiselected().length === 1) {
        // temporarily remove classes until mithril redraws raws with another hover.
        tb.inputValue(tb.multiselected()[0].data.name);
        tb.select('#tb-tbody').removeClass('unselectable');
        if (scrollToItem) {
            Fangorn.Utils.scrollToFile.call(tb, tb.multiselected()[0].id);
        }
    } else if (tb.multiselected().length > 1) {
        tb.select('#tb-tbody').addClass('unselectable');
    }
    m.redraw();
}

/**
 * Deletes pointers based on their ids from the folder specified
 * @param {String} pointerIds Unique node ids
 * @param folderToDeleteFrom  What it says
 */
function deleteMultiplePointersFromFolder(pointerIds, folderToDeleteFrom) {
    var tb = this,
        folderNodeId,
        url,
        postData,
        deleteAction;
    if (pointerIds.length > 0) {
        folderNodeId = folderToDeleteFrom.data.node_id;
        url = '/api/v1/folder/' + folderNodeId + '/pointers/';
        postData = JSON.stringify({pointerIds: pointerIds});
        deleteAction = $.ajax({
            type: 'DELETE',
            url: url,
            data: postData,
            contentType: 'application/json',
            dataType: 'json'
        });
        deleteAction.done(function () {
            tb.updateFolder(null, folderToDeleteFrom);
            tb.clearMultiselect();
        });
        deleteAction.fail(function (jqxhr, textStatus, errorThrown) {
            $osf.growl('Error:', textStatus + '. ' + errorThrown);
        });
    }
}

/**
 * When multiple rows are selected remove those that are not in the parent
 * @param {Array} rows List of item objects
 * @returns {Array} newRows Returns the revised list of rows
 */
function filterRowsNotInParent(rows) {
    var tb = this;
    if (tb.multiselected().length < 2) {
        return tb.multiselected();
    }
    var i, newRows = [],
        originalRow = tb.find(tb.multiselected()[0].id),
        originalParent,
        currentItem;
    var changeColor = function() { $(this).css('background-color', ''); };
    if (typeof originalRow !== 'undefined') {
        originalParent = originalRow.parentID;
        for (i = 0; i < rows.length; i++) {
            currentItem = rows[i];
            if (currentItem.parentID === originalParent && currentItem.id !== -1) {
                newRows.push(rows[i]);
            } else {
                $('.tb-row[data-id="' + rows[i].id + '"]').stop().css('background-color', '#D18C93').animate({ backgroundColor: '#fff'}, 500, changeColor);
            }
        }
    }
    tb.multiselected(newRows);
    tb.highlightMultiselect();
    return newRows;
}

/**
 * Hook for the drag start event on jquery
 * @param event jQuery UI drggable event object
 * @param ui jQuery UI draggable ui object
 * @private
 */
function _poDragStart(event, ui) {
    var tb = this;
    var itemID = $(event.target).attr('data-id'),
        item = tb.find(itemID);
    if (tb.multiselected().length < 2) {
        tb.multiselected([item]);
    }
}

/**
 * Hook for the drop event of jQuery UI droppable
 * @param event jQuery UI droppable event object
 * @param ui jQuery UI droppable ui object
 * @private
 */
function _poDrop(event, ui) {
    var tb = this;
    var items = tb.multiselected().length === 0 ? [tb.find(tb.selected)] : tb.multiselected(),
        folder = tb.find($(event.target).attr('data-id'));
    dropLogic.call(tb, event, items, folder);
}

/**
 * Hook for the over event of jQuery UI droppable
 * @param event jQuery UI droppable event object
 * @param ui jQuery UI droppable ui object
 * @private
 */
function _poOver(event, ui) {
    var tb = this;
    var items = tb.multiselected().length === 0 ? [tb.find(tb.selected)] : tb.multiselected(),
        folder = tb.find($(event.target).attr('data-id')),
        dragState = dragLogic.call(tb, event, items, ui);
    $('.tb-row').removeClass('tb-h-success po-hover');
    if (dragState !== 'forbidden') {
        $('.tb-row[data-id="' + folder.id + '"]').addClass('tb-h-success');
    } else {
        $('.tb-row[data-id="' + folder.id + '"]').addClass('po-hover');
    }
}

// Sets the state of the alt key by listening for key presses in the document.
var altKey = false;
$(document).keydown(function (e) {
    if (e.altKey) {
        altKey = true;
    }
});
$(document).keyup(function (e) {
    if (!e.altKey) {
        altKey = false;
    }
});

/**
 * Sets the copy state based on which item is being dragged on which other item
 * @param {Object} event Browser drag event
 * @param {Array} items List of items being dragged at the time. Each item is a _item object
 * @param {Object} ui jQuery UI draggable drag ui object
 * @returns {String} copyMode One of the copy states, from 'copy', 'move', 'forbidden'
 */
function dragLogic(event, items, ui) {
    var canCopy = true,
        canMove = true,
        folder = this.find($(event.target).attr('data-id')),
        isSelf = false,
        dragGhost = $('.tb-drag-ghost');
    items.forEach(function (item) {
        if (!isSelf) {
            isSelf = item.id === folder.id;
        }
        canCopy = canCopy && item.data.permissions.copyable;
        canMove = canMove && item.data.permissions.movable;
    });
    if (canAcceptDrop(items, folder) && (canMove || canCopy)) {
        if (canMove && canCopy) {
            if (altKey) {
                copyMode = 'copy';
            } else {
                copyMode = 'move';
            }
        }
        if (canMove && !canCopy) {
            copyMode = 'move';
        }
        if (canCopy && !canMove) {
            copyMode = 'copy';
        }
    } else {
        copyMode = 'forbidden';
    }
    if (isSelf) {
        copyMode = 'forbidden';
    }
    // Set the cursor to match the appropriate copy mode
    // Remember that Treebeard is using tb-drag-ghost instead of ui.helper

    switch (copyMode) {
    case 'forbidden':
        dragGhost.css('cursor', 'not-allowed');
        break;
    case 'copy':
        dragGhost.css('cursor', 'copy');
        break;
    case 'move':
        dragGhost.css('cursor', 'move');
        break;
    default:
        dragGhost.css('cursor', 'default');
    }
    return copyMode;
}

/**
 * Checks if the folder can accept the items dropped on it
 * @param {Array} items List of items being dragged at the time. Each item is a _item object
 * @param {Object} folder Folder information as _item object, the drop target
 * @returns {boolean} canDrop Whether drop can happen
 */
function canAcceptDrop(items, folder, theCopyMode) {
    if (typeof theCopyMode === 'undefined') {
        theCopyMode = copyMode;
    }
    var representativeItem,
        itemParentNodeId,
        hasComponents,
        hasFolders,
        copyable,
        movable,
        canDrop;
    if (folder.data.isSmartFolder || !folder.data.isFolder) {
        return false;
    }
    // if the folder is contained by the item, return false
    representativeItem = items[0];
    if (representativeItem.isAncestor(folder) || representativeItem.id === folder.id) {
        return false;
    }
    // If trying to drop on the folder it came from originally, return false
    itemParentNodeId = representativeItem.parent().data.node_id;
    if (itemParentNodeId === folder.data.node_id) {
        return false;
    }
    hasComponents = false;
    hasFolders = false;
    copyable = true;
    movable = true;
    canDrop = true;
    items.forEach(function (item) {
        hasComponents = hasComponents || item.data.isComponent;
        hasFolders = hasFolders || item.data.isFolder;
        copyable = copyable && item.data.permissions.copyable;
        movable = movable && item.data.permissions.movable;
    });
    if (hasComponents) {
        canDrop = canDrop && folder.data.permissions.acceptsComponents;
    }
    if (hasFolders) {
        canDrop = canDrop && folder.data.permissions.acceptsFolders;
    }
    if (theCopyMode === 'move') {
        canDrop = canDrop && folder.data.permissions.acceptsMoves && movable;
    }
    if (theCopyMode === 'copy') {
        canDrop = canDrop && folder.data.permissions.acceptsCopies && copyable;
    }
    return canDrop;
}

/**
 * Where the drop actions happen
 * @param event jQuery UI drop event
 * @param {Array} items List of items being dragged at the time. Each item is a _item object
 * @param {Object} folder Folder information as _item object
 */
function dropLogic(event, items, folder) {
    var tb = this,
        theFolderNodeID,
        getChildrenURL,
        folderChildren,
        sampleItem,
        itemParent,
        itemParentNodeID,
        getAction;
    if (typeof folder !== 'undefined' && !folder.data.isSmartFolder && folder !== null && folder.data.isFolder) {
        theFolderNodeID = folder.data.node_id;
        getChildrenURL = folder.data.apiURL + 'get_folder_pointers/';
        sampleItem = items[0];
        itemParent = sampleItem.parent();
        itemParentNodeID = itemParent.data.node_id;
        if (itemParentNodeID !== theFolderNodeID) { // This shouldn't happen, but if it does, it's bad
            getAction = $.getJSON(getChildrenURL, function (data) {
                folderChildren = data;
                var itemsToMove = [],
                    itemsNotToMove = [],
                    postInfo;
                items.forEach(function (item) {
                    if ($.inArray(item.data.node_id, folderChildren) === -1) { // pointer not in folder to be moved to
                        itemsToMove.push(item.data.node_id);
                    } else if (copyMode === 'move') { // Pointer is already in the folder and it's a move
                                // We  need to make sure not to delete the folder if the item is moved to the same folder.
                                // When we add the ability to reorganize within a folder, this will have to change.
                        itemsNotToMove.push(item.data.node_id);
                    }
                });
                postInfo = {
                    'copy': {
                        'url': '/api/v1/project/' + theFolderNodeID + '/pointer/',
                        'json': {
                            nodeIds: itemsToMove
                        }
                    },
                    'move': {
                        'url': '/api/v1/pointers/move/',
                        'json': {
                            pointerIds: itemsToMove,
                            toNodeId: theFolderNodeID,
                            fromNodeId: itemParentNodeID
                        }
                    }
                };
                if (copyMode === 'copy' || copyMode === 'move') {
                    deleteMultiplePointersFromFolder.call(tb, itemsNotToMove, itemParent);
                    if (itemsToMove.length > 0) {
                        var url = postInfo[copyMode].url,
                            postData = JSON.stringify(postInfo[copyMode].json),
                            outerFolder = whichIsContainer.call(tb, itemParent, folder),
                            postAction = $.ajax({
                                type: 'POST',
                                url: url,
                                data: postData,
                                contentType: 'application/json',
                                dataType: 'json'
                            });
                        postAction.always(function (result) {
                            if (copyMode === 'move') {
                                if (!outerFolder) {
                                    tb.updateFolder(null, itemParent);
                                    tb.updateFolder(null, folder);
                                } else {
                                    // if item is closed folder save expand state to be open
                                    if(!folder.data.expand){
                                        saveExpandState(folder.data, function(){
                                            tb.updateFolder(null, outerFolder);
                                        });
                                    } else {
                                        tb.updateFolder(null, outerFolder);
                                    }
                                }
                            } else {
                                tb.updateFolder(null, folder);
                            }
                        });
                        postAction.fail(function (jqxhr, textStatus, errorThrown) {
                            $osf.growl('Error:', textStatus + '. ' + errorThrown);
                        });
                    }
                }
            });
            getAction.fail(function (jqxhr, textStatus, errorThrown) {
                $osf.growl('Error:', textStatus + '. ' + errorThrown);
            });
        } else {
            Raven.captureMessage('Project dashboard: Parent node (' + itemParentNodeID + ') == Folder Node (' + theFolderNodeID + ')');
        }
    } else {
        if (typeof folder === 'undefined') {
            Raven.captureMessage('onDrop folder is undefined.');
        }
    }
    $('.project-organizer-dand').css('cursor', 'default');
}

/**
 * Checks if one of the items being moved contains the other. To check for adding parents to children
 * @param {Object} itemOne Treebeard _item object, has the _item API
 * @param {Object} itemTwo Treebeard _item object, has the _item API
 * @returns {null|Object} Returns object if one is containing the other. Null if neither or both
 */
function whichIsContainer(itemOne, itemTwo) {
    var isOneAncestor = itemOne.isAncestor(itemTwo),
        isTwoAncestor = itemTwo.isAncestor(itemOne);
    if (isOneAncestor && isTwoAncestor) {
        return null;
    }
    if (isOneAncestor) {
        return itemOne;
    }
    if (isTwoAncestor) {
        return itemTwo;
    }
    return null;
}

function _cleanupMithril() {
    // Clean up Mithril related redraw issues
    $('.tb-toggle-icon').each(function(){
        var children = $(this).children('i');
        if (children.length > 1) {
            children.last().remove();
        }
    });
}

function _addFolderEvent() {
    var tb = this;
    var val = $.trim($('#addNewFolder').val());
    if (tb.multiselected().length !== 1 || val.length < 1) {
        tb.toolbarMode(Fangorn.Components.toolbarModes.DEFAULT);
        return;
    }
    var item = tb.multiselected()[0];
    var theItem = item.data;
    var url = '/api/v1/folder/';
    var postData = {
            node_id: theItem.node_id,
            title: val
        };
    theItem.expand = false;
    saveExpandState(theItem, function () {
        var putAction = $osf.putJSON(url, postData);
        putAction.done(function () {
            tb.updateFolder(null, item);
            triggerClickOnItem.call(tb, item);
        }).fail($osf.handleJSONError);

    });
    tb.toolbarMode(Fangorn.Components.toolbarModes.DEFAULT);
}

function _renameEvent() {
    var tb = this;
    var val = $.trim($('#renameInput').val());
    if (tb.multiselected().length !== 1 || val.length < 1) {
        tb.toolbarMode(Fangorn.Components.toolbarModes.DEFAULT);
        return;
    }
    var item = tb.multiselected()[0];
    var theItem = item.data;
    var url = theItem.apiURL + 'edit/';
    var postAction;
    var postData = {
            name: 'title',
            value: val
        };
    postAction = $osf.postJSON(url, postData);
    postAction.done(function () {
        tb.updateFolder(null, tb.find(1));
        // Also update every
    }).fail($osf.handleJSONError);
    tb.toolbarMode(Fangorn.Components.toolbarModes.DEFAULT);
}

function applyTypeahead() {
    var tb = this;
    var item = tb.multiselected()[0];
    var theItem = item.data;
    projectOrganizer.myProjects.initialize();
    projectOrganizer.publicProjects.initialize();
    // injecting error into search results from https://github.com/twitter/typeahead.js/issues/747
    var mySourceWithEmptySelectable = function (q, cb) {
        var emptyMyProjects = [{ error: 'There are no matching projects to which you contribute.' }];
        projectOrganizer.myProjects.get(q, injectEmptySelectable);
        function injectEmptySelectable(suggestions) {
            if (suggestions.length === 0) {
                cb(emptyMyProjects);
            } else {
                cb(suggestions);
            }
        }
    };
    var publicSourceWithEmptySelectable = function (q, cb) {
        var emptyPublicProjects = { error: 'There are no matching public projects.' };
        projectOrganizer.publicProjects.get(q, injectEmptySelectable);
        function injectEmptySelectable(suggestions) {
            if (suggestions.length === 0) {
                cb([emptyPublicProjects]);
            } else {
                cb(suggestions);
            }
        }
    };

    if (!theItem.isSmartFolder) {
        $('#addprojectInput').typeahead('destroy');
        $('#addprojectInput').typeahead({
            highlight: true
        }, {
            name: 'my-projects',
            displayKey: function (data) {
                return data.name;
            },
            source: mySourceWithEmptySelectable,
            templates: {
                header: function () {
                    return '<h3 class="category">My Projects</h3>';
                },
                suggestion: function (data) {
                    if (typeof data.name !== 'undefined') {
                        return '<p>' + data.name + '</p>';
                    }
                    return '<p>' + data.error + '</p>';
                }
            }
        }, {
            name: 'public-projects',
            displayKey: function (data) {
                return data.name;
            },
            source: publicSourceWithEmptySelectable,
            templates: {
                header: function () {
                    return '<h3 class="category">Public Projects</h3>';
                },
                suggestion: function (data) {
                    if (typeof data.name !== 'undefined') {
                        return '<p>' + data.name + '</p>';
                    }
                    return '<p>' + data.error + '</p>';
                }
            }
        });
        $('#addprojectInput').bind('keyup', function (event) {
            var key = event.keyCode || event.which,
                buttonEnabled = $('#add-link-button').hasClass('tb-disabled');

            if (key === 13) {
                if (buttonEnabled) {
                    $('#add-link-button').click(); //submits if the control is active
                }
            } else {
                $('#add-link-warning').removeClass('p-sm').text('');
                $('#add-link-button').addClass('tb-disabled');
                linkName = '';
                linkID = '';
            }
        });
        $('#addprojectInput').bind('typeahead:selected', function (obj, datum, name) {
            var getChildrenURL = theItem.apiURL + 'get_folder_pointers/',
                children;
            $.getJSON(getChildrenURL, function (data) {
                children = data;
                if (children.indexOf(datum.node_id) === -1) {
                    $('#add-link-button').removeClass('tb-disabled');
                    linkName = datum.name;
                    linkID = datum.node_id;
                } else {
                    $('#add-link-warning').addClass('p-sm').text('This project is already in the folder');
                }
            }).fail($osf.handleJSONError);
        });
    }

}

function addProjectEvent() {
    var tb = this;
    var item = tb.multiselected()[0];
    var theItem = item.data;
    var url = '/api/v1/pointer/',
        postData = JSON.stringify({
            pointerID: linkID,
            toNodeID: theItem.node_id
        });
    theItem.expand = false;
    saveExpandState(theItem, function () {
        var postAction = $.ajax({
            type: 'POST',
            url: url,
            data: postData,
            contentType: 'application/json',
            dataType: 'json'
        });
        postAction.done(function () {
            tb.updateFolder(null, item);
        });
    });
    triggerClickOnItem.call(tb, item);
    tb.toolbarMode(Fangorn.Components.toolbarModes.DEFAULT);
    tb.select('.tb-header-row .twitter-typeahead').remove();
}

function showLegend() {
    var tb = this;
    var keys = Object.keys(projectOrganizerCategories);
    var data = keys.map(function (key) {
        return {
            icon: iconmap.componentIcons[key] || iconmap.projectIcons[key],
            label: nodeCategories[key] || projectOrganizerCategories[key]
        };
    });
    var repr = function (item) {
        return [
            m('span', {
                className: item.icon
            }),
            '  ',
            item.label
        ];
    };
    var opts = {
        footer: m('span', ['*lighter color denotes a registration (e.g. ',
            m('span', {
                className: iconmap.componentIcons.data + ' po-icon'
            }),
            ' becomes  ',
            m('span', {
                className: iconmap.componentIcons.data + ' po-icon-registered'
            }),
            ' )'
            ])
    };
    var closeBtn = m('button', {
        class:'btn btn-default',
        type:'button',
        onclick : function(event) { tb.modal.dismiss(); } }, 'Close');

    tb.modal.update(legendView(data, repr, opts), closeBtn, m('h3.modal-title', 'Legend'));
    tb.modal.show();
}

var POItemButtons = {
    view : function (ctrl, args, children) {
        var tb = args.treebeard;
        var item = args.item;
        var buttons = [];
        if (!item.data.urls) {
            return m('div');
        }
        var url = item.data.urls.fetch;
        var theItem = item.data;
        var theParentNode = item.parent();
        var theParentNodeID = theParentNode.data.node_id;
        $('.fangorn-toolbar-icon').tooltip('destroy');
        if (!item.data.isSmartFolder) {
            if (url !== null) {
                buttons.push(
                    m.component(Fangorn.Components.button, {
                        onclick: function (event) {
                            _gotoEvent.call(tb, event, item);
                        },
                        icon: 'fa fa-external-link',
                        className: 'text-primary'
                    }, 'Open')
                );
            }
        }
        if (!item.data.isSmartFolder && (item.data.isDashboard || item.data.isFolder)) {
            buttons.push(
                m.component(Fangorn.Components.button, {
                    onclick: function (event) {
                        tb.toolbarMode(Fangorn.Components.toolbarModes.ADDFOLDER);
                    },
                    icon: 'fa fa-cubes',
                    className: 'text-primary'
                }, 'Add Collection'),
                m.component(Fangorn.Components.button, {
                    onclick: function (event) {
                        tb.toolbarMode(Fangorn.Components.toolbarModes.ADDPROJECT);
                    },
                    icon: 'fa fa-cube',
                    className: 'text-primary'
                }, 'Add Existing Project')
            );
        }
        if (!item.data.isFolder && item.data.parentIsFolder && !item.parent().data.isSmartFolder) {
            buttons.push(
                m.component(Fangorn.Components.button, {
                    onclick: function (event) {
                        url = '/api/v1/folder/' + theParentNodeID + '/pointer/' + theItem.node_id;
                        var deleteAction = $.ajax({
                            type: 'DELETE',
                            url: url,
                            contentType: 'application/json',
                            dataType: 'json'
                        });
                        deleteAction.done(function () {
                            tb.updateFolder(null, theParentNode);
                            tb.clearMultiselect();
                        });
                        deleteAction.fail(function (xhr, status, error) {
                            Raven.captureMessage('Remove from collection in PO failed.', {
                                url: url,
                                textStatus: status,
                                error: error
                            });
                        });
                    },
                    icon: 'fa fa-minus',
                    className: 'text-primary'
                }, 'Remove from Collection')
            );
        }
        if (!item.data.isDashboard && !item.data.isRegistration && item.data.permissions && item.data.permissions.edit) {
            buttons.push(
                m.component(Fangorn.Components.button, {
                    onclick: function (event) {
                        tb.toolbarMode(Fangorn.Components.toolbarModes.RENAME);
                    },
                    icon: 'fa fa-font',
                    className: 'text-primary'
                }, 'Rename')
            );
        }
        if (item.data.isFolder && !item.data.isDashboard && !item.data.isSmartFolder) {
            buttons.push(
                m.component(Fangorn.Components.button, {
                    onclick: function (event) {
                        _deleteFolder.call(tb, item, theItem);
                    },
                    icon: 'fa fa-trash',
                    className: 'text-danger'
                }, 'Delete')
            );
        }
        return m('span', buttons);
    }
};

var _dismissToolbar = function () {
    var tb = this;
    if (tb.toolbarMode() === Fangorn.Components.toolbarModes.SEARCH){
        tb.resetFilter();
    }
    tb.toolbarMode(Fangorn.Components.toolbarModes.DEFAULT);
    tb.filterText('');
    tb.select('.tb-header-row .twitter-typeahead').remove();
    m.redraw();
};

var POToolbar = {
    controller: function (args) {
        var self = this;
        self.tb = args.treebeard;
        self.tb.toolbarMode = m.prop(Fangorn.Components.toolbarModes.DEFAULT);
        self.tb.inputValue = m.prop('');
        self.items = args.treebeard.multiselected;
        self.mode = self.tb.toolbarMode;
        self.helpText = m.prop('');
        self.dismissToolbar = _dismissToolbar.bind(self.tb);
    },
    view: function (ctrl) {
        var templates = {};
        var generalButtons = [];
        var rowButtons = [];
        var dismissIcon = m.component(Fangorn.Components.button, {
            onclick: ctrl.dismissToolbar,
            icon : 'fa fa-times'
        }, '');
        templates[Fangorn.Components.toolbarModes.SEARCH] =  [
            m('.col-xs-10', [
                ctrl.tb.options.filterTemplate.call(ctrl.tb)
            ]),
            m('.col-xs-2.tb-buttons-col',
                m('.fangorn-toolbar.pull-right',
                    [
                        m.component(Fangorn.Components.button, {
                            onclick: ctrl.dismissToolbar,
                            icon : 'fa fa-times'
                        }, 'Close')
                    ]
                    )
                )
        ];
        templates[Fangorn.Components.toolbarModes.ADDFOLDER] = [
            m('.col-xs-9',
                m.component(Fangorn.Components.input, {
                    onkeypress: function (event) {
                        if (ctrl.tb.pressedKey === ENTER_KEY) {
                            _addFolderEvent.call(ctrl.tb);
                        }
                    },
                    id : 'addNewFolder',
                    helpTextId : 'addFolderHelp',
                    placeholder : 'New collection name',
                }, ctrl.helpText())
                ),
            m('.col-xs-3.tb-buttons-col',
                m('.fangorn-toolbar.pull-right',
                    [
                        m.component(Fangorn.Components.button, {
                            onclick: function () {
                                _addFolderEvent.call(ctrl.tb);
                            },
                            icon : 'fa fa-plus',
                            className : 'text-info'
                        }, 'Add'),
                        dismissIcon
                    ]
                    )
                )
        ];
        templates[Fangorn.Components.toolbarModes.RENAME] = [
            m('.col-xs-9',
                m.component(Fangorn.Components.input, {
                    onkeypress: function (event) {
                        ctrl.tb.inputValue($(event.target).val());
                        if (ctrl.tb.pressedKey === ENTER_KEY) {
                            _renameEvent.call(ctrl.tb);
                        }
                    },
                    id : 'renameInput',
                    helpTextId : 'renameHelpText',
                    placeholder : null,
                    value : ctrl.tb.inputValue()
                }, ctrl.helpText())
                ),
            m('.col-xs-3.tb-buttons-col',
                m('.fangorn-toolbar.pull-right',
                    [
                        m.component(Fangorn.Components.button, {
                            onclick: function () {
                                _renameEvent.call(ctrl.tb);
                            },
                            icon : 'fa fa-pencil',
                            className : 'text-info'
                        }, 'Rename'),
                        dismissIcon
                    ]
                    )
                )
        ];
        templates[Fangorn.Components.toolbarModes.ADDPROJECT] = [
            m('.col-xs-9', [
                m('input#addprojectInput.tb-header-input', {
                    config : function () {
                        applyTypeahead.call(ctrl.tb);
                    },
                    onkeypress : function (event) {
                        if (ctrl.tb.pressedKey === ENTER_KEY) {
                            addProjectEvent.call(ctrl.tb);
                        }
                    },
                    type : 'text',
                    placeholder : 'Name of the project to find'
                }),
                m('#add-link-warning.text-warning')
            ]
                ),
            m('.col-xs-3.tb-buttons-col',
                m('.fangorn-toolbar.pull-right',
                    [
                        m.component(Fangorn.Components.button, {
                            onclick: function () {
                                addProjectEvent.call(ctrl.tb);
                            },
                            icon : 'fa fa-plus',
                            className : 'text-info'
                        }, 'Add'),
                        dismissIcon
                    ]
                    )
                )
        ];
        generalButtons.push(
            m.component(Fangorn.Components.button, {
                onclick: function (event) {
                    ctrl.mode(Fangorn.Components.toolbarModes.SEARCH);
                },
                icon: 'fa fa-search',
                className : 'text-primary'
            }, 'Search'),
            m.component(Fangorn.Components.button, {
                onclick: function (event) {
                    showLegend.call(ctrl.tb);
                },
                icon: 'fa fa-info',
                className : 'text-info'
            }, '')
        );
        if(ctrl.items().length > 1){
            var someItemsAreFolders = false;
            var pointerIds = [];
            var theParentNode = ctrl.items()[0].parent();
            ctrl.items().forEach(function (item) {
                var thisItem = item.data;
                someItemsAreFolders = (
                    someItemsAreFolders ||
                    thisItem.isFolder ||
                    thisItem.isSmartFolder ||
                    thisItem.parentIsSmartFolder ||
                    !thisItem.permissions.movable
                );
                pointerIds.push(thisItem.node_id);
            });
            if(!someItemsAreFolders){
                generalButtons.push(
                    m.component(Fangorn.Components.button, {
                        onclick: function (event) {
                            deleteMultiplePointersFromFolder.call(ctrl.tb, pointerIds, theParentNode);
                        },
                        icon: 'fa fa-minus',
                        className : 'text-primary'
                    }, 'Remove All from Collection')
                );
            }
        }
        if (ctrl.items().length === 1) {
            rowButtons = m.component(POItemButtons, {treebeard : ctrl.tb, item : ctrl.items()[0]});
        }
        templates[Fangorn.Components.toolbarModes.DEFAULT] = m('.col-xs-12',m('.pull-right', [rowButtons, generalButtons]));
        return m('.row.tb-header-row', [
            m('#headerRow', { config : function () {
                $('#headerRow input').focus();
            }}, [
                templates[ctrl.mode()]
            ])
        ]);
    }
};


function _deleteFolder(item) {
    var tb = this;
    var theItem = item.data;
    function runDeleteFolder() {
        var url = '/api/v1/folder/' + theItem.node_id;
        var deleteAction = $.ajax({
                type: 'DELETE',
                url: url,
                contentType: 'application/json',
                dataType: 'json'
            });
        deleteAction.done(function () {
            tb.updateFolder(null, item.parent());
            tb.modal.dismiss();
            tb.select('.tb-row').first().trigger('click');
        });
    }
    var mithrilContent = m('div', [
            m('p', 'Are you sure you want to delete this Collection? This will also delete any Collections ' +
                'inside this one. You will not delete any projects in this Collection.')
        ]);
    var mithrilButtons = m('div', [
            m('span.btn.btn-default', { onclick : function() { tb.modal.dismiss(); } }, 'Cancel'),
            m('span.btn.btn-danger', { onclick : function() { runDeleteFolder(); }  }, 'Delete')
        ]);
    tb.modal.update(mithrilContent, mithrilButtons,  m('h3.break-word.modal-title', 'Delete "' + theItem.name + '"?'));
}

/**
 * OSF-specific Treebeard options common to all addons.
 * For documentation visit: https://github.com/caneruguz/treebeard/wiki
 */
var tbOptions = {
    rowHeight : 35,         // user can override or get from .tb-row height
    showTotal : 15,         // Actually this is calculated with div height, not needed. NEEDS CHECKING
    paginate : false,       // Whether the applet starts with pagination or not.
    paginateToggle : false, // Show the buttons that allow users to switch between scroll and paginate.
    uploads : false,         // Turns dropzone on/off.
    columnTitles : _poColumnTitles,
    resolveRows : _poResolveRows,
    showFilter : true,     // Gives the option to filter by showing the filter box.
    title : false,          // Title of the grid, boolean, string OR function that returns a string.
    allowMove : true,       // Turn moving on or off.
    moveClass : 'po-draggable',
    hoverClass : 'fangorn-hover',
    hoverClassMultiselect : 'fangorn-selected',
    togglecheck : _poToggleCheck,
    sortButtonSelector : {
        up : 'i.fa.fa-chevron-up',
        down : 'i.fa.fa-chevron-down'
    },
    sortDepth : 1,
    dragOptions : {},
    dropOptions : {},
    dragEvents : {
        start : _poDragStart
    },
    dropEvents : {
        drop : _poDrop,
        over : _poOver
    },
    onload : function () {
        var tb = this,
            rowDiv = tb.select('.tb-row');
        _poLoadOpenChildren.call(tb);
        rowDiv.first().trigger('click');

        $('.gridWrapper').on('mouseout', function () {
            rowDiv.removeClass('po-hover');
        });
    },
    createcheck : function (item, parent) {
        return true;
    },
    deletecheck : function (item) {
        return true;
    },
    ontogglefolder : function (item, event) {
        if (event) {
            saveExpandState(item.data);
        }
        if (!item.open) {
            item.load = false;
        }
        $('[data-toggle="tooltip"]').tooltip();
    },
    onscrollcomplete : function () {
        $('[data-toggle="tooltip"]').tooltip();
        _cleanupMithril();
    },
    onmultiselect : _poMultiselect,
    resolveIcon : Fangorn.Utils.resolveIconView,
    resolveToggle : _poResolveToggle,
    resolveLazyloadUrl : _poResolveLazyLoad,
    lazyLoadOnLoad : expandStateLoad,
    resolveRefreshIcon : function () {
        return m('i.fa.fa-refresh.fa-spin');
    },
    toolbarComponent : POToolbar,
    naturalScrollLimit : 0,
    removeIcon : function(){
        return m.trust('&times;');
    },
};

/**
 * Initialize Project organizer in the fashion of Fangorn. Prepeares an option object within ProjectOrganizer
 * @param options Treebeard type options to be extended with Treebeard default options.
 * @constructor
 */
function ProjectOrganizer(options) {
    this.options = $.extend({}, tbOptions, options);
    this.grid = null; // Set by _initGrid
    this.init();
}
/**
 * Project organizer prototype object with init functions set to Treebeard.
 * @type {{constructor: ProjectOrganizer, init: Function, _initGrid: Function}}
 */
ProjectOrganizer.prototype = {
    constructor: ProjectOrganizer,
    init: function () {
        this._initGrid();
    },
    _initGrid: function () {
        this.grid = new Treebeard(this.options);
        return this.grid;
    }
};

module.exports = {
    ProjectOrganizer: ProjectOrganizer,
    _whichIsContainer: whichIsContainer,
    _canAcceptDrop: canAcceptDrop
};<|MERGE_RESOLUTION|>--- conflicted
+++ resolved
@@ -320,24 +320,6 @@
 }
 
 /**
-<<<<<<< HEAD
- * Returns custom icons for OSF depending on the type of item
- * @param {Object} item A Treebeard _item object. Node information is inside item.data
- * @this Treebeard.controller
- * @returns {Object}  Returns a mithril template with the m() function.
- * @private
- */
-function _poResolveIcon(item) {
-    var newIcon = Fangorn.Utils.resolveIconView(item);
-    if (newIcon === null) {
-        return m('span', { 'class' : 'collection'});
-    }
-    return newIcon;
-}
-
-/**
-=======
->>>>>>> 5d2c2f71
  * Returns custom folder toggle icons for OSF
  * @param {Object} item A Treebeard _item object. Node information is inside item.data
  * @this Treebeard.controller
