/**
 * Handles Project Organizer on dashboard page of OSF.
 * For Treebeard and _item API's check: https://github.com/caneruguz/treebeard/wiki
 */
'use strict';

var Handlebars = require('handlebars');
var $ = require('jquery');
var m = require('mithril');
var Treebeard = require('treebeard');
var bootbox = require('bootbox');
var Bloodhound = require('exports?Bloodhound!typeahead.js');
var moment = require('moment');
var Raven = require('raven-js');

var $osf = require('osfHelpers');

// copyMode can be 'copy', 'move', 'forbidden', or null.
// This is set at draglogic and is used as global within this module
var copyMode = null;

// Initialize projectOrganizer object (separate from the ProjectOrganizer constructor at the end)
var projectOrganizer = {};

// Templates load once
var detailTemplateSource = $('#project-detail-template').html();
var detailTemplate = Handlebars.compile(detailTemplateSource);

var multiItemDetailTemplateSource = $('#project-detail-multi-item-no-action').html();
var multiItemDetailTemplate = Handlebars.compile(multiItemDetailTemplateSource);
var multiItemDetailTemplateSourceNoAction = $('#project-detail-multi-item-template').html();

/**
 * Bloodhound is a typeahead suggestion engine. Searches here for public projects
 * @type {Bloodhound}
 */
projectOrganizer.publicProjects = new Bloodhound({
    datumTokenizer: function (d) {
        return Bloodhound.tokenizers.whitespace(d.name);
    },
    queryTokenizer: Bloodhound.tokenizers.whitespace,
    remote: {
        url: '/api/v1/search/projects/?term=%QUERY&maxResults=20&includePublic=yes&includeContributed=no',
        filter: function (projects) {
            return $.map(projects, function (project) {
                return {
                    name: project.value,
                    node_id: project.id,
                    category: project.category
                };
            });
        },
        limit: 10
    }
});

/**
 * Bloodhound is a typeahead suggestion engine. Searches here for users projects
 * @type {Bloodhound}
 */
projectOrganizer.myProjects = new Bloodhound({
    datumTokenizer: function (d) {
        return Bloodhound.tokenizers.whitespace(d.name);
    },
    queryTokenizer: Bloodhound.tokenizers.whitespace,
    remote: {
        url: '/api/v1/search/projects/?term=%QUERY&maxResults=20&includePublic=no&includeContributed=yes',
        filter: function (projects) {
            return $.map(projects, function (project) {
                return {
                    name: project.value,
                    node_id: project.id,
                    category: project.category
                };
            });
        },
        limit: 10
    }
});

/**
 * Edits the template for the column titles.
 * Used here to make smart folder italicized
 * @param {Object} item A Treebeard _item object for the row involved. Node information is inside item.data
 * @this Treebeard.controller Check Treebeard API for methods available
 * @private
 */
function _poTitleColumn(item) {
    var css = item.data.isSmartFolder ? 'project-smart-folder smart-folder' : '';
    return m('span', { 'class' : css }, item.data.name);
}

/**
 * Links for going to project pages on the action column
 * @param event Click event
 * @param {Object} item A Treebeard _item object for the row involved. Node information is inside item.data
 * @param {Object} col Column options
 * @this Treebeard.controller Check Treebeard API for methods available
 * @private
 */
function _gotoEvent(event, item, col) {
    window.location = item.data.urls.fetch;
}

/**
 * Watching for escape key press
 * @param {String} nodeID Unique ID of the node
 */
function addFormKeyBindings(nodeID) {
    $('#ptd-' + nodeID).keyup(function (e) {
        if (e.which === 27) {
            $('#ptd-' + nodeID).find('.cancel-button-' + nodeID).filter(':visible').click();
            return false;
        }
    });
}

/**
 * The project detail popup is populated based on the row that it was clicked from
 * @param {Object} theItem Only the item.data portion of A Treebeard _item object for the row involved.
 */
function createProjectDetailHTMLFromTemplate(theItem) {
    var detailTemplateContext = {
        theItem: theItem,
        parentIsSmartFolder: theItem.parentIsSmartFolder
    };
    var displayHTML = detailTemplate(detailTemplateContext);
    $('.project-details').html(displayHTML);
    addFormKeyBindings(theItem.node_id);
}

function createBlankProjectDetail(message) {
    var text = message || 'Select a row to view further actions.';
    $('.project-details').html('<div class="row"> <div class="col-xs-12"> <i class="text-muted text-center po-placeholder"> ' + text + ' </i> </div> </div>');
}

function triggerClickOnItem(item, force) {
    var row = $('.tb-row[data-id="'+ item.id+'"]');
    if (force){
        row.trigger('click');        
    }

    if(row.hasClass(this.options.hoverClassMultiselect)){
        row.trigger('click');
    }
}

/**
 * Saves the expand state of a folder so that it can be loaded based on that state
 * @param {Object} item Node data
 * @param {Function} callback
 */
function saveExpandState(item, callback) {
    var collapseUrl,
        postAction,
        expandUrl;
    if (!item.apiURL) {
        return;
    }
    if (item.expand) {
        // turn to false
        collapseUrl = item.apiURL + 'collapse/';
        postAction = $osf.postJSON(collapseUrl, {});
        postAction.done(function () {
            if (typeof callback !== 'undefined') {
                callback();
            }
        }).fail($osf.handleJSONError);
    } else {
        // turn to true
        expandUrl = item.apiURL + 'expand/';
        postAction = $osf.postJSON(expandUrl, {});
        postAction.done(function () {
            if (typeof callback !== 'undefined') {
                callback();
            }
        }).fail($osf.handleJSONError);
    }
}

/**
 * Takes care of all instances of showing any project detail and action. It's the box that appears on clicks
 * @param event Browser event object
 * @param {Object} item A Treebeard _item object for the row involved. Node information is inside item.data
 * @param {Object} col Column information for the column where click happened.
 * @this Treebeard.controller.
 * @private
 */
function _showProjectDetails(event, item, col) {
    event.stopImmediatePropagation();
    var treebeard = this,
        mySourceWithEmptySelectable,
        publicSourceWithEmptySelectable,
        linkName,
        linkID,
        theItem = item.data,
        theParentNode,
        theParentNodeID;
    projectOrganizer.myProjects.initialize();
    projectOrganizer.publicProjects.initialize();
    // injecting error into search results from https://github.com/twitter/typeahead.js/issues/747
    mySourceWithEmptySelectable = function (q, cb) {
        var emptyMyProjects = [{ error: 'There are no matching projects to which you contribute.' }];
        projectOrganizer.myProjects.get(q, injectEmptySelectable);
        function injectEmptySelectable(suggestions) {
            if (suggestions.length === 0) {
                cb(emptyMyProjects);
            } else {
                cb(suggestions);
            }
        }
    };
    publicSourceWithEmptySelectable = function (q, cb) {
        var emptyPublicProjects = { error: 'There are no matching public projects.' };
        projectOrganizer.publicProjects.get(q, injectEmptySelectable);
        function injectEmptySelectable(suggestions) {
            if (suggestions.length === 0) {
                cb([emptyPublicProjects]);
            } else {
                cb(suggestions);
            }
        }
    };

    theParentNode = item.parent();
    if (theParentNode === 'undefined') {
        theParentNode = theItem;
        theItem.parentIsSmartFolder = true;
    }
    theItem.parentNode = theParentNode;
    theParentNodeID = theParentNode.data.node_id;
    theItem.parentIsSmartFolder = theParentNode.data.isSmartFolder;
    theItem.parentNodeID = theParentNodeID;
    if (!theItem.isSmartFolder) {
        createProjectDetailHTMLFromTemplate(theItem);
        $('#findNode' + theItem.node_id).hide();
        $('#findNode' + theItem.node_id + ' .typeahead').typeahead({
            highlight: true
        }, {
            name: 'my-projects',
            displayKey: function (data) {
                return data.name;
            },
            source: mySourceWithEmptySelectable,
            templates: {
                header: function () {
                    return '<h3 class="category">My Projects</h3>';
                },
                suggestion: function (data) {
                    if (typeof data.name !== 'undefined') {
                        return '<p>' + data.name + '</p>';
                    }
                    return '<p>' + data.error + '</p>';
                }
            }
        }, {
            name: 'public-projects',
            displayKey: function (data) {
                return data.name;
            },
            source: publicSourceWithEmptySelectable,
            templates: {
                header: function () {
                    return '<h3 class="category">Public Projects</h3>';
                },
                suggestion: function (data) {
                    if (typeof data.name !== 'undefined') {
                        return '<p>' + data.name + '</p>';
                    }
                    return '<p>' + data.error + '</p>';
                }
            }
        });
        $('#input' + theItem.node_id).bind('keyup', function (event) {
            var key = event.keyCode || event.which,
                buttonEnabled = (typeof $('#add-link-' + theItem.node_id).prop('disabled') !== 'undefined');

            if (key === 13) {
                if (buttonEnabled) {
                    $('#add-link-' + theItem.node_id).click(); //submits if the control is active
                }
            } else {
                $('#add-link-warn-' + theItem.node_id).text('');
                $('#add-link-' + theItem.node_id).attr('disabled', 'disabled');
                linkName = '';
                linkID = '';
            }
        });
        $('#input' + theItem.node_id).bind('typeahead:selected', function (obj, datum, name) {
            var getChildrenURL = theItem.apiURL + 'get_folder_pointers/',
                children;
            $.getJSON(getChildrenURL, function (data) {
                children = data;
                if (children.indexOf(datum.node_id) === -1) {
                    $('#add-link-' + theItem.node_id).removeAttr('disabled');
                    linkName = datum.name;
                    linkID = datum.node_id;
                } else {
                    $('#add-link-warn-' + theItem.node_id).text('This project is already in the folder');
                }
            }).fail($osf.handleJSONError);
        });
        $('#close-' + theItem.node_id).click(function () {
            createBlankProjectDetail();
            return false;
        });
        $('#add-link-' + theItem.node_id).click(function () {
            var url = '/api/v1/pointer/',
                postData = JSON.stringify({
                    pointerID: linkID,
                    toNodeID: theItem.node_id
                });
            theItem.expand = false;
            saveExpandState(theItem, function () {
                var tb = treebeard,
                    postAction = $.ajax({
                        type: 'POST',
                        url: url,
                        data: postData,
                        contentType: 'application/json',
                        dataType: 'json'
                    });
                postAction.done(function () {
                    tb.updateFolder(null, item);
                });
            });
            triggerClickOnItem.call(treebeard, item);    
            return false;
        });
        $('#remove-link-' + theItem.node_id).click(function () {
            var url = '/api/v1/folder/' + theParentNodeID + '/pointer/' + theItem.node_id,
                deleteAction = $.ajax({
                    type: 'DELETE',
                    url: url,
                    contentType: 'application/json',
                    dataType: 'json'
                });
            deleteAction.done(function () {
                treebeard.updateFolder(null, theParentNode);
                createBlankProjectDetail();

            });
        });
        $('#delete-folder-' + theItem.node_id).click(function () {
            bootbox.confirm({
                title: 'Delete this folder?',
                message: 'Are you sure you want to delete this folder? This will also delete any folders ' +
                    'inside this one. You will not delete any projects in this folder.',
                callback: function (result) {
                    if (result !== null && result) {
                        var url = '/api/v1/folder/' + theItem.node_id,
                            deleteAction = $.ajax({
                                type: 'DELETE',
                                url: url,
                                contentType: 'application/json',
                                dataType: 'json'
                            });
                        deleteAction.done(function () {
                            treebeard.updateFolder(null, item.parent());
                            createBlankProjectDetail();
                        });
                    }
                }
            });
        });
        $('#add-folder-' + theItem.node_id).click(function () {
            $('#buttons' + theItem.node_id).hide();
            $('#rnc-' + theItem.node_id).hide();
            $('#findNode' + theItem.node_id).hide();
            $('#afc-' + theItem.node_id).show();
        });
        $('#add-folder-input' + theItem.node_id).bind('keyup', function () {
            var contents = $.trim($(this).val());
            if (contents === '') {
                $('#add-folder-button' + theItem.node_id).attr('disabled', 'disabled');
            } else {
                $('#add-folder-button' + theItem.node_id).removeAttr('disabled');
            }
        });
        $('#add-folder-button' + theItem.node_id).click(function () {
            var url = '/api/v1/folder/',
                postData = {
                    node_id: theItem.node_id,
                    title: $.trim($('#add-folder-input' + theItem.node_id).val())
                };
            theItem.expand = false;
            saveExpandState(theItem, function () {
                var putAction = $osf.putJSON(url, postData);
                putAction.done(function () {
                    //var icon = $('.tb-row[data-id="' + item.id + '"]').find('.tb-toggle-icon'),
                    //    iconTemplate = treebeard.options.resolveToggle.call(treebeard, item);
                    //if (icon.get(0)) {
                    //    m.render(icon.get(0), iconTemplate);
                    //}
                    treebeard.updateFolder(null, item);
                    triggerClickOnItem.call(treebeard, item);    
                }).fail($osf.handleJSONError);

            });
            return false;
        });
        $('#rename-node-' + theItem.node_id).click(function () {
            $('#buttons' + theItem.node_id).hide();
            $('#afc-' + theItem.node_id).hide();
            $('#findNode' + theItem.node_id).hide();
            $('#nc-' + theItem.node_id).hide();
            $('#rnc-' + theItem.node_id).css({'display':'inline-block', 'width' : '100%'});
        });
        $('#rename-node-input' + theItem.node_id).bind('keyup', function () {
            var contents = $.trim($(this).val());
            if (contents === '' || contents === theItem.name) {
                $('#rename-node-button' + theItem.node_id).attr('disabled', 'disabled');
            } else {
                $('#rename-node-button' + theItem.node_id).removeAttr('disabled');
            }
        });
        $('#rename-node-button' + theItem.node_id).click(function () {
            var url = theItem.apiURL + 'edit/',
                postAction,
                postData = {
                    name: 'title',
                    value: $.trim($('#rename-node-input' + theItem.node_id).val())
                };
            postAction = $osf.postJSON(url, postData);
            postAction.done(function () {
                treebeard.updateFolder(null, treebeard.find(1));
                // Also update every
            }).fail($osf.handleJSONError);
            return false;
        });
        $('.cancel-button-' + theItem.node_id).click(function () {
            $('#afc-' + theItem.node_id).hide();
            $('#rnc-' + theItem.node_id).hide();
            $('#findNode' + theItem.node_id).hide();
            $('#nc-' + theItem.node_id).show();
            $('#buttons' + theItem.node_id).show();
        });
        $('#add-item-' + theItem.node_id).click(function () {
            $('#buttons' + theItem.node_id).hide();
            $('#afc-' + theItem.node_id).hide();
            $('#rnc-' + theItem.node_id).hide();
            $('#findNode' + theItem.node_id).show();
        });
    } else {
        createBlankProjectDetail('Smart folders don\'t have any actions.');
    }
}

/**
 * Project Organizer actions, has info and go to project
 * @param {Object} item A Treebeard _item object for the row involved. Node information is inside item.data
 * @param {Object} col Column information for the column where click happened.
 * @returns {Array} An array of buttons in mithril view format using mithril's m()
 * @private
 */
function _poActionColumn(item, col) {
    var self = this,
        buttons = [],
        url = item.data.urls.fetch;
    if (!item.data.isSmartFolder) {
        if (url !== null) {
            buttons.push({
                'name' : '',
                'icon' : 'icon-chevron-right',
                'css' : 'project-organizer-icon-visit fangorn-clickable btn btn-info btn-xs',
                'onclick' : _gotoEvent
            });
        }
    }
    // Build the template for icons
    return buttons.map(function (btn) {
        return m('span', { 'data-col' : item.id }, [ m('i',
            { 'class' : btn.css, 'style' : btn.style, 'onclick' : function (event) {  btn.onclick.call(self, event, item, col); } },
            [ m('span', { 'class' : btn.icon}, btn.name) ])
            ]);
    });
}

/**
 * Contributors have first person's name and then number of contributors. This functio nreturns the proper html
 * @param {Object} item A Treebeard _item object for the row involved. Node information is inside item.data
 * @returns {Object} A Mithril virtual DOM template object
 * @private
 */
function _poContributors(item) {
    if (!item.data.contributors) {
        return '';
    }

    return item.data.contributors.map(function (person, index, arr) {
        var comma;
        if(index === 0) {
            comma = '';
        } else {
            comma = ', ';
        }
        if (index > 2) {
            return;
        }
        if (index === 2) {
            return m('span', ' + ' + (arr.length - 2));
        }
        return m('span', comma + person.name );
    });
}

/**
 * Displays who modified the data and when. i.e. "6 days ago, by Uguz"
 * @param {Object} item A Treebeard _item object for the row involved. Node information is inside item.data
 * @private
 */
function _poModified(item) {
    var personString,
        dateString;
    if (item.data.modifiedDelta === 0) {
        return m('span');
    }
    dateString = moment.utc(item.data.dateModified).fromNow();
    if (item.data.modifiedBy !== '') {
        personString = item.data.modifiedBy.toString();
    }
    return m('span', dateString + ', by ' + personString);
}

/**
 * Organizes all the row displays based on what that item requires.
 * @param {Object} item A Treebeard _item object for the row involved. Node information is inside item.data
 * @returns {Array} An array of columns as col objects
 * @this Treebeard.controller Check Treebeard API For available methods
 * @private
 */
function _poResolveRows(item) {
    var css = '',
        draggable = false,
        default_columns;
    if (item.data.permissions) {
        draggable = item.data.permissions.movable || item.data.permissions.copyable;
    }
    if (draggable) {
        css = 'po-draggable';
    }
    item.css = '';
    default_columns = [{
        data : 'name',  // Data field name
        folderIcons : true,
        filter : true,
        css : css,
        custom : _poTitleColumn
    }, {
        sortInclude : false,
        custom : _poActionColumn
    }, {
        filter : true,
        custom : _poContributors
    }, {
        filter : false,
        custom : _poModified
    }];
    return default_columns;
}

/**
 * Organizes the information for Column title row.
 * @returns {Array} An array of columns with pertinent column information
 * @private
 */
function _poColumnTitles() {
    var columns = [];
    columns.push({
        title: 'Name',
        width : '45%',
        sort : true,
        sortType : 'text'
    }, {
        title : 'Actions',
        width : '10%',
        sort : false
    }, {
        title : 'Contributors',
        width : '20%',
        sort : false
    }, {
        title : 'Modified',
        width : '25%',
        sort : false
    });
    return columns;
}

/**
 * Checks if folder toggle is permitted (i.e. contents are private)
 * @param {Object} item A Treebeard _item object. Node information is inside item.data
 * @this Treebeard.controller
 * @returns {boolean}
 * @private
 */
function _poToggleCheck(item) {
    if (item.data.permissions.view) {
        return true;
    }
    item.notify.update('Not allowed: Private folder', 'warning', 1, undefined);
    return false;
}

/**
 * Returns custom icons for OSF depending on the type of item
 * @param {Object} item A Treebeard _item object. Node information is inside item.data
 * @this Treebeard.controller
 * @returns {Object}  Returns a mithril template with the m() function.
 * @private
 */
function _poResolveIcon(item) {
    var viewLink,
        icons = {
            folder : 'project-organizer-icon-folder',
            smartFolder : 'project-organizer-icon-smart-folder',
            project : 'project-organizer-icon-project',
            registration :  'project-organizer-icon-reg-project',
            component :  'project-organizer-icon-component',
            registeredComponent :  'project-organizer-icon-reg-component',
            link :  'project-organizer-icon-pointer'
        };
    viewLink = item.data.urls.fetch;
    function returnView(type) {
        var template = m('span', { 'class' : icons[type]});
        if (viewLink) {
            return m('a', { href : viewLink}, template);
        }
        return template;
    }
    if (item.data.isSmartFolder) {
        return returnView('smartFolder');
    }
    if (item.data.isFolder) {
        return returnView('folder');
    }
    if(item.data.isPointer && !item.parent().data.isFolder){
        return returnView('link');
    }
    if (item.data.isProject) {
        if (item.data.isRegistration) {
            return returnView('registration');
        } else {
            return returnView('project');
        }
    }

    if (item.data.isComponent) {
        if (item.data.isRegistration) {
            return returnView('registeredComponent');
        }else {
            return returnView('component');
        }
    }

    if (item.data.isPointer) {
        return returnView('link');
    }
    return returnView('folder');
}

/**
 * Returns custom folder toggle icons for OSF
 * @param {Object} item A Treebeard _item object. Node information is inside item.data
 * @this Treebeard.controller
 * @returns {string} Returns a mithril template with m() function, or empty string.
 * @private
 */
function _poResolveToggle(item) {
    var toggleMinus = m('i.icon-minus'),
        togglePlus = m('i.icon-plus'),
        childrenCount = item.data.childrenCount || item.children.length;
    if (item.kind === 'folder' && childrenCount > 0) {
        if (item.open) {
            return toggleMinus;
        }
        return togglePlus;
    }
    return '';
}

/**
 * Resolves lazy load url for fetching children
 * @param {Object} item A Treebeard _item object for the row involved. Node information is inside item.data
 * @this Treebeard.controller
 * @returns {String|Boolean} Returns the fetch URL in string or false if there is no url.
 * @private
 */
function _poResolveLazyLoad(item) {

    return '/api/v1/dashboard/' + item.data.node_id;
}

/**
 * Hook to run after lazyloading has successfully loaded
 * @param {Object} item A Treebeard _item object for the row involved. Node information is inside item.data
 * @this Treebeard.controller
 * @private
 */
function expandStateLoad(item) {
    var tb = this,
        i;
    if (item.children.length > 0 && item.depth > 0) {
        for (i = 0; i < item.children.length; i++) {
            if (item.children[i].data.expand) {
                tb.updateFolder(null, item.children[i]);
            }
            if(tb.multiselected[0] && item.children[i].data.node_id === tb.multiselected[0].data.node_id) {
                triggerClickOnItem.call(tb, item.children[i], true);            
            }
        }
    }


}

/**
 * Loads the children of an item that need to be expanded. Unique to Projectorganizer
 * @private
 */
function _poLoadOpenChildren() {
    var tb = this;
    this.treeData.children.map(function (item) {
        if (item.data.expand) {
            tb.updateFolder(null, item);
        }
    });
}

/**
 * Hook to run after multiselect is run when an item is selected.
 * @param event Browser click event object
 * @param {Object} tree A Treebeard _item object. Node information is inside item.data
 * @this Treebeard.controller
 * @private
 */
function _poMultiselect(event, tree) {
    var tb = this,
        selectedRows = filterRowsNotInParent.call(tb, tb.multiselected),
        someItemsAreFolders,
        pointerIds;
    if (selectedRows.length > 1) {
        someItemsAreFolders = false;
        pointerIds = [];
        selectedRows.forEach(function (item) {
            var thisItem = item.data;
            someItemsAreFolders = someItemsAreFolders ||
                                  thisItem.isFolder ||
                                  thisItem.isSmartFolder ||
                                  thisItem.parentIsSmartFolder ||
                                  !thisItem.permissions.movable;
            pointerIds.push(thisItem.node_id);
        });
        var detailTemplateContext;
        if(!selectedRows[0].parent().data.isFolder){
            detailTemplateContext = {
                itemsCount: selectedRows.length
            };
            var theParentNode = selectedRows[0].parent();
            var displayHTML = multiItemDetailTemplate(detailTemplateContext);
            $('.project-details').html(displayHTML);
            $('.project-details').show();
        } else {
            if (!someItemsAreFolders) {
<<<<<<< HEAD
                var multiItemDetailTemplateSource = $('#project-detail-multi-item-template').html(),
                    detailTemplate = Handlebars.compile(multiItemDetailTemplateSource),
                    detailTemplateContext = {
                        multipleItems: true,
                        itemsCount: selectedRows.length
                    },
                    theParentNode = selectedRows[0].parent(),
                    displayHTML = detailTemplate(detailTemplateContext);
=======
                console.log("some items are folders", someItemsAreFolders);   
                detailTemplateContext = {
                    multipleItems: true,
                    itemsCount: selectedRows.length
                };
                var theParentNode = selectedRows[0].parent();
                var displayHTML = multiItemDetailTemplate(detailTemplateContext);
>>>>>>> 9cb617f2
                $('.project-details').html(displayHTML);
                $('.project-details').show();
                $('#remove-links-multiple').click(function () {
                    deleteMultiplePointersFromFolder.call(tb, pointerIds, theParentNode);
                    createBlankProjectDetail();
                });
                $('#close-multi-select').click(function () {
                    createBlankProjectDetail();
                    return false;
                });
            } else {
                createBlankProjectDetail();
            }
        }
        
    } else {
        _showProjectDetails.call(tb, event, tb.multiselected[0]);
    }
}



/**
 * Deletes pointers based on their ids from the folder specified
 * @param {String} pointerIds Unique node ids
 * @param folderToDeleteFrom  What it says
 */
function deleteMultiplePointersFromFolder(pointerIds, folderToDeleteFrom) {
    var tb = this,
        folderNodeId,
        url,
        postData,
        deleteAction;
    if (pointerIds.length > 0) {
        folderNodeId = folderToDeleteFrom.data.node_id;
        url = '/api/v1/folder/' + folderNodeId + '/pointers/';
        postData = JSON.stringify({pointerIds: pointerIds});
        deleteAction = $.ajax({
            type: 'DELETE',
            url: url,
            data: postData,
            contentType: 'application/json',
            dataType: 'json'
        });
        deleteAction.done(function () {
            tb.updateFolder(null, folderToDeleteFrom);
        });
        deleteAction.fail(function (jqxhr, textStatus, errorThrown) {
            $osf.growl('Error:', textStatus + '. ' + errorThrown);
        });
    }
}

/**
 * When multiple rows are selected remove those that are not in the parent
 * @param {Array} rows List of item objects
 * @returns {Array} newRows Returns the revised list of rows
 */
function filterRowsNotInParent(rows) {
    if (this.multiselected.length < 2) {
        return this.multiselected;
    }
    var i, newRows = [],
        originalRow = this.find(this.selected),
        originalParent,
        currentItem;
    if (typeof originalRow !== "undefined") {
        originalParent = originalRow.parentID;
        for (i = 0; i < rows.length; i++) {
            currentItem = rows[i];
            if (currentItem.parentID === originalParent && currentItem.id !== -1) {
                newRows.push(rows[i]);
            }
        }
    }
    this.multiselected = newRows;
    this.highlightMultiselect();
    return newRows;
}

/**
 * Hook for the drag start event on jquery
 * @param event jQuery UI drggable event object
 * @param ui jQuery UI draggable ui object
 * @private
 */
function _poDragStart(event, ui) {
    var itemID = $(event.target).attr('data-id'),
        item = this.find(itemID);
    if (this.multiselected.length < 2) {
        this.multiselected = [item];
    }
    createBlankProjectDetail();
}

/**
 * Hook for the drop event of jQuery UI droppable
 * @param event jQuery UI droppable event object
 * @param ui jQuery UI droppable ui object
 * @private
 */
function _poDrop(event, ui) {
    var items = this.multiselected.length === 0 ? [this.find(this.selected)] : this.multiselected,
        folder = this.find($(event.target).attr('data-id'));
    dropLogic.call(this, event, items, folder);
}

/**
 * Hook for the over event of jQuery UI droppable
 * @param event jQuery UI droppable event object
 * @param ui jQuery UI droppable ui object
 * @private
 */
function _poOver(event, ui) {
    var items = this.multiselected.length === 0 ? [this.find(this.selected)] : this.multiselected,
        folder = this.find($(event.target).attr('data-id')),
        dragState = dragLogic.call(this, event, items, ui);
    $('.tb-row').removeClass('tb-h-success po-hover po-hover-multiselect');
    if (dragState !== 'forbidden') {
        $('.tb-row[data-id="' + folder.id + '"]').addClass('tb-h-success');
    } else {
        $('.tb-row[data-id="' + folder.id + '"]').addClass('po-hover');
    }
}

// Sets the state of the alt key by listening for key presses in the document.
var altKey = false;
$(document).keydown(function (e) {
    if (e.altKey) {
        altKey = true;
    }
});
$(document).keyup(function (e) {
    if (!e.altKey) {
        altKey = false;
    }
});

/**
 * Sets the copy state based on which item is being dragged on which other item
 * @param {Object} event Browser drag event
 * @param {Array} items List of items being dragged at the time. Each item is a _item object
 * @param {Object} ui jQuery UI draggable drag ui object
 * @returns {String} copyMode One of the copy states, from 'copy', 'move', 'forbidden'
 */
function dragLogic(event, items, ui) {
    var canCopy = true,
        canMove = true,
        folder = this.find($(event.target).attr('data-id')),
        isSelf = false;
    items.forEach(function (item) {
        if (!isSelf) {
            isSelf = item.id === folder.id;
        }
        canCopy = canCopy && item.data.permissions.copyable;
        canMove = canMove && item.data.permissions.movable;
    });
    if (canAcceptDrop(items, folder) && (canMove || canCopy)) {
        if (canMove && canCopy) {
            if (altKey) {
                copyMode = 'copy';
            } else {
                copyMode = 'move';
            }
        }
        if (canMove && !canCopy) {
            copyMode = 'move';
        }
        if (canCopy && !canMove) {
            copyMode = 'copy';
        }
    } else {
        copyMode = 'forbidden';
    }
    if (isSelf) {
        copyMode = 'forbidden';
    }
    // Set the cursor to match the appropriate copy mode
    // Remember that Treebeard is using tb-drag-ghost instead of ui.helper
    switch (copyMode) {
    case 'forbidden':
        $('.tb-drag-ghost').css('cursor', 'not-allowed');
        break;
    case 'copy':
        $('.tb-drag-ghost').css('cursor', 'copy');
        break;
    case 'move':
        $('.tb-drag-ghost').css('cursor', 'move');
        break;
    default:
        $('.tb-drag-ghost').css('cursor', 'default');
    }
    return copyMode;
}

/**
 * Checks if the folder can accept the items dropped on it
 * @param {Array} items List of items being dragged at the time. Each item is a _item object
 * @param {Object} folder Folder information as _item object, the drop target
 * @returns {boolean} canDrop Whether drop can happen
 */
function canAcceptDrop(items, folder) {
    var representativeItem,
        itemParentNodeId,
        hasComponents,
        hasFolders,
        copyable,
        movable,
        canDrop;
    if (folder.data.isSmartFolder || !folder.data.isFolder) {
        return false;
    }
    // if the folder is contained by the item, return false
    representativeItem = items[0];
    if (representativeItem.isAncestor(folder) || representativeItem.id === folder.id) {
        return false;
    }
    // If trying to drop on the folder it came from originally, return false
    itemParentNodeId = representativeItem.parent().data.node_id;
    if (itemParentNodeId === folder.data.node_id) {
        return false;
    }
    hasComponents = false;
    hasFolders = false;
    copyable = true;
    movable = true;
    canDrop = true;
    items.forEach(function (item) {
        hasComponents = hasComponents || item.data.isComponent;
        hasFolders = hasFolders || item.data.isFolder;
        copyable = copyable && item.data.permissions.copyable;
        movable = movable && item.data.permissions.movable;
    });
    if (hasComponents) {
        canDrop = canDrop && folder.data.permissions.acceptsComponents;
    }
    if (hasFolders) {
        canDrop = canDrop && folder.data.permissions.acceptsFolders;
    }
    if (copyMode === 'move') {
        canDrop = canDrop && folder.data.permissions.acceptsMoves && movable;
    }
    if (copyMode === 'copy') {
        canDrop = canDrop && folder.data.permissions.acceptsCopies && copyable;
    }
    return canDrop;
}

/**
 * Where the drop actions happen
 * @param event jQuery UI drop event
 * @param {Array} items List of items being dragged at the time. Each item is a _item object
 * @param {Object} folder Folder information as _item object
 */
function dropLogic(event, items, folder) {
    var tb = this,
        theFolderNodeID,
        getChildrenURL,
        folderChildren,
        sampleItem,
        //itemParentID,
        itemParent,
        itemParentNodeID,
        getAction;
    if (typeof folder !== 'undefined' && folder !== null && folder.data.isFolder) {
        theFolderNodeID = folder.data.node_id;
        getChildrenURL = folder.data.apiURL + 'get_folder_pointers/';
        sampleItem = items[0];
        //itemParentID = sampleItem.parentID;
        itemParent = sampleItem.parent();
        itemParentNodeID = itemParent.data.node_id;
        if (itemParentNodeID !== theFolderNodeID) { // This shouldn't happen, but if it does, it's bad
            getAction = $.getJSON(getChildrenURL, function (data) {
                folderChildren = data;
                var itemsToMove = [],
                    itemsNotToMove = [],
                    postInfo;
                items.forEach(function (item) {
                    if ($.inArray(item.data.node_id, folderChildren) === -1) { // pointer not in folder to be moved to
                        itemsToMove.push(item.data.node_id);
                    } else if (copyMode === 'move') { // Pointer is already in the folder and it's a move
                                // We  need to make sure not to delete the folder if the item is moved to the same folder.
                                // When we add the ability to reorganize within a folder, this will have to change.
                        itemsNotToMove.push(item.data.node_id);
                    }
                });
                postInfo = {
                    'copy': {
                        'url': '/api/v1/project/' + theFolderNodeID + '/pointer/',
                        'json': {
                            nodeIds: itemsToMove
                        }
                    },
                    'move': {
                        'url': '/api/v1/pointers/move/',
                        'json': {
                            pointerIds: itemsToMove,
                            toNodeId: theFolderNodeID,
                            fromNodeId: itemParentNodeID
                        }
                    }
                };
                if (copyMode === 'copy' || copyMode === 'move') {
                    deleteMultiplePointersFromFolder.call(tb, itemsNotToMove, itemParent);
                    if (itemsToMove.length > 0) {
                        var url = postInfo[copyMode]['url'],
                            postData = JSON.stringify(postInfo[copyMode]['json']),
                            outerFolder = whichIsContainer.call(tb, itemParent, folder),
                            postAction = $.ajax({
                                type: 'POST',
                                url: url,
                                data: postData,
                                contentType: 'application/json',
                                dataType: 'json'
                            });
                        postAction.always(function (result) {
                            if (copyMode === 'move') {
                                if (!outerFolder) {
                                    tb.updateFolder(null, itemParent);
                                } else {
                                    tb.updateFolder(null, outerFolder);
                                }
                            }
                            // } else {
                            //     tb.updateFolder(null, folder);
                            // }
                            tb.updateFolder(null, folder);

                        });
                        postAction.fail(function (jqxhr, textStatus, errorThrown) {
                            $osf.growl('Error:', textStatus + '. ' + errorThrown);
                        });
                    }
                    // else { // From:  if (itemsToMove.length > 0)
                    //    tb.updateFolder(null, itemParent);
                    //}
                }
            });
            getAction.fail(function (jqxhr, textStatus, errorThrown) {
                $osf.growl('Error:', textStatus + '. ' + errorThrown);
            });
        } else {
            Raven.captureMessage('Project dashboard: Parent node (' + itemParentNodeID + ') == Folder Node (' + theFolderNodeID + ')');
        }
    } else {
        if (typeof folder === 'undefined') {
            Raven.captureMessage('onDrop folder is undefined.');
        }
    }
    $('.project-organizer-dand').css('cursor', 'default');
}

/**
 * Checks if one of the items being moved contains the other. To check for adding parents to children
 * @param {Object} itemOne Treebeard _item object, has the _item API
 * @param {Object} itemTwo Treebeard _item object, has the _item API
 * @returns {null|Object} Returns object if one is containing the other. Null if neither or both
 */
function whichIsContainer(itemOne, itemTwo) {
    var isOneAncestor = itemOne.isAncestor(itemTwo),
        isTwoAncestor = itemTwo.isAncestor(itemOne);
    if (isOneAncestor && isTwoAncestor) {
        return null;
    }
    if (isOneAncestor) {
        return itemOne;
    }
    if (isTwoAncestor) {
        return itemTwo;
    }
    return null;
}


//
/**
 * OSF-specific Treebeard options common to all addons.
 * For documentation visit: https://github.com/caneruguz/treebeard/wiki
 */
var tbOptions = {
    rowHeight : 27,         // user can override or get from .tb-row height
    showTotal : 15,         // Actually this is calculated with div height, not needed. NEEDS CHECKING
    paginate : false,       // Whether the applet starts with pagination or not.
    paginateToggle : false, // Show the buttons that allow users to switch between scroll and paginate.
    uploads : false,         // Turns dropzone on/off.
    columnTitles : _poColumnTitles,
    resolveRows : _poResolveRows,
    showFilter : false,     // Gives the option to filter by showing the filter box.
    title : false,          // Title of the grid, boolean, string OR function that returns a string.
    allowMove : true,       // Turn moving on or off.
    moveClass : 'po-draggable',
    hoverClass : 'po-hover',
    hoverClassMultiselect : 'po-hover-multiselect',
    togglecheck : _poToggleCheck,
    sortButtonSelector : {
        up : 'i.icon-chevron-up',
        down : 'i.icon-chevron-down'
    },
    dragOptions : {},
    dropOptions : {},
    dragEvents : {
        start : _poDragStart
    },
    dropEvents : {
        drop : _poDrop,
        over : _poOver
    },
    onload : function () {
        var tb = this;
        _poLoadOpenChildren.call(tb);
        $('.tb-row').first().trigger('click');

        $('.gridWrapper').on('mouseout', function(){ 
            $('.tb-row').removeClass('po-hover');
        }) 


    },
    createcheck : function (item, parent) {
        return true;
    },
    deletecheck : function (item) {
        return true;
    },
    ontogglefolder : function (item, event) {
        if (event) {
            saveExpandState(item.data);
        }
        if (!item.open) {
            item.load = false;
        }

    },
    onmultiselect : _poMultiselect,
    resolveIcon : _poResolveIcon,
    resolveToggle : _poResolveToggle,
    resolveLazyloadUrl : _poResolveLazyLoad,
    lazyLoadOnLoad : expandStateLoad
};

/**
 * Initialize Project organizer in the fashion of Fangorn. Prepeares an option object within ProjectOrganizer
 * @param options Treebeard type options to be extended with Treebeard default options.
 * @constructor
 */
function ProjectOrganizer(options) {
    this.options = $.extend({}, tbOptions, options);
    this.grid = null; // Set by _initGrid
    this.init();
}

/**
 * Project organizer prototype object with init functions set to Treebeard.
 * @type {{constructor: ProjectOrganizer, init: Function, _initGrid: Function}}
 */
ProjectOrganizer.prototype = {
    constructor: ProjectOrganizer,
    init: function () {
        this._initGrid();
    },
    _initGrid: function () {
        this.grid = new Treebeard(this.options);
        return this.grid;
    }
};

module.exports = ProjectOrganizer;<|MERGE_RESOLUTION|>--- conflicted
+++ resolved
@@ -137,7 +137,7 @@
 function triggerClickOnItem(item, force) {
     var row = $('.tb-row[data-id="'+ item.id+'"]');
     if (force){
-        row.trigger('click');        
+        row.trigger('click');
     }
 
     if(row.hasClass(this.options.hoverClassMultiselect)){
@@ -324,7 +324,7 @@
                     tb.updateFolder(null, item);
                 });
             });
-            triggerClickOnItem.call(treebeard, item);    
+            triggerClickOnItem.call(treebeard, item);
             return false;
         });
         $('#remove-link-' + theItem.node_id).click(function () {
@@ -393,7 +393,7 @@
                     //    m.render(icon.get(0), iconTemplate);
                     //}
                     treebeard.updateFolder(null, item);
-                    triggerClickOnItem.call(treebeard, item);    
+                    triggerClickOnItem.call(treebeard, item);
                 }).fail($osf.handleJSONError);
 
             });
@@ -706,7 +706,7 @@
                 tb.updateFolder(null, item.children[i]);
             }
             if(tb.multiselected[0] && item.children[i].data.node_id === tb.multiselected[0].data.node_id) {
-                triggerClickOnItem.call(tb, item.children[i], true);            
+                triggerClickOnItem.call(tb, item.children[i], true);
             }
         }
     }
@@ -762,24 +762,12 @@
             $('.project-details').show();
         } else {
             if (!someItemsAreFolders) {
-<<<<<<< HEAD
-                var multiItemDetailTemplateSource = $('#project-detail-multi-item-template').html(),
-                    detailTemplate = Handlebars.compile(multiItemDetailTemplateSource),
-                    detailTemplateContext = {
-                        multipleItems: true,
-                        itemsCount: selectedRows.length
-                    },
-                    theParentNode = selectedRows[0].parent(),
-                    displayHTML = detailTemplate(detailTemplateContext);
-=======
-                console.log("some items are folders", someItemsAreFolders);   
                 detailTemplateContext = {
                     multipleItems: true,
                     itemsCount: selectedRows.length
                 };
                 var theParentNode = selectedRows[0].parent();
                 var displayHTML = multiItemDetailTemplate(detailTemplateContext);
->>>>>>> 9cb617f2
                 $('.project-details').html(displayHTML);
                 $('.project-details').show();
                 $('#remove-links-multiple').click(function () {
@@ -794,7 +782,7 @@
                 createBlankProjectDetail();
             }
         }
-        
+
     } else {
         _showProjectDetails.call(tb, event, tb.multiselected[0]);
     }
@@ -1192,9 +1180,9 @@
         _poLoadOpenChildren.call(tb);
         $('.tb-row').first().trigger('click');
 
-        $('.gridWrapper').on('mouseout', function(){ 
+        $('.gridWrapper').on('mouseout', function(){
             $('.tb-row').removeClass('po-hover');
-        }) 
+        });
 
 
     },
