/**
 * Handles Project Organizer on dashboard page of OSF.
 * For Treebeard and _item API's check: https://github.com/caneruguz/treebeard/wiki
 */
'use strict';

var Treebeard = require('treebeard');

// CSS
require('css/typeahead.css');
require('css/fangorn.css');
require('css/projectorganizer.css');

var Handlebars = require('handlebars');
var $ = require('jquery');
var m = require('mithril');
var bootbox = require('bootbox');
var Bloodhound = require('exports?Bloodhound!typeahead.js');
var moment = require('moment');
var Raven = require('raven-js');
var $osf = require('js/osfHelpers');
var iconmap = require('js/iconmap');
var legendView = require('js/components/legend').view;

var nodeCategories = require('json!built/nodeCategories.json');

// copyMode can be 'copy', 'move', 'forbidden', or null.
// This is set at draglogic and is used as global within this module
var copyMode = null;
// Initialize projectOrganizer object (separate from the ProjectOrganizer constructor at the end)
var projectOrganizer = {};

// Link ID's used to add existing project to folder
var linkName;
var linkID;

// Cross browser key codes for the Command key
var commandKeys = [224, 17, 91, 93];

var projectOrganizerCategories = $.extend({}, {
    folder: 'Collections',
    smartFolder: 'Smart Collections',
    project: 'Project',
    link:  'Link'
}, nodeCategories);


/**
 * Bloodhound is a typeahead suggestion engine. Searches here for public projects
 * @type {Bloodhound}
 */
projectOrganizer.publicProjects = new Bloodhound({
    datumTokenizer: function (d) {
        return Bloodhound.tokenizers.whitespace(d.name);
    },
    queryTokenizer: Bloodhound.tokenizers.whitespace,
    remote: {
        url: '/api/v1/search/projects/visible/?term=%QUERY&maxResults=20&includePublic=yes&includeContributed=no',
        filter: function (projects) {
            return $.map(projects, function (project) {
                return {
                    name: project.value,
                    node_id: project.id,
                    category: project.category
                };
            });
        },
        limit: 10
    }
});

/**
 * Bloodhound is a typeahead suggestion engine. Searches here for users projects
 * @type {Bloodhound}
 */
projectOrganizer.myProjects = new Bloodhound({
    datumTokenizer: function (d) {
        return Bloodhound.tokenizers.whitespace(d.name);
    },
    queryTokenizer: Bloodhound.tokenizers.whitespace,
    remote: {
        url: '/api/v1/search/projects/visible/?term=%QUERY&maxResults=20&includePublic=no&includeContributed=yes',
        filter: function (projects) {
            return $.map(projects, function (project) {
                return {
                    name: project.value,
                    node_id: project.id,
                    category: project.category
                };
            });
        },
        limit: 10
    }
});

/**
 * Edits the template for the column titles.
 * Used here to make smart folder italicized
 * @param {Object} item A Treebeard _item object for the row involved. Node information is inside item.data
 * @this Treebeard.controller Check Treebeard API for methods available
 * @private
 */
function _poTitleColumn(item) {
    var tb = this;
    var css = item.data.isSmartFolder ? 'project-smart-folder smart-folder' : '';
    return m('span', { 'class' : css , ondblclick : function (event) {
        if (commandKeys.indexOf(tb.pressedKey) !== -1) {
            window.open(item.data.urls.fetch, '_blank');
        } else {
            window.open(item.data.urls.fetch, '_self');
        }
    }
        }, item.data.name);
}

/**
 * Links for going to project pages on the action column
 * @param event Click event
 * @param {Object} item A Treebeard _item object for the row involved. Node information is inside item.data
 * @param {Object} col Column options
 * @this Treebeard.controller Check Treebeard API for methods available
 * @private
 */
function _gotoEvent(event, item) {
    var tb = this;
    if (commandKeys.indexOf(tb.pressedKey) !== -1) {
        window.open(item.data.urls.fetch, '_blank');
    } else {
        window.open(item.data.urls.fetch, '_self');
    }
}


/**
 * Watching for escape key press
 * @param {String} nodeID Unique ID of the node
 */
function addFormKeyBindings(nodeID) {
    $('#ptd-' + nodeID).keyup(function (e) {
        if (e.which === 27) {
            $('#ptd-' + nodeID).find('.cancel-button-' + nodeID).filter(':visible').click();
            return false;
        }
    });
}


function triggerClickOnItem(item, force) {
    var row = $('.tb-row[data-id="' + item.id + '"]');
    if (force) {
        row.trigger('click');
    }

    if (row.hasClass(this.options.hoverClassMultiselect)) {
        row.trigger('click');
    }
}

/**
 * Saves the expand state of a folder so that it can be loaded based on that state
 * @param {Object} item Node data
 * @param {Function} callback
 */
function saveExpandState(item, callback) {
    var collapseUrl,
        postAction,
        expandUrl;
    if (!item.apiURL) {
        return;
    }
    if (item.expand) {
        // turn to false
        collapseUrl = item.apiURL + 'collapse/';
        postAction = $osf.postJSON(collapseUrl, {});
        postAction.done(function () {
            item.expand = false;
            if (typeof callback !== 'undefined') {
                callback();
            }
        }).fail($osf.handleJSONError);
    } else {
        // turn to true
        expandUrl = item.apiURL + 'expand/';
        postAction = $osf.postJSON(expandUrl, {});
        postAction.done(function () {
            item.expand = false;
            if (typeof callback !== 'undefined') {
                callback();
            }
        }).fail($osf.handleJSONError);
    }
}

/**
 * Contributors have first person's name and then number of contributors. This functio nreturns the proper html
 * @param {Object} item A Treebeard _item object for the row involved. Node information is inside item.data
 * @returns {Object} A Mithril virtual DOM template object
 * @private
 */
function _poContributors(item) {
    if (!item.data.contributors) {
        return '';
    }

    return item.data.contributors.map(function (person, index, arr) {
        var comma;
        if (index === 0) {
            comma = '';
        } else {
            comma = ', ';
        }
        if (index > 2) {
            return;
        }
        if (index === 2) {
            return m('span', ' + ' + (arr.length - 2));
        }
        return m('span', comma + person.name);
    });
}

/**
 * Displays who modified the data and when. i.e. "6 days ago, by Uguz"
 * @param {Object} item A Treebeard _item object for the row involved. Node information is inside item.data
 * @private
 */
function _poModified(item) {
    var personString = '';
    var dateString = '';
    if (item.data.modifiedDelta === 0) {
        return m('span');
    }
    dateString = moment.utc(item.data.dateModified).fromNow();
    if (item.data.modifiedBy !== '') {
        personString = ', by ' + item.data.modifiedBy.toString();
    }
    return m('span', dateString + personString);
}

/**
 * Organizes all the row displays based on what that item requires.
 * @param {Object} item A Treebeard _item object for the row involved. Node information is inside item.data
 * @returns {Array} An array of columns as col objects
 * @this Treebeard.controller Check Treebeard API For available methods
 * @private
 */
function _poResolveRows(item) {
    var css = '',
        draggable = false,
        default_columns;
    if (item.data.permissions) {
        draggable = item.data.permissions.movable || item.data.permissions.copyable;
    }
    if (draggable) {
        css = 'po-draggable';
    }
    // define the toolbar icons for this item
    _poDefineToolbar.call(this, item);

    item.css = '';
    default_columns = [{
        data : 'name',  // Data field name
        folderIcons : true,
        filter : true,
        css : css,
        custom : _poTitleColumn
    }, {
        data : 'contributors',
        filter : false,
        custom : _poContributors
    }, {
        data : 'dateModified',
        filter : false,
        custom : _poModified
    }];
    return default_columns;
}

/**
 * Organizes the information for Column title row.
 * @returns {Array} An array of columns with pertinent column information
 * @private
 */
function _poColumnTitles() {
    var columns = [];
    columns.push({
        title: 'Name',
        width : '50%',
        sort : true,
        sortType : 'text'
    }, {
        title : 'Contributors',
        width : '25%',
        sort : false
    }, {
        title : 'Modified',
        width : '25%',
        sort : false
    });
    return columns;
}

/**
 * Checks if folder toggle is permitted (i.e. contents are private)
 * @param {Object} item A Treebeard _item object. Node information is inside item.data
 * @this Treebeard.controller
 * @returns {boolean}
 * @private
 */
function _poToggleCheck(item) {
    if (item.data.permissions.view) {
        return true;
    }
    item.notify.update('Not allowed: Private folder', 'warning', 1, undefined);
    return false;
}

/**
 * Returns custom icons for OSF depending on the type of item
 * @param {Object} item A Treebeard _item object. Node information is inside item.data
 * @this Treebeard.controller
 * @returns {Object}  Returns a mithril template with the m() function.
 * @private
 */
function _poResolveIcon(item) {
    var icons = iconmap.projectIcons;
    var componentIcons = iconmap.componentIcons;
    var projectIcons = iconmap.projectIcons;
    var viewLink = item.data.urls.fetch;
    function returnView(type, category) {
        var iconType = icons[type];
        if (type === 'component' || type === 'registeredComponent') {
            iconType = componentIcons[category];
        }
        else if (type === 'project' || type === 'registeredProject') {
            iconType = projectIcons[category];
        }
        if (type === 'registeredComponent' || type === 'registeredProject') {
            iconType += ' po-icon-registered';
        } else {
            iconType += ' po-icon';
        }
        var template = m('span', { 'class' : iconType});
        if (viewLink) {
            return m('a', { href : viewLink}, template);
        }
        return template;
    }
    if (item.data.isSmartFolder) {
        return returnView('smartFolder');
    }
    if (item.data.isFolder) {
        return returnView('folder');
    }
    if (item.data.isPointer && !item.parent().data.isFolder){
        return returnView('link');
    }
    if (item.data.isProject) {
        if (item.data.isRegistration) {
<<<<<<< HEAD
            return returnView('registration');
=======
            return returnView('registeredProject', item.data.category);
        } else {
            return returnView('project');
>>>>>>> fc95b2dc
        }
        return returnView('project');
    }

    if (item.data.isComponent) {
        if (item.data.isRegistration) {
            return returnView('registeredComponent', item.data.category);
        }
        return returnView('component', item.data.category);
    }

    if (item.data.isPointer) {
        return returnView('link');
    }
    return returnView('folder');
}

/**
 * Returns custom folder toggle icons for OSF
 * @param {Object} item A Treebeard _item object. Node information is inside item.data
 * @this Treebeard.controller
 * @returns {string} Returns a mithril template with m() function, or empty string.
 * @private
 */
function _poResolveToggle(item) {
    var toggleMinus = m('i.fa.fa-minus'),
        togglePlus = m('i.fa.fa-plus'),
        childrenCount = item.data.childrenCount || item.children.length;
    if (item.kind === 'folder' && childrenCount > 0 && item.depth > 1) {
        if (item.open) {
            return toggleMinus;
        }
        return togglePlus;
    }
    return '';
}

/**
 * Resolves lazy load url for fetching children
 * @param {Object} item A Treebeard _item object for the row involved. Node information is inside item.data
 * @this Treebeard.controller
 * @returns {String|Boolean} Returns the fetch URL in string or false if there is no url.
 * @private
 */
function _poResolveLazyLoad(item) {

    return '/api/v1/dashboard/' + item.data.node_id;
}

/**
 * Hook to run after lazyloading has successfully loaded
 * @param {Object} item A Treebeard _item object for the row involved. Node information is inside item.data
 * @this Treebeard.controller
 * @private
 */
function expandStateLoad(item) {
    var tb = this,
        i;
    if (item.children.length === 0 && item.data.childrenCount > 0){
        item.data.childrenCount = 0;
        tb.updateFolder(null, item);
    }
    if (item.children.length > 0 && item.depth > 0) {
        for (i = 0; i < item.children.length; i++) {
            if (item.children[i].data.expand) {
                tb.updateFolder(null, item.children[i]);
            }
            if (tb.multiselected[0] && item.children[i].data.node_id === tb.multiselected[0].data.node_id) {
                triggerClickOnItem.call(tb, item.children[i], true);
            }
        }
    }
    _cleanupMithril();
}

/**
 * Loads the children of an item that need to be expanded. Unique to Projectorganizer
 * @private
 */
function _poLoadOpenChildren() {
    var tb = this;
    this.treeData.children.map(function (item) {
        if (item.data.expand) {
            tb.updateFolder(null, item);
        }
    });
}

/**
 * Hook to run after multiselect is run when an item is selected.
 * @param event Browser click event object
 * @param {Object} tree A Treebeard _item object. Node information is inside item.data
 * @this Treebeard.controller
 * @private
 */
// TODO : Cleanup
function _poMultiselect(event, tree) {
    var tb = this,
        selectedRows = filterRowsNotInParent.call(tb, tb.multiselected),
        someItemsAreFolders,
        pointerIds;
    _toolbarDismissEvent.call(tb);
    tb.options.iconState.rowIcons = [];
    if (!tb.filterOn) {
        tb.options.iconState.mode = 'bar';
    }
    if (tb.multiselected.length === 1) {
        // empty row icons and assign row icons from item information
        tb.options.iconState.rowIcons = tree.icons;
        //tb.options.iconState.title = tree.data.name;

        // temporarily remove classes until mithril redraws raws with another hover. 
        tb.select('#tb-tbody').removeClass('unselectable');
    } else {
        tb.select('#tb-tbody').addClass('unselectable');
        someItemsAreFolders = false;
        pointerIds = [];
        selectedRows.forEach(function (item) {
            var thisItem = item.data;
            someItemsAreFolders = someItemsAreFolders ||
                                  thisItem.isFolder ||
                                  thisItem.isSmartFolder ||
                                  thisItem.parentIsSmartFolder ||
                                  !thisItem.permissions.movable;
            pointerIds.push(thisItem.node_id);
        });
        var detailTemplateContext;
        if (!selectedRows[0].parent().data.isFolder){
            // detailTemplateContext = {
            //     itemsCount: selectedRows.length
            // };
            // var theParentNode = selectedRows[0].parent();
            // var displayHTML = multiItemDetailTemplateNoAction(detailTemplateContext);
            // $detailDiv.html(displayHTML).show();
        } else {
            if (!someItemsAreFolders) {
                // detailTemplateContext = {
                //     multipleItems: true,
                //     itemsCount: selectedRows.length
                // };
                // var theParentNode = selectedRows[0].parent();
                // var displayHTML = multiItemDetailTemplate(detailTemplateContext);
                // $detailDiv.html(displayHTML).show();
                // $('#remove-links-multiple').click(function () {
                //     deleteMultiplePointersFromFolder.call(tb, pointerIds, theParentNode);
                //     createBlankProjectDetail();
                // });
                // $('#close-multi-select').click(function () {
                //     createBlankProjectDetail();
                //     return false;
                // });
            } else {
                // detailTemplateContext = {
                //     itemsCount: selectedRows.length
                // };
                // var theParentNode = selectedRows[0].parent();
                // var displayHTML = multiItemDetailTemplateNoAction(detailTemplateContext);
                // $detailDiv.html(displayHTML).show();
            }
        }



    }

}



/**
 * Deletes pointers based on their ids from the folder specified
 * @param {String} pointerIds Unique node ids
 * @param folderToDeleteFrom  What it says
 */
function deleteMultiplePointersFromFolder(pointerIds, folderToDeleteFrom) {
    var tb = this,
        folderNodeId,
        url,
        postData,
        deleteAction;
    if (pointerIds.length > 0) {
        folderNodeId = folderToDeleteFrom.data.node_id;
        url = '/api/v1/folder/' + folderNodeId + '/pointers/';
        postData = JSON.stringify({pointerIds: pointerIds});
        deleteAction = $.ajax({
            type: 'DELETE',
            url: url,
            data: postData,
            contentType: 'application/json',
            dataType: 'json'
        });
        deleteAction.done(function () {
            tb.updateFolder(null, folderToDeleteFrom);
        });
        deleteAction.fail(function (jqxhr, textStatus, errorThrown) {
            $osf.growl('Error:', textStatus + '. ' + errorThrown);
        });
    }
}

/**
 * When multiple rows are selected remove those that are not in the parent
 * @param {Array} rows List of item objects
 * @returns {Array} newRows Returns the revised list of rows
 */
function filterRowsNotInParent(rows) {
    if (this.multiselected.length < 2) {
        return this.multiselected;
    }
    var i, newRows = [],
        originalRow = this.find(this.multiselected[0].id),
        originalParent,
        currentItem;
    if (typeof originalRow !== 'undefined') {
        originalParent = originalRow.parentID;
        for (i = 0; i < rows.length; i++) {
            currentItem = rows[i];
            if (currentItem.parentID === originalParent && currentItem.id !== -1) {
                newRows.push(rows[i]);
            } else {
                $('.tb-row[data-id="' + rows[i].id + '"]').stop().css('background-color', '#D18C93').animate({ backgroundColor: '#fff'}, 500, function() { $(this).css('background-color', ''); });
            }
        }
    }
    this.multiselected = newRows;
    this.highlightMultiselect();
    return newRows;
}

/**
 * Hook for the drag start event on jquery
 * @param event jQuery UI drggable event object
 * @param ui jQuery UI draggable ui object
 * @private
 */
function _poDragStart(event, ui) {
    var itemID = $(event.target).attr('data-id'),
        item = this.find(itemID);
    if (this.multiselected.length < 2) {
        this.multiselected = [item];
    }
}

/**
 * Hook for the drop event of jQuery UI droppable
 * @param event jQuery UI droppable event object
 * @param ui jQuery UI droppable ui object
 * @private
 */
function _poDrop(event, ui) {
    var items = this.multiselected.length === 0 ? [this.find(this.selected)] : this.multiselected,
        folder = this.find($(event.target).attr('data-id'));
    dropLogic.call(this, event, items, folder);
}

/**
 * Hook for the over event of jQuery UI droppable
 * @param event jQuery UI droppable event object
 * @param ui jQuery UI droppable ui object
 * @private
 */
function _poOver(event, ui) {
    var items = this.multiselected.length === 0 ? [this.find(this.selected)] : this.multiselected,
        folder = this.find($(event.target).attr('data-id')),
        dragState = dragLogic.call(this, event, items, ui);
    $('.tb-row').removeClass('tb-h-success po-hover');
    if (dragState !== 'forbidden') {
        $('.tb-row[data-id="' + folder.id + '"]').addClass('tb-h-success');
    } else {
        $('.tb-row[data-id="' + folder.id + '"]').addClass('po-hover');
    }
}

// Sets the state of the alt key by listening for key presses in the document.
var altKey = false;
$(document).keydown(function (e) {
    if (e.altKey) {
        altKey = true;
    }
});
$(document).keyup(function (e) {
    if (!e.altKey) {
        altKey = false;
    }
});

/**
 * Sets the copy state based on which item is being dragged on which other item
 * @param {Object} event Browser drag event
 * @param {Array} items List of items being dragged at the time. Each item is a _item object
 * @param {Object} ui jQuery UI draggable drag ui object
 * @returns {String} copyMode One of the copy states, from 'copy', 'move', 'forbidden'
 */
function dragLogic(event, items, ui) {
    var canCopy = true,
        canMove = true,
        folder = this.find($(event.target).attr('data-id')),
        isSelf = false,
        dragGhost = $('.tb-drag-ghost');
    items.forEach(function (item) {
        if (!isSelf) {
            isSelf = item.id === folder.id;
        }
        canCopy = canCopy && item.data.permissions.copyable;
        canMove = canMove && item.data.permissions.movable;
    });
    if (canAcceptDrop(items, folder) && (canMove || canCopy)) {
        if (canMove && canCopy) {
            if (altKey) {
                copyMode = 'copy';
            } else {
                copyMode = 'move';
            }
        }
        if (canMove && !canCopy) {
            copyMode = 'move';
        }
        if (canCopy && !canMove) {
            copyMode = 'copy';
        }
    } else {
        copyMode = 'forbidden';
    }
    if (isSelf) {
        copyMode = 'forbidden';
    }
    // Set the cursor to match the appropriate copy mode
    // Remember that Treebeard is using tb-drag-ghost instead of ui.helper

    switch (copyMode) {
    case 'forbidden':
        dragGhost.css('cursor', 'not-allowed');
        break;
    case 'copy':
        dragGhost.css('cursor', 'copy');
        break;
    case 'move':
        dragGhost.css('cursor', 'move');
        break;
    default:
        dragGhost.css('cursor', 'default');
    }
    return copyMode;
}

/**
 * Checks if the folder can accept the items dropped on it
 * @param {Array} items List of items being dragged at the time. Each item is a _item object
 * @param {Object} folder Folder information as _item object, the drop target
 * @returns {boolean} canDrop Whether drop can happen
 */
function canAcceptDrop(items, folder, theCopyMode) {
    if (typeof theCopyMode === 'undefined') {
        theCopyMode = copyMode;
    }
    var representativeItem,
        itemParentNodeId,
        hasComponents,
        hasFolders,
        copyable,
        movable,
        canDrop;
    if (folder.data.isSmartFolder || !folder.data.isFolder) {
        return false;
    }
    // if the folder is contained by the item, return false
    representativeItem = items[0];
    if (representativeItem.isAncestor(folder) || representativeItem.id === folder.id) {
        return false;
    }
    // If trying to drop on the folder it came from originally, return false
    itemParentNodeId = representativeItem.parent().data.node_id;
    if (itemParentNodeId === folder.data.node_id) {
        return false;
    }
    hasComponents = false;
    hasFolders = false;
    copyable = true;
    movable = true;
    canDrop = true;
    items.forEach(function (item) {
        hasComponents = hasComponents || item.data.isComponent;
        hasFolders = hasFolders || item.data.isFolder;
        copyable = copyable && item.data.permissions.copyable;
        movable = movable && item.data.permissions.movable;
    });
    if (hasComponents) {
        canDrop = canDrop && folder.data.permissions.acceptsComponents;
    }
    if (hasFolders) {
        canDrop = canDrop && folder.data.permissions.acceptsFolders;
    }
    if (theCopyMode === 'move') {
        canDrop = canDrop && folder.data.permissions.acceptsMoves && movable;
    }
    if (theCopyMode === 'copy') {
        canDrop = canDrop && folder.data.permissions.acceptsCopies && copyable;
    }
    return canDrop;
}

/**
 * Where the drop actions happen
 * @param event jQuery UI drop event
 * @param {Array} items List of items being dragged at the time. Each item is a _item object
 * @param {Object} folder Folder information as _item object
 */
function dropLogic(event, items, folder) {
    var tb = this,
        theFolderNodeID,
        getChildrenURL,
        folderChildren,
        sampleItem,
        itemParent,
        itemParentNodeID,
        getAction;
    if (typeof folder !== 'undefined' && !folder.data.isSmartFolder && folder !== null && folder.data.isFolder) {
        theFolderNodeID = folder.data.node_id;
        getChildrenURL = folder.data.apiURL + 'get_folder_pointers/';
        sampleItem = items[0];
        itemParent = sampleItem.parent();
        itemParentNodeID = itemParent.data.node_id;
        if (itemParentNodeID !== theFolderNodeID) { // This shouldn't happen, but if it does, it's bad
            getAction = $.getJSON(getChildrenURL, function (data) {
                folderChildren = data;
                var itemsToMove = [],
                    itemsNotToMove = [],
                    postInfo;
                items.forEach(function (item) {
                    if ($.inArray(item.data.node_id, folderChildren) === -1) { // pointer not in folder to be moved to
                        itemsToMove.push(item.data.node_id);
                    } else if (copyMode === 'move') { // Pointer is already in the folder and it's a move
                                // We  need to make sure not to delete the folder if the item is moved to the same folder.
                                // When we add the ability to reorganize within a folder, this will have to change.
                        itemsNotToMove.push(item.data.node_id);
                    }
                });
                postInfo = {
                    'copy': {
                        'url': '/api/v1/project/' + theFolderNodeID + '/pointer/',
                        'json': {
                            nodeIds: itemsToMove
                        }
                    },
                    'move': {
                        'url': '/api/v1/pointers/move/',
                        'json': {
                            pointerIds: itemsToMove,
                            toNodeId: theFolderNodeID,
                            fromNodeId: itemParentNodeID
                        }
                    }
                };
                if (copyMode === 'copy' || copyMode === 'move') {
                    deleteMultiplePointersFromFolder.call(tb, itemsNotToMove, itemParent);
                    if (itemsToMove.length > 0) {
                        var url = postInfo[copyMode].url,
                            postData = JSON.stringify(postInfo[copyMode].json),
                            outerFolder = whichIsContainer.call(tb, itemParent, folder),
                            postAction = $.ajax({
                                type: 'POST',
                                url: url,
                                data: postData,
                                contentType: 'application/json',
                                dataType: 'json'
                            });
                        postAction.always(function (result) {
                            if (copyMode === 'move') {
                                if (!outerFolder) {
                                    tb.updateFolder(null, itemParent);
                                    tb.updateFolder(null, folder);
                                } else {
                                    // if item is closed folder save expand state to be open
                                    if(!folder.data.expand){
                                        saveExpandState(folder.data, function(){
                                            tb.updateFolder(null, outerFolder);
                                        });
                                    } else {
                                        tb.updateFolder(null, outerFolder);
                                    }
                                }
                            } else {
                                tb.updateFolder(null, folder);
                            }
                        });
                        postAction.fail(function (jqxhr, textStatus, errorThrown) {
                            $osf.growl('Error:', textStatus + '. ' + errorThrown);
                        });
                    }
                }
            });
            getAction.fail(function (jqxhr, textStatus, errorThrown) {
                $osf.growl('Error:', textStatus + '. ' + errorThrown);
            });
        } else {
            Raven.captureMessage('Project dashboard: Parent node (' + itemParentNodeID + ') == Folder Node (' + theFolderNodeID + ')');
        }
    } else {
        if (typeof folder === 'undefined') {
            Raven.captureMessage('onDrop folder is undefined.');
        }
    }
    $('.project-organizer-dand').css('cursor', 'default');
}

/**
 * Checks if one of the items being moved contains the other. To check for adding parents to children
 * @param {Object} itemOne Treebeard _item object, has the _item API
 * @param {Object} itemTwo Treebeard _item object, has the _item API
 * @returns {null|Object} Returns object if one is containing the other. Null if neither or both
 */
function whichIsContainer(itemOne, itemTwo) {
    var isOneAncestor = itemOne.isAncestor(itemTwo),
        isTwoAncestor = itemTwo.isAncestor(itemOne);
    if (isOneAncestor && isTwoAncestor) {
        return null;
    }
    if (isOneAncestor) {
        return itemOne;
    }
    if (isTwoAncestor) {
        return itemTwo;
    }
    return null;
}

function _cleanupMithril() {
    // Clean up Mithril related redraw issues
    $('.tb-toggle-icon').each(function(){
        var children = $(this).children('i');
        if (children.length > 1) {
            children.last().remove();
        }
    });
}

/** 
 * Toolbar icon templates and click functions 
 *
 */

function _toolbarDismissEvent() {
    var tb = this;
    $('.tb-header-row .twitter-typeahead').remove();
    tb.options.iconState.mode = 'bar';
    tb.resetFilter();
    tb.filterText('');
    m.redraw();
}

function toolbarDismissIcon() {
    var tb = this;
    return m('.fangorn-toolbar-icon', {
        onclick : function () {
            _toolbarDismissEvent.call(tb);
        }
    },
        m('i.fa.fa-times')
        );
}
function searchButton() {
    var tb = this;
    return m('.fangorn-toolbar-icon.text-info', {
        'data-toggle' : 'tooltip',
        'title':  'Switch to search panel to filter rows below.',
        'data-placement' : 'bottom',
        onclick : function () {
            tb.options.iconState.mode = 'search';
            tb.clearMultiselect();
        }
    }, [
        m('i.fa.fa-search'),
        m('span.hidden-xs', 'Search')
    ]);
}

function _addFolderEvent() {
    var tb = this;
    var val = $.trim($('#addNewFolder').val());
    if (tb.multiselected.length !== 1 || val.length < 1) {
        tb.options.iconState.mode = 'bar';
        return;
    }
    var item = tb.multiselected[0];
    var theItem = item.data;
    var url = '/api/v1/folder/';
    var postData = {
            node_id: theItem.node_id,
            title: val
        };
    theItem.expand = false;
    saveExpandState(theItem, function () {
        var putAction = $osf.putJSON(url, postData);
        putAction.done(function () {
            tb.updateFolder(null, item);
            triggerClickOnItem.call(tb, item);
        }).fail($osf.handleJSONError);

    });
    tb.options.iconState.mode = 'bar';
}

function addFolderButton() {
    var tb = this;
    return m('.fangorn-toolbar-icon.text-info', {
        onclick : function () {
            _addFolderEvent.call(tb);
        }
    }, [
        m('i.fa.fa-plus'),
        m('span.hidden-xs', 'Add')
    ]);
}

function _renameEvent() {
    var tb = this;
    var val = $.trim($('#renameInput').val());
    if (tb.multiselected.length !== 1 || val.length < 1) {
        tb.options.iconState.mode = 'bar';
        return;
    }
    var item = tb.multiselected[0];
    var theItem = item.data;
    var url = theItem.apiURL + 'edit/';
    var postAction;
    var postData = {
            name: 'title',
            value: val
        };
    postAction = $osf.postJSON(url, postData);
    postAction.done(function () {
        tb.updateFolder(null, tb.find(1));
        // Also update every
    }).fail($osf.handleJSONError);
    tb.options.iconState.mode = 'bar';
}

function renameButton() {
    var tb = this;
    return m('.fangorn-toolbar-icon.text-info', {
        onclick : function () {
            _renameEvent.call(tb);
        }
    }, [
        m('i.fa.fa-pencil'),
        m('span.hidden-xs', 'Rename')
    ]);
}

function applyTypeahead() {
    var tb = this;
    var item = tb.multiselected[0];
    var theItem = item.data;
    projectOrganizer.myProjects.initialize();
    projectOrganizer.publicProjects.initialize();
    // injecting error into search results from https://github.com/twitter/typeahead.js/issues/747
    var mySourceWithEmptySelectable = function (q, cb) {
        var emptyMyProjects = [{ error: 'There are no matching projects to which you contribute.' }];
        projectOrganizer.myProjects.get(q, injectEmptySelectable);
        function injectEmptySelectable(suggestions) {
            if (suggestions.length === 0) {
                cb(emptyMyProjects);
            } else {
                cb(suggestions);
            }
        }
    };
    var publicSourceWithEmptySelectable = function (q, cb) {
        var emptyPublicProjects = { error: 'There are no matching public projects.' };
        projectOrganizer.publicProjects.get(q, injectEmptySelectable);
        function injectEmptySelectable(suggestions) {
            if (suggestions.length === 0) {
                cb([emptyPublicProjects]);
            } else {
                cb(suggestions);
            }
        }
    };

    if (!theItem.isSmartFolder) {
        $('#addprojectInput').typeahead('destroy');
        $('#addprojectInput').typeahead({
            highlight: true
        }, {
            name: 'my-projects',
            displayKey: function (data) {
                return data.name;
            },
            source: mySourceWithEmptySelectable,
            templates: {
                header: function () {
                    return '<h3 class="category">My Projects</h3>';
                },
                suggestion: function (data) {
                    if (typeof data.name !== 'undefined') {
                        return '<p>' + data.name + '</p>';
                    }
                    return '<p>' + data.error + '</p>';
                }
            }
        }, {
            name: 'public-projects',
            displayKey: function (data) {
                return data.name;
            },
            source: publicSourceWithEmptySelectable,
            templates: {
                header: function () {
                    return '<h3 class="category">Public Projects</h3>';
                },
                suggestion: function (data) {
                    if (typeof data.name !== 'undefined') {
                        return '<p>' + data.name + '</p>';
                    }
                    return '<p>' + data.error + '</p>';
                }
            }
        });
        $('#addprojectInput').bind('keyup', function (event) {
            var key = event.keyCode || event.which,
                buttonEnabled = $('#add-link-button').hasClass('tb-disabled');

            if (key === 13) {
                if (buttonEnabled) {
                    $('#add-link-button').click(); //submits if the control is active
                }
            } else {
                $('#add-link-warning').text('');
                $('#add-link-button').addClass('tb-disabled');
                linkName = '';
                linkID = '';
            }
        });
        $('#addprojectInput').bind('typeahead:selected', function (obj, datum, name) {
            var getChildrenURL = theItem.apiURL + 'get_folder_pointers/',
                children;
            $.getJSON(getChildrenURL, function (data) {
                children = data;
                if (children.indexOf(datum.node_id) === -1) {
                    $('#add-link-button').removeClass('tb-disabled');
                    linkName = datum.name;
                    linkID = datum.node_id;
                } else {
                    $('#add-link-warning').text('This project is already in the folder');
                }
            }).fail($osf.handleJSONError);
        });
    }

}

function addProjectButton() {
    var tb = this;
    var item = tb.multiselected[0];
    var theItem = item.data;

    return m('#add-link-button.fangorn-toolbar-icon.text-info.tb-disabled', {
        onclick : function () {
            var url = '/api/v1/pointer/',
                postData = JSON.stringify({
                    pointerID: linkID,
                    toNodeID: theItem.node_id
                });
            theItem.expand = false;
            saveExpandState(theItem, function () {
                var postAction = $.ajax({
                        type: 'POST',
                        url: url,
                        data: postData,
                        contentType: 'application/json',
                        dataType: 'json'
                    });
                postAction.done(function () {
                    tb.updateFolder(null, item);
                });
            });
            triggerClickOnItem.call(tb, item);
            tb.options.iconState.mode = 'bar';
        }
    }, [
        m('i.fa.fa-plus'),
        m('span.hidden-xs', 'Add')
    ]);
}

function showLegend() {
    var tb = this;
    var keys = Object.keys(projectOrganizerCategories);
    var data = keys.map(function (key) {
        return {
            icon: iconmap.componentIcons[key] || iconmap.projectIcons[key],
            label: nodeCategories[key] || projectOrganizerCategories[key]
        };
    });
    var repr = function (item) {
        return [
            m('span', {
                className: item.icon
            }),
            '  ',
            item.label
        ];
    };
    var opts = {
        footer: m('span', ['*lighter color denotes a registration (e.g. ',
            m('span', {
                className: iconmap.componentIcons.data + ' po-icon'
            }),
            ' becomes  ',
            m('span', {
                className: iconmap.componentIcons.data + ' po-icon-registered'
            }),
            ' )'
            ])
    };
    tb.modal.update(legendView(data, repr, opts));
    tb.modal.show();
}

function infoIcon() {
    var tb = this;
    return m('.fangorn-toolbar-icon.text-info', {
        'data-toggle' : 'tooltip',
        'title':  'Icon legend',
        'data-placement' : 'bottom',
        onclick : function () {
            showLegend.call(tb);
        }
    }, [
        m('i.fa.fa-info')
    ]);
}

function _poToolbar() {
    var tb = this;
    var generalButtons = [];
    var generalIcons = tb.options.iconState.generalIcons;
    if (generalIcons.search.on) {
        generalButtons.push(generalIcons.search.template.call(tb));
    }

    generalButtons.push(generalIcons.info.template.call(tb));

    if (tb.options.iconState.mode === 'bar') {
        return m('.row.tb-header-row', [
            m('.col-xs-12.tb-buttons-col', [
                m('.fangorn-toolbar.pull-right',
                    [
                        tb.options.iconState.rowIcons.map(function (icon) {
                            if (icon.template) {
                                return icon.template.call(tb);
                            }
                        }),
                        generalButtons
                    ]
                        )
            ])
        ]);
    }
    if (tb.options.iconState.mode === 'search') {
        return m('.row.tb-header-row', [
            m('#searchRow', { config : function () { $('#searchRow input').focus(); }}, [
                m('.col-xs-11', tb.options.filterTemplate.call(tb)),
                m('.col-xs-1.tb-buttons-col',
                    m('.fangorn-toolbar.pull-right',
                        toolbarDismissIcon.call(tb)
                        )
                    )
            ])
        ]);
    }
    if (tb.options.iconState.mode === 'addFolder') {
        return m('.row.tb-header-row', [
            m('#collRow', { config : function () { $('#collRow input').focus(); }}, [
                m('.col-xs-9', m('input#addNewFolder.tb-header-input', { 'placeholder' : 'Collection name'})),
                m('.col-xs-3.tb-buttons-col',
                    m('.fangorn-toolbar.pull-right',
                        [
                            addFolderButton.call(tb),
                            toolbarDismissIcon.call(tb)
                        ]
                        )
                    )
            ])
        ]);
    }
    if (tb.options.iconState.mode === 'rename') {
        return m('.row.tb-header-row', [
            m('#renameRow', { config : function () { $('#renameRow input').focus(); }}, [
                m('.col-xs-9', m('input#renameInput.tb-header-input', { value : tb.multiselected[0].data.name })),
                m('.col-xs-3.tb-buttons-col',
                    m('.fangorn-toolbar.pull-right',
                        [
                            renameButton.call(tb),
                            toolbarDismissIcon.call(tb)
                        ]
                        )
                    )
            ])
        ]);
    }
    if (tb.options.iconState.mode === 'addProject') {
        return m('.row.tb-header-row', [
            m('#projRow', { config : function () { $('#projRow input').focus(); }}, [
                m('.col-xs-9', [
                    m('input#addprojectInput.tb-header-input', { config : function () { applyTypeahead.call(tb);}, type : 'text', placeholder : 'Name of the project to find'}),
                    m('#add-link-warning.text-warning.p-sm')
                ]
                    ),
                m('.col-xs-3.tb-buttons-col',
                    m('.fangorn-toolbar.pull-right',
                        [
                            addProjectButton.call(tb),
                            toolbarDismissIcon.call(tb)
                        ]
                        )
                    )
            ])
        ]);
    }
}

function _poDefineToolbar(item) {
    var tb = this;
    var buttons = [];
    if (!item.data.urls) { return; }
    var url = item.data.urls.fetch;
    var theItem = item.data;
    var theParentNode = item.parent();
    var theParentNodeID = theParentNode.data.node_id;
    $('.fangorn-toolbar-icon').tooltip('destroy');

    if (!item.data.isSmartFolder) {
        if (url !== null) {
            buttons.push(
                { name : 'gotoEvent', template : function () {
                    return m('.fangorn-toolbar-icon.text-primary', {
                        'data-toggle' : 'tooltip',
                        'title':  'Opens the project in same window. Use Command + Click to open in new window.',
                        'data-placement' : 'bottom',
                        onclick : function (event) { _gotoEvent.call(tb, event, item); }
                    }, [
                        m('i.fa.fa-external-link'),
                        m('span.hidden-xs', 'Open')
                    ]);
                }}
            );
        }
    }

    if (!item.data.isSmartFolder && (item.data.isDashboard || item.data.isFolder)) {
        buttons.push(
            { name : 'addFolder', template : function () {
                return m('.fangorn-toolbar-icon.text-primary', {
                    'data-toggle' : 'tooltip',
                    'title':  'Adds a Collection to visually organize your projects or components.',
                    'data-placement' : 'bottom',
                    onclick : function (event) {
                        tb.options.iconState.mode = 'addFolder';
                    }
                }, [
                    m('i.fa.fa-cubes'),
                    m('span', 'Add Collection')
                ]);
            }},
            { name : 'addExistingProject', template : function () {
                return m('.fangorn-toolbar-icon.text-primary', {
                    'data-toggle' : 'tooltip',
                    'title':  'Adds an existing project or component to the Collection.',
                    'data-placement' : 'bottom',
                    onclick : function (event) {
                        tb.options.iconState.mode = 'addProject';
                    }
                }, [
                    m('i.fa.fa-cube'),
                    m('span', 'Add Existing Project')
                ]);
            }}
        );
    }
    if (!item.data.isFolder && item.data.parentIsFolder && !item.parent().data.isSmartFolder) {
        buttons.push(
            { name : 'removeFromFolder', template : function () {
                return m('.fangorn-toolbar-icon.text-primary', {
                    'data-toggle' : 'tooltip',
                    'title':  'Removes the selected row from the Collection. This action does NOT delete the project.',
                    'data-placement' : 'bottom',
                    onclick : function(event) {
                        url = '/api/v1/folder/' + theParentNodeID + '/pointer/' + theItem.node_id;
                        var deleteAction = $.ajax({
                                type: 'DELETE',
                                url: url,
                                contentType: 'application/json',
                                dataType: 'json'
                            });
                        deleteAction.done(function () {
                            tb.updateFolder(null, theParentNode);

                        });
                    }
                }, [
                    m('i.fa.fa-minus'),
                    m('span', 'Remove From Folder')
                ]);
            }}
        );
    }
    if (!item.data.isDashboard && !item.data.isRegistration && item.data.permissions && item.data.permissions.edit) {
        buttons.push(
            { name : 'renameItem', template : function () {
                return m('.fangorn-toolbar-icon.text-primary', {
                    'data-toggle' : 'tooltip',
                    'title':  'Change the name of the Collection or project',
                    'data-placement' : 'bottom',
                    onclick : function (event) {
                        tb.options.iconState.mode = 'rename';
                    }
                }, [
                    m('i.fa.fa-font'),
                    m('span', 'Rename')
                ]);
            }}
        );
    }
    if (item.data.isFolder && !item.data.isDashboard && !item.data.isSmartFolder) {
        buttons.push(
            { name : 'deleteFolder', template : function () {
                return m('#deleteFolder.fangorn-toolbar-icon.text-primary', {
                    'data-toggle' : 'tooltip',
                    'title':  'Deletes a collection.',
                    'data-placement' : 'bottom',
                    onclick : function (event) {
                        _deleteFolder.call(tb, item, theItem);
                    }
                }, [
                    m('i.fa.fa-trash'),
                    m('span', 'Delete Collection')
                ]);
            }}
        );
    }
    item.icons = buttons;
}

function _deleteFolder(item) {
    var tb = this;
    var theItem = item.data;
    function runDeleteFolder() {
        var url = '/api/v1/folder/' + theItem.node_id;
        var deleteAction = $.ajax({
                type: 'DELETE',
                url: url,
                contentType: 'application/json',
                dataType: 'json'
            });
        deleteAction.done(function () {
            tb.updateFolder(null, item.parent());
            tb.modal.dismiss();
            tb.select('.tb-row').first().trigger('click');
        });
    }
    var mithrilContent = m('div', [
            m('h3.break-word', 'Delete "' + theItem.name + '"?'),
            m('p', 'Are you sure you want to delete this Collection? This will also delete any Collections ' +
                'inside this one. You will not delete any projects in this Collection.')
        ]);
    var mithrilButtons = m('div', [
            m('span.tb-modal-btn', { 'class' : 'text-primary', onclick : function() { tb.modal.dismiss(); } }, 'Cancel'),
            m('span.tb-modal-btn', { 'class' : 'text-danger', onclick : function() { runDeleteFolder(); }  }, 'Delete')
        ]);
    tb.modal.update(mithrilContent, mithrilButtons);
}

/**
 * OSF-specific Treebeard options common to all addons.
 * For documentation visit: https://github.com/caneruguz/treebeard/wiki
 */
var tbOptions = {
    rowHeight : 27,         // user can override or get from .tb-row height
    showTotal : 15,         // Actually this is calculated with div height, not needed. NEEDS CHECKING
    paginate : false,       // Whether the applet starts with pagination or not.
    paginateToggle : false, // Show the buttons that allow users to switch between scroll and paginate.
    uploads : false,         // Turns dropzone on/off.
    columnTitles : _poColumnTitles,
    resolveRows : _poResolveRows,
    showFilter : true,     // Gives the option to filter by showing the filter box.
    title : false,          // Title of the grid, boolean, string OR function that returns a string.
    allowMove : true,       // Turn moving on or off.
    moveClass : 'po-draggable',
    hoverClass : 'fangorn-hover',
    hoverClassMultiselect : 'fangorn-selected',
    togglecheck : _poToggleCheck,
    sortButtonSelector : {
        up : 'i.fa.fa-chevron-up',
        down : 'i.fa.fa-chevron-down'
    },
    sortDepth : 1,
    dragOptions : {},
    dropOptions : {},
    dragEvents : {
        start : _poDragStart
    },
    dropEvents : {
        drop : _poDrop,
        over : _poOver
    },
    onload : function () {
        var tb = this,
            rowDiv = tb.select('.tb-row');
        _poLoadOpenChildren.call(tb);
        rowDiv.first().trigger('click');

        $('.gridWrapper').on('mouseout', function () {
            rowDiv.removeClass('po-hover');
        });
        $(document).on('keypress', '#renameInput', function () {
            if (tb.pressedKey === 13) {
                _renameEvent.call(tb);
            }
        });
        $(document).on('keypress', '#addNewFolder', function () {
            if (tb.pressedKey === 13) {
                _addFolderEvent.call(tb);
            }
        });
    },
    createcheck : function (item, parent) {
        return true;
    },
    deletecheck : function (item) {
        return true;
    },
    ontogglefolder : function (item, event) {
        if (event) {
            saveExpandState(item.data);
        }
        if (!item.open) {
            item.load = false;
        }
        $('[data-toggle="tooltip"]').tooltip();
    },
    onscrollcomplete : function(){
        $('[data-toggle="tooltip"]').tooltip();
        _cleanupMithril();
    },
    onmultiselect : _poMultiselect,
    resolveIcon : _poResolveIcon,
    resolveToggle : _poResolveToggle,
    resolveLazyloadUrl : _poResolveLazyLoad,
    lazyLoadOnLoad : expandStateLoad,
    resolveRefreshIcon : function() {
        return m('i.fa.fa-refresh.fa-spin');
    },
    headerTemplate : _poToolbar,
    // Not treebeard options, specific to Fangorn
    iconState : {
        mode : 'bar',
        generalIcons : {
            search : { on : true, template : searchButton },
            info : { on : true, template : infoIcon }
        },
        rowIcons : [{}]
    },
    defineToolbar : _poDefineToolbar,
    onselectrow : function (row) {
        console.log(row);
    }
};

/**
 * Initialize Project organizer in the fashion of Fangorn. Prepeares an option object within ProjectOrganizer
 * @param options Treebeard type options to be extended with Treebeard default options.
 * @constructor
 */
function ProjectOrganizer(options) {
    this.options = $.extend({}, tbOptions, options);
    this.grid = null; // Set by _initGrid
    this.init();
}
/**
 * Project organizer prototype object with init functions set to Treebeard.
 * @type {{constructor: ProjectOrganizer, init: Function, _initGrid: Function}}
 */
ProjectOrganizer.prototype = {
    constructor: ProjectOrganizer,
    init: function () {
        this._initGrid();
    },
    _initGrid: function () {
        this.grid = new Treebeard(this.options);
        return this.grid;
<<<<<<< HEAD
=======
    },
    legend: function(domNode) {
        var self = this;
        var showLegend = function() {
            var keys = Object.keys(projectOrganizerCategories);
            var data = keys.map(function(key) {
                return {
                    icon: iconmap.componentIcons[key] || iconmap.projectIcons[key],
                    label: nodeCategories[key] || projectOrganizerCategories[key]
                };
            });
            var repr = function(item) {
                return [
                    m('span', {
                        className: item.icon
                    }),
                    '  ',
                    item.label
                ];
            };
            var opts = {
                footer: m('span', ['*lighter color denotes a registration (e.g. ',
                                   m('span', {
                                       className: iconmap.componentIcons.data + ' po-icon'
                                   }),
                                   ' becomes  ',
                                   m('span', {
                                       className: iconmap.componentIcons.data + ' po-icon-registered'
                                   }),
                                   ' )'
                                  ])
            };
            self.grid.tbController.modal.update(legendView(data, repr, opts));
            self.grid.tbController.modal.show();
        };
        domNode.onclick = showLegend;
        return m.render(
            domNode,
            m('span', {
                className: [iconmap.info, iconmap.smaller, iconmap.clickable].join(' '),
                click: showLegend
            })
        );
>>>>>>> fc95b2dc
    }
};

module.exports = {
    ProjectOrganizer: ProjectOrganizer,
    _whichIsContainer: whichIsContainer,
    _canAcceptDrop: canAcceptDrop
};<|MERGE_RESOLUTION|>--- conflicted
+++ resolved
@@ -347,25 +347,19 @@
         return template;
     }
     if (item.data.isSmartFolder) {
-        return returnView('smartFolder');
+        return returnView('smartCollection');
     }
     if (item.data.isFolder) {
-        return returnView('folder');
-    }
-    if (item.data.isPointer && !item.parent().data.isFolder){
+        return returnView('collection');
+    }
+    if (item.data.isPointer && !item.parent().data.isFolder) {
         return returnView('link');
     }
     if (item.data.isProject) {
         if (item.data.isRegistration) {
-<<<<<<< HEAD
-            return returnView('registration');
-=======
             return returnView('registeredProject', item.data.category);
-        } else {
-            return returnView('project');
->>>>>>> fc95b2dc
-        }
-        return returnView('project');
+        }
+        return returnView('project', item.data.category);
     }
 
     if (item.data.isComponent) {
@@ -378,7 +372,7 @@
     if (item.data.isPointer) {
         return returnView('link');
     }
-    return returnView('folder');
+    return returnView('collection');
 }
 
 /**
@@ -1555,52 +1549,6 @@
     _initGrid: function () {
         this.grid = new Treebeard(this.options);
         return this.grid;
-<<<<<<< HEAD
-=======
-    },
-    legend: function(domNode) {
-        var self = this;
-        var showLegend = function() {
-            var keys = Object.keys(projectOrganizerCategories);
-            var data = keys.map(function(key) {
-                return {
-                    icon: iconmap.componentIcons[key] || iconmap.projectIcons[key],
-                    label: nodeCategories[key] || projectOrganizerCategories[key]
-                };
-            });
-            var repr = function(item) {
-                return [
-                    m('span', {
-                        className: item.icon
-                    }),
-                    '  ',
-                    item.label
-                ];
-            };
-            var opts = {
-                footer: m('span', ['*lighter color denotes a registration (e.g. ',
-                                   m('span', {
-                                       className: iconmap.componentIcons.data + ' po-icon'
-                                   }),
-                                   ' becomes  ',
-                                   m('span', {
-                                       className: iconmap.componentIcons.data + ' po-icon-registered'
-                                   }),
-                                   ' )'
-                                  ])
-            };
-            self.grid.tbController.modal.update(legendView(data, repr, opts));
-            self.grid.tbController.modal.show();
-        };
-        domNode.onclick = showLegend;
-        return m.render(
-            domNode,
-            m('span', {
-                className: [iconmap.info, iconmap.smaller, iconmap.clickable].join(' '),
-                click: showLegend
-            })
-        );
->>>>>>> fc95b2dc
     }
 };
 
