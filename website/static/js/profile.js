'use strict';

var $ = require('jquery');
var ko = require('knockout');
var bootbox = require('bootbox');
require('knockout.validation');
require('knockout.punches');
ko.punches.enableAll();
require('knockout-sortable');

var $osf = require('./osfHelpers');
var koHelpers = require('./koHelpers');
require('js/objectCreateShim');

var socialRules = {
    orcid: /orcid\.org\/([-\d]+)/i,
    researcherId: /researcherid\.com\/rid\/([-\w]+)/i,
    scholar: /scholar\.google\.com\/citations\?user=(\w+)/i,
    twitter: /twitter\.com\/(\w+)/i,
    linkedIn: /.*\/?(in\/.*|profile\/.*|pub\/.*)/i,
    impactStory: /impactstory\.org\/([\w\.-]+)/i,
    github: /github\.com\/(\w+)/i
};

var cleanByRule = function(rule) {
    return function(value) {
        var match = value.match(rule);
        if (match) {
            return match[1];
        }
        return value;
    };
};

var noop = function() {};

var SerializeMixin = function() {};

/** Serialize to a JS Object. */
SerializeMixin.prototype.serialize = function() {
   return ko.toJS(this);
};

SerializeMixin.prototype.unserialize = function(data) {
    var self = this;
    $.each(data || {}, function(key, value) {
        if (ko.isObservable(self[key])) {
            self[key](value);

            
            // Ensure that validation errors are displayed
            self[key].notifySubscribers();
        }
    });
    return self;
};

/**
    * A mixin to handle custom date serialization on ContentModels with a separate month input.
    *
    * Months are converted to their integer equivalents on serialization
    * for db storage and back to strings on unserialization to display to the user.
    */
var DateMixin = function() {
    var self = this;
    self.months = ['January', 'February', 'March', 'April', 'May', 'June',
        'July', 'August', 'September', 'October', 'November', 'December'];
    self.endMonth = ko.observable();
    self.endYear = ko.observable().extend({
        required: {
            onlyIf: function() {
                return !!self.endMonth();
            },
            message: 'Please enter a year for the end date.'
        },
        year: true,
        pyDate: true
    });
    self.ongoing = ko.observable(false);
    self.displayDate = ko.observable(' ');
    self.endView = ko.computed(function() {
        return (self.ongoing() ? 'ongoing' : self.displayDate());
    }, self);
    self.startMonth = ko.observable();
    self.startYear = ko.observable().extend({
        required: {
            onlyIf: function() {
                if (!!self.endMonth() || !!self.endYear() || self.ongoing() === true) {
                    return true;
                }
            },
            message: 'Please enter a year for the start date.'
        },
        year: true,
        pyDate: true
    });

    self.start = ko.computed(function () {
        if (self.startMonth() && self.startYear()) {
            return new Date(self.startYear(),
                    (self.monthToInt(self.startMonth()) - 1).toString());
        } else if (self.startYear()) {
            return new Date(self.startYear(), '0', '1');
        }
    }, self).extend({
        notInFuture: true
    });
    self.end = ko.computed(function() {
        if (self.endMonth() && self.endYear()) {
            self.displayDate(self.endMonth() + ' ' + self.endYear());
            return new Date(self.endYear(),
                    (self.monthToInt(self.endMonth()) - 1).toString());
        } else if (!self.endMonth() && self.endYear()) {
            self.displayDate(self.endYear());
            return new Date(self.endYear(), '0', '1');
        }
    }, self).extend({
        notInFuture: true,
        minDate: self.start
    });
    self.clearEnd = function() {
        self.endMonth('');
        self.endYear('');
        return true;
    };
};

DateMixin.prototype.monthToInt = function(value) {
    var self = this;
    if (value !== undefined) {
        return self.months.indexOf(value) + 1;
    }
};

DateMixin.prototype.intToMonth = function(value) {
    var self = this;
    if (value !== undefined) {
        return self.months[(value - 1)];
    }
};

DateMixin.prototype.serialize = function() {
    var self = this;
    var content = ko.toJS(self);
    var startMonthInt = self.monthToInt(self.startMonth());
    var endMonthInt = self.monthToInt(self.endMonth());
    content.startMonth = startMonthInt;
    content.endMonth = endMonthInt;

    return content;
};

DateMixin.prototype.unserialize = function(data) {
    var self = this;
    SerializeMixin.prototype.unserialize.call(self, data);

    var startMonth = self.intToMonth(self.startMonth());
    var endMonth = self.intToMonth(self.endMonth());
    self.startMonth(startMonth);
    self.endMonth(endMonth);

    return self;
};

/** A mixin to set, keep and revert the state of a model's fields
    *
    *  A trackedProperties list attribute must defined, containing all fields
    *  to be tracked for changes. Generally, this will be any field that is
    *  filled from an external source, and will exclude calculated fields.
    * */
var TrackedMixin = function() {
    var self = this;
    self.originalValues = ko.observable();
};

/** Determine is the model has changed from its original state */
TrackedMixin.prototype.dirty = function() {
    var self = this;
    return ko.toJSON(self.trackedProperties) !== ko.toJSON(self.originalValues());
};

/** Store values in tracked fields for future use */
TrackedMixin.prototype.setOriginal = function () {
    var self = this;
    self.originalValues(ko.toJS(self.trackedProperties));
};

/** Restore fields to their values as of when setOriginal was called */
TrackedMixin.prototype.restoreOriginal = function () {
    var self = this;
    for (var i=0; i<self.trackedProperties.length; i++) {
        self.trackedProperties[i](self.originalValues()[i]);
    }
};

var BaseViewModel = function(urls, modes, preventUnsaved) {
    var self = this;

    self.urls = urls;
    self.modes = modes || ['view'];
    self.viewable = $.inArray('view', modes) >= 0;
    self.editAllowed = $.inArray('edit', self.modes) >= 0;
    self.editable = ko.observable(self.editAllowed);
    self.mode = ko.observable(self.editable() ? 'edit' : 'view');
    self.original = ko.observable();
    self.tracked = [];  // Define for each view model that inherits

    // Must be set after isValid is defined in inherited view models
    self.hasValidProperty = ko.observable(false);

    // Warn on URL change if dirty
    if (preventUnsaved !== false) {
        $(window).on('beforeunload', function() {
            if (self.dirty()) {
                return 'You have unsaved changes.  Please click "Submit" or "Cancel" before leaving the page.';
            }
        });
    }

    // Warn on tab change if dirty
    $('body').on('show.bs.tab', function() {
        if (self.dirty()) {
            $osf.growl('You have unsaved changes.',
                    'Please click "Submit" or "Cancel" before switching ' +
                    'tabs.');
            return false;
        }
        return true;
    });

    this.message = ko.observable();
    this.messageClass = ko.observable();
    this.showMessages = ko.observable(false);
};

BaseViewModel.prototype.changeMessage = function(text, css, timeout) {
    var self = this;
    self.message(text);
    var cssClass = css || 'text-info';
    self.messageClass(cssClass);
    if (timeout) {
        // Reset message after timeout period
        setTimeout(
            function() {
                self.message('');
                self.messageClass('text-info');
            },
            timeout
        );
    }
};

BaseViewModel.prototype.handleSuccess = function() {
    if ($.inArray('view', this.modes) >= 0) {
        this.mode('view');
        
    } else {
        this.changeMessage(
            'Settings updated',
            'text-success',
            5000
        );
    }
};

BaseViewModel.prototype.handleError = function(response) {    
    var defaultMsg = 'Could not update settings';
<<<<<<< HEAD
    var msg;
    if (response.responseJSON === undefined) {
        msg = defaultMsg;
    }
    else {
        msg = response.responseJSON.message_long;
    }
     this.changeMessage(
         msg,
         'text-danger',
=======
    var msg = response.message_long || defaultMsg;

 

    this.changeMessage(
        msg,
        'text-danger',
>>>>>>> 7594b731
        5000
    );

};

BaseViewModel.prototype.setOriginal = function() {};

BaseViewModel.prototype.dirty = function() { return false; };

BaseViewModel.prototype.fetch = function(callback) {
    var self = this;
    callback = callback || noop;
    $.ajax({
        type: 'GET',
        url: this.urls.crud,
        dataType: 'json',
        success: [this.unserialize.bind(this), self.setOriginal.bind(self), callback.bind(self)],
        error: this.handleError.bind(this, 'Could not fetch data')
    });
};

BaseViewModel.prototype.edit = function() {
    if (this.editable() && this.editAllowed) {
        this.mode('edit');
    }
};

BaseViewModel.prototype.cancel = function(data, event) {
    var self = this;
    event && event.preventDefault();

    if (this.dirty()) {
        bootbox.confirm({
            title: 'Discard changes?',
            message: 'Are you sure you want to discard your unsaved changes?',
            callback: function(confirmed) {
                if (confirmed) {
                    self.restoreOriginal();
                    if ($.inArray('view', self.modes) !== -1) {
                        self.mode('view');
                    }
                }
            },
            buttons:{
                confirm:{
                    label:'Discard',
                    className:'btn-danger'
                }
            }
        });
    } else {
        if ($.inArray('view', self.modes) !== -1) {
            self.mode('view');
        }
    }

};

BaseViewModel.prototype.submit = function() {
    if (this.hasValidProperty() && this.isValid()) {
        $osf.putJSON(
            this.urls.crud,
            this.serialize()
        ).done(
            this.handleSuccess.bind(this)
        ).done(
            this.setOriginal.bind(this)
        ).fail(
            this.handleError.bind(this)
        );
    } else {
        this.showMessages(true);
    }

};

var NameViewModel = function(urls, modes, preventUnsaved, fetchCallback) {
    var self = this;
    BaseViewModel.call(self, urls, modes, preventUnsaved);
    fetchCallback = fetchCallback || noop;
    TrackedMixin.call(self);

    self.full = koHelpers.sanitizedObservable().extend({required: true, trimmed: true});
    self.given = koHelpers.sanitizedObservable().extend({trimmed: true});
    self.middle = koHelpers.sanitizedObservable().extend({trimmed: true});
    self.family = koHelpers.sanitizedObservable().extend({trimmed: true});
    self.suffix = koHelpers.sanitizedObservable().extend({trimmed: true});

    self.trackedProperties = [
        self.full,
        self.given,
        self.middle,
        self.family,
        self.suffix
    ];

    var validated = ko.validatedObservable(self);
    self.isValid = ko.computed(function() {
        return validated.isValid();
    });
    self.hasValidProperty(true);

    self.citations = ko.observable();

    self.hasFirst = ko.computed(function() {
        return !! self.full();
    });

    self.impute = function(callback) {
        var cb = callback || noop;
        if (! self.hasFirst()) {
            return;
        }
        return $.ajax({
            type: 'GET',
            url: urls.impute,
            data: {
                name: self.full()
            },
            dataType: 'json',
            success: [self.unserialize.bind(self), cb],
            error: self.handleError.bind(self, 'Could not fetch names')
        });
    };

    self.initials = function(names) {
        names = $.trim(names);
        return names
            .split(/\s+/)
            .map(function(name) {
                return name[0].toUpperCase() + '.';
            })
            .filter(function(initial) {
                return initial.match(/^[a-z]/i);
            }).join(' ');
    };

    var suffix = function(suffix) {
        var suffixLower = suffix.toLowerCase();
        if ($.inArray(suffixLower, ['jr', 'sr']) !== -1) {
            suffix = suffix + '.';
            suffix = suffix.charAt(0).toUpperCase() + suffix.slice(1);
        } else if ($.inArray(suffixLower, ['ii', 'iii', 'iv', 'v']) !== -1) {
            suffix = suffix.toUpperCase();
        }
        return suffix;
    };

    self.citeApa = ko.computed(function() {
        var cite = self.family();
        var given = $.trim(self.given() + ' ' + self.middle());

        if (given) {
            cite = cite + ', ' + self.initials(given);
        }
        if (self.suffix()) {
            cite = cite + ', ' + suffix(self.suffix());
        }
        return cite;
    });

    self.citeMla = ko.computed(function() {
        var cite = self.family();
        if (self.given()) {
            cite = cite + ', ' + self.given();
            if (self.middle()) {
                cite = cite + ' ' + self.initials(self.middle());
            }
        }
        if (self.suffix()) {
            cite = cite + ', ' + suffix(self.suffix());
        }
        return cite;
    });

    self.fetch(fetchCallback);
};
NameViewModel.prototype = Object.create(BaseViewModel.prototype);
$.extend(NameViewModel.prototype, SerializeMixin.prototype, TrackedMixin.prototype);

/*
 * Custom observable for use with external services.
 */
var extendLink = function(obs, $parent, label, baseUrl) {
    
    obs.url = ko.computed(function($data, event) {
        // Prevent click from submitting form
        
        event && event.preventDefault();
        if (obs()) {
            return baseUrl ? baseUrl + obs() : obs();
        }
        return '';
    });

    obs.hasAddon = ko.computed(function() {
        return $parent.addons()[label] !== undefined;
    });

    obs.importAddon = function() {
        if (obs.hasAddon()) {
            obs($parent.addons()[label]);
        }
    };

    return obs;
};

var SocialViewModel = function(urls, modes) {
    var self = this,
        i;
    BaseViewModel.call(self, urls, modes);
    TrackedMixin.call(self);
    self.addons = ko.observableArray();

    self.profileWebsites = ko.observableArray();

    self.hasProfileWebsites = ko.computed(function() {
        if (self.profileWebsites()) {
            for (var i=0; i<self.profileWebsites().length; i++) {
                if (self.profileWebsites()[i]) {
                    return true;
                }
            }
        }
        return false;
    });

    self.canRemove = ko.computed(function () {
        if (self.profileWebsites()) {
            return self.profileWebsites().length > 1;
        }
        
        else { 
            return false;
        }
    });
    
    self.orcid = extendLink(
        ko.observable().extend({trimmed: true, cleanup: cleanByRule(socialRules.orcid)}),
        self, 'orcid', 'http://orcid.org/'
    );
    self.researcherId = extendLink(
        ko.observable().extend({trimmed: true, cleanup: cleanByRule(socialRules.researcherId)}),
        self, 'researcherId', 'http://researcherId.com/rid/'
    );
    self.twitter = extendLink(
        ko.observable().extend({trimmed: true, cleanup: cleanByRule(socialRules.twitter)}),
        self, 'twitter', 'https://twitter.com/'
    );
    self.scholar = extendLink(
        ko.observable().extend({trimmed: true, cleanup: cleanByRule(socialRules.scholar)}),
        self, 'scholar', 'http://scholar.google.com/citations?user='
    );
    self.linkedIn = extendLink(
        ko.observable().extend({trimmed: true, cleanup: cleanByRule(socialRules.linkedIn)}),
        self, 'linkedIn', 'https://www.linkedin.com/'
    );
    self.impactStory = extendLink(
        ko.observable().extend({trimmed: true, cleanup: cleanByRule(socialRules.impactStory)}),
        self, 'impactStory', 'https://www.impactstory.org/'
    );
    self.github = extendLink(
        ko.observable().extend({trimmed: true, cleanup: cleanByRule(socialRules.github)}),
        self, 'github', 'https://github.com/'
    );

    self.trackedProperties = [
        self.profileWebsites,
        self.orcid,
        self.researcherId,
        self.twitter,
        self.scholar,
        self.linkedIn,
        self.impactStory,
        self.github
    ];

    var validated = ko.validatedObservable(self);
 
    self.isValid = ko.computed(function() {
        return validated.isValid();
    });
    self.hasValidProperty(true);

    self.values = ko.computed(function() {
        return [
            {label: 'ORCID', text: self.orcid(), value: self.orcid.url()},
            {label: 'ResearcherID', text: self.researcherId(), value: self.researcherId.url()},
            {label: 'Twitter', text: self.twitter(), value: self.twitter.url()},
            {label: 'GitHub', text: self.github(), value: self.github.url()},
            {label: 'LinkedIn', text: self.linkedIn(), value: self.linkedIn.url()},
            {label: 'ImpactStory', text: self.impactStory(), value: self.impactStory.url()},
            {label: 'Google Scholar', text: self.scholar(), value: self.scholar.url()}
        ];
    });

    self.hasValues = ko.computed(function() {
        var values = self.values();
        if (self.hasProfileWebsites()) {
            return true;
        }
        for (var i=0; i<self.values().length; i++) {
            if (values[i].value) {
                return true;
            }
        }
        return false;
    });

    self.addWebsiteInput = function() {
        this.profileWebsites.push(ko.observable().extend({
            trimmedURL: true
        }));
    };
    
    self.removeWebsite = function(profileWebsite) {
        var profileWebsites = ko.toJS(self.profileWebsites()),
            idx = profileWebsites.indexOf(profileWebsite);
            self.profileWebsites.splice(idx, 1);
        if (self.profileWebsites().length === 0) {
            self.addWebsiteInput();
        }
    };

    if (self.profileWebsites().length === 0) {
        self.addWebsiteInput();
    }

    self.fetch();
};
SocialViewModel.prototype = Object.create(BaseViewModel.prototype);
$.extend(SocialViewModel.prototype, SerializeMixin.prototype, TrackedMixin.prototype);

SocialViewModel.prototype.serialize = function() {
    var serializedData = ko.toJS(this);
    var profileWebsites = serializedData.profileWebsites;
    
    function removeBlankValues(value) {
        return value !== '';
    }
    
    serializedData.profileWebsites = serializedData.profileWebsites.filter(removeBlankValues);
    return serializedData;
};

SocialViewModel.prototype.unserialize = function(data) {
    var self = this,
        websiteValue = [];
    $.each(data || {}, function(key, value) {
        if (ko.isObservable(self[key]) && key === 'profileWebsites') {
            if (!value.length) {
                value.push('');
            }

        for (var i = 0; i < value.length; i++) {
                websiteValue[i] = ko.observable(value[i]).extend({
                        trimmedURL: true
                });                 
            }
            self[key](websiteValue);
        }  
        else if (ko.isObservable(self[key])) {
            self[key](value);
            // Ensure that validation errors are displayed
            self[key].notifySubscribers();
        }
    });
    return self;
};

var ListViewModel = function(ContentModel, urls, modes) {
    var self = this;
    BaseViewModel.call(self, urls, modes);

    self.ContentModel = ContentModel;
    self.contents = ko.observableArray();

    self.tracked = self.contents;

    self.isValid = ko.computed(function() {
        for (var i=0; i<self.contents().length; i++) {
            if (! self.contents()[i].isValid()) {
                return false;
            }
        }
        return true;
    });
    self.hasMultiple = ko.computed(function() {
        return self.contents().length > 1;
    });
    self.hasValidProperty(true);

    /** Determine if any of the models in the list are dirty
    *
    * Emulates the interface of TrackedMixin.dirty
    * */
    self.dirty = function() {
        // if the length of the list has changed
        if (self.originalItems.length !== self.contents().length) {
            return true;
        }
        for (var i=0; i<self.contents().length; i++) {
            if (
                // object has changed
                self.contents()[i].dirty() ||
                // it's a different object
                self.contents()[i].originalValues() !== self.originalItems[i]
                ) { return true; }
        }
        return false;
    };

    /** Restore all items in the list to their original state
        *
        * Emulates the interface of TrackedMixin.restoreOriginal
        * */
    self.restoreOriginal = function() {
        self.contents([]);

        // We can't trust the original objects, as they're mutable
        for (var i=0; i<self.originalItems.length; i++) {

            // Reconstruct the item
            var item = new self.ContentModel(self);
            item.originalValues(self.originalItems[i]);
            item.restoreOriginal();

            self.contents.push(item);
        }
    };

    /** Store the state of all items in the list
        *
        * Emulates the interface of TrackedMixin.setOriginal
        * */
    self.setOriginal = function() {
        self.originalItems = [];
        for (var i=0; i<self.contents().length; i++) {
            self.contents()[i].setOriginal();
            self.originalItems.push(self.contents()[i].originalValues());
        }
    };
};
ListViewModel.prototype = Object.create(BaseViewModel.prototype);

ListViewModel.prototype.addContent = function() {
    this.contents.push(new this.ContentModel(this));
};

ListViewModel.prototype.removeContent = function(content) {
    var idx = this.contents().indexOf(content);
    this.contents.splice(idx, 1);
};

ListViewModel.prototype.unserialize = function(data) {
    var self = this;
    if(self.editAllowed) {
        self.editable(data.editable);
    } else {
        self.editable(false);
    }
    self.contents(ko.utils.arrayMap(data.contents || [], function (each) {
        return new self.ContentModel(self).unserialize(each);
    }));

    // Ensure at least one item is visible
    if (self.contents().length === 0) {
        self.addContent();
    }

    self.setOriginal();
};

ListViewModel.prototype.serialize = function() {
    var contents = [];
    if (this.contents().length !== 0 && typeof(this.contents()[0].serialize() !== undefined)) {
        for (var i=0; i < this.contents().length; i++) {
            contents.push(this.contents()[i].serialize());
        }
    }
    else {
        contents = ko.toJS(this.contents);
    }

    return {contents: contents};
};

var JobViewModel = function() {
    var self = this;
    DateMixin.call(self);
    TrackedMixin.call(self);

    self.institution = ko.observable('').extend({required: true, trimmed: true});
    self.department = ko.observable('').extend({trimmed: true});
    self.title = ko.observable('').extend({trimmed: true});

    self.trackedProperties = [
        self.institution,
        self.department,
        self.title,
        self.startMonth,
        self.startYear,
        self.endMonth,
        self.endYear
    ];

    var validated = ko.validatedObservable(self);
    self.isValid = ko.computed(function() {
        return validated.isValid();
    });
};
$.extend(JobViewModel.prototype, DateMixin.prototype, TrackedMixin.prototype);

var SchoolViewModel = function() {
    var self = this;
    DateMixin.call(self);
    TrackedMixin.call(self);

    self.institution = ko.observable('').extend({required: true, trimmed: true});
    self.department = ko.observable('').extend({trimmed: true});
    self.degree = ko.observable('').extend({trimmed: true});

    self.trackedProperties = [
        self.institution,
        self.department,
        self.degree,
        self.startMonth,
        self.startYear,
        self.endMonth,
        self.endYear
    ];

    var validated = ko.validatedObservable(self);
    self.isValid = ko.computed(function() {
        return validated.isValid();
    });
};
$.extend(SchoolViewModel.prototype, DateMixin.prototype, TrackedMixin.prototype);

var JobsViewModel = function(urls, modes) {
    var self = this;
    ListViewModel.call(self, JobViewModel, urls, modes);

    self.fetch();
};
JobsViewModel.prototype = Object.create(ListViewModel.prototype);

var SchoolsViewModel = function(urls, modes) {
    var self = this;
    ListViewModel.call(self, SchoolViewModel, urls, modes);

    self.fetch();
};
SchoolsViewModel.prototype = Object.create(ListViewModel.prototype);

var Names = function(selector, urls, modes) {
    this.viewModel = new NameViewModel(urls, modes);
    $osf.applyBindings(this.viewModel, selector);
    window.nameModel = this.viewModel;
};

var Social = function(selector, urls, modes) {
    this.viewModel = new SocialViewModel(urls, modes);
    $osf.applyBindings(this.viewModel, selector);
    window.social = this.viewModel;
};

var Jobs = function(selector, urls, modes) {
    this.viewModel = new JobsViewModel(urls, modes);
    $osf.applyBindings(this.viewModel, selector);
    window.jobsModel = this.viewModel;
};

var Schools = function(selector, urls, modes) {
    this.viewModel = new SchoolsViewModel(urls, modes);
    $osf.applyBindings(this.viewModel, selector);

};



module.exports = {
    Names: Names,
    Social: Social,
    Jobs: Jobs,
    Schools: Schools,

    // Expose private viewmodels
    _NameViewModel: NameViewModel
};<|MERGE_RESOLUTION|>--- conflicted
+++ resolved
@@ -38,7 +38,7 @@
 
 /** Serialize to a JS Object. */
 SerializeMixin.prototype.serialize = function() {
-   return ko.toJS(this);
+    return ko.toJS(this);
 };
 
 SerializeMixin.prototype.unserialize = function(data) {
@@ -46,8 +46,6 @@
     $.each(data || {}, function(key, value) {
         if (ko.isObservable(self[key])) {
             self[key](value);
-
-            
             // Ensure that validation errors are displayed
             self[key].notifySubscribers();
         }
@@ -115,7 +113,7 @@
             return new Date(self.endYear(), '0', '1');
         }
     }, self).extend({
-        notInFuture: true,
+        notInFuture:true,
         minDate: self.start
     });
     self.clearEnd = function() {
@@ -202,6 +200,7 @@
     self.editAllowed = $.inArray('edit', self.modes) >= 0;
     self.editable = ko.observable(self.editAllowed);
     self.mode = ko.observable(self.editable() ? 'edit' : 'view');
+
     self.original = ko.observable();
     self.tracked = [];  // Define for each view model that inherits
 
@@ -212,7 +211,7 @@
     if (preventUnsaved !== false) {
         $(window).on('beforeunload', function() {
             if (self.dirty()) {
-                return 'You have unsaved changes.  Please click "Submit" or "Cancel" before leaving the page.';
+                return 'There are unsaved changes to your settings.';
             }
         });
     }
@@ -220,8 +219,8 @@
     // Warn on tab change if dirty
     $('body').on('show.bs.tab', function() {
         if (self.dirty()) {
-            $osf.growl('You have unsaved changes.',
-                    'Please click "Submit" or "Cancel" before switching ' +
+            $osf.growl('There are unsaved changes to your settings.',
+                    'Please save or discard your changes before switching ' +
                     'tabs.');
             return false;
         }
@@ -253,7 +252,6 @@
 BaseViewModel.prototype.handleSuccess = function() {
     if ($.inArray('view', this.modes) >= 0) {
         this.mode('view');
-        
     } else {
         this.changeMessage(
             'Settings updated',
@@ -263,20 +261,8 @@
     }
 };
 
-BaseViewModel.prototype.handleError = function(response) {    
+BaseViewModel.prototype.handleError = function(response) {
     var defaultMsg = 'Could not update settings';
-<<<<<<< HEAD
-    var msg;
-    if (response.responseJSON === undefined) {
-        msg = defaultMsg;
-    }
-    else {
-        msg = response.responseJSON.message_long;
-    }
-     this.changeMessage(
-         msg,
-         'text-danger',
-=======
     var msg = response.message_long || defaultMsg;
 
  
@@ -284,10 +270,8 @@
     this.changeMessage(
         msg,
         'text-danger',
->>>>>>> 7594b731
         5000
     );
-
 };
 
 BaseViewModel.prototype.setOriginal = function() {};
@@ -358,7 +342,6 @@
     } else {
         this.showMessages(true);
     }
-
 };
 
 var NameViewModel = function(urls, modes, preventUnsaved, fetchCallback) {
@@ -469,10 +452,8 @@
  * Custom observable for use with external services.
  */
 var extendLink = function(obs, $parent, label, baseUrl) {
-    
     obs.url = ko.computed(function($data, event) {
         // Prevent click from submitting form
-        
         event && event.preventDefault();
         if (obs()) {
             return baseUrl ? baseUrl + obs() : obs();
@@ -494,12 +475,12 @@
 };
 
 var SocialViewModel = function(urls, modes) {
-    var self = this,
-        i;
+    var self = this;
     BaseViewModel.call(self, urls, modes);
     TrackedMixin.call(self);
+
     self.addons = ko.observableArray();
-
+    
     self.profileWebsites = ko.observableArray();
 
     self.hasProfileWebsites = ko.computed(function() {
@@ -522,7 +503,17 @@
             return false;
         }
     });
-    
+
+    //self.personal = extendLink(
+    //    // Note: Apply extenders in reverse order so that `ensureHttp` is
+    //    // applied before `url`.
+    //    ko.observable().extend({
+    //        trimmed: true,
+    //        url: true,
+    //        ensureHttp: true
+    //    }),
+    //    self, 'personal'
+    //);
     self.orcid = extendLink(
         ko.observable().extend({trimmed: true, cleanup: cleanByRule(socialRules.orcid)}),
         self, 'orcid', 'http://orcid.org/'
@@ -554,6 +545,7 @@
 
     self.trackedProperties = [
         self.profileWebsites,
+        //self.personal,
         self.orcid,
         self.researcherId,
         self.twitter,
@@ -564,7 +556,6 @@
     ];
 
     var validated = ko.validatedObservable(self);
- 
     self.isValid = ko.computed(function() {
         return validated.isValid();
     });
@@ -572,6 +563,7 @@
 
     self.values = ko.computed(function() {
         return [
+            //{label: 'Personal Site', text: self.personal(), value: self.personal.url()},
             {label: 'ORCID', text: self.orcid(), value: self.orcid.url()},
             {label: 'ResearcherID', text: self.researcherId(), value: self.researcherId.url()},
             {label: 'Twitter', text: self.twitter(), value: self.twitter.url()},
@@ -665,6 +657,10 @@
 
     self.tracked = self.contents;
 
+    self.canRemove = ko.computed(function() {
+        return self.contents().length > 1;
+    });
+
     self.isValid = ko.computed(function() {
         for (var i=0; i<self.contents().length; i++) {
             if (! self.contents()[i].isValid()) {
@@ -862,17 +858,13 @@
 var Schools = function(selector, urls, modes) {
     this.viewModel = new SchoolsViewModel(urls, modes);
     $osf.applyBindings(this.viewModel, selector);
-
-};
-
-
+};
 
 module.exports = {
     Names: Names,
     Social: Social,
     Jobs: Jobs,
     Schools: Schools,
-
     // Expose private viewmodels
     _NameViewModel: NameViewModel
 };