--- conflicted
+++ resolved
@@ -271,11 +271,7 @@
 
     BaseViewModel.prototype.setOriginal = function() {};
 
-<<<<<<< HEAD
-    BaseViewModel.prototype.dirty = function() { return false };
-=======
     BaseViewModel.prototype.dirty = function() { return false; };
->>>>>>> 47b7173b
 
     BaseViewModel.prototype.fetch = function() {
         var self = this;
@@ -312,12 +308,6 @@
         if ($.inArray('view', this.modes) !== -1) {
             this.mode('view');
         }
-<<<<<<< HEAD
-        if ($.inArray('view', this.modes) !== -1) {
-            this.mode('view');
-        }
-=======
->>>>>>> 47b7173b
     };
 
     BaseViewModel.prototype.submit = function() {
