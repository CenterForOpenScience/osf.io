/**
 * Prototype for creating a Hierarchical Grid Structure
 *
 * @class HGrid
 * @author Jake Rosenberg
 * @author Alexander Ferguson
 */
var HGrid = {
    //Gives each div a class based on type (folder or file)
    /**
    Default options for HGrid

    @property defaultOptions
    @type {Object}
    @param defaultOptions.container null
    @param defaultOptions.url null
    @param defaultOptions.info null
    @param defaultOptions.columns Uid and Name columns
    @param defaultOptions.editable false
    @param defaultOptions.enableCellNavigation false
    @param defaultOptions.asyncEditorLoading false
    @param defaultOptions.enableColumnReorder true
    @param defaultOptions.sortAsc true
    @param defaultOptions.dragDrop true
    @param defaultOptions.dropZone true
    @param defaultOptions.dropZonePreviewsContainer null
    @param defaultOptions.navLevel null
    @param defaultOptions.breadcrumbBox null
    @param defaultOptions.largeGuide true
    @param defaultOptions.clickUploadElement true
    @param defaultOptions.topCrumb true
    @param defaultOptions.forceFitColumns true
    @param defaultOptions.autoHeight true
    @param defaultOptions.navigation true
    **/
    defaultOptions: {
        container: null,
        url: null,
        info: null,
        columns: [
            {id: "uid", name: "uid", width: 40, field: "uid"},
            {id: "name", name: "Name", field: "name", width: 450, cssClass: "cell-title", sortable: true, defaultSortAsc: true}
        ],
        editable: false,
        enableCellNavigation: false,
        asyncEditorLoading: false,
        enableColumnReorder: true,
        sortAsc: true,
        dragDrop: true,
        dropZone: true,
        dropZonePreviewsContainer: null,
        navLevel: "null",
        breadcrumbBox: null,
        largeGuide: true,
        clickUploadElement: true,
        topCrumb: true,
        forceFitColumns: true,
        autoHeight: true,
        navigation: true
    },

    Slick: {
    },

    /**
    Data for the HGrid

    @property data
    @type Array
    @default null
    **/
    data: null,
    /**
    Currently rendered rows

    @property currentlyRendered
    @type Array
    @default []
    **/
    currentlyRendered: [],
    /**
    Current indent shift

    @property currentIndentShift
    @type int
    @default 0
    **/
    currentIndentShift: 0,
    /**
    Dropzone Object

    @property dropZoneObj
    @type {Object}
    @default null
    **/
    dropZoneObj: null,

    /**
     * This function creates a new HGrid object and calls initialize()
     * @constructor
     * @method create
     *
     * @param {Object} options Data to be passed to grid
     *   @param {String} options.url Url to post to
     *   @param {Object} options.info Information dictionary
     *     @param options.info.parent_uid Parent unique ID
     *     @param options.info.uid Unique ID
     *     @param options.info.name Name
     *     @param {String} options.info.type Folder or file
     *   @param {String} options.container Div ID of container for HGrid
     * @return {HGrid} Returns a new HGrid object.
     */
    create: function(options) {
        var _this = this;
        var self = Object.create(_this);
        self.options = $.extend({}, self.defaultOptions, options);
        var urls = ['urlAdd','urlMove','urlEdit','urlDelete'];
        for (var i = 0; i<urls.length; i++) {
            if (!self.options[urls[i]]) {
                self.options[urls[i]] = self.options['url'];
            }
            if (typeof self.options[urls[i]] === "function") {
                self.options[urls[i]] = self.options[urls[i]]();
            }
        }
        self.initialize();
        $.extend(this, {

            hGridOnMouseEnter: new self.Slick.Event(),
            hGridOnMouseLeave: new self.Slick.Event(),
            hGridOnClick: new self.Slick.Event(),
            /**
             Fired before a move occurs

             @event hGridBeforeMove
             @param {Object} e Event object
             @param {Object} args
                @param args.rows Array of unique IDs of rows moving
                @param args.insertBefore Row ID of destination row to insert before
             **/
            hGridBeforeMove: new self.Slick.Event(),
            /**
             Fired after a move occurs

             @event hGridAfterMove
             @param {Object} e Event object
             @param {Object} args
                @param args.rows Array of unique IDs of rows moving
                @param args.insertBefore Row ID of destination row to insert before
             **/
            hGridAfterMove: new self.Slick.Event(),
            /**
             Fired before an edit occurs

             @event hGridBeforeEdit
             @param {Object} e Event object
             @param {Object} args
                @param args.item Item being changed
                @param args.name New name
             **/
            hGridBeforeEdit: new self.Slick.Event(),
            /**
             Fired after an edit occurs

             @event hGridAfterEdit
             @param {Object} e Event object
             @param {Object} args
                @param args.item Item being changed
                @param args.name New name
                @param args.success Boolean, whether or not the edit succeeded
             **/
            hGridAfterEdit: new self.Slick.Event(),
            /**
             Fired before a delete occurs

             @event hGridBeforeDelete
             @param {Object} e Event object
             @param {Object} args
                @param args.items Array of unique IDs to be deleted
             **/
            hGridBeforeDelete: new self.Slick.Event(),
            /**
             Fired after a delete occurs

             @event hGridAfterDelete
             @param {Object} e Event object
             @param {Object} args
                @param args.items Array of unique IDs to be deleted
                @param args.success Boolean, whether or not the delete succeeded
             **/
            hGridAfterDelete: new self.Slick.Event(),
            /**
             Fired before an add occurs

             @event hGridBeforeAdd
             @param {Object} e Event object
             @param {Object} args
                @param args.item Item to be added
                @param args.parent Parent item for new item
             **/
            hGridBeforeAdd: new self.Slick.Event(),
            /**
             Fired after an add occurs

             @event hGridAfterAdd
             @param {Object} e Event object
             @param {Object} args
                @param args.item Item to be added
                @param args.parent Parent item for new item
                @param args.success Boolean, whether or not the add succeeded
             **/
            hGridAfterAdd: new self.Slick.Event(),
            /**
             Fired before an upload occurs

             @event hGridBeforeUpload
             @param {Object} e Event object
             @param {Object} args
                @param args.item File object being added
                @param args.parent Parent item for new file
             **/
            hGridBeforeUpload: new self.Slick.Event(),
            /**
             Fired after an upload occurs

             @event hGridAfterUpload
             @param {Object} e Event object
             @param {Object} args
                @param args.item File object being added
                @param args.success Boolean, whether or not the upload succeeded
             **/
            hGridAfterUpload: new self.Slick.Event(),
            /**
             Fired on success response from server on upload

             @event hGridOnUpload
             @param {Object} e Event object
             @param {Object} args File object response
             **/
            hGridOnUpload: new self.Slick.Event(),
             /**
             Fired on success response from server on upload

             @event hGridAfterNav
             @param {Object} e Event object
             @param {Object} args nav level
             **/
            hGridAfterNav: new self.Slick.Event()
        });
        return self;
    },

    initialize: function() {
        var hGridContainer = this.options.container;
        var hGridInfo = this.options.info;
        var hGridColumns = this.options.columns;
        this.data = this.prep(hGridInfo);
        this.Slick = $.extend({}, Slick);
        this.Slick.dataView = new this.Slick.Data.DataView({ inlineFilters: true });
//        this.Slick.dataView = $.extend({}, Slick.Data.DataView({ inlineFilters: true }));
//        this.Slick.dataView = new Slick.Data.DataView({ inlineFilters: true });
        this.Slick.dataView.beginUpdate();
        this.Slick.dataView.setItems(this.data);
        var data = this.data;
        var dataView = this.Slick.dataView;
        this.Slick.dataView.setFilterArgs([data, this]);
        this.Slick.dataView.setFilter(this.myFilter);
        this.Slick.dataView.endUpdate();
        if(this.options.dragDrop){
            hGridColumns.unshift({id: "#", name: "", width: 40, behavior: "selectAndMove", selectable: false, resizable: false, cssClass: "cell-reorder dnd"});
        }
        this.Slick.grid = new this.Slick.Grid(hGridContainer, this.Slick.dataView, hGridColumns, this.options);

        var _this = this;
        $.each(this.options.columns, function(idx, elm) {
            if (elm['primary']==true && !elm.formatter){
                elm.formatter = _this.defaultTaskNameFormatter;
            }
        });
        if(this.options.columns===this.defaultOptions.columns) {
            this.options.columns[this.Slick.grid.getColumnIndex('name')].formatter = this.defaultTaskNameFormatter;
        }
        this.options.columns[this.Slick.grid.getColumnIndex('name')].validator = this.requiredFieldValidator;
        this.Slick.grid.invalidate();
        this.Slick.grid.render();
        if(this.options.topCrumb) {
            this.updateBreadcrumbsBox();
        }
        this.setupListeners();
        if(this.options.dropZone){
            this.dropZoneInit(this);
        }
        else{
            if(typeof Dropzone !== 'undefined'){
                Dropzone.autoDiscover = false;
            }
        }
    },

    defaultTaskNameFormatter: function(row, cell, value, columnDef, dataContext) {
        value = value.replace(/&/g,"&amp;").replace(/</g,"&lt;").replace(/>/g,"&gt;");
        var spacer = "<span style='display:inline-block;height:1px;width:" + (15 * dataContext["indent"]) + "px'></span>";
        if (dataContext['type']=='folder') {
            if (dataContext._collapsed) {
                return spacer + " <span class='toggle expand nav-filter-item' data-hgrid-nav=" + dataContext['uid'] + "></span><span class='folder'></span>&nbsp;" + value + "</a>";
            } else {
                return spacer + " <span class='toggle collapse nav-filter-item' data-hgrid-nav=" + dataContext['uid'] + "></span><span class='folder'></span>&nbsp;" + value + "</a>";
            }
        } else {
            return spacer + " <span class='toggle'></span><span class='file'></span>&nbsp;" + value;
        }
    },

    requiredFieldValidator: function (value) {
        if (value == null || value == undefined || !value.length) {
            return {valid: false, msg: "This is a required field"};
        } else {
            return {valid: true, msg: null};
        }
    },

    myFilter: function (item, args) {
        var data = args[0];
        var _this = args[1];
        if (_this.options.navLevel != "null") {
//            if (item["sortpath"].indexOf(_this.options.navLevel) != 0) {
            if ( item["sortpath"].indexOf(_this.options.navLevel) != 0 ) {
                return false;
            }
            if ( (item["sortpath"] != _this.options.navLevel) && (item.parent == null) ) {
                return false;
            }
            var navLevelChecker = _this.getItemByValue(data, _this.options.navLevel, 'sortpath')
            if ( (item['uid'] != navLevelChecker['uid']) && (item['parent_uid'] == navLevelChecker['parent_uid'])){
                return false;
            }
        }
        if (item.parent != null) {
            var parent = _this.getItemByValue(data, item.parent_uid, 'uid');
            while (parent) {
                if (parent._collapsed) {
                    return false;
                }
                parent = _this.getItemByValue(data, parent.parent_uid, 'uid');
            }

            item['indent'] = item['absoluteIndent'] - _this.currentIndentShift;
            _this.currentlyRendered.push(item);
            return true;
        } else {
            item['indent'] = item['absoluteIndent'] - _this.currentIndentShift;
            _this.currentlyRendered.push(item);
            return true;
        }
    },

    updateNav: function(){
        var _this = this;
        var nav = _this.options.navLevel;
        nav = nav.split("/");
        nav = nav.pop();
        this.navLevelFilter(nav);
    },

    navLevelFilter: function(itemUid) {
        var _this = this;
        var item = _this.getItemByValue(_this.data, itemUid, "uid");
        var navReset = _this.options.navLevel;
        _this.currentlyRendered = [];
        if (item && itemUid!=="") {
            _this.currentIndentShift = item['absoluteIndent'];
            try {
                if(!item["sortpath"]) throw "This item has no sort path";
                _this.options.navLevel = item["sortpath"];
            } catch(e) {
                console.error(e);
                console.log("This is not a valid item");
                _this.options.navLevel = navReset;
            }
        } else {
            _this.options.navLevel = "null";
            _this.currentIndentShift = 0;
            _this.Slick.grid.invalidate();
            _this.updateBreadcrumbsBox(itemUid);
            _this.Slick.dataView.setFilterArgs([_this.data, this])
            _this.Slick.dataView.setFilter(_this.myFilter);
            return;
        }

        _this.Slick.dataView.setFilterArgs([_this.data, this])
        _this.Slick.dataView.setFilter(_this.myFilter);
        _this.Slick.grid.invalidate();
        _this.updateBreadcrumbsBox(itemUid);
        _this.hGridAfterNav.notify(item);
    },

     /**
     * This function updates the breadcrumbs element on the page during navigation of directories
     * @method updateBreadcrumbsBox
     *
     * @param {String} itemUid uid of the new item to display as breadcrumbs parent
    */
    updateBreadcrumbsBox: function(itemUid) {
        var _this = this;
        var item = _this.getItemByValue(_this.data, itemUid, "uid");
        var bcb = _this.options.breadcrumbBox;
        $(bcb).addClass("breadcrumb");
        var spacer = " / ";
        var crumbs = [];
        $(bcb).empty();
        var levels = [];
        if (item && itemUid!=="" && itemUid!==false) {
            try {
                levels = item["path"].slice();
                if(!item["path"]) throw "This item has no path";
            } catch(e) {
                console.error(e);
                console.log("This is not a valid item");
                levels = [];
            }
        }
        if (_this.options.topCrumb){
            var topCrumb = '<span class="hgrid-breadcrumb"><a href="#" data-hgrid-nav="">' + "HGrid" + '</a></span>';
            crumbs.push(topCrumb);
        }
        for (var i = 0; i<levels.length; i++) {
            var crumb = '<span class="hgrid-breadcrumb"><a href="#" data-hgrid-nav="' + levels[i] + '">' + _this.getItemByValue(_this.data, levels[i], 'uid')['name'] + '</a></span>';
            crumbs.push(crumb);
        }
        for (var i = 0; i<crumbs.length; i++) {
            $(bcb).append(crumbs[i]);
            $(bcb).append(spacer);
        }
    },


    dropZoneInit: function (hGrid){// Turn off the discover option so the URL error is not thrown with custom configuration
        var Dropzone = window.Dropzone;
        Dropzone.autoDiscover = false;
        var url;
        var bool = false;
// Instantiate this Dropzone
        if(typeof hGrid.options['urlAdd'] === "string"){
            url = hGrid.options['urlAdd'];
        }
        else {
            url = hGrid.options['url'];
            bool = true;
        }
        var myDropzone = new Dropzone(hGrid.options.container, {
            url: url,
            clickable: hGrid.options.clickUploadElement,
            previewsContainer: hGrid.options.dropZonePreviewsContainer,
            addRemoveLinks: true,
            dropDestination: null
        } );

        hGrid.dropZoneObj = myDropzone;
// Get the SlickGrid Row under the dragged file
        myDropzone.on("dragover", function(e){
            currentDropCell = hGrid.Slick.grid.getCellFromEvent(e);
            if(currentDropCell===null){
                dropHighlight = null;
                myDropzone.options.dropDestination = null;
                hGrid.draggerGuide(dropHighlight);
            }
            else{
                currentDropCell.insertBefore = currentDropCell['row'];

                if(hGrid.Slick.dataView.getItem(currentDropCell['row'])['type']=='folder'){
                    dropHighlight = hGrid.Slick.dataView.getItem(currentDropCell['row']);
                    myDropzone.options.dropDestination = dropHighlight['uid'];
                }
                else{
                    var childDropHighlight = hGrid.Slick.dataView.getItem(currentDropCell['row']);
                    dropHighlight = hGrid.getItemByValue(hGrid.data, childDropHighlight['parent_uid'], 'uid');
                    myDropzone.options.dropDestination = dropHighlight['uid'];
                }
                if(dropHighlight['permission']=="true" || typeof dropHighlight['permission'] == 'undefined')
                    hGrid.draggerGuide(dropHighlight);
            }
            if(bool){
                myDropzone.options.url = hGrid.options['urlAdd'][myDropzone.options.dropDestination];
            }

        });

        myDropzone.on("addedfile", function(file){
            $('.bar').css('width', "0%");
            var parent;
            if (myDropzone.options.dropDestination===null){
                parent = hGrid.getItemByValue(hGrid.data, myDropzone.options.dropDestination, 'parent');
            }
            else{
                parent = hGrid.getItemByValue(hGrid.data, myDropzone.options.dropDestination, 'uid');
            }
            var value = {item: file, parent: parent};
            var promise = $.when(hGrid.hGridBeforeUpload.notify(value));
            promise.always(function(event_status){
                if(event_status===false){
                    myDropzone.removeFile(file);
                    value['success'] = false;
                    hGrid.updateNav();
                    hGrid.hGridAfterUpload.notify(value);
                }
            });
        });

        myDropzone.on("dragleave", function(e){
            hGrid.removeDraggerGuide();
        });
// Pass the destination folder to the server
        myDropzone.on("sending", function(file, xhr, formData){
            hGrid.updateNav();
            $('#totalProgress').show();
            $('#totalProgressActive').addClass('progress progress-striped active');
            formData.append("destination", myDropzone.options.dropDestination);
        });

        myDropzone.on("uploadprogress", function(file, progress, bytesSent){
            var ins = "#" + file.name.replace(/[\s\.#\'\"]/g, '');
            $(ins).css('width', progress + "%");
        });

        myDropzone.on("totaluploadprogress", function(progress, totalBytes, totalBytesSent){
            $('#totalProgress').css('width', progress + "%");
            if (progress==100){
                setTimeout(function(){

                },(1*1000));
            }
        })
// Hook the drop success to the grid view update
        myDropzone.on("success", function(file) {
            var value;
            var promise = $.when(hGrid.hGridOnUpload.notify(file));
            promise.always(function(event_status){
                $('#totalProgressActive').removeClass('progress progress-striped active');
                $('#totalProgress').hide();
                $('#totalProgress').css('width', "0%");
                if (event_status || typeof(event_status)=='undefined'){
                    value = {item: JSON.parse(file.xhr.response)[0], success: true};
                    value['item']['name'] = file.name;
                    hGrid.updateNav();
                    hGrid.hGridAfterUpload.notify(value);
                }
                else{
                    value = {item: file, success: false};
                    hGrid.updateNav();
                    hGrid.hGridAfterUpload.notify(value);
                }
            });
        });
    },

    /**
     * Allows the user to add a new column to the grid
     * @method addColumn
     *
     * @param {Object} column New column to be added
     *  @param item.id ID of column
     *  @param item.name Name of column
     *  @param item.field Field of items to be put in the columns
     * @return {Boolean} True if setting columns works
     */
    addColumn: function(column) {
        var _this = this;
        var old_columns = _this.Slick.grid.getColumns();
        old_columns.push(column);
        _this.Slick.grid.setColumns(old_columns);
        return true;
    },

    /**
     * Allows the user to add a new item to the grid
     * @method addItem
     *
     * @param {Object} item New item to be added
     *  @param item.parent_uid Parent unique ID
     *  @param item.uid Unique ID
     *  @param item.name Name
     *  @param {String} item.type Folder or file
     * @return {Boolean}
     */
    addItem: function(item) {
        var _this = this;
//        if (!item['parent_uid'] || !item['uid'] || !item['name'] || !item['type'] || _this.getItemByValue(_this.data, item['uid'], 'uid')){
//            alert("This is an invalid item.")
//            return;
//        }
        var parent= _this.getItemByValue(_this.data, item['parent_uid'], 'uid');
        var value = {'item': item, 'parent':parent};
        var valueAfter = {'item': item, 'parent':parent};
        var promise = $.when(_this.hGridBeforeAdd.notify(value));
        promise.always(function(event_status){
            if(event_status || typeof(event_status)==='undefined'){
                if(item['parent_uid']!="null" && !item['uploadBar']){
                    var parent_path = parent['path'];
                    item['path']=[];
                    item['path']=item['path'].concat(parent_path, item['uid']);
                    item['sortpath']=item['path'].join('/');
                    if(!item['type']) item['type']='file';
                }
                var sortCol = _this.Slick.grid.getSortColumns()[0];
                var sortId = sortCol['columnId'];
                var asc = sortCol['sortAsc'];
                var spliceId = null;
                var searchData = _this.getItemsByValue(_this.data, parent['uid'], "parent_uid");

                if(searchData.length != 0){
                    var comp = null;
                    var compValue = null;
                    var itemValue = typeof(item[sortId]) == 'string' ? item[sortId].toLowerCase() : item[sortId];
                    itemValue = sortId == 'size' ? parseInt(itemValue) : itemValue;
                    for(var i=0; i<searchData.length; i++){
                        comp = searchData[i];
                        compValue = typeof(comp[sortId]) == 'string' ? comp[sortId].toLowerCase() : comp[sortId];
                        compValue = sortId == 'size' ? parseInt(compValue) : compValue;
                        spliceId = comp['id']+1;
                        if(asc){
                            if(compValue > itemValue){
                                spliceId = comp['id'];
                                break;
                            }
                        }
                        else{
                            if(compValue < itemValue){
                                spliceId = comp['id'];
                                break;
                            }
                        }
                    }
                }
                else{
                    spliceId = parent['id']+1;
                }

//            if(_this.data[parent['id']+1]){
//                var comp = _this.data[parent['id']+1];
//                var compValue = typeof(comp[sortCol]) == 'string' ? comp[sortCol].toLowerCase() : comp[sortCol];
//                var itemValue = typeof(item[sortCol]) == 'string' ? item[sortCol].toLowerCase() : item[sortCol];
//                while(compValue < itemValue && comp['indent']>parent['indent']){
//                    if(typeof(_this.data[comp['id']+1])==='undefined'){
//                        spliceId = comp['id']+1;
//                        break;
//                    }
//                    comp = _this.data[comp['id']+1];
//                    while(typeof(comp)!=='undefined' && comp['parent_uid']!=parent['uid']){
//                        comp = _this.data[comp['id']+1];
//                    }
//                    if(typeof(_this.data[comp['id']+1])==='undefined'){
//                        spliceId = comp['id']+1;
//                        break;
//                    }
//                    compValue = typeof(comp[sortCol]) == 'string' ? comp[sortCol].toLowerCase() : comp[sortCol];
//                    spliceId = comp['id'];
//                }
//            }
//            else{
//                spliceId = parent['id']+1;
//            }
                _this.data.splice(spliceId, 0,item);
                _this.prepJava(_this.data);
                _this.Slick.dataView.setItems(_this.data);
                _this.Slick.grid.setSelectedRows([]);
                _this.currentlyRendered=[];
                valueAfter['success'] = true;
                _this.hGridAfterAdd.notify(value);
                return true;
            }
            else{
                valueAfter['success'] = false;
                _this.updateNav();
                _this.hGridAfterAdd.notify(value);
                return false;
            }
        });
    },

    /**
     * Allows the user to add a new item to the grid
     * @method uploadItem
     *
     * @param {Object} item New item to be added
     *  @param item.parent_uid Parent unique ID
     *  @param item.uid Unique ID
     *  @param item.name Name
     *  @param {String} item.type Folder or file
     * @return {Boolean}
     */
    uploadItem: function(item) {
        var _this = this;
//        if (!item['parent_uid'] || !item['uid'] || !item['name'] || !item['type'] || _this.getItemByValue(_this.data, item['uid'], 'uid')){
//            alert("This is an invalid item.");
//            return;
//        }
        var parent= _this.getItemByValue(_this.data, item['parent_uid'], 'uid');
        if(item['parent_uid']!="null"){
            var parent_path = parent['path'].slice();
            parent_path.push(item['uid']);
            item['path'] = parent_path;
//                item['path'].concat(parent_path, item['uid']);
            item['sortpath']=item['path'].join('/');
        }
        _this.data.splice(parent['id']+1, 0,item);
        _this.prepJava(_this.data);
        _this.Slick.dataView.setItems(_this.data);
        _this.Slick.grid.invalidate();
        _this.Slick.grid.setSelectedRows([]);
        _this.currentlyRendered=[];
        _this.Slick.grid.render();
        return true;
    },

    hasChildren: function(itemUid) {
        var _this = this;
        if(_this.getItemByValue(_this.data, itemUid, "parent_uid")!=false)
            return true;
        return false;
    },

    /**
     * Allows the user to move items and all of their children to another place on the grid
     * @method moveItems
     *
     * @param {Array} src_uid Unique IDs of each item that should move
     * @param {int} dest Unique ID of the destination parent
     *
     * @return {Boolean}  True if success, false if failure
     */
    moveItems: function(src_uid, dest) {
        var _this = this;
        var src_id = [];
        var destination = _this.getItemByValue(_this.data, dest, 'uid');
        var dest_path = destination['path'];
        var url = _this.options.url;

        var value = {};
        value['rows']=[];
        for(var i=0; i<src_uid.length; i++){
            if ($.inArray(src_uid[i], dest_path)!=-1){
                return false;
            }
            value['rows'].push(src_uid[i]);
        }

        value['insertBefore']=destination['id']+1;
        var promise = $.when(_this.hGridBeforeMove.notify(value));
        promise.always(function(event_status){
            if(event_status || typeof(event_status)==='undefined'){
                if(_this.itemMover(value, url, src_id, dest_path)){
                    value['success']=true;
                    _this.updateNav();
                    _this.hGridAfterMove.notify(value);
                    return true;
                }
                else {
                    value['success']="There was an error with the grid";
                    _this.updateNav();
                    _this.hGridAfterMove.notify(value);
                    return false;
                }
            }
            else{
                value['success']=false;
                _this.updateNav();
                _this.hGridAfterMove.notify(value);
                return false;
            }
        });
    },

    /**
     * Allows the user to delete items and all of their children
     * @method deleteItems
     *
     * @param {Array} rowsToDelete Array of unique IDs of rows to delete
     * @return {Boolean}
     */
    deleteItems: function(rowsToDelete) {
        var _this = this;
        var value = {'items': []};
        var valueAfter = {'items':[]};
        for (var j=0; j<rowsToDelete.length; j++){
            value['items'].push(_this.getItemByValue(_this.data, rowsToDelete[j], 'uid'));
            valueAfter['items'].push(_this.getItemByValue(_this.data, rowsToDelete[j], 'uid'));
        }
        var promise = $.when(_this.hGridBeforeDelete.notify(value));
        promise.always(function(event_status) {
            if(event_status || typeof(event_status)==='undefined'){
                for(var i=0; i<rowsToDelete.length; i++){
                    var rows=[];
                    var check = _this.getItemByValue(_this.data, rowsToDelete[i], 'uid')['id'];
                    var j = check;
                    do{
                        rows.push(j);
                        j+=1;
                    }while(_this.data[j] && _this.data[j]['indent']>_this.data[check]['indent']);

                    _this.data.splice(rows[0], rows.length);
                    _this.Slick.dataView.setItems(_this.data);
                }
                _this.prepJava(_this.data);
                _this.Slick.dataView.setItems(_this.data);
                _this.Slick.grid.invalidate();
                _this.Slick.grid.setSelectedRows([]);
                _this.currentlyRendered=[];
                _this.Slick.grid.render();
                valueAfter['success']=true;
                _this.updateNav();
                _this.hGridAfterDelete.notify(valueAfter);
                return true;
            }
            else{
                valueAfter['success']=false;
                _this.updateNav();
                _this.hGridAfterDelete.notify(valueAfter);
                return false;
            }
        });
    },

    /**
     * Allows the user to edit the name of the item passed
     * @method editItem
     *
     * @param src_uid Unique ID of the item to change
     * @param {String} name New name for the item being changed
     *
     * @return {Boolean}
     */
    editItem: function(src_uid, name) {
        var _this = this;
        var src = _this.getItemByValue(_this.data, src_uid, 'uid');
        var value = {'item': src, 'name': name};
        var valueAfter = {'item': src, 'name': name};
        var promise = $.when(_this.hGridBeforeEdit.notify(value));
        promise.always(function(event_status){
            if(event_status || typeof(event_status)==='undefined'){
                src['name']=name;
                _this.Slick.dataView.updateItem(src['id'], src);
                valueAfter['success']=true;
                _this.hGridAfterEdit.notify(valueAfter);
                return true;
            }
            else{
                valueAfter['success']=false;
                _this.hGridAfterEdit.notify(valueAfter);
                return false;
            }
        });
    },

    /**
     * This function searches through the data and returns the first object with the correct value
     * @method getItemByValue
     *
     * @param {Array} data Dataset to loop through
     * @param {Object} searchVal Value to search for
     * @param {String} searchProp Property of target value
     *
     * @return {Object} Item with searchValue or false if not in dataset
    */
    getItemByValue: function(data, searchVal, searchProp) {
        var ans;
        for(var i =0; i<data.length; i++){
            if(data[i][searchProp]==searchVal){
                ans=data[i];
                return ans;
            }
        }
        return false;
    },

    /**
     * This function searches through the data and returns a list of objects with the correct value
     * @method getItemsByValue
     *
     * @param {Array} data Dataset to loop through
     * @param {Object} searchVal Value to search for
     * @param {String} searchProp Property of target value
     *
     * @return {Object} Array of items with searchValue
    */
    getItemsByValue: function(data, searchVal, searchProp) {
        var propArray = [];
        for(var i =0; i<data.length; i++){
            if(data[i][searchProp]==searchVal){
                propArray.push(data[i]);
            }
        }
        return propArray;
    },

    prep: function(info){
        var indent = 0;
        var checker = {};
        var i = 0;
        var data_counter=0;
        var output = [];
        var _this = this;
        while (info.length>=1){

            var d = info[i];
            if (info[i]['parent_uid']=="null"){
                d['parent']=null;
                d['indent']=0;
                d['id']=data_counter;
                checker[d['uid']]=[d['indent'], data_counter];
                output[data_counter]=d;
                data_counter++;
                info.splice(i, 1);
            }
            else if(info[i]['parent_uid'] in checker){
                d['parent']=checker[d['parent_uid']][1];
                d['indent']=checker[d['parent_uid']][0]+1;
                d['id']=data_counter;
                checker[d['uid']]=[d['indent'], data_counter];
                output[data_counter]=d;
                data_counter++;
                info.splice(i, 1);
            }
            else{
                i++;
            }
            if(i>=info.length){
                i=0;
            }
            if(d['name']=="null"){
                d['name']+=i;
            }
        }

        for(var l=0; l<output.length; l++){
            var path = [];
            var namePath = [];
            path.push(output[l]['uid']);
            if(output[l]['parent_uid']!="null"){
                for(var m=0; m<l; m++){
                    if(output[m]['uid']==output[l]['parent_uid']){
//                        var x = m;
                        while(output[m]['parent_uid']!="null"){
                            path.push(output[m]['uid']);
                            m = output[m]['parent'];
                        }
                        path.push(output[m]['uid']);
                        break;
                    }
                }
            }
            path.reverse();
            output[l]['path']=path;
            output[l]['sortpath']=path.join('/');
        }
        var sortingCol='sortpath';
        output.sort(function(a, b){
            var x = a[sortingCol].toLowerCase(), y = b[sortingCol].toLowerCase();

            if(x == y){
                return 0;
            }
            if(_this.options.sortAsc){
                return x > y ? 1 : -1;
            }
            else{
                return x < y ? 1 : -1;
            }
        });
        return this.prepJava(output);
    },

    prepJava: function(sortedData, options) {
        var _this = this;
        var settings = {
            sorting: false,
        };

        settings = $.extend(settings, options);


        var output = [];
        var checker = {};
        var indent = 0;
        for (var i = 0; i < sortedData.length; i++) {
            var parent;
            var d = {};
            var path = [];

            //Assign parent paths, find ID of parent and assign its ID to "parent" attribute
            d['parent_uid']=sortedData[i]['parent_uid'];
            path.push(sortedData[i]['uid']);
            //Check if item has a parent
            if (sortedData[i]['parent_uid']!="null"){
                for(var j=0; j<sortedData.length; j++){
                    if (sortedData[j]['uid']==d['parent_uid'] && !d["parent"]){
                        d["parent"]= j;
                        break;
                    }
                }
                //If parent hasn't been encountered, increment the indent
                if (!(sortedData[i]['parent_uid'] in checker)){
                    indent++;
                }
                //If it has been encountered, make indent the same as others with same parent
                else {
                    indent = checker[sortedData[i]['parent_uid']];
                }
                //Make sure parent_uid is in checker
                checker[sortedData[i]['parent_uid']]=indent;
            }
            //If no parent, set parent to null and indent to 0
            else {
                indent=0;
                d["parent"]=null;
            }
            if (sortedData[i]._collapsed){
                d._collapsed=sortedData[i]._collapsed;
            }
            //Set other values
            d["id"] = i;
            if (!settings['sorting']){
                d["indent"] = indent;
                d["absoluteIndent"] = indent;
            }
            d = $.extend(true, sortedData[i], d);
            output[i]=d;
        }
        return output;
    },

    itemMover: function (args, url, src, dest){
        this.removeDraggerGuide();
//        $.post(url, {src: JSON.stringify(src), dest: JSON.stringify(dest)}, function(response){
//            //Make sure move succeeds
//            if (response=="fail"){
//                alert("Move failed!");
//                return false;
//            }
//            else{

        for(var y=0; y<args.rows.length; y++){
            var rows=[];
            //Make sure all children move as well
            var item = this.getItemByValue(this.data, args.rows[y], 'uid');
            var j = item['id'];
            var stopRow;
            do{
                rows.push(j);
                j+=1;
                stopRow = j;
            }while(this.data[j] && this.data[j]['indent']>item['indent']);

            //Update data
            var extractedRows = [], left, right;

            var insertBefore = this.Slick.grid.getDataItem(args.insertBefore)['id'];


            left = this.data.slice(0, insertBefore);
            right = this.data.slice(insertBefore, this.data.length);

            rows.sort(function(a,b) { return a-b; });

            for (var i = 0; i < rows.length; i++) {
                extractedRows.push(this.data[rows[i]]);
            }

            rows.reverse();

            for (var i = 0; i < rows.length; i++) {
                var row = rows[i];
                if (row < insertBefore) {
                    left.splice(row, 1);
                } else {
                    right.splice(row - insertBefore, 1);
                }
            }

//                    Change parent uid and uid

            var checker = {};
            var old_path = extractedRows[0]['path'];

            if (dest==null){
                extractedRows[0]['path'] = [extractedRows[0]['uid']];
                extractedRows[0]['parent_uid']="null";
                extractedRows[0]['sortpath']=extractedRows[0]['path'].join('/');
            }
            else{
                extractedRows[0]['parent_uid']=dest[dest.length-1];
                extractedRows[0]['path'] = dest.slice();
                extractedRows[0]['path'].push(extractedRows[0]['uid']);
                extractedRows[0]['sortpath']=extractedRows[0]['path'].join('/');
            }


            var new_path = extractedRows[0]['uid'];
            checker[old_path]=new_path;

            if (extractedRows.length > 1){
                for(var m=1; m<extractedRows.length; m++){
                    var par = this.getItemByValue(extractedRows, extractedRows[m]['parent_uid'], 'uid')['path'];
                    extractedRows[m]['path']= par.slice();
                    extractedRows[m]['path'].push(extractedRows[m]['uid']);
                    extractedRows[m]['sortpath']=extractedRows[m]['path'].join('/');
                }
            }

            this.data = left.concat(extractedRows.concat(right));

            var selectedRows = [];
            for (var i = 0; i < rows.length; i++){
                selectedRows.push(left.length + i);
            }

            var new_data = this.prepJava(this.data);
            this.data = new_data;
        }
        this.Slick.dataView.setItems(this.data);
        this.Slick.grid.invalidate();
        this.Slick.grid.setSelectedRows([]);
        this.currentlyRendered=[];
        this.Slick.grid.render();
        return true;
    },

    removeDraggerGuide: function() {
        var _this = this;
        $(_this.options.container).find(".dragger-guide").removeClass("dragger-guide");
        $(_this.options.container).find(".slick-viewport").removeClass("dragger-guide1");
    },

    draggerGuide: function(inserter) {
        var _this = this;
        _this.removeDraggerGuide();
        var dragParent=false;
        // If a target row exists
        if(inserter==null){
            if(_this.options.largeGuide){
                $(_this.options.container).find(".slick-viewport").addClass("dragger-guide1");
            }
        }
        else{
            if (inserter['uid']!="uploads"){
                if(inserter['type']=='folder'){
                    dragParent = _this.Slick.grid.getCellNode(_this.Slick.dataView.getRowById(inserter['id']), 0).parentNode;
                }
                else{
                    try{
                        dragParent = _this.Slick.grid.getCellNode(_this.Slick.dataView.getRowById(inserter['parent']), 0).parentNode;
                    }
                    catch(err){
                    }
                }
            }
            if(dragParent){
                $(dragParent).addClass("dragger-guide");
            }
        }
    },

    //Function called when sort is clicked
    onSort: function (e, args, grid, dataView, data){
        var _this = this;
        _this.options.sortAsc = !_this.options.sortAsc;
        var sortingCol = args.sortCol.field;
        var sorted = _this.sortHierarchy(data, sortingCol, dataView, grid);
        var new_data = _this.prepJava(sorted, {'sorting': true});
        _this.data = new_data;
        dataView.setItems(new_data);
        _this.currentlyRendered=[];
        _this.updateNav();
    },

    compare: function(a, b) {
        var _this = this;
        if (a instanceof Array && b instanceof Array) {
            for (var r, i=0, l=Math.min(a.length, b.length); i<l; i++)
                if (r = _this.compare(a[i], b[i]))
                    return r;
            return a.length - b.length;
        } else // use native comparison algorithm, including ToPrimitive conversion
            return (a > b) - (a < b);
    },

    sortHierarchy: function (data, sortingCol, dataView, grid){
        var _this = this;
        var sorted = data.sort(function(a, b){
            var x = a[sortingCol], y = b[sortingCol];
            if(_this.options.sortAsc){
                return _this.compare(x,y);
            }
            else{
                return -(_this.compare(x,y));
            }
        });
        var hierarchical = [];
        this.buildHierarchy(sorted, hierarchical, undefined);
        return hierarchical;
    },

    buildHierarchy: function (sorted, hierarchical, parent) {
        for(var i=0; i < sorted.length; i++)
        {
            var item = sorted[i];
            var parentId;
            if(parent){
                parentId = parent.id;
            }
            else{
                parentId = undefined;
            }
            if(item.parent == parentId){
                hierarchical.push(item);
<<<<<<< HEAD
                if (item['type'] == 'folder') {
=======
//                // Remove item from sorted
//                sorted.splice(i, 1);
//                if (item['type'] == 'folder') {
>>>>>>> 16991cbb
                    this.buildHierarchy(sorted, hierarchical, item);
//                }
            }
        }
    },

    setupListeners: function(){
        var _this = this;
        var grid = this.Slick.grid;
        var data = this.data;
        var dataView = this.Slick.dataView;
        var src = [];
        var dest = "";
        grid.setSelectionModel(new Slick.RowSelectionModel());
        var moveRowsPlugin = new Slick.RowMoveManager({
            cancelEditOnDrag: true
        });

        //Before rows are moved, make sure their dest is valid, document source and target
        _this.Slick.grid.onMouseEnter.subscribe(function(e, args){
            args['e'] = e;
            _this.hGridOnMouseEnter.notify(args);
        });

        _this.Slick.grid.onMouseLeave.subscribe(function(e, args){
            args['e'] = e;
            _this.hGridOnMouseLeave.notify(args);
        });

        moveRowsPlugin.onBeforeMoveRows.subscribe(function (e, args) {
            src = [];
            dest = "";
            var inserter=null;
            if (grid.getDataItem(args.insertBefore-1)){
                if(args.insertBefore==args.rows[0]+1){
                    inserter = grid.getDataItem(args.insertBefore-2);
                }
                else{
                    inserter = grid.getDataItem(args.insertBefore-1);
                }
            }
            try{
                var insertBefore = grid.getDataItem(args.insertBefore)['id'];
            }
            catch(error){
                if(error.name == TypeError){
                    return false;
                }
            }

            if(inserter!=null){
                if(inserter['type']=='folder'){
                    dest = inserter['path'];
                }
                else{
                    dest = _this.getItemByValue(data, inserter['parent_uid'], 'uid');
                    dest = dest['path'];
                }
            }
            else{
                if (_this.options.navLevel == "null") {
                    dest = null;
                } else {
                    dest = _this.getItemByValue(data, _this.options.navLevel, 'sortpath');
                    if (dest['parent_uid'] == "null") {
                        dest = null
                    } else {
                        dest = _this.getItemByValue(data, dest['parent_uid'], 'uid')['path'];
                    }
//                    dest = dest['path'].slice();
                }
            }

            for (var i = 0; i < args.rows.length; i++) {
                src[i]=_this.getItemByValue(_this.data, _this.Slick.dataView.getItem(args.rows[i])['id'], 'id')['path'];
//                src[i]=args.rows[i];
                if (dest==""){
                    dest = null;
                }
                var index = true;

                if (dest!=null){
                    if (dest.indexOf(src[i][src[i].length-1]) != -1 || dest=="catch" || dest.indexOf("uploads") == 0){
                        index = false;
                    }
                }
                else{
                    inserter=null;
                }
                _this.draggerGuide(inserter);
                if (args.rows[i] == insertBefore - 1 || index == false || src[i] == "uploads" || dest == "uploads") {
                    _this.removeDraggerGuide();
                    return false;
                }
            }
            return true;
        });

//        When rows are moved post to server and update data
        moveRowsPlugin.onMoveRows.subscribe(function(e, args){
            var src_id = [];
            for(var i=0; i<src.length; i++){
                src_id.push(src[i][src[i].length-1]);
            }

            var value = {};
            value['rows']=[];
            for(var j=0; j<src_id.length; j++){
                value['rows'].push(src_id[j]);
            }
            value['insertBefore']=args['insertBefore'];
            var promise = $.when(_this.hGridBeforeMove.notify(value));
            promise.always(function(event_status){
                if(event_status || typeof(event_status)==='undefined'){
                    _this.itemMover(value, "/sg_move", src, dest);
                    value['success']=true;
                    _this.updateNav();
                    _this.hGridAfterMove.notify(value);
                }
                else {
                    _this.removeDraggerGuide();
                    alert("Move failed");
                    value['success']=false;
                    _this.updateNav();
                    _this.hGridAfterMove.notify(value);
                }
            });
        });

        grid.registerPlugin(moveRowsPlugin);

        //Update the item when edited
        grid.onCellChange.subscribe(function (e, args) {
            _this.options.editable=false;
            var src=args.item;
            _this.Slick.dataView.updateItem(src.id, src);
//            $.post('/sg_edit', {grid_item: JSON.stringify(src)}, function(new_title){
//                if(new_title!="fail"){
//                }
//                else{
//                    src['name']=src['uid'];
//                    alert("You can't change the uploads folder!");
//                    dataView.updateItem(src.id, src);
//                }
//            });
        });

        grid.onClick.subscribe(function (e, args) {
            _this.hGridOnClick.notify({e: e, args: args});
            if ($(e.target).hasClass("toggle") || $(e.target).hasClass("folder")) {
                var item = dataView.getItem(args.row);
                if (item) {
                    var i=args.row;
                    var counter = -1;
                    do{
                        counter+=1;
                        i+=1;
                    }
                    while(data[i] && data[i]['indent']>data[args.row]['indent']);
                    _this.currentlyRendered = [];
                    if (!item._collapsed) {
                        item._collapsed = true;
                    } else {
                        item._collapsed = false;
                        counter=-counter;
                    }

                    dataView.updateItem(item.id, item);
                }
                e.stopImmediatePropagation();
            }
            grid.getOptions().editable=false;
        });

        //If amount of rows are changed, update and render
        dataView.onRowCountChanged.subscribe(function (e, args) {
            grid.updateRowCount();
            grid.currentlyRendered = [];
            grid.render();
        });

        //When rows are edited, re-render
        dataView.onRowsChanged.subscribe(function (e, args) {
            grid.invalidateRows(args.rows);
            grid.currentlyRendered = [];
            grid.render();
        });

        //When columns are dragged around, make columns new order
        grid.onColumnsReordered.subscribe(function(e, args){
            grid.invalidate();
            _this.options.columns=args.cols;
            grid.currentlyRendered = [];
            grid.render();
        });

        //When sort is clicked, call sort function
        grid.onSort.subscribe(function (e, args) {
            _this.onSort(e, args, grid, _this.Slick.dataView, _this.data);
        });


        grid.onDblClick.subscribe(function (e, args) {
            var navId = $(e.target).find('span.nav-filter-item').attr('data-hgrid-nav');
            var item = _this.getItemByValue(_this.data, navId, "uid");
            if(navId && _this.options.navigation){
                _this.navLevelFilter(navId);
                if(_this.dropZoneObj!=null){
                    _this.dropZoneObj.options.url = item['uploadUrl'];
                    _this.dropZoneObj.options.dropDestination = item['uid'];
                }
            }
            e.preventDefault();
        });

        // When a Breadcrumb is clicked, the grid filters
        $(_this.options.breadcrumbBox).on("click", ".hgrid-breadcrumb>a", function(e) {
            var navId = $(this).attr('data-hgrid-nav');
            var item = _this.getItemByValue(_this.data, navId, "uid");
            if(_this.dropZoneObj!=null){
                _this.dropZoneObj.options.url = item['uploadUrl'];
                _this.dropZoneObj.options.dropDestination = item['uid'];
            }
            _this.navLevelFilter(navId);
            e.preventDefault();

        });
        // When an HGrid item is clicked, the grid filters
        $(_this.options.container).on("click", ".nav-filter-item", function(e) {
            var navId = $(this).attr('data-hgrid-nav');
            _this.navLevelFilter(navId);
            e.preventDefault();
        });

    }
};
<|MERGE_RESOLUTION|>--- conflicted
+++ resolved
@@ -1212,15 +1212,9 @@
             }
             if(item.parent == parentId){
                 hierarchical.push(item);
-<<<<<<< HEAD
                 if (item['type'] == 'folder') {
-=======
-//                // Remove item from sorted
-//                sorted.splice(i, 1);
-//                if (item['type'] == 'folder') {
->>>>>>> 16991cbb
                     this.buildHierarchy(sorted, hierarchical, item);
-//                }
+                }
             }
         }
     },
