--- conflicted
+++ resolved
@@ -11,7 +11,6 @@
 // ViewModels //
 ////////////////
 
-<<<<<<< HEAD
 PRIVACY_OPTIONS = [true, false];
 
 PRIVACY_MAP = {
@@ -220,81 +219,6 @@
 
 CommentsViewModel.prototype.onSubmitSuccess = function() {};
 
-/**
- * View model for a log list.
- * @param {Log[]} logs An array of Log model objects to render.
- */
-var LogsViewModel = function(logs) {
-    var self = this;
-    self.logs = ko.observableArray(logs);
-    self.tzname = ko.computed(function() {
-        var logs = self.logs();
-        if (logs.length) {
-            return moment(logs[0].date).format('ZZ');
-        }
-        return '';
-    });
-
-};
-
-
-/**
- * Create an Array of Log model objects from data returned from an endpoint
- * @param  {Object[]} logData Log data returned from an endpoint.
- * @return {Log[]}         Array of Log objects.
- */
-var createLogs = function(logData){
-    var mappedLogs = $.map(logData, function(item) {
-        return new Log({
-            "action": item.action,
-            "date": item.date,
-            "nodeCategory": item.node.category,
-            "contributor": item.contributor,
-            "contributors": item.contributors,
-            "nodeUrl": item.node.url,
-            "userFullName": item.user.fullname,
-            "userURL": item.user.url,
-            "apiKey": item.api_key,
-            "params": item.params,
-            "nodeTitle": item.node.title,
-            "nodeDescription": item.params.description_new
-        })
-    });
-    return mappedLogs;
-};
-
-/**
- * Initialize the LogsViewModel. Fetches the logs data from the specified url
- * and binds the LogsViewModel.
- * @param  {String} scopeSelector CSS selector for the scope of the LogsViewModel.
- * @param  {String} url           The url from which to get the logs data.
- *                                The returned object must have a "logs" property mapped to
- *                                an Array of log objects.
- */
-var initializeLogs = function(scopeSelector, url){
-    // Initiate LogsViewModel
-    $logScope = $(scopeSelector);
-    ko.cleanNode($logScope[0]);
-    progressBar = $("#logProgressBar");
-    progressBar.show();
-    $.ajax({
-        url: url,
-        type: "get", contentType: "application/json",
-        dataType: "json",
-        cache: false,
-        success: function(data){
-            // Initialize LogViewModel
-            var logs = data['logs'];
-            ko.cleanNode($logScope[0]);
-            var logModelObjects = createLogs(logs);  // Array of Log model objects
-            progressBar.hide();
-            ko.applyBindings(new LogsViewModel(logModelObjects), $logScope[0]);
-        }
-    });
-};
-
-=======
->>>>>>> 5f6b4e3f
 var LinksViewModel = function(elm) {
 
     var self = this;
@@ -705,4 +629,4 @@
 
     } catch(err) { return false; }
     return true;
-}+};