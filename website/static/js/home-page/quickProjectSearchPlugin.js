--- conflicted
+++ resolved
@@ -47,11 +47,7 @@
         self.templateNodes.start();
 
         // Load up to first ten nodes
-<<<<<<< HEAD
-        var url = $osf.apiV2Url('users/me/nodes/', { query : { 'embed': ['contributors','root']}});
-=======
         var url = $osf.apiV2Url('users/me/nodes/', { query : { 'embed': ['contributors','root', 'parent']}});
->>>>>>> dd68fca7
         var promise = m.request({method: 'GET', url : url, config : xhrconfig, background: true});
         promise.then(function(result) {
             self.countDisplayed(result.data.length);
@@ -596,28 +592,6 @@
             return m('.', args.eligibleNodes().slice(0, args.countDisplayed()).map(function(n){
                 var project = args.nodes()[n];
                 var numContributors = project.embeds.contributors.links.meta.total;
-<<<<<<< HEAD
-                var title = project.attributes.title;
-                var rootRequest = lodashGet(project, 'embeds.root.data.attributes.title', '');
-                var error = lodashGet(project, 'embeds.root.errors[0].detail', '');
-
-                switch(error) {
-                    case '':
-                        if (title === rootRequest) {
-                            root = '';
-                        }
-                        else {
-                            root = rootRequest.replace('.', '') + ' / ';
-                        }
-                        break;
-
-                    case 'You do not have permission to perform this action.':
-                        root = m('em', 'Private Project / ');
-                        break;
-
-                    default:
-                        root = m('em', 'Project Name Unavailable / ');
-=======
                 var nodeID = project.id;
                 var title = project.attributes.title;
 
@@ -639,18 +613,13 @@
                 // There are projects in between root and parent and they aren't both private
                 if (grandParentURL !== rootURL && grandParentURL !== '' && rootID !== '') {
                     root += '... / ';
->>>>>>> dd68fca7
                 }
 
                 return m('a', {href: '/' + project.id, onclick: function() {
                     $osf.trackClick('quickSearch', 'navigate', 'navigate-to-specific-project');
                 }}, m('.m-v-sm.node-styling',  m('.row', m('div',
                     [
-<<<<<<< HEAD
-                        m('.col-sm-3.col-md-6.p-v-xs', m('.quick-search-col', root, m('strong', title))),
-=======
                         m('.col-sm-3.col-md-6.p-v-xs', m('.quick-search-col', root, parent, m('strong', title))),
->>>>>>> dd68fca7
                         m('.col-sm-3.col-md-3.p-v-xs', m('.quick-search-col', $osf.contribNameFormat(project, numContributors, args.getFamilyName))),
                         m('.col-sm-3.col-md-3.p-v-xs', m('.quick-search-col', args.formatDate(project)))
                     ]
