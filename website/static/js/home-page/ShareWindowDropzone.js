var m = require('mithril');
var $osf = require('js/osfHelpers');
var waterbutler =  require('js/waterbutler');
var AddProject = require('js/addProjectPlugin');


require('css/dropzone-plugin.css');
require('css/quick-project-search-plugin.css');
require('loaders.css/loaders.min.css');
var Dropzone = require('dropzone');

// Don't show dropped content if user drags outside dropzone
window.ondragover = function(e) { e.preventDefault(); };
window.ondrop = function(e) { e.preventDefault(); };


var xhrconfig = function(xhr) {
    xhr.withCredentials = true;

};

var ShareWindowDropzone = {

  controller: function() {
    Dropzone.options.shareWindowDropzone = {
<<<<<<< HEAD
        uploadMultiple: true,
        clickable: '#shareWindowDropzone',
=======
        // Dropzone is setup to upload multiple files in one request this configuration forces it to do upload file-by-
        //file, one request at a time.
        clickable: '#shareWindowDropzone',
        thumbnailWidth: 80,
        thumbnailHeight: 80,
        parallelUploads: 1,
        autoProcessQueue: false,
        uploadMultiple: false,

>>>>>>> 5cfafba9
        accept: function(file, done) {
            this.options.url = waterbutler.buildUploadUrl(false,'osfstorage',window.contextVars['shareWindowId'], file,{});
            this.processFile(file);
        },
        sending: function(file, xhr) {
            //Hack to remove webkitheaders
            var _send = xhr.send;
            xhr.send = function() {
               _send.call(xhr, file);
           };
        },
        success: function(file, xhr) {
            this.processQueue();
        }
    };

    $('#shareWindowDropzone').dropzone({
        withCredentials: true,
        url:'placeholder',
        method:'put',
        border: '2px dashed #ccc',

        previewTemplate: '<div class="dz-preview dz-file-preview"><div class="dz-details"><div class="dz-filename"><span data-dz-name></span></div>' +
        '<div class="dz-size" data-dz-size></div><img data-dz-thumbnail /></div><div class="dz-progress"><span class="dz-upload" data-dz-uploadprogress></span></div>' +
        '<div class="dz-success-mark"></div><div class="dz-error-mark"></div><div class="dz-error-message"><span data-dz-errormessage></span></div></div>'
    });

      $('#ShareButton').click(function(e) {
        $('#ShareButton').attr('disabled', 'disabled');
        document.getElementById("ShareButton").style.cursor = "pointer";



         setTimeout(enable, 300);
          $('#shareWindowDropzone').slideToggle();
          $('#LinkToShareFiles').slideToggle();
          $(this).toggleClass('btn-primary');
      });
    function enable () {
        $('#ShareButton').removeAttr('disabled');
    }

  },

  view: function(ctrl, args) {
              function headerTemplate() {
            return [ m('h2.col-xs-7', 'Dashboard'), m('m-b-lg.col-xs-3.drop-zone-disp',
                m('button.btn.btn-primary.m-t-md.f-w-xl #ShareButton', {onclick: function() {}}, 'Upload Public Files'),
                m('.pull-right', m.component(AddProject, {
                buttonTemplate : m('button.btn.btn-success.btn-success-high-contrast.m-t-md.f-w-xl[data-toggle="modal"][data-target="#addProjectFromHome"]',
                    {onclick: function() {
                    $osf.trackClick('quickSearch', 'add-project', 'open-add-project-modal');
                    }}, 'Create new project'),
                modalID : 'addProjectFromHome',
                stayCallback : function _stayCallback_inPanel() {
                                document.location.reload(true);
                },
                trackingCategory: 'quickSearch',
                trackingAction: 'add-project',
                templatesFetcher: ctrl.templateNodes
            })))];
        }
          return m('.row', m('.col-xs-12', headerTemplate()), m('div.p-v-xs.text-center.drop-zone-format.drop-zone-invis .pointer .panel #shareWindowDropzone', m('button.close[aria-label="Close"]',{ onclick : function() { $('#ShareButton').toggleClass('btn-primary'); $('#shareWindowDropzone').hide(); $('#LinkToShareFiles').hide();
                    }}, m('.drop-zone-close','x')),
              m('p#shareWindowDropzone', m('h1',  'Drop files to upload'), 'Having trouble? Click anywhere in this box to manually upload a file.')),
              m('.h4.text-center.drop-zone-invis #LinkToShareFiles', 'Or go to your ', m('a', {href: '/share_window/', onclick: function() {}}, 'Public Files Project')));
  }
};

module.exports = ShareWindowDropzone;<|MERGE_RESOLUTION|>--- conflicted
+++ resolved
@@ -23,20 +23,13 @@
 
   controller: function() {
     Dropzone.options.shareWindowDropzone = {
-<<<<<<< HEAD
-        uploadMultiple: true,
-        clickable: '#shareWindowDropzone',
-=======
         // Dropzone is setup to upload multiple files in one request this configuration forces it to do upload file-by-
         //file, one request at a time.
         clickable: '#shareWindowDropzone',
-        thumbnailWidth: 80,
-        thumbnailHeight: 80,
         parallelUploads: 1,
         autoProcessQueue: false,
         uploadMultiple: false,
 
->>>>>>> 5cfafba9
         accept: function(file, done) {
             this.options.url = waterbutler.buildUploadUrl(false,'osfstorage',window.contextVars['shareWindowId'], file,{});
             this.processFile(file);
