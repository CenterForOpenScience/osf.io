var m = require('mithril');
var $osf = require('js/osfHelpers');
var waterbutler =  require('js/waterbutler');
var AddProject = require('js/addProjectPlugin');

require('css/dropzone-plugin.css');
require('css/quick-project-search-plugin.css');
require('loaders.css/loaders.min.css');
var Dropzone = require('dropzone');

// Don't show dropped content if user drags outside dropzone
window.ondragover = function(e) { e.preventDefault(); };
window.ondrop = function(e) { e.preventDefault(); };

var ShareWindowDropzone = {
<<<<<<< HEAD

  controller: function() {
    Dropzone.options.shareWindowDropzone = {
        // Dropzone is setup to upload multiple files in one request this configuration forces it to do upload file-by-
        //file, one request at a time.
        clickable: '#shareWindowDropzone',
        parallelUploads: 1,
        autoProcessQueue: false,
        withCredentials: true,
        method:'put',
        border: '2px dashed #ccc',
        maxFilesize: 1,

        accept: function(file, done) {
            if(this.files.length < 10){
                this.options.url = waterbutler.buildUploadUrl(false,'osfstorage',window.contextVars['shareWindowId'], file,{});
                this.processFile(file);
            }else if(this.files.length == 11){
                $osf.growl("Error", "Maximum of 10 files per upload")
            }else{}
        },
        sending: function(file, xhr) {
            //Hack to remove webkitheaders
            var _send = xhr.send;
            xhr.send = function() {
               _send.call(xhr, file);
           };
        },
        success: function(file, xhr) {
            this.processQueue();
            file.previewElement.classList.add("dz-success");
            file.previewElement.classList.add("dz-preview-background-success")
        },

        error: function(file, message) {
            file.previewElement.classList.add("dz-error");
            file.previewElement.classList.add("dz-preview-background-error")
        },
    };

    $('#shareWindowDropzone').dropzone({
        url:'placeholder',
        previewTemplate: '<div class="dz-preview dz-processing dz-file-preview"><div class="dz-details"><div class="dz-filename"><span data-dz-name></span></div>' +
        '<div class="dz-size" data-dz-size></div><img data-dz-thumbnail /></div><div class="dz-progress"><span class="dz-upload" data-dz-uploadprogress></span></div>' +
        '<div class="dz-success-mark"><span class="glyphicon glyphicon-ok-circle"></span></div>' +
        '<div class="dz-error-mark"><span class="glyphicon glyphicon-remove-circle"></span></div><div class="dz-error-message">' +
        '<span data-dz-errormessage>Error: Your file could not be uploaded.</span></div></div>',
    });



      $('#ShareButton').click(function(e) {
        $(this).attr('disabled', 'disabled');
        document.getElementById("ShareButton").style.cursor = "pointer";
        setTimeout(enable, 300);
          $('#shareWindowDropzone').slideToggle();
          $('#glyph').toggleClass('glyphicon glyphicon-chevron-down');
          $('#glyph').toggleClass('glyphicon glyphicon-chevron-up');

      });
    function enable () {
       $(this).removeAttr('disabled');
    }

  },

  view: function(ctrl, args) {
              function headerTemplate() {
            return [ m('h2.col-xs-4', 'Dashboard'), m('m-b-lg.col-xs-8.pull-right.drop-zone-disp',
                m('.pull-right', m('button.btn.btn-primary.m-t-md.f-w-xl #ShareButton',
                    m('span.glyphicon.glyphicon-chevron-down #glyph'),'Upload Public Files'), m.component(AddProject, {
                buttonTemplate : m('button.btn.btn-success.btn-success-high-contrast.m-t-md.f-w-xl.pull-right[data-toggle="modal"][data-target="#addProjectFromHome"]',
                    {onclick: function() {
                    $osf.trackClick('quickSearch', 'add-project', 'open-add-project-modal');
                    }}, 'Create new project'),
                modalID : 'addProjectFromHome',
                stayCallback : function _stayCallback_inPanel() {
                                document.location.reload(true);
                },
                trackingCategory: 'quickSearch',
                trackingAction: 'add-project',
                templatesFetcher: ctrl.templateNodes
            })))];
        }
          return m('.row-bottom-xs', m('.col-xs-12.m-b-sm', headerTemplate()),
              m('h4.text-center #LinkToShareFiles', 'View your ', m('a', {href: '/share_window/', onclick: function() {}}, 'Public Files Project')),
              m('div.p-v-xs.drop-zone-format.drop-zone-invis .pointer .panel #shareWindowDropzone',
              m('button.close[aria-label="Close"]',{ onclick : function() {
                  $('#shareWindowDropzone').hide();
                  $('div.dz-preview').remove();
                  $('#glyph').toggleClass('glyphicon glyphicon-chevron-up');
                  $('#glyph').toggleClass('glyphicon glyphicon-chevron-down');
              }}, m('.drop-zone-close', 'x')),
              m('p.text-center.top#shareWindowDropzone', m('h1.drop-zone-bold',  'Drop files to upload'),
                  'Click the box to upload files. Files are automatically uploaded to your ',m('a', {href: '/share_window/', onclick: function() {}}, 'Public Files'))));
  }
=======
    controller: function() {
        Dropzone.options.shareWindowDropzone = {
            // Dropzone is setup to upload multiple files in one request this configuration forces it to do upload file-by-
            //file, one request at a time.
            clickable: '#shareWindowDropzone',
            parallelUploads: 1,
            autoProcessQueue: false,
            withCredentials: true,
            method:'put',
            border: '2px dashed #ccc',
            maxFilesize: 1,

            accept: function(file, done) {
                if(this.files.length < 10){
                    this.options.url = waterbutler.buildUploadUrl(false,'osfstorage',window.contextVars.shareWindowId, file,{});
                    this.processFile(file);
                }else if(this.files.length === 11){
                    $osf.growl('Error', 'Maximum of 10 files per upload');
                }else{}
            },
            sending: function(file, xhr) {
                //Hack to remove webkitheaders
                var _send = xhr.send;
                xhr.send = function() {
                   _send.call(xhr, file);
               };
            },
            success: function(file, xhr) {
                this.processQueue();
                file.previewElement.classList.add('dz-success');
            },
            error: function(file, message) {
                file.previewElement.classList.add('dz-error');
            },
        };
        $('#shareWindowDropzone').dropzone({
            url:'placeholder',
            previewTemplate: '<div class="dz-preview dz-processing dz-file-preview"><div class="dz-details"><div class="dz-filename"><span data-dz-name></span></div>' +
            '<div class="dz-size" data-dz-size></div><img data-dz-thumbnail /></div><div class="dz-progress"><span class="dz-upload" data-dz-uploadprogress></span></div>' +
            '<div class="dz-success-mark"><span>✔</span></div><div class="dz-error-mark"><span>✘</span></div><div class="dz-error-message"><span data-dz-errormessage></span></div></div>',
        });

        $('#ShareButton').click(function(e) { // disabled briefly to prevent button mashing.
            $('#ShareButton').attr('disabled', 'disabled').css('cursor', 'pointer');
            setTimeout(function() { $('#ShareButton').removeAttr('disabled'); }, 300);
            $('#shareWindowDropzone').slideToggle();
            $('#LinkToShareFiles').slideToggle();
            $(this).toggleClass('btn-primary');
        });
    },
    view: function(ctrl, args) {
        function headerTemplate() {
            return [
                m('h2', {style: {display: 'inline'}}, 'Dashboard' ),
                m('p-b-lg.col-xs-8.drop-zone-disp.pull-right', {style: {textAlign: 'right'}},
                m('button.btn.btn-primary.f-w-xl #ShareButton', 'Upload Public Files'),
                m.component(AddProject,
                        {buttonTemplate : m('button.btn.btn-success.f-w-xl.[data-toggle="modal"][data-target="#addProjectFromHome"]',
                            {
                                onclick: function() {
                                    $osf.trackClick('quickSearch', 'add-project', 'open-add-project-modal');
                                }
                            }, 'Create new project'),
                            modalID : 'addProjectFromHome',
                            stayCallback : function _stayCallback_inPanel() {
                                document.location.reload(true);
                            },
                            trackingCategory: 'quickSearch',
                            trackingAction: 'add-project',
                            templatesFetcher: ctrl.templateNodes
                        }
                    )
                )
            ];
        };

        return m('.col-xs-12', headerTemplate(),
                m('div.p-v-xs.text-center.drop-zone-format.drop-zone-invis .pointer .panel #shareWindowDropzone',
                    m('button.close[aria-label="Close"]',
                        m('.drop-zone-close','x')
                    ),
                    m('p#shareWindowDropzone',
                        m('h1.drop-zone-head',  'Drop files to upload'),
                        'Having trouble? Click anywhere in this box to manually upload a file.'
                    )
                ),
                m('.h4.text-center.drop-zone-invis #LinkToShareFiles', 'Or go to your ',
                    m('a', {href: '/share_window/'}, 'Public Files Project')
                )
            );
    }
>>>>>>> 48f04cc7
};

module.exports = ShareWindowDropzone;<|MERGE_RESOLUTION|>--- conflicted
+++ resolved
@@ -13,8 +13,6 @@
 window.ondrop = function(e) { e.preventDefault(); };
 
 var ShareWindowDropzone = {
-<<<<<<< HEAD
-
   controller: function() {
     Dropzone.options.shareWindowDropzone = {
         // Dropzone is setup to upload multiple files in one request this configuration forces it to do upload file-by-
@@ -110,99 +108,6 @@
               m('p.text-center.top#shareWindowDropzone', m('h1.drop-zone-bold',  'Drop files to upload'),
                   'Click the box to upload files. Files are automatically uploaded to your ',m('a', {href: '/share_window/', onclick: function() {}}, 'Public Files'))));
   }
-=======
-    controller: function() {
-        Dropzone.options.shareWindowDropzone = {
-            // Dropzone is setup to upload multiple files in one request this configuration forces it to do upload file-by-
-            //file, one request at a time.
-            clickable: '#shareWindowDropzone',
-            parallelUploads: 1,
-            autoProcessQueue: false,
-            withCredentials: true,
-            method:'put',
-            border: '2px dashed #ccc',
-            maxFilesize: 1,
-
-            accept: function(file, done) {
-                if(this.files.length < 10){
-                    this.options.url = waterbutler.buildUploadUrl(false,'osfstorage',window.contextVars.shareWindowId, file,{});
-                    this.processFile(file);
-                }else if(this.files.length === 11){
-                    $osf.growl('Error', 'Maximum of 10 files per upload');
-                }else{}
-            },
-            sending: function(file, xhr) {
-                //Hack to remove webkitheaders
-                var _send = xhr.send;
-                xhr.send = function() {
-                   _send.call(xhr, file);
-               };
-            },
-            success: function(file, xhr) {
-                this.processQueue();
-                file.previewElement.classList.add('dz-success');
-            },
-            error: function(file, message) {
-                file.previewElement.classList.add('dz-error');
-            },
-        };
-        $('#shareWindowDropzone').dropzone({
-            url:'placeholder',
-            previewTemplate: '<div class="dz-preview dz-processing dz-file-preview"><div class="dz-details"><div class="dz-filename"><span data-dz-name></span></div>' +
-            '<div class="dz-size" data-dz-size></div><img data-dz-thumbnail /></div><div class="dz-progress"><span class="dz-upload" data-dz-uploadprogress></span></div>' +
-            '<div class="dz-success-mark"><span>✔</span></div><div class="dz-error-mark"><span>✘</span></div><div class="dz-error-message"><span data-dz-errormessage></span></div></div>',
-        });
-
-        $('#ShareButton').click(function(e) { // disabled briefly to prevent button mashing.
-            $('#ShareButton').attr('disabled', 'disabled').css('cursor', 'pointer');
-            setTimeout(function() { $('#ShareButton').removeAttr('disabled'); }, 300);
-            $('#shareWindowDropzone').slideToggle();
-            $('#LinkToShareFiles').slideToggle();
-            $(this).toggleClass('btn-primary');
-        });
-    },
-    view: function(ctrl, args) {
-        function headerTemplate() {
-            return [
-                m('h2', {style: {display: 'inline'}}, 'Dashboard' ),
-                m('p-b-lg.col-xs-8.drop-zone-disp.pull-right', {style: {textAlign: 'right'}},
-                m('button.btn.btn-primary.f-w-xl #ShareButton', 'Upload Public Files'),
-                m.component(AddProject,
-                        {buttonTemplate : m('button.btn.btn-success.f-w-xl.[data-toggle="modal"][data-target="#addProjectFromHome"]',
-                            {
-                                onclick: function() {
-                                    $osf.trackClick('quickSearch', 'add-project', 'open-add-project-modal');
-                                }
-                            }, 'Create new project'),
-                            modalID : 'addProjectFromHome',
-                            stayCallback : function _stayCallback_inPanel() {
-                                document.location.reload(true);
-                            },
-                            trackingCategory: 'quickSearch',
-                            trackingAction: 'add-project',
-                            templatesFetcher: ctrl.templateNodes
-                        }
-                    )
-                )
-            ];
-        };
-
-        return m('.col-xs-12', headerTemplate(),
-                m('div.p-v-xs.text-center.drop-zone-format.drop-zone-invis .pointer .panel #shareWindowDropzone',
-                    m('button.close[aria-label="Close"]',
-                        m('.drop-zone-close','x')
-                    ),
-                    m('p#shareWindowDropzone',
-                        m('h1.drop-zone-head',  'Drop files to upload'),
-                        'Having trouble? Click anywhere in this box to manually upload a file.'
-                    )
-                ),
-                m('.h4.text-center.drop-zone-invis #LinkToShareFiles', 'Or go to your ',
-                    m('a', {href: '/share_window/'}, 'Public Files Project')
-                )
-            );
-    }
->>>>>>> 48f04cc7
 };
 
 module.exports = ShareWindowDropzone;