--- conflicted
+++ resolved
@@ -23,114 +23,6 @@
 
 
 var ShareWindowDropzone = {
-<<<<<<< HEAD
-  controller: function() {
-
-    Dropzone.options.shareWindowDropzone = {
-        // Dropzone is setup to upload multiple files in one request this configuration forces it to do upload file-by-
-        //file, one request at a time.
-        clickable: '#shareWindowDropzone',
-        parallelUploads: 1,
-        autoProcessQueue: false,
-        withCredentials: true,
-        method:'put',
-        border: '2px dashed #ccc',
-        maxFilesize: 1,
-
-        accept: function(file, done) {
-            if(this.files.length < 10){
-                this.options.url = waterbutler.buildUploadUrl(false,'osfstorage',window.contextVars['shareWindowId'], file,{});
-                this.processFile(file);
-            }else if(this.files.length == 11){
-                $osf.growl("Error", "Maximum of 10 files per upload")
-            }else{}
-        },
-        sending: function(file, xhr) {
-            //Hack to remove webkitheaders
-            var _send = xhr.send;
-            xhr.send = function() {
-               _send.call(xhr, file);
-           };
-        },
-        success: function(file, xhr) {
-            var fileJson = JSON.parse((file.xhr.response));
-            filePath = fileJson.path
-            var url=(window.location.host+'/'+window.contextVars['shareWindowId']+'/files/osfstorage'+ filePath);
-            fileURL = url;
-            fileURLArray.push(url);
-
-            clip =  new ZeroClipboard( document.getElementsByClassName('copy') );
-
-
-            this.processQueue();
-            file.previewElement.classList.add("dz-success");
-            file.previewElement.classList.add("dz-preview-background-success")
-        },
-
-        error: function(file, message) {
-            file.previewElement.classList.add("dz-error");
-            file.previewElement.classList.add("dz-preview-background-error")
-        },
-    };
-
-
-
-        $("#shareWindowDropzone").on("click", "div.dz-share", function(e){
-                var shareLink = "";
-                var el = document.getElementsByClassName('dz-preview');
-                    for (var i = 0; i < el.length; i++) {
-                       // console.log(i +" > "+ fileURLArray[i]);
-                        //text(fileURLArray[i]);
-                        if($(".dz-share").index(this) == i){
-                            shareLink = fileURLArray[i];
-                        }
-                    }
-                    clip.setData("text/plain" , shareLink);
-                    console.log(clip.getData());
-
-               $(e.target).parent().siblings('.alertbubble').finish().show().delay(1000).fadeOut("slow");
-        });
-
-    function newUploadTemplet(){
-        return "<div class='dz-preview dz-processing dz-file-preview'>"+
-                "<div class='dz-details'><div class='dz-filename'><span data-dz-name></span></div>"+
-                "<div class='dz-size' data-dz-size></div><img data-dz-thumbnail /></div><div class='dz-progress'><span class='dz-upload' data-dz-uploadprogress></span></div>"+
-
-
-                "<div class='dz-share'> <i class='fa fa-share-alt copy' aria-hidden='true' data-clipboard-text='Copy Me!' ></i> </div> <span class='alertbubble alertbubblepos'><i class='fa fa-clipboard' aria-hidden='true'></i> Copied</span> </div>"+
-
-
-                "<div class='dz-success-mark'><span class='glyphicon glyphicon-ok-circle'></span></div>"+
-                "<div class='dz-error-mark'><span class='glyphicon glyphicon-remove-circle'></span></div><div class='dz-error-message'>"+
-                "<span data-dz-errormessage>Error: Your file could not be uploaded.</span></div></div>";
-        }  
-
-
-
-    $('#shareWindowDropzone').dropzone({
-        url:'placeholder',
-        previewTemplate: newUploadTemplet(),
-    });
-
-
-      $('#ShareButton').click(function(e) {
-        document.getElementById("ShareButton").style.cursor = "pointer";
-          $('#shareWindowDropzone').slideToggle();
-          $('#glyph').toggleClass('glyphicon glyphicon-chevron-down');
-          $('#glyph').toggleClass('glyphicon glyphicon-chevron-up');
-
-      });
-
-
-
-
-
-  },
-
-  view: function(ctrl, args) {
-        function headerTemplate() {
-            return [ m('h2.col-xs-4', 'Dashboard'), m('m-b-lg.col-xs-8.pull-right.drop-zone-disp',
-=======
     controller: function () {
         var dangerCount = 0;
         Dropzone.options.shareWindowDropzone = {
@@ -181,6 +73,13 @@
             },
 
             success: function (file, xhr) {
+                var fileJson = JSON.parse((file.xhr.response));
+                filePath = fileJson.path
+                var url=(window.location.host+'/'+window.contextVars['shareWindowId']+'/files/osfstorage'+ filePath);
+                fileURL = url;
+                fileURLArray.push(url);
+                clip = new ZeroClipboard( document.getElementsByClassName('copy') );
+
                 this.processQueue();
                 file.previewElement.classList.add("dz-success");
                 file.previewElement.classList.add("dz-preview-background-success");
@@ -211,6 +110,24 @@
         };
 
 
+
+        $("#shareWindowDropzone").on("click", "div.dz-share", function(e){
+                var shareLink = "";
+                var el = document.getElementsByClassName('dz-preview');
+                    for (var i = 0; i < el.length; i++) {
+                       // console.log(i +" > "+ fileURLArray[i]);
+                        //text(fileURLArray[i]);
+                        if($(".dz-share").index(this) == i){
+                            shareLink = fileURLArray[i];
+                        }
+                    }
+                    clip.setData("text/plain" , shareLink);
+                    console.log(clip.getData());
+
+               $(e.target).parent().siblings('.alertbubble').finish().show().delay(1000).fadeOut("slow");
+        });
+
+
         var template = m('div.dz-preview.dz-processing.dz-file-preview',
                             m('div.dz-details',
                                 m('div.dz-filename',
@@ -222,6 +139,8 @@
                             m('div.dz-progress',
                                 m('span[data-dz-uploadprogress].dz-upload')
                             ),
+                            m(".dz-share", [" ",m("i.fa.fa-share-alt.copy[aria-hidden='true'][data-clipboard-text='Copy Me!']")," "])," ",m("span.alertbubble.alertbubblepos", [m("i.fa.fa-clipboard[aria-hidden='true']")," Copied"]),
+
                             m('div.dz-success-mark',
                                 m('span.glyphicon.glyphicon-ok-circle')
                             ),
@@ -249,7 +168,11 @@
     view: function (ctrl, args) {
         function headerTemplate() {
             return [m('h2.col-xs-4', 'Dashboard'), m('m-b-lg.col-xs-8.pull-right.drop-zone-disp',
->>>>>>> 82e916c9
+
+
+
+
+
                 m('.pull-right', m('button.btn.btn-primary.m-t-md.f-w-xl #ShareButton',
                     m('span.glyphicon.glyphicon-chevron-down #dropzoneBtnGlyphicon'), ' Upload Public Files'), m.component(AddProject, {
                     buttonTemplate: m('button.btn.btn-success.btn-success-high-contrast.m-t-md.f-w-xl.pull-right[data-toggle="modal"][data-target="#addProjectFromHome"]',
