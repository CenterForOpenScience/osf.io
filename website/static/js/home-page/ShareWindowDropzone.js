--- conflicted
+++ resolved
@@ -153,16 +153,9 @@
                         );
 
         $('#shareWindowDropzone').dropzone({
-<<<<<<< HEAD
-                url: 'placeholder',
-                previewTemplate: '<div class="dz-preview dz-processing dz-file-preview"><div class="dz-details"><div class="dz-filename"><span data-dz-name></span></div>' +
-                '<div class="dz-size" data-dz-size></div><img data-dz-thumbnail /></div><div class="dz-progress"><span class="dz-upload" data-dz-uploadprogress></span></div>' +
-                '<div class="dz-success-mark"><span class="glyphicon glyphicon-ok-circle"></span></div>' +
-                '<div class="dz-error-mark"><span class="glyphicon glyphicon-remove-circle"></span></div><div class="dz-error-message">' +
-                '<span data-dz-errormessage>Error: Your file could not be uploaded.</span></div></div>',
-            }
-        );
-
+           url: 'placeholder',
+            previewTemplate: $osf.mithrilToStr(template)
+        });
         // cache the selector to avoid duplicate selector warning
         var $glyph = $('#glyph');
         $('#ShareButton').click(function () {
@@ -173,23 +166,10 @@
             }
         );
 
-=======
-            url: 'placeholder',
-            previewTemplate: $osf.mithrilToStr(template)
-        });
-
-        $('#ShareButton').click(function () {
-            document.getElementById("ShareButton").style.cursor = "pointer";
-            $('#shareWindowDropzone').stop().slideToggle();
-            $('#dropzoneBtnGlyphicon').toggleClass('glyphicon glyphicon-chevron-down');
-            $('#dropzoneBtnGlyphicon').toggleClass('glyphicon glyphicon-chevron-up');
-        });
->>>>>>> b54f3cfb
     },
 
     view: function (ctrl, args) {
         function headerTemplate() {
-<<<<<<< HEAD
             return [
                 m('h2.col-xs-6', 'Dashboard'), m('m-b-lg.pull-right',
                     m('button.btn.btn-primary.m-t-md.f-w-xl #ShareButton',
@@ -211,30 +191,6 @@
                     )
                 )
             ];
-=======
-            return [m('h2.col-xs-4', 'Dashboard'), m('m-b-lg.col-xs-8.pull-right.drop-zone-disp',
-
-
-
-
-
-                m('.pull-right', m('button.btn.btn-primary.m-t-md.f-w-xl #ShareButton',
-                    m('span.glyphicon.glyphicon-chevron-down #dropzoneBtnGlyphicon'), ' Upload Public Files'), m.component(AddProject, {
-                    buttonTemplate: m('button.btn.btn-success.btn-success-high-contrast.m-t-md.f-w-xl.pull-right[data-toggle="modal"][data-target="#addProjectFromHome"]',
-                        {
-                            onclick: function () {
-                                $osf.trackClick('quickSearch', 'add-project', 'open-add-project-modal');
-                            }
-                        }, 'Create new project'),
-                    modalID: 'addProjectFromHome',
-                    stayCallback: function _stayCallback_inPanel() {
-                        document.location.reload(true);
-                    },
-                    trackingCategory: 'quickSearch',
-                    trackingAction: 'add-project',
-                    templatesFetcher: ctrl.templateNodes
-                })))];
->>>>>>> b54f3cfb
         }
 
         // Activate Public Files tooltip info
