--- conflicted
+++ resolved
@@ -92,11 +92,7 @@
             })))];
         }
           return m('.row', m('.col-xs-12', headerTemplate()), m('div.p-v-xl.text-center.drop-zone-format.drop-zone-invis .pointer .panel #shareWindowDropzone',
-<<<<<<< HEAD
-              m('p', m('h1',  'Drop files to upload'), 'Having trouble? Click anywhere in this box to manually upload a file.')),
-=======
               m('p#shareWindowDropzone', m('h1',  'Drop files to upload'), 'Having trouble? Click anywhere in this box to manually upload a file.')),
->>>>>>> 3f5da987
               m('.h4.text-center.drop-zone-invis #LinkToShareFiles', 'Or go to your ', m('a', {href: '/share_window/', onclick: function() {}}, 'Public Files Project')));
   }
 };
