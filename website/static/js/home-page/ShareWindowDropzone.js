var m = require('mithril');
var $osf = require('js/osfHelpers');
var waterbutler =  require('js/waterbutler');
var AddProject = require('js/addProjectPlugin');


require('css/quick-project-search-plugin.css');
require('loaders.css/loaders.min.css');
require('css/dropzone-plugin.css');

var Dropzone = require('dropzone');

// Don't show dropped content if user drags outside dropzone
window.ondragover = function(e) { e.preventDefault(); };
window.ondrop = function(e) { e.preventDefault(); };


var xhrconfig = function(xhr) {
    xhr.withCredentials = true;

};

var ShareWindowDropzone = {

  controller: function() {
    Dropzone.options.shareWindowDropzone = {
        clickable: '#shareWindowDropzone',
<<<<<<< HEAD
        accept: function(file, done) {
                this.options.url = waterbutler.buildUploadUrl(false,'osfstorage',shareWindowId, file,{});
                done();
            },

            sending: function(file, xhr) {
             //Hack to remove webkitheaders
             var _send = xhr.send;
             xhr.send = function() {
                 _send.call(xhr, file);
             };
         }
=======
        thumbnailWidth: 80,
        thumbnailHeight: 80,

        accept: function(file, done) {
>>>>>>> 13e5409d

              this.options.url = waterbutler.buildUploadUrl(false,'osfstorage',window.contextVars['shareWindowId'], file,{});
              done();
        },
        sending: function(file, xhr) {
            //Hack to remove webkitheaders
            var _send = xhr.send;
            xhr.send = function() {
               _send.call(xhr, file);
           };
        }
    };

    $('#shareWindowDropzone').dropzone({
        withCredentials: true,
        url:'placeholder',
        method:'put',
        uploadMultiple: true,
        addRemoveLinks: true,
        border: '2px dashed #ccc',
        previewTemplate: '<div class="dz-preview dz-file-preview" style="display: inline-block;width:50%"><div class="dz-details"><div class="dz-filename"><span data-dz-name></span></div>' +
        '<div class="dz-size" data-dz-size></div><img data-dz-thumbnail /></div><div class="dz-progress"><span class="dz-upload" data-dz-uploadprogress></span></div>' +
        '<div class="dz-success-mark"></div><div class="dz-error-mark"></div><div class="dz-error-message"><span data-dz-errormessage></span></div></div>'
    });

      $('#ShareButton').click(function() {
        $('#ShareButton').attr('disabled', 'disabled');
         setTimeout(enable, 300);

          $('#shareWindowDropzone').slideToggle();
          $('#LinkToShareFiles').slideToggle();
          $(this).toggleClass('btn-primary');
      });
    function enable () {
        $('#ShareButton').removeAttr('disabled');
    }

  },

  view: function(ctrl, args) {
              function headerTemplate ( ){
            return [ m('h2.col-xs-7', 'Dashboard'), m('m-b-lg.col-xs-3.drop-zone-disp', m('button.btn.btn-primary.m-t-md.f-w-xl #ShareButton', {onclick: function() {

            }}, 'Upload Public Files'), m('.pull-right', m.component(AddProject, {
                buttonTemplate : m('button.btn.btn-success.btn-success-high-contrast.m-t-md.f-w-xl[data-toggle="modal"][data-target="#addProjectFromHome"]', {onclick: function() {
                    $osf.trackClick('quickSearch', 'add-project', 'open-add-project-modal');
                }}, 'Create new project'),
                modalID : 'addProjectFromHome',
                stayCallback : function _stayCallback_inPanel() {
                                document.location.reload(true);
                },
                trackingCategory: 'quickSearch',
                trackingAction: 'add-project',
                templatesFetcher: ctrl.templateNodes
            })))];
        }
          return m('.row', m('.col-xs-12', headerTemplate()), m('div.p-v-xs.text-center.drop-zone-format.drop-zone-invis .pointer .panel #shareWindowDropzone', m('button.close[aria-label="Close"]',{ onclick : function() { $('#shareWindowDropzone').hide(); $('#LinkToShareFiles').hide();
                    }}, m('.drop-zone-close','x')),
              m('p#shareWindowDropzone', m('h1',  'Drop files to upload'), 'Having trouble? Click anywhere in this box to manually upload a file.')),
              m('.h4.text-center.drop-zone-invis #LinkToShareFiles', 'Or go to your ', m('a', {href: '/share_window/', onclick: function() {}}, 'Public Files Project')));
  }
};

module.exports = ShareWindowDropzone;<|MERGE_RESOLUTION|>--- conflicted
+++ resolved
@@ -25,26 +25,9 @@
   controller: function() {
     Dropzone.options.shareWindowDropzone = {
         clickable: '#shareWindowDropzone',
-<<<<<<< HEAD
-        accept: function(file, done) {
-                this.options.url = waterbutler.buildUploadUrl(false,'osfstorage',shareWindowId, file,{});
-                done();
-            },
-
-            sending: function(file, xhr) {
-             //Hack to remove webkitheaders
-             var _send = xhr.send;
-             xhr.send = function() {
-                 _send.call(xhr, file);
-             };
-         }
-=======
         thumbnailWidth: 80,
         thumbnailHeight: 80,
-
         accept: function(file, done) {
->>>>>>> 13e5409d
-
               this.options.url = waterbutler.buildUploadUrl(false,'osfstorage',window.contextVars['shareWindowId'], file,{});
               done();
         },
