--- conflicted
+++ resolved
@@ -3,16 +3,14 @@
 var waterbutler = require('js/waterbutler');
 var AddProject = require('js/addProjectPlugin');
 var dropzonePreviewTemplate = require('js/home-page/dropzonePreviewTemplate');
- 
+
 require('css/dropzone-plugin.css');
 require('css/quick-project-search-plugin.css');
 require('loaders.css/loaders.min.css');
- 
+
 var Dropzone = require('dropzone');
-<<<<<<< HEAD
 var Fangorn = require('js/fangorn');
-=======
->>>>>>> 24e86e92
+
 
 // Don't show dropped content if user drags outside dropzone
 window.ondragover = function (e) {
@@ -21,12 +19,7 @@
 window.ondrop = function (e) {
     e.preventDefault();
 };
-<<<<<<< HEAD
-
-
-=======
- 
->>>>>>> 24e86e92
+
 var PublicFilesDropzone = {
     controller: function () {
         var dangerCount = 0;
@@ -67,10 +60,7 @@
                 $('button.close').on('click', function () {
                     _this.files = [];
                 });
-<<<<<<< HEAD
-=======
- 
->>>>>>> 24e86e92
+
             },
 
             accept: function (file, done) {
@@ -88,17 +78,11 @@
                     dangerCount === 0 ?
                         $osf.growl("Upload Failed", "You can upload a maximum of " + this.options.maxFiles + " files at once. " +
                             "<br> To upload more files, refresh the page or click X on the top right. " +
-<<<<<<< HEAD
                             "<br> Want to share more files? Create a new project.", "danger", 5000) : '';
                     this.removeFile(file);
-=======
-                            "<br> Want to share more files? Create a new project.", "danger", 5000);
- 
-                    return this.emit("error", file);
->>>>>>> 24e86e92
-                }
-            },
- 
+                }
+            },
+
             sending: function (file, xhr) {
                 //Hack to remove webkitheaders
                 var _send = xhr.send;
@@ -110,19 +94,13 @@
                 $('div.dz-center').prepend(iconSpan);
                 m.render(iconSpan, dropzonePreviewTemplate.resolveIcon(file));
             },
- 
+
             success: function (file, xhr) {
-<<<<<<< HEAD
                 var buttonContainer = document.createElement('div');
                 $('div.col-sm-6').append(buttonContainer);
                 var fileJson = JSON.parse((file.xhr.response));
                 var link = waterbutler.buildDownloadUrl(fileJson.path, 'osfstorage', window.contextVars.publicFilesId, {});
                 m.render(buttonContainer, dropzonePreviewTemplate.shareButton(link));
-=======
-                var link = waterbutler.buildDownloadUrl(file.xhr.response['path'], 'osfstorage', window.contextVars.publicFilesId, file.name, {});
-                $osf.mergeMithrilwithDOM(file.previewElement, dropzonePreviewTemplate.shareButton(link));
-
->>>>>>> 24e86e92
                 this.processQueue();
 
                 $('.logo-spin').remove();
@@ -134,11 +112,7 @@
 
                 if (this.getQueuedFiles().length === 0 && this.getUploadingFiles().length === 0) {
                     if (this.files.length === 1)
-<<<<<<< HEAD
                         $osf.growl("Upload Successful", this.files[0].name + " has been successfully uploaded to your public files project.", "success", 5000);
-=======
-                        $osf.growl("Upload Successful this file was successfully uploaded to your public files project.", "success", 5000);
->>>>>>> 24e86e92
                     else
                         $osf.growl("Upload Successful", this.files.length + " files were successfully uploaded to your public files project.", "success", 5000);
                 }
@@ -160,26 +134,12 @@
                         " which exceeds the max file size of " + this.options.maxFilesize + " MB", "danger", 5000);
                 }
             },
- 
+
         };
- 
+
         var $publicFiles = $('#publicFilesDropzone');
-<<<<<<< HEAD
-
-        $('.container', '.quickSearch', 'row', '.panel-body', '.dz-body-height', '#publicFilesDropzone').bind({
-            dragenter: function () {
-                $('#dz-dragmessage').show();
-            },
-            dragleave: function () {
-                $('#dz-dragmessage').hide();
-            }
-        });
-
-        $publicFiles.on("click", ".dz-share", function (e) {
-=======
- 
+
         $publicFiles.on("click", "div.dz-share", function (e) {
->>>>>>> 24e86e92
             var infoCount = document.getElementsByClassName('alert-info').length;
             if (infoCount === 0) {
                 $.growl({
@@ -200,12 +160,12 @@
                 });
             }
         });
- 
+
         $publicFiles.dropzone({
             url: 'placeholder',
             previewTemplate: $osf.mithrilToStr(dropzonePreviewTemplate.dropzonePreviewTemplate())
         });
- 
+
         $('#ShareButton').click(function () {
                 $publicFiles.stop().slideToggle();
                 $publicFiles.css('display', 'inline-block');
@@ -215,22 +175,16 @@
 
             }
         );
- 
+
     },
- 
+
     view: function (ctrl, args) {
         function headerTemplate() {
             return [
                 m('h2.col-xs-6', 'Dashboard'), m('m-b-lg.pull-right',
-<<<<<<< HEAD
                     m('button.btn.btn-primary.m-t-md.m-r-sm.f-w-xl #ShareButton',
                         'Upload Public Files ', m('span.fa.fa-chevron-down #glyphchevron')), m.component(AddProject, {
                             buttonTemplate: m('button.btn.btn-success.btn-success-high-contrast.m-t-md.f-w-xl.pull-right[data-toggle="modal"][data-target="#addProjectFromHome"]',
-=======
-                    m('button.btn.btn-primary #ShareButton',
-                        m('span.glyphicon.glyphicon-chevron-down #glyphchevron'), ' Upload Public Files'), m.component(AddProject, {
-                            buttonTemplate: m('button.btn.btn-success.pull-right[data-toggle="modal"][data-target="#addProjectFromHome"]',
->>>>>>> 24e86e92
                                 {
                                     onclick: function () {
                                         $osf.trackClick('quickSearch', 'add-project', 'open-add-project-modal');
@@ -248,7 +202,7 @@
                 )
             ];
         }
- 
+
         function closeButton() {
             return [
                 m('button.close.fa.fa-times.dz-font[aria-label="Close"].pull-right', {
@@ -261,7 +215,7 @@
                 )
             ]
         }
- 
+
         function publicFilesHelpButton() {
             return [
                 m('button.btn.fa.fa-info.close.dz-font[aria-label="Drag-and-Drop Help"][data-toggle="modal"][data-target="#dropZoneHelpModal"]'),
@@ -285,7 +239,6 @@
                 )
             ]
         }
-<<<<<<< HEAD
 
         function publicFilesHeader() {
             return [
@@ -296,10 +249,6 @@
             ]
         }
 
-=======
- 
- 
->>>>>>> 24e86e92
         // Activate Public Files tooltip info
         $('[data-toggle="tooltip"]').tooltip();
         return m('.row',
@@ -342,6 +291,6 @@
         );
     }
 };
- 
- 
+
+
 module.exports = PublicFilesDropzone;