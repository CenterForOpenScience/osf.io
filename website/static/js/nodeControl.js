/**
* Controls the actions in the project header (make public/private, watch button,
* forking, etc.)
*/
'use strict';

var $ = require('jquery');
var ko = require('knockout');
var bootbox = require('bootbox');
var Raven = require('raven-js');
require('bootstrap-editable');
require('knockout.punches');
ko.punches.enableAll();

var osfHelpers = require('js/osfHelpers');
var NodeActions = require('js/project.js');
var iconmap = require('js/iconmap');

// Modal language
var MESSAGES = {
    makeProjectPublicWarning: 'Once a project is made public, there is no way to guarantee that ' +
                        'access to the data it contains can be completely prevented. Users ' +
                        'should assume that once a project is made public, it will always ' +
                        'be public. <b>Review your project for sensitive or restricted information before making it public</b>. Are you absolutely sure you would like to continue?',

    makeProjectPrivateWarning: 'Making a project private will prevent users from viewing it on this site, ' +
                        'but will have no impact on external sites, including Google\'s cache. ' +
                        'Would you like to continue?',

    makeComponentPublicWarning: 'Once a component is made public, there is no way to guarantee that ' +
                        'access to the data it contains can be completely prevented. Users ' +
                        'should assume that one a component is made public, it will always ' +
                        'be public. The rest of the project, including other components, ' +
                        'will not be made public. <b>Review your component for sensitive or restricted information before making it public</b>. Are you absolutely sure you would like to continue?',

    makeComponentPrivateWarning: 'Making a component private will prevent users from viewing it on this site, ' +
                        'but will have no impact on external sites, including Google\'s cache. ' +
                        'Would you like to continue?',
<<<<<<< HEAD
    possibleSpamWarning: 'This project has spam elements. COS will investigate these elements,'+
                        ' until which time this project cannot be made public.'
=======
    // TODO(hrybacki): Remove once Retraction/Embargoes goes is merged into production
    makeRegistrationPublicWarning: '<b>Important Note:</b> As early as <u>June 8, 2015</u>, new registrations ' +
                        'will be made public immediately or can be embargoed for up to one year. There ' +
                        'will no longer be the option of creating a permanently private registration. This ' +
                        'registration occurred before June 8, 2015, so you do retain the option of keeping it ' +
                        'private. However, if you do choose to make the registration public now, then after ' +
                        'June 8, 2015 you will not be able to return it to private. Are you sure that you would like ' +
                        'to continue?',
>>>>>>> 7beb6d8f
};

// TODO(sloria): Fix this external dependency on nodeApiUrl
var URLS = {
    makePublic: window.nodeApiUrl + 'permissions/public/',
    makePrivate: window.nodeApiUrl + 'permissions/private/'
};
var PUBLIC = 'public';
var PRIVATE = 'private';
var PROJECT = 'project';
var COMPONENT = 'component';


function setPermissions(permissions, nodeType) {

    var msgKey;
    // TODO(hrybacki): Remove once Retraction/Embargoes goes is merged into production
    var isRegistration = window.contextVars.node.isRegistration;

    if (permissions === PUBLIC && isRegistration) { msgKey = 'makeRegistrationPublicWarning'; }
    else if(permissions === PUBLIC && nodeType === PROJECT) { msgKey = 'makeProjectPublicWarning'; }
    else if(permissions === PUBLIC && nodeType === COMPONENT) { msgKey = 'makeComponentPublicWarning'; }
    else if(permissions === PRIVATE && nodeType === PROJECT) { msgKey = 'makeProjectPrivateWarning'; }
    else { msgKey = 'makeComponentPrivateWarning'; }

    var urlKey = permissions === PUBLIC ? 'makePublic' : 'makePrivate';
    var message = MESSAGES[msgKey];

    var confirmModal = function (message) {
        bootbox.confirm({
            title: 'Warning',
            message: message,
            callback: function(result) {
                if (result) {
                    osfHelpers.postJSON(
                        URLS[urlKey],
                        {permissions: permissions}
                    ).done(function() {
                        window.location.reload();
                    }).fail(
                        osfHelpers.handleJSONError
                    );
                }
            }
        });
    };

     var spamModel = function (message) {
        bootbox.alert({
            title: 'Warning',
            message: message,
            callback: function(result) {
                if (result) {
                    console.log(result);
                }
            }
        });
    };

    if (permissions === PUBLIC) {
        $.getJSON(
            window.nodeApiUrl + 'permissions/beforepublic/',
            {},
            function(data) {
                var alerts = '';
                if (data.is_spam){
                    spamModel(MESSAGES['possibleSpamWarning']);
                }
                var addonMessages = data.prompts;
                    for(var i=0; i<addonMessages.length; i++) {
                        alerts += '<div class="alert alert-warning">' +
                                    addonMessages[i] + '</div>';
                    }
                confirmModal(alerts + message);
            }
        );
    } else {
        confirmModal(message);
    }
}

/**
 * The ProjectViewModel, scoped to the project header.
 * @param {Object} data The parsed project data returned from the project's API url.
 */
var ProjectViewModel = function(data) {
    var self = this;
    self._id = data.node.id;
    self.apiUrl = data.node.api_url;
    self.dateCreated = new osfHelpers.FormattableDate(data.node.date_created);
    self.dateModified = new osfHelpers.FormattableDate(data.node.date_modified);
    self.dateForked = new osfHelpers.FormattableDate(data.node.forked_date);
    self.parent = data.parent_node;
    self.doi = ko.observable(data.node.identifiers.doi);
    self.ark = ko.observable(data.node.identifiers.ark);
    self.idCreationInProgress = ko.observable(false);
    self.watchedCount = ko.observable(data.node.watched_count);
    self.userIsWatching = ko.observable(data.user.is_watching);
    self.dateRegistered = new osfHelpers.FormattableDate(data.node.registered_date);
    self.inDashboard = ko.observable(data.node.in_dashboard);
    self.dashboard = data.user.dashboard_id;
    self.userCanEdit = data.user.can_edit;
    self.userPermissions = data.user.permissions;
    self.description = data.node.description;
    self.title = data.node.title;
    self.category = data.node.category;
    self.isRegistration = data.node.is_registration;
    self.user = data.user;
    self.nodeIsPublic = data.node.is_public;
    self.nodeType = data.node.node_type;
    // The button text to display (e.g. "Watch" if not watching)
    self.watchButtonDisplay = ko.pureComputed(function() {
        return self.watchedCount().toString();
    });
    self.watchButtonAction = ko.pureComputed(function() {
        return self.userIsWatching() ? 'Unwatch' : 'Watch';
    });

    self.canBeOrganized = ko.pureComputed(function() {
        return !!(self.user.username && (self.nodeIsPublic || self.user.has_read_permissions));
    });

    // Add icon to title
    self.icon = '';
    var category = data.node.category_short;
    if (Object.keys(iconmap.componentIcons).indexOf(category) >=0 ){
        self.icon = iconmap.componentIcons[category];
    }
    else {
        self.icon = iconmap.projectIcons[category];
    }

    // Editable Title and Description
    if (self.userCanEdit) {
        var editableOptions = {
            type: 'text',
            pk: self._id,
            url: self.apiUrl + 'edit/',
            ajaxOptions: {
                type: 'POST',
                dataType: 'json',
                contentType: 'application/json'
            },
            params: function (params) {
                // Send JSON data
                return JSON.stringify(params);
            },
            success: function () {
                document.location.reload(true);
            },
            error: osfHelpers.handleEditableError,
            placement: 'bottom'
        };

        // TODO: Remove hardcoded selectors.
        $.fn.editable.defaults.mode = 'inline';
        $('#nodeTitleEditable').editable($.extend({}, editableOptions, {
            name: 'title',
            title: 'Edit Title',
            validate: function (value) {
                if ($.trim(value) === '') {
                    return 'Title cannot be blank.';
                }
            }
        }));
        $('#nodeDescriptionEditable').editable($.extend({}, editableOptions, {
            name: 'description',
            title: 'Edit Description',
            emptytext: 'No description',
            emptyclass: 'text-muted'
        }));
    }

    /**
     * Add project to the Project Organizer.
     */
    self.addToDashboard = function() {
        self.inDashboard(true);
        var jsonData = {
            'toNodeID': self.dashboard,
            'pointerID': self._id
        };
        osfHelpers.postJSON('/api/v1/pointer/', jsonData)
            .fail(function(data) {
                self.inDashboard(false);
                osfHelpers.handleJSONError(data);
        });
    };
    /**
     * Remove project from the Project Organizer.
     */
    self.removeFromDashboard = function() {
        self.inDashboard(false);
        var deleteUrl = '/api/v1/folder/' + self.dashboard + '/pointer/' + self._id;
        $.ajax({url: deleteUrl, type: 'DELETE'})
            .fail(function() {
                self.inDashboard(true);
                osfHelpers.growl('Error', 'The project could not be removed', 'danger');
        });
    };


    /**
     * Toggle the watch status for this project.
     */
    self.toggleWatch = function() {
        // Send POST request to node's watch API url and update the watch count
        if(self.userIsWatching()) {
            self.watchedCount(self.watchedCount() - 1);
        } else {
            self.watchedCount(self.watchedCount() + 1);
        }
        osfHelpers.postJSON(
            self.apiUrl + 'togglewatch/',
            {}
        ).done(function(data) {
            // Update watch count in DOM
            self.userIsWatching(data.watched);
            self.watchedCount(data.watchCount);
        }).fail(
            osfHelpers.handleJSONError
        );
    };

    self.makePublic = function() {
        return setPermissions(PUBLIC, self.nodeType);
    };

    self.makePrivate = function() {
        return setPermissions(PRIVATE, self.nodeType);
    };

    self.forkNode = function() {
        NodeActions.forkNode();
    };

    self.hasIdentifiers = ko.pureComputed(function() {
        return !!(self.doi() && self.ark());
    });

    self.canCreateIdentifiers = ko.pureComputed(function() {
        return !self.hasIdentifiers() &&
            self.isRegistration &&
            self.nodeIsPublic &&
            self.userPermissions.indexOf('admin') !== -1;
    });

    self.doiUrl = ko.pureComputed(function() {
        return self.doi() ? 'http://ezid.cdlib.org/id/doi:' + self.doi() : null;
    });

    self.arkUrl = ko.pureComputed(function() {
        return self.ark() ? 'http://ezid.cdlib.org/id/ark:/' + self.ark() : null;
    });

    self.askCreateIdentifiers = function() {
        var self = this;
        bootbox.confirm({
            title: 'Create identifiers',
            message: '<p class="overflow">' +
                'Are you sure you want to create a DOI and ARK for this ' +
                self.nodeType + '?',
            callback: function(confirmed) {
                if (confirmed) {
                    self.createIdentifiers();
                }
            }
        });
    };

    self.createIdentifiers = function() {
        // Only show loading indicator for slow responses
        var timeout = setTimeout(function() {
            self.idCreationInProgress(true); // show loading indicator
        }, 500);
        var url = self.apiUrl + 'identifiers/';
        return $.post(
            url
        ).done(function(resp) {
            self.doi(resp.doi);
            self.ark(resp.ark);
        }).fail(function(xhr) {
            var message = 'We could not create the identifier at this time. ' +
                'The DOI/ARK acquisition service may be down right now. ' +
                'Please try again soon and/or contact ' +
                '<a href="mailto: support@osf.io">support@osf.io</a>';
            osfHelpers.growl('Error', message, 'danger');
            Raven.captureMessage('Could not create identifiers', {url: url, status: xhr.status});
        }).always(function() {
            clearTimeout(timeout);
            self.idCreationInProgress(false); // hide loading indicator
        });
    };
};

////////////////
// Public API //
////////////////

var defaults = {
    removeCss: '.user-quickedit'
};

function NodeControl (selector, data, options) {
    var self = this;
    self.selector = selector;
    self.$element = $(self.selector);
    self.data = data;
    self.viewModel = new ProjectViewModel(self.data);
    self.options = $.extend({}, defaults, options);
    self.init();
}

NodeControl.prototype.init = function() {
    var self = this;
    osfHelpers.applyBindings(self.viewModel, this.selector);
};

module.exports = {
    _ProjectViewModel: ProjectViewModel,
    NodeControl: NodeControl
};<|MERGE_RESOLUTION|>--- conflicted
+++ resolved
@@ -36,10 +36,6 @@
     makeComponentPrivateWarning: 'Making a component private will prevent users from viewing it on this site, ' +
                         'but will have no impact on external sites, including Google\'s cache. ' +
                         'Would you like to continue?',
-<<<<<<< HEAD
-    possibleSpamWarning: 'This project has spam elements. COS will investigate these elements,'+
-                        ' until which time this project cannot be made public.'
-=======
     // TODO(hrybacki): Remove once Retraction/Embargoes goes is merged into production
     makeRegistrationPublicWarning: '<b>Important Note:</b> As early as <u>June 8, 2015</u>, new registrations ' +
                         'will be made public immediately or can be embargoed for up to one year. There ' +
@@ -48,7 +44,8 @@
                         'private. However, if you do choose to make the registration public now, then after ' +
                         'June 8, 2015 you will not be able to return it to private. Are you sure that you would like ' +
                         'to continue?',
->>>>>>> 7beb6d8f
+    possibleSpamWarning: 'This project has spam elements. COS will investigate these elements,'+
+                        ' until which time this project cannot be made public.'
 };
 
 // TODO(sloria): Fix this external dependency on nodeApiUrl
@@ -100,11 +97,9 @@
         bootbox.alert({
             title: 'Warning',
             message: message,
-            callback: function(result) {
-                if (result) {
-                    console.log(result);
-                }
-            }
+            //callback: function(result) {
+            //    //do nothing
+            //}
         });
     };
 
