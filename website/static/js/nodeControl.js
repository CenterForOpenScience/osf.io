--- conflicted
+++ resolved
@@ -1,8 +1,8 @@
 /**
-* Controls the actions in the project header (make public/private, watch button,
-* forking, etc.)
-*/
-'use strict';
+ * Controls the actions in the project header (make public/private, watch button,
+ * forking, etc.)
+ */
+    'use strict';
 
 var $ = require('jquery');
 var ko = require('knockout');
@@ -15,159 +15,157 @@
 var osfHelpers = require('osfHelpers');
 var NodeActions = require('./project.js');
 
-// Modal language
-var MESSAGES = {
-    makeProjectPublicWarning: 'Once a project is made public, there is no way to guarantee that ' +
-                        'access to the data it contains can be completely prevented. Users ' +
-                        'should assume that once a project is made public, it will always ' +
-                        'be public. Are you absolutely sure you would like to continue?',
-
-    makeProjectPrivateWarning: 'Making a project private will prevent users from viewing it on this site, ' +
-                        'but will have no impact on external sites, including Google\'s cache. ' +
-                        'Would you like to continue?',
-
-    makeComponentPublicWarning: 'Once a component is made public, there is no way to guarantee that ' +
-                        'access to the data it contains can be completely prevented. Users ' +
-                        'should assume that one a component is made public, it will always ' +
-                        'be public. The rest of the project, including other components, ' +
-                        'will not be made public. Are you absolutely sure you would like to continue?',
-
-    makeComponentPrivateWarning: 'Making a component private will prevent users from viewing it on this site, ' +
-                        'but will have no impact on external sites, including Google\'s cache. ' +
-                        'Would you like to continue?'
-};
-
-// TODO(sloria): Fix this external dependency on nodeApiUrl
-var URLS = {
-    makePublic: window.nodeApiUrl + 'permissions/public/',
-    makePrivate: window.nodeApiUrl + 'permissions/private/'
-};
-var PUBLIC = 'public';
-var PRIVATE = 'private';
-var PROJECT = 'project';
-var COMPONENT = 'component';
-
-
-function setPermissions(permissions, nodeType) {
-
-    var msgKey;
+    // Modal language
+    var MESSAGES = {
+        makeProjectPublicWarning: 'Once a project is made public, there is no way to guarantee that ' +
+                            'access to the data it contains can be completely prevented. Users ' +
+                            'should assume that once a project is made public, it will always ' +
+                            'be public. Are you absolutely sure you would like to continue?',
+
+        makeProjectPrivateWarning: 'Making a project private will prevent users from viewing it on this site, ' +
+                            'but will have no impact on external sites, including Google\'s cache. ' +
+                            'Would you like to continue?',
+
+        makeComponentPublicWarning: 'Once a component is made public, there is no way to guarantee that ' +
+                            'access to the data it contains can be completely prevented. Users ' +
+                            'should assume that one a component is made public, it will always ' +
+                            'be public. The rest of the project, including other components, ' +
+                            'will not be made public. Are you absolutely sure you would like to continue?',
+
+        makeComponentPrivateWarning: 'Making a component private will prevent users from viewing it on this site, ' +
+                            'but will have no impact on external sites, including Google\'s cache. ' +
+                            'Would you like to continue?'
+    };
+
+    // TODO(sloria): Fix this external dependency on nodeApiUrl
+    var URLS = {
+        makePublic: window.nodeApiUrl + 'permissions/public/',
+        makePrivate: window.nodeApiUrl + 'permissions/private/'
+    };
+    var PUBLIC = 'public';
+    var PRIVATE = 'private';
+    var PROJECT = 'project';
+    var COMPONENT = 'component';
+
+    function setPermissions(permissions, nodeType) {
+
+        var msgKey;
 
     if (permissions === PUBLIC && nodeType === PROJECT) { msgKey = 'makeProjectPublicWarning'; }
-    else if(permissions === PUBLIC && nodeType === COMPONENT) { msgKey = 'makeComponentPublicWarning'; }
-    else if(permissions === PRIVATE && nodeType === PROJECT) { msgKey = 'makeProjectPrivateWarning'; }
-    else { msgKey = 'makeComponentPrivateWarning'; }
-
-    var urlKey = permissions === PUBLIC ? 'makePublic' : 'makePrivate';
-    var message = MESSAGES[msgKey];
-
-    var confirmModal = function (message) {
-        bootbox.confirm({
-            title: 'Warning',
-            message: message,
-            callback: function(result) {
-                if (result) {
+        else if(permissions === PUBLIC && nodeType === COMPONENT) { msgKey = 'makeComponentPublicWarning'; }
+        else if(permissions === PRIVATE && nodeType === PROJECT) { msgKey = 'makeProjectPrivateWarning'; }
+        else { msgKey = 'makeComponentPrivateWarning'; }
+
+        var urlKey = permissions === PUBLIC ? 'makePublic' : 'makePrivate';
+        var message = MESSAGES[msgKey];
+
+        var confirmModal = function (message) {
+            bootbox.confirm({
+                title: 'Warning',
+                message: message,
+                callback: function(result) {
+                    if (result) {
                     osfHelpers.postJSON(
-                        URLS[urlKey],
-                        {permissions: permissions}
-                    ).done(function() {
-                        window.location.reload();
-                    }).fail(
+                            URLS[urlKey],
+                            {permissions: permissions}
+                        ).done(function() {
+                            window.location.reload();
+                        }).fail(
                         osfHelpers.handleJSONError
-                    );
+                        );
+                    }
                 }
-            }
-        });
-    };
-
-    if (permissions === PUBLIC) {
-        $.getJSON(
-            window.nodeApiUrl + 'permissions/beforepublic/',
-            {},
-            function(data) {
-                var alerts = '';
-                var addonMessages = data.prompts;
-                    for(var i=0; i<addonMessages.length; i++) {
-                        alerts += '<div class="alert alert-warning">' +
-                                    addonMessages[i] + '</div>';
-                    }
-                confirmModal(alerts + message);
-            }
-        );
-    } else {
-        confirmModal(message);
+            });
+        };
+
+        if (permissions === PUBLIC) {
+            $.getJSON(
+                window.nodeApiUrl + 'permissions/beforepublic/',
+                {},
+                function(data) {
+                    var alerts = '';
+                    var addonMessages = data.prompts;
+                        for(var i=0; i<addonMessages.length; i++) {
+                            alerts += '<div class="alert alert-warning">' +
+                                       addonMessages[i] + '</div>';
+                        }
+                    confirmModal(alerts + message);
+                }
+            );
+        } else {
+            confirmModal(message);
+        }
     }
-}
-
-/**
-    * The ProjectViewModel, scoped to the project header.
-    * @param {Object} data The parsed project data returned from the project's API url.
-    */
-var ProjectViewModel = function(data) {
-    var self = this;
-    self._id = data.node.id;
-    self.apiUrl = data.node.api_url;
+
+    /**
+     * The ProjectViewModel, scoped to the project header.
+     * @param {Object} data The parsed project data returned from the project's API url.
+     */
+    var ProjectViewModel = function(data) {
+        var self = this;
+        self._id = data.node.id;
+        self.apiUrl = data.node.api_url;
     self.dateCreated = new osfHelpers.FormattableDate(data.node.date_created);
     self.dateModified = new osfHelpers.FormattableDate(data.node.date_modified);
     self.dateForked = new osfHelpers.FormattableDate(data.node.forked_date);
-    self.watchedCount = ko.observable(data.node.watched_count);
-    self.userIsWatching = ko.observable(data.user.is_watching);
-    self.inDashboard = ko.observable(data.node.in_dashboard);
-    self.dashboard = data.user.dashboard_id;
-    self.userCanEdit = data.user.can_edit;
-    self.description = data.node.description;
-    self.title = data.node.title;
-    self.category = data.node.category;
-    self.isRegistration = data.node.is_registration;
-    self.user = data.user;
-    self.nodeIsPublic = data.node.is_public;
-    self.nodeType = data.node.node_type;
-    // The button text to display (e.g. "Watch" if not watching)
-    self.watchButtonDisplay = ko.computed(function() {
-        return self.watchedCount().toString();
-    });
-    self.watchButtonAction = ko.computed(function() {
-        return self.userIsWatching() ? 'Unwatch' : 'Watch';
-    });
-    
-    
-    self.canBeOrganized = ko.computed(function(){
+        self.watchedCount = ko.observable(data.node.watched_count);
+        self.userIsWatching = ko.observable(data.user.is_watching);
+        self.inDashboard = ko.observable(data.node.in_dashboard);
+        self.dashboard = data.user.dashboard_id;
+        self.userCanEdit = data.user.can_edit;
+        self.description = data.node.description;
+        self.title = data.node.title;
+        self.category = data.node.category;
+        self.isRegistration = data.node.is_registration;
+        self.user = data.user;
+        self.nodeIsPublic = data.node.is_public;
+        self.nodeType = data.node.node_type;
+        // The button text to display (e.g. "Watch" if not watching)
+        self.watchButtonDisplay = ko.computed(function() {
+            return self.watchedCount().toString();
+        });
+        self.watchButtonAction = ko.computed(function() {
+            return self.userIsWatching() ? 'Unwatch' : 'Watch';
+        });
+
+
+        self.canBeOrganized = ko.computed(function(){
             if (self.user.username && (self.nodeIsPublic || self.user.is_contributor)) {
                 return true;
             }
             return false;
         });
-<<<<<<< HEAD
 
         // Editable Title and Description
         if (self.userCanEdit) {
             var editableOptions = {
-                type:  'text',
-                pk:    self._id,
-                url:   self.apiUrl + 'edit/',
+            type: 'text',
+            pk: self._id,
+            url: self.apiUrl + 'edit/',
                 toggle: 'manual',
                 ajaxOptions: {
                     type: 'POST',
                     dataType: 'json',
                     contentType: 'application/json'
                 },
-                params: function(params){
+            params: function (params) {
                     // Send JSON data
                     return JSON.stringify(params);
                 },
-                success: function(){
+            success: function () {
                     document.location.reload(true);
                 },
-                error: $.osf.handleEditableError,
+            error: osfHelpers.handleEditableError,
                 placement: 'bottom'
             };
 
             // TODO: Remove hardcoded selectors.
             $.fn.editable.defaults.mode = 'inline';
             $('#nodeTitleEditable').editable($.extend({}, editableOptions, {
-                name:  'title',
+            name: 'title',
                 title: 'Edit Title',
-                validate: function(value) {
-                    if($.trim(value) === '') {
+            validate: function (value) {
+                if ($.trim(value) === '') {
                         return 'Title cannot be blank.';
                     }
                 }
@@ -177,7 +175,7 @@
                 $('#nodeTitleEditable').editable('toggle');
             });
             $('#nodeDescriptionEditable').editable($.extend({}, editableOptions, {
-                name:  'description',
+            name: 'description',
                 title: 'Edit Description',
                 emptytext: 'No description',
                 emptyclass: 'text-muted',
@@ -188,6 +186,7 @@
                 $('#nodeDescriptionEditable').editable('toggle');
             });
         }
+
         /**
          * Add project to the Project Organizer.
          */
@@ -197,10 +196,10 @@
                 'toNodeID': self.dashboard,
                 'pointerID': self._id
             };
-            $.osf.postJSON('/api/v1/pointer/', jsonData)
+        osfHelpers.postJSON('/api/v1/pointer/', jsonData)
                 .fail(function(data) {
                     self.inDashboard(false);
-                    $.osf.handleJSONError(data);
+                osfHelpers.handleJSONError(data);
             });
         };
         /**
@@ -212,137 +211,67 @@
             $.ajax({url: deleteUrl, type: 'DELETE'})
                 .fail(function() {
                     self.inDashboard(true);
-                    $.osf.growl('Error', 'The project could not be removed', 'danger');
-            });
-=======
-    
-    // Editable Title and Description
-    if (self.userCanEdit) {
-        var editableOptions = {
-            type: 'text',
-            pk: self._id,
-            url: self.apiUrl + 'edit/',
-            ajaxOptions: {
-                type: 'POST',
-                dataType: 'json',
-                contentType: 'application/json'
-            },
-            params: function (params) {
-                // Send JSON data
-                return JSON.stringify(params);
-            },
-            success: function () {
-                document.location.reload(true);
-            },
-            error: osfHelpers.handleEditableError,
-            placement: 'bottom'
->>>>>>> c245ad3e
-        };
-
-        // TODO: Remove hardcoded selectors.
-        $.fn.editable.defaults.mode = 'inline';
-        $('#nodeTitleEditable').editable($.extend({}, editableOptions, {
-            name: 'title',
-            title: 'Edit Title',
-            validate: function (value) {
-                if ($.trim(value) === '') {
-                    return 'Title cannot be blank.';
-                }
+                osfHelpers.growl('Error', 'The project could not be removed', 'danger');
+            });
+        };
+
+
+        /**
+         * Toggle the watch status for this project.
+         */
+        self.toggleWatch = function() {
+            // Send POST request to node's watch API url and update the watch count
+            if(self.userIsWatching()) {
+                self.watchedCount(self.watchedCount() - 1);
+            } else {
+                self.watchedCount(self.watchedCount() + 1);
             }
-        }));
-        $('#nodeDescriptionEditable').editable($.extend({}, editableOptions, {
-            name: 'description',
-            title: 'Edit Description',
-            emptytext: 'No description',
-            emptyclass: 'text-muted'
-        }));
-    }
-
-    /**
-     * Add project to the Project Organizer.
-     */
-    self.addToDashboard = function() {
-        self.inDashboard(true);
-        var jsonData = {
-            'toNodeID': self.dashboard,
-            'pointerID': self._id
-        };
-        osfHelpers.postJSON('/api/v1/pointer/', jsonData)
-            .fail(function(data) {
-                self.inDashboard(false);
-                osfHelpers.handleJSONError(data);
-        });
-    };
-    /**
-     * Remove project from the Project Organizer.
-     */
-    self.removeFromDashboard = function() {
-        self.inDashboard(false);
-        var deleteUrl = '/api/v1/folder/' + self.dashboard + '/pointer/' + self._id;
-        $.ajax({url: deleteUrl, type: 'DELETE'})
-            .fail(function() {
-                self.inDashboard(true);
-                osfHelpers.growl('Error', 'The project could not be removed', 'danger');
-        });
-    };
-
-
-    /**
-    * Toggle the watch status for this project.
-    */
-    self.toggleWatch = function() {
-        // Send POST request to node's watch API url and update the watch count
-        if(self.userIsWatching()) {
-            self.watchedCount(self.watchedCount() - 1);
-        } else {
-            self.watchedCount(self.watchedCount() + 1);
-        }
         osfHelpers.postJSON(
-            self.apiUrl + 'togglewatch/',
-            {}
-        ).done(function(data) {
-            // Update watch count in DOM
-            self.userIsWatching(data.watched);
-            self.watchedCount(data.watchCount);
-        }).fail(
+                self.apiUrl + 'togglewatch/',
+                {}
+            ).done(function(data) {
+                // Update watch count in DOM
+                self.userIsWatching(data.watched);
+                self.watchedCount(data.watchCount);
+            }).fail(
             osfHelpers.handleJSONError
-        );
-    };
-
-    self.makePublic = function() {
-        return setPermissions(PUBLIC, self.nodeType);
-    };
-
-    self.makePrivate = function() {
-        return setPermissions(PRIVATE, self.nodeType);
-    };
+            );
+        };
+
+        self.makePublic = function() {
+            return setPermissions(PUBLIC, self.nodeType);
+        };
+
+        self.makePrivate = function() {
+            return setPermissions(PRIVATE, self.nodeType);
+        };
 
     self.forkNode = function() {
         NodeActions.forkNode();
     };
 };
 
-////////////////
-// Public API //
-////////////////
-
-var defaults = {
-    removeCss: '.user-quickedit'
-};
-
-function NodeControl (selector, data, options) {
-    var self = this;
-    self.selector = selector;
-    self.$element = $(self.selector);
-    self.data = data;
-    self.viewModel = new ProjectViewModel(self.data);
-    self.options = $.extend({}, defaults, options);
-    self.init();
-}
-
-NodeControl.prototype.init = function() {
-    var self = this;
-    ko.applyBindings(self.viewModel, self.$element[0]);
-};
+    ////////////////
+    // Public API //
+    ////////////////
+
+    var defaults = {
+        removeCss: '.user-quickedit'
+    };
+
+    function NodeControl (selector, data, options) {
+        var self = this;
+        self.selector = selector;
+        self.$element = $(self.selector);
+        self.data = data;
+        self.viewModel = new ProjectViewModel(self.data);
+        self.options = $.extend({}, defaults, options);
+        self.init();
+    }
+
+    NodeControl.prototype.init = function() {
+        var self = this;
+        ko.applyBindings(self.viewModel, self.$element[0]);
+    };
 
 module.exports = NodeControl;