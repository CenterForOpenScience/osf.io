--- conflicted
+++ resolved
@@ -258,7 +258,6 @@
 
     submitError: function(xhr) {
         var self = this;
-<<<<<<< HEAD
         if (xhr.status === 400) {
             self.changeMessage(
                 'Your username cannot be the same as your password.',
@@ -267,18 +266,11 @@
             );
         } else {
             self.changeMessage(
-                'Your username or email contains invalid characters.',
+                xhr.responseJSON.message_long,
                 'text-danger p-xs',
                 5000
             );
         }
-=======
-        self.changeMessage(
-            xhr.responseJSON.message_long,
-            'text-danger p-xs',
-            5000
-        );
->>>>>>> 82e69446
     },
     submit: function() {
         var self = this;
