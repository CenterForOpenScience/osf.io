--- conflicted
+++ resolved
@@ -180,12 +180,8 @@
                         _this.emit("sendingmultiple", files, xhr, formData);
                     }
                     if (wasSigned) {
-<<<<<<< HEAD
                       //S3 SPECIFIC
                       //Used for single file uploads only
-                      //yaaay......
-=======
->>>>>>> 34df1393
                         return xhr.send(files[0]);
                     } else {
                     if (_this.element.tagName === "FORM") {
