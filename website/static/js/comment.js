/**
 * Controller for the Add Contributor modal.
 */
'use strict';

var $ = require('jquery');
var ko = require('knockout');
var moment = require('moment');
var Raven = require('raven-js');
var linkifyHtml = require('linkifyjs/html');
var koHelpers = require('./koHelpers');
require('jquery-autosize');

var osfHelpers = require('js/osfHelpers');
var CommentPane = require('js/commentpane');
var markdown = require('js/markdown');
var atjsConfig = require('js/atjsConfig');

var input = $('.atwho-input');
var nodeId = window.nodeId;

var getContributorList = function(input, nodeId) {
    var url = osfHelpers.apiV2Url('nodes/' + nodeId + '/contributors/', {});
    var request = osfHelpers.ajaxJSON(
        'GET',
        url,
        {'isCors': true});
    request.done(function(response) {
        var activeContributors = response.data.filter(function(item) {
            return item.embeds.users.data.attributes.active === true;
        });
        var data = activeContributors.map(function(item) {
            return {
                'id': item.id,
                'name': item.embeds.users.data.attributes.given_name,
                'fullName': item.embeds.users.data.attributes.full_name,
                'link': item.embeds.users.data.links.html
            };
        });
        // for any input areas that currently exist on page
        input.atwho('load','@', data).atwho('load', '+', data).atwho('run');
        // for future input areas so that data doesn't need to be reloaded
        atjsConfig.at_config.data = data;
        atjsConfig.plus_config.data = data;
    });
    request.fail(function(xhr, status, error) {
        Raven.captureMessage('Error getting contributors', {
            url: url,
            status: status,
            error: error
        });
    });
    return request;
};

// Maximum length for comments, in characters
var MAXLENGTH = 500;

var ABUSE_CATEGORIES = {
    spam: 'Spam or advertising',
    hate: 'Hate speech',
    violence: 'Violence or harmful behavior'
};

var FILES = 'files';
var WIKI = 'wiki';

/*
 * Format UTC datetime relative to current datetime, ensuring that time
 * is in the past.
 */
var relativeDate = function(datetime) {
    var now = moment.utc();
    var then = moment.utc(datetime);
    then = then > now ? now : then;
    return then.fromNow();
};

var notEmpty = function(value) {
    if (value === '<br>')  {
        return false;
    }
    return !!$.trim(value);
};

var exclusify = function(subscriber, subscribees) {
    subscriber.subscribe(function(value) {
        if (value) {
            for (var i=0; i<subscribees.length; i++) {
                subscribees[i](false);
            }
        }
    });
};

var exclusifyGroup = function() {
    var observables = Array.prototype.slice.call(arguments);
    for (var i=0; i<observables.length; i++) {
        var subscriber = observables[i];
        var subscribees = observables.slice();
        subscribees.splice(i, 1);
        exclusify(subscriber, subscribees);
    }
};

ko.subscribable.fn.convertHtmlToMarkdown = function(commentContent) {
    return ko.computed(function() {
        var content = commentContent() || '';
        var pattern = '<span[^>]*?data-atwho-guid="([a-z\\d]{5})"[^>]*?>((@|\\+)[\\w\\s]+)<\/span>',
            regex = new RegExp(pattern),
            regexG = new RegExp(pattern, 'g');
        var matches = content.match(regexG);
        if (matches) {
            for (var i = 0; i < matches.length; i++) {
                var match = regex.exec(matches[i]);
                var guid = match[1];
                var mention = match[2];
                var url = '/' + guid + '/';
                content = content.replace(match[0], '['+ mention + '](' + url + ')');
            }
        }
        // '&#13;&#10;' is the character entity reference for '\r\n'
        // '\r\n' is treated differently and breaks conversion from markdown to html
        content = content.replace(/<span[^>]*?>/g, '')
            .replace(/<\/span>/g, '')
            .replace(/&nbsp;/g, ' ')
            .replace(/<br>/g, '&#13;&#10;');
        return content;
    }, this);
};

ko.subscribable.fn.convertMarkdownToHtml = function(commentContent) {
    return ko.computed(function() {
        var content = commentContent();
        var pattern = '\\[(@|\\+)(.*?)\\]\\(\\/([a-z\\d]{5})\\/\\)',
            regex = new RegExp(pattern),
            regexG = new RegExp(pattern, 'g');
        var matches = content.match(regexG);
        if (matches) {
            for (var i = 0; i < matches.length; i++) {
                var match = regex.exec(matches[i]);
                var atwho = match[1];
                var guid = match[3];
                var mention = match[2];

                content = content.replace(
                    match[0],
                    '<span class="atwho-inserted" contenteditable="false" data-atwho-guid="' +
                        guid + '" data-atwho-at-query="' + atwho + '">' +
                        atwho + mention + '</span>'
                );
            }
        }
        return content.replace(/\r\n/g, '<br>');
    }, this);
};

var BaseComment = function() {

    var self = this;
    self.abuseOptions = Object.keys(ABUSE_CATEGORIES);

    self._loaded = false;
    self.id = ko.observable();
    self.page = ko.observable('node'); // Default

    self.errorMessage = ko.observable();
    self.editErrorMessage = ko.observable();
    self.replyErrorMessage = ko.observable();

    self.replying = ko.observable(false);
    self.replyContent = ko.observable('');

    self.urlForNext = ko.observable();

    self.saveContent = ko.observable().convertHtmlToMarkdown(self.replyContent);

    self.submittingReply = ko.observable(false);

    self.comments = ko.observableArray();

    self.loadingComments = ko.observable(true);

    self.underMaxLength = ko.observable(true);

    self.replyNotEmpty = ko.pureComputed(function() {
        return notEmpty(self.replyContent());
    });
    self.commentButtonText = ko.computed(function() {
        return self.submittingReply() ? 'Commenting' : 'Comment';
    });
    self.validateReply = ko.pureComputed(function() {
        return self.replyNotEmpty() && self.underMaxLength();
    });

};

BaseComment.prototype.abuseLabel = function(item) {
    return ABUSE_CATEGORIES[item];
};

BaseComment.prototype.showReply = function() {
    this.replying(true);
};

BaseComment.prototype.cancelReply = function() {
    this.replyContent('');
    this.replying(false);
    this.submittingReply(false);
    this.replyErrorMessage('');
    this.errorMessage('');
};

BaseComment.prototype.setupToolTips = function(elm) {
    $(elm).each(function(idx, item) {
        var $item = $(item);
        if ($item.attr('data-toggle') === 'tooltip') {
            $item.tooltip();
        } else {
            $item.find('[data-toggle="tooltip"]').tooltip({container: 'body'});
        }
    });
};

BaseComment.prototype.fetch = function() {
    var self = this;
    var setUnread = self.getTargetType() !== 'comments' && !osfHelpers.urlParams().view_only && self.author.id !== '';
    if (self.comments().length === 0) {
        var urlParams = osfHelpers.urlParams();
        var query = 'embed=user';
        if (!osfHelpers.urlParams().view_only && setUnread) {
            query += '&related_counts=True';
        }
        if (urlParams.view_only && !window.contextVars.node.isPublic) {
            query += '&view_only=' + urlParams.view_only;
        }
        if (self.id() !== undefined) {
            query += '&filter[target]=' + self.id();
        }
        query += '&page[size]=30';
        var url = osfHelpers.apiV2Url(self.$root.nodeType + '/' + window.contextVars.node.id + '/comments/', {query: query});
        self.fetchNext(url, [], setUnread);
    }
};

/* Go get the next specified page of the API response, and add to the comments list */
BaseComment.prototype.fetchNext = function(url, comments, setUnread) {
    var self = this;
    var request = osfHelpers.ajaxJSON(
        'GET',
        url,
        {'isCors': true});
    self.loadingComments(true);
    request.done(function(response) {
        comments = response.data;
        if (self._loaded !== true) {
            self._loaded = true;
        }
        if (setUnread && response.links.meta.unread) {
            self.$root.unreadComments(response.links.meta.unread);
            setUnread = false;
        }
        comments.forEach(function(comment) {
            self.comments.push(
                new CommentModel(comment, self, self.$root)
            );
        });
        self.configureCommentsVisibility();
        self.urlForNext(response.links.next);
    }).always(function () {
        self.loadingComments(false);
    });
};

BaseComment.prototype.getMoreComments = function() {
    var self = this;
    var nextUrl = self.urlForNext();
    var comments = self.comments();
    var setUnread = self.getTargetType() !== 'comments' && !osfHelpers.urlParams().view_only && self.author.id !== '';

    if (self.urlForNext() && !self.loadingComments()) {
        self.fetchNext(nextUrl, comments, setUnread);
    }
};

BaseComment.prototype.configureCommentsVisibility = function() {
    var self = this;
    for (var c in self.comments()) {
        var comment = self.comments()[c];
        comment.loading(false);
    }
};

BaseComment.prototype.getTargetType = function() {
    var self = this;
    if (self.id() === window.contextVars.node.id) {
        return 'nodes';
    } else if (self.id() === self.$root.rootId() && self.page() === FILES) {
        return 'files';
    } else if (self.id() === self.$root.rootId() && self.page() === WIKI) {
        return 'wiki';
    } else {
        return 'comments';
    }
};

BaseComment.prototype.submitReply = function() {
    var self = this;
    if (!self.replyContent()) {
        self.replyErrorMessage('Please enter a comment');
        return;
    }
    // Quit if already submitting reply
    if (self.submittingReply()) {
        return;
    }
    self.submittingReply(true);
    var url = osfHelpers.apiV2Url(self.$root.nodeType + '/' + window.contextVars.node.id + '/comments/', {});
    var request = osfHelpers.ajaxJSON(
        'POST',
        url,
        {
            'isCors': true,
            'data': {
                'data': {
                    'type': 'comments',
                    'attributes': {
                        'content': self.saveContent(),
                    },
                    'relationships': {
                        'target': {
                            'data': {
                                'type': self.getTargetType(),
                                'id': self.id() === window.contextVars.node.id ? window.contextVars.node.id : self.id()
                            }
                        }
                    }
                }
            }
        });
    request.done(function(response) {
        self.cancelReply();
        self.replyContent(null);
        var newComment = new CommentModel(response.data, self, self.$root);
        newComment.loading(false);
        self.comments.unshift(newComment);
        if (!self.hasChildren()) {
            self.hasChildren(true);
        }
        self.replyErrorMessage('');
        self.errorMessage('');
        self.onSubmitSuccess(response);
    });
    request.fail(function(xhr, status, error) {
        self.cancelReply();
        self.errorMessage('Could not submit comment');
        Raven.captureMessage('Error creating comment', {
            extra: {
                url: url,
                status: status,
                error: error
            }
        });
    });
};

var CommentModel = function(data, $parent, $root) {

    BaseComment.prototype.constructor.call(this);

    var self = this;

    self.$parent = $parent;
    self.$root = $root;

    self.id = ko.observable(data.id);
    self.content = ko.observable(data.attributes.content || '');
    self.page = ko.observable(data.attributes.page);
    self.dateCreated = ko.observable(data.attributes.date_created);
    self.dateModified = ko.observable(data.attributes.date_modified);
    self.isDeleted = ko.observable(data.attributes.deleted);
    self.modified = ko.observable(data.attributes.modified);
    self.isAbuse = ko.observable(data.attributes.is_abuse);
    self.canEdit = ko.observable(data.attributes.can_edit);
    self.hasChildren = ko.observable(data.attributes.has_children);
    self.hasReport = ko.observable(data.attributes.has_report);
    self.isHam = ko.observable(data.attributes.is_ham);

    self.isDeletedAbuse = ko.pureComputed(function() {
        return self.isDeleted() && self.isAbuse();
    });
    self.isDeletedNotAbuse = ko.pureComputed(function() {
        return self.isDeleted() && !self.isAbuse();
    });
    self.isAbuseNotDeleted = ko.pureComputed(function() {
        return !self.isDeleted() && self.isAbuse();
    });

    if (window.contextVars.node.anonymous) {
        self.author = {
            'id': null,
            'urls': {'profile': ''},
            'fullname': 'A User',
            'gravatarUrl': ''
        };
    } else if ('embeds' in data && 'user' in data.embeds && 'data' in data.embeds.user) {
        var userData = data.embeds.user.data;
        self.author = {
            'id': userData.id,
            'urls': {'profile': userData.links.html},
            'fullname': userData.attributes.full_name,
            'gravatarUrl': userData.links.profile_image
        };
    } else if ('embeds' in data && 'user' in data.embeds && 'errors' in data.embeds.user) {
        var errors = data.embeds.user.errors;
        for (var e in data.embeds.user.errors) {
            if ('meta' in errors[e] && 'full_name' in errors[e].meta) {
                self.author = {
                    'id': null,
                    'urls': {'profile': ''},
                    'fullname': errors[e].meta.full_name,
                    'gravatarUrl': ''
                };
                break;
            }
        }
    } else {
        self.author = self.$root.author;
    }

<<<<<<< HEAD
    self.editableContent = ko.observable().convertMarkdownToHtml(self.content);

    self.editedContent = ko.observable().convertHtmlToMarkdown(self.content);

    self.contentDisplay = ko.observable(markdown.full.render(self.content()));
=======
    var linkifyOpts = { target: function (href, type) { return type === 'url' ? '_top' : null; } };
    self.contentDisplay = ko.observable(linkifyHtml(markdown.full.render(self.content()), linkifyOpts));
>>>>>>> b8c23207

    // Update contentDisplay with rendered markdown whenever content changes
    self.content.subscribe(function(newContent) {
        self.contentDisplay(linkifyHtml(markdown.full.render(newContent), linkifyOpts));
    });

    self.prettyDateCreated = ko.computed(function() {
        return relativeDate(self.dateCreated());
    });
    self.prettyDateModified = ko.pureComputed(function() {
        return 'Modified ' + relativeDate(self.dateModified());
    });

    self.loading = ko.observable(true);
    self.showChildren = ko.observable(false);

    self.reporting = ko.observable(false);
    self.deleting = ko.observable(false);

    self.abuseCategory = ko.observable('spam');
    self.abuseText = ko.observable('');

    self.editing = ko.observable(false);

    exclusifyGroup(
        self.editing, self.replying, self.reporting, self.deleting
    );

    self.isVisible = ko.pureComputed(function() {
        return !self.isDeleted() && !self.isAbuse();
    });

    self.editNotEmpty = ko.pureComputed(function() {
        return notEmpty(self.content());
    });

    self.validateEdit = ko.pureComputed(function() {
        return self.editNotEmpty() && self.underMaxLength();
    });

    self.toggleIcon = ko.computed(function() {
        return self.showChildren() ? 'fa fa-minus' : 'fa fa-plus';
    });

    self.canReport = ko.pureComputed(function() {
        return self.$root.canComment() && !self.canEdit();
    });

    self.nodeUrl = '/' + self.$root.nodeId() + '/';

};

CommentModel.prototype = new BaseComment();

CommentModel.prototype.edit = function() {
    if (this.canEdit()) {
        this._content = this.content();
        this.content(this.editableContent());
        this.editing(true);
        this.$root.editors += 1;
    }
};

CommentModel.prototype.autosizeText = function(elm) {
    $(elm).find('textarea').autosize().focus();
    $(elm)
        .find('.atwho-input')
        .atwho(atjsConfig.at_config)
        .atwho(atjsConfig.plus_config)
        .bind('paste', atjsConfig.onPaste)
        .on('focusin', atjsConfig.lastElementBr)
        .on('focusout', atjsConfig.onlyElementBr)
        .keydown(function(e) {
            if(e.which === 13 && !e.isDefaultPrevented()) {
                atjsConfig.onReturn(e);
            }
        });
};

CommentModel.prototype.cancelEdit = function() {
    this.editing(false);
    this.$root.editors -= 1;
    this.editErrorMessage('');
    this.errorMessage('');
    this.content(this._content);
};

CommentModel.prototype.submitEdit = function(data, event) {
    var self = this;
    var $tips = $(event.target)
        .closest('.comment-container')
        .find('[data-toggle="tooltip"]');
    if (!self.content()) {
        self.editErrorMessage('Please enter a comment');
        return;
    }
    var url = osfHelpers.apiV2Url('comments/' + self.id() + '/', {});
    var request = osfHelpers.ajaxJSON(
        'PUT',
        url,
        {
            'isCors': true,
            'data': {
                'data': {
                    'id': self.id(),
                    'type': 'comments',
                    'attributes': {
                        'content': self.editedContent(),
                        'deleted': false
                    }
                }
            }
        });
    request.done(function(response) {
        self.content(response.data.attributes.content);
        self.dateModified(response.data.attributes.date_modified);
        self.editing(false);
        self.modified(true);
        self.editErrorMessage('');
        self.errorMessage('');
        self.$root.editors -= 1;
        // Refresh tooltip on date modified, if present
        $tips.tooltip('destroy').tooltip();
    });
    request.fail(function(xhr, status, error) {
        self.cancelEdit();
        self.errorMessage('Could not submit comment');
        Raven.captureMessage('Error editing comment', {
            extra: {
                url: url,
                status: status,
                error: error
            }
        });
    });
    return request;
};

CommentModel.prototype.reportAbuse = function() {
    this.reporting(true);
};

CommentModel.prototype.cancelAbuse = function() {
    this.abuseCategory(null);
    this.abuseText(null);
    this.reporting(false);
};

CommentModel.prototype.submitAbuse = function() {
    var self = this;
    var url = osfHelpers.apiV2Url('comments/' + self.id() + '/reports/', {});
    var request = osfHelpers.ajaxJSON(
        'POST',
        url,
        {
            'isCors': true,
            'data': {
                'data': {
                    'type': 'comment_reports',
                    'attributes': {
                        'category': self.abuseCategory(),
                        'message': self.abuseText() || ''
                    }
                }
            }
        });
    request.done(function() {
        self.isAbuse(true);
        self.reporting(false);
        self.hasReport(true);
    });
    request.fail(function(xhr, status, error) {
        self.errorMessage('Could not report abuse.');
        Raven.captureMessage('Error reporting abuse', {
            extra: {
                url: url,
                status: status,
                error: error
            }
        });
    });
    return request;
};

CommentModel.prototype.startDelete = function() {
    this.deleting(true);
};

CommentModel.prototype.submitDelete = function() {
    var self = this;
    var url = osfHelpers.apiV2Url('comments/' + self.id() + '/', {});
    var request = osfHelpers.ajaxJSON(
        'DELETE',
        url,
        {'isCors': true}
    );
    request.done(function() {
        self.isDeleted(true);
        self.deleting(false);
    });
    request.fail(function(xhr, status, error) {
        self.deleting(false);
        Raven.captureMessage('Error deleting comment', {
            extra: {
                url: url,
                status: status,
                error: error
            }
        });
    });
    return request;
};

CommentModel.prototype.cancelDelete = function() {
    this.deleting(false);
};

CommentModel.prototype.submitUndelete = function() {
    var self = this;
    var url = osfHelpers.apiV2Url('comments/' + self.id() + '/', {});
    var request = osfHelpers.ajaxJSON(
        'PUT',
        url,
        {
            'isCors': true,
            'data': {
                'data': {
                    'id': self.id(),
                    'type': 'comments',
                    'attributes': {
                        'content': self.content(),
                        'deleted': false
                    }
                }
            }
        });
    request.done(function() {
        self.isDeleted(false);
    });
    request.fail(function(xhr, status, error) {
        Raven.captureMessage('Error undeleting comment', {
            extra: {
                url: url,
                status: status,
                error: error
            }
        });

    });
    return request;
};


CommentModel.prototype.submitUnreportAbuse = function() {
    var self = this;
    var url = osfHelpers.apiV2Url('comments/' + self.id() + '/reports/' + window.contextVars.currentUser.id + '/', {});
    var request = osfHelpers.ajaxJSON(
        'DELETE',
        url,
        {'isCors': true}
    );
    request.done(function() {
        self.isAbuse(false);
    });
    request.fail(function(xhr, status, error) {
        Raven.captureMessage('Error unreporting comment', {
            extra: {
                url: url,
                status: status,
                error: error
            }
        });

    });
    return request;
};


CommentModel.prototype.toggle = function (data, event) {
    // Fetch comments when toggling open
    if (!this.showChildren()) {
        this.fetch();
    }
    this.showChildren(!this.showChildren());
};

CommentModel.prototype.onSubmitSuccess = function() {
    this.showChildren(true);
};

/*
    *
    */
var CommentListModel = function(options) {

    BaseComment.prototype.constructor.call(this);

    var self = this;

    self.$root = self;
    self.MAXLENGTH = MAXLENGTH;

    self.editors = 0;
    self.nodeId = ko.observable(options.nodeId);
    self.nodeApiUrl = options.nodeApiUrl;
    self.nodeType = options.isRegistration ? 'registrations' : 'nodes';
    self.page(options.page);
    self.pageTitle = options.pageTitle;
    self.id = ko.observable(options.rootId);
    self.rootId = ko.observable(options.rootId);
    self.fileId = options.fileId || '';
    self.canComment = ko.observable(options.canComment);
    self.hasChildren = ko.observable(options.hasChildren);
    self.author = options.currentUser;

    self.togglePane = options.togglePane;

    self.unreadComments = ko.observable(0);
    self.displayCount = ko.pureComputed(function() {
        if (self.unreadComments() !== 0) {
            return self.unreadComments().toString();
        } else {
            return ' ';
        }
    });

    /* Removes number of unread comments from tab when comments pane is opened  */
    self.removeCount = function() {
        self.unreadComments(0);
    };

    osfHelpers.onScrollToBottom(document.getElementById('comments_window'), self.getMoreComments.bind(self));

    self.fetch(options.nodeId);
};

CommentListModel.prototype = new BaseComment();

CommentListModel.prototype.onSubmitSuccess = function() {};

CommentListModel.prototype.initListeners = function() {
    var self = this;
    $(window).on('beforeunload', function() {
        if (self.editors) {
            return 'Your comments have unsaved changes. Are you sure ' +
                'you want to leave this page?';
        }
    });
};

var onOpen = function(page, rootId, nodeApiUrl, currentUserId) {
    if (osfHelpers.urlParams().view_only || !currentUserId) {
        return null;
    }
    var timestampUrl = nodeApiUrl + 'comments/timestamps/';
    var request = osfHelpers.putJSON(
        timestampUrl,
        {
            page: page,
            rootId: rootId
        }
    );
    request.fail(function(xhr, textStatus, errorThrown) {
        Raven.captureMessage('Could not update comment timestamp', {
            extra: {
                url: timestampUrl,
                textStatus: textStatus,
                errorThrown: errorThrown
            }
        });
    });
    return request;
};

/* options example: {
 *      nodeId: Node._id,
 *      nodeApiUrl: Node.api_url,
 *      isRegistration: Node.is_registration,
 *      page: 'node',
 *      rootId: Node._id,
 *      fileId: StoredFileNode._id,
 *      canComment: User.canComment,
 *      hasChildren: Node.hasChildren,
 *      currentUser: window.contextVars.currentUser,
 *      pageTitle: Node.title
 * }
 */
var init = function(commentLinkSelector, commentPaneSelector, options) {
    getContributorList(input, nodeId);
    input
        .atwho(atjsConfig.at_config)
        .atwho(atjsConfig.plus_config)
        .bind('paste', atjsConfig.onPaste)
        .on('focusin keyup', atjsConfig.lastElementBr)
        .on('focusout', atjsConfig.onlyElementBr)
        .keydown(function(e) {
            if(e.which === 13 && !e.isDefaultPrevented()) {
                atjsConfig.onReturn(e);
            }
        });
    var cp = new CommentPane(commentPaneSelector, {
        onOpen: function(){
            return onOpen(options.page, options.rootId, options.nodeApiUrl, options.currentUser.id);
        }
    });
    options.togglePane = cp.toggle;
    var viewModel = new CommentListModel(options);
    osfHelpers.applyBindings(viewModel, commentLinkSelector);
    osfHelpers.applyBindings(viewModel, commentPaneSelector);
    viewModel.initListeners();

    return viewModel;
};

module.exports = {
    init: init,
    BaseComment: BaseComment,
    CommentModel: CommentModel
};<|MERGE_RESOLUTION|>--- conflicted
+++ resolved
@@ -428,16 +428,12 @@
         self.author = self.$root.author;
     }
 
-<<<<<<< HEAD
     self.editableContent = ko.observable().convertMarkdownToHtml(self.content);
 
     self.editedContent = ko.observable().convertHtmlToMarkdown(self.content);
 
-    self.contentDisplay = ko.observable(markdown.full.render(self.content()));
-=======
     var linkifyOpts = { target: function (href, type) { return type === 'url' ? '_top' : null; } };
     self.contentDisplay = ko.observable(linkifyHtml(markdown.full.render(self.content()), linkifyOpts));
->>>>>>> b8c23207
 
     // Update contentDisplay with rendered markdown whenever content changes
     self.content.subscribe(function(newContent) {
