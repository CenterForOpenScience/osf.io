--- conflicted
+++ resolved
@@ -262,6 +262,8 @@
     self.replying = ko.observable(false);
     self.replyContent = ko.observable('');
     self.replyMentions = ko.observableArray([]);
+
+    self.urlForNext = ko.observable();
 
     self.saveContent = ko.computed(function() {
         var content = self.replyContent();
@@ -288,8 +290,6 @@
 
     });
 
-    self.urlForNext = ko.observable();
-
     self.submittingReply = ko.observable(false);
 
     self.comments = ko.observableArray();
@@ -304,13 +304,10 @@
     self.commentButtonText = ko.computed(function() {
         return self.submittingReply() ? 'Commenting' : 'Comment';
     });
-<<<<<<< HEAD
     self.validateReply = ko.pureComputed(function() {
         return self.replyNotEmpty() && self.underMaxLength();
     });
 
-=======
->>>>>>> c4e55c10
 };
 
 BaseComment.prototype.abuseLabel = function(item) {
