--- conflicted
+++ resolved
@@ -43,7 +43,6 @@
 
 $(function(){
 
-<<<<<<< HEAD
     $(".remove-private-link").on("click",function(){
         var me = $(this);
         var data_to_send={
@@ -64,8 +63,6 @@
          });
     });
 
-=======
->>>>>>> bdc338d7
     $('#newComponent form').on('submit', function(e) {
 
           $("#add-component-submit")
