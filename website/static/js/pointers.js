/**
 * Controls the "Add Links" modal.
 */
'use strict';

var $ = require('jquery');
var ko = require('knockout');
var $osf = require('js/osfHelpers');

var Paginator = require('js/paginator');
var oop = require('js/oop');
var Raven = require('raven-js');

// Grab nodeID from global context (mako)
var nodeApiUrl = window.contextVars.node.urls.api;
var nodeId = window.contextVars.node.id;
var nodeLinksUrl = $osf.apiV2Url(
  'nodes/' + nodeId + '/node_links/', {
    query : {
      'fields[nodes]' : 'relationships'
    }
  }
);

var SEARCH_ALL_SUBMIT_TEXT = 'Search all projects';
var SEARCH_MY_PROJECTS_SUBMIT_TEXT = 'Search my projects';
var SEARCHING_TEXT = 'Searching...';

var AddPointerViewModel = oop.extend(Paginator, {
    constructor: function(nodeTitle){
        var self = this;
        this.super.constructor.call(this);
        this.nodeTitle = nodeTitle;
        this.submitEnabled = ko.observable(true);
        this.query = ko.observable();
        this.results = ko.observableArray();
        this.selection = ko.observableArray();
        this.errorMsg = ko.observable('');
        this.totalPages = ko.observable(0);
        this.includePublic = ko.observable(false);
        this.processing = ko.observable(false);
        this.disableButtons = ko.pureComputed(function(){
            return self.processing() ? 'disabled' : '';
        });
        this.isClicked = ko.observable('');
        this.dirty = false;
        this.searchWarningMsg = ko.observable('');
        this.submitWarningMsg = ko.observable('');
        this.loadingResults = ko.observable(false);
        this.inputType = ko.observable('nodes');
        this.foundResults = ko.pureComputed(function(){
            return self.results().length;
        });
        this.noResults = ko.pureComputed(function(){
            return self.query() && !self.results().length;
        });
        this.searchAllProjectsSubmitText = ko.pureComputed(function(){
            if (self.loadingResults() && self.includePublic()){
                return SEARCHING_TEXT;
            }
            return SEARCH_ALL_SUBMIT_TEXT;
        });
        this.searchMyProjectsSubmitText = ko.pureComputed(function(){
            if (self.loadingResults() && ! self.includePublic()){
                return SEARCHING_TEXT;
            }
            return SEARCH_MY_PROJECTS_SUBMIT_TEXT;
        });
<<<<<<< HEAD
    },
    doneSearching: function(){
        var self = this;
        self.loadingResults(false);
    },
    searchAllProjects: function(){
        var self = this;
        self.includePublic(true);
        self.pageToGet(0);
        self.fetchResults();
    },
    searchMyProjects: function(){
        var self = this;
        self.includePublic(false);
        self.pageToGet(0);
        self.fetchResults();
    },
=======
    },
    doneSearching: function(){
        var self = this;
        self.loadingResults(false);
    },
    searchAllProjects: function(){
        var self = this;
        self.includePublic(true);
        self.pageToGet(0);
        self.fetchResults();
    },
    searchMyProjects: function(){
        var self = this;
        self.includePublic(false);
        self.pageToGet(0);
        self.fetchResults();
    },
>>>>>>> 64b37933
    logErrors: function(url, status, error, msg){
        var self = this;
        Raven.captureMessage(msg, {
            extra: {
                url: url,
                status: status,
                error: error
            }
        });
        self.searchWarningMsg(msg);
    },
<<<<<<< HEAD
    fetchResults: function(){
=======
    cleanErrors: function(){
>>>>>>> 64b37933
        var self = this;
        self.loadingResults(true);
        self.errorMsg('');
        self.searchWarningMsg('');
<<<<<<< HEAD
=======
    },
    fetchResults: function(){
        var self = this;
        self.loadingResults(true);
        self.cleanErrors();
>>>>>>> 64b37933
        self.results([]); // clears page for spinner
        self.selection([]);
        var pageNum = self.pageToGet() + 1;
        var userOrPublicNodes = self.includePublic() ? '' : 'users/me/';
        var url = $osf.apiV2Url(
             userOrPublicNodes + self.inputType() + '/', {
                query : {
                  'filter[title,id]' : self.query(),
                  'page' : pageNum,
                  'embed' : 'contributors',
                  'page[size]' : '4',
                  'filter[root][ne]' : nodeId
                }
            }
        );
        var requestNodes = $osf.ajaxJSON(
            'GET',
            url,
            {'isCors': true}
        );
        requestNodes.done(function(response){
            var nodes = response.data;
            var count = nodes.length;
            if (!count){
                self.errorMsg('No results found.');
                self.doneSearching();
                return;
            }
            var requestNodeLinks = $osf.ajaxJSON(
                'GET',
                nodeLinksUrl,
                {'isCors': true}
            );
            requestNodeLinks.done(function(responseNodelinks){
                var embedNodeIds = [];
                for (var i = 0; i < responseNodelinks.data.length; i++){
                    var target_node = responseNodelinks.data[i].embeds.target_node;
                    var embedId = target_node.data ? target_node.data.id :
                    responseNodelinks.data[i].relationships.target_node.links.related.href.split('/')[5];
                    embedNodeIds.push(embedId);
                }
                nodes.forEach(function(each){
                    if (each.type === 'registrations'){
                        each.dateRegistered = new $osf.FormattableDate(each.attributes.date_registered);
                    } else {
                        each.dateCreated = new $osf.FormattableDate(each.attributes.date_created);
                        each.dateModified = new $osf.FormattableDate(each.attributes.date_modified);
                    }
                    if (embedNodeIds.indexOf(each.id) !== -1){
                        self.selection.push(each);
                    }
                    count -= 1;
                    if (count === 0){
                        self.results(nodes);
                        self.currentPage(self.pageToGet());
                        self.numberOfPages(Math.ceil(response.links.meta.total / response.links.meta.per_page));
                        self.addNewPaginators();
                    }
                });
                self.doneSearching();
            });
            requestNodeLinks.fail(function(xhr, status, error){
                count -= 1;
                if (count === 0){
                    self.results(nodes);
                    self.currentPage(self.pageToGet());
                    self.numberOfPages(Math.ceil(response.links.meta.total / response.links.meta.per_page));
                    self.addNewPaginators();
                }
                self.logErrors(nodeLinksUrl, status, error, 'Unable to retrieve project nodelinks');
                self.doneSearching();
            });
        });
        requestNodes.fail(function(xhr, status, error){
            var msg = 'Error retrieving nodes';
            Raven.captureMessage(msg, {
                extra: {
                    url: url,
                    status: status,
                    error: error
                }
            });
            var typeProjects = self.includePublic() ? 'all' : 'user';
            self.logErrors(url, status, error, 'Unable to retrieve ' + typeProjects + ' projects');
            self.doneSearching();
        });
    },
    add: function(data){
        var self = this;
        self.processing(true);
        self.isClicked(data.id);
<<<<<<< HEAD
=======
        self.cleanErrors();
>>>>>>> 64b37933
        var addUrl = $osf.apiV2Url('nodes/' + nodeId + '/node_links/');
        var request = $osf.ajaxJSON(
            'POST',
            addUrl,
            {
                'isCors': true,
                'data': {
                    'data': {
                        'type': 'node_links',
                        'relationships': {
                            'nodes': {
                                'data': {
                                    'type': 'nodes',
                                    'id': data.id
                                }
                            }
                        }
                    }
                }
            }
        );
        request.done(function (response){
            self.selection.push(data);
            self.processing(false);
            self.dirty = true;
        });
        request.fail(function(xhr, status, error){
            self.logErrors(addUrl, status, error, 'Unable to link project');
            self.processing(false);
        });
    },
    remove: function(data){
        var self = this;
        self.processing(true);
        self.isClicked(data.id);
<<<<<<< HEAD
=======
        self.cleanErrors();
>>>>>>> 64b37933
        var requestNodeLinks = $osf.ajaxJSON(
            'GET',
            nodeLinksUrl,
            {'isCors': true}
        );
        requestNodeLinks.done(function(response){
            var nodeLinkId;
            for (var i = 0; i < response.data.length; i++){
                var target_node = response.data[i].embeds.target_node;
                var embedId = target_node.data ? target_node.data.id :
                    response.data[i].relationships.target_node.links.related.href.split('/')[5];
                if (embedId === data.id){
                    nodeLinkId = response.data[i].id;
                    break;
                }
            }
            var deleteUrl = $osf.apiV2Url('nodes/' + nodeId + '/node_links/' + nodeLinkId + '/');
            $osf.ajaxJSON(
                'DELETE',
                deleteUrl,
                {'isCors': true}
            ).done(function(response){
                self.selection.splice(
                    self.selection.indexOf(data), 1
                );
                self.processing(false);
                self.dirty = true;
            }).fail(function(xhr, status, error){
                self.logErrors(deleteUrl, status, error, 'Unable to remove nodelink');
                self.processing(false);
            });
        });
        requestNodeLinks.fail(function(xhr, status, error){
            self.logErrors(nodeLinksUrl, status, error, 'Unable to retrieve project nodelinks');
        });
    },
    selected: function(data){
        var self = this;
        for (var idx = 0; idx < self.selection().length; idx++){
            if (data.id === self.selection()[idx].id){
                return true;
            }
        }
        return false;
    },
    title: function(node){
        var title = {'long': '', 'short': ''};
        title.long = node.attributes.title;
        title.short = node.attributes.title;
        if (node.attributes.title.length > 30){
            title.short = node.attributes.title.substr(0, 30) + '...';
        }
        return title;
    },
    authorText: function(node){
        var contributors = node.embeds.contributors.data;
        var author = $osf.findContribName(contributors[0].embeds.users.data.attributes);
        if (contributors.length > 1){
            author += ' et al.';
        }
        return author;
    },
<<<<<<< HEAD
    nodeView: function(){
        var self = this;
=======
    view: function(){
        var self = this;
        if (self.includePublic()){
            self.searchAllProjects();
        } else {
            self.searchMyProjects();
        }
    },
    nodeView: function(){
        var self = this;
>>>>>>> 64b37933
        if (self.inputType() !== 'nodes'){
            $('#getLinksRegistrationsTab').removeClass('active');
            $('#getLinksNodesTab').addClass('active');
            self.inputType('nodes');
<<<<<<< HEAD
            self.searchMyProjects();
        }
    },
    registrationView: function(){
        var self = this;
        if (self.inputType() !== 'registrations'){
            $('#getLinksNodesTab').removeClass('active');
            $('#getLinksRegistrationsTab').addClass('active');
            self.inputType('registrations');
            self.searchMyProjects();
        }
    },
    getDates: function(data){
        var date = '';
        if (data.type === 'registrations'){
            date = 'Registered: ' + data.dateRegistered.local;
        } else {
            date = 'Created: ' + data.dateCreated.local + '\nModified: ' + data.dateModified.local;
        }
        return date;
    },
    clear: function (){
        var self = this;
=======
            self.view();
        }
    },
    registrationView: function(){
        var self = this;
        if (self.inputType() !== 'registrations'){
            $('#getLinksNodesTab').removeClass('active');
            $('#getLinksRegistrationsTab').addClass('active');
            self.inputType('registrations');
            self.view();
        }
    },
    getDates: function(data){
        var date = '';
        if (data.type === 'registrations'){
            date = 'Registered: ' + data.dateRegistered.local;
        } else {
            date = 'Created: ' + data.dateCreated.local + '\nModified: ' + data.dateModified.local;
        }
        return date;
    },
    clear: function (){
        var self = this;
        self.results([]);
        self.cleanErrors();
        self.query('');
>>>>>>> 64b37933
        if (self.dirty){
            window.location.reload();
        }
    },
    done: function(){
        var self = this;
        self.clear();
    }
});

var LinksViewModel = function($elm){
    var self = this;
    self.links = ko.observableArray([]);
    $elm.on('shown.bs.modal', function(){
        if (self.links().length === 0){
            $.ajax({
                type: 'GET',
                url: nodeApiUrl + 'pointer/',
                dataType: 'json'
            }).done(function(response){
                self.links(response.pointed);
            }).fail(function(){
                $elm.modal('hide');
                $osf.growl('Error:', 'Could not get links');
            });
        }
    });

};

////////////////
// Public API //
////////////////

function PointerManager(selector, nodeName){
    var self = this;
    self.selector = selector;
    self.$element = $(self.selector);
    self.nodeName = nodeName;
    self.viewModel = new AddPointerViewModel(nodeName);
    self.init();
}

PointerManager.prototype.init = function(){
    var self = this;
    ko.applyBindings(self.viewModel, self.$element[0]);
    self.$element.on('hidden.bs.modal', function(){
        self.viewModel.clear();
    });
    $('#linkProjects').on('click', function(){
        self.viewModel.searchMyProjects();
    });
};

function PointerDisplay(selector){
    this.selector = selector;
    this.$element = $(selector);
    this.viewModel = new LinksViewModel(this.$element);
    ko.applyBindings(this.viewModel, this.$element[0]);
}

module.exports = {
    PointerManager: PointerManager,
    PointerDisplay: PointerDisplay
};<|MERGE_RESOLUTION|>--- conflicted
+++ resolved
@@ -66,7 +66,6 @@
             }
             return SEARCH_MY_PROJECTS_SUBMIT_TEXT;
         });
-<<<<<<< HEAD
     },
     doneSearching: function(){
         var self = this;
@@ -84,25 +83,6 @@
         self.pageToGet(0);
         self.fetchResults();
     },
-=======
-    },
-    doneSearching: function(){
-        var self = this;
-        self.loadingResults(false);
-    },
-    searchAllProjects: function(){
-        var self = this;
-        self.includePublic(true);
-        self.pageToGet(0);
-        self.fetchResults();
-    },
-    searchMyProjects: function(){
-        var self = this;
-        self.includePublic(false);
-        self.pageToGet(0);
-        self.fetchResults();
-    },
->>>>>>> 64b37933
     logErrors: function(url, status, error, msg){
         var self = this;
         Raven.captureMessage(msg, {
@@ -114,23 +94,15 @@
         });
         self.searchWarningMsg(msg);
     },
-<<<<<<< HEAD
-    fetchResults: function(){
-=======
     cleanErrors: function(){
->>>>>>> 64b37933
-        var self = this;
-        self.loadingResults(true);
+        var self = this;
         self.errorMsg('');
         self.searchWarningMsg('');
-<<<<<<< HEAD
-=======
     },
     fetchResults: function(){
         var self = this;
         self.loadingResults(true);
         self.cleanErrors();
->>>>>>> 64b37933
         self.results([]); // clears page for spinner
         self.selection([]);
         var pageNum = self.pageToGet() + 1;
@@ -222,10 +194,7 @@
         var self = this;
         self.processing(true);
         self.isClicked(data.id);
-<<<<<<< HEAD
-=======
         self.cleanErrors();
->>>>>>> 64b37933
         var addUrl = $osf.apiV2Url('nodes/' + nodeId + '/node_links/');
         var request = $osf.ajaxJSON(
             'POST',
@@ -261,10 +230,7 @@
         var self = this;
         self.processing(true);
         self.isClicked(data.id);
-<<<<<<< HEAD
-=======
         self.cleanErrors();
->>>>>>> 64b37933
         var requestNodeLinks = $osf.ajaxJSON(
             'GET',
             nodeLinksUrl,
@@ -327,10 +293,6 @@
         }
         return author;
     },
-<<<<<<< HEAD
-    nodeView: function(){
-        var self = this;
-=======
     view: function(){
         var self = this;
         if (self.includePublic()){
@@ -341,13 +303,11 @@
     },
     nodeView: function(){
         var self = this;
->>>>>>> 64b37933
         if (self.inputType() !== 'nodes'){
             $('#getLinksRegistrationsTab').removeClass('active');
             $('#getLinksNodesTab').addClass('active');
             self.inputType('nodes');
-<<<<<<< HEAD
-            self.searchMyProjects();
+            self.view();
         }
     },
     registrationView: function(){
@@ -356,7 +316,7 @@
             $('#getLinksNodesTab').removeClass('active');
             $('#getLinksRegistrationsTab').addClass('active');
             self.inputType('registrations');
-            self.searchMyProjects();
+            self.view();
         }
     },
     getDates: function(data){
@@ -370,34 +330,9 @@
     },
     clear: function (){
         var self = this;
-=======
-            self.view();
-        }
-    },
-    registrationView: function(){
-        var self = this;
-        if (self.inputType() !== 'registrations'){
-            $('#getLinksNodesTab').removeClass('active');
-            $('#getLinksRegistrationsTab').addClass('active');
-            self.inputType('registrations');
-            self.view();
-        }
-    },
-    getDates: function(data){
-        var date = '';
-        if (data.type === 'registrations'){
-            date = 'Registered: ' + data.dateRegistered.local;
-        } else {
-            date = 'Created: ' + data.dateCreated.local + '\nModified: ' + data.dateModified.local;
-        }
-        return date;
-    },
-    clear: function (){
-        var self = this;
         self.results([]);
         self.cleanErrors();
         self.query('');
->>>>>>> 64b37933
         if (self.dirty){
             window.location.reload();
         }
