--- conflicted
+++ resolved
@@ -102,38 +102,10 @@
         self.moreNode(false);
         self.collapseNode(true);
     };
-<<<<<<< HEAD
     self.displayDefaultNodes = function() {
         self.nodesList(data.nodes.slice(0, LINK_CUTOFF));
         self.moreNode(true);
         self.collapseNode(false);
-=======
-
-    var setupEditable = function(elm, data) {
-        var $elm = $(elm);
-        var $editable = $elm.find('.link-name');
-        $editable.editable({
-            type: 'text',
-            url: nodeApiUrl + 'private_link/edit/',
-            placement: 'bottom',
-            ajaxOptions: {
-                type: 'PUT',
-                dataType: 'json',
-                contentType: 'application/json',
-            },
-            send:"always",
-            title:"Edit Link Name",
-            params: function(params){
-                // Send JSON data
-                params.pk = data.id;
-                return JSON.stringify(params);
-            },
-            success: function(response, value) {
-                data.name(value);
-            },
-            error: $.osf.handleEditableError
-        });
->>>>>>> e7684a77
     };
 
 }
@@ -153,15 +125,11 @@
     }
 
     function onFetchError() {
-        bootbox.alert({
-            title: 'Error',
-            message: 'Could not retrieve view-only links. Please refresh the page or ' +
-                'contact <a href="mailto: support@cos.io">support@cos.io</a> if the ' +
-                'problem persists.'
-        });
-    }
+            $osf.growl('Could not retrieve view-only links.', 'Please refresh the page or ' +
+                    'contact <a href="mailto: support@cos.io">support@cos.io</a> if the ' +
+                    'problem persists.');
+        }
 
-<<<<<<< HEAD
     function fetch() {
         $.ajax({
             url: url,
@@ -173,66 +141,6 @@
             onFetchError
         );
     }
-=======
-    function ViewModel(url) {
-        var self = this;
-        self.url = url;
-        self.privateLinks = ko.observableArray();
-        self.nodeUrl = ko.observable(null);
-
-        function onFetchSuccess(response) {
-            var node = response.node;
-            self.privateLinks(ko.utils.arrayMap(node.private_links, function(link) {
-                return new LinkViewModel(link, self);
-            }));
-            self.nodeUrl(node.absolute_url);
-        }
-
-        function onFetchError() {
-            $.osf.growl('Could not retrieve view-only links.', 'Please refresh the page or ' +
-                    'contact <a href="mailto: support@cos.io">support@cos.io</a> if the ' +
-                    'problem persists.');
-        }
-
-        function fetch() {
-            $.ajax({
-                url: url,
-                type: 'GET',
-                dataType: 'json',
-            }).done(
-                onFetchSuccess
-            ).fail(
-                onFetchError
-            );
-        }
-
-        fetch();
-
-        self.removeLink = function(data) {
-            var dataToSend = {
-                'private_link_id': data.id
-            };
-            bootbox.confirm({
-                title: 'Remove view only link?',
-                message: 'Are you sure to remove this view only link?',
-                callback: function(result) {
-                    if(result) {
-                        $.ajax({
-                        type: 'delete',
-                        url: nodeApiUrl + 'private_link/',
-                        contentType: 'application/json',
-                        dataType: 'json',
-                        data: JSON.stringify(dataToSend)
-                    }).done(function() {
-                        self.privateLinks.remove(data);
-                    }).fail(function() {
-                        $.osf.growl('Error:','Failed to delete the private link.');
-                    });
-                    }
-                }
-            });
-        };
->>>>>>> e7684a77
 
     fetch();
 
@@ -250,11 +158,11 @@
                     url: nodeApiUrl + 'private_link/',
                     contentType: 'application/json',
                     dataType: 'json',
-                    data: JSON.stringify(dataToSend),
+                    data: JSON.stringify(dataToSend)
                 }).done(function() {
                     self.privateLinks.remove(data);
                 }).fail(function() {
-                    bootbox.alert('Failed to delete the private link.');
+                    $osf.growl('Error:','Failed to delete the private link.');
                 });
                 }
             }
