'use strict';

var ko = require('knockout');
require('knockout-punches');
var $ = require('jquery');
var bootbox = require('bootbox');
var Raven = require('raven-js');

var FolderPicker = require('folderpicker');
var $osf = require('osfHelpers');
var ctx = window.contextVars;

ko.punches.enableAll();
/**
 * Knockout view model for citations node settings widget.
 */
var CitationsFolderPickerViewModel = function(name, url, selector, folderPicker) {
    var self = this;

    self.url = url;
    self.properName = name.charAt(0).toUpperCase() + name.slice(1);
    self.selector = selector;
    // CSS selector for the folder picker div
    self.folderPicker = folderPicker;

    // DEFAULTS
    self.accounts = ko.observableArray([]);
    // Auth information
    self.nodeHasAuth = ko.observable(false);
    // whether current user is authorizer of the addon
    self.userIsOwner = ko.observable(false);
    // whether current user has an auth token
    self.userHasAuth = ko.observable(false);
    self.userAccountId = ko.observable('');
    // Currently linked folder, an Object of the form {name: ..., id: ...}
    self.folder = ko.observable({
        name: '',
        id: ''
    });
    self.ownerName = ko.observable('');
    self.urls = ko.observable({});
    // Flashed messages
    self.message = ko.observable('');
    self.messageClass = ko.observable('text-info');
    // Display names
    self.PICKER = 'picker';
    // Current folder display
    self.currentDisplay = ko.observable(false);
    // Currently selected folder name
    self.selected = ko.observable(false);
    self.loading = ko.observable(false);
    // Whether the initial data has been fetched form the server. Used for
    // error handling.
    self.loadedSettings = ko.observable(false);
    // Whether the folders have been loaded from the API
    self.loadedFolders = ko.observable(false);

    self.messages = {
        INVALID_CRED_OWNER: ko.pureComputed(function() {
            return 'Could not retrieve ' + self.properName + ' content at ' +
                'this time. The ' + self.properName + ' addon credentials may no longer be valid.' +
                ' Try deauthorizing and reauthorizing ' + self.properName + ' on your <a href="' +
                self.urls().settings + '">account settings page</a>.';
        }),
        INVALID_CRED_NOT_OWNER: ko.pureComputed(function() {
            return 'Could not retrieve ' + self.properName + ' content at ' +
                'this time. The ' + self.properName + ' addon credentials may no longer be valid.' +
                ' Contact ' + self.ownerName() + ' to verify.';
        }),
        CANT_RETRIEVE_SETTINGS: ko.pureComputed(function() {
            return 'Could not retrieve ' + self.properName + ' settings at ' +
                'this time. Please refresh ' +
                'the page. If the problem persists, email ' +
                '<a href="mailto:support@osf.io">support@osf.io</a>.';
        }),
        UPDATE_ACCOUNTS_ERROR: ko.pureComputed(function() {
            return 'Could not retrieve ' + self.properName + ' account list at ' +
                'this time. Please refresh the page. If the problem persists, email ' +
                '<a href="mailto:support@osf.io">support@osf.io</a>.';
        }),
        DEAUTHORIZE_SUCCESS: ko.pureComputed(function() {
            return 'Deauthorized ' + self.properName + '.';
        }),
        DEAUTHORIZE_FAIL: ko.pureComputed(function() {
            return 'Could not deauthorize because of an error. Please try again later.';
        }),
        CONNECT_ACCOUNT_SUCCESS: ko.pureComputed(function() {
            return 'Successfully created a ' + self.properName + ' Access Token';
        }),
        SUBMIT_SETTINGS_SUCCESS: ko.pureComputed(function() {
            var overviewURL = window.contextVars.node.urls.web;
            return 'Successfully linked "' + $osf.htmlEscape(self.folder()) + '". Go to the <a href="' +
                overviewURL + '">Overview page</a> to view your citations.';
        }),
        SUBMIT_SETTINGS_ERROR: ko.pureComputed(function() {
            return 'Could not change settings. Please try again later.';
        }),
        CONFIRM_DEAUTH: ko.pureComputed(function() {
            return 'Are you sure you want to remove this ' + self.properName + ' authorization?';
        }),
        CONFIRM_AUTH: ko.pureComputed(function() {
            return 'Are you sure you want to authorize this project with your ' + self.properName + ' access token?';
        }),
        TOKEN_IMPORT_ERROR: ko.pureComputed(function() {
            return 'Error occurred while importing access token.';
        }),
        CONNECT_ERROR: ko.pureComputed(function() {
            return 'Could not connect to ' + self.properName + ' at this time. Please try again later.';
        })
    };
    self.messages.INVALID_CRED = ko.pureComputed(function() {
        if (self.userIsOwner()){
            return self.messages.INVALID_CRED_OWNER();
        }
        else {
            return self.messages.INVALID_CRED_NOT_OWNER();
        }
    });
    

    /**
     * Whether or not to show the Import Access Token Button
     */
    self.showImport = ko.pureComputed(function() {
        // Invoke the observables to ensure dependency tracking
        var userHasAuth = self.userHasAuth();
        var nodeHasAuth = self.nodeHasAuth();
        var loaded = self.loadedSettings();
        return userHasAuth && !nodeHasAuth && loaded;
    });

    /** Whether or not to show the full settings pane. */
    self.showSettings = ko.pureComputed(function() {
        return self.nodeHasAuth();
    });

    /** Whether or not to show the Create Access Token button */
    self.showTokenCreateButton = ko.pureComputed(function() {
        // Invoke the observables to ensure dependency tracking
        var userHasAuth = self.userHasAuth();
        var nodeHasAuth = self.nodeHasAuth();
        var loaded = self.loadedSettings();
        return !userHasAuth && !nodeHasAuth && loaded;
    });

    /** Computed functions for the linked and selected folders' display text.*/
    self.folderName = ko.pureComputed(function() {
        var nodeHasAuth = self.nodeHasAuth();
        var folder = self.folder();
        return (nodeHasAuth && folder) ? folder.name : '';
    });

    self.selectedFolderName = ko.pureComputed(function() {
        var userIsOwner = self.userIsOwner();
        var selected = self.selected();
        return (userIsOwner && selected) ? selected.name : '';
    });


    // Initial fetch from server
    self.fetchFromServer();
};


/** Change the flashed message. */
CitationsFolderPickerViewModel.prototype.changeMessage = function(text, css, timeout) {
    var self = this;

    self.message(text);
    var cssClass = css || 'text-info';
    self.messageClass(cssClass);
    if (timeout) {
        // Reset message after timeout period
        setTimeout(function() {
            self.message('');
            self.messageClass('text-info');
        }, timeout);
    }
};

/**
 * Update the view model from data returned from the server.
 */
CitationsFolderPickerViewModel.prototype.updateFromData = function(data) {
    var self = this;
    self.ownerName(data.ownerName);
    self.nodeHasAuth(data.nodeHasAuth);
    self.userIsOwner(data.userIsOwner);
    self.userHasAuth(data.userHasAuth);
    self.userAccountId(data.userAccountId);
    self.folder(data.folder || 'None');
    self.urls(data.urls);
};

CitationsFolderPickerViewModel.prototype.fetchFromServer = function() {
    var self = this;
    var request = $.ajax({
        url: self.url,
        type: 'GET',
        dataType: 'json'
    });

    request.done(function(response) {
        self.updateFromData(response);
        self.loadedSettings(true);
    });
    request.fail(function(xhr, textStatus, error) {
        self.changeMessage(self.messages.CANT_RETRIEVE_SETTINGS(), 'text-warning');
        Raven.captureMessage('Could not GET ' + self.properName + 'settings', {
            url: self.url,
            textStatus: textStatus,
            error: error
        });
    });
};


CitationsFolderPickerViewModel.prototype.updateAccounts = function(callback) {
    var self = this;
    var request = $.get(self.urls().accounts);
    request.done(function(data) {
        self.accounts(data.accounts.map(function(account) {
            return {
                name: account.display_name,
                id: account.id
            };
        }));
        callback();
    });
    request.fail(function(xhr, textStatus, error) {
        self.changeMessage(self.messages.UPDATE_ACCOUNTS_ERROR(), 'text-warning');
        Raven.captureMessage('Could not GET ' + self.properName + ' accounts for user', {
            url: self.url,
            textStatus: textStatus,
            error: error
        });
    });
};
/**
 * Allows a user to create a Menedeley access token from the nodeSettings page
 */
CitationsFolderPickerViewModel.prototype.connectAccount = function() {
    var self = this;

    window.oauthComplete = function(res) {
        // Update view model based on response
        self.changeMessage(self.messages.CONNECT_ACCOUNT_SUCCESS(), 'text-success', 3000);
        self.updateAccounts(function() {
            $osf.postJSON(
                self.urls().importAuth, {
                    external_account_id: self.accounts()[0].id
                }
            ).then(self.onImportSuccess.bind(self), self.onImportError.bind(self));
        });
    };
    window.open(self.urls().auth);
};

CitationsFolderPickerViewModel.prototype.connectExistingAccount = function(account_id) {
    var self = this;

    $osf.postJSON(
        self.urls().importAuth, {
            external_account_id: account_id
        }
    ).then(self.onImportSuccess.bind(self), self.onImportError.bind(self));
};


/**
 * Send a PUT request to change the linked folder.
 */
CitationsFolderPickerViewModel.prototype.submitSettings = function() {
    var self = this;

    function onSubmitSuccess(response) {
        self.folder(self.selected().name);
        self.changeMessage(self.messages.SUBMIT_SETTINGS_SUCCESS(), 'text-success', 5000);
        self.cancelSelection();
    }

    function onSubmitError() {
        self.changeMessage(self.messages.SUBMIT_SETTINGS_ERROR(), 'text-danger');
    }

    $osf.putJSON(self.urls().config, {
<<<<<<< HEAD
        external_account_id: self.userAccountId(),
        external_list_id: self.selected().id,
        external_folder_name: self.selected().name
    })
=======
            external_account_id: self.userAccountId(),
            external_list_id: self.selected().id,
            external_list_name: self.selected().name
        })
>>>>>>> 72ff5651
        .done(onSubmitSuccess)
        .fail(onSubmitError);
};

/**
 * Must be used to update radio buttons and knockout view model simultaneously
 */
CitationsFolderPickerViewModel.prototype.cancelSelection = function() {
    this.selected(null);
};

/** Pop up a confirmation to deauthorize addon from this node.
 *  Send DELETE request if confirmed.
 */
CitationsFolderPickerViewModel.prototype.deauthorize = function() {
    var self = this;

    /**
     * Send DELETE request to deauthorize this node.
     */
    function sendDeauth() {
        var request = $.ajax({
            url: self.urls().deauthorize,
            type: 'DELETE'
        });

        request.done(function() {
            // Update observables
            self.nodeHasAuth(false);
            self.cancelSelection();
            self.currentDisplay(null);
            self.changeMessage(self.messages.DEAUTHORIZE_SUCCESS(), 'text-warning', 3000);
        });

        request.fail(function(xhr, textStatus, error) {
            self.changeMessage(self.messages.DEAUTHORIZE_FAIL(), 'text-danger');
            Raven.captureMessage('Could not deauthorize ' + self.properName + ' account from node', {
                url: self.urls().deauthorize,
                textStatus: textStatus,
                error: error
            });
        });

        return request;
    }

    bootbox.confirm({
        title: 'Deauthorize ' + self.properName + '?',
        message: self.messages.CONFIRM_DEAUTH(),
        callback: function(confirmed) {
            if (confirmed) {
                return sendDeauth();
            }
        }
    });
};


// Callback for when PUT request to import user access token
CitationsFolderPickerViewModel.prototype.onImportSuccess = function(response) {
    var self = this;

    var msg = response.message || 'Successfully imported access token from profile.';
    // Update view model based on response
    self.changeMessage(msg, 'text-success', 3000);
    self.updateFromData(response.result);
    self.activatePicker();
};

CitationsFolderPickerViewModel.prototype.onImportError = function(xhr, textStatus, error) {
    var self = this;

    self.changeMessage(self.messages.TOKEN_IMPORT_ERROR(), 'text-danger');
    Raven.captureMessage('Failed to import ' + self.properName + ' access token', {
        url: self.urls().importAuth,
        textStatus: textStatus,
        error: error
    });
};

/**
 * Send PUT request to import access token from user profile.
 */
CitationsFolderPickerViewModel.prototype.importAuth = function() {
    var self = this;

    self.updateAccounts(function() {
        if (self.accounts().length > 1) {
            bootbox.prompt({
                title: 'Choose ' + self.properName + ' Access Token to Import',
                inputType: 'select',
                inputOptions: ko.utils.arrayMap(
                    self.accounts(),
                    function(item) {
                        return {
                            text: item.name,
                            value: item.id
                        };
                    }
                ),
                value: self.accounts()[0].id,
                callback: (self.connectExistingAccount.bind(self))
            });
        } else {
            bootbox.confirm({
                title: 'Import ' + self.properName + ' Access Token?',
                message: self.messages.CONFIRM_AUTH(),
                callback: function(confirmed) {
                    if (confirmed) {
                        self.connectExistingAccount.call(self, (self.accounts()[0].id));
                    }
                }
            });
        }
    });
};

/**
 * Activates the HGrid folder picker.
 */
CitationsFolderPickerViewModel.prototype.activatePicker = function() {
    var self = this;


    /** Callback for chooseFolder action.
     *   Just changes the ViewModel's self.selected observable to the selected
     *   folder.
     */
    function onPickFolder(evt, item) {
        evt.preventDefault();
        self.selected({
            name: item.data.name,
            id: item.data.id
        });
        return false; // Prevent event propagation
    }

    self.currentDisplay(self.PICKER);
    // Only load folders if they haven't already been requested
    if (!self.loadedFolders()) {
        // Show loading indicator
        self.loading(true);
        $(self.folderPicker).folderpicker({
            onPickFolder: onPickFolder,
            initialFolderPath: '',
            // Fetch folders with AJAX
            filesData: self.urls().folders,
            // Lazy-load each folder's contents
            // Each row stores its url for fetching the folders it contains
            resolveLazyloadUrl: function(item) {
                return self.urls().folders + item.data.id + '/?view=folders';
            },
            lazyLoadPreprocess: function(data) {
                return data.contents.filter(function(item) {
                    return item.kind === 'folder';
                });
            },
            oddEvenClass: {
                odd: 'addon-folderpicker-odd',
                even: 'addon-folderpicker-even'
            },
            folderPickerOnload: function() {
                // Hide loading indicator
                self.loading(false);
            },
            ondataloaderror: function(xhr){
                self.loading(false);
                self.currentDisplay(null);
                self.changeMessage(self.messages.INVALID_CRED(), 'text-warning');
                Raven.captureMessage('Could not GET get ' + self.properName + ' contents.', {
                    textStatus: xhr.responseText,
                    error: xhr.status
                });
                return false;
            }
        });
    }
};

/**
 * Toggles the visibility of the folder picker.
 */
CitationsFolderPickerViewModel.prototype.togglePicker = function() {
    var self = this;

    // Toggle visibility of folder picker
    var shown = self.currentDisplay() === self.PICKER;
    if (!shown) {
        self.currentDisplay(self.PICKER);
        self.activatePicker();
    } else {
        self.currentDisplay(null);
        // Clear selection
        self.cancelSelection();
    }
};

module.exports = CitationsFolderPickerViewModel;<|MERGE_RESOLUTION|>--- conflicted
+++ resolved
@@ -284,17 +284,10 @@
     }
 
     $osf.putJSON(self.urls().config, {
-<<<<<<< HEAD
-        external_account_id: self.userAccountId(),
-        external_list_id: self.selected().id,
-        external_folder_name: self.selected().name
-    })
-=======
             external_account_id: self.userAccountId(),
             external_list_id: self.selected().id,
             external_list_name: self.selected().name
         })
->>>>>>> 72ff5651
         .done(onSubmitSuccess)
         .fail(onSubmitError);
 };
