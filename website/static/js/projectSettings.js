'use strict';

var $ = require('jquery');
var bootbox = require('bootbox');
var Raven = require('raven-js');
var ko = require('knockout');
var $osf = require('js/osfHelpers');
var oop = require('js/oop');
var ChangeMessageMixin = require('js/changeMessage');
var language = require('js/osfLanguage').projectSettings;

var ProjectSettings = oop.extend(
    ChangeMessageMixin,
    {
        constructor: function(params) {
            this.super.constructor.call(this);
            var self = this;

            self.title = ko.observable(params.currentTitle).extend({
                required: {
                    params: true,
                    message: 'Title cannot be blank.'
                }});
            self.description = ko.observable(params.currentDescription);
            self.titlePlaceholder = params.currentTitle;
            self.descriptionPlaceholder = params.currentDescription;

            self.categoryOptions = params.categoryOptions;
            self.categoryPlaceholder = params.category;
            self.selectedCategory = ko.observable(params.category);

            self.disabled = params.disabled || false;

            if (!params.updateUrl) {
                throw new Error(language.instantiationErrorMessage);
            }

            self.updateUrl = params.updateUrl;
            self.node_id = params.node_id;

            self.originalProjectSettings = ko.observable(self.serialize());
            self.dirty = ko.pureComputed(function(){
                return JSON.stringify(self.originalProjectSettings()) !== JSON.stringify(self.serialize());
            });
        },
        /*error handler*/
        updateError: function(xhr, status, error) {
            var self = this;
            var errorMessage;
            if (error === 'BAD REQUEST') {
                self.changeMessage(language.updateErrorMessage400, 'text-danger');
                errorMessage = language.updateErrorMessage400;
            }
            else {
                self.changeMessage(language.updateErrorMessage, 'text-danger');
                errorMessage = language.updateErrorMessage;
            }
            Raven.captureMessage(errorMessage, {
                url: self.updateUrl,
                textStatus: status,
                err: error
            });
        },
        /*update handler*/
        updateAll: function() {
            var self = this;
            if (!self.dirty()){
                self.changeMessage(language.updateSuccessMessage, 'text-success');
                return;
            }
            var requestPayload = self.serialize();
            var request = $osf.ajaxJSON('put',
                self.updateUrl,
                { data: requestPayload,
                isCors: true });
            request.done(function(response) {
                self.categoryPlaceholder = response.data.attributes.category;
                self.titlePlaceholder = response.data.attributes.title;
                self.descriptionPlaceholder = response.data.attributes.description;
                self.selectedCategory(self.categoryPlaceholder);
                self.title(self.titlePlaceholder);
                self.description(self.descriptionPlaceholder);
                self.originalProjectSettings(self.serialize());
                self.changeMessage(language.updateSuccessMessage, 'text-success');
            });
            request.fail(self.updateError.bind(self));
            return request;
        },
        /*cancel handler*/
        cancelAll: function() {
            var self = this;
            self.selectedCategory(self.categoryPlaceholder);
            self.title(self.titlePlaceholder);
            self.description(self.descriptionPlaceholder);
            self.resetMessage();
        },
        serialize: function() {
            var self = this;
            return {
                data: {
                    type: 'nodes',
                    id:   self.node_id,
                    attributes: {
                        title: self.title(),
                        category: self.selectedCategory(),
                        description: self.description(),
                    }
                }
            };
        }
    });

// TODO: Pass this in as an argument rather than relying on global contextVars
var nodeApiUrl = window.contextVars.node.urls.api;

// Request the first 5 contributors, for display in the deletion modal
var contribs = [];
var moreContribs = 0;

var contribURL = nodeApiUrl + 'get_contributors/?limit=5';
var request = $.ajax({
    url: contribURL,
    type: 'get',
    dataType: 'json'
});
request.done(function(response) {
    // TODO: Remove reliance on contextVars
    var currentUserName = window.contextVars.currentUser.fullname;
    contribs = response.contributors.filter(function(contrib) {
        return contrib.shortname !== currentUserName;
    });
    moreContribs = response.more;
});
request.fail(function(xhr, textStatus, err) {
    Raven.captureMessage('Error requesting contributors', {
        url: contribURL,
        textStatus: textStatus,
        err: err,
    });
});

/**
 * Pulls a random name from the scientist list to use as confirmation string
 *  Ignores case and whitespace
 */
var getConfirmationCode = function(nodeType) {

    // It's possible that the XHR request for contributors has not finished before getting to this
    // point; only construct the HTML for the list of contributors if the contribs list is populated
    var message = '<p>It will no longer be available to other contributors on the project.';

    $osf.confirmDangerousAction({
        title: 'Are you sure you want to delete this ' + nodeType + '?',
        message: message,
        callback: function () {
            var request = $.ajax({
                type: 'DELETE',
                dataType: 'json',
                url: nodeApiUrl
            });
            request.done(function(response) {
                // Redirect to either the parent project or the dashboard
                window.location.href = response.url;
            });
            request.fail($osf.handleJSONError);
        },
        buttons: {
            success: {
                label: 'Delete'
            }
        }
    });
};

<<<<<<< HEAD
ProjectSettings.enableDiscussions = function(nodeType) {
    var request = $.ajax({
        type: 'post',
        dataType: 'json',
        url: nodeApiUrl + 'discussions/'
    });
    request.done(function() {
        window.location.reload();
    });
    request.fail($osf.handleJSONError);
};

ProjectSettings.disableDiscussions = function(nodeType) {

    var message = '<p>Are you sure that you want to disable email discussions for this ' + nodeType + '?';

    bootbox.confirm({
        title: 'Email discussions disable confirmation',
        message: message,
        callback: function (result) {
            if (result) {
                var request = $.ajax({
                    type: 'delete',
                    dataType: 'json',
                    url: nodeApiUrl + 'discussions/'
                });
                request.done(function () {
                    window.location.reload();
                });
                request.fail($osf.handleJSONError);
            }
        }
    });
};

module.exports = ProjectSettings;
=======
module.exports = {
    ProjectSettings: ProjectSettings,
    getConfirmationCode: getConfirmationCode
};
>>>>>>> cb07dc9e
<|MERGE_RESOLUTION|>--- conflicted
+++ resolved
@@ -172,7 +172,6 @@
     });
 };
 
-<<<<<<< HEAD
 ProjectSettings.enableDiscussions = function(nodeType) {
     var request = $.ajax({
         type: 'post',
@@ -208,10 +207,7 @@
     });
 };
 
-module.exports = ProjectSettings;
-=======
 module.exports = {
     ProjectSettings: ProjectSettings,
     getConfirmationCode: getConfirmationCode
-};
->>>>>>> cb07dc9e
+};