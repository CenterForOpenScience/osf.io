--- conflicted
+++ resolved
@@ -595,18 +595,6 @@
         }
     };
     self.dropzone = new Dropzone(self.selector, dropzoneOpts);
-<<<<<<< HEAD
-
-    //stop user from leaving if file is staged for upload
-    $(window).on('beforeunload', function() {
-        if(!self.enableUpload() && !self.success) {
-            return 'You have a pending upload. If you leave ' +
-                'the page now, your file will not be stored.';
-        }
-    });
-}
-=======
->>>>>>> 5d2c2f71
 
     //stop user from leaving if file is staged for upload
     $(window).on('beforeunload', function() {
