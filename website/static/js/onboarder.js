--- conflicted
+++ resolved
@@ -167,8 +167,8 @@
         // Data passed to the project typehead
         self.data = params.data  || DEFAULT_FETCH_URL;
         self.submitText = params.submitText || 'Submit';
-        self.projectPlaceholder = params.projectPlaceholder || "Type to search for a project";
-        self.componentPlaceholder = params.componentPlaceholder || "Optional: Type to search for a component";
+        self.projectPlaceholder = params.projectPlaceholder || 'Type to search for a project';
+        self.componentPlaceholder = params.componentPlaceholder || 'Optional: Type to search for a component';
 
         /* Observables */
         // If params.enableComponents is passed in, use that value, otherwise default to true
@@ -550,13 +550,6 @@
         var self = this;
         self.params = params;
         self.data = params.data || DEFAULT_FETCH_URL;
-<<<<<<< HEAD
-        self.onSubmit = function(selectedProject, selectedComponent) {
-            var node = selectedComponent || selectedProject;
-            window.location = selected.urls.web;
-        };
-    }
-=======
         /* Observables */
         self.isOpen = ko.observable(true);
         self.hasFocus = ko.observable(true);
@@ -581,5 +574,4 @@
         viewModel: OBGoToViewModel,
         template: {element: 'osf-ob-goto'}
     });
->>>>>>> 3fc45f37
 }));