/**
 * Builds full page project browser
 */
'use strict';

var $ = require('jquery');  // jQuery
var m = require('mithril'); // exposes mithril methods, useful for redraw etc.
var ProjectOrganizer = require('js/project-organizer');
var $osf = require('js/osfHelpers');
var Raven = require('raven-js');
var LogText = require('js/logTextParser');
var AddProject = require('js/addProjectPlugin');
var mC = require('js/mithrilComponents');

var MOBILE_WIDTH = 767; // Mobile view break point for responsiveness
var NODE_PAGE_SIZE = 10; // Load 10 nodes at a time from server

/* Counter for unique ids for link objects */
if (!window.fileBrowserCounter) {
    window.fileBrowserCounter = 0;
}
function getUID() {
    window.fileBrowserCounter = window.fileBrowserCounter + 1;
    return window.fileBrowserCounter;
}

/* Send with ajax calls to work with api2 */
var xhrconfig = function (xhr) {
    xhr.withCredentials = true;
    xhr.setRequestHeader('Content-Type', 'application/vnd.api+json;');
    xhr.setRequestHeader('Accept', 'application/vnd.api+json; ext=bulk');
};

/* Adjust item data for treebeard to be able to filter tags and contributors not in the view */
function _formatDataforPO(item) {
    item.kind = 'folder';
    item.uid = item.id;
    item.name = item.attributes.title;
    item.tags = item.attributes.tags.toString();
    item.contributors = '';
    if (item.embeds.contributors.data){
        item.embeds.contributors.data.forEach(function(c){
            var attr;
            if (c.embeds.users.data) {
                attr = c.embeds.users.data.attributes;
            }
            else {
                attr = c.embeds.users.errors[0].meta;
            }
            item.contributors += attr.full_name + ' ' + attr.middle_names + ' ' + attr.given_name + ' ' + attr.family_name + ' ' ;

        });
    }
    item.date = new $osf.FormattableDate(item.attributes.date_modified);
    return item;
}

/* Small constructor for creating same type of links */
var LinkObject = function _LinkObject (type, data, label, institutionId) {
    if (type === undefined || data === undefined || label === undefined) {
        throw new Error('LinkObject expects type, data and label to be defined.');
    }
    var self = this;
    self.id = getUID();
    self.type = type;
    self.data = data;
    self.label = label;
};

/**
 * Returns the object to send to the API to send a node_link to collection
 * @param id {String} unique id of the node like 'ez8f3'
 * @returns {{data: {type: string, relationships: {nodes: {data: {type: string, id: *}}}}}}
 */
function buildCollectionNodeData (id) {
    return {
        'data' : {
            'type': 'node_links',
            'relationships': {
                'nodes': {
                    'data': {
                        'type': 'nodes',
                        'id': id
                    }
                }
            }
        }
    };
}

/**
 * Initialize File Browser. Prepeares an option object within FileBrowser
 * @constructor
 */
var MyProjects = {
    controller : function (options) {
        var self = this;
        self.wrapperSelector = options.wrapperSelector;  // For encapsulating each implementation of this component in multiple use
        self.projectOrganizerOptions = options.projectOrganizerOptions || {};
        self.viewOnly = options.viewOnly || false;
        self.institutionId = options.institutionId || false;
        self.currentLink = ''; // Save the link to compare if a new link is being requested and avoid multiple calls
        self.reload = m.prop(false); // Gets set to true when treebeard link changes and it needs to be redrawn
        self.nonLoadTemplate = m.prop(''); // Template for when data is not available or error happens
        self.logUrlCache = {}; // dictionary of load urls to avoid multiple calls with little refactor
        self.nodeUrlCache = {}; // Cached returns of the project related urls
        // VIEW STATES
        self.showInfo = m.prop(true); // Show the info panel
        self.showSidebar = m.prop(false); // Show the links with collections etc. used in narrow views
        self.allProjectsLoaded = m.prop(false);
        self.allProjects = m.prop([]); // Caching of all my projects for search only
        self.allTopLevelProjects = m.prop([]); // Caching to return things to top level all my projects
        self.loadingAllNodes = false; // True if we are loading all nodes
        self.loadingNodePages = false;
        self.categoryList = [];
        self.loadValue = m.prop(0); // What percentage of the project loading is done
        //self.loadCounter = m.prop(0); // Count how many items are received from the server
        self.currentView = m.prop({
            collection : null, // Linkobject
            contributor : [],
            tag : [],
            totalRows: 0
        });
        self.filesData = m.prop();
        self.indexes = m.prop({}); // Container of tree indexes for the items

        // Treebeard functions looped through project organizer.
        // We need to pass these in to avoid reinstantiating treebeard but instead repurpose (update) the top level folder
        self.treeData = m.prop({}); // Top level object that houses all the rows
        self.buildTree = m.prop(null); // Preprocess function that adds to each item TB specific attributes
        self.updateFolder = m.prop(null); // Updates view to redraw without messing up scroll location

        // Add All my Projects and All my registrations to collections
        self.systemCollections = options.systemCollections || [
                new LinkObject('collection', { nodeType : 'projects'}, 'All my projects'),
                new LinkObject('collection', { nodeType : 'registrations'}, 'All my registrations')
            ];

        self.nodes = {};
        ['projects', 'registrations'].forEach(function(item){
            self.nodes[item] = {
                flatData : {
                    data : [],
                    loaded : 0,
                    total : 0,
                    firstLink : '',
                    nextLink : '',
                },
                treeData : {
                    data : [],
                    loaded : 0,
                    total : 0,
                    firstLink : '',
                    nextLink : ''
                },
                loadMode : 'load', // Can be load, pause, or done load will continue loading next, pause will pause loading next, done is when everything is loaded.
            };
        });
        self.nodes.projects.flatData.firstLink = $osf.apiV2Url('users/me/nodes/', { query : { 'related_counts' : 'children', 'embed' : 'contributors' }});
        self.nodes.registrations.flatData.firstLink = $osf.apiV2Url('users/me/registrations/', { query : { 'related_counts' : 'children', 'embed' : 'contributors' }});
        self.nodes.projects.treeData.firstLink = $osf.apiV2Url('users/me/nodes/', { query : { 'related_counts' : 'children', 'embed' : 'contributors', 'filter[parent]' : 'null' }});
        self.nodes.registrations.treeData.firstLink = $osf.apiV2Url('users/me/registrations/', { query : { 'related_counts' : 'children', 'embed' : 'contributors', 'filter[parent]' : 'null' }});


        self.loadNodes = function (nodeType, dataType){
            var nodeObject = self.nodes[nodeType];
            var typeObject = nodeObject[dataType];
            var url = typeObject.loaded === 0 ? typeObject.firstLink : typeObject.nextLink;
            if(url){
                var promise = m.request({method : 'GET', url : url, config : xhrconfig, background: true});
                promise.then(success, error);
            }
            function success (result) {
                m.redraw(true);
                typeObject.data = typeObject.data.concat(result.data);
                typeObject.loaded += result.data.length;
                typeObject.total = result.links.meta.total;
                typeObject.nextLink = result.links.next;
                if(self.currentView().collection.data.nodeType === nodeType && dataType === 'treeData') {
                    self.loadValue(typeObject.loaded / typeObject.total * 100);
                    self.updateList();
                }
                if(nodeType === 'projects' && dataType === 'flatData' && typeObject.loaded === typeObject.total ){
                    self.generateFiltersList();
                }
                if(typeObject.nextLink){
                    self.loadNodes(nodeType, dataType);
                }
                if(dataType === 'flatData' && !typeObject.nextLink && typeObject.loaded === typeObject.total){
                    nodeObject.loadMode = 'done';
                    nodeObject.treeData.data = self.makeTree(nodeObject.flatData.data, null, self.indexes);
                    //self.updateList(true);
                }

            }
            function error (result){
                var message = 'Error loading nodes with nodeType ' + nodeType + ' and dataType ' + dataType;
                Raven.captureMessage(message, {requestReturn: result});
            }
        };


        // Initial Breadcrumb for All my projects
        var initialBreadcrumbs = options.initialBreadcrumbs || [new LinkObject('collection', { path : 'users/me/nodes/', query : { 'related_counts' : 'children', 'embed' : 'contributors', 'filter[parent]' : 'null' }}, 'All my projects')];
        self.breadcrumbs = m.prop(initialBreadcrumbs);
        // Calculate name filters
        self.nameFilters = [];
        // Calculate tag filters
        self.tagFilters = [];


        // Load categories to pass in to create project
        self.loadCategories = function _loadCategories () {
            var promise = m.request({method : 'OPTIONS', url : $osf.apiV2Url('nodes/', { query : {}}), config : xhrconfig});
            promise.then(function _success(results){
                if(results.actions && results.actions.POST.category){
                    self.categoryList = results.actions.POST.category.choices;
                    self.categoryList.sort(function(a, b){ // Quick alphabetical sorting
                        if(a.value < b.value) return -1;
                        if(a.value > b.value) return 1;
                        return 0;
                    });
                }
            }, function _error(results){
                var message = 'Error loading project category names.';
                Raven.captureMessage(message, {requestReturn: results});
            });
            return promise;
        };

        /**
         * Turn flat node array into a hierarchical structure
         * @param flatData {Array} List of items returned from survey
         * @param [lastcrumb] {Object} Right most selected breadcrumb linkobject
         * @param [indexes] {Object} Object to save the tree index structure for quick find
         * @returns {Array} A new list with hierarchical structure
         */
        self.makeTree = function _makeTree(flatData, lastcrumb, indexes) {
            var root = {id:0, children: [], data : {} };
            var node_list = { 0 : root};
            var parentID;
            var crumbParent = lastcrumb ? lastcrumb.data.id : null;
            for (var i = 0; i < flatData.length; i++) {
                if(flatData[i].errors){
                    continue;
                }
                var n = _formatDataforPO(flatData[i]);
                if (!node_list[n.id]) { // If this node is not in the object list, add it
                    node_list[n.id] = n;
                    node_list[n.id].children = [];
                } else { // If this node is in object list it's likely because it was created as a parent so fill out the rest of the information
                    n.children = node_list[n.id].children;
                    node_list[n.id] = n;
                }

                if (n.relationships.parent){
                    parentID = n.relationships.parent.links.related.href.split('/')[5]; // Find where parent id string can be extracted
                } else {
                    parentID = null;
                }
                if(parentID && !n.attributes.registration && parentID !== crumbParent ) {
                    if(!node_list[parentID]){
                        node_list[parentID] = { children : [] };
                    }
                    node_list[parentID].children.push(node_list[n.id]);
                } else {
                    node_list[0].children.push(node_list[n.id]);
                }
            }
            indexes(node_list);
            return root.children;
        };

        // Activity Logs
        self.activityLogs = m.prop();
        self.logRequestPending = false;
        self.showMoreActivityLogs = m.prop(null);
        self.getLogs = function _getLogs (url, addToExistingList) {
            var cachedResults;
            if(!addToExistingList){
                self.activityLogs([]); // Empty logs from other projects while load is happening;
                self.showMoreActivityLogs(null);
            }

            function _processResults (result){
                self.logUrlCache[url] = result;
                result.data.map(function(log){
                    log.attributes.formattableDate = new $osf.FormattableDate(log.attributes.date);
                    if(addToExistingList){
                        self.activityLogs().push(log);
                    }
                });
                if(!addToExistingList){
                    self.activityLogs(result.data);  // Set activity log data
                }
                self.showMoreActivityLogs(result.links.next); // Set view for show more button
            }

            if(self.logUrlCache[url]){
                cachedResults = self.logUrlCache[url];
                _processResults(cachedResults);
            } else {
                self.logRequestPending = true;
                var promise = m.request({method : 'GET', url : url, config : xhrconfig});
                promise.then(_processResults);
                promise.then(function(){
                    self.logRequestPending = false;
                });
                return promise;
            }

        };
        // separate concerns, wrap getlogs here to get logs for the selected item
        self.getCurrentLogs = function _getCurrentLogs ( ){
            if(self.selected().length === 1 && !self.logRequestPending){
                var item = self.selected()[0];
                var id = item.data.id;
                if(!item.data.attributes.withdrawn){
                    var urlPrefix = item.data.attributes.registration ? 'registrations' : 'nodes';
                    var url = $osf.apiV2Url(urlPrefix + '/' + id + '/logs/', { query : { 'page[size]' : 6, 'embed' : ['nodes', 'user', 'linked_node', 'template_node', 'contributors']}});
                    var promise = self.getLogs(url);
                    return promise;
                }
            }
        };

        /* filesData is the link that loads tree data. This function refreshes that information. */
        self.updateFilesData = function _updateFilesData (linkObject, itemId) {
            if ((linkObject.type === 'node') && self.viewOnly){
                return;
            }
            if (linkObject.id !== self.currentLink) {
                self.updateFilter(linkObject);
                self.updateBreadcrumbs(linkObject);
                if(linkObject.data.nodeType === 'collection'){
                    self.updateList(false, null, linkObject);
                } else {
                    self.updateList(false, itemId); // Don't reset but load item
                }
                self.currentLink = linkObject.id;
            }
            self.showSidebar(false);
        };

        // INFORMATION PANEL
        /* Defines the current selected item so appropriate information can be shown */
        self.selected = m.prop([]);
        self.updateSelected = function _updateSelected (selectedList){
            self.selected(selectedList);
            self.getCurrentLogs();
        };

        /**
         * Update the currentView
         * @param filter
         */
        self.updateFilter = function _updateFilter (filter) {
            var filterIndex;
            // if collection, reset currentView otherwise toggle the item in the list of currentview items
            if(filter.type === 'node'){
                self.currentView().contributor = [];
                self.currentView().tag = [];
                return;
            }
            if(filter.type === 'collection'){
                self.currentView().collection = filter;
                self.currentView().contributor = [];
                self.currentView().tag = [];
                self.generateFiltersList();
            } else {
                filterIndex = self.currentView()[filter.type].indexOf(filter);
                if(filterIndex !== -1){ // if filter already in
                    self.currentView()[filter.type].splice(filterIndex,1);
                } else {
                    self.currentView()[filter.type].push(filter);
                }
            }
        };

        self.removeProjectFromCollections = function _removeProjectFromCollection () {
            // Removes selected items from collect
            var currentCollection = self.currentView().collection;
            var collectionNode = currentCollection.data.node; // If it's not a system collection like projects or registrations this will have a node
            var data = {
                data : []
            };

            self.selected().forEach(function _removeProjectFromCollectionsMap (item){
                var obj = {
                    'type' : 'linked_nodes',
                    'id' : item.data.id
                };
                data.data.push(obj);
            });
            m.request({
                method : 'DELETE',
                url : collectionNode.links.self + 'relationships/' + 'linked_nodes/',  //collection.links.self + 'node_links/' + item.data.id + '/', //collection.links.self + relationship/ + linked_nodes/
                config : xhrconfig,
                data : data
            }).then(function _removeProjectFromCollectionsSuccess(result){
                self.currentLink = null; // To bypass the check when updating file list
                self.nodeUrlCache[currentCollection.link] = null;
                currentCollection.data.count(currentCollection.data.count() - data.data.length);
            }, function _removeProjectFromCollectionsFail(result){
                var message = 'Some projects';
                if(data.data.length === 1) {
                    message = self.selected()[0].data.name;
                } else {
                    message += ' could not be removed from the collection';
                }
                $osf.growl(message, 'Please try again.', 'danger', 5000);
            });
        };

        // Update what is viewed
        self.updateList = function _updateList (reset, itemId, collectionObject){

            function collectionSuccess (result){
                console.log(result);
                var displayError = false;
                result.data.forEach(function(node, index){
                    var indexedNode = self.indexes()[node.id];
                    if(indexedNode){
                        collectionData.push(indexedNode);
                    } else {
                        var url = $osf.apiV2Url('nodes/' + node.id + '/', { query : { 'related_counts' : 'children', 'embed' : 'contributors' }});
                        m.request({method : 'GET', url : url, config : xhrconfig}).then(function(r){
                            self.generateContributorIds(r.data);
                            collectionData.push(r.data);
                            self.indexes()[node.id] = r.data;
                            if(index === result.data.length - 1 && displayError){
                                $osf.growl(' Some projects for this collection could not be loaded', 'Please try again later.', 5000);
                            }
                            if(index === result.data.length - 1){
                                self.nodes[self.currentView().collection.data.node.id] = collectionData;
                            }
                        }, function(r){
                            var message = 'Error loading node not belonging to user for collections with node id  ' + node.id;
                            displayError = true;
                            Raven.captureMessage(message, {requestReturn: r});
                            if(index === result.data.length -1 && displayError){
                                $osf.growl(' Some projects for this collection could not be loaded', 'Please try again later.', 5000);
                            }
                        });
                    }
                });
                self.treeData().children = [];
                updateTreeData(0,collectionData);
            }

            if(collectionObject){ // A regular collection including bookmarks
                console.log(collectionObject);
                var collectionData = [];
                var linkedNodesUrl = $osf.apiV2Url(collectionObject.data.path, { query : collectionObject.data.query});
                if(self.nodeUrlCache[linkedNodesUrl]){
                    collectionSuccess(self.nodeUrlCache[linkedNodesUrl]);
                } else {
                    m.request({method : 'GET', url : linkedNodesUrl, config : xhrconfig}).then(function(result){
                        self.nodeUrlCache[linkedNodesUrl] = result;
                        collectionSuccess(result);
                    }, function(result){
                        var message = 'Error loading nodes from collection id  ' + collectionObject.data.node.id;
                        Raven.captureMessage(message, {requestReturn: result});
                        $osf.growl(' "' + collectionObject + '" contents couldn\'t load', 'Please try again later.');
                    });
                }

                return;
            }
            if(itemId){ // Being called from inside project  organizer
                var data = self.indexes()[itemId].children;
                self.currentView({
                    collection : self.systemCollections[0],
                    contributor : [],
                    tag : [],
                    totalRows: data.length
                });
                self.treeData().children = [];
                updateTreeData(0,data);
                return;
            }
            var hasFilters = self.currentView().contributor.length || self.currentView().tag.length;
            var nodeType = self.currentView().collection.data.nodeType;
            var nodeObject = self.nodes[nodeType];
            var nodeData;
            var item;
            var viewData = [];
            if(!hasFilters){
                nodeData = nodeObject.treeData.data;
                var begin;
                if(nodeObject.treeData.loaded > 0 && self.treeData().data){
                    if(nodeObject.treeData.loaded <= NODE_PAGE_SIZE){
                        begin = 0;
                        self.treeData().children = [];
                    } else {
                        begin = self.treeData().children.length;
                    }
                    if (reset){ begin = 0;}
                    updateTreeData(begin, nodeData);
                    self.currentView().totalRows = nodeObject.loaded;
                }
            } else {
                nodeData = nodeObject ? nodeObject.treeData.data : self.nodes[self.currentView().collection.data.node.id];
                for(var j = 0; j < nodeData.length; j++){
                    item = nodeData[j];
                    var matchesContributors = self.currentView().contributor.length === 0;
                    self.currentView().contributor.forEach(function(c){
                       if(item.contributorIds.indexOf(c.data.id) !== -1){
                           matchesContributors = true;
                       }
                    });
                    var matchesTags = self.currentView().tag.length === 0;
                    self.currentView().tag.forEach(function(t){
                        if(item.attributes.tags.indexOf(t.label) !== -1){
                            matchesTags = true;
                        }
                    });
                    if(matchesContributors && matchesTags){
                        viewData.push(item);
                    }
                }
                self.treeData().children = [];
                updateTreeData(0, viewData);
                self.currentView().totalRows = viewData.length;

            }

<<<<<<< HEAD
            if(self.loadCounter() > 0 && self.treeData().data){
                var begin;
                if(self.loadCounter() <= NODE_PAGE_SIZE){
                    begin = 0;
                    self.treeData().children = [];
                } else {
                    begin = self.treeData().children.length;
                }
                for (var i = begin; i < self.data().length; i++){
                    var item = self.data()[i];
                    if (!(lastcrumb.data.systemCollection === 'registrations' && (item.attributes.withdrawn === true || item.attributes.pending_registration_approval === true))){
=======
            function updateTreeData (begin, data) {
                for (var i = begin; i < data.length; i++){
                    item = data[i];
                    if (!(item.attributes.retracted === true || item.attributes.pending_registration_approval === true)){
>>>>>>> 186f23d9
                        // Filter Retractions and Pending Registrations from the "All my registrations" view.
                        _formatDataforPO(item);
                        var child = self.buildTree()(item, self.treeData());
                        self.treeData().add(child);
                    }
                }
                self.selected([]);
                self.updateFolder()(null, self.treeData());
                if(self.treeData().children[0]){
                    $('.tb-row').first().trigger('click');
                }
            }

        };

        self.generateContributorIds = function (item){
            var contributors = item.embeds.contributors.data || [];
            item.contributorIds = [];
            for(var i = 0; i < contributors.length; i++) {
                var u = contributors[i];
                item.contributorIds.push(u.id);
            }
            return item.contributorIds;
        };

        /**
         * Generate this list from user's projects
         */
        self.generateFiltersList = function _generateFilterList () {
            self.users = {};
            self.tags = {};
            var data = self.nodes.projects.flatData.data;
            data.map(function _generateFiltersListMap(item){
                var contributors = item.embeds.contributors.data || [];
                self.generateContributorIds(item);
                for(var i = 0; i < contributors.length; i++) {
                    var u = contributors[i];
                    if (u.id === window.contextVars.currentUser.id) {
                        continue;
                    }
                    if(self.users[u.id] === undefined) {
                        self.users[u.id] = {
                            data : u,
                            count: 1
                        };
                    } else {
                        self.users[u.id].count++;
                    }
                }
                var tags = item.attributes.tags || [];
                for(var j = 0; j < tags.length; j++) {
                    var t = tags[j];
                    if(self.tags[t] === undefined) {
                        self.tags[t] = 1;
                    } else {
                        self.tags[t]++;
                    }
                }
            });

            // Sorting by number of items utility function
            function sortByCountDesc (a,b){
                var aValue = a.data.count;
                var bValue = b.data.count;
                if (bValue > aValue) {
                    return 1;
                }
                if (bValue < aValue) {
                    return -1;
                }
                return 0;
            }

            // Add to lists with numbers
            self.nameFilters = [];
            for (var user in self.users){
                var u2 = self.users[user];
                if (u2.data.embeds.users.data) {
                    self.nameFilters.push(new LinkObject('contributor', { id : u2.data.id, count : u2.count, query : { 'related_counts' : 'children' }}, u2.data.embeds.users.data.attributes.full_name, options.institutionId || false));
                }
            }
            // order names
            self.nameFilters.sort(sortByCountDesc);

            self.tagFilters = [];
            for (var tag in self.tags){
                var t2 = self.tags[tag];
                self.tagFilters.push(new LinkObject('tag', { tag : tag, count : t2, query : { 'related_counts' : 'children' }}, tag, options.institutionId || false));
            }
            // order tags
            self.tagFilters.sort(sortByCountDesc);
            m.redraw(true);
        };

        // BREADCRUMBS
        self.updateBreadcrumbs = function _updateBreadcrumbs (linkObject){
            if (linkObject.type === 'collection'){
                self.breadcrumbs([linkObject]);
                return;
            }
            if (linkObject.type === 'contributor' || linkObject.type === 'tag'){
                return;
            }
            if (linkObject.placement === 'breadcrumb'){
                self.breadcrumbs().splice(linkObject.index+1, self.breadcrumbs().length-linkObject.index-1);
                return;
            }
            if(linkObject.ancestors && linkObject.ancestors.length > 0){
                linkObject.ancestors.forEach(function(item){
                    var ancestorLink = new LinkObject('node', item.data, item.data.name);
                    self.breadcrumbs().push(ancestorLink);
                });
            }
            self.breadcrumbs().push(linkObject);
        };

        // GET COLLECTIONS
        // Default system collections
        self.collections = m.prop([].concat(self.systemCollections));
        self.collectionsPageSize = m.prop(5);
        // Load collection list
        self.loadCollections = function _loadCollections (url){
            var promise = m.request({method : 'GET', url : url, config : xhrconfig});
            promise.then(function(result){
                result.data.forEach(function(node){
                    var count = node.relationships.linked_nodes.links.related.meta.count;
                    self.collections().push(new LinkObject('collection', { path : 'collections/' + node.id + '/relationships/linked_nodes/', query : { 'related_counts' : 'children', 'embed' : 'contributors' }, nodeType : 'collection', node : node, count : m.prop(count) }, node.attributes.title));
                });
                if(result.links.next){
                    self.loadCollections(result.links.next);
                }
            }, function(){
                var message = 'Collections could not be loaded.';
                $osf.growl(message, 'Please reload the page.');
                Raven.captureMessage(message, { url: url });
            });
            return promise;
        };

        self.sidebarInit = function _sidebarInit (element, isInit) {
            $('[data-toggle="tooltip"]').tooltip();
        };

        // Resets UI to show All my projects and update states
        self.resetUi = function _resetUi(){
            var linkObject = self.systemCollections[0];
            self.updateBreadcrumbs(linkObject);
            self.updateFilter(linkObject);
        };

        self.loadSearchProjects = function (link) {
            var url = link || $osf.apiV2Url('users/me/nodes/', { query : { 'related_counts' : 'children', 'embed' : 'contributors', 'page[size]' : 60 }});
            var promise = m.request({method : 'GET', url : url, config : xhrconfig, background: true});
            promise.then(function(result){
                result.data.forEach(function(item){
                    _formatDataforPO(item);
                });
                self.allProjects(self.allProjects().concat(result.data));
                if(result.links.next){
                    self.loadSearchProjects(result.links.next);
                }
            }, function(error){
                var message = 'Some Projects couldn\'t be loaded for filtering';
                Raven.captureMessage(message, { url: url });
            });
            return promise;
        };

        self.init = function _init_fileBrowser() {
            self.currentView().collection = self.systemCollections[0]; // Add linkObject to the currentView
            self.loadCategories().then(function(){
                // start loading nodes at the same time
                self.loadNodes('projects', 'treeData');
                self.loadNodes('registrations', 'treeData');
                self.loadNodes('projects', 'flatData');
                self.loadNodes('registrations', 'flatData');
                //self.updateList(self.systemCollections[0]);
            });
            var collectionsUrl = $osf.apiV2Url('collections/', { query : {'related_counts' : 'linked_nodes', 'page[size]' : self.collectionsPageSize(), 'sort' : 'date_created', 'embed' : 'node_links'}});
            if (!self.viewOnly){
                self.loadCollections(collectionsUrl);
            }
            self.updateFilter(self.collections()[0]);
            self.loadSearchProjects();
        };

        self.init();
    },
    view : function (ctrl, args) {
        var mobile = window.innerWidth < MOBILE_WIDTH; // true if mobile view
        var infoPanel = '';
        var poStyle = 'width : 72%'; // Other percentages are set in CSS in file-browser.css These are here because they change
        var sidebarButtonClass = 'btn-default';
        if (ctrl.showInfo() && !mobile){
            infoPanel = m('.db-infobar', m.component(Information, ctrl));
            poStyle = 'width : 47%';
        }
        if(ctrl.showSidebar()){
            sidebarButtonClass = 'btn-primary';
        }
        if (mobile) {
            poStyle = 'width : 100%';
        } else {
            ctrl.showSidebar(true);
        }
        var projectOrganizerOptions = $.extend(
            {}, {
                filesData : [],
                updateSelected : ctrl.updateSelected,
                updateFilesData : ctrl.updateFilesData,
                LinkObject : LinkObject,
                formatDataforPO : _formatDataforPO,
                wrapperSelector : args.wrapperSelector,
                allProjects : ctrl.allProjects,
                allTopLevelProjects : ctrl.allTopLevelProjects,
                reload : ctrl.reload,
                resetUi : ctrl.resetUi,
                showSidebar : ctrl.showSidebar,
                loadValue : ctrl.loadValue,
                loadCounter : ctrl.loadCounter,
                treeData : ctrl.treeData,
                buildTree : ctrl.buildTree,
                updateFolder : ctrl.updateFolder,
                currentView: ctrl.currentView,
                nodes : ctrl.nodes,
                indexes : ctrl.indexes
            },
            ctrl.projectOrganizerOptions
        );
        return [
            !ctrl.institutionId ? m('.dashboard-header', m('.row', [
                m('.col-xs-8', m('h3', [
                    'My Projects ',
                    m('small.hidden-xs', 'Browse and organize all your projects')
                ])),
                m('.col-xs-4.p-sm', m('.pull-right', m.component(AddProject, {
                    buttonTemplate: m('.btn.btn-success.btn-success-high-contrast.f-w-xl[data-toggle="modal"][data-target="#addProject"]', {onclick: function() {
                        $osf.trackClick('myProjects', 'add-project', 'open-add-project' + '-modal');
                    }}, 'Create Project'),
                    parentID: null,
                    modalID: 'addProject',
                    title: 'Create new project',
                    categoryList: ctrl.categoryList,
                    stayCallback: function () {
                        ctrl.allProjectsLoaded(false);
                        ctrl.updateList(ctrl.breadcrumbs()[ctrl.breadcrumbs().length - 1]);
                    },
                    trackingCategory: 'myProjects',
                    trackingAction: 'add-project'
                })))
            ])) : '',
            m('.db-header.row', [
                m('.col-xs-12.col-sm-8.col-lg-9', m.component(Breadcrumbs,ctrl)),
                m('.db-buttonRow.col-xs-12.col-sm-4.col-lg-3', [
                    mobile ? m('button.btn.btn-sm.m-r-sm', {
                        'class' : sidebarButtonClass,
                        onclick : function () {
                            ctrl.showSidebar(!ctrl.showSidebar());
                            $osf.trackClick('myProjects', 'mobile', 'click-bars-to-toggle-collections-or-projects');
                        }
                    }, m('.fa.fa-bars')) : '',
                    m('.db-poFilter.m-r-xs')
                ])
            ]),
            ctrl.showSidebar() ?
            m('.db-sidebar', { config : ctrl.sidebarInit}, [
                mobile ? [ m('.db-dismiss', m('button.close[aria-label="Close"]', {
                    onclick : function () {
                        ctrl.showSidebar(false);
                        $osf.trackClick('myProjects', 'mobile', 'close-toggle-instructions');
                    }
                }, [
                    m('span[aria-hidden="true"]','×')
                ])),
                    m('p.p-sm.text-center.text-muted', [
                        'Select a list below to see the projects. or click ',
                        m('i.fa.fa-bars'),
                        ' button above to toggle.'
                    ])
                ] : '',
                m.component(Collections, ctrl),
                m.component(Filters, ctrl)
            ]) : '',
            mobile && ctrl.showSidebar() ? '' : m('.db-main', { style : poStyle },[
                ctrl.loadValue() < 100 ? m('.line-loader', [
                    m('.line-empty'),
                    m('.line-full.bg-color-blue', { style : 'width: ' + ctrl.loadValue() +'%'}),
                    m('.load-message', 'Fetching more projects')
                ]) : '',
                // TODO Add back nothing to show scenario template
                 m('.db-poOrganizer',  m.component( ProjectOrganizer, projectOrganizerOptions))
            ]),
            mobile ? '' : m('.db-info-toggle',{
                    onclick : function _showInfoOnclick(){
                        ctrl.showInfo(!ctrl.showInfo());
                        $osf.trackClick('myProjects', 'information-panel', 'show-hide-information-panel');
                    }
                },
                ctrl.showInfo() ? m('i.fa.fa-chevron-right') :  m('i.fa.fa-chevron-left')
            ),
            infoPanel,
            m.component(Modals, ctrl)
        ];
    }
};

/**
 * Collections Module.
 * @constructor
 */
var Collections = {
    controller : function(args){
        var self = this;
        self.collections = args.collections;
        self.pageSize = args.collectionsPageSize;
        self.newCollectionName = m.prop('');
        self.newCollectionRename = m.prop('');
        self.dismissModal = function () {
            $('.modal').modal('hide');
        };
        self.currentPage = m.prop(1);
        self.totalPages = m.prop(1);
        self.calculateTotalPages = function _calculateTotalPages(result){
            if(result){ // If this calculation comes after GET call to collections
                self.totalPages(Math.ceil((result.links.meta.total + args.systemCollections.length)/self.pageSize()));
            } else {
                self.totalPages(Math.ceil((self.collections().length)/self.pageSize()));
            }
        };
        self.pageSize = m.prop(5);
        self.isValid = m.prop(false);
        self.validationError = m.prop('');
        self.showCollectionMenu = m.prop(false); // Show hide ellipsis menu for collections
        self.collectionMenuObject = m.prop({item : {label:null}, x : 0, y : 0}); // Collection object to complete actions on menu
        self.resetCollectionMenu = function () {
            self.collectionMenuObject({item : {label:null}, x : 0, y : 0});
        };
        self.updateCollectionMenu = function _updateCollectionMenu (item, event) {
            var offset = $(event.target).offset();
            var x = offset.left;
            var y = offset.top;
            if (event.view.innerWidth < MOBILE_WIDTH){
                x = x-105; // width of this menu plus padding
                y = y-270; // fixed height from collections parent to top with adjustments for this menu div
            }
            self.showCollectionMenu(true);
            item.renamedLabel = item.label;
            self.collectionMenuObject({
                item : item,
                x : x,
                y : y
            });
        };

        self.init = function _collectionsInit (element, isInit) {
            self.calculateTotalPages();
            $(window).click(function(event){
                var target = $(event.target);
                if(!target.hasClass('collectionMenu') && !target.hasClass('fa-ellipsis-v') && target.parents('.collection').length === 0) {
                    self.showCollectionMenu(false);
                    m.redraw(); // we have to force redraw here
                }
            });
        };

        self.addCollection = function _addCollection () {
            var url = $osf.apiV2Url('collections/', {});
            var data = {
                'data': {
                    'type': 'collections',
                    'attributes': {
                        'title': self.newCollectionName(),
                    }
                }
            };
            var promise = m.request({method : 'POST', url : url, config : xhrconfig, data : data});
            promise.then(function(result){
                var node = result.data;
                var count = node.relationships.linked_nodes.links.related.meta.count || 0;
                self.collections().push(new LinkObject('collection', { path : 'collections/' + node.id + '/linked_nodes/', query : { 'related_counts' : 'children' }, node : node, count : m.prop(count), nodeType : 'collection' }, node.attributes.title));
                self.newCollectionName('');
                self.calculateTotalPages();
                self.currentPage(self.totalPages()); // Go to last page
                args.sidebarInit();
            }, function(){
                var name = self.newCollectionName();
                var message = '"' + name + '" collection could not be created.';
                $osf.growl(message, 'Please try again', 'danger', 5000);
                Raven.captureMessage(message, { url: url, data : data });
                self.newCollectionName('');
            });
            self.dismissModal();
            return promise;
        };
        self.deleteCollection = function _deleteCollection(){
            var url = self.collectionMenuObject().item.data.node.links.self;
            var promise = m.request({method : 'DELETE', url : url, config : xhrconfig});
            promise.then(function(result){
                for ( var i = 0; i < self.collections().length; i++) {
                    var item = self.collections()[i];
                    if (item.data.node && item.data.node.id === self.collectionMenuObject().item.data.node.id){
                        self.collections().splice(i, 1);
                        break;
                    }
                }
                self.calculateTotalPages();
            }, function(){
                var name = self.collectionMenuObject().item.label;
                var message = '"' + name + '" could not be deleted.';
                $osf.growl(message, 'Please try again', 'danger', 5000);
                Raven.captureMessage(message, {collectionObject: self.collectionMenuObject() });
            });
            self.dismissModal();
            return promise;
        };
        self.renameCollection = function _renameCollection() {
            var url = self.collectionMenuObject().item.data.node.links.self;
            var nodeId = self.collectionMenuObject().item.data.node.id;
            var title = self.collectionMenuObject().item.renamedLabel;
            var data = {
                'data': {
                    'type': 'collections',
                    'id':  nodeId,
                    'attributes': {
                        'title': title
                    }
                }
            };
            var promise = m.request({method : 'PATCH', url : url, config : xhrconfig, data : data});
            promise.then(function(result){
                self.collectionMenuObject().item.label = title;
            }, function(){
                var name = self.collectionMenuObject().item.label;
                var message = '"' + name + '" could not be renamed.';
                $osf.growl(message, 'Please try again', 'danger', 5000);
                Raven.captureMessage(message, {collectionObject: self.collectionMenuObject() });
            });
            self.dismissModal();
            self.isValid(false);
            return promise;
        };
        self.applyDroppable = function _applyDroppable ( ){
            $('.db-collections ul>li.acceptDrop').droppable({
                hoverClass: 'bg-color-hover',
                drop: function( event, ui ) {
                    var collection = self.collections()[$(this).attr('data-index')];
                    var collectionLink = $osf.apiV2Url(collection.data.path, { query : collection.data.query});
                    args.nodeUrlCache[collectionLink] = null;
                    var dataArray = [];
                    // If multiple items are dragged they have to be selected to make it work
                    if (args.selected().length > 1) {
                        args.selected().map(function(item){
                            dataArray.push(buildCollectionNodeData(item.data.id));
                            $osf.trackClick('myProjects', 'projectOrganizer', 'multiple-projects-dragged-to-collection');
                        });
                    } else {
                        // if single items are passed use the event information
                        dataArray.push(buildCollectionNodeData(ui.draggable.find('.title-text>a').attr('data-nodeID'))); // data-nodeID attribute needs to be set in project organizer building title column
                        $osf.trackClick('myProjects', 'projectOrganizer', 'single-project-dragged-to-collection');
                    }
                    function saveNodetoCollection (index) {
                        function doNext (skipCount){
                            if(dataArray[index+1]){
                                saveNodetoCollection(index+1);
                            }
                            if(!skipCount){
                                collection.data.count(collection.data.count()+1);
                            }
                        }
                        m.request({
                            method : 'POST',
                            url : collection.data.node.links.self + 'node_links/', //collection.data.node.relationships.linked_nodes.links.related.href,
                            config : xhrconfig,
                            data : dataArray[index]
                        }).then(function(){
                            doNext(false);
                        }, function(result){
                            var message = '';
                            var name = args.selected()[index] ? args.selected()[index].data.name : 'Item ';
                            if (result.errors.length > 0) {
                                result.errors.forEach(function(error){
                                    if(error.detail.indexOf('already pointed') > -1 ){
                                        message = '"' + name + '" is already in "' + collection.label + '"' ;
                                    }
                                });
                            }
                            $osf.growl(message,null, 'warning', 4000);
                            doNext(true); // don't add to count
                        }); // In case of success or error. It doesn't look like mithril has a general .done method
                    }
                    if(dataArray.length > 0){
                        saveNodetoCollection(0);
                    }
                }
            });
        };
        self.validateName = function _validateName (val){
            if (val === 'Bookmarks') {
                self.isValid(false);
                self.validationError('"Bookmarks" is a reserved collection name. Please use another name.');
            } else {
                self.validationError('');
                self.isValid(val.length);
            }
        };
        self.init();
    },
    view : function (ctrl, args) {
        var selectedCSS;
        var submenuTemplate;
        var viewOnly = args.viewOnly;
        ctrl.calculateTotalPages();

        var collectionOnclick = function (item){
            args.updateFilesData(item);
            $osf.trackClick('myProjects', 'projectOrganizer', 'open-collection');
        };
        var collectionList = function () {
            var item;
            var index;
            var list = [];
            var childCount;
            var dropAcceptClass;
            if(ctrl.currentPage() > ctrl.totalPages()){
                ctrl.currentPage(ctrl.totalPages());
            }
            var begin = ((ctrl.currentPage()-1)*ctrl.pageSize()); // remember indexes start from 0
            var end = ((ctrl.currentPage()) *ctrl.pageSize()); // 1 more than the last item
            if (ctrl.collections().length < end) {
                end = ctrl.collections().length;
            }
            var openCollectionMenu = function _openCollectionMenu(e) {
                var index = $(this).attr('data-index');
                var selectedItem = ctrl.collections()[index];
                ctrl.updateCollectionMenu(selectedItem, e);
                $osf.trackClick('myProjects', 'edit-collection', 'open-edit-collection-menu');

            };
            for (var i = begin; i < end; i++) {
                item = ctrl.collections()[i];
                index = i;
                dropAcceptClass = index > 1 ? 'acceptDrop' : '';
                childCount = item.data.count ? ' (' + item.data.count() + ')' : '';
                if (args.currentView().collection === item) {
                    selectedCSS = 'active';
                } else if (item.id === ctrl.collectionMenuObject().item.id) {
                    selectedCSS = 'bg-color-hover';
                } else {
                    selectedCSS = '';
                }
                if (!item.data.nodeType && !item.data.node.attributes.bookmarks) {
                    submenuTemplate = m('i.fa.fa-ellipsis-v.pull-right.text-muted.p-xs.pointer', {
                        'data-index' : i,
                        onclick : openCollectionMenu
                        });
                } else {
                    submenuTemplate = '';
                }
                list.push(m('li', { className : selectedCSS + ' ' + dropAcceptClass, 'data-index' : index },
                    [
                        m('a[role="button"]', {
                            onclick : collectionOnclick.bind(null, item)
                        },  item.label + childCount),
                        submenuTemplate
                    ]
                ));
            }
            return list;
        };
        var collectionListTemplate = [
            m('h5.clearfix', [
                'Collections ',
                m('i.fa.fa-question-circle.text-muted', {
                    'data-toggle':  'tooltip',
                    'title':  'Collections are groups of projects. You can create custom collections. Drag and drop your projects or bookmarked projects to add them.',
                    'data-placement' : 'bottom'
                }, ''),
                !viewOnly ? m('button.btn.btn-xs.btn-default[data-toggle="modal"][data-target="#addColl"].m-h-xs', {onclick: function() {
                        $osf.trackClick('myProjects', 'add-collection', 'open-add-collection-modal');
                    }}, m('i.fa.fa-plus')) : '',
                m('.pull-right',
                    ctrl.totalPages() > 1 ? m.component(MicroPagination, { currentPage : ctrl.currentPage, totalPages : ctrl.totalPages }) : ''
                )
            ]),
            m('ul', { config: ctrl.applyDroppable },[
                collectionList(),
                ctrl.showCollectionMenu() ? m('.collectionMenu',{
                    style : 'position:absolute;top: ' + ctrl.collectionMenuObject().y + 'px;left: ' + ctrl.collectionMenuObject().x + 'px;'
                }, [
                    m('.menuClose', { onclick : function (e) {
                        ctrl.showCollectionMenu(false);
                        ctrl.resetCollectionMenu();
                        $osf.trackClick('myProjects', 'edit-collection', 'click-close-edit-collection-menu');
                    }
                    }, m('.text-muted','×')),
                    m('ul', [
                        m('li[data-toggle="modal"][data-target="#renameColl"].pointer',{
                            onclick : function (e) {
                                ctrl.showCollectionMenu(false);
                                $osf.trackClick('myProjects', 'edit-collection', 'open-rename-collection-modal');
                            }
                        }, [
                            m('i.fa.fa-pencil'),
                            ' Rename'
                        ]),
                        m('li[data-toggle="modal"][data-target="#removeColl"].pointer',{
                            onclick : function (e) {
                                ctrl.showCollectionMenu(false);
                                $osf.trackClick('myProjects', 'edit-collection', 'open-delete-collection-modal');
                            }
                        }, [
                            m('i.fa.fa-trash'),
                            ' Delete'
                        ])
                    ])
                ]) : ''
            ])
        ];
        return m('.db-collections', [
            collectionListTemplate,
            m('.db-collections-modals', [
                m.component(mC.modal, {
                    id: 'addColl',
                    header : m('.modal-header', [
                        m('button.close[data-dismiss="modal"][aria-label="Close"]', {onclick: function() {
                            $osf.trackClick('myProjects', 'add-collection', 'click-close-add-collection-modal');
                        }}, [
                            m('span[aria-hidden="true"]','×')
                        ]),
                        m('h3.modal-title', 'Add new collection')
                    ]),
                    body : m('.modal-body', [
                        m('p', 'Collections are groups of projects that help you organize your work. After you create your collection, you can add projects by dragging them into the collection.'),
                        m('.form-group', [
                            m('label[for="addCollInput].f-w-lg.text-bigger', 'Collection name'),
                            m('input[type="text"].form-control#addCollInput', {
                                onkeyup: function (ev){
                                    var val = $(this).val();
                                    ctrl.validateName(val);
                                    if(ctrl.isValid()){
                                        if(ev.which === 13){
                                            ctrl.addCollection();
                                        }
                                    }
                                    ctrl.newCollectionName(val);
                                },
                                onchange: function() {
                                    $osf.trackClick('myProjects', 'add-collection', 'type-collection-name');
                                },
                                placeholder : 'e.g.  My Replications',
                                value : ctrl.newCollectionName()
                            }),
                            m('span.help-block', ctrl.validationError())
                        ])
                    ]),
                    footer: m('.modal-footer', [
                        m('button[type="button"].btn.btn-default[data-dismiss="modal"]',
                            {
                                onclick : function(){
                                    ctrl.dismissModal();
                                    ctrl.newCollectionName('');
                                    ctrl.isValid(false);
                                    $osf.trackClick('myProjects', 'add-collection', 'click-cancel-button');

                                }
                            }, 'Cancel'),
                        ctrl.isValid() ? m('button[type="button"].btn.btn-success', { onclick : function() {
                            ctrl.addCollection();
                            $osf.trackClick('myProjects', 'add-collection', 'click-add-button');
                        }},'Add')
                            : m('button[type="button"].btn.btn-success[disabled]', 'Add')
                    ])
                }),
                m.component(mC.modal, {
                    id : 'renameColl',
                    header: m('.modal-header', [
                        m('button.close[data-dismiss="modal"][aria-label="Close"]', {onclick: function() {
                            $osf.trackClick('myProjects', 'edit-collection', 'click-close-rename-modal');
                        }}, [
                            m('span[aria-hidden="true"]','×')
                        ]),
                        m('h3.modal-title', 'Rename collection')
                    ]),
                    body: m('.modal-body', [
                        m('.form-inline', [
                            m('.form-group', [
                                m('label[for="addCollInput]', 'Rename to: '),
                                m('input[type="text"].form-control.m-l-sm',{
                                    onkeyup: function(ev){
                                        var val = $(this).val();
                                        ctrl.validateName(val);
                                        if(ctrl.isValid()) {
                                            if (ev.which === 13) { // if enter is pressed
                                                ctrl.renameCollection();
                                            }
                                        }
                                        ctrl.collectionMenuObject().item.renamedLabel = val;
                                    },
                                    onchange: function() {
                                        $osf.trackClick('myProjects', 'edit-collection', 'type-rename-collection');
                                    },
                                    value: ctrl.collectionMenuObject().item.renamedLabel}),
                                m('span.help-block', ctrl.validationError())

                            ])
                        ])
                    ]),
                    footer : m('.modal-footer', [
                        m('button[type="button"].btn.btn-default[data-dismiss="modal"]', {
                            onclick : function(){
                                ctrl.isValid(false);
                                $osf.trackClick('myProjects', 'edit-collection', 'click-cancel-rename-button');
                            }
                        },'Cancel'),
                        ctrl.isValid() ? m('button[type="button"].btn.btn-success', { onclick : function() {
                            ctrl.renameCollection();
                            $osf.trackClick('myProjects', 'edit-collection', 'click-rename-button');
                        }},'Rename')
                            : m('button[type="button"].btn.btn-success[disabled]', 'Rename')
                    ])
                }),
                m.component(mC.modal, {
                    id: 'removeColl',
                    header: m('.modal-header', [
                        m('button.close[data-dismiss="modal"][aria-label="Close"]', {onclick: function() {
                            $osf.trackClick('myProjects', 'edit-collection', 'click-close-delete-collection');
                        }}, [
                            m('span[aria-hidden="true"]','×')
                        ]),
                        m('h3.modal-title', 'Delete collection "' + ctrl.collectionMenuObject().item.label + '"?')
                    ]),
                    body: m('.modal-body', [
                        m('p', 'This will delete your collection, but your projects will not be deleted.')
                    ]),
                    footer : m('.modal-footer', [
                        m('button[type="button"].btn.btn-default[data-dismiss="modal"]', {onclick: function() {
                            $osf.trackClick('myProjects', 'edit-collection', 'click-cancel-delete-collection');
                        }}, 'Cancel'),
                        m('button[type="button"].btn.btn-danger', {
                            onclick : function() {
                                ctrl.deleteCollection();
                                $osf.trackClick('myProjects', 'edit-collection', 'click-delete-collection-button');
                            }},'Delete')
                    ])
                })
            ])
        ]);
    }
};
/**
 * Small view component for compact pagination
 * Requires currentPage and totalPages to be m.prop
 * @type {{view: MicroPagination.view}}
 */
var MicroPagination = {
    view : function(ctrl, args) {
        return m('span.osf-micro-pagination.m-l-xs', [
            args.currentPage() > 1 ? m('span.m-r-xs.arrow.left.live', { onclick : function(){
                    args.currentPage(args.currentPage() - 1);
                    $osf.trackClick('myProjects', 'paginate', 'get-prev-page-' + args.type);
             }}, m('i.fa.fa-angle-left')) : m('span.m-r-xs.arrow.left', m('i.fa.fa-angle-left')),
            m('span', args.currentPage() + '/' + args.totalPages()),
            args.currentPage() < args.totalPages() ? m('span.m-l-xs.arrow.right.live', { onclick : function(){
                    args.currentPage(args.currentPage() + 1);
                    $osf.trackClick('myProjects', 'paginate', 'get-next-page-' + args.type);
            }}, m('i.fa.fa-angle-right')) : m('span.m-l-xs.arrow.right', m('i.fa.fa-angle-right'))
        ]);
    }
};

/**
 * Breadcrumbs Module
 * @constructor
 */

var Breadcrumbs = {
    view : function (ctrl, args) {
        var viewOnly = args.viewOnly;
        var mobile = window.innerWidth < MOBILE_WIDTH; // true if mobile view
        var updateFilesOnClick = function (item) {
                args.updateFilesData(item);
                $osf.trackClick('myProjects', 'projectOrganizer', 'click-on-breadcrumbs');
        };
        var contributors = [];
        var tags = [];
        if(args.currentView().contributor.length) {
            contributors.push(m('span.text-muted', 'with '));
            args.currentView().contributor.forEach(function (c) {
                contributors.push(m('span.comma-separated', c.label));
            });
        }
        if(args.currentView().tag.length){
            contributors.push(m('span.text-muted', 'tagged '));
            args.currentView().tag.forEach(function(t){
                tags.push(m('span.comma-separated', t.label));
            });
        }
        var items = args.breadcrumbs();
        if (mobile && items.length > 1) {
            return m('.db-breadcrumbs', [
                m('ul', [
                    m('li', [
                        m('.btn.btn-link[data-toggle="modal"][data-target="#parentsModal"]', '...'),
                        m('i.fa.fa-angle-right')
                    ]),
                    m('li', m('span.btn', items[items.length-1].label))
                ]),
                m('#parentsModal.modal.fade[tabindex=-1][role="dialog"][aria-hidden="true"]',
                    m('.modal-dialog',
                        m('.modal-content', [
                            m('.modal-body', [
                                m('button.close[data-dismiss="modal"][aria-label="Close"]', [
                                    m('span[aria-hidden="true"]','×')
                                ]),
                                m('h4', 'Parent projects'),
                                args.breadcrumbs().map(function(item, index, array){
                                    if(index === array.length-1){
                                        return m('.db-parent-row.btn', {
                                            style : 'margin-left:' + (index*20) + 'px;'
                                        },  [
                                            m('i.fa.fa-angle-right.m-r-xs'),
                                            item.label
                                        ]);
                                    }
                                    item.index = index; // Add index to update breadcrumbs
                                    item.placement = 'breadcrumb'; // differentiate location for proper breadcrumb actions
                                    return m('.db-parent-row',[
                                        m('span.btn.btn-link', {
                                            style : 'margin-left:' + (index*20) + 'px;',
                                            onclick : function() {
                                                args.updateFilesData(item);
                                                $('.modal').modal('hide');
                                            }
                                        },  [
                                            m('i.fa.fa-angle-right.m-r-xs'),
                                            item.label
                                        ]),
                                        contributors,
                                        tags
                                        ]
                                    );
                                })
                            ])
                        ])
                    )
                )
            ]);
        }
        return m('.db-breadcrumbs', m('ul', [
            items.map(function(item, index, array){
                if(index === array.length-1){
                    var label = item.type === 'node' ? ' Create component' : ' Create project';
                    var title = item.type === 'node' ? 'Create new component' : 'Create new project';
                    var divID = item.type === 'node' ? 'addSubComponent' : 'addProject';
                    var parentID = item.type === 'node' ? args.breadcrumbs()[args.breadcrumbs().length - 1].data.id : null;
                    var showAddProject = true;
                    var addProjectTemplate = '';
                    var objectType = 'project';
                    if(item.type === 'node'){
                        var permissions = item.data.attributes.current_user_permissions;
                        showAddProject = permissions.indexOf('admin') > -1 || permissions.indexOf('write') > -1;
                        objectType = 'component';
                    }
                    if (item.type === 'registration' || item.data.type === 'registrations' || item.data.nodeType === 'registrations'){
                        showAddProject = false;
                    }
                    if(showAddProject && !viewOnly){
                        addProjectTemplate = m.component(AddProject, {
                            buttonTemplate: m('.btn.btn-sm.text-muted[data-toggle="modal"][data-target="#' + divID + '"]', {onclick: function() {
                                $osf.trackClick('myProjects', 'add-' + objectType, 'open-add-' + objectType + '-modal');
                            }}, [m('i.fa.fa-plus', {style: 'font-size: 10px;'}), label]),
                            parentID: parentID,
                            modalID: divID,
                            title: title,
                            categoryList: args.categoryList,
                            stayCallback: function () {
                                args.allProjectsLoaded(false);
                                args.updateList(args.breadcrumbs()[args.breadcrumbs().length - 1]);

                            },
                            trackingCategory: 'myProjects',
                            trackingAction: 'add-' + objectType
                        });
                    }
                    return [
                        m('li', [
                            m('span.btn', item.label),
                            contributors,
                            tags,
                            m('i.fa.fa-angle-right')
                        ]),
                        (item.type === 'node' || (item.data.nodeType === 'projects' )) ? addProjectTemplate : ''
                    ];
                }
                item.index = index; // Add index to update breadcrumbs
                item.placement = 'breadcrumb'; // differentiate location for proper breadcrumb actions
                return m('li',[
                    m('span.btn.btn-link', {onclick : updateFilesOnClick.bind(null, item)},  item.label),
                    contributors,
                    tags,
                    m('i.fa.fa-angle-right')
                    ]
                );
            })
        ]));
    }
};


/**
 * Filters Module.
 * @constructor
 */
var Filters = {
    controller : function (args) {
        var self = this;
        self.nameCurrentPage = m.prop(1);
        self.namePageSize = m.prop(4);
        self.nameTotalPages = m.prop(1);
        self.tagCurrentPage = m.prop(1);
        self.tagPageSize = m.prop(4);
        self.tagTotalPages = m.prop(1);
    },
    view : function (ctrl, args) {
        if(args.nameFilters.length > 0) {
            ctrl.nameTotalPages(Math.ceil(args.nameFilters.length/ctrl.namePageSize()));
        }
        if(args.tagFilters.length > 0){
            ctrl.tagTotalPages(Math.ceil(args.tagFilters.length/ctrl.tagPageSize()));
        }
        var filterContributor = function(item, tracking) {
            args.updateFilesData(item);
            $osf.trackClick('myProjects', 'filter', 'filter-by-contributor');
        };

        var filterTag = function(item, tracking) {
            args.updateFilesData(item);
            $osf.trackClick('myProjects', 'filter', 'filter-by-tag');
        };

        var returnNameFilters = function _returnNameFilters(){
            if(args.nodes.projects.flatData.total && args.nameFilters.length === 0){
                return m('.text-muted.text-smaller', 'There are no collaborators in your projects yet.');
            }
            var list = [];
            var item;
            var i;
            var selectedCSS;
            var begin = ((ctrl.nameCurrentPage()-1) * ctrl.namePageSize()); // remember indexes start from 0
            var end = ((ctrl.nameCurrentPage()) * ctrl.namePageSize()); // 1 more than the last item
            if (args.nameFilters.length < end) {
                end = args.nameFilters.length;
            }
            for (i = begin; i < end; i++) {
                item = args.nameFilters[i];
                selectedCSS = args.currentView().contributor.indexOf(item) !== -1 ? '.active' : '';
                list.push(m('li' + selectedCSS,
                    m('a[role="button"]', {onclick : filterContributor.bind(null, item)},
                        item.label)
                ));
            }
            return list;
        };
        var returnTagFilters = function _returnTagFilters(){
            if(args.nodes.projects.flatData.total && args.tagFilters.length === 0){
                return m('.text-muted.text-smaller', 'Your projects don\'t have any tags yet.');
            }
            var list = [];
            var selectedCSS;
            var item;
            var i;
            var begin = ((ctrl.tagCurrentPage()-1) * ctrl.tagPageSize()); // remember indexes start from 0
            var end = ((ctrl.tagCurrentPage()) * ctrl.tagPageSize()); // 1 more than the last item
            if (args.tagFilters.length < end) {
                end = args.tagFilters.length;
            }
            for (i = begin; i < end; i++) {
                item = args.tagFilters[i];
                selectedCSS = args.currentView().tag.indexOf(item) !== -1  ? '.active' : '';
                list.push(m('li' + selectedCSS,
                    m('a[role="button"]', {onclick : filterTag.bind(null, item)},
                        item.label
                    )
                ));
            }
            return list;
        };
        return m('.db-filters.m-t-lg',
            [
                m('h5', [
                    'Contributors ',
                    m('i.fa.fa-question-circle.text-muted', {
                        'data-toggle':  'tooltip',
                        'title': 'Click a name to display the selected contributor’s public projects, as well as their private projects on which you are at least a read contributor.',
                        'data-placement' : 'bottom'
                    }, ''),
                    m('.pull-right',
                        args.nameFilters.length && ctrl.nameTotalPages() > 1 ? m.component(MicroPagination, { currentPage : ctrl.nameCurrentPage, totalPages : ctrl.nameTotalPages, type: 'contributors'}) : ''
                        )
                ]),
                m('ul', [
                    args.nodes.projects.flatData.loaded !== args.nodes.projects.flatData.total ? m('.ball-beat.text-center.m-t-md', m('')) : returnNameFilters()
                ]),
                m('h5', [
                    'Tags',
                    m('.pull-right',
                        args.tagFilters.length && ctrl.tagTotalPages() > 1 ? m.component(MicroPagination, { currentPage : ctrl.tagCurrentPage, totalPages : ctrl.tagTotalPages, type: 'tags' }) : ''
                        )
                ]), m('ul', [
                    args.nodes.projects.flatData.loaded !== args.nodes.projects.flatData.total ? m('.ball-beat.text-center.m-t-md', m('')) : returnTagFilters()
                ])
            ]
        );
    }
};

/**
 * Information Module.
 * @constructor
 */
var Information = {
    view : function (ctrl, args) {
        function categoryMap(category) {
            // TODO, you don't need to do this, CSS will do this case change
            switch (category) {
                case 'analysis':
                    return 'Analysis';
                case 'communication':
                    return 'Communication';
                case 'data':
                    return 'Data';
                case 'hypothesis':
                    return 'Hypothesis';
                case 'methods and measures':
                    return 'Methods and Measures';
                case 'procedure':
                    return 'Procedure';
                case 'project':
                    return 'Project';
                case 'software':
                    return 'Software';
                case 'other':
                    return 'Other';
                default:
                    return 'Uncategorized';
            }
        }
        var template = '';
        var showRemoveFromCollection;
        var collectionFilter = args.currentView().collection;
        if (args.selected().length === 0) {
            template = m('.db-info-empty.text-muted.p-lg', 'Select a row to view project details.');
        }
        if (args.selected().length === 1) {
            var item = args.selected()[0].data;
            showRemoveFromCollection = collectionFilter.data.nodeType === 'collection' && args.selected()[0].parentID === 0; // Be able to remove top level items but not their children
            if(item.attributes.category === ''){
                item.attributes.category = 'Uncategorized';
            }
            template = m('.p-sm', [
                showRemoveFromCollection ? m('.clearfix', m('.btn.btn-default.btn-sm.btn.p-xs.text-danger.pull-right', { onclick : function() {
                    args.removeProjectFromCollections();
                    $osf.trackClick('myProjects', 'information-panel', 'remove-project-from-collection');
                } }, 'Remove from collection')) : '',
                    m('h3', m('a', { href : item.links.html, onclick: function(){
                        $osf.trackClick('myProjects', 'information-panel', 'navigate-to-project');
                    }}, item.attributes.title)),
                m('[role="tabpanel"]', [
                    m('ul.nav.nav-tabs.m-b-md[role="tablist"]', [
                        m('li[role="presentation"].active', m('a[href="#tab-information"][aria-controls="information"][role="tab"][data-toggle="tab"]', {onclick: function(){
                            $osf.trackClick('myProjects', 'information-panel', 'open-information-tab');
                        }}, 'Information')),
                        m('li[role="presentation"]', m('a[href="#tab-activity"][aria-controls="activity"][role="tab"][data-toggle="tab"]', {onclick : function() {
                            args.getCurrentLogs();
                            $osf.trackClick('myProjects', 'information-panel', 'open-activity-tab');
                        }}, 'Activity'))
                    ]),
                    m('.tab-content', [
                        m('[role="tabpanel"].tab-pane.active#tab-information',[
                            m('p.db-info-meta.text-muted', [
                                m('', 'Visibility : ' + (item.attributes.public ? 'Public' : 'Private')),
                                m('', 'Category: ' + categoryMap(item.attributes.category)),
                                m('', 'Last Modified on: ' + (item.date ? item.date.local : ''))
                            ]),
                            m('p', [
                                m('span', {style: 'white-space:pre-wrap'}, item.attributes.description)
                            ]),
                            item.attributes.tags.length > 0 ?
                            m('p.m-t-md', [
                                m('h5', 'Tags'),
                                item.attributes.tags.map(function(tag){
                                    return m('a.tag', { href : '/search/?q=(tags:' + tag + ')', onclick: function(){
                                        $osf.trackClick('myProjects', 'information-panel', 'navigate-to-search-by-tag');
                                    }}, tag);
                                })
                            ]) : ''
                        ]),
                        m('[role="tabpanel"].tab-pane#tab-activity',[
                            m.component(ActivityLogs, args)
                        ])
                    ])
                ])
            ]);
        }
        if (args.selected().length > 1) {
            var firstItem = args.selected()[0].data;
            showRemoveFromCollection = !collectionFilter.data.nodeType && !firstItem.relationships.parent;
            template = m('.p-sm', [
                showRemoveFromCollection ? m('.clearfix', m('.btn.btn-default.btn-sm.p-xs.text-danger.pull-right', { onclick : function() {
                    args.removeProjectFromCollections();
                    $osf.trackClick('myProjects', 'information-panel', 'remove-multiple-projects-from-collections');
                } }, 'Remove selected from collection')) : '',
                args.selected().map(function(item){
                    return m('.db-info-multi', [
                        m('h4', m('a', { href : item.data.links.html}, item.data.attributes.title)),
                        m('p.db-info-meta.text-muted', [
                            m('span', item.data.attributes.public ? 'Public' : 'Private' + ' ' + item.data.attributes.category),
                            m('span', ', Last Modified on ' + item.data.date.local)
                        ])
                    ]);
                })
            ]);
        }
        return m('.db-information', template);
    }
};


var ActivityLogs = {
    view : function (ctrl, args) {
        return m('.db-activity-list.m-t-md', [
            args.activityLogs() ? args.activityLogs().map(function(item){
                item.trackingCategory = 'myProjects';
                item.trackingAction = 'information-panel';
                var image = m('i.fa.fa-question');
                if (item.embeds.user.data) {
                    image = m('img', { src : item.embeds.user.data.links.profile_image});
                }
                else if (item.embeds.user.errors){
                    image = m('img', { src : item.embeds.user.errors[0].meta.profile_image});
                }
                return m('.db-activity-item', [
                m('', [ m('.db-log-avatar.m-r-xs', image),
                    m.component(LogText, item)]),
                m('.text-right', m('span.text-muted.m-r-xs', item.attributes.formattableDate.local))]);

            }) : '',
            m('.db-activity-nav.text-center', [
                args.showMoreActivityLogs() ? m('.btn.btn-sm.btn-link', { onclick: function(){
                    args.getLogs(args.showMoreActivityLogs(), true);
                    $osf.trackClick('myProjects', 'information-panel', 'show-more-activity');
                }}, [ 'Show more', m('i.fa.fa-caret-down.m-l-xs')]) : ''
            ])

        ]);
    }
};

/**
 * Modals views.
 * @constructor
 */

var Modals = {
    view : function(ctrl, args) {
        return m('.db-fbModals', [
            m('#infoModal.modal.fade[tabindex=-1][role="dialog"][aria-hidden="true"]',
                m('.modal-dialog',
                    m('.modal-content', [
                        m('.modal-body', [
                            m('button.close[data-dismiss="modal"][aria-label="Close"]', [
                                m('span[aria-hidden="true"]','×')
                            ]),
                            m.component(Information, args)
                        ])
                    ])
                )
            )
        ]);
    }
};


module.exports = {
    MyProjects : MyProjects,
    Collections : Collections,
    MicroPagination : MicroPagination,
    ActivityLogs : ActivityLogs,
    LinkObject: LinkObject
};<|MERGE_RESOLUTION|>--- conflicted
+++ resolved
@@ -525,24 +525,10 @@
 
             }
 
-<<<<<<< HEAD
-            if(self.loadCounter() > 0 && self.treeData().data){
-                var begin;
-                if(self.loadCounter() <= NODE_PAGE_SIZE){
-                    begin = 0;
-                    self.treeData().children = [];
-                } else {
-                    begin = self.treeData().children.length;
-                }
-                for (var i = begin; i < self.data().length; i++){
-                    var item = self.data()[i];
-                    if (!(lastcrumb.data.systemCollection === 'registrations' && (item.attributes.withdrawn === true || item.attributes.pending_registration_approval === true))){
-=======
             function updateTreeData (begin, data) {
                 for (var i = begin; i < data.length; i++){
                     item = data[i];
                     if (!(item.attributes.retracted === true || item.attributes.pending_registration_approval === true)){
->>>>>>> 186f23d9
                         // Filter Retractions and Pending Registrations from the "All my registrations" view.
                         _formatDataforPO(item);
                         var child = self.buildTree()(item, self.treeData());
