/**
 * Builds full page project browser
 */
'use strict';

var $ = require('jquery');  // jQuery
var m = require('mithril'); // exposes mithril methods, useful for redraw etc.
var ProjectOrganizer = require('js/project-organizer');
var $osf = require('js/osfHelpers');
var Raven = require('raven-js');
var LogText = require('js/logTextParser');
var AddProject = require('js/addProjectPlugin');
var mC = require('js/mithrilComponents');

var MOBILE_WIDTH = 767; // Mobile view break point for responsiveness
var NODE_PAGE_SIZE = 10; // Load 10 nodes at a time from server

/* Counter for unique ids for link objects */
if (!window.fileBrowserCounter) {
    window.fileBrowserCounter = 0;
}
function getUID() {
    window.fileBrowserCounter = window.fileBrowserCounter + 1;
    return window.fileBrowserCounter;
}

/* Send with ajax calls to work with api2 */
var xhrconfig = function (xhr) {
    xhr.withCredentials = true;
    xhr.setRequestHeader('Content-Type', 'application/vnd.api+json;');
    xhr.setRequestHeader('Accept', 'application/vnd.api+json; ext=bulk');
};

/* Adjust item data for treebeard to be able to filter tags and contributors not in the view */
function _formatDataforPO(item) {
    item.kind = 'folder';
    item.uid = item.id;
    item.name = item.attributes.title;
    item.tags = item.attributes.tags.toString();
    item.contributors = '';
    if (item.embeds.contributors.data){
        item.embeds.contributors.data.forEach(function(c){
            var attr;
            if (c.embeds.users.data) {
                attr = c.embeds.users.data.attributes;
            }
            else {
                attr = c.embeds.users.errors[0].meta;
            }
            item.contributors += attr.full_name + ' ' + attr.middle_names + ' ' + attr.given_name + ' ' + attr.family_name + ' ' ;

        });
    }
    item.date = new $osf.FormattableDate(item.attributes.date_modified);
    return item;
}

/* Small constructor for creating same type of links */
var LinkObject = function _LinkObject (type, data, label, institutionId) {
    if (type === undefined || data === undefined || label === undefined) {
        throw new Error('LinkObject expects type, data and label to be defined.');
    }
    var self = this;
    self.id = getUID();
    self.type = type;
    self.data = data;
    self.label = label;
};

/**
 * Returns the object to send to the API to send a node_link to collection
 * @param id {String} unique id of the node like 'ez8f3'
 * @returns {{data: {type: string, relationships: {nodes: {data: {type: string, id: *}}}}}}
 */
function buildCollectionNodeData (id) {
    return {
        'data' : {
            'type': 'node_links',
            'relationships': {
                'nodes': {
                    'data': {
                        'type': 'nodes',
                        'id': id
                    }
                }
            }
        }
    };
}

/**
 * Initialize File Browser. Prepeares an option object within FileBrowser
 * @constructor
 */
var MyProjects = {
    controller : function (options) {
        var self = this;
        self.wrapperSelector = options.wrapperSelector;  // For encapsulating each implementation of this component in multiple use
        self.projectOrganizerOptions = options.projectOrganizerOptions || {};
        self.viewOnly = options.viewOnly || false;
        self.institutionId = options.institutionId || false;
        self.currentLink = ''; // Save the link to compare if a new link is being requested and avoid multiple calls
        self.reload = m.prop(false); // Gets set to true when treebeard link changes and it needs to be redrawn
        self.nonLoadTemplate = m.prop(''); // Template for when data is not available or error happens
        self.logUrlCache = {}; // dictionary of load urls to avoid multiple calls with little refactor
        self.nodeUrlCache = {}; // Cached returns of the project related urls
        // VIEW STATES
        self.showInfo = m.prop(true); // Show the info panel
        self.showSidebar = m.prop(false); // Show the links with collections etc. used in narrow views
        self.allProjectsLoaded = m.prop(false);
        self.allProjects = m.prop([]); // Caching of all my projects for search only
        self.allTopLevelProjects = m.prop([]); // Caching to return things to top level all my projects
        self.loadingAllNodes = false; // True if we are loading all nodes
        self.loadingNodePages = false;
        self.categoryList = [];
        self.loadValue = m.prop(0); // What percentage of the project loading is done
        //self.loadCounter = m.prop(0); // Count how many items are received from the server
        self.currentView = m.prop({
            collection : null, // Linkobject
            contributor : [],
            tag : [],
            totalRows: 0
        });
        self.filesData = m.prop();
        self.indexes = m.prop({}); // Container of tree indexes for the items

        // Treebeard functions looped through project organizer.
        // We need to pass these in to avoid reinstantiating treebeard but instead repurpose (update) the top level folder
        self.treeData = m.prop({}); // Top level object that houses all the rows
        self.buildTree = m.prop(null); // Preprocess function that adds to each item TB specific attributes
        self.updateFolder = m.prop(null); // Updates view to redraw without messing up scroll location

        // Add All my Projects and All my registrations to collections
        self.systemCollections = options.systemCollections || [
                new LinkObject('collection', { nodeType : 'projects'}, 'All my projects'),
                new LinkObject('collection', { nodeType : 'registrations'}, 'All my registrations')
            ];

        self.nodes = {};
        ['projects', 'registrations'].forEach(function(item){
            self.nodes[item] = {
                flatData : {
                    data : [],
                    loaded : 0,
                    total : 0,
                    firstLink : '',
                    nextLink : '',
                },
                treeData : {
                    data : [],
                    loaded : 0,
                    total : 0,
                    firstLink : '',
                    nextLink : ''
                },
                loadMode : 'load', // Can be load, pause, or done load will continue loading next, pause will pause loading next, done is when everything is loaded.
            };
        });
        self.nodes.projects.flatData.firstLink = $osf.apiV2Url('users/me/nodes/', { query : { 'related_counts' : 'children', 'embed' : 'contributors' }});
        self.nodes.registrations.flatData.firstLink = $osf.apiV2Url('users/me/registrations/', { query : { 'related_counts' : 'children', 'embed' : 'contributors' }});
        self.nodes.projects.treeData.firstLink = $osf.apiV2Url('users/me/nodes/', { query : { 'related_counts' : 'children', 'embed' : 'contributors', 'filter[parent]' : 'null' }});
        self.nodes.registrations.treeData.firstLink = $osf.apiV2Url('users/me/registrations/', { query : { 'related_counts' : 'children', 'embed' : 'contributors', 'filter[parent]' : 'null' }});


        self.loadNodes = function (nodeType, dataType){
            var nodeObject = self.nodes[nodeType];
            var typeObject = nodeObject[dataType];
            var url = typeObject.loaded === 0 ? typeObject.firstLink : typeObject.nextLink;
            if(url){
                var promise = m.request({method : 'GET', url : url, config : xhrconfig, background: true});
                promise.then(success, error);
            }
            function success (result) {
                m.redraw(true);
                typeObject.data = typeObject.data.concat(result.data);
                typeObject.loaded += result.data.length;
                typeObject.total = result.links.meta.total;
                typeObject.nextLink = result.links.next;
                if(self.currentView().collection.data.nodeType === nodeType && dataType === 'treeData') {
                    self.loadValue(typeObject.loaded / typeObject.total * 100);
                    self.updateList();
                }
                if(nodeType === 'projects' && dataType === 'flatData' && typeObject.loaded === typeObject.total ){
                    self.generateFiltersList();
                }
                if(typeObject.nextLink){
                    self.loadNodes(nodeType, dataType);
                }
                if(dataType === 'flatData' && !typeObject.nextLink && typeObject.loaded === typeObject.total){
                    nodeObject.loadMode = 'done';
                    nodeObject.treeData.data = self.makeTree(nodeObject.flatData.data, null, self.indexes);
                    //self.updateList(true);
                }

            }
            function error (result){
                var message = 'Error loading nodes with nodeType ' + nodeType + ' and dataType ' + dataType;
                Raven.captureMessage(message, {requestReturn: result});
            }
        };


        // Initial Breadcrumb for All my projects
        var initialBreadcrumbs = options.initialBreadcrumbs || [new LinkObject('collection', { path : 'users/me/nodes/', query : { 'related_counts' : 'children', 'embed' : 'contributors', 'filter[parent]' : 'null' }}, 'All my projects')];
        self.breadcrumbs = m.prop(initialBreadcrumbs);
        // Calculate name filters
        self.nameFilters = [];
        // Calculate tag filters
        self.tagFilters = [];


        // Load categories to pass in to create project
        self.loadCategories = function _loadCategories () {
            var promise = m.request({method : 'OPTIONS', url : $osf.apiV2Url('nodes/', { query : {}}), config : xhrconfig});
            promise.then(function _success(results){
                if(results.actions && results.actions.POST.category){
                    self.categoryList = results.actions.POST.category.choices;
                    self.categoryList.sort(function(a, b){ // Quick alphabetical sorting
                        if(a.value < b.value) return -1;
                        if(a.value > b.value) return 1;
                        return 0;
                    });
                }
            }, function _error(results){
                var message = 'Error loading project category names.';
                Raven.captureMessage(message, {requestReturn: results});
            });
            return promise;
        };

        /**
         * Turn flat node array into a hierarchical structure
         * @param flatData {Array} List of items returned from survey
         * @param [lastcrumb] {Object} Right most selected breadcrumb linkobject
         * @param [indexes] {Object} Object to save the tree index structure for quick find
         * @returns {Array} A new list with hierarchical structure
         */
        self.makeTree = function _makeTree(flatData, lastcrumb, indexes) {
            var root = {id:0, children: [], data : {} };
            var node_list = { 0 : root};
            var parentID;
            var crumbParent = lastcrumb ? lastcrumb.data.id : null;
            for (var i = 0; i < flatData.length; i++) {
                if(flatData[i].errors){
                    continue;
                }
                var n = _formatDataforPO(flatData[i]);
                if (!node_list[n.id]) { // If this node is not in the object list, add it
                    node_list[n.id] = n;
                    node_list[n.id].children = [];
                } else { // If this node is in object list it's likely because it was created as a parent so fill out the rest of the information
                    n.children = node_list[n.id].children;
                    node_list[n.id] = n;
                }

                if (n.relationships.parent){
                    parentID = n.relationships.parent.links.related.href.split('/')[5]; // Find where parent id string can be extracted
                } else {
                    parentID = null;
                }
                if(parentID && !n.attributes.registration && parentID !== crumbParent ) {
                    if(!node_list[parentID]){
                        node_list[parentID] = { children : [] };
                    }
                    node_list[parentID].children.push(node_list[n.id]);
                } else {
                    node_list[0].children.push(node_list[n.id]);
                }
            }
            indexes(node_list);
            return root.children;
        };

        // Activity Logs
        self.activityLogs = m.prop();
        self.logRequestPending = false;
        self.showMoreActivityLogs = m.prop(null);
        self.getLogs = function _getLogs (url, addToExistingList) {
            var cachedResults;
            if(!addToExistingList){
                self.activityLogs([]); // Empty logs from other projects while load is happening;
                self.showMoreActivityLogs(null);
            }

            function _processResults (result){
                self.logUrlCache[url] = result;
                result.data.map(function(log){
                    log.attributes.formattableDate = new $osf.FormattableDate(log.attributes.date);
                    if(addToExistingList){
                        self.activityLogs().push(log);
                    }
                });
                if(!addToExistingList){
                    self.activityLogs(result.data);  // Set activity log data
                }
                self.showMoreActivityLogs(result.links.next); // Set view for show more button
            }

            if(self.logUrlCache[url]){
                cachedResults = self.logUrlCache[url];
                _processResults(cachedResults);
            } else {
                self.logRequestPending = true;
                var promise = m.request({method : 'GET', url : url, config : xhrconfig});
                promise.then(_processResults);
                promise.then(function(){
                    self.logRequestPending = false;
                });
                return promise;
            }

        };
        // separate concerns, wrap getlogs here to get logs for the selected item
        self.getCurrentLogs = function _getCurrentLogs ( ){
            if(self.selected().length === 1 && !self.logRequestPending){
                var item = self.selected()[0];
                var id = item.data.id;
                if(!item.data.attributes.withdrawn){
                    var urlPrefix = item.data.attributes.registration ? 'registrations' : 'nodes';
                    var url = $osf.apiV2Url(urlPrefix + '/' + id + '/logs/', { query : { 'page[size]' : 6, 'embed' : ['nodes', 'user', 'linked_node', 'template_node', 'contributors']}});
                    var promise = self.getLogs(url);
                    return promise;
                }
            }
        };

        /* filesData is the link that loads tree data. This function refreshes that information. */
        self.updateFilesData = function _updateFilesData (linkObject, itemId) {
            if ((linkObject.type === 'node') && self.viewOnly){
                return;
            }
            if (linkObject.id !== self.currentLink) {
                self.updateFilter(linkObject);
                self.updateBreadcrumbs(linkObject);
                if(linkObject.data.nodeType === 'collection'){
                    self.updateList(false, null, linkObject);
                } else {
                    self.updateList(false, itemId); // Don't reset but load item
                }
                self.currentLink = linkObject.id;
            }
            self.showSidebar(false);
        };

        // INFORMATION PANEL
        /* Defines the current selected item so appropriate information can be shown */
        self.selected = m.prop([]);
        self.updateSelected = function _updateSelected (selectedList){
            self.selected(selectedList);
            self.getCurrentLogs();
        };

        /**
         * Update the currentView
         * @param filter
         */
        self.updateFilter = function _updateFilter (filter) {
            var filterIndex;
            // if collection, reset currentView otherwise toggle the item in the list of currentview items
            if(filter.type === 'node'){
                self.currentView().contributor = [];
                self.currentView().tag = [];
                return;
            }
            if(filter.type === 'collection'){
                self.currentView().collection = filter;
                self.currentView().contributor = [];
                self.currentView().tag = [];
                self.generateFiltersList();
            } else {
                filterIndex = self.currentView()[filter.type].indexOf(filter);
                if(filterIndex !== -1){ // if filter already in
                    self.currentView()[filter.type].splice(filterIndex,1);
                } else {
                    self.currentView()[filter.type].push(filter);
                }
            }
        };

        self.removeProjectFromCollections = function _removeProjectFromCollection () {
            // Removes selected items from collect
            var currentCollection = self.currentView().collection;
            var collectionNode = currentCollection.data.node; // If it's not a system collection like projects or registrations this will have a node
            var data = {
                data : []
            };

            self.selected().forEach(function _removeProjectFromCollectionsMap (item){
                var obj = {
                    'type' : 'linked_nodes',
                    'id' : item.data.id
                };
                data.data.push(obj);
            });
            m.request({
                method : 'DELETE',
                url : collectionNode.links.self + 'relationships/' + 'linked_nodes/',  //collection.links.self + 'node_links/' + item.data.id + '/', //collection.links.self + relationship/ + linked_nodes/
                config : xhrconfig,
                data : data
            }).then(function _removeProjectFromCollectionsSuccess(result){
                self.currentLink = null; // To bypass the check when updating file list
                self.nodeUrlCache[currentCollection.link] = null;
                currentCollection.data.count(currentCollection.data.count() - data.data.length);
            }, function _removeProjectFromCollectionsFail(result){
                var message = 'Some projects';
                if(data.data.length === 1) {
                    message = self.selected()[0].data.name;
                } else {
                    message += ' could not be removed from the collection';
                }
                $osf.growl(message, 'Please try again.', 'danger', 5000);
            });
        };

        // Update what is viewed
        self.updateList = function _updateList (reset, itemId, collectionObject){

            function collectionSuccess (result){
                console.log(result);
                var displayError = false;
                result.data.forEach(function(node, index){
                    var indexedNode = self.indexes()[node.id];
                    if(indexedNode){
                        collectionData.push(indexedNode);
                    } else {
                        var url = $osf.apiV2Url('nodes/' + node.id + '/', { query : { 'related_counts' : 'children', 'embed' : 'contributors' }});
                        m.request({method : 'GET', url : url, config : xhrconfig}).then(function(r){
                            self.generateContributorIds(r.data);
                            collectionData.push(r.data);
                            self.indexes()[node.id] = r.data;
                            if(index === result.data.length - 1 && displayError){
                                $osf.growl(' Some projects for this collection could not be loaded', 'Please try again later.', 5000);
                            }
                            if(index === result.data.length - 1){
                                self.nodes[self.currentView().collection.data.node.id] = collectionData;
                            }
                        }, function(r){
                            var message = 'Error loading node not belonging to user for collections with node id  ' + node.id;
                            displayError = true;
                            Raven.captureMessage(message, {requestReturn: r});
                            if(index === result.data.length -1 && displayError){
                                $osf.growl(' Some projects for this collection could not be loaded', 'Please try again later.', 5000);
                            }
                        });
                    }
                });
                self.treeData().children = [];
                updateTreeData(0,collectionData);
            }

            if(collectionObject){ // A regular collection including bookmarks
                console.log(collectionObject);
                var collectionData = [];
                var linkedNodesUrl = $osf.apiV2Url(collectionObject.data.path, { query : collectionObject.data.query});
                if(self.nodeUrlCache[linkedNodesUrl]){
                    collectionSuccess(self.nodeUrlCache[linkedNodesUrl]);
                } else {
                    m.request({method : 'GET', url : linkedNodesUrl, config : xhrconfig}).then(function(result){
                        self.nodeUrlCache[linkedNodesUrl] = result;
                        collectionSuccess(result);
                    }, function(result){
                        var message = 'Error loading nodes from collection id  ' + collectionObject.data.node.id;
                        Raven.captureMessage(message, {requestReturn: result});
                        $osf.growl(' "' + collectionObject + '" contents couldn\'t load', 'Please try again later.');
                    });
                }

                return;
            }
            if(itemId){ // Being called from inside project  organizer
                var data = self.indexes()[itemId].children;
                self.currentView({
                    collection : self.systemCollections[0],
                    contributor : [],
                    tag : [],
                    totalRows: data.length
                });
                self.treeData().children = [];
                updateTreeData(0,data);
                return;
            }
            var hasFilters = self.currentView().contributor.length || self.currentView().tag.length;
            var nodeType = self.currentView().collection.data.nodeType;
            var nodeObject = self.nodes[nodeType];
            var nodeData;
            var item;
            var viewData = [];
            if(!hasFilters){
                nodeData = nodeObject.treeData.data;
                var begin;
                if(nodeObject.treeData.loaded > 0 && self.treeData().data){
                    if(nodeObject.treeData.loaded <= NODE_PAGE_SIZE){
                        begin = 0;
                        self.treeData().children = [];
                    } else {
                        begin = self.treeData().children.length;
                    }
                    if (reset){ begin = 0;}
                    updateTreeData(begin, nodeData);
                    self.currentView().totalRows = nodeObject.loaded;
                }
            } else {
                nodeData = nodeObject ? nodeObject.treeData.data : self.nodes[self.currentView().collection.data.node.id];
                for(var j = 0; j < nodeData.length; j++){
                    item = nodeData[j];
                    var matchesContributors = self.currentView().contributor.length === 0;
                    self.currentView().contributor.forEach(function(c){
                       if(item.contributorIds.indexOf(c.data.id) !== -1){
                           matchesContributors = true;
                       }
                    });
                    var matchesTags = self.currentView().tag.length === 0;
                    self.currentView().tag.forEach(function(t){
                        if(item.attributes.tags.indexOf(t.label) !== -1){
                            matchesTags = true;
                        }
                    });
                    if(matchesContributors && matchesTags){
                        viewData.push(item);
                    }
                }
                self.treeData().children = [];
                updateTreeData(0, viewData);
                self.currentView().totalRows = viewData.length;

            }

<<<<<<< HEAD
            function updateTreeData (begin, data) {
                for (var i = begin; i < data.length; i++){
                    item = data[i];
                    if (!(item.attributes.retracted === true || item.attributes.pending_registration_approval === true)){
=======
            if(self.loadCounter() > 0 && self.treeData().data){
                var begin;
                if(self.loadCounter() <= NODE_PAGE_SIZE){
                    begin = 0;
                    self.treeData().children = [];
                } else {
                    begin = self.treeData().children.length;
                }
                for (var i = begin; i < self.data().length; i++){
                    var item = self.data()[i];
                    if (!(lastcrumb.data.systemCollection === 'registrations' && (item.attributes.withdrawn === true || item.attributes.pending_registration_approval === true))){
>>>>>>> d253771f
                        // Filter Retractions and Pending Registrations from the "All my registrations" view.
                        _formatDataforPO(item);
                        var child = self.buildTree()(item, self.treeData());
                        self.treeData().add(child);
                    }
                }
                self.selected([]);
                self.updateFolder()(null, self.treeData());
                if(self.treeData().children[0]){
                    $('.tb-row').first().trigger('click');
                }
            }

        };

        self.generateContributorIds = function (item){
            var contributors = item.embeds.contributors.data || [];
            item.contributorIds = [];
            for(var i = 0; i < contributors.length; i++) {
                var u = contributors[i];
                item.contributorIds.push(u.id);
            }
            return item.contributorIds;
        };

        /**
         * Generate this list from user's projects
         */
        self.generateFiltersList = function _generateFilterList () {
            self.users = {};
            self.tags = {};
            var data = self.nodes.projects.flatData.data;
            data.map(function _generateFiltersListMap(item){
                var contributors = item.embeds.contributors.data || [];
                self.generateContributorIds(item);
                for(var i = 0; i < contributors.length; i++) {
                    var u = contributors[i];
                    if (u.id === window.contextVars.currentUser.id) {
                        continue;
                    }
                    if(self.users[u.id] === undefined) {
                        self.users[u.id] = {
                            data : u,
                            count: 1
                        };
                    } else {
                        self.users[u.id].count++;
                    }
                }
                var tags = item.attributes.tags || [];
                for(var j = 0; j < tags.length; j++) {
                    var t = tags[j];
                    if(self.tags[t] === undefined) {
                        self.tags[t] = 1;
                    } else {
                        self.tags[t]++;
                    }
                }
            });

            // Sorting by number of items utility function
            function sortByCountDesc (a,b){
                var aValue = a.data.count;
                var bValue = b.data.count;
                if (bValue > aValue) {
                    return 1;
                }
                if (bValue < aValue) {
                    return -1;
                }
                return 0;
            }

            // Add to lists with numbers
            self.nameFilters = [];
            for (var user in self.users){
                var u2 = self.users[user];
                if (u2.data.embeds.users.data) {
                    self.nameFilters.push(new LinkObject('contributor', { id : u2.data.id, count : u2.count, query : { 'related_counts' : 'children' }}, u2.data.embeds.users.data.attributes.full_name, options.institutionId || false));
                }
            }
            // order names
            self.nameFilters.sort(sortByCountDesc);

            self.tagFilters = [];
            for (var tag in self.tags){
                var t2 = self.tags[tag];
                self.tagFilters.push(new LinkObject('tag', { tag : tag, count : t2, query : { 'related_counts' : 'children' }}, tag, options.institutionId || false));
            }
            // order tags
            self.tagFilters.sort(sortByCountDesc);
            m.redraw(true);
        };

        // BREADCRUMBS
        self.updateBreadcrumbs = function _updateBreadcrumbs (linkObject){
            if (linkObject.type === 'collection'){
                self.breadcrumbs([linkObject]);
                return;
            }
            if (linkObject.type === 'contributor' || linkObject.type === 'tag'){
                return;
            }
            if (linkObject.placement === 'breadcrumb'){
                self.breadcrumbs().splice(linkObject.index+1, self.breadcrumbs().length-linkObject.index-1);
                return;
            }
            if(linkObject.ancestors && linkObject.ancestors.length > 0){
                linkObject.ancestors.forEach(function(item){
                    var ancestorLink = new LinkObject('node', item.data, item.data.name);
                    self.breadcrumbs().push(ancestorLink);
                });
            }
            self.breadcrumbs().push(linkObject);
        };

        // GET COLLECTIONS
        // Default system collections
        self.collections = m.prop([].concat(self.systemCollections));
        self.collectionsPageSize = m.prop(5);
        // Load collection list
        self.loadCollections = function _loadCollections (url){
            var promise = m.request({method : 'GET', url : url, config : xhrconfig});
            promise.then(function(result){
                result.data.forEach(function(node){
                    var count = node.relationships.linked_nodes.links.related.meta.count;
                    self.collections().push(new LinkObject('collection', { path : 'collections/' + node.id + '/relationships/linked_nodes/', query : { 'related_counts' : 'children', 'embed' : 'contributors' }, nodeType : 'collection', node : node, count : m.prop(count) }, node.attributes.title));
                });
                if(result.links.next){
                    self.loadCollections(result.links.next);
                }
            }, function(){
                var message = 'Collections could not be loaded.';
                $osf.growl(message, 'Please reload the page.');
                Raven.captureMessage(message, { url: url });
            });
            return promise;
        };

        self.sidebarInit = function _sidebarInit (element, isInit) {
            $('[data-toggle="tooltip"]').tooltip();
        };

        // Resets UI to show All my projects and update states
        self.resetUi = function _resetUi(){
            var linkObject = self.systemCollections[0];
            self.updateBreadcrumbs(linkObject);
            self.updateFilter(linkObject);
        };

        self.loadSearchProjects = function (link) {
            var url = link || $osf.apiV2Url('users/me/nodes/', { query : { 'related_counts' : 'children', 'embed' : 'contributors', 'page[size]' : 60 }});
            var promise = m.request({method : 'GET', url : url, config : xhrconfig, background: true});
            promise.then(function(result){
                result.data.forEach(function(item){
                    _formatDataforPO(item);
                });
                self.allProjects(self.allProjects().concat(result.data));
                if(result.links.next){
                    self.loadSearchProjects(result.links.next);
                }
            }, function(error){
                var message = 'Some Projects couldn\'t be loaded for filtering';
                Raven.captureMessage(message, { url: url });
            });
            return promise;
        };

        self.init = function _init_fileBrowser() {
            self.currentView().collection = self.systemCollections[0]; // Add linkObject to the currentView
            self.loadCategories().then(function(){
                // start loading nodes at the same time
                self.loadNodes('projects', 'treeData');
                self.loadNodes('registrations', 'treeData');
                self.loadNodes('projects', 'flatData');
                self.loadNodes('registrations', 'flatData');
                //self.updateList(self.systemCollections[0]);
            });
            var collectionsUrl = $osf.apiV2Url('collections/', { query : {'related_counts' : 'linked_nodes', 'page[size]' : self.collectionsPageSize(), 'sort' : 'date_created', 'embed' : 'node_links'}});
            if (!self.viewOnly){
                self.loadCollections(collectionsUrl);
            }
            self.updateFilter(self.collections()[0]);
            self.loadSearchProjects();
        };

        self.init();
    },
    view : function (ctrl, args) {
        var mobile = window.innerWidth < MOBILE_WIDTH; // true if mobile view
        var infoPanel = '';
        var poStyle = 'width : 72%'; // Other percentages are set in CSS in file-browser.css These are here because they change
        var sidebarButtonClass = 'btn-default';
        if (ctrl.showInfo() && !mobile){
            infoPanel = m('.db-infobar', m.component(Information, ctrl));
            poStyle = 'width : 47%';
        }
        if(ctrl.showSidebar()){
            sidebarButtonClass = 'btn-primary';
        }
        if (mobile) {
            poStyle = 'width : 100%';
        } else {
            ctrl.showSidebar(true);
        }
        var projectOrganizerOptions = $.extend(
            {}, {
                filesData : [],
                updateSelected : ctrl.updateSelected,
                updateFilesData : ctrl.updateFilesData,
                LinkObject : LinkObject,
                formatDataforPO : _formatDataforPO,
                wrapperSelector : args.wrapperSelector,
                allProjects : ctrl.allProjects,
                allTopLevelProjects : ctrl.allTopLevelProjects,
                reload : ctrl.reload,
                resetUi : ctrl.resetUi,
                showSidebar : ctrl.showSidebar,
                loadValue : ctrl.loadValue,
                loadCounter : ctrl.loadCounter,
                treeData : ctrl.treeData,
                buildTree : ctrl.buildTree,
                updateFolder : ctrl.updateFolder,
                currentView: ctrl.currentView,
                nodes : ctrl.nodes,
                indexes : ctrl.indexes
            },
            ctrl.projectOrganizerOptions
        );
        return [
            !ctrl.institutionId ? m('.dashboard-header', m('.row', [
                m('.col-xs-8', m('h3', [
                    'My Projects ',
                    m('small.hidden-xs', 'Browse and organize all your projects')
                ])),
                m('.col-xs-4.p-sm', m('.pull-right', m.component(AddProject, {
                    buttonTemplate: m('.btn.btn-success.btn-success-high-contrast.f-w-xl[data-toggle="modal"][data-target="#addProject"]', {onclick: function() {
                        $osf.trackClick('myProjects', 'add-project', 'open-add-project' + '-modal');
                    }}, 'Create Project'),
                    parentID: null,
                    modalID: 'addProject',
                    title: 'Create new project',
                    categoryList: ctrl.categoryList,
                    stayCallback: function () {
                        ctrl.allProjectsLoaded(false);
                        ctrl.updateList(ctrl.breadcrumbs()[ctrl.breadcrumbs().length - 1]);
                    },
                    trackingCategory: 'myProjects',
                    trackingAction: 'add-project'
                })))
            ])) : '',
            m('.db-header.row', [
                m('.col-xs-12.col-sm-8.col-lg-9', m.component(Breadcrumbs,ctrl)),
                m('.db-buttonRow.col-xs-12.col-sm-4.col-lg-3', [
                    mobile ? m('button.btn.btn-sm.m-r-sm', {
                        'class' : sidebarButtonClass,
                        onclick : function () {
                            ctrl.showSidebar(!ctrl.showSidebar());
                            $osf.trackClick('myProjects', 'mobile', 'click-bars-to-toggle-collections-or-projects');
                        }
                    }, m('.fa.fa-bars')) : '',
                    m('.db-poFilter.m-r-xs')
                ])
            ]),
            ctrl.showSidebar() ?
            m('.db-sidebar', { config : ctrl.sidebarInit}, [
                mobile ? [ m('.db-dismiss', m('button.close[aria-label="Close"]', {
                    onclick : function () {
                        ctrl.showSidebar(false);
                        $osf.trackClick('myProjects', 'mobile', 'close-toggle-instructions');
                    }
                }, [
                    m('span[aria-hidden="true"]','×')
                ])),
                    m('p.p-sm.text-center.text-muted', [
                        'Select a list below to see the projects. or click ',
                        m('i.fa.fa-bars'),
                        ' button above to toggle.'
                    ])
                ] : '',
                m.component(Collections, ctrl),
                m.component(Filters, ctrl)
            ]) : '',
            mobile && ctrl.showSidebar() ? '' : m('.db-main', { style : poStyle },[
                ctrl.loadValue() < 100 ? m('.line-loader', [
                    m('.line-empty'),
                    m('.line-full.bg-color-blue', { style : 'width: ' + ctrl.loadValue() +'%'}),
                    m('.load-message', 'Fetching more projects')
                ]) : '',
                // TODO Add back nothing to show scenario template
                 m('.db-poOrganizer',  m.component( ProjectOrganizer, projectOrganizerOptions))
            ]),
            mobile ? '' : m('.db-info-toggle',{
                    onclick : function _showInfoOnclick(){
                        ctrl.showInfo(!ctrl.showInfo());
                        $osf.trackClick('myProjects', 'information-panel', 'show-hide-information-panel');
                    }
                },
                ctrl.showInfo() ? m('i.fa.fa-chevron-right') :  m('i.fa.fa-chevron-left')
            ),
            infoPanel,
            m.component(Modals, ctrl)
        ];
    }
};

/**
 * Collections Module.
 * @constructor
 */
var Collections = {
    controller : function(args){
        var self = this;
        self.collections = args.collections;
        self.pageSize = args.collectionsPageSize;
        self.newCollectionName = m.prop('');
        self.newCollectionRename = m.prop('');
        self.dismissModal = function () {
            $('.modal').modal('hide');
        };
        self.currentPage = m.prop(1);
        self.totalPages = m.prop(1);
        self.calculateTotalPages = function _calculateTotalPages(result){
            if(result){ // If this calculation comes after GET call to collections
                self.totalPages(Math.ceil((result.links.meta.total + args.systemCollections.length)/self.pageSize()));
            } else {
                self.totalPages(Math.ceil((self.collections().length)/self.pageSize()));
            }
        };
        self.pageSize = m.prop(5);
        self.isValid = m.prop(false);
        self.validationError = m.prop('');
        self.showCollectionMenu = m.prop(false); // Show hide ellipsis menu for collections
        self.collectionMenuObject = m.prop({item : {label:null}, x : 0, y : 0}); // Collection object to complete actions on menu
        self.resetCollectionMenu = function () {
            self.collectionMenuObject({item : {label:null}, x : 0, y : 0});
        };
        self.updateCollectionMenu = function _updateCollectionMenu (item, event) {
            var offset = $(event.target).offset();
            var x = offset.left;
            var y = offset.top;
            if (event.view.innerWidth < MOBILE_WIDTH){
                x = x-105; // width of this menu plus padding
                y = y-270; // fixed height from collections parent to top with adjustments for this menu div
            }
            self.showCollectionMenu(true);
            item.renamedLabel = item.label;
            self.collectionMenuObject({
                item : item,
                x : x,
                y : y
            });
        };

        self.init = function _collectionsInit (element, isInit) {
            self.calculateTotalPages();
            $(window).click(function(event){
                var target = $(event.target);
                if(!target.hasClass('collectionMenu') && !target.hasClass('fa-ellipsis-v') && target.parents('.collection').length === 0) {
                    self.showCollectionMenu(false);
                    m.redraw(); // we have to force redraw here
                }
            });
        };

        self.addCollection = function _addCollection () {
            var url = $osf.apiV2Url('collections/', {});
            var data = {
                'data': {
                    'type': 'collections',
                    'attributes': {
                        'title': self.newCollectionName(),
                    }
                }
            };
            var promise = m.request({method : 'POST', url : url, config : xhrconfig, data : data});
            promise.then(function(result){
                var node = result.data;
                var count = node.relationships.linked_nodes.links.related.meta.count || 0;
                self.collections().push(new LinkObject('collection', { path : 'collections/' + node.id + '/linked_nodes/', query : { 'related_counts' : 'children' }, node : node, count : m.prop(count), nodeType : 'collection' }, node.attributes.title));
                self.newCollectionName('');
                self.calculateTotalPages();
                self.currentPage(self.totalPages()); // Go to last page
                args.sidebarInit();
            }, function(){
                var name = self.newCollectionName();
                var message = '"' + name + '" collection could not be created.';
                $osf.growl(message, 'Please try again', 'danger', 5000);
                Raven.captureMessage(message, { url: url, data : data });
                self.newCollectionName('');
            });
            self.dismissModal();
            return promise;
        };
        self.deleteCollection = function _deleteCollection(){
            var url = self.collectionMenuObject().item.data.node.links.self;
            var promise = m.request({method : 'DELETE', url : url, config : xhrconfig});
            promise.then(function(result){
                for ( var i = 0; i < self.collections().length; i++) {
                    var item = self.collections()[i];
                    if (item.data.node && item.data.node.id === self.collectionMenuObject().item.data.node.id){
                        self.collections().splice(i, 1);
                        break;
                    }
                }
                self.calculateTotalPages();
            }, function(){
                var name = self.collectionMenuObject().item.label;
                var message = '"' + name + '" could not be deleted.';
                $osf.growl(message, 'Please try again', 'danger', 5000);
                Raven.captureMessage(message, {collectionObject: self.collectionMenuObject() });
            });
            self.dismissModal();
            return promise;
        };
        self.renameCollection = function _renameCollection() {
            var url = self.collectionMenuObject().item.data.node.links.self;
            var nodeId = self.collectionMenuObject().item.data.node.id;
            var title = self.collectionMenuObject().item.renamedLabel;
            var data = {
                'data': {
                    'type': 'collections',
                    'id':  nodeId,
                    'attributes': {
                        'title': title
                    }
                }
            };
            var promise = m.request({method : 'PATCH', url : url, config : xhrconfig, data : data});
            promise.then(function(result){
                self.collectionMenuObject().item.label = title;
            }, function(){
                var name = self.collectionMenuObject().item.label;
                var message = '"' + name + '" could not be renamed.';
                $osf.growl(message, 'Please try again', 'danger', 5000);
                Raven.captureMessage(message, {collectionObject: self.collectionMenuObject() });
            });
            self.dismissModal();
            self.isValid(false);
            return promise;
        };
        self.applyDroppable = function _applyDroppable ( ){
            $('.db-collections ul>li.acceptDrop').droppable({
                hoverClass: 'bg-color-hover',
                drop: function( event, ui ) {
                    var collection = self.collections()[$(this).attr('data-index')];
                    var collectionLink = $osf.apiV2Url(collection.data.path, { query : collection.data.query});
                    args.nodeUrlCache[collectionLink] = null;
                    var dataArray = [];
                    // If multiple items are dragged they have to be selected to make it work
                    if (args.selected().length > 1) {
                        args.selected().map(function(item){
                            dataArray.push(buildCollectionNodeData(item.data.id));
                            $osf.trackClick('myProjects', 'projectOrganizer', 'multiple-projects-dragged-to-collection');
                        });
                    } else {
                        // if single items are passed use the event information
                        dataArray.push(buildCollectionNodeData(ui.draggable.find('.title-text>a').attr('data-nodeID'))); // data-nodeID attribute needs to be set in project organizer building title column
                        $osf.trackClick('myProjects', 'projectOrganizer', 'single-project-dragged-to-collection');
                    }
                    function saveNodetoCollection (index) {
                        function doNext (skipCount){
                            if(dataArray[index+1]){
                                saveNodetoCollection(index+1);
                            }
                            if(!skipCount){
                                collection.data.count(collection.data.count()+1);
                            }
                        }
                        m.request({
                            method : 'POST',
                            url : collection.data.node.links.self + 'node_links/', //collection.data.node.relationships.linked_nodes.links.related.href,
                            config : xhrconfig,
                            data : dataArray[index]
                        }).then(function(){
                            doNext(false);
                        }, function(result){
                            var message = '';
                            var name = args.selected()[index] ? args.selected()[index].data.name : 'Item ';
                            if (result.errors.length > 0) {
                                result.errors.forEach(function(error){
                                    if(error.detail.indexOf('already pointed') > -1 ){
                                        message = '"' + name + '" is already in "' + collection.label + '"' ;
                                    }
                                });
                            }
                            $osf.growl(message,null, 'warning', 4000);
                            doNext(true); // don't add to count
                        }); // In case of success or error. It doesn't look like mithril has a general .done method
                    }
                    if(dataArray.length > 0){
                        saveNodetoCollection(0);
                    }
                }
            });
        };
        self.validateName = function _validateName (val){
            if (val === 'Bookmarks') {
                self.isValid(false);
                self.validationError('"Bookmarks" is a reserved collection name. Please use another name.');
            } else {
                self.validationError('');
                self.isValid(val.length);
            }
        };
        self.init();
    },
    view : function (ctrl, args) {
        var selectedCSS;
        var submenuTemplate;
        var viewOnly = args.viewOnly;
        ctrl.calculateTotalPages();

        var collectionOnclick = function (item){
            args.updateFilesData(item);
            $osf.trackClick('myProjects', 'projectOrganizer', 'open-collection');
        };
        var collectionList = function () {
            var item;
            var index;
            var list = [];
            var childCount;
            var dropAcceptClass;
            if(ctrl.currentPage() > ctrl.totalPages()){
                ctrl.currentPage(ctrl.totalPages());
            }
            var begin = ((ctrl.currentPage()-1)*ctrl.pageSize()); // remember indexes start from 0
            var end = ((ctrl.currentPage()) *ctrl.pageSize()); // 1 more than the last item
            if (ctrl.collections().length < end) {
                end = ctrl.collections().length;
            }
            var openCollectionMenu = function _openCollectionMenu(e) {
                var index = $(this).attr('data-index');
                var selectedItem = ctrl.collections()[index];
                ctrl.updateCollectionMenu(selectedItem, e);
                $osf.trackClick('myProjects', 'edit-collection', 'open-edit-collection-menu');

            };
            for (var i = begin; i < end; i++) {
                item = ctrl.collections()[i];
                index = i;
                dropAcceptClass = index > 1 ? 'acceptDrop' : '';
                childCount = item.data.count ? ' (' + item.data.count() + ')' : '';
                if (args.currentView().collection === item) {
                    selectedCSS = 'active';
                } else if (item.id === ctrl.collectionMenuObject().item.id) {
                    selectedCSS = 'bg-color-hover';
                } else {
                    selectedCSS = '';
                }
                if (!item.data.nodeType && !item.data.node.attributes.bookmarks) {
                    submenuTemplate = m('i.fa.fa-ellipsis-v.pull-right.text-muted.p-xs.pointer', {
                        'data-index' : i,
                        onclick : openCollectionMenu
                        });
                } else {
                    submenuTemplate = '';
                }
                list.push(m('li', { className : selectedCSS + ' ' + dropAcceptClass, 'data-index' : index },
                    [
                        m('a[role="button"]', {
                            onclick : collectionOnclick.bind(null, item)
                        },  item.label + childCount),
                        submenuTemplate
                    ]
                ));
            }
            return list;
        };
        var collectionListTemplate = [
            m('h5.clearfix', [
                'Collections ',
                m('i.fa.fa-question-circle.text-muted', {
                    'data-toggle':  'tooltip',
                    'title':  'Collections are groups of projects. You can create custom collections. Drag and drop your projects or bookmarked projects to add them.',
                    'data-placement' : 'bottom'
                }, ''),
                !viewOnly ? m('button.btn.btn-xs.btn-default[data-toggle="modal"][data-target="#addColl"].m-h-xs', {onclick: function() {
                        $osf.trackClick('myProjects', 'add-collection', 'open-add-collection-modal');
                    }}, m('i.fa.fa-plus')) : '',
                m('.pull-right',
                    ctrl.totalPages() > 1 ? m.component(MicroPagination, { currentPage : ctrl.currentPage, totalPages : ctrl.totalPages }) : ''
                )
            ]),
            m('ul', { config: ctrl.applyDroppable },[
                collectionList(),
                ctrl.showCollectionMenu() ? m('.collectionMenu',{
                    style : 'position:absolute;top: ' + ctrl.collectionMenuObject().y + 'px;left: ' + ctrl.collectionMenuObject().x + 'px;'
                }, [
                    m('.menuClose', { onclick : function (e) {
                        ctrl.showCollectionMenu(false);
                        ctrl.resetCollectionMenu();
                        $osf.trackClick('myProjects', 'edit-collection', 'click-close-edit-collection-menu');
                    }
                    }, m('.text-muted','×')),
                    m('ul', [
                        m('li[data-toggle="modal"][data-target="#renameColl"].pointer',{
                            onclick : function (e) {
                                ctrl.showCollectionMenu(false);
                                $osf.trackClick('myProjects', 'edit-collection', 'open-rename-collection-modal');
                            }
                        }, [
                            m('i.fa.fa-pencil'),
                            ' Rename'
                        ]),
                        m('li[data-toggle="modal"][data-target="#removeColl"].pointer',{
                            onclick : function (e) {
                                ctrl.showCollectionMenu(false);
                                $osf.trackClick('myProjects', 'edit-collection', 'open-delete-collection-modal');
                            }
                        }, [
                            m('i.fa.fa-trash'),
                            ' Delete'
                        ])
                    ])
                ]) : ''
            ])
        ];
        return m('.db-collections', [
            collectionListTemplate,
            m('.db-collections-modals', [
                m.component(mC.modal, {
                    id: 'addColl',
                    header : m('.modal-header', [
                        m('button.close[data-dismiss="modal"][aria-label="Close"]', {onclick: function() {
                            $osf.trackClick('myProjects', 'add-collection', 'click-close-add-collection-modal');
                        }}, [
                            m('span[aria-hidden="true"]','×')
                        ]),
                        m('h3.modal-title', 'Add new collection')
                    ]),
                    body : m('.modal-body', [
                        m('p', 'Collections are groups of projects that help you organize your work. After you create your collection, you can add projects by dragging them into the collection.'),
                        m('.form-group', [
                            m('label[for="addCollInput].f-w-lg.text-bigger', 'Collection name'),
                            m('input[type="text"].form-control#addCollInput', {
                                onkeyup: function (ev){
                                    var val = $(this).val();
                                    ctrl.validateName(val);
                                    if(ctrl.isValid()){
                                        if(ev.which === 13){
                                            ctrl.addCollection();
                                        }
                                    }
                                    ctrl.newCollectionName(val);
                                },
                                onchange: function() {
                                    $osf.trackClick('myProjects', 'add-collection', 'type-collection-name');
                                },
                                placeholder : 'e.g.  My Replications',
                                value : ctrl.newCollectionName()
                            }),
                            m('span.help-block', ctrl.validationError())
                        ])
                    ]),
                    footer: m('.modal-footer', [
                        m('button[type="button"].btn.btn-default[data-dismiss="modal"]',
                            {
                                onclick : function(){
                                    ctrl.dismissModal();
                                    ctrl.newCollectionName('');
                                    ctrl.isValid(false);
                                    $osf.trackClick('myProjects', 'add-collection', 'click-cancel-button');

                                }
                            }, 'Cancel'),
                        ctrl.isValid() ? m('button[type="button"].btn.btn-success', { onclick : function() {
                            ctrl.addCollection();
                            $osf.trackClick('myProjects', 'add-collection', 'click-add-button');
                        }},'Add')
                            : m('button[type="button"].btn.btn-success[disabled]', 'Add')
                    ])
                }),
                m.component(mC.modal, {
                    id : 'renameColl',
                    header: m('.modal-header', [
                        m('button.close[data-dismiss="modal"][aria-label="Close"]', {onclick: function() {
                            $osf.trackClick('myProjects', 'edit-collection', 'click-close-rename-modal');
                        }}, [
                            m('span[aria-hidden="true"]','×')
                        ]),
                        m('h3.modal-title', 'Rename collection')
                    ]),
                    body: m('.modal-body', [
                        m('.form-inline', [
                            m('.form-group', [
                                m('label[for="addCollInput]', 'Rename to: '),
                                m('input[type="text"].form-control.m-l-sm',{
                                    onkeyup: function(ev){
                                        var val = $(this).val();
                                        ctrl.validateName(val);
                                        if(ctrl.isValid()) {
                                            if (ev.which === 13) { // if enter is pressed
                                                ctrl.renameCollection();
                                            }
                                        }
                                        ctrl.collectionMenuObject().item.renamedLabel = val;
                                    },
                                    onchange: function() {
                                        $osf.trackClick('myProjects', 'edit-collection', 'type-rename-collection');
                                    },
                                    value: ctrl.collectionMenuObject().item.renamedLabel}),
                                m('span.help-block', ctrl.validationError())

                            ])
                        ])
                    ]),
                    footer : m('.modal-footer', [
                        m('button[type="button"].btn.btn-default[data-dismiss="modal"]', {
                            onclick : function(){
                                ctrl.isValid(false);
                                $osf.trackClick('myProjects', 'edit-collection', 'click-cancel-rename-button');
                            }
                        },'Cancel'),
                        ctrl.isValid() ? m('button[type="button"].btn.btn-success', { onclick : function() {
                            ctrl.renameCollection();
                            $osf.trackClick('myProjects', 'edit-collection', 'click-rename-button');
                        }},'Rename')
                            : m('button[type="button"].btn.btn-success[disabled]', 'Rename')
                    ])
                }),
                m.component(mC.modal, {
                    id: 'removeColl',
                    header: m('.modal-header', [
                        m('button.close[data-dismiss="modal"][aria-label="Close"]', {onclick: function() {
                            $osf.trackClick('myProjects', 'edit-collection', 'click-close-delete-collection');
                        }}, [
                            m('span[aria-hidden="true"]','×')
                        ]),
                        m('h3.modal-title', 'Delete collection "' + ctrl.collectionMenuObject().item.label + '"?')
                    ]),
                    body: m('.modal-body', [
                        m('p', 'This will delete your collection, but your projects will not be deleted.')
                    ]),
                    footer : m('.modal-footer', [
                        m('button[type="button"].btn.btn-default[data-dismiss="modal"]', {onclick: function() {
                            $osf.trackClick('myProjects', 'edit-collection', 'click-cancel-delete-collection');
                        }}, 'Cancel'),
                        m('button[type="button"].btn.btn-danger', {
                            onclick : function() {
                                ctrl.deleteCollection();
                                $osf.trackClick('myProjects', 'edit-collection', 'click-delete-collection-button');
                            }},'Delete')
                    ])
                })
            ])
        ]);
    }
};
/**
 * Small view component for compact pagination
 * Requires currentPage and totalPages to be m.prop
 * @type {{view: MicroPagination.view}}
 */
var MicroPagination = {
    view : function(ctrl, args) {
        return m('span.osf-micro-pagination.m-l-xs', [
            args.currentPage() > 1 ? m('span.m-r-xs.arrow.left.live', { onclick : function(){
                    args.currentPage(args.currentPage() - 1);
                    $osf.trackClick('myProjects', 'paginate', 'get-prev-page-' + args.type);
             }}, m('i.fa.fa-angle-left')) : m('span.m-r-xs.arrow.left', m('i.fa.fa-angle-left')),
            m('span', args.currentPage() + '/' + args.totalPages()),
            args.currentPage() < args.totalPages() ? m('span.m-l-xs.arrow.right.live', { onclick : function(){
                    args.currentPage(args.currentPage() + 1);
                    $osf.trackClick('myProjects', 'paginate', 'get-next-page-' + args.type);
            }}, m('i.fa.fa-angle-right')) : m('span.m-l-xs.arrow.right', m('i.fa.fa-angle-right'))
        ]);
    }
};

/**
 * Breadcrumbs Module
 * @constructor
 */

var Breadcrumbs = {
    view : function (ctrl, args) {
        var viewOnly = args.viewOnly;
        var mobile = window.innerWidth < MOBILE_WIDTH; // true if mobile view
        var updateFilesOnClick = function (item) {
                args.updateFilesData(item);
                $osf.trackClick('myProjects', 'projectOrganizer', 'click-on-breadcrumbs');
        };
        var contributors = [];
        var tags = [];
        if(args.currentView().contributor.length) {
            contributors.push(m('span.text-muted', 'with '));
            args.currentView().contributor.forEach(function (c) {
                contributors.push(m('span.comma-separated', c.label));
            });
        }
        if(args.currentView().tag.length){
            contributors.push(m('span.text-muted', 'tagged '));
            args.currentView().tag.forEach(function(t){
                tags.push(m('span.comma-separated', t.label));
            });
        }
        var items = args.breadcrumbs();
        if (mobile && items.length > 1) {
            return m('.db-breadcrumbs', [
                m('ul', [
                    m('li', [
                        m('.btn.btn-link[data-toggle="modal"][data-target="#parentsModal"]', '...'),
                        m('i.fa.fa-angle-right')
                    ]),
                    m('li', m('span.btn', items[items.length-1].label))
                ]),
                m('#parentsModal.modal.fade[tabindex=-1][role="dialog"][aria-hidden="true"]',
                    m('.modal-dialog',
                        m('.modal-content', [
                            m('.modal-body', [
                                m('button.close[data-dismiss="modal"][aria-label="Close"]', [
                                    m('span[aria-hidden="true"]','×')
                                ]),
                                m('h4', 'Parent projects'),
                                args.breadcrumbs().map(function(item, index, array){
                                    if(index === array.length-1){
                                        return m('.db-parent-row.btn', {
                                            style : 'margin-left:' + (index*20) + 'px;'
                                        },  [
                                            m('i.fa.fa-angle-right.m-r-xs'),
                                            item.label
                                        ]);
                                    }
                                    item.index = index; // Add index to update breadcrumbs
                                    item.placement = 'breadcrumb'; // differentiate location for proper breadcrumb actions
                                    return m('.db-parent-row',[
                                        m('span.btn.btn-link', {
                                            style : 'margin-left:' + (index*20) + 'px;',
                                            onclick : function() {
                                                args.updateFilesData(item);
                                                $('.modal').modal('hide');
                                            }
                                        },  [
                                            m('i.fa.fa-angle-right.m-r-xs'),
                                            item.label
                                        ]),
                                        contributors,
                                        tags
                                        ]
                                    );
                                })
                            ])
                        ])
                    )
                )
            ]);
        }
        return m('.db-breadcrumbs', m('ul', [
            items.map(function(item, index, array){
                if(index === array.length-1){
                    var label = item.type === 'node' ? ' Create component' : ' Create project';
                    var title = item.type === 'node' ? 'Create new component' : 'Create new project';
                    var divID = item.type === 'node' ? 'addSubComponent' : 'addProject';
                    var parentID = item.type === 'node' ? args.breadcrumbs()[args.breadcrumbs().length - 1].data.id : null;
                    var showAddProject = true;
                    var addProjectTemplate = '';
                    var objectType = 'project';
                    if(item.type === 'node'){
                        var permissions = item.data.attributes.current_user_permissions;
                        showAddProject = permissions.indexOf('admin') > -1 || permissions.indexOf('write') > -1;
                        objectType = 'component';
                    }
                    if (item.type === 'registration' || item.data.type === 'registrations' || item.data.nodeType === 'registrations'){
                        showAddProject = false;
                    }
                    if(showAddProject && !viewOnly){
                        addProjectTemplate = m.component(AddProject, {
                            buttonTemplate: m('.btn.btn-sm.text-muted[data-toggle="modal"][data-target="#' + divID + '"]', {onclick: function() {
                                $osf.trackClick('myProjects', 'add-' + objectType, 'open-add-' + objectType + '-modal');
                            }}, [m('i.fa.fa-plus', {style: 'font-size: 10px;'}), label]),
                            parentID: parentID,
                            modalID: divID,
                            title: title,
                            categoryList: args.categoryList,
                            stayCallback: function () {
                                args.allProjectsLoaded(false);
                                args.updateList(args.breadcrumbs()[args.breadcrumbs().length - 1]);

                            },
                            trackingCategory: 'myProjects',
                            trackingAction: 'add-' + objectType
                        });
                    }
                    return [
                        m('li', [
                            m('span.btn', item.label),
                            contributors,
                            tags,
                            m('i.fa.fa-angle-right')
                        ]),
                        (item.type === 'node' || (item.data.nodeType === 'projects' )) ? addProjectTemplate : ''
                    ];
                }
                item.index = index; // Add index to update breadcrumbs
                item.placement = 'breadcrumb'; // differentiate location for proper breadcrumb actions
                return m('li',[
                    m('span.btn.btn-link', {onclick : updateFilesOnClick.bind(null, item)},  item.label),
                    contributors,
                    tags,
                    m('i.fa.fa-angle-right')
                    ]
                );
            })
        ]));
    }
};


/**
 * Filters Module.
 * @constructor
 */
var Filters = {
    controller : function (args) {
        var self = this;
        self.nameCurrentPage = m.prop(1);
        self.namePageSize = m.prop(4);
        self.nameTotalPages = m.prop(1);
        self.tagCurrentPage = m.prop(1);
        self.tagPageSize = m.prop(4);
        self.tagTotalPages = m.prop(1);
    },
    view : function (ctrl, args) {
        if(args.nameFilters.length > 0) {
            ctrl.nameTotalPages(Math.ceil(args.nameFilters.length/ctrl.namePageSize()));
        }
        if(args.tagFilters.length > 0){
            ctrl.tagTotalPages(Math.ceil(args.tagFilters.length/ctrl.tagPageSize()));
        }
        var filterContributor = function(item, tracking) {
            args.updateFilesData(item);
            $osf.trackClick('myProjects', 'filter', 'filter-by-contributor');
        };

        var filterTag = function(item, tracking) {
            args.updateFilesData(item);
            $osf.trackClick('myProjects', 'filter', 'filter-by-tag');
        };

        var returnNameFilters = function _returnNameFilters(){
            if(args.nodes.projects.flatData.total && args.nameFilters.length === 0){
                return m('.text-muted.text-smaller', 'There are no collaborators in your projects yet.');
            }
            var list = [];
            var item;
            var i;
            var selectedCSS;
            var begin = ((ctrl.nameCurrentPage()-1) * ctrl.namePageSize()); // remember indexes start from 0
            var end = ((ctrl.nameCurrentPage()) * ctrl.namePageSize()); // 1 more than the last item
            if (args.nameFilters.length < end) {
                end = args.nameFilters.length;
            }
            for (i = begin; i < end; i++) {
                item = args.nameFilters[i];
                selectedCSS = args.currentView().contributor.indexOf(item) !== -1 ? '.active' : '';
                list.push(m('li' + selectedCSS,
                    m('a[role="button"]', {onclick : filterContributor.bind(null, item)},
                        item.label)
                ));
            }
            return list;
        };
        var returnTagFilters = function _returnTagFilters(){
            if(args.nodes.projects.flatData.total && args.tagFilters.length === 0){
                return m('.text-muted.text-smaller', 'Your projects don\'t have any tags yet.');
            }
            var list = [];
            var selectedCSS;
            var item;
            var i;
            var begin = ((ctrl.tagCurrentPage()-1) * ctrl.tagPageSize()); // remember indexes start from 0
            var end = ((ctrl.tagCurrentPage()) * ctrl.tagPageSize()); // 1 more than the last item
            if (args.tagFilters.length < end) {
                end = args.tagFilters.length;
            }
            for (i = begin; i < end; i++) {
                item = args.tagFilters[i];
                selectedCSS = args.currentView().tag.indexOf(item) !== -1  ? '.active' : '';
                list.push(m('li' + selectedCSS,
                    m('a[role="button"]', {onclick : filterTag.bind(null, item)},
                        item.label
                    )
                ));
            }
            return list;
        };
        return m('.db-filters.m-t-lg',
            [
                m('h5', [
                    'Contributors ',
                    m('i.fa.fa-question-circle.text-muted', {
                        'data-toggle':  'tooltip',
                        'title': 'Click a name to display the selected contributor’s public projects, as well as their private projects on which you are at least a read contributor.',
                        'data-placement' : 'bottom'
                    }, ''),
                    m('.pull-right',
                        args.nameFilters.length && ctrl.nameTotalPages() > 1 ? m.component(MicroPagination, { currentPage : ctrl.nameCurrentPage, totalPages : ctrl.nameTotalPages, type: 'contributors'}) : ''
                        )
                ]),
                m('ul', [
                    args.nodes.projects.flatData.loaded !== args.nodes.projects.flatData.total ? m('.ball-beat.text-center.m-t-md', m('')) : returnNameFilters()
                ]),
                m('h5', [
                    'Tags',
                    m('.pull-right',
                        args.tagFilters.length && ctrl.tagTotalPages() > 1 ? m.component(MicroPagination, { currentPage : ctrl.tagCurrentPage, totalPages : ctrl.tagTotalPages, type: 'tags' }) : ''
                        )
                ]), m('ul', [
                    args.nodes.projects.flatData.loaded !== args.nodes.projects.flatData.total ? m('.ball-beat.text-center.m-t-md', m('')) : returnTagFilters()
                ])
            ]
        );
    }
};

/**
 * Information Module.
 * @constructor
 */
var Information = {
    view : function (ctrl, args) {
        function categoryMap(category) {
            // TODO, you don't need to do this, CSS will do this case change
            switch (category) {
                case 'analysis':
                    return 'Analysis';
                case 'communication':
                    return 'Communication';
                case 'data':
                    return 'Data';
                case 'hypothesis':
                    return 'Hypothesis';
                case 'methods and measures':
                    return 'Methods and Measures';
                case 'procedure':
                    return 'Procedure';
                case 'project':
                    return 'Project';
                case 'software':
                    return 'Software';
                case 'other':
                    return 'Other';
                default:
                    return 'Uncategorized';
            }
        }
        var template = '';
        var showRemoveFromCollection;
        var collectionFilter = args.currentView().collection;
        if (args.selected().length === 0) {
            template = m('.db-info-empty.text-muted.p-lg', 'Select a row to view project details.');
        }
        if (args.selected().length === 1) {
            var item = args.selected()[0].data;
<<<<<<< HEAD
            showRemoveFromCollection = collectionFilter.data.nodeType === 'collection' && args.selected()[0].parentID === 0; // Be able to remove top level items but not their children
=======
            var depth = args.selected()[0].depth;
            showRemoveFromCollection = filter.type === 'collection' && !filter.data.systemCollection && depth === 1;
>>>>>>> d253771f
            if(item.attributes.category === ''){
                item.attributes.category = 'Uncategorized';
            }
            template = m('.p-sm', [
                showRemoveFromCollection ? m('.clearfix', m('.btn.btn-default.btn-sm.btn.p-xs.text-danger.pull-right', { onclick : function() {
                    args.removeProjectFromCollections();
                    $osf.trackClick('myProjects', 'information-panel', 'remove-project-from-collection');
                } }, 'Remove from collection')) : '',
                    m('h3', m('a', { href : item.links.html, onclick: function(){
                        $osf.trackClick('myProjects', 'information-panel', 'navigate-to-project');
                    }}, item.attributes.title)),
                m('[role="tabpanel"]', [
                    m('ul.nav.nav-tabs.m-b-md[role="tablist"]', [
                        m('li[role="presentation"].active', m('a[href="#tab-information"][aria-controls="information"][role="tab"][data-toggle="tab"]', {onclick: function(){
                            $osf.trackClick('myProjects', 'information-panel', 'open-information-tab');
                        }}, 'Information')),
                        m('li[role="presentation"]', m('a[href="#tab-activity"][aria-controls="activity"][role="tab"][data-toggle="tab"]', {onclick : function() {
                            args.getCurrentLogs();
                            $osf.trackClick('myProjects', 'information-panel', 'open-activity-tab');
                        }}, 'Activity'))
                    ]),
                    m('.tab-content', [
                        m('[role="tabpanel"].tab-pane.active#tab-information',[
                            m('p.db-info-meta.text-muted', [
                                m('', 'Visibility : ' + (item.attributes.public ? 'Public' : 'Private')),
                                m('', 'Category: ' + categoryMap(item.attributes.category)),
                                m('', 'Last Modified on: ' + (item.date ? item.date.local : ''))
                            ]),
                            m('p', [
                                m('span', {style: 'white-space:pre-wrap'}, item.attributes.description)
                            ]),
                            item.attributes.tags.length > 0 ?
                            m('p.m-t-md', [
                                m('h5', 'Tags'),
                                item.attributes.tags.map(function(tag){
                                    return m('a.tag', { href : '/search/?q=(tags:' + tag + ')', onclick: function(){
                                        $osf.trackClick('myProjects', 'information-panel', 'navigate-to-search-by-tag');
                                    }}, tag);
                                })
                            ]) : ''
                        ]),
                        m('[role="tabpanel"].tab-pane#tab-activity',[
                            m.component(ActivityLogs, args)
                        ])
                    ])
                ])
            ]);
        }
        if (args.selected().length > 1) {
            var firstItem = args.selected()[0].data;
            showRemoveFromCollection = !collectionFilter.data.nodeType && !firstItem.relationships.parent;
            template = m('.p-sm', [
                showRemoveFromCollection ? m('.clearfix', m('.btn.btn-default.btn-sm.p-xs.text-danger.pull-right', { onclick : function() {
                    args.removeProjectFromCollections();
                    $osf.trackClick('myProjects', 'information-panel', 'remove-multiple-projects-from-collections');
                } }, 'Remove selected from collection')) : '',
                args.selected().map(function(item){
                    return m('.db-info-multi', [
                        m('h4', m('a', { href : item.data.links.html}, item.data.attributes.title)),
                        m('p.db-info-meta.text-muted', [
                            m('span', item.data.attributes.public ? 'Public' : 'Private' + ' ' + item.data.attributes.category),
                            m('span', ', Last Modified on ' + item.data.date.local)
                        ])
                    ]);
                })
            ]);
        }
        return m('.db-information', template);
    }
};


var ActivityLogs = {
    view : function (ctrl, args) {
        return m('.db-activity-list.m-t-md', [
            args.activityLogs() ? args.activityLogs().map(function(item){
                item.trackingCategory = 'myProjects';
                item.trackingAction = 'information-panel';
                var image = m('i.fa.fa-question');
                if (item.embeds.user.data) {
                    image = m('img', { src : item.embeds.user.data.links.profile_image});
                }
                else if (item.embeds.user.errors){
                    image = m('img', { src : item.embeds.user.errors[0].meta.profile_image});
                }
                return m('.db-activity-item', [
                m('', [ m('.db-log-avatar.m-r-xs', image),
                    m.component(LogText, item)]),
                m('.text-right', m('span.text-muted.m-r-xs', item.attributes.formattableDate.local))]);

            }) : '',
            m('.db-activity-nav.text-center', [
                args.showMoreActivityLogs() ? m('.btn.btn-sm.btn-link', { onclick: function(){
                    args.getLogs(args.showMoreActivityLogs(), true);
                    $osf.trackClick('myProjects', 'information-panel', 'show-more-activity');
                }}, [ 'Show more', m('i.fa.fa-caret-down.m-l-xs')]) : ''
            ])

        ]);
    }
};

/**
 * Modals views.
 * @constructor
 */

var Modals = {
    view : function(ctrl, args) {
        return m('.db-fbModals', [
            m('#infoModal.modal.fade[tabindex=-1][role="dialog"][aria-hidden="true"]',
                m('.modal-dialog',
                    m('.modal-content', [
                        m('.modal-body', [
                            m('button.close[data-dismiss="modal"][aria-label="Close"]', [
                                m('span[aria-hidden="true"]','×')
                            ]),
                            m.component(Information, args)
                        ])
                    ])
                )
            )
        ]);
    }
};


module.exports = {
    MyProjects : MyProjects,
    Collections : Collections,
    MicroPagination : MicroPagination,
    ActivityLogs : ActivityLogs,
    LinkObject: LinkObject
};<|MERGE_RESOLUTION|>--- conflicted
+++ resolved
@@ -525,24 +525,10 @@
 
             }
 
-<<<<<<< HEAD
             function updateTreeData (begin, data) {
                 for (var i = begin; i < data.length; i++){
                     item = data[i];
                     if (!(item.attributes.retracted === true || item.attributes.pending_registration_approval === true)){
-=======
-            if(self.loadCounter() > 0 && self.treeData().data){
-                var begin;
-                if(self.loadCounter() <= NODE_PAGE_SIZE){
-                    begin = 0;
-                    self.treeData().children = [];
-                } else {
-                    begin = self.treeData().children.length;
-                }
-                for (var i = begin; i < self.data().length; i++){
-                    var item = self.data()[i];
-                    if (!(lastcrumb.data.systemCollection === 'registrations' && (item.attributes.withdrawn === true || item.attributes.pending_registration_approval === true))){
->>>>>>> d253771f
                         // Filter Retractions and Pending Registrations from the "All my registrations" view.
                         _formatDataforPO(item);
                         var child = self.buildTree()(item, self.treeData());
@@ -1598,12 +1584,7 @@
         }
         if (args.selected().length === 1) {
             var item = args.selected()[0].data;
-<<<<<<< HEAD
             showRemoveFromCollection = collectionFilter.data.nodeType === 'collection' && args.selected()[0].parentID === 0; // Be able to remove top level items but not their children
-=======
-            var depth = args.selected()[0].depth;
-            showRemoveFromCollection = filter.type === 'collection' && !filter.data.systemCollection && depth === 1;
->>>>>>> d253771f
             if(item.attributes.category === ''){
                 item.attributes.category = 'Uncategorized';
             }
