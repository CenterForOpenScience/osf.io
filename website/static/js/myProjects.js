--- conflicted
+++ resolved
@@ -161,15 +161,9 @@
     this.nextLink = results.links.next;
     this.loaded += results.data.length;
     for(var i = 0; i < results.data.length; i++) {
-<<<<<<< HEAD
       if (this.type === 'registrations' && (results.data[i].attributes.withdrawn === true || results.data[i].attributes.pending_registration_approval === true))
           continue; // Exclude withdrawn and pending registrations
-      else if (results.data[i].relationships.parent)
-=======
-      if (this.type === 'registrations' && (results.data[i].attributes.retracted === true || results.data[i].attributes.pending_registration_approval === true))
-          continue; // Exclude retracted and pending registrations
       else if (results.data[i].relationships.parent && this._handleOrphans)
->>>>>>> f2fd2f63
           this._orphans.push(results.data[i]);
       else
           this._flat.push(results.data[i]);
