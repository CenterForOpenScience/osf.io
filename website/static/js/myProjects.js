/**
 * Builds full page project browser
 */
'use strict';

var $ = require('jquery');  // jQuery
var m = require('mithril'); // exposes mithril methods, useful for redraw etc.
var ProjectOrganizer = require('js/project-organizer');
var $osf = require('js/osfHelpers');
var Raven = require('raven-js');
var LogText = require('js/logTextParser');
var AddProject = require('js/addProjectPlugin');
var mC = require('js/mithrilComponents');

//There are three predefined collections.  Bookmarks, All My Projects, and
//All My Components.  This index shows where to start categorizing the user made
//collections.
var PREDEFINED_COLLECTIONS_NUMBER = 3;

var MOBILE_WIDTH = 767; // Mobile view break point for responsiveness
var NODE_PAGE_SIZE = 10; // Load 10 nodes at a time from server

/* Counter for unique ids for link objects */
if (!window.fileBrowserCounter) {
    window.fileBrowserCounter = 0;
}

//Backport of Set
if (!window.Set) {
  window.Set = function Set(initial) {
    this.data = {};
    initial = initial || [];
    for(var i = 0; i < initial.length; i++)
      this.add(initial[i]);
  };

  Set.prototype = {
    has: function(item) {
      return this.data[item] === true;
    },
    clear: function() {
      this.data = {};
    },
    add:function(item) {
      this.data[item] = true;
    },
    delete: function(item) {
      delete this.data[item];
    }
  };
}

function getUID() {
    window.fileBrowserCounter = window.fileBrowserCounter + 1;
    return window.fileBrowserCounter;
}

/* Send with ajax calls to work with api2 */
var xhrconfig = function (xhr) {
    xhr.withCredentials = true;
    xhr.setRequestHeader('Content-Type', 'application/vnd.api+json;');
    xhr.setRequestHeader('Accept', 'application/vnd.api+json; ext=bulk');
};

/* Adjust item data for treebeard to be able to filter tags and contributors not in the view */
function _formatDataforPO(item) {
    item.kind = 'folder';
    item.uid = item.id;
    item.name = item.attributes.title;
    item.tags = item.attributes.tags.toString();
    item.contributors = '';
    if (item.embeds.contributors.data){
        item.embeds.contributors.data.forEach(function(c){
            var attr;
            if (c.embeds.users.data) {
                attr = c.embeds.users.data.attributes;
            }
            else {
                attr = c.embeds.users.errors[0].meta;
            }
            item.contributors += attr.full_name + ' ' + attr.middle_names + ' ' + attr.given_name + ' ' + attr.family_name + ' ' ;

        });
    }
    item.date = new $osf.FormattableDate(item.attributes.date_modified);
    return item;
}

/* Small constructor for creating same type of links */
var LinkObject = function _LinkObject (type, data, label, institutionId) {
    if (type === undefined || data === undefined || label === undefined) {
        throw new Error('LinkObject expects type, data and label to be defined.');
    }
    var self = this;
    self.id = getUID();
    self.type = type;
    self.data = data;
    self.label = label;
};

/**
 * Returns the object to send to the API to send a node_link to collection
 * @param id {String} unique id of the node like 'ez8f3'
 * @returns {{data: {type: string, relationships: {nodes: {data: {type: string, id: *}}}}}}
 */
function buildCollectionNodeData (id) {
    return {
        'data' : {
            'type': 'node_links',
            'relationships': {
                'nodes': {
                    'data': {
                        'type': 'nodes',
                        'id': id
                    }
                }
            }
        }
    };
}

/**
 * Initialize File Browser. Prepares an option object within FileBrowser
 * @constructor
 */
var MyProjects = {
    controller : function (options) {
        var self = this;
        self.wrapperSelector = options.wrapperSelector;  // For encapsulating each implementation of this component in multiple use
        self.projectOrganizerOptions = options.projectOrganizerOptions || {};
        self.viewOnly = options.viewOnly || false;
        self.institutionId = options.institutionId || false;
        self.reload = m.prop(false); // Gets set to true when treebeard link changes and it needs to be redrawn
        self.logUrlCache = {}; // dictionary of load urls to avoid multiple calls with little refactor
        self.nodeUrlCache = {}; // Cached returns of the project related urls
        // VIEW STATES
        self.showInfo = m.prop(true); // Show the info panel
        self.showSidebar = m.prop(false); // Show the links with collections etc. used in narrow views
        self.allProjectsLoaded = m.prop(false);
        self.loadingAllNodes = false; // True if we are loading all nodes
        self.loadingNodePages = false;
        self.categoryList = [];
        self.loadValue = m.prop(0); // What percentage of the project loading is done
        //self.loadCounter = m.prop(0); // Count how many items are received from the server
        self.currentView = m.prop({
            collection : null, // Linkobject
            contributor : [],
            tag : [],
            totalRows: 0
        });
        self.filesData = m.prop();
        self.indexes = m.prop({}); // Container of tree indexes for the items

        // Treebeard functions looped through project organizer.
        // We need to pass these in to avoid reinstantiating treebeard but instead repurpose (update) the top level folder
        self.treeData = m.prop({}); // Top level object that houses all the rows
        self.buildTree = m.prop(null); // Preprocess function that adds to each item TB specific attributes
        self.updateFolder = m.prop(null); // Updates view to redraw without messing up scroll location
        self.projectsForTemplates = m.prop([]);

        // Add All my Projects and All my registrations to collections
        self.systemCollections = options.systemCollections || [
                new LinkObject('collection', { nodeType : 'projects'}, 'All my projects'),
                new LinkObject('collection', { nodeType : 'registrations'}, 'All my registrations')
            ];

        self.nodes = {};
        ['projects', 'registrations'].forEach(function(item){
            self.nodes[item] = {
                flatData : {
                    data : [],
                    loaded : 0,
                    total : 0,
                    firstLink : '',
                    nextLink : '',
                },
                treeData : {
                    data : [],
                    loaded : 0,
                    total : 0,
                    firstLink : '',
                    nextLink : ''
                },
                loadMode : 'load', // Can be load, pause, or done load will continue loading next, pause will pause loading next, done is when everything is loaded.
            };
        });
        self.nodes.projects.flatData.firstLink = $osf.apiV2Url('users/me/nodes/', { query : { 'related_counts' : 'children', 'embed' : 'contributors' }});
        self.nodes.registrations.flatData.firstLink = $osf.apiV2Url('users/me/registrations/', { query : { 'related_counts' : 'children', 'embed' : 'contributors' }});
        self.nodes.projects.treeData.firstLink = $osf.apiV2Url('users/me/nodes/', { query : { 'related_counts' : 'children', 'embed' : 'contributors', 'filter[parent]' : 'null' }});
        self.nodes.registrations.treeData.firstLink = $osf.apiV2Url('users/me/registrations/', { query : { 'related_counts' : 'children', 'embed' : 'contributors', 'filter[parent]' : 'null' }});


        self.loadNodes = function (nodeType, dataType){
            var nodeObject = self.nodes[nodeType];
            var typeObject = nodeObject[dataType];
            var url = typeObject.loaded === 0 ? typeObject.firstLink : typeObject.nextLink;
            if(url){
                var promise = m.request({method : 'GET', url : url, config : xhrconfig, background: true});
                promise.then(success, error);
            }
            function success (result) {
                m.redraw(true);
                typeObject.data = typeObject.data.concat(result.data);
                typeObject.loaded += result.data.length;
                typeObject.total = result.links.meta.total;
                typeObject.nextLink = result.links.next;
                if(self.currentView().collection.data.nodeType === nodeType && dataType === 'treeData') {
                    self.loadValue(typeObject.loaded / typeObject.total * 100);
                    if(self.breadcrumbs().length === 1){
                        self.updateList();
                    }
                }
                if(nodeType === 'projects' && dataType === 'flatData' && typeObject.loaded === typeObject.total ){
                    self.generateFiltersList();
                }
                if(nodeType === 'projects' && dataType === 'flatData'){
                    self.projectsForTemplates(self.nodes.projects.flatData.data);
                }

                if(typeObject.nextLink){
                    self.loadNodes(nodeType, dataType);
                }
                if(dataType === 'flatData' && !typeObject.nextLink && typeObject.loaded === typeObject.total){
                    nodeObject.loadMode = 'done';
                    nodeObject.treeData.data = self.makeTree(nodeObject.flatData.data, null, self.indexes);
                }
            }
            function error (result){
                var message = 'Error loading nodes with nodeType ' + nodeType + ' and dataType ' + dataType;
                Raven.captureMessage(message, {requestReturn: result});
            }
        };


        // Initial Breadcrumb for All my projects
        var initialBreadcrumbs = options.initialBreadcrumbs || [new LinkObject('collection', { nodeType : 'projects'}, 'All my projects')];
        self.breadcrumbs = m.prop(initialBreadcrumbs);
        // Calculate name filters
        self.nameFilters = [];
        // Calculate tag filters
        self.tagFilters = [];


        // Load categories to pass in to create project
        self.loadCategories = function _loadCategories () {
            var promise = m.request({method : 'OPTIONS', url : $osf.apiV2Url('nodes/', { query : {}}), config : xhrconfig});
            promise.then(function _success(results){
                if(results.actions && results.actions.POST.category){
                    self.categoryList = results.actions.POST.category.choices;
                    self.categoryList.sort(function(a, b){ // Quick alphabetical sorting
                        if(a.value < b.value) return -1;
                        if(a.value > b.value) return 1;
                        return 0;
                    });
                }
            }, function _error(results){
                var message = 'Error loading project category names.';
                Raven.captureMessage(message, {requestReturn: results});
            });
            return promise;
        };

        /**
         * Turn flat node array into a hierarchical structure
         * @param flatData {Array} List of items returned from survey
         * @param [lastcrumb] {Object} Right most selected breadcrumb linkobject
         * @param [indexes] {Object} Object to save the tree index structure for quick find
         * @returns {Array} A new list with hierarchical structure
         */
        self.makeTree = function _makeTree(flatData, lastcrumb, indexes) {
            var root = {id:0, children: [], data : {} };
            var node_list = { 0 : root};
            var parentID;
            var crumbParent = lastcrumb ? lastcrumb.data.id : null;
            for (var i = 0; i < flatData.length; i++) {
                if(flatData[i].errors){
                    continue;
                }
                var n = _formatDataforPO(flatData[i]);
                if (!node_list[n.id]) { // If this node is not in the object list, add it
                    node_list[n.id] = n;
                    node_list[n.id].children = [];
                } else { // If this node is in object list it's likely because it was created as a parent so fill out the rest of the information
                    n.children = node_list[n.id].children;
                    node_list[n.id] = n;
                }

                if (n.relationships.parent){
                    parentID = n.relationships.parent.links.related.href.split('/')[5]; // Find where parent id string can be extracted
                } else {
                    parentID = null;
                }
                if(parentID && parentID !== crumbParent ) {
                    if(!node_list[parentID]){
                        node_list[parentID] = { children : [] };
                    }
                    node_list[parentID].children.push(node_list[n.id]);
                } else {
                    node_list[0].children.push(node_list[n.id]);
                }
            }
            indexes(node_list);
            return root.children;
        };

        // Activity Logs
        self.activityLogs = m.prop();
        self.logRequestPending = false;
        self.showMoreActivityLogs = m.prop(null);
        self.getLogs = function _getLogs (url, addToExistingList) {
            var cachedResults;
            if(!addToExistingList){
                self.activityLogs([]); // Empty logs from other projects while load is happening;
                self.showMoreActivityLogs(null);
            }

            function _processResults (result){
                self.logUrlCache[url] = result;
                result.data.map(function(log){
                    log.attributes.formattableDate = new $osf.FormattableDate(log.attributes.date);
                    if(addToExistingList){
                        self.activityLogs().push(log);
                    }
                });
                if(!addToExistingList){
                    self.activityLogs(result.data);  // Set activity log data
                }
                self.showMoreActivityLogs(result.links.next); // Set view for show more button
            }

            if(self.logUrlCache[url]){
                cachedResults = self.logUrlCache[url];
                _processResults(cachedResults);
            } else {
                self.logRequestPending = true;
                var promise = m.request({method : 'GET', url : url, config : xhrconfig});
                promise.then(_processResults);
                promise.then(function(){
                    self.logRequestPending = false;
                });
                return promise;
            }

        };
        // separate concerns, wrap getlogs here to get logs for the selected item
        self.getCurrentLogs = function _getCurrentLogs ( ){
            if(self.selected().length === 1 && !self.logRequestPending){
                var item = self.selected()[0];
                var id = item.data.id;
                if(!item.data.attributes.retracted){
                    var urlPrefix = item.data.attributes.registration ? 'registrations' : 'nodes';
                    var url = $osf.apiV2Url(urlPrefix + '/' + id + '/logs/', { query : { 'page[size]' : 6, 'embed' : ['nodes', 'user', 'linked_node', 'template_node', 'contributors']}});
                    var promise = self.getLogs(url);
                    return promise;
                }
            }
        };

        /* filesData is the link that loads tree data. This function refreshes that information. */
        self.updateFilesData = function _updateFilesData (linkObject, itemId) {
            if ((linkObject.type === 'node') && self.viewOnly){
                return;
            }
            self.updateFilter(linkObject);
            self.updateBreadcrumbs(linkObject);
            if(linkObject.data.nodeType === 'collection'){
                self.updateList(false, null, linkObject);
            } else {
                self.updateList(true, itemId); // Reset and load item
            }
            self.showSidebar(false);
        };

        // INFORMATION PANEL
        /* Defines the current selected item so appropriate information can be shown */
        self.selected = m.prop([]);
        self.updateSelected = function _updateSelected (selectedList){
            self.selected(selectedList);
            self.getCurrentLogs();
        };

        /**
         * Update the currentView
         * @param filter
         */
        self.updateFilter = function _updateFilter (filter) {
            var filterIndex;
            // if collection, reset currentView otherwise toggle the item in the list of currentview items
            if(filter.type === 'node'){
                self.currentView().contributor = [];
                self.currentView().tag = [];
                return;
            }
            if(filter.type === 'collection'){
                self.currentView().collection = filter;
                self.currentView().contributor = [];
                self.currentView().tag = [];
                self.generateFiltersList();
            } else {
                filterIndex = self.currentView()[filter.type].indexOf(filter);
                if(filterIndex !== -1){ // if filter already in
                    self.currentView()[filter.type].splice(filterIndex,1);
                } else {
                    self.currentView()[filter.type].push(filter);
                }
            }
        };

        self.removeProjectFromCollections = function _removeProjectFromCollection () {
            // Removes selected items from collect
            var currentCollection = self.currentView().collection;
            var collectionNode = currentCollection.data.node; // If it's not a system collection like projects or registrations this will have a node
            var data = {
                data : []
            };

            self.selected().forEach(function _removeProjectFromCollectionsMap (item){
                var obj = {
                    'type' : 'linked_nodes',
                    'id' : item.data.id
                };
                data.data.push(obj);
            });
            m.request({
                method : 'DELETE',
                url : collectionNode.links.self + 'relationships/' + 'linked_nodes/',  //collection.links.self + 'node_links/' + item.data.id + '/', //collection.links.self + relationship/ + linked_nodes/
                config : xhrconfig,
                data : data
            }).then(function _removeProjectFromCollectionsSuccess(result){
                var linkedNodesUrl = $osf.apiV2Url(currentCollection.data.path, { query : currentCollection.data.query});
                self.nodeUrlCache[linkedNodesUrl] = null;
                currentCollection.data.count(currentCollection.data.count() - data.data.length);
                self.updateList(false, null, currentCollection);
            }, function _removeProjectFromCollectionsFail(result){
                var message = 'Some projects';
                if(data.data.length === 1) {
                    message = self.selected()[0].data.name;
                } else {
                    message += ' could not be removed from the collection';
                }
                $osf.growl(message, 'Please try again.', 'danger', 5000);
            });
        };

        // remove this contributor from list of contributors
        self.unselectContributor = function (id){
            self.currentView().contributor.forEach(function (c, index, arr) {
                if(c.data.id === id){
                    arr.splice(index, 1);
                    self.updateList();
                }
            });
        };

        self.unselectTag = function (tag){
            self.currentView().tag.forEach(function (c, index, arr) {
                if(c.data.tag === tag){
                    arr.splice(index, 1);
                    self.updateList();
                }
            });
        };

        // Update what is viewed
        self.updateList = function _updateList (reset, itemId, collectionObject){
            function collectionUpdateActions (collectionData) {
                self.nodes[self.currentView().collection.data.node.id] = collectionData;
                self.generateFiltersList(collectionData);
                self.currentView().totalRows = collectionData.length;
            }
            function collectionSuccess (result){
                var displayError = false;
                if(result.data.length === 0 ){
                    collectionUpdateActions(collectionData);
                }
                result.data.forEach(function(node, index){
                    var indexedNode = self.indexes()[node.id];
                    if(indexedNode){
                        self.loadValue(++collectionObject.data.loaded / collectionObject.data.count() * 100);
                        collectionData.push(indexedNode);
                        // Update node information here too
                        if(index === result.data.length - 1){
                            collectionUpdateActions(collectionData);
                        }
                    } else {
                        var url = $osf.apiV2Url('nodes/' + node.id + '/', { query : { 'related_counts' : 'children', 'embed' : 'contributors' }});
                        m.request({method : 'GET', url : url, config : xhrconfig, background: true}).then(function(r){
                            self.generateSets(r.data);
                            collectionData.push(r.data);
                            self.indexes()[node.id] = r.data;
                            if(index === result.data.length - 1 && displayError){
                                $osf.growl(' Some projects for this collection could not be loaded', 'Please try again later.', 'warning', 5000);
                            }
                            // Update node information
                            if(index === result.data.length - 1){
                                collectionUpdateActions(collectionData);
                            }

                            self.loadValue(++collectionObject.data.loaded / collectionObject.data.count() * 100);
                            updateTreeData(0, collectionData, true);
                        }, function(r){
                            var message = 'Error loading node not belonging to user for collections with node id  ' + node.id;
                            displayError = true;
                            Raven.captureMessage(message, {requestReturn: r});
                            if(index === result.data.length -1 && displayError){
                                $osf.growl(' Some projects for this collection could not be loaded', 'Please try again later.', 'warning', 5000);
                            }
                        });
                    }
                });

                updateTreeData(0, collectionData, true);
            }

            if(collectionObject){ // A regular collection including bookmarks
                self.loadValue(collectionObject.data.loaded / collectionObject.data.count() * 100);

                var collectionData = [];
                var linkedNodesUrl = $osf.apiV2Url(collectionObject.data.path, { query : collectionObject.data.query});
                if(self.nodeUrlCache[linkedNodesUrl]){
                    collectionSuccess(self.nodeUrlCache[linkedNodesUrl]);
                } else {
                    m.request({method : 'GET', url : linkedNodesUrl, config : xhrconfig, background: true}).then(function(result){
                        self.nodeUrlCache[linkedNodesUrl] = result;
                        collectionSuccess(result);
                    }, function(result){
                        var message = 'Error loading nodes from collection id  ' + collectionObject.data.node.id;
                        Raven.captureMessage(message, {requestReturn: result});
                        $osf.growl(' "' + collectionObject + '" contents couldn\'t load', 'Please try again later.');
                    });
                }

                return;
            }

            if(itemId) { // A project has been selected. Move context to it.
                var processChildren = function (data) {
                    self.currentView().contributor = [];
                    self.currentView().tag = [];
                    self.currentView().totalRows = data.length;
                    updateTreeData(0, data, true);
                };
                if(!self.indexes()[itemId]){
                    var type = self.currentView().collection.data.nodeType === 'registrations' ? 'registrations' : 'nodes';
                    var itemUrl = $osf.apiV2Url(type + '/' + itemId + '/children/', { query : { 'related_counts' : 'children', 'embed' : 'contributors' }});
                    m.request({method : 'GET', url : itemUrl, config : xhrconfig}).then(function(result){
                        console.log(result);
                        processChildren(result.data);
                    }, function(result){
                        var message = 'Error loading node children from server for node  ' + itemId;
                        Raven.captureMessage(message, {requestReturn: result});
                        $osf.growl('Project or subcomponent details couldn\'t load', 'Please try again later.', 'warning', 5000);
                    });
                } else {
                    processChildren(self.indexes()[itemId].children);
                }
                return;
            }

            // Reset the progress bar
            var progress = self.nodes[self.currentView().collection.data.nodeType].treeData;
            if (progress) self.loadValue(progress.loaded / progress.total * 100);

            var hasFilters = self.currentView().contributor.length || self.currentView().tag.length;
            var nodeType = self.currentView().collection.data.nodeType;
            var nodeObject = self.nodes[nodeType] === 'collection' ? self.nodes[self.currentView().collection.data.node.id] : self.nodes[nodeType];
            var item;
            var viewData = [];

            var nodeData = nodeObject ? nodeObject.treeData.data : self.nodes[self.currentView().collection.data.node.id];

            if(!hasFilters && nodeObject){
                var begin;
                if((nodeObject.treeData.loaded > 0 || nodeObject.loadMode === 'done') && self.treeData().data) {
                    if(reset || nodeObject.treeData.loaded <= NODE_PAGE_SIZE){
                        begin = 0;
                        self.treeData().children = [];
                    } else {
                        begin = self.treeData().children.length;
                    }
                    updateTreeData(begin, nodeData);
                    self.currentView().totalRows = nodeObject.loaded;
                }
                self.generateFiltersList(nodeData);
                self.currentView().totalRows = nodeData.length;
                return;
            }

            var tags = self.currentView().tag;
            var contributors = self.currentView().contributor;

            viewData = nodeData.filter(function(node) {
              var tagMatch = tags.length === 0;
              var contribMatch = contributors.length === 0;

              for (var i = 0; i < contributors.length; i++)
                if (node.contributorSet.has(contributors[i].data.id)) {
                  contribMatch = true;
                  break;
                }

              for (var j = 0; j < tags.length; j++)
                if (node.tagSet.has(tags[j].label)) {
                  tagMatch = true;
                  break;
                }

              return tagMatch && contribMatch;
            });

            updateTreeData(0, viewData, true);
            self.currentView().totalRows = viewData.length;

            function updateTreeData (begin, data, clear) {
                if (clear)
                  self.treeData().children = [];

                for (var i = begin; i < data.length; i++){
                    item = data[i];
                    if (!(item.attributes.retracted === true || item.attributes.pending_registration_approval === true)){
                        // Filter Retractions and Pending Registrations from the "All my registrations" view.
                        _formatDataforPO(item);
                        var child = self.buildTree()(item, self.treeData());
                        self.treeData().add(child);
                    }
                }
                self.selected([]);
                self.updateFolder()(null, self.treeData());
                if(self.treeData().children[0]){
                    $('.tb-row').first().trigger('click');
                }
            }

        };

        self.generateSets = function (item){
            item.tagSet = new Set(item.attributes.tags || []);

            var contributors = item.embeds.contributors.data || [];
            item.contributorSet= new Set(contributors.map(function(contrib) {
              return contrib.id;
            }));
        };

        self.nonLoadTemplate = function (){
            var template = '';
            if(self.currentView().totalRows !== 0 ){
                return;
            }
            var lastcrumb = self.breadcrumbs()[self.breadcrumbs().length-1];
            var hasFilters = self.currentView().contributor.length || self.currentView().tag.length;
            if(hasFilters){
                template = m('.db-non-load-template.m-md.p-md.osf-box', 'No projects match this filter.');
            } else {
                if(lastcrumb.type === 'collection'){
                    if(lastcrumb.data.nodeType === 'projects'){
                        template = m('.db-non-load-template.m-md.p-md.osf-box',
                            'You have not created any projects yet.');
                    } else if (lastcrumb.data.nodeType === 'registrations'){
                        template = m('.db-non-load-template.m-md.p-md.osf-box',
                            'You have not made any registrations yet.');
                    } else {
                        template = m('.db-non-load-template.m-md.p-md.osf-box',
                            'This collection is empty. To add projects or registrations, click "All my projects" or "All my registrations" in the sidebar, and then drag and drop items into the collection link.');
                    }
                } else {
                    if(self.nodes.projects.loadMode !== 'done' && self.nodes.registrations.loadMode !== 'done'){
                        template = m('.db-non-load-template.m-md.p-md.osf-box.text-center',
                            m('.ball-scale.text-center', m(''))
                        );
                    } else {
                        template = m('.db-non-load-template.m-md.p-md.osf-box.text-center', [
                            'This project either has no components or you do not have permission to view them.'
                        ]);
                    }
                }
            }


            return template;
        };

        /**
         * Generate this list from user's projects
         */
        self.generateFiltersList = function _generateFilterList (nodeList) {
            self.users = {};
            self.tags = {};
            var data = nodeList || self.nodes.projects.flatData.data;
            data.map(function _generateFiltersListMap(item){
                var contributors = item.embeds.contributors.data || [];
                self.generateSets(item);
                for(var i = 0; i < contributors.length; i++) {
                    var u = contributors[i];
                    if (u.id === window.contextVars.currentUser.id) {
                        continue;
                    }
                    if(self.users[u.id] === undefined) {
                        self.users[u.id] = {
                            data : u,
                            count: 1
                        };
                    } else {
                        self.users[u.id].count++;
                    }
                }
                var tags = item.attributes.tags || [];
                for(var j = 0; j < tags.length; j++) {
                    var t = tags[j];
                    if(self.tags[t] === undefined) {
                        self.tags[t] = 1;
                    } else {
                        self.tags[t]++;
                    }
                }
            });

            // Sorting by number of items utility function
            function sortByCountDesc (a,b){
                var aValue = a.data.count;
                var bValue = b.data.count;
                if (bValue > aValue) {
                    return 1;
                }
                if (bValue < aValue) {
                    return -1;
                }
                return 0;
            }

            // Add to lists with numbers
            self.nameFilters = [];
            for (var user in self.users){
                var u2 = self.users[user];
                if (u2.data.embeds.users.data) {
                    self.nameFilters.push(new LinkObject('contributor', { id : u2.data.id, count : u2.count, query : { 'related_counts' : 'children' }}, u2.data.embeds.users.data.attributes.full_name, options.institutionId || false));
                }
            }
            // order names
            self.nameFilters.sort(sortByCountDesc);

            self.tagFilters = [];
            for (var tag in self.tags){
                var t2 = self.tags[tag];
                self.tagFilters.push(new LinkObject('tag', { tag : tag, count : t2, query : { 'related_counts' : 'children' }}, tag, options.institutionId || false));
            }
            // order tags
            self.tagFilters.sort(sortByCountDesc);
            m.redraw(true);
        };

        // BREADCRUMBS
        self.updateBreadcrumbs = function _updateBreadcrumbs (linkObject){
            if (linkObject.type === 'collection'){
                self.breadcrumbs([linkObject]);
                return;
            }
            if (linkObject.type === 'contributor' || linkObject.type === 'tag'){
                return;
            }
            if (linkObject.placement === 'breadcrumb'){
                self.breadcrumbs().splice(linkObject.index+1, self.breadcrumbs().length-linkObject.index-1);
                return;
            }
            if(linkObject.ancestors && linkObject.ancestors.length > 0){
                linkObject.ancestors.forEach(function(item){
                    var ancestorLink = new LinkObject('node', item.data, item.data.name);
                    self.breadcrumbs().push(ancestorLink);
                });
            }
            self.breadcrumbs().push(linkObject);
        };

        // GET COLLECTIONS
        // Default system collections
        self.collections = m.prop([].concat(self.systemCollections));
        self.collectionsPageSize = m.prop(5);
        // Load collection list
        self.loadCollections = function _loadCollections (url){
            var promise = m.request({method : 'GET', url : url, config : xhrconfig});
            promise.then(function(result){
                var sortedResults =  result.data.sort(function(x,y){
                    return x.attributes.bookmarks ? -1 : y.attributes.bookmarks ? 1 : 0;
                });
                sortedResults.forEach(function(node){
                //sortCollections(result.data).forEach(function(node){
                    var count = node.relationships.linked_nodes.links.related.meta.count;
                    self.collections().push(new LinkObject('collection', { path : 'collections/' + node.id + '/relationships/linked_nodes/', query : { 'related_counts' : 'children', 'embed' : 'contributors' }, nodeType : 'collection', node : node, count : m.prop(count), loaded: 1 }, node.attributes.title));
                });
                if(result.links.next){
                    self.loadCollections(result.links.next);
                }
            }, function(){
                var message = 'Collections could not be loaded.';
                $osf.growl(message, 'Please reload the page.');
                Raven.captureMessage(message, { url: url });
            });
            return promise;
        };

        self.sidebarInit = function _sidebarInit (element, isInit) {
            $('[data-toggle="tooltip"]').tooltip();
        };

        // Resets UI to show All my projects and update states
        self.resetUi = function _resetUi(){
            var linkObject = self.systemCollections[0];
            self.updateBreadcrumbs(linkObject);
            self.updateFilter(linkObject);
        };

        self.init = function _init_fileBrowser() {
            self.currentView().collection = self.systemCollections[0]; // Add linkObject to the currentView
            self.loadCategories().then(function(){
                // start loading nodes at the same time
                self.loadNodes('projects', 'treeData');
                self.loadNodes('registrations', 'treeData');
                self.loadNodes('projects', 'flatData');
                self.loadNodes('registrations', 'flatData');
            });
            var collectionsUrl = $osf.apiV2Url('collections/', { query : {'related_counts' : 'linked_nodes', 'page[size]' : self.collectionsPageSize(), 'sort' : '-date_modified', 'embed' : 'node_links'}});
            if (!self.viewOnly){
                self.loadCollections(collectionsUrl);
            }
            self.updateFilter(self.collections()[0]);
        };

        self.init();
    },
    view : function (ctrl, args) {
        var mobile = window.innerWidth < MOBILE_WIDTH; // true if mobile view
        var infoPanel = '';
        var poStyle = 'width : 72%'; // Other percentages are set in CSS in file-browser.css These are here because they change
        var sidebarButtonClass = 'btn-default';
        if (ctrl.showInfo() && !mobile){
            infoPanel = m('.db-infobar', m.component(Information, ctrl));
            poStyle = 'width : 47%; display: block';
        }
        if(ctrl.showSidebar()){
            sidebarButtonClass = 'btn-primary';
        }
        if (mobile) {
            poStyle = 'width : 100%; display: block';
            if(ctrl.showSidebar()){
                poStyle = 'display: none';
            }
        } else {
            ctrl.showSidebar(true);
        }
        var projectOrganizerOptions = $.extend(
            {}, {
                filesData : [],
                updateSelected : ctrl.updateSelected,
                updateFilesData : ctrl.updateFilesData,
                LinkObject : LinkObject,
                formatDataforPO : _formatDataforPO,
                wrapperSelector : args.wrapperSelector,
                reload : ctrl.reload,
                resetUi : ctrl.resetUi,
                showSidebar : ctrl.showSidebar,
                loadValue : ctrl.loadValue,
                loadCounter : ctrl.loadCounter,
                treeData : ctrl.treeData,
                buildTree : ctrl.buildTree,
                updateFolder : ctrl.updateFolder,
                currentView: ctrl.currentView,
                nodes : ctrl.nodes,
                indexes : ctrl.indexes
            },
            ctrl.projectOrganizerOptions
        );
        return [
            !ctrl.institutionId ? m('.dashboard-header', m('.row', [
                m('.col-xs-8', m('h3', [
                    'My Projects ',
                    m('small.hidden-xs', 'Browse and organize all your projects')
                ])),
                m('.col-xs-4.p-sm', m('.pull-right', m.component(AddProject, {
                    buttonTemplate: m('.btn.btn-success.btn-success-high-contrast.f-w-xl[data-toggle="modal"][data-target="#addProject"]', {onclick: function() {
                        $osf.trackClick('myProjects', 'add-project', 'open-add-project' + '-modal');
                    }}, 'Create Project'),
                    parentID: null,
                    modalID: 'addProject',
                    title: 'Create new project',
                    categoryList: ctrl.categoryList,
                    stayCallback: function () {
                        ctrl.allProjectsLoaded(false);
                        ctrl.updateList(ctrl.breadcrumbs()[ctrl.breadcrumbs().length - 1]);
                    },
                    trackingCategory: 'myProjects',
                    trackingAction: 'add-project',
                    templates: ctrl.projectsForTemplates
                })))
            ])) : '',
            m('.db-header.row', [
                m('.col-xs-12.col-sm-8.col-lg-9', m.component(Breadcrumbs,ctrl)),
                m('.db-buttonRow.col-xs-12.col-sm-4.col-lg-3', [
                    mobile ? m('button.btn.btn-sm.m-r-sm', {
                        'class' : sidebarButtonClass,
                        onclick : function () {
                            ctrl.showSidebar(!ctrl.showSidebar());
                            $osf.trackClick('myProjects', 'mobile', 'click-bars-to-toggle-collections-or-projects');
                        }
                    }, m('.fa.fa-bars')) : '',
                    m('.db-poFilter.m-r-xs')
                ])
            ]),
            ctrl.showSidebar() ?
            m('.db-sidebar', { config : ctrl.sidebarInit}, [
                mobile ? [ m('.db-dismiss', m('button.close[aria-label="Close"]', {
                    onclick : function () {
                        ctrl.showSidebar(false);
                        $osf.trackClick('myProjects', 'mobile', 'close-toggle-instructions');
                    }
                }, [
                    m('span[aria-hidden="true"]','×')
                ])),
                    m('p.p-sm.text-center.text-muted', [
                        'Select a list below to see the projects. or click ',
                        m('i.fa.fa-bars'),
                        ' button above to toggle.'
                    ])
                ] : '',
                m.component(Collections, ctrl),
                m.component(Filters, ctrl)
            ]) : '',
            m('.db-main', { style : poStyle },[
                ctrl.loadValue() < 100 ? m('.line-loader', [
                    m('.line-empty'),
                    m('.line-full.bg-color-blue', { style : 'width: ' + ctrl.loadValue() +'%'}),
                    m('.load-message', 'Fetching more projects')
                ]) : '',
                ctrl.nonLoadTemplate(),
                m('.db-poOrganizer', {
                    style : ctrl.currentView().totalRows === 0 ? 'display: none' : 'display: block'
                },  m.component( ProjectOrganizer, projectOrganizerOptions))
            ]
            ),
            mobile ? '' : m('.db-info-toggle',{
                    onclick : function _showInfoOnclick(){
                        ctrl.showInfo(!ctrl.showInfo());
                        $osf.trackClick('myProjects', 'information-panel', 'show-hide-information-panel');
                    }
                },
                ctrl.showInfo() ? m('i.fa.fa-chevron-right') :  m('i.fa.fa-chevron-left')
            ),
            infoPanel,
            m.component(Modals, ctrl)
        ];
    }
};

/**
 * Collections Module.
 * @constructor
 */
var Collections = {
    controller : function(args){
        var self = this;
        self.collections = args.collections;
        self.pageSize = args.collectionsPageSize;
        self.newCollectionName = m.prop('');
        self.newCollectionRename = m.prop('');
        self.dismissModal = function () {
            $('.modal').modal('hide');
        };
        self.currentPage = m.prop(1);
        self.totalPages = m.prop(1);
        self.calculateTotalPages = function _calculateTotalPages(result){
            if(result){ // If this calculation comes after GET call to collections
                self.totalPages(Math.ceil((result.links.meta.total + args.systemCollections.length)/self.pageSize()));
            } else {
                self.totalPages(Math.ceil((self.collections().length)/self.pageSize()));
            }
        };
        self.pageSize = m.prop(5);
        self.isValid = m.prop(false);
        self.validationError = m.prop('');
        self.showCollectionMenu = m.prop(false); // Show hide ellipsis menu for collections
        self.collectionMenuObject = m.prop({item : {label:null}, x : 0, y : 0}); // Collection object to complete actions on menu
        self.resetCollectionMenu = function () {
            self.collectionMenuObject({item : {label:null}, x : 0, y : 0});
        };
        self.updateCollectionMenu = function _updateCollectionMenu (item, event) {
            var offset = $(event.target).offset();
            var x = offset.left;
            var y = offset.top;
            if (event.view.innerWidth < MOBILE_WIDTH){
                x = x-105; // width of this menu plus padding
                y = y-270; // fixed height from collections parent to top with adjustments for this menu div
            }
            self.showCollectionMenu(true);
            item.renamedLabel = item.label;
            self.collectionMenuObject({
                item : item,
                x : x,
                y : y
            });
        };

        self.init = function _collectionsInit (element, isInit) {
            self.calculateTotalPages();
            $(window).click(function(event){
                var target = $(event.target);
                if(!target.hasClass('collectionMenu') && !target.hasClass('fa-ellipsis-v') && target.parents('.collection').length === 0) {
                    self.showCollectionMenu(false);
                    m.redraw(); // we have to force redraw here
                }
            });
        };

        self.addCollection = function _addCollection () {
            var url = $osf.apiV2Url('collections/', {});
            var data = {
                'data': {
                    'type': 'collections',
                    'attributes': {
                        'title': self.newCollectionName(),
                    }
                }
            };
            var promise = m.request({method : 'POST', url : url, config : xhrconfig, data : data});
            promise.then(function(result){
                var node = result.data;
                var collections = self.collections();
                var count = node.relationships.linked_nodes.links.related.meta.count || 0;
<<<<<<< HEAD
                //Place after Bookmarks, Registrations, and Projects
                collections.splice(PREDEFINED_COLLECTIONS_NUMBER, 0, new LinkObject('collection', { path : 'collections/' + node.id + '/linked_nodes/', query : { 'related_counts' : 'children' }, systemCollection : false, node : node, count : m.prop(count) }, node.attributes.title));
                self.collections(collections);
=======
                self.collections().push(new LinkObject('collection', { path : 'collections/' + node.id + '/linked_nodes/', query : { 'related_counts' : 'children' }, node : node, count : m.prop(count), nodeType : 'collection' }, node.attributes.title));
>>>>>>> 139caae0
                self.newCollectionName('');
                self.calculateTotalPages();
                self.currentPage(1); // Go to first page
                args.sidebarInit();
            }, function(){
                var name = self.newCollectionName();
                var message = '"' + name + '" collection could not be created.';
                $osf.growl(message, 'Please try again', 'danger', 5000);
                Raven.captureMessage(message, { url: url, data : data });
                self.newCollectionName('');
            });
            self.dismissModal();
            return promise;
        };
        self.deleteCollection = function _deleteCollection(){
            var url = self.collectionMenuObject().item.data.node.links.self;
            var promise = m.request({method : 'DELETE', url : url, config : xhrconfig});
            promise.then(function(result){
                for ( var i = 0; i < self.collections().length; i++) {
                    var item = self.collections()[i];
                    if (item.data.node && item.data.node.id === self.collectionMenuObject().item.data.node.id){
                        self.collections().splice(i, 1);
                        break;
                    }
                }
                self.calculateTotalPages();
            }, function(){
                var name = self.collectionMenuObject().item.label;
                var message = '"' + name + '" could not be deleted.';
                $osf.growl(message, 'Please try again', 'danger', 5000);
                Raven.captureMessage(message, {collectionObject: self.collectionMenuObject() });
            });
            self.dismissModal();
            return promise;
        };
        self.renameCollection = function _renameCollection() {
            var url = self.collectionMenuObject().item.data.node.links.self;
            var nodeId = self.collectionMenuObject().item.data.node.id;
            var title = self.collectionMenuObject().item.renamedLabel;
            var data = {
                'data': {
                    'type': 'collections',
                    'id':  nodeId,
                    'attributes': {
                        'title': title
                    }
                }
            };
            var promise = m.request({method : 'PATCH', url : url, config : xhrconfig, data : data});
            promise.then(function(result){
                self.collectionMenuObject().item.label = title;
            }, function(){
                var name = self.collectionMenuObject().item.label;
                var message = '"' + name + '" could not be renamed.';
                $osf.growl(message, 'Please try again', 'danger', 5000);
                Raven.captureMessage(message, {collectionObject: self.collectionMenuObject() });
            });
            self.dismissModal();
            self.isValid(false);
            return promise;
        };
        self.applyDroppable = function _applyDroppable ( ){
            $('.db-collections ul>li.acceptDrop').droppable({
                hoverClass: 'bg-color-hover',
                drop: function( event, ui ) {
                    var collection = self.collections()[$(this).attr('data-index')];
                    var collectionLink = $osf.apiV2Url(collection.data.path, { query : collection.data.query});
                    args.nodeUrlCache[collectionLink] = null;
                    var dataArray = [];
                    // If multiple items are dragged they have to be selected to make it work
                    if (args.selected().length > 1) {
                        args.selected().map(function(item){
                            dataArray.push(buildCollectionNodeData(item.data.id));
                            $osf.trackClick('myProjects', 'projectOrganizer', 'multiple-projects-dragged-to-collection');
                        });
                    } else {
                        // if single items are passed use the event information
                        dataArray.push(buildCollectionNodeData(ui.draggable.find('.title-text>a').attr('data-nodeID'))); // data-nodeID attribute needs to be set in project organizer building title column
                        $osf.trackClick('myProjects', 'projectOrganizer', 'single-project-dragged-to-collection');
                    }
                    function saveNodetoCollection (index) {
                        function doNext (skipCount){
                            if(dataArray[index+1]){
                                saveNodetoCollection(index+1);
                            } else {
                                self.updateList(false, null, collection);
                            }
                            if(!skipCount){
                                collection.data.count(collection.data.count()+1);
                            }
                        }
                        m.request({
                            method : 'POST',
                            url : collection.data.node.links.self + 'node_links/', //collection.data.node.relationships.linked_nodes.links.related.href,
                            config : xhrconfig,
                            data : dataArray[index]
                        }).then(function(){
                            doNext(false);
                        }, function(result){
                            var message = '';
                            var name = args.selected()[index] ? args.selected()[index].data.name : 'Item ';
                            if (result.errors.length > 0) {
                                result.errors.forEach(function(error){
                                    if(error.detail.indexOf('already pointed') > -1 ){
                                        message = '"' + name + '" is already in "' + collection.label + '"' ;
                                    }
                                });
                            }
                            $osf.growl(message,null, 'warning', 4000);
                            doNext(true); // don't add to count
                        }); // In case of success or error. It doesn't look like mithril has a general .done method
                    }
                    if(dataArray.length > 0){
                        saveNodetoCollection(0);
                    }
                }
            });
        };
        self.validateName = function _validateName (val){
            if (val === 'Bookmarks') {
                self.isValid(false);
                self.validationError('"Bookmarks" is a reserved collection name. Please use another name.');
            } else {
                self.validationError('');
                self.isValid(val.length);
            }
        };
        self.init();
    },
    view : function (ctrl, args) {
        var selectedCSS;
        var submenuTemplate;
        var viewOnly = args.viewOnly;
        ctrl.calculateTotalPages();

        var collectionOnclick = function (item){
            args.updateFilesData(item);
            $osf.trackClick('myProjects', 'projectOrganizer', 'open-collection');
        };
        var collectionList = function () {
            var item;
            var index;
            var list = [];
            var childCount;
            var dropAcceptClass;
            if(ctrl.currentPage() > ctrl.totalPages()){
                ctrl.currentPage(ctrl.totalPages());
            }
            var begin = ((ctrl.currentPage()-1)*ctrl.pageSize()); // remember indexes start from 0
            var end = ((ctrl.currentPage()) *ctrl.pageSize()); // 1 more than the last item
            if (ctrl.collections().length < end) {
                end = ctrl.collections().length;
            }
            var openCollectionMenu = function _openCollectionMenu(e) {
                var index = $(this).attr('data-index');
                var selectedItem = ctrl.collections()[index];
                ctrl.updateCollectionMenu(selectedItem, e);
                $osf.trackClick('myProjects', 'edit-collection', 'open-edit-collection-menu');

            };
            for (var i = begin; i < end; i++) {
                item = ctrl.collections()[i];
                index = i;
                dropAcceptClass = index > 1 ? 'acceptDrop' : '';
                childCount = item.data.count ? ' (' + item.data.count() + ')' : '';
                if (args.currentView().collection === item) {
                    selectedCSS = 'active';
                } else if (item.id === ctrl.collectionMenuObject().item.id) {
                    selectedCSS = 'bg-color-hover';
                } else {
                    selectedCSS = '';
                }
                if (item.data.nodeType === 'collection' && !item.data.node.attributes.bookmarks) {
                    submenuTemplate = m('i.fa.fa-ellipsis-v.pull-right.text-muted.p-xs.pointer', {
                        'data-index' : i,
                        onclick : openCollectionMenu
                        });
                } else {
                    submenuTemplate = '';
                }
                list.push(m('li', { className : selectedCSS + ' ' + dropAcceptClass, 'data-index' : index },
                    [
                        m('a[role="button"]', {
                            onclick : collectionOnclick.bind(null, item)
                        },  item.label + childCount),
                        submenuTemplate
                    ]
                ));
            }
            return list;
        };
        var collectionListTemplate = [
            m('h5.clearfix', [
                'Collections ',
                m('i.fa.fa-question-circle.text-muted', {
                    'data-toggle':  'tooltip',
                    'title':  'Collections are groups of projects. You can create custom collections. Drag and drop your projects or bookmarked projects to add them.',
                    'data-placement' : 'bottom'
                }, ''),
                !viewOnly ? m('button.btn.btn-xs.btn-default[data-toggle="modal"][data-target="#addColl"].m-h-xs', {onclick: function() {
                        $osf.trackClick('myProjects', 'add-collection', 'open-add-collection-modal');
                    }}, m('i.fa.fa-plus')) : '',
                m('.pull-right',
                    ctrl.totalPages() > 1 ? m.component(MicroPagination, { currentPage : ctrl.currentPage, totalPages : ctrl.totalPages }) : ''
                )
            ]),
            m('ul', { config: ctrl.applyDroppable },[
                collectionList(),
                ctrl.showCollectionMenu() ? m('.collectionMenu',{
                    style : 'position:absolute;top: ' + ctrl.collectionMenuObject().y + 'px;left: ' + ctrl.collectionMenuObject().x + 'px;'
                }, [
                    m('.menuClose', { onclick : function (e) {
                        ctrl.showCollectionMenu(false);
                        ctrl.resetCollectionMenu();
                        $osf.trackClick('myProjects', 'edit-collection', 'click-close-edit-collection-menu');
                    }
                    }, m('.text-muted','×')),
                    m('ul', [
                        m('li[data-toggle="modal"][data-target="#renameColl"].pointer',{
                            onclick : function (e) {
                                ctrl.showCollectionMenu(false);
                                $osf.trackClick('myProjects', 'edit-collection', 'open-rename-collection-modal');
                            }
                        }, [
                            m('i.fa.fa-pencil'),
                            ' Rename'
                        ]),
                        m('li[data-toggle="modal"][data-target="#removeColl"].pointer',{
                            onclick : function (e) {
                                ctrl.showCollectionMenu(false);
                                $osf.trackClick('myProjects', 'edit-collection', 'open-delete-collection-modal');
                            }
                        }, [
                            m('i.fa.fa-trash'),
                            ' Delete'
                        ])
                    ])
                ]) : ''
            ])
        ];
        return m('.db-collections', [
            collectionListTemplate,
            m('.db-collections-modals', [
                m.component(mC.modal, {
                    id: 'addColl',
                    header : m('.modal-header', [
                        m('button.close[data-dismiss="modal"][aria-label="Close"]', {onclick: function() {
                            $osf.trackClick('myProjects', 'add-collection', 'click-close-add-collection-modal');
                        }}, [
                            m('span[aria-hidden="true"]','×')
                        ]),
                        m('h3.modal-title', 'Add new collection')
                    ]),
                    body : m('.modal-body', [
                        m('p', 'Collections are groups of projects that help you organize your work. After you create your collection, you can add projects by dragging them into the collection.'),
                        m('.form-group', [
                            m('label[for="addCollInput].f-w-lg.text-bigger', 'Collection name'),
                            m('input[type="text"].form-control#addCollInput', {
                                onkeyup: function (ev){
                                    var val = $(this).val();
                                    ctrl.validateName(val);
                                    if(ctrl.isValid()){
                                        if(ev.which === 13){
                                            ctrl.addCollection();
                                        }
                                    }
                                    ctrl.newCollectionName(val);
                                },
                                onchange: function() {
                                    $osf.trackClick('myProjects', 'add-collection', 'type-collection-name');
                                },
                                placeholder : 'e.g.  My Replications',
                                value : ctrl.newCollectionName()
                            }),
                            m('span.help-block', ctrl.validationError())
                        ])
                    ]),
                    footer: m('.modal-footer', [
                        m('button[type="button"].btn.btn-default[data-dismiss="modal"]',
                            {
                                onclick : function(){
                                    ctrl.dismissModal();
                                    ctrl.newCollectionName('');
                                    ctrl.isValid(false);
                                    $osf.trackClick('myProjects', 'add-collection', 'click-cancel-button');

                                }
                            }, 'Cancel'),
                        ctrl.isValid() ? m('button[type="button"].btn.btn-success', { onclick : function() {
                            ctrl.addCollection();
                            $osf.trackClick('myProjects', 'add-collection', 'click-add-button');
                        }},'Add')
                            : m('button[type="button"].btn.btn-success[disabled]', 'Add')
                    ])
                }),
                m.component(mC.modal, {
                    id : 'renameColl',
                    header: m('.modal-header', [
                        m('button.close[data-dismiss="modal"][aria-label="Close"]', {onclick: function() {
                            $osf.trackClick('myProjects', 'edit-collection', 'click-close-rename-modal');
                        }}, [
                            m('span[aria-hidden="true"]','×')
                        ]),
                        m('h3.modal-title', 'Rename collection')
                    ]),
                    body: m('.modal-body', [
                        m('.form-inline', [
                            m('.form-group', [
                                m('label[for="addCollInput]', 'Rename to: '),
                                m('input[type="text"].form-control.m-l-sm',{
                                    onkeyup: function(ev){
                                        var val = $(this).val();
                                        ctrl.validateName(val);
                                        if(ctrl.isValid()) {
                                            if (ev.which === 13) { // if enter is pressed
                                                ctrl.renameCollection();
                                            }
                                        }
                                        ctrl.collectionMenuObject().item.renamedLabel = val;
                                    },
                                    onchange: function() {
                                        $osf.trackClick('myProjects', 'edit-collection', 'type-rename-collection');
                                    },
                                    value: ctrl.collectionMenuObject().item.renamedLabel}),
                                m('span.help-block', ctrl.validationError())

                            ])
                        ])
                    ]),
                    footer : m('.modal-footer', [
                        m('button[type="button"].btn.btn-default[data-dismiss="modal"]', {
                            onclick : function(){
                                ctrl.isValid(false);
                                $osf.trackClick('myProjects', 'edit-collection', 'click-cancel-rename-button');
                            }
                        },'Cancel'),
                        ctrl.isValid() ? m('button[type="button"].btn.btn-success', { onclick : function() {
                            ctrl.renameCollection();
                            $osf.trackClick('myProjects', 'edit-collection', 'click-rename-button');
                        }},'Rename')
                            : m('button[type="button"].btn.btn-success[disabled]', 'Rename')
                    ])
                }),
                m.component(mC.modal, {
                    id: 'removeColl',
                    header: m('.modal-header', [
                        m('button.close[data-dismiss="modal"][aria-label="Close"]', {onclick: function() {
                            $osf.trackClick('myProjects', 'edit-collection', 'click-close-delete-collection');
                        }}, [
                            m('span[aria-hidden="true"]','×')
                        ]),
                        m('h3.modal-title', 'Delete collection "' + ctrl.collectionMenuObject().item.label + '"?')
                    ]),
                    body: m('.modal-body', [
                        m('p', 'This will delete your collection, but your projects will not be deleted.')
                    ]),
                    footer : m('.modal-footer', [
                        m('button[type="button"].btn.btn-default[data-dismiss="modal"]', {onclick: function() {
                            $osf.trackClick('myProjects', 'edit-collection', 'click-cancel-delete-collection');
                        }}, 'Cancel'),
                        m('button[type="button"].btn.btn-danger', {
                            onclick : function() {
                                ctrl.deleteCollection();
                                $osf.trackClick('myProjects', 'edit-collection', 'click-delete-collection-button');
                            }},'Delete')
                    ])
                })
            ])
        ]);
    }
};
/**
 * Small view component for compact pagination
 * Requires currentPage and totalPages to be m.prop
 * @type {{view: MicroPagination.view}}
 */
var MicroPagination = {
    view : function(ctrl, args) {
      if (args.currentPage() > args.totalPages()) {
        args.currentPage(args.totalPages());
      }
        return m('span.osf-micro-pagination.m-l-xs', [
            args.currentPage() > 1 ? m('span.m-r-xs.arrow.left.live', { onclick : function(){
                    args.currentPage(args.currentPage() - 1);
                    $osf.trackClick('myProjects', 'paginate', 'get-prev-page-' + args.type);
             }}, m('i.fa.fa-angle-left')) : m('span.m-r-xs.arrow.left', m('i.fa.fa-angle-left')),
            m('span', args.currentPage() + '/' + args.totalPages()),
            args.currentPage() < args.totalPages() ? m('span.m-l-xs.arrow.right.live', { onclick : function(){
                    args.currentPage(args.currentPage() + 1);
                    $osf.trackClick('myProjects', 'paginate', 'get-next-page-' + args.type);
            }}, m('i.fa.fa-angle-right')) : m('span.m-l-xs.arrow.right', m('i.fa.fa-angle-right'))
        ]);
    }
};

/**
 * Breadcrumbs Module
 * @constructor
 */

var Breadcrumbs = {
    view : function (ctrl, args) {
        var viewOnly = args.viewOnly;
        var mobile = window.innerWidth < MOBILE_WIDTH; // true if mobile view
        var updateFilesOnClick = function (item) {
          if (item.type === 'node')
            args.updateFilesData(item, item.data.id);
          else
            args.updateFilesData(item);
          $osf.trackClick('myProjects', 'projectOrganizer', 'click-on-breadcrumbs');
        };
        var contributorsTemplate = [];
        var tagsTemplate = [];
        if(args.currentView().contributor.length) {
            contributorsTemplate.push(m('span.text-muted', 'with '));
            args.currentView().contributor.forEach(function (c) {
                contributorsTemplate.push(m('span.comma-separated.filter-breadcrumb', [
                    c.label,
                    ' ',
                    m('i.fa.fa-times-circle-o.text-muted', { onclick: function(){
                        args.unselectContributor(c.data.id);
                    }})
                ]));
            });
        }
        if(args.currentView().tag.length){
            tagsTemplate.push(m('span.text-muted.m-l-sm', 'tagged '));
            args.currentView().tag.forEach(function(t){
                tagsTemplate.push(m('span.comma-separated.filter-breadcrumb', [
                    t.label,
                    ' ',
                    m('i.fa.fa-times-circle-o.text-muted', { onclick: function(){
                        args.unselectTag(t.data.tag);
                    }})
                ]));
            });
        }
        var items = args.breadcrumbs();
        if (mobile && items.length > 1) {
            return m('.db-breadcrumbs', [
                m('ul', [
                    m('li', [
                        m('.btn.btn-link[data-toggle="modal"][data-target="#parentsModal"]', '...'),
                        m('i.fa.fa-angle-right')
                    ]),
                    m('li', m('span.btn', items[items.length-1].label))
                ]),
                m('#parentsModal.modal.fade[tabindex=-1][role="dialog"][aria-hidden="true"]',
                    m('.modal-dialog',
                        m('.modal-content', [
                            m('.modal-body', [
                                m('button.close[data-dismiss="modal"][aria-label="Close"]', [
                                    m('span[aria-hidden="true"]','×')
                                ]),
                                m('h4', 'Parent projects'),
                                args.breadcrumbs().map(function(item, index, array){
                                    if(index === array.length-1){
                                        return m('.db-parent-row.btn', {
                                            style : 'margin-left:' + (index*20) + 'px;'
                                        },  [
                                            m('i.fa.fa-angle-right.m-r-xs'),
                                            item.label
                                        ]);
                                    }
                                    item.index = index; // Add index to update breadcrumbs
                                    item.placement = 'breadcrumb'; // differentiate location for proper breadcrumb actions
                                    return m('.db-parent-row',[
                                        m('span.btn.btn-link', {
                                            style : 'margin-left:' + (index*20) + 'px;',
                                            onclick : function() {
                                                args.updateFilesData(item);
                                                $('.modal').modal('hide');
                                            }
                                        },  [
                                            m('i.fa.fa-angle-right.m-r-xs'),
                                            item.label
                                        ]),
                                        contributorsTemplate,
                                        tagsTemplate
                                        ]
                                    );
                                })
                            ])
                        ])
                    )
                )
            ]);
        }
        return m('.db-breadcrumbs', m('ul', [
            items.map(function(item, index, array){
                if(index === array.length-1){
                    if(item.type === 'node'){
                        var parentID = args.breadcrumbs()[args.breadcrumbs().length - 1].data.id;
                        var showAddProject = true;
                        var addProjectTemplate = '';
                        var permissions = item.data.attributes.current_user_permissions;
                        showAddProject = permissions.indexOf('admin') > -1 || permissions.indexOf('write') > -1;
                        if (item.type === 'registration' || item.data.type === 'registrations' || item.data.nodeType === 'registrations'){
                            showAddProject = false;
                        }
                        if(showAddProject && !viewOnly){
                            addProjectTemplate = m.component(AddProject, {
                                buttonTemplate: m('.btn.btn-sm.text-muted[data-toggle="modal"][data-target="#addSubComponent"]', {onclick: function() {
                                    $osf.trackClick('myProjects', 'add-component', 'open-add-component-modal');
                                }}, [m('i.fa.fa-plus.m-r-xs', {style: 'font-size: 10px;'}), 'Create component']),
                                parentID: parentID,
                                modalID: 'addSubComponent',
                                title: 'Create new component',
                                categoryList: args.categoryList,
                                stayCallback: function () {
                                    args.allProjectsLoaded(false);
                                    args.updateList(args.breadcrumbs()[args.breadcrumbs().length - 1]);
                                },
                                trackingCategory: 'myProjects',
                                trackingAction: 'add-component'
                            });
                        }
                        return [
                            m('li', [
                                m('span.btn', item.label),
                                contributorsTemplate,
                                tagsTemplate,
                                m('i.fa.fa-angle-right')
                            ]),
                            addProjectTemplate
                        ];
                    }
                }
                item.index = index; // Add index to update breadcrumbs
                item.placement = 'breadcrumb'; // differentiate location for proper breadcrumb actions
                return m('li',[
                    m('span.btn.btn-link', {onclick : updateFilesOnClick.bind(null, item)},  item.label),
                    contributorsTemplate,
                    tagsTemplate,
                    m('i.fa.fa-angle-right')
                    ]
                );
            })
        ]));
    }
};


/**
 * Filters Module.
 * @constructor
 */
var Filters = {
    controller : function (args) {
        var self = this;
        self.nameCurrentPage = m.prop(1);
        self.namePageSize = m.prop(4);
        self.nameTotalPages = m.prop(1);
        self.tagCurrentPage = m.prop(1);
        self.tagPageSize = m.prop(4);
        self.tagTotalPages = m.prop(1);
    },
    view : function (ctrl, args) {
        if(args.nameFilters.length > 0) {
            ctrl.nameTotalPages(Math.ceil(args.nameFilters.length/ctrl.namePageSize()));
        }
        if(args.tagFilters.length > 0){
            ctrl.tagTotalPages(Math.ceil(args.tagFilters.length/ctrl.tagPageSize()));
        }
        var filterContributor = function(item, tracking) {
            args.updateFilesData(item);
            $osf.trackClick('myProjects', 'filter', 'filter-by-contributor');
        };

        var filterTag = function(item, tracking) {
            args.updateFilesData(item);
            $osf.trackClick('myProjects', 'filter', 'filter-by-tag');
        };

        var returnNameFilters = function _returnNameFilters(){
            if(args.nodes.projects.flatData.total && args.nameFilters.length === 0){
                return m('.text-muted.text-smaller', 'There are no collaborators in this collection yet.');
            }
            var list = [];
            var item;
            var i;
            var selectedCSS;
            var begin = ((ctrl.nameCurrentPage()-1) * ctrl.namePageSize()); // remember indexes start from 0
            var end = ((ctrl.nameCurrentPage()) * ctrl.namePageSize()); // 1 more than the last item
            if (args.nameFilters.length < end) {
                end = args.nameFilters.length;
            }
            for (i = begin; i < end; i++) {
                item = args.nameFilters[i];
                selectedCSS = args.currentView().contributor.indexOf(item) !== -1 ? '.active' : '';
                list.push(m('li' + selectedCSS,
                    m('a[role="button"]', {onclick : filterContributor.bind(null, item)},
                        item.label)
                ));
            }
            return list;
        };
        var returnTagFilters = function _returnTagFilters(){
            if(args.nodes.projects.flatData.total && args.tagFilters.length === 0){
                return m('.text-muted.text-smaller', 'Projects in this collection don\'t have any tags yet.');
            }
            var list = [];
            var selectedCSS;
            var item;
            var i;
            var begin = ((ctrl.tagCurrentPage()-1) * ctrl.tagPageSize()); // remember indexes start from 0
            var end = ((ctrl.tagCurrentPage()) * ctrl.tagPageSize()); // 1 more than the last item
            if (args.tagFilters.length < end) {
                end = args.tagFilters.length;
            }
            for (i = begin; i < end; i++) {
                item = args.tagFilters[i];
                selectedCSS = args.currentView().tag.indexOf(item) !== -1  ? '.active' : '';
                list.push(m('li' + selectedCSS,
                    m('a[role="button"]', {onclick : filterTag.bind(null, item)},
                        item.label
                    )
                ));
            }
            return list;
        };
        return m('.db-filters.m-t-lg',
            [
                m('h5.m-t-sm', [
                    'Contributors ',
                    m('i.fa.fa-question-circle.text-muted', {
                        'data-toggle':  'tooltip',
                        'title': 'Click a name to display the selected contributor’s public projects, as well as their private projects on which you are at least a read contributor.',
                        'data-placement' : 'bottom'
                    }, ''),
                    m('.pull-right',
                        args.nameFilters.length && ctrl.nameTotalPages() > 1 ? m.component(MicroPagination, { currentPage : ctrl.nameCurrentPage, totalPages : ctrl.nameTotalPages, type: 'contributors'}) : ''
                        )
                ]),
                m('ul', [
                    args.nodes.projects.flatData.loaded === 0 ? m('.ball-beat.text-center.m-t-md', m('')) : returnNameFilters()
                ]),
                m('h5.m-t-sm', [
                    'Tags',
                    m('.pull-right',
                        args.tagFilters.length && ctrl.tagTotalPages() > 1 ? m.component(MicroPagination, { currentPage : ctrl.tagCurrentPage, totalPages : ctrl.tagTotalPages, type: 'tags' }) : ''
                        )
                ]), m('ul', [
                    args.nodes.projects.flatData.loaded === 0 ? m('.ball-beat.text-center.m-t-md', m('')) : returnTagFilters()
                ])
            ]
        );
    }
};

/**
 * Information Module.
 * @constructor
 */
var Information = {
    view : function (ctrl, args) {
        function categoryMap(category) {
            // TODO, you don't need to do this, CSS will do this case change
            switch (category) {
                case 'analysis':
                    return 'Analysis';
                case 'communication':
                    return 'Communication';
                case 'data':
                    return 'Data';
                case 'hypothesis':
                    return 'Hypothesis';
                case 'methods and measures':
                    return 'Methods and Measures';
                case 'procedure':
                    return 'Procedure';
                case 'project':
                    return 'Project';
                case 'software':
                    return 'Software';
                case 'other':
                    return 'Other';
                default:
                    return 'Uncategorized';
            }
        }
        var template = '';
        var showRemoveFromCollection;
        var collectionFilter = args.currentView().collection;
        if (args.selected().length === 0) {
            template = m('.db-info-empty.text-muted.p-lg', 'Select a row to view project details.');
        }
        if (args.selected().length === 1) {
            var item = args.selected()[0].data;
            showRemoveFromCollection = collectionFilter.data.nodeType === 'collection' && args.selected()[0].depth === 1; // Be able to remove top level items but not their children
            if(item.attributes.category === ''){
                item.attributes.category = 'Uncategorized';
            }
            template = m('.p-sm', [
                showRemoveFromCollection ? m('.clearfix', m('.btn.btn-default.btn-sm.btn.p-xs.text-danger.pull-right', { onclick : function() {
                    args.removeProjectFromCollections();
                    $osf.trackClick('myProjects', 'information-panel', 'remove-project-from-collection');
                } }, 'Remove from collection')) : '',
                    m('h3', m('a', { href : item.links.html, onclick: function(){
                        $osf.trackClick('myProjects', 'information-panel', 'navigate-to-project');
                    }}, item.attributes.title)),
                m('[role="tabpanel"]', [
                    m('ul.nav.nav-tabs.m-b-md[role="tablist"]', [
                        m('li[role="presentation"].active', m('a[href="#tab-information"][aria-controls="information"][role="tab"][data-toggle="tab"]', {onclick: function(){
                            $osf.trackClick('myProjects', 'information-panel', 'open-information-tab');
                        }}, 'Information')),
                        m('li[role="presentation"]', m('a[href="#tab-activity"][aria-controls="activity"][role="tab"][data-toggle="tab"]', {onclick : function() {
                            args.getCurrentLogs();
                            $osf.trackClick('myProjects', 'information-panel', 'open-activity-tab');
                        }}, 'Activity'))
                    ]),
                    m('.tab-content', [
                        m('[role="tabpanel"].tab-pane.active#tab-information',[
                            m('p.db-info-meta.text-muted', [
                                m('', 'Visibility : ' + (item.attributes.public ? 'Public' : 'Private')),
                                m('', 'Category: ' + categoryMap(item.attributes.category)),
                                m('', 'Last Modified on: ' + (item.date ? item.date.local : ''))
                            ]),
                            m('p', [
                                m('span', {style: 'white-space:pre-wrap'}, item.attributes.description)
                            ]),
                            item.attributes.tags.length > 0 ?
                            m('p.m-t-md', [
                                m('h5', 'Tags'),
                                item.attributes.tags.map(function(tag){
                                    return m('a.tag', { href : '/search/?q=(tags:' + tag + ')', onclick: function(){
                                        $osf.trackClick('myProjects', 'information-panel', 'navigate-to-search-by-tag');
                                    }}, tag);
                                })
                            ]) : ''
                        ]),
                        m('[role="tabpanel"].tab-pane#tab-activity',[
                            m.component(ActivityLogs, args)
                        ])
                    ])
                ])
            ]);
        }
        if (args.selected().length > 1) {
            showRemoveFromCollection = collectionFilter.data.nodeType === 'collection'  && args.selected()[0].depth === 1;
            template = m('.p-sm', [
                showRemoveFromCollection ? m('.clearfix', m('.btn.btn-default.btn-sm.p-xs.text-danger.pull-right', { onclick : function() {
                    args.removeProjectFromCollections();
                    $osf.trackClick('myProjects', 'information-panel', 'remove-multiple-projects-from-collections');
                } }, 'Remove selected from collection')) : '',
                args.selected().map(function(item){
                    return m('.db-info-multi', [
                        m('h4', m('a', { href : item.data.links.html}, item.data.attributes.title)),
                        m('p.db-info-meta.text-muted', [
                            m('span', item.data.attributes.public ? 'Public' : 'Private' + ' ' + item.data.attributes.category),
                            m('span', ', Last Modified on ' + item.data.date.local)
                        ])
                    ]);
                })
            ]);
        }
        return m('.db-information', template);
    }
};


var ActivityLogs = {
    view : function (ctrl, args) {
        return m('.db-activity-list.m-t-md', [
            args.activityLogs() ? args.activityLogs().map(function(item){
                item.trackingCategory = 'myProjects';
                item.trackingAction = 'information-panel';
                var image = m('i.fa.fa-question');
                if (item.embeds.user && item.embeds.user.data) {
                    image = m('img', { src : item.embeds.user.data.links.profile_image});
                }
                else if (item.embeds.user && item.embeds.user.errors){
                    image = m('img', { src : item.embeds.user.errors[0].meta.profile_image});
                }
                return m('.db-activity-item', [
                m('', [ m('.db-log-avatar.m-r-xs', image),
                    m.component(LogText, item)]),
                m('.text-right', m('span.text-muted.m-r-xs', item.attributes.formattableDate.local))]);

            }) : '',
            m('.db-activity-nav.text-center', [
                args.showMoreActivityLogs() ? m('.btn.btn-sm.btn-link', { onclick: function(){
                    args.getLogs(args.showMoreActivityLogs(), true);
                    $osf.trackClick('myProjects', 'information-panel', 'show-more-activity');
                }}, [ 'Show more', m('i.fa.fa-caret-down.m-l-xs')]) : ''
            ])

        ]);
    }
};

/**
 * Modals views.
 * @constructor
 */

var Modals = {
    view : function(ctrl, args) {
        return m('.db-fbModals', [
            m('#infoModal.modal.fade[tabindex=-1][role="dialog"][aria-hidden="true"]',
                m('.modal-dialog',
                    m('.modal-content', [
                        m('.modal-body', [
                            m('button.close[data-dismiss="modal"][aria-label="Close"]', [
                                m('span[aria-hidden="true"]','×')
                            ]),
                            m.component(Information, args)
                        ])
                    ])
                )
            )
        ]);
    }
};


module.exports = {
    MyProjects : MyProjects,
    Collections : Collections,
    MicroPagination : MicroPagination,
    ActivityLogs : ActivityLogs,
    LinkObject: LinkObject
};<|MERGE_RESOLUTION|>--- conflicted
+++ resolved
@@ -1024,13 +1024,7 @@
                 var node = result.data;
                 var collections = self.collections();
                 var count = node.relationships.linked_nodes.links.related.meta.count || 0;
-<<<<<<< HEAD
-                //Place after Bookmarks, Registrations, and Projects
-                collections.splice(PREDEFINED_COLLECTIONS_NUMBER, 0, new LinkObject('collection', { path : 'collections/' + node.id + '/linked_nodes/', query : { 'related_counts' : 'children' }, systemCollection : false, node : node, count : m.prop(count) }, node.attributes.title));
-                self.collections(collections);
-=======
                 self.collections().push(new LinkObject('collection', { path : 'collections/' + node.id + '/linked_nodes/', query : { 'related_counts' : 'children' }, node : node, count : m.prop(count), nodeType : 'collection' }, node.attributes.title));
->>>>>>> 139caae0
                 self.newCollectionName('');
                 self.calculateTotalPages();
                 self.currentPage(1); // Go to first page
