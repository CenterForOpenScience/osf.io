--- conflicted
+++ resolved
@@ -1773,37 +1773,8 @@
  */
 var Information = {
     view : function (ctrl, args) {
-<<<<<<< HEAD
 
         var template = '';
-=======
-        function categoryMap(category) {
-            // TODO, you don't need to do this, CSS will do this case change
-            switch (category) {
-                case 'analysis':
-                    return 'Analysis';
-                case 'communication':
-                    return 'Communication';
-                case 'data':
-                    return 'Data';
-                case 'hypothesis':
-                    return 'Hypothesis';
-                case 'methods and measures':
-                    return 'Methods and Measures';
-                case 'procedure':
-                    return 'Procedure';
-                case 'project':
-                    return 'Project';
-                case 'software':
-                    return 'Software';
-                case 'other':
-                    return 'Other';
-                default:
-                    return 'Uncategorized';
-            }
-        }
-        var template = ''; 
->>>>>>> 83745873
         var showRemoveFromCollection;
         var collectionFilter = args.currentView().collection;
         if (args.selected().length === 0) {
