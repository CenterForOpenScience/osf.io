--- conflicted
+++ resolved
@@ -354,23 +354,6 @@
                             'This collection has no projects. To add projects go to "All My Projects" collection; drag and drop projects into the collection link'));
                     }
                 } else {
-<<<<<<< HEAD
-                    self.nonLoadTemplate(m('.db-non-load-template.m-md.p-md.osf-box.text-center', [
-                        'This project has no components.',
-                        m.component(AddProject, {
-                            buttonTemplate : m('.btn.btn-link[data-toggle="modal"][data-target="#addSubcomponent"]', {onclick: function() {
-                                $osf.trackClick('myProjects', 'add-project', 'open-add-component-modal');
-                            }}, 'Add new component'),
-                            parentID : lastcrumb.data.id,
-                            modalID : 'addSubcomponent',
-                            categoryList : self.categoryList,
-                            stayCallback : function _stayCallback_inPanel() {
-                                self.allProjectsLoaded(false);
-                                self.updateList(lastcrumb);
-                            }
-                        }, 'myProjects')
-                    ]));
-=======
                     var showAddProject = true;
                     if(lastcrumb.type === 'node'){
                         var permissions = lastcrumb.data.attributes.current_user_permissions;
@@ -380,7 +363,9 @@
                         self.nonLoadTemplate(m('.db-non-load-template.m-md.p-md.osf-box.text-center', [
                             'This project has no components.',
                             m.component(AddProject, {
-                                buttonTemplate : m('.btn.btn-link[data-toggle="modal"][data-target="#addSubcomponent"]', 'Add new component'),
+                                buttonTemplate : m('.btn.btn-link[data-toggle="modal"][data-target="#addSubcomponent"]', {onclick: function() {
+                                    $osf.trackClick('myProjects', 'add-project', 'open-add-component-modal');
+                                }} 'Add new component'),
                                 parentID : lastcrumb.data.id,
                                 modalID : 'addSubcomponent',
                                 title: 'Create new component',
@@ -395,7 +380,6 @@
                         self.nonLoadTemplate(m('.db-non-load-template.m-md.p-md.osf-box',
                             'This project has no components.'));
                     }
->>>>>>> c562d11c
                 }
                 self.selected([]); // Empty selected
             }
@@ -829,15 +813,12 @@
     view : function (ctrl, args) {
         var selectedCSS;
         var submenuTemplate;
-<<<<<<< HEAD
-        
+        ctrl.calculateTotalPages();
+
         var collectionOnclick = function (item){
             args.updateFilter(item);
             $osf.trackClick('myProjects', 'projectOrganizer', 'open-collection');
         };
-=======
-        ctrl.calculateTotalPages();
->>>>>>> c562d11c
         var collectionList = function () {
             var item;
             var index;
@@ -1160,24 +1141,6 @@
             items.map(function(item, index, array){
                 if(index === array.length-1){
                     var label = item.type === 'node' ? ' Add component' : ' Add project';
-<<<<<<< HEAD
-                    var objectType = 'project';
-                    if (item.type === 'node') {
-                        objectType = 'component';
-                    }
-                    var addProjectTemplate = m.component(AddProject, {
-                        buttonTemplate : m('.btn.btn-sm.text-muted[data-toggle="modal"][data-target="#addProject"]', {onclick: function(){
-                            $osf.trackClick('myProjects', 'add-project', 'open-add-' + objectType + '-modal');
-                        }}, [m('i.fa.fa-plus', { style: 'font-size: 10px;'}), label]),
-                        parentID : args.breadcrumbs()[args.breadcrumbs().length-1].data.id,
-                        modalID : 'addProject',
-                        categoryList : args.categoryList,
-                        stayCallback : function () {
-                            args.allProjectsLoaded(false);
-                            args.updateList(args.breadcrumbs()[args.breadcrumbs().length-1]);
-                        }
-                    }, 'myProjects');
-=======
                     var title = item.type === 'node' ? 'Create new component' : 'Create new project';
                     var parentID = item.type === 'node' ? args.breadcrumbs()[args.breadcrumbs().length - 1].data.id : null;
                     var showAddProject = true;
@@ -1188,7 +1151,9 @@
                     }
                     if(showAddProject){
                         addProjectTemplate = m.component(AddProject, {
-                            buttonTemplate: m('.btn.btn-sm.text-muted[data-toggle="modal"][data-target="#addProject"]', [m('i.fa.fa-plus', {style: 'font-size: 10px;'}), label]),
+                            buttonTemplate: m('.btn.btn-sm.text-muted[data-toggle="modal"][data-target="#addProject"]', {onclick: function() {
+                                $osf.trackClick('myProjects', 'add-project', 'open-add-' + objectType + '-modal');
+                            }}, [m('i.fa.fa-plus', {style: 'font-size: 10px;'}), label]),
                             parentID: parentID,
                             modalID: 'addProject',
                             title: title,
@@ -1199,7 +1164,6 @@
                             }
                         });
                     }
->>>>>>> c562d11c
                     return [
                         m('li', [
                             m('span.btn', item.label),
@@ -1265,13 +1229,8 @@
                 item = args.nameFilters[i];
                 selectedCSS = item.id === args.activeFilter().id ? '.active' : '';
                 list.push(m('li' + selectedCSS,
-<<<<<<< HEAD
                     m('a[role="button"]', {onclick : filterContributor.bind(null, item)},
-                        item.label + ' (' + item.data.count + ')'
-                    )
-=======
-                    m('a[role="button"]', {onclick : args.updateFilter.bind(null, item)},item.label + ' (' + item.data.count + ')')
->>>>>>> c562d11c
+                        item.label + ' (' + item.data.count + ')')
                 ));
             }
             return list;
@@ -1367,23 +1326,7 @@
                                         $osf.trackClick('myProjects', 'information-panel', 'navigate-to-search-by-tag');
                                     }}, tag);
                                 })
-<<<<<<< HEAD
-                            ]) : '',
-                            m('p.m-t-md', [
-                                m('h5', 'Jump to Page'),
-                                m('a.p-xs', { href : item.links.html + 'wiki/home', onclick: function () {
-                                    $osf.trackClick('myProjects', 'information-panel', 'jump-to-wiki');
-                                }}, 'Wiki'),
-                                m('a.p-xs', { href : item.links.html + 'files/', onclick: function () {
-                                    $osf.trackClick('myProjects', 'information-panel', 'jump-to-files');
-                                }}, 'Files'),
-                                m('a.p-xs', { href : item.links.html + 'settings/', onclick: function () {
-                                    $osf.trackClick('myProjects', 'information-panel', 'jump-to-settings');
-                                }}, 'Settings')
-                            ])
-=======
                             ]) : ''
->>>>>>> c562d11c
                         ]),
                         m('[role="tabpanel"].tab-pane#tab-activity',[
                             m.component(ActivityLogs, args)
