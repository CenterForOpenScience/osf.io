--- conflicted
+++ resolved
@@ -388,10 +388,7 @@
                     filesData: args.filesData(),
                     dragContainment : args.wrapperSelector,
                     resetUi : args.resetUi,
-<<<<<<< HEAD
-=======
                     showSidebar : args.showSidebar
->>>>>>> f0673d28
                 },
                 tbOptions
             );
