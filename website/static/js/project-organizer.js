/**
 * Handles Project Organizer on dashboard page of OSF.
 * For Treebeard and _item API's check: https://github.com/caneruguz/treebeard/wiki
 */
'use strict';

var Treebeard = require('treebeard');

// CSS
require('css/typeahead.css');
require('css/fangorn.css');

var $ = require('jquery');
var m = require('mithril');
var moment = require('moment');
var $osf = require('js/osfHelpers');
var lodashGet = require('lodash.get');
var lodashFind = require('lodash.find');
var iconmap = require('js/iconmap');

var LinkObject;
var NodeFetcher;
var formatDataforPO;
var MOBILE_WIDTH = 767;

/**
 * Edits the template for the column titles.
 * @param {Object} item A Treebeard _item object for the row involved. Node information is inside item.data
 * @this Treebeard.controller Check Treebeard API for methods available
 * @private
 */
function _poTitleColumn(item) {
    var tb = this;
    var preventSelect = function(e){
        e.stopImmediatePropagation();
    };
    var node = item.data; // Where actual data of the node is
    var title = $osf.decodeText(node.attributes.title);
    var css = ''; // Keep for future expandability -- Remove: item.data.isSmartFolder ? 'project-smart-folder smart-folder' : '';
    var isMypreprintsCollection = tb.options.currentView().collection.data.nodeType === 'preprints';
    if (item.data.archiving) { // TODO check if this variable will be available
        return m('span', {'class': 'registration-archiving'}, title + ' [Archiving]');
    } else if (node.type === 'preprints' && isMypreprintsCollection){
        return [ m('a.fg-file-links', { 'class' : css, href : node.links.html, 'data-nodeID' : node.id, 'data-nodeTitle': title,'data-nodeType': node.type, onclick : function(event) {
            preventSelect.call(this, event);
            $osf.trackClick('myProjects', 'projectOrganizer', 'navigate-to-preprint');
        }}, title) ];
    } else if(node.links.html){
        return [ m('a.fg-file-links', { 'class' : css, href : node.links.html, 'data-nodeID' : node.id, 'data-nodeTitle': title, 'data-nodeType': node.type, onclick : function(event) {
            preventSelect.call(this, event);
            $osf.trackClick('myProjects', 'projectOrganizer', 'navigate-to-specific-project');
        }}, title) ];
    } else {
        return m('span', { 'class' : css, 'data-nodeID' : node.id, 'data-nodeTitle': title, 'data-nodeType': node.type}, title);
    }
}


/**
 * Contributors have first person's name and then number of contributors. This function returns the proper html
 * @param {Object} item A Treebeard _item object for the row involved. Node information is inside item.data
 * @returns {Object} A Mithril virtual DOM template object
 * @private
 */

function _poContributors(item) {
    var contributorList = lodashGet(item, 'data.embeds.contributors.data', []);

    if (contributorList.length === 0) {
        return '';
    }
    var totalContributors = lodashGet(item, 'data.embeds.contributors.meta.total');
    var isContributor = lodashFind(contributorList, ['id', window.contextVars.currentUser.id]);

    if (!isContributor) {
        // bibliographic contributors
        contributorList = contributorList.filter(function (contrib) {
            return contrib.attributes.bibliographic;
        });
        totalContributors = item.data.embeds.contributors.meta.total_bibliographic;
    }

    return contributorList.map(function (person, index, arr) {
        var names = $osf.extractContributorNamesFromAPIData(person);
        var name;
        var familyName = names.familyName;
        var givenName = names.givenName;
        var fullName = names.fullName;

        if (familyName) {
            name = familyName;
        } else if(givenName){
            name = givenName;
        } else if(fullName){
            name = fullName;
        } else {
            name = 'A contributor';
        }
        var comma;
        if (index === 0) {
            comma = '';
        } else {
            comma = ', ';
        }
        if (index > 2) {
            return m('span');
        }
        if (index === 2) {
            return m('span', ' + ' + (totalContributors - 2)); // We already show names of the two
        }
        return m('span', comma + name);
    });
}

/**
 * Displays date modified
 * @param {Object} item A Treebeard _item object for the row involved. Node information is inside item.data
 * @private
 */
function _poModified(item) {
    var node = item.data;
    var dateString = moment.utc(node.attributes.date_modified).fromNow();
    return m('span', dateString);
}

/**
 * Organizes all the row displays based on what that item requires.
 * @param {Object} item A Treebeard _item object for the row involved. Node information is inside item.data
 * @returns {Array} An array of columns as col objects
 * @this Treebeard.controller Check Treebeard API For available methods
 * @private
 */
function _poResolveRows(item) {
    var mobile = window.innerWidth < MOBILE_WIDTH; // true if mobile view
    var tb = this;
    var defaultColumns = [];
    if(this.isMultiselected(item.id)){
        item.css = 'fangorn-selected';
    } else {
        item.css = '';
    }

    defaultColumns.push({
        data : 'name',  // Data field name
        folderIcons : true,
        filter : true,
        css : 'po-draggable', // All projects are draggable since we separated collections from the grid
        custom : _poTitleColumn
    });

    if (!mobile) {
        defaultColumns.push({
            data : 'contributors',
            filter : true,
            custom : _poContributors
        }, {
            data : 'sortDate',
            filter : false,
            custom : _poModified
        });
    } else {
        defaultColumns.push({
            data : 'name',
            filter : false,
            custom : function (row){
                return m('.btn.btn-default.btn-sm[data-toggle="modal"][data-target="#infoModal"]', {
                }, m('i.fa.fa-ellipsis-h', {onclick: function() {
                    $osf.trackClick('myProjects', 'mobile', 'open-information-panel');
                }}));
            }
        });
    }

    return defaultColumns;
}

/**
 * Organizes the information for Column title row.
 * @returns {Array} An array of columns with pertinent column information
 * @private
 */
function _poColumnTitles() {
    var columns = [];
    var mobile = window.innerWidth < MOBILE_WIDTH; // true if mobile view
    if(!mobile){
        columns.push({
            title: 'Name',
            width : '55%',
            sort : true,
            sortType : 'text'
        },{
            title : 'Contributors',
            width : '25%',
            sort : false
        }, {
            title : 'Modified',
            width : '20%',
            sort : true,
            sortType : 'date'
        });
    } else {
        columns.push({
            title: 'Name',
            width : '90%',
            sort : true,
            sortType : 'text'
        },{
            title : '',
            width : '10%',
            sort : false
        });
    }

    return columns;
}

/**
 * Returns custom folder toggle icons for OSF
 * @param {Object} item A Treebeard _item object. Node information is inside item.data
 * @this Treebeard.controller
 * @returns {string} Returns a mithril template with m() function, or empty string.
 * @private
 */
function _poResolveToggle(item) {
    var toggleMinus = m('i.fa.fa-minus');
    var togglePlus = m('i.fa.fa-plus');
    var childrenCount = item.data.relationships.children ? item.data.relationships.children.links.related.meta.count : 0;
    if (childrenCount > 0) {
        if (item.open) {
            return toggleMinus;
        }
        return togglePlus;
    }
    return '';
}


/**
 * Hook to run after multiselect is run when an item is selected.
 * @param event Browser click event object
 * @param {Object} tree A Treebeard _item object. Node information is inside item.data
 * @this Treebeard.controller
 * @private
 */
function _poMultiselect(event, tree) {
    var tb = this;
    filterRowsNotInParent.call(tb, tb.multiselected());
    var scrollToItem = false;
    tb.options.updateSelected(tb.multiselected());
    if (tb.multiselected().length === 1) {
        tb.select('#tb-tbody').removeClass('unselectable');
        if (event.currentTarget != null && event.target.className.indexOf('po-draggable') !== -1) {
            $osf.trackClick('myProjects', 'projectOrganizer', 'single-project-selected');
        }
    } else if (tb.multiselected().length > 1) {
        $osf.trackClick('myProjects', 'projectOrganizer', 'multiple-projects-selected');
        tb.select('#tb-tbody').addClass('unselectable');
    }
    m.redraw();
}

/**
 * When multiple rows are selected remove those that are not in the parent
 * @param {Array} rows List of item objects
 * @returns {Array} newRows Returns the revised list of rows
 */
function filterRowsNotInParent(rows) {
    var tb = this;
    if (tb.multiselected().length < 2) {
        return tb.multiselected();
    }
    var i, newRows = [],
        originalRow = tb.find(tb.multiselected()[0].id),
        originalParent,
        currentItem;
    var changeColor = function() { $(this).css('background-color', ''); };
    if (typeof originalRow !== 'undefined') {
        originalParent = originalRow.parentID;
        for (i = 0; i < rows.length; i++) {
            currentItem = rows[i];
            if (currentItem.parentID === originalParent && currentItem.id !== -1) {
                newRows.push(rows[i]);
            } else {
                // The following row flashes a pastel red shade for a short time to denote that the row in question can't be multiselected with others
                $('.tb-row[data-id="' + rows[i].id + '"]').stop().css('background-color', '#D18C93').animate({ backgroundColor: '#fff'}, 500, changeColor);
            }
        }
    }
    tb.multiselected(newRows);
    tb.highlightMultiselect();
    return newRows;
}

/**
 * OSF-specific Treebeard options common to all addons.
 * For documentation visit: https://github.com/caneruguz/treebeard/wiki
 */
var tbOptions = {
    placement : 'dashboard',
    divID: 'projectOrganizer',
    rowHeight : 35,         // user can override or get from .tb-row height
    showTotal : 15,         // Actually this is calculated with div height, not needed. NEEDS CHECKING
    columnTitles : _poColumnTitles,
    resolveRows : _poResolveRows,
    showFilter : true,     // Gives the option to filter by showing the filter box.
    title : false,          // Title of the grid, boolean, string OR function that returns a string.
    allowMove : true,       // Turn moving on or off.
    moveClass : 'po-draggable',
    hoverClass : 'fangorn-hover',
    multiselect : true,
    hoverClassMultiselect : 'fangorn-selected',
    sortButtonSelector : {
        up : 'i.fa.fa-angle-up',
        down : 'i.fa.fa-angle-down'
    },
    sortDepth : 0,
    ondataload : function () {
        var tb = this,
            rowDiv = tb.select('.tb-row');
        rowDiv.first().trigger('click');
        $('.gridWrapper').on('mouseout', function () {
            tb.select('.tb-row').removeClass('po-hover');
        });
        m.render($(tb.options.dragContainment + ' .db-poFilter').get(0), tb.options.filterTemplate.call(this));
        tb.options.mpTreeData(tb.treeData);
        tb.options.mpBuildTree(tb.buildTree);
        tb.options.mpUpdateFolder(tb.updateFolder);
        tb.options.mpMultiselected(tb.multiselected);
        tb.options.mpHighlightMultiselect(tb.highlightMultiselect);
        tb.options._onload(tb);
    },
    ontogglefolder : function (item, event) {
        var tb = this;
        $osf.trackClick('myProjects', 'projectOrganizer', 'expand-collapse-project-children');
        $('[data-toggle="tooltip"]').tooltip();
    },
    onscrollcomplete : function () {
        $('[data-toggle="tooltip"]').tooltip();
    },
    onmultiselect : _poMultiselect,
    resolveIcon : function _poIconView(item) { // Project Organizer doesn't use icons
        var iconType = item.data.type === 'preprints' ? 'preprint' : item.data.attributes.category;
        return m('i.' + iconmap.projectComponentIcons[iconType]);
    },
    resolveToggle : _poResolveToggle,
    resolveLazyloadUrl : function(item) {
    if (item.open || item.data.relationships.children.links.related.meta.count === item.children.length)
        return null;
      var tb = this;
      var deferred = $.Deferred();
      var key = this.options.currentView().collection.id;

      this.options.fetchers[key].getChildren(item.data.id)
        .then(function(children) {
          item.children = [];
          // HACK to use promises with TB
          var child, i;
          for (i = 0; i < children.length; i++) {
            child = tb.buildTree(children[i], item);
            item.add(child);
          }
          item.open = true;
          tb.flatten(tb.treeData.children, tb.visibleTop);
          item.open = false;
          return deferred.resolve(null);
        });
      return deferred;
    },
    resolveRefreshIcon : function () {
        return m('i.fa.fa-refresh.fa-spin');
    }, naturalScrollLimit : 0,
    removeIcon : function(){
        return m.trust('&times;');
    },
    headerTemplate : function(){ return ''; },
    xhrconfig : function(xhr) {
        xhr.withCredentials = true;
    },
    ondblclickrow : function(item, event){
        var tb = this;
        $osf.trackClick('myProjects', 'projectOrganizer', 'double-click-project');
        function getAncestors (item) {
            var parent = item.parent();
            if(parent && parent.id > tb.treeData.id) {
                linkObject.ancestors.unshift(parent);
                getAncestors(parent);
            }
        }
        var node = item.data;
        var linkObject = new LinkObject('node', node, node.attributes.title);
        if (item.data.type !== 'preprints') {
            tb.options.fetchers[linkObject.id] = new NodeFetcher(item.data.types, item.data.relationships.children.links.related.href + '?related_counts=children&embed=contributors');
            tb.options.fetchers[linkObject.id].on(['page', 'done'], tb.options.onPageLoad);

            // Get ancestors
            linkObject.ancestors = [];
            getAncestors(item);
            tb.options.updateFilesData(linkObject);
        }
    },
    hScroll : 'auto',
    filterTemplate : function() {
        var tb = this;
        var mobile = window.innerWidth < MOBILE_WIDTH; // true if mobile view
        function resetFilter () {
            $osf.trackClick('myProjects', 'filter', 'clear-search');
            tb.filterText('');
            tb.resetFilter.call(tb);
            $('.db-poFilter>input').val('');
        }
<<<<<<< HEAD
        return [ m('input.form-control[placeholder="Filter displayed projects"][type="text"][aria-label="Project Filter Input"]', {
=======
        return [ m('input.form-control[placeholder="Filter loaded resources"][type="text"]', {
>>>>>>> 80f9d7ac
            style: 'display:inline;',
            onkeyup: function(event) {
                tb.options.showSidebar(false);
                if ($(this).val().length === 0) {
                    resetFilter();
                } else {
                    tb.filterText(event.target.value);
                    tb.filter(event);
                }
            },
            onchange: function(event) {
                tb.filterText(event.target.value);
                $osf.trackClick('myProjects', 'filter', 'search-projects');
            },
            value: tb.filterText()
        }),
        m('.filterReset', { onclick : resetFilter }, tb.options.removeIcon())];
    },
    hiddenFilterRows : ['tags', 'contributors'],
    lazyLoadOnLoad : function (tree, event) {
        var tb = this;
        function formatItems (arr) {
            var item;
            for(var i = 0; i < arr.length; i++){
                item = arr[i];
                formatDataforPO(item.data);
                if(item.children.length > 0){
                    formatItems(item.children);
                }
            }
        }
        formatItems(tree.children);
    }
};

var ProjectOrganizer = {
    controller : function (args) {
        LinkObject = args.LinkObject;
        NodeFetcher  = args.NodeFetcher;
        formatDataforPO = args.formatDataforPO;
        var self = this;
        self.updateTB = function(){
            var poOptions = $.extend(
                {
                    divID : 'projectOrganizer',
                    dragOptions : {
                        containment : '#dashboard'
                    },
                    updateSelected : args.updateSelected,
                    updateFilesData : args.updateFilesData,
                    filesData: args.filesData,
                    dragContainment : args.wrapperSelector,
                    resetUi : args.resetUi,
                    showSidebar : args.showSidebar,
                    loadValue : args.loadValue,
                    mpTreeData : args.treeData,
                    mpBuildTree : args.buildTree,
                    mpUpdateFolder : args.updateFolder,
                    currentView: args.currentView,
                    onPageLoad : args.onPageLoad,
                    fetchers : args.fetchers,
                    _onload: args._onload,
                    mpMultiselected : args.multiselected,
                    mpHighlightMultiselect : args.highlightMultiselect
                },
                tbOptions
            );
            if (args.resolveToggle){
                poOptions.resolveToggle = args.resolveToggle;
            }
            var tb = new Treebeard(poOptions, true);
            return tb;
        };
        self.tb = self.updateTB();
    },
    view : function (ctrl, args) {
        return m('.fb-project-organizer#projectOrganizer', ctrl.tb );
    }
};


module.exports = ProjectOrganizer;<|MERGE_RESOLUTION|>--- conflicted
+++ resolved
@@ -408,11 +408,7 @@
             tb.resetFilter.call(tb);
             $('.db-poFilter>input').val('');
         }
-<<<<<<< HEAD
-        return [ m('input.form-control[placeholder="Filter displayed projects"][type="text"][aria-label="Project Filter Input"]', {
-=======
-        return [ m('input.form-control[placeholder="Filter loaded resources"][type="text"]', {
->>>>>>> 80f9d7ac
+        return [ m('input.form-control[placeholder="Filter loaded resources"][type="text"][aria-label="Project Filter Input"]', {
             style: 'display:inline;',
             onkeyup: function(event) {
                 tb.options.showSidebar(false);
