--- conflicted
+++ resolved
@@ -18,20 +18,9 @@
 
 var LinkObject;
 var allProjectsCache;
-<<<<<<< HEAD
 var formatDataforPO;
-=======
 var allTopLevelProjectsCache;
-/* This sort projects is specific to data type used here for updates */
-function sortProjects (flatList) {
-    // Sorts by last modified
-    flatList.sort(function(a,b){
-        return new Date(b.data.attributes.date_modified) - new Date(a.data.attributes.date_modified);
-    });
-}
-
-
->>>>>>> ac2078c4
+
 /**
  * Edits the template for the column titles.
  * @param {Object} item A Treebeard _item object for the row involved. Node information is inside item.data
