--- conflicted
+++ resolved
@@ -182,19 +182,11 @@
     self.properties = questionSchema.properties || [];
     self.match = questionSchema.match || '';
 
-<<<<<<< HEAD
-    try {
-	self.extra =  ko.observableArray(self.data.extra || []);
-    } catch(e) {
-	self.extra = ko.observableArray([]);
-    }
-=======
     var extra = self.data.extra;
     if (self.data.extra && !$.isArray(self.data.extra)) {
         extra = [self.data.extra];
     }
     self.extra = ko.observableArray(extra || []);
->>>>>>> 77e6ac0a
 
     self.formattedFileList = ko.pureComputed(function() {
         return self.extra().map(function(elem) {
@@ -877,22 +869,14 @@
 	    var $elem = $('<span>');
 	    if (question.type === 'object') {
                 $elem.append(
-<<<<<<< HEAD
 		    $('<p class="breaklines"><small><em>' + $osf.htmlEscape(question.description) + '</em></small></p>'),
-=======
-		    $('<p class="breaklines"><small><em>' + question.description + '</em></small></p>'),
->>>>>>> 77e6ac0a
                     $.map(question.properties, function(subQuestion) {
                         subQuestion = self.context(subQuestion, self, true);
 			return unwrap(subQuestion);
 		    })
                 );
-<<<<<<< HEAD
             }
 	    else {
-=======
-            } else {
->>>>>>> 77e6ac0a
                 var value;
                 if (self.extensions[question.type] ) {
                     value = question.preview();
@@ -901,16 +885,9 @@
                 }
 		$elem.append(
 		    $('<span class="col-md-12">').append(
-<<<<<<< HEAD
 			$('<p class="breaklines"><small><em>' + $osf.htmlEscape(question.description) + '</em></small></p>'),
                             $('<span class="well col-md-12">').append(value)
 		));
-=======
-			$('<p class="breaklines"><small><em>' + question.description + '</em></small></p>'),
-			$('<span class="well col-md-12">').append(value)
-		    )
-		);
->>>>>>> 77e6ac0a
             }
 	    return $elem;
 	};
