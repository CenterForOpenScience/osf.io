--- conflicted
+++ resolved
@@ -880,15 +880,9 @@
                 }
 		$elem.append(
 		    $('<span class="col-md-12">').append(
-<<<<<<< HEAD
-			$('<p class="breaklines"><small><em>' + question.description + '</em></small></p>'),
-			$('<span class="breaklines well col-md-12">' + value + '</span>')
-		    )
-=======
                 $('<p class="breaklines"><small><em>' + $osf.htmlEscape(question.description) + '</em></small></p>'),
 			    $('<span class="well col-md-12">').append($osf.htmlEscape(value))
             )
->>>>>>> f2ed8238
 		);
             }
 	    return $elem;
