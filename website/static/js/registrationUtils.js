require('css/registrations.css');

var $ = require('jquery');
var ko = require('knockout');
var bootbox = require('bootbox');
var moment = require('moment');
var URI = require('URIjs');

require('js/koHelpers');

var $osf = require('js/osfHelpers');
var language = require('js/osfLanguage').registrations;

var editorExtensions = require('js/registrationEditorExtensions');

/**
 * @class Comment
 * Model for storing/editing/deleting comments on form fields
 *
 * @param {Object} data: optional data to instatiate model with
 * @param {User} data.user
 * @param {Date} data.lastModified
 * @param {String} data.value
 *
 * @type User
 * @property {String} id
 * @property {String} name
 **/
function Comment(data) {
        var self = this;

        self.saved = ko.observable(data ? true : false);

        data = data || {};
        self.user = data.user || $osf.currentUser();
        self.lastModified = new Date(data.lastModified) || new Date();
        self.value = ko.observable(data.value || '');
        self.value.subscribe(function() {
            self.lastModified = new Date();
        });

        self.created = new Date(data.created) || new Date();

        self.isDeleted = ko.observable(data.isDeleted || false);
        self.isDeleted.subscribe(function(isDeleted) {
            if (isDeleted) {
                self.value('');
            }
        });

        self.seenBy = ko.observableArray([self.user.id] || []);
        /**
         * Returns the author as the actual user, not 'You'
         **/
        self.author = ko.pureComputed(function() {
            return self.user.fullname;
        });

        /**
         * Returns 'You' if the current user is the commenter, else the commenter's name
         */
        self.getAuthor = ko.pureComputed(function() {
            if (self.user.id === $osf.currentUser().id) {
                return 'You';
            } else {
                return self.user.fullname;
            }
        });

        /**
         * Returns true if the current user is the comment creator
         **/
        self.canDelete = ko.pureComputed(function() {
            return self.user.id === $osf.currentUser().id;
        });
        /**
         * Returns true if the comment is saved and the current user is the comment creator
         **/
        self.canEdit = ko.pureComputed(function() {
            return !self.isDeleted() && self.saved() && self.user.id === $osf.currentUser().id;
        });
    }
    /** Toggle the comment's save state **/
Comment.prototype.toggleSaved = function(save) {
    var self = this;

    self.saved(!self.saved());
    if (self.saved()) {
        save();
    }
};
/** Indicate that a comment is deleted **/
Comment.prototype.delete = function(save) {
    var self = this;

    self.isDeleted(true);
    save();
};
/** Indicate that a user has seen a comment **/
Comment.prototype.viewComment = function(user) {
    this.seenBy.push(user.id);
};

/**
 * @class Question
 * Model for schema questions
 *
 * @param {Object} data: optional instantiation values
 * @param {String} data.title
 * @param {String} data.nav: short version of title
 * @param {String} data.type: 'string' | 'number' | 'choose' | 'object'; data type
 * @param {String} data.format: 'text' | 'textarea' | 'list'; format corresponding with data.type
 * @param {String} data.description
 * @param {String} data.help
 * @param {String} data.required
 * @param {String[]} data.options: array of options for 'choose' types
 * @param {Object[]} data.properties: object of sub-Question properties for 'object' types
 * @param {String} data.match: optional string that must be matched
 * @param {String} id: unique identifier
 **/
var Question = function(data, id) {
    var self = this;

    self.id = id || -1;

    if (data.value && typeof(data.value) === 'function') {
        // For subquestions, this could be an observable
        _value = data.value();
    } else {
        _value = data.value || null;
    }
    self.value = ko.observable(_value);
    self.setValue = function(val) {
        self.value(val);
    };

    self.title = data.title || 'Untitled';
    self.nav = data.nav || 'Untitled';
    self.type = data.type || 'string';
    self.format = data.format || 'text';
    self.required = data.required || false;
    self.description = data.description || '';
    self.help = data.help;
    self.options = data.options || [];
    self.properties = data.properties || {};
    self.match = data.match || '';

    if (self.required) {
        self.value.extend({
            required: true
        });
    } else {
        self.value.extend({
            required: false
        });
    }
    // A computed to allow rate-limiting save calls
    self.delayedValue = ko.computed(function() {
        return self.value();
    }).extend({ rateLimit: { method: 'notifyWhenChangesStop', timeout: 1000 } });

    self.extra = {};

    self.showExample = ko.observable(false);
    self.showUploader = ko.observable(false);

    self.comments = ko.observableArray(
        $.map(data.comments || [], function(comment) {
            return new Comment(comment);
        })
    );
    self.nextComment = ko.observable('');
    /**
     * @returns {Boolean} true if the nextComment <input> is not blank
     **/
    self.allowAddNext = ko.computed(function() {
        return (self.nextComment() || '').trim() !== '';
    });

    /**
     * @returns {Boolean} true if the value <input> is not blank
     **/
    self.isComplete = ko.computed(function() {
        return (self.value() || '').trim() !== '';
    });

    self.init();
};
/**
 * Maps 'object' type Questions's properties to sub-Questions
 **/
Question.prototype.init = function() {
    var self = this;
    if (self.type === 'object') {
        $.each(self.properties, function(prop, field) {
            self.properties[prop] = new Question(field, prop);
        });
    }
};
/**
 * Creates a new comment from the current value of Question.nextComment and clears nextComment
 *
 * @param {function}: save: save function for the current registrationDraft
 **/
Question.prototype.addComment = function(save) {
    var self = this;

    var comment = new Comment({
        value: self.nextComment()
    });
    comment.seenBy.push($osf.currentUser().id);
    self.comments.push(comment);
    self.nextComment('');
    save();
};
/**
 * Shows/hides the Question example
 **/
Question.prototype.toggleExample = function() {
    this.showExample(!this.showExample());
};
/**
 * Shows/hides the Question uploader
 **/
Question.prototype.toggleUploader = function() {
    this.showUploader(!this.showUploader());
};

/**
 * Model for MetaSchema instances
 *
 * @param {Object} params: instantiation values
 * @param {String} params.schema_name
 * @param {Integer} params.schema_version
 * @param {String} params.title: display title of schema
 * @param {Schema} params.schema
 *
 * @type Schema
 * @property {String} title
 * @property {Integer} version
 * @property {String} description
 * @property {String[]} fulfills: array of requirements/goals that this schema fulfills
 * @property {Page[]} pages
 *
 * @type Page
 * @property {String} id
 * @property {String} title
 * @property {Question[]} questions
 **/
var MetaSchema = function(params) {
    var self = this;

    self.name = params.schema_name;
    self.version = params.schema_version;
    self.title = params.title || params.schema.title;
    self.schema = params.schema || {};
    self.id = [self.name, self.version].join('_');

    self.requiresApproval = params.requires_approval || false;
    self.fulfills = params.fulfills || [];
    self.messages = params.messages || {};

    $.each(self.schema.pages, function(i, page) {
        var mapped = {};
        $.each(page.questions, function(qid, question) {
            mapped[qid] = new Question(question, qid);
        });
        self.schema.pages[i].questions = mapped;
    });
};
/**
 * @returns {Question[]} a flat list of the schema's questions
 **/
MetaSchema.prototype.flatQuestions = function() {
    var self = this;

    var flat = [];

    $.each(self.schema.pages, function(i, page) {
        $.each(page.questions, function(qid, question) {
            flat.push(question);
        });
    });
    return flat;
};

/**
 * @class Draft
 * Model for DraftRegistrations
 *
 * @param {Object} params
 * @param {String} params.pk: primary key of Draft
 * @param {Object} params.registration_schema: data to be passed to MetaSchema constructor
 * @param {Object} params.registration_metadata: saved Draft data
 * @param {User} params.initiator
 * @param {Date} params.initiated
 * @param {Boolean} params.is_pending_review
 * @param {Boolean} params.is_approved
 * @param {Date} params.updated
 * @param {Object} params.urls
 * @param {String} params.urls.edit
 * @param {String} params.urls.before_register
 * @param {String} params.urls.register
 * @property {Float} completion: percent completion of schema
 **/
var Draft = function(params, metaSchema) {
    var self = this;

    self.pk = params.pk;
    self.metaSchema = metaSchema || new MetaSchema(params.registration_schema);
    self.schema = ko.pureComputed(function() {
        return self.metaSchema.schema;
    });
    self.schemaData = params.registration_metadata || {};

    self.initiator = params.initiator;
    self.initiated = new Date(params.initiated);
    self.updated = new Date(params.updated);

    self.urls = params.urls || {};


    self.fulfills = params.fulfills || [];
    self.isPendingReview = params.is_pending_review;
    self.isApproved = params.is_approved;

    self.requiresApproval = ko.pureComputed(function() {
        return self.metaSchema && self.metaSchema.requiresApproval;
    });
    self.fulfills = ko.pureComputed(function() {
        return self.metaSchema ? self.metaSchema.fulfills : [];
    });

    self.completion = ko.computed(function() {
        var total = 0;
        var complete = 0;
        if (self.schemaData) {
            var schema = self.schema();
            $.each(schema.pages, function(i, page) {
                var completedQuestions = 0;
                $.each(page.questions, function(qid, question) {
                    var q = self.schemaData[qid];
<<<<<<< HEAD
                    if ( q && ((q.value || '').trim() !== ''))
                        complete++;
                    total++;
                });
    		    });
=======
                    // questions with an uploader have the question.value attr instead
                    if (q && q.question) {
                        if(!$osf.isBlank(q.question.value))
                            completedQuestions++;
                    } else {
                        if(q && !$osf.isBlank(q.value))
                            completedQuestions++;
                    }
                    if ( completedQuestions === Object.keys(page.questions).length )
                        complete++;
                });
                total++;
            });
>>>>>>> 138ae780
            return Math.ceil(100 * (complete / total));
        }
        return 0;
    });
};
Draft.prototype.preRegisterPrompts = function(response, confirm) {
    var self = this;
    bootbox.confirm({
        size: 'large',
        title: language.registerConfirm,
        message: $osf.joinPrompts(response.prompts),
        callback: function(result) {
            if (result) {
                confirm();
            }
        }
    });
};
Draft.prototype.preRegisterErrors = function(response, confirm) {
    bootbox.confirm(
        $osf.joinPrompts(
            response.errors,
            'Before you continue...'
        ) + '<br />' + language.registerSkipAddons,
        function(result) {
            if (result) {
                confirm();
            }
        }
    );
};
Draft.prototype.beforeRegister = function(data) {
    var self = this;

    $osf.block();

    return $.getJSON(self.urls.before_register).then(function(response) {
        if (response.errors && response.errors.length) {
            self.preRegisterErrors(response, self.preRegisterWarnings);
        } else if (response.prompts && response.prompts.length) {
            self.preRegisterPrompts(response, self.register.bind(self, data));
        } else {
            self.register(data);
        }
    }).always($osf.unblock);
};
Draft.prototype.onRegisterFail = bootbox.alert.bind(null, {
    title: 'Registration failed',
    message: language.registerFail
});
Draft.prototype.register = function(data) {
    var self = this;

    $osf.block();

    $osf.postJSON(self.urls.register, data)
        .done(function(response) {
            if (response.status === 'initiated') {
                window.location.assign(response.urls.registrations);
            } else if (response.status === 'error') {
                self.onRegisterFail();
            }
        }).always($osf.unblock).fail(self.onRegisterFail);
};


/**
 * @class RegistrationEditor
 *
 * @param {Object} urls
 * @param {String} urls.update: endpoint to update a draft instance
 * @param {String} editorID: id of editor DOM node
 * @property {ko.observable[Boolean]} readonly
 * @property {ko.observable[Draft]} draft
 * @property {ko.observable[Question]} currentQuestion
 * @property {Object} extensions: mapping of extenstion names to their view models
 **/
var RegistrationEditor = function(urls, editorId) {

    var self = this;

    self.urls = urls;

    self.readonly = ko.observable(false);

    self.draft = ko.observable();

    self.currentQuestion = ko.observable();
    // When the currentQuestion changes, save when it's rate-limited value changes
    self.currentQuestion.subscribe(function(question) {
         question.delayedValue.subscribe(self.save.bind(self));
    });
    self.showValidation = ko.observable(false);

    self.currentPages = ko.computed(function() {
        var draft = self.draft();
        if (!draft) {
            return [];
        }
        var schema = draft.schema();
        if (!schema) {
            return [];
        }
        return schema.pages;
    });

    self.lastSaveTime = ko.computed(function() {
        if (!self.draft()) {
            return null;
        }
        return self.draft().updated;
    });
    self.lastSaved = ko.computed(function() {
        var t = self.lastSaveTime();
        if (t) {
            return t.toGMTString();
        } else {
            return 'never';
        }
    });

    self.canRegister = ko.computed(function() {
        var draft = self.draft();
        return draft && draft.isApproved;
    });

    self.iterObject = $osf.iterObject;

    // TODO: better extensions system?
    self.extensions = {
        'osf-upload': editorExtensions.Uploader
    };
};
/**
 * Load draft data into the editor
 *
 * @param {Draft} draft
 **/
RegistrationEditor.prototype.init = function(draft) {
    var self = this;

    self.draft(draft);
    var metaSchema = draft.metaSchema;

    var schemaData = {};
    if (draft) {
        schemaData = draft.schemaData || {};
    }

    var questions = self.flatQuestions();
    $.each(questions, function(i, question) {
        var val = schemaData[question.id];
        if (val) {
            if (question.type === 'object') {
                $.each(question.properties, function(prop, subQuestion) {
                    val = schemaData[question.id][prop];
                    if (val) {
                        subQuestion.value(val.value);
                        subQuestion.comments($.map(val.comments || [], function(data) {
                            return new Comment(data);
                        }));
                    }
                });
            } else {
                question.value(val.value);
                question.comments($.map(val.comments || [], function(data) {
                    return new Comment(data);
                }));
            }
        }
    });
    self.currentQuestion(questions.shift());
};
/**
 * @returns {Question[]} flat list of the current schema's questions
 **/
RegistrationEditor.prototype.flatQuestions = function() {
    var self = this;

    return self.draft().metaSchema.flatQuestions();
};
/**
 * Creates a template context for editor type subtemplates. Looks for the data type
 * in the extension map, and if found instantiates that type's ViewModel. Otherwise
 * return the bare data Object
 *
 * @param {Object} data: data in current editor template scope
 * @returns {Object|ViewModel}
 **/
RegistrationEditor.prototype.context = function(data) {
    $.extend(data, {
        save: this.save.bind(this),
        readonly: this.readonly
    });

    if (this.extensions[data.type]) {
        return new this.extensions[data.type](data);
    }
    return data;
};
/**
 * Check that the Draft is valid before registering
 */
RegistrationEditor.prototype.check = function() {
    var self = this;

    var proceed = true;
    $.each(self.flatQuestions(), function(i, question) {
        if (question.required) {
            var valid = question.value.isValid();
            proceed = proceed && valid;
        }
    });
    if (!proceed) {

        bootbox.dialog({
            title: 'Registration Not Complete',
            message: 'There are errors in your registration. Please double check it and submit again.',
            buttons: {
                success: {
                    label: 'Ok',
                    className: 'btn-success',
                    callback: function() {
                        self.showValidation(true);
                    }
                }
            }
        });
    } else {
        window.location = self.draft().urls.register_page;
    }
};
RegistrationEditor.prototype.viewComments = function() {
    var self = this;

    var comments = self.currentQuestion().comments();
    $.each(comments, function(index, comment) {
        if (comment.seenBy().indexOf($osf.currentUser().id) === -1) {
            comment.seenBy.push($osf.currentUser().id);
        }
    });
};
RegistrationEditor.prototype.getUnseenComments = function(qid) {
    var self = this;

    var question = self.draft().schemaData[qid];
    var comments = question.comments || [];
    for (var key in question) {
        if (key === 'comments') {
            for (var i = 0; i < question[key].length - 1; i++) {
                if (question[key][i].indexOf($osf.currentUser().id) === -1) {
                    comments.push(question[key][i]);
                }
            }
        }
    }
    return comments;
};
/**
 * Load the next question into the editor, wrapping around if needed
 **/
RegistrationEditor.prototype.nextQuestion = function() {
    var self = this;

    var currentQuestion = self.currentQuestion();

    var questions = self.flatQuestions();
    var index = $osf.indexOf(questions, function(q) {
        return q.id === currentQuestion.id;
    });
    if (index + 1 === questions.length) {
        self.currentQuestion(questions.shift());
        self.viewComments();
    } else {
        self.currentQuestion(questions[index + 1]);
        self.viewComments();
    }
};
/**
 * Load the previous question into the editor, wrapping around if needed
 **/
RegistrationEditor.prototype.previousQuestion = function() {
    var self = this;

    var currentQuestion = self.currentQuestion();

    var questions = self.flatQuestions();
    var index = $osf.indexOf(questions, function(q) {
        return q.id === currentQuestion.id;
    });
    if (index - 1 < 0) {
        self.currentQuestion(questions.pop());
        self.viewComments();
    } else {
        self.currentQuestion(questions[index - 1]);
        self.viewComments();
    }
};
/**
 * Select a page, selecting the first question on that page
 **/
RegistrationEditor.prototype.selectPage = function(page) {
    var self = this;

    var firstQuestion = page.questions[Object.keys(page.questions)[0]];
    self.currentQuestion(firstQuestion);
    self.viewComments();
};
/**
 * Update draft primary key and updated time on server response
 **/
RegistrationEditor.prototype.updateData = function(response) {
    var self = this;

    var draft = self.draft();
    draft.pk = response.pk;
    draft.updated = new Date(response.updated);
    self.draft(draft);
};
RegistrationEditor.prototype.submitForReview = function() {
    var self = this;

    var draft = self.draft();
    var metaSchema = draft.metaSchema;
    var messages = metaSchema.messages;
    var beforeSubmitForApprovalMessage = messages.beforeSubmitForApproval || '';
    var afterSubmitForApprovalMessage = messages.afterSubmitForApproval || '';

    bootbox.confirm(beforeSubmitForApprovalMessage, function(confirmed) {
        if (confirmed) {
            $osf.postJSON(self.urls.submit.replace('{draft_pk}', self.draft().pk), {}).then(function() {
                bootbox.dialog({
                    closeButton: false,
                    message: afterSubmitForApprovalMessage,
                    title: 'Pre-Registration Prize Submission',
                    buttons: {
                        registrations: {
                            label: 'Return to registrations page',
                            className: 'btn-primary pull-right',
                            callback: function() {
                                window.location.href = self.draft().urls.registrations;
                            }
                        }
                    }
                });
            }).fail($osf.growl.bind(null, 'Error submitting for review', language.submitForReviewFail));
        }
    });
};
RegistrationEditor.prototype.submit = function() {
    var self = this;
    var currentNode = window.contextVars.node;
    var currentUser = $osf.currentUser();
    var messages = self.draft().messages;
    bootbox.confirm(messages.beforeSubmitForApproval, function(result) {
        if (result) {
            $osf.postJSON(self.urls.submit.replace('{draft_pk}', self.draft().pk), {
                node: currentNode,
                auth: currentUser
            }).then(function() {
                bootbox.dialog({
                    message: messages.afterSubmitForApproval,
                    title: 'Pre-Registration Prize Submission',
                    buttons: {
                        registrations: {
                            label: 'Return to registrations page',
                            className: 'btn-primary pull-right',
                            callback: function() {
                                window.location.href = self.draft().urls.registrations;
                            }
                        }
                    }
                });
            }).fail($osf.growl.bind(null, 'Error submitting for review', language.submitForReviewFail));
        }
    });
};
/**
 * Create a new draft
 **/
RegistrationEditor.prototype.create = function(schemaData) {
    var self = this;

    var metaSchema = self.draft().metaSchema;

    return $osf.postJSON(self.urls.create, {
        schema_name: metaSchema.name,
        schema_version: metaSchema.version,
        schema_data: schemaData
    }).then(self.updateData.bind(self));
};
RegistrationEditor.prototype.getCompletion = function() {
    var self = this;
    return self.draft().completion();
};
RegistrationEditor.prototype.putSaveData = function(payload) {
    var self = this;
    $osf.putJSON(self.urls.update.replace('{draft_pk}', self.draft().pk), payload).then(self.updateData.bind(self));
};
/**
 * Save the current Draft
 **/
RegistrationEditor.prototype.save = function() {
    var self = this;
    var metaSchema = self.draft().metaSchema;
    var schema = metaSchema.schema;
    var data = {};
    $.each(schema.pages, function(i, page) {
        $.each(page.questions, function(qid, question) {
            if (question.type === 'object') {
                var value = {};
                $.each(question.properties, function(prop, subQuestion) {
                    value[prop] = {
                        value: subQuestion.value(),
                        comments: ko.toJS(subQuestion.comments())
                    };
                });
                data[qid] = value;
            } else {
                data[qid] = {
                    value: question.value(),
                    comments: ko.toJS(question.comments())
                };
            }
        });
    });

    if (typeof self.draft().pk === 'undefined') {
        self.create(self);
    } else {
        self.putSaveData({
            schema_name: metaSchema.name,
            schema_version: metaSchema.version,
            schema_data: data
        });
    }
    return true;
};

/**
 * @class RegistrationManager
 * Model for listing DraftRegistrations
 *
 * @param {Object} node: optional data to instatiate model with
 * @param {String} draftsSelector: DOM node to bind VM to
 * @param {Object} urls:
 * @param {String} urls.list:
 * @param {String} urls.get:
 * @param {String} urls.delete:
 * @param {String} urls.edit:
 * @param {String} urls.schemas:
 **/
var RegistrationManager = function(node, draftsSelector, urls) {
    var self = this;

    self.node = node;
    self.draftsSelector = draftsSelector;

    self.urls = urls;

    self.schemas = ko.observableArray();
    self.selectedSchema = ko.observable({
        description: ''
    });

    // TODO: convert existing registration UI to frontend impl.
    // self.registrations = ko.observable([]);
    self.drafts = ko.observableArray();

    self.loading = ko.observable(true);

    self.preview = ko.observable(false);

    // bound functions
    self.getDraftRegistrations = $.getJSON.bind(null, self.urls.list);
    self.getSchemas = $.getJSON.bind(null, self.urls.schemas);

    self.previewSchema = ko.computed(function() {
        var schema = self.selectedSchema();
        return {
            schema: schema.schema,
            readonly: true
        };
    });
};
RegistrationManager.prototype.init = function() {
    var self = this;

    $osf.applyBindings(self, self.draftsSelector);

    var getSchemas = self.getSchemas();

    getSchemas.then(function(response) {
        self.schemas(
            $.map(response.meta_schemas, function(schema) {
                return new MetaSchema(schema);
            })
        );
    });

    var getDraftRegistrations = self.getDraftRegistrations();

    getDraftRegistrations.then(function(response) {
        self.drafts(
            $.map(response.drafts, function(draft) {
                return new Draft(draft);
            })
        );
    });

    $.when(getSchemas, getDraftRegistrations).then(function() {
        self.loading(false);
    });
};
/**
 * Confirm and delete a draft registration
 *
 * @param {Draft} draft:
 **/
RegistrationManager.prototype.deleteDraft = function(draft) {
    var self = this;

    bootbox.confirm('Are you sure you want to delete this draft registration?', function(confirmed) {
        if (confirmed) {
            $.ajax({
                url: self.urls.delete.replace('{draft_pk}', draft.pk),
                method: 'DELETE'
            }).then(function() {
                self.drafts.remove(function(item) {
                    return item.pk === draft.pk;
                });
            });
        }
    });
};
/**
 * Show the draft registration preview pane
 **/
RegistrationManager.prototype.beforeCreateDraft = function() {
    var self = this;

    var node = self.node;

    self.selectedSchema(self.schemas()[0]);
    self.preview(true);
};
/**
 * Redirect to the draft register page
 **/
RegistrationManager.prototype.maybeWarn = function(draft) {
    var redirect = function() {
        window.location.href = draft.urls.edit;
    };
    var callback = function(confirmed) {
        if (confirmed) {
            redirect();
        }
    };
    // TODO: Uncomment to support approvals
    if (draft.isApproved) {
        bootbox.confirm(language.beforeEditIsApproved, callback);
    } else if (draft.isPendingReview) {
        bootbox.confirm(language.beforeEditIsPendingReview, callback);
    } else {
        redirect();
    }
};

module.exports = {
    Comment: Comment,
    Question: Question,
    MetaSchema: MetaSchema,
    Draft: Draft,
    RegistrationEditor: RegistrationEditor,
    RegistrationManager: RegistrationManager
};<|MERGE_RESOLUTION|>--- conflicted
+++ resolved
@@ -340,27 +340,11 @@
                 var completedQuestions = 0;
                 $.each(page.questions, function(qid, question) {
                     var q = self.schemaData[qid];
-<<<<<<< HEAD
                     if ( q && ((q.value || '').trim() !== ''))
                         complete++;
                     total++;
                 });
     		    });
-=======
-                    // questions with an uploader have the question.value attr instead
-                    if (q && q.question) {
-                        if(!$osf.isBlank(q.question.value))
-                            completedQuestions++;
-                    } else {
-                        if(q && !$osf.isBlank(q.value))
-                            completedQuestions++;
-                    }
-                    if ( completedQuestions === Object.keys(page.questions).length )
-                        complete++;
-                });
-                total++;
-            });
->>>>>>> 138ae780
             return Math.ceil(100 * (complete / total));
         }
         return 0;
