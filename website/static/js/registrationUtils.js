require('css/registrations.css');

var $ = require('jquery');
var ko = require('knockout');
var bootbox = require('bootbox');
var moment = require('moment');
var URI = require('URIjs');

require('js/koHelpers');

var $osf = require('js/osfHelpers');
var language = require('js/osfLanguage').registrations;

var editorExtensions = require('js/registrationEditorExtensions');

var currentUser = window.contextVars.currentUser || {
    id: null,
    name: 'Anonymous'
};

/**
 * @class Comment
 * Model for storing/editing/deleting comments on form fields
 *
 * @param {Object} data: optional data to instatiate model with
 * @param {User} data.user
 * @param {Date} data.lastModified
 * @param {String} data.value
 *
 * @type User
 * @property {String} id
 * @property {String} name
 **/
function Comment(data) {
        var self = this;

        self.saved = ko.observable(data ? true : false);

        data = data || {};
        self.user = data.user || currentUser;
        self.lastModified = new Date(data.lastModified) || new Date();
        self.value = ko.observable(data.value || '');
        self.value.subscribe(function() {
            self.lastModified = new Date();
        });

        self.created = new Date(data.created) || new Date();

        self.isDeleted = ko.observable(data.isDeleted || false);
        self.isDeleted.subscribe(function(isDeleted) {
            if (isDeleted) {
                self.value('');
            }
        });

        self.seenBy = ko.observableArray([self.user.id] || []);
        /**
         * Returns the author as the actual user, not 'You'
         **/
        self.author = ko.pureComputed(function() {
            return self.user.fullname;
        });

        /**
         * Returns 'You' if the current user is the commenter, else the commenter's name
         */
        self.getAuthor = ko.pureComputed(function() {
            if (self.user.id === currentUser.id) {
                return 'You';
            } else {
                return self.user.fullname;
            }
        });

        /**
         * Returns true if the current user is the comment creator
         **/
        self.canDelete = ko.pureComputed(function() {
            return self.user.id === currentUser.id;
        });
        /**
         * Returns true if the comment is saved and the current user is the comment creator
         **/
        self.canEdit = ko.pureComputed(function() {
            return !self.isDeleted() && self.saved() && self.user.id === currentUser.id;
        });
    }
    /** Toggle the comment's save state **/
Comment.prototype.toggleSaved = function(save) {
    var self = this;

    self.saved(!self.saved());
    if (self.saved()) {
        save();
    }
};
/** Indicate that a comment is deleted **/
Comment.prototype.delete = function(save) {
    var self = this;

    self.isDeleted(true);
    save();
};
/** Indicate that a user has seen a comment **/
Comment.prototype.viewComment = function(user) {
    this.seenBy.push(user.id);
};

/**
 * @class Question
 * Model for schema questions
 *
 * @param {Object} data: optional instantiation values
 * @param {String} data.title
 * @param {String} data.nav: short version of title
 * @param {String} data.type: 'string' | 'number' | 'choose' | 'object'; data type
 * @param {String} data.format: 'text' | 'textarea' | 'list'; format corresponding with data.type
 * @param {String} data.description
 * @param {String} data.help
 * @param {String} data.required
 * @param {String[]} data.options: array of options for 'choose' types
 * @param {Object[]} data.properties: object of sub-Question properties for 'object' types
 * @param {String} data.match: optional string that must be matched
 * @param {String} id: unique identifier
 **/
var Question = function(data, id) {
    var self = this;

    self.id = id || -1;

    self.value = ko.observable(data.value || null);
    self.setValue = function(val) {
        self.value(val);
    };

    self.title = data.title || 'Untitled';
    self.nav = data.nav || 'Untitled';
    self.type = data.type || 'string';
    self.format = data.format || 'text';
    self.required = data.required || false;
    self.description = data.description || '';
    self.help = data.help;
    self.options = data.options || [];
    self.properties = data.properties || {};
    self.match = data.match || '';

    if (self.required) {
        self.value.extend({
            required: true
        });
    } else {
        self.value.extend({
            required: false
        });
    }
    // A computed to allow rate-limiting save calls
    self.delayedValue = ko.computed(function() {
        return self.value();
    }).extend({ rateLimit: { method: "notifyWhenChangesStop", timeout: 1000 } });

    self.extra = {};

    self.showExample = ko.observable(false);
    self.showUploader = ko.observable(false);

    self.comments = ko.observableArray(
        $.map(data.comments || [], function(comment) {
            return new Comment(comment);
        })
    );
    self.nextComment = ko.observable('');
    /**
     * @returns {Boolean} true if the nextComment <input> is not blank
     **/
    self.allowAddNext = ko.computed(function() {
        return (self.nextComment() || '').trim() !== '';
    });

    /**
     * @returns {Boolean} true if the value <input> is not blank
     **/
    self.isComplete = ko.computed(function() {
        return (self.value() || '').trim() !== '';
    });

    self.init();
};
/**
 * Maps 'object' type Questions's properties to sub-Questions
 **/
Question.prototype.init = function() {
    var self = this;
    if (self.type === 'object') {
        $.each(self.properties, function(prop, field) {
            self.properties[prop] = new Question(field, prop);
        });
    }
};
/**
 * Creates a new comment from the current value of Question.nextComment and clears nextComment
 *
 * @param {function}: save: save function for the current registrationDraft
 **/
Question.prototype.addComment = function(save) {
    var self = this;

    var comment = new Comment({
        value: self.nextComment()
    });
    comment.seenBy.push(currentUser.id);
    self.comments.push(comment);
    self.nextComment('');
    save();
};
/**
 * Shows/hides the Question example
 **/
Question.prototype.toggleExample = function() {
    this.showExample(!this.showExample());
};
/**
 * Shows/hides the Question uploader
 **/
Question.prototype.toggleUploader = function() {
    this.showUploader(!this.showUploader());
};

/**
 * Model for MetaSchema instances
 *
 * @param {Object} params: instantiation values
 * @param {String} params.schema_name
 * @param {Integer} params.schema_version
 * @param {String} params.title: display title of schema
 * @param {Schema} params.schema
 *
 * @type Schema
 * @property {String} title
 * @property {Integer} version
 * @property {String} description
 * @property {String[]} fulfills: array of requirements/goals that this schema fulfills
 * @property {Page[]} pages
 *
 * @type Page
 * @property {String} id
 * @property {String} title
 * @property {Question[]} questions
 **/
var MetaSchema = function(params) {
    var self = this;

    self.name = params.schema_name;
    self.version = params.schema_version;
    self.title = params.title || params.schema.title;
    self.schema = params.schema || {};
    self.id = [self.name, self.version].join('_');

    self.requiresApproval = params.requires_approval || false;
    self.fulfills = params.fulfills || [];
<<<<<<< HEAD

    var count = 1;
    $.each(self.schema.pages, function(i, page) {
        var mapped = {};
        $.each(page.questions, function(qid, question) {
            // This is necessary now since page.questions is a list
            // This is used to create more unique keys
            var questionId = 'q' + count;
            mapped[questionId]  = new Question(question, questionId);
            count++;
=======
    self.messages = params.messages || {};

    $.each(self.schema.pages, function(i, page) {
        var mapped = {};
        $.each(page.questions, function(qid, question) {
            mapped[qid] = new Question(question, qid);
>>>>>>> 3074a27c
        });
        self.schema.pages[i].questions = mapped;
    });
};
/**
 * @returns {Question[]} a flat list of the schema's questions
 **/
MetaSchema.prototype.flatQuestions = function() {
    var self = this;

    var flat = [];

    $.each(self.schema.pages, function(i, page) {
        $.each(page.questions, function(qid, question) {
            flat.push(question);
        });
    });
    return flat;
};

/**
 * @class Draft
 * Model for DraftRegistrations
 *
 * @param {Object} params
 * @param {String} params.pk: primary key of Draft
 * @param {Object} params.registration_schema: data to be passed to MetaSchema constructor
 * @param {Object} params.registration_metadata: saved Draft data
 * @param {User} params.initiator
 * @param {Date} params.initiated
 * @param {Boolean} params.is_pending_review
 * @param {Boolean} params.is_approved
 * @param {Date} params.updated
 * @param {Object} params.urls
 * @param {String} params.urls.edit
 * @param {String} params.urls.before_register
 * @param {String} params.urls.register
 * @property {Float} completion: percent completion of schema
 **/
var Draft = function(params, metaSchema) {
    var self = this;

    self.pk = params.pk;
    self.metaSchema = metaSchema || new MetaSchema(params.registration_schema);
    self.schema = ko.pureComputed(function() {
        return self.metaSchema.schema;
    });
    self.schemaData = params.registration_metadata || {};

    self.initiator = params.initiator;
    self.initiated = new Date(params.initiated);
    self.updated = new Date(params.updated);

    self.urls = params.urls || {};


    self.fulfills = params.fulfills || [];
    self.isPendingReview = params.is_pending_review;
    self.isApproved = params.is_approved;

    self.requiresApproval = ko.pureComputed(function() {
        return self.metaSchema && self.metaSchema.requiresApproval;
    });
    self.fulfills = ko.pureComputed(function() {
        return self.metaSchema ? self.metaSchema.fulfills : [];
    });

    self.completion = ko.computed(function() {
        var total = 0;
        var complete = 0;
        if (self.schemaData) {
            var schema = self.schema();
            $.each(schema.pages, function(i, page) {
                $.each(page.questions, function(qid, question) {
                    var q = self.schemaData[qid];
                    if (q && (q.value || '').trim()) {
                        complete++;
                    }
                    total++;
                });
            });
<<<<<<< HEAD
        return Math.ceil(100 * (complete / total));
=======
            return Math.ceil(100 * (complete / total));
>>>>>>> 3074a27c
        }
        return 0;
    });
};
Draft.prototype.preRegisterPrompts = function(response, confirm) {
    var self = this;
    bootbox.confirm({
        size: 'large',
        title: language.registerConfirm,
        message: $osf.joinPrompts(response.prompts),
        callback: function(result) {
            if (result) {
                confirm();
            }
        }
    });
};
Draft.prototype.preRegisterErrors = function(response, confirm) {
    bootbox.confirm(
        $osf.joinPrompts(
            response.errors,
            'Before you continue...'
        ) + '<br />' + language.registerSkipAddons,
        function(result) {
            if (result) {
                confirm();
            }
        }
    );
};
Draft.prototype.beforeRegister = function(data) {
    var self = this;

    $osf.block();

    return $.getJSON(self.urls.before_register).then(function(response) {
        if (response.errors && response.errors.length) {
            self.preRegisterErrors(response, self.preRegisterWarnings);
        } else if (response.prompts && response.prompts.length) {
            self.preRegisterPrompts(response, self.register.bind(self, data));
        } else {
            self.register(data);
        }
    }).always($osf.unblock);
};
Draft.prototype.onRegisterFail = bootbox.alert.bind(null, {
    title: 'Registration failed',
    message: language.registerFail
});
Draft.prototype.register = function(data) {
    var self = this;

    $osf.block();

    $osf.postJSON(self.urls.register, data)
        .done(function(response) {
            if (response.status === 'initiated') {
                window.location.assign(response.urls.registrations);
            } else if (response.status === 'error') {
                self.onRegisterFail();
            }
        }).always($osf.unblock).fail(self.onRegisterFail);
};


/**
 * @class RegistrationEditor
 *
 * @param {Object} urls
 * @param {String} urls.update: endpoint to update a draft instance
 * @param {String} editorID: id of editor DOM node
 * @property {ko.observable[Boolean]} readonly
 * @property {ko.observable[Draft]} draft
 * @property {ko.observable[Question]} currentQuestion
 * @property {Object} extensions: mapping of extenstion names to their view models
 **/
var RegistrationEditor = function(urls, editorId) {

    var self = this;

    self.urls = urls;

    self.readonly = ko.observable(false);

    self.draft = ko.observable();

    self.currentQuestion = ko.observable();
    // When the currentQuestion changes, save when it's rate-limited value changes
    self.currentQuestion.subscribe(function(question) {
         question.delayedValue.subscribe(self.save.bind(self));
    });
    self.showValidation = ko.observable(false);

    self.currentPages = ko.computed(function() {
        var draft = self.draft();
        if (!draft) {
            return [];
        }
        var schema = draft.schema();
        if (!schema) {
            return [];
        }
        return schema.pages;
    });

    self.lastSaveTime = ko.computed(function() {
        if (!self.draft()) {
            return null;
        }
        return self.draft().updated;
    });
    self.lastSaved = ko.computed(function() {
        var t = self.lastSaveTime();
        if (t) {
            return t.toGMTString();
<<<<<<< HEAD
        }
        else {
=======
        } else {
>>>>>>> 3074a27c
            return 'never';
        }
    });

    self.canRegister = ko.computed(function() {
        var draft = self.draft();
        return draft && draft.isApproved;
    });

    self.iterObject = $osf.iterObject;

    // TODO: better extensions system?
    self.extensions = {
        'osf-upload': editorExtensions.Uploader
    };
};
/**
 * Load draft data into the editor
 *
 * @param {Draft} draft
 **/
RegistrationEditor.prototype.init = function(draft) {
    var self = this;

    self.draft(draft);
    var metaSchema = draft.metaSchema;

    var schemaData = {};
    if (draft) {
        schemaData = draft.schemaData || {};
    }

    var questions = self.flatQuestions();
    $.each(questions, function(i, question) {
        var val = schemaData[question.id];
        if (val) {
            if (question.type === 'object') {
                $.each(question.properties, function(prop, subQuestion) {
                    val = schemaData[question.id][prop];
                    if (val) {
                        subQuestion.value(val.value);
                        subQuestion.comments($.map(val.comments || [], function(data) {
                            return new Comment(data);
                        }));
                    }
                });
            } else {
                question.value(val.value);
                question.comments($.map(val.comments || [], function(data) {
                    return new Comment(data);
                }));
            }
        }
    });
    self.currentQuestion(questions.shift());
};
/**
 * @returns {Question[]} flat list of the current schema's questions
 **/
RegistrationEditor.prototype.flatQuestions = function() {
    var self = this;

    return self.draft().metaSchema.flatQuestions();
};
/**
 * Creates a template context for editor type subtemplates. Looks for the data type
 * in the extension map, and if found instantiates that type's ViewModel. Otherwise
 * return the bare data Object
 *
 * @param {Object} data: data in current editor template scope
 * @returns {Object|ViewModel}
 **/
RegistrationEditor.prototype.context = function(data) {
    $.extend(data, {
        save: this.save.bind(this),
        readonly: this.readonly
    });

    if (this.extensions[data.type]) {
        return new this.extensions[data.type](data);
    }
    return data;
};
/**
 * Check that the Draft is valid before registering
 */
RegistrationEditor.prototype.check = function() {
    var self = this;

    var proceed = true;
    $.each(self.flatQuestions(), function(i, question) {
        if (question.required) {
            var valid = question.value.isValid();
            proceed = proceed && valid;
        }
    });
    if (!proceed) {

        bootbox.dialog({
            title: 'Registration Not Complete',
            message: 'There are errors in your registration. Please double check it and submit again.',
            buttons: {
                success: {
                    label: 'Ok',
                    className: 'btn-success',
                    callback: function() {
                        self.showValidation(true);
                    }
                }
            }
        });
    } else {
        window.location = self.draft().urls.register_page;
    }
};
<<<<<<< HEAD
// TODO: uncomment when we support commenting
//RegistrationEditor.prototype.viewComments = function() {
//    var self = this;
//
//    var comments = self.currentQuestion().comments();
//    $.each(comments, function(index, comment) {
//        if (comment.seenBy().indexOf(currentUser.id) === -1) {
//            comment.seenBy.push(currentUser.id);
//        }
//    });
//};
//RegistrationEditor.prototype.getUnseenComments = function(qid) {
//    var self = this;
//
//    var question = self.draft().schemaData[qid];
//    var comments = question.comments || [];
//    for (var key in question) {
//        if (key === 'comments') {
//            for (var i = 0; i < question[key].length - 1; i++) {
//                if (question[key][i].indexOf(currentUser.id) === -1) {
//                    comments.push(question[key][i]);
//                }
//            }
//        }
//    }
//    return comments;
//};
=======
RegistrationEditor.prototype.viewComments = function() {
    var self = this;

    var comments = self.currentQuestion().comments();
    $.each(comments, function(index, comment) {
        if (comment.seenBy().indexOf(currentUser.id) === -1) {
            comment.seenBy.push(currentUser.id);
        }
    });
};
RegistrationEditor.prototype.getUnseenComments = function(qid) {
    var self = this;

    var question = self.draft().schemaData[qid];
    var comments = question.comments || [];
    for (var key in question) {
        if (key === 'comments') {
            for (var i = 0; i < question[key].length - 1; i++) {
                if (question[key][i].indexOf(currentUser.id) === -1) {
                    comments.push(question[key][i]);
                }
            }
        }
    }
    return comments;
};
>>>>>>> 3074a27c
/**
 * Load the next question into the editor, wrapping around if needed
 **/
RegistrationEditor.prototype.nextQuestion = function() {
    var self = this;

    var currentQuestion = self.currentQuestion();

    var questions = self.flatQuestions();
    var index = $osf.indexOf(questions, function(q) {
        return q.id === currentQuestion.id;
    });
    if (index + 1 === questions.length) {
        self.currentQuestion(questions.shift());
        self.viewComments();
    } else {
        self.currentQuestion(questions[index + 1]);
        self.viewComments();
    }
};
/**
 * Load the previous question into the editor, wrapping around if needed
 **/
RegistrationEditor.prototype.previousQuestion = function() {
    var self = this;

    var currentQuestion = self.currentQuestion();

    var questions = self.flatQuestions();
    var index = $osf.indexOf(questions, function(q) {
        return q.id === currentQuestion.id;
    });
    if (index - 1 < 0) {
        self.currentQuestion(questions.pop());
        self.viewComments();
    } else {
        self.currentQuestion(questions[index - 1]);
        self.viewComments();
    }
};
/**
 * Select a page, selecting the first question on that page
 **/
RegistrationEditor.prototype.selectPage = function(page) {
    var self = this;

    var firstQuestion = page.questions[Object.keys(page.questions)[0]];
    self.currentQuestion(firstQuestion);
    self.viewComments();
};
/**
 * Update draft primary key and updated time on server response
 **/
RegistrationEditor.prototype.updateData = function(response) {
    var self = this;

    var draft = self.draft();
    draft.pk = response.pk;
    draft.updated = new Date(response.updated);
    self.draft(draft);
};
<<<<<<< HEAD
// TODO: uncomment to allow submit for review
//RegistrationEditor.prototype.submitForReview = function() {
//    var self = this;
//
//    var messages = self.draft().messages;
//    bootbox.confirm(messages.beforeSubmitForApproval, function(result) {
//	if(result) {
//      $osf.postJSON(self.urls.submit.replace('{draft_pk}', self.draft().pk), {}).then(function() {
//		bootbox.dialog({
//                    closeButton: false,
//          message: messages.afterSubmitForApproval,
//          title: 'Pre-Registration Prize Submission',
//          buttons: {
//                        registrations: {
//                            label: 'Return to registrations page',
//                            className: 'btn-primary pull-right',
//                            callback: function() {
//                                window.location.href = self.draft().urls.registrations;
//                            }
//                        }
//          }
//		});
//            }).fail($osf.growl.bind(null, 'Error submitting for review', language.submitForReviewFail));
//	}
//    });
//};
// TODO: uncomment when we allow submitting for review
//RegistrationEditor.prototype.submit = function() {
//    var self = this;
//
//    var currentNode = window.contextVars.node;
//    var currentUser = window.contextVars.currentUser;
//
//    var messages = self.draft().messages;
//    bootbox.confirm(messages.beforeSubmitForApproval, function(result) {
//        if(result) {
//            $osf.postJSON(self.urls.submit.replace('{draft_pk}', self.draft().pk), {
//                node: currentNode,
//                auth: currentUser
//            }).then(function() {
//                bootbox.dialog({
//                    message: messages.afterSubmitForApproval,
//                    title: 'Pre-Registration Prize Submission',
//                    buttons: {
//                        registrations: {
//                            label: 'Return to registrations page',
//                            className: 'btn-primary pull-right',
//                            callback: function() {
//                                window.location.href = self.draft().urls.registrations;
//                            }
//                        }
//                    }
//                });
//            }).fail($osf.growl.bind(null, 'Error submitting for review', language.submitForReviewFail));
//        }
//    });
//};
=======
RegistrationEditor.prototype.submitForReview = function() {
    var self = this;

    var draft = self.draft();
    var metaSchema = draft.metaSchema;
    var messages = metaSchema.messages;
    var beforeSubmitForApprovalMessage = messages.beforeSubmitForApproval || '';
    var afterSubmitForApprovalMessage = messages.afterSubmitForApproval || '';

    bootbox.confirm(beforeSubmitForApprovalMessage, function(confirmed) {
        if (confirmed) {
            $osf.postJSON(self.urls.submit.replace('{draft_pk}', self.draft().pk), {}).then(function() {
                bootbox.dialog({
                    closeButton: false,
                    message: afterSubmitForApprovalMessage,
                    title: 'Pre-Registration Prize Submission',
                    buttons: {
                        registrations: {
                            label: 'Return to registrations page',
                            className: 'btn-primary pull-right',
                            callback: function() {
                                window.location.href = self.draft().urls.registrations;
                            }
                        }
                    }
                });
            }).fail($osf.growl.bind(null, 'Error submitting for review', language.submitForReviewFail));
        }
    });
};
RegistrationEditor.prototype.submit = function() {
    var self = this;
    var currentNode = window.contextVars.node;
    var currentUser = window.contextVars.currentUser;
    var messages = self.draft().messages;
    bootbox.confirm(messages.beforeSubmitForApproval, function(result) {
        if (result) {
            $osf.postJSON(self.urls.submit.replace('{draft_pk}', self.draft().pk), {
                node: currentNode,
                auth: currentUser
            }).then(function() {
                bootbox.dialog({
                    message: messages.afterSubmitForApproval,
                    title: 'Pre-Registration Prize Submission',
                    buttons: {
                        registrations: {
                            label: 'Return to registrations page',
                            className: 'btn-primary pull-right',
                            callback: function() {
                                window.location.href = self.draft().urls.registrations;
                            }
                        }
                    }
                });
            }).fail($osf.growl.bind(null, 'Error submitting for review', language.submitForReviewFail));
        }
    });
};
>>>>>>> 3074a27c
/**
 * Create a new draft
 **/
RegistrationEditor.prototype.create = function(schemaData) {
    var self = this;

    var metaSchema = self.draft().metaSchema;

    return $osf.postJSON(self.urls.create, {
        schema_name: metaSchema.name,
        schema_version: metaSchema.version,
        schema_data: schemaData
    }).then(self.updateData.bind(self));
};
RegistrationEditor.prototype.putSaveData = function(payload) {
    var self = this;
    $osf.putJSON(self.urls.update.replace('{draft_pk}', self.draft().pk), payload).then(self.updateData.bind(self));
};
/**
 * Save the current Draft
 **/
RegistrationEditor.prototype.save = function() {
    var self = this;
    var metaSchema = self.draft().metaSchema;
    var schema = metaSchema.schema;
    var data = {};
    $.each(schema.pages, function(i, page) {
        $.each(page.questions, function(qid, question) {
            if (question.type === 'object') {
                var value = {};
                $.each(question.properties, function(prop, subQuestion) {
                    value[prop] = {
                        value: subQuestion.value(),
                        comments: ko.toJS(subQuestion.comments())
                    };
                });
                data[qid] = value;
            } else {
                data[qid] = {
                    value: question.value(),
                    comments: ko.toJS(question.comments())
                };
            }
        });
    });

    if (typeof self.draft().pk === 'undefined') {
        self.create(self);
    } else {
        self.putSaveData({
            schema_name: metaSchema.name,
            schema_version: metaSchema.version,
            schema_data: data
        });
    }
    return true;
};

/**
 * @class RegistrationManager
 * Model for listing DraftRegistrations
 *
 * @param {Object} node: optional data to instatiate model with
 * @param {String} draftsSelector: DOM node to bind VM to
 * @param {Object} urls:
 * @param {String} urls.list:
 * @param {String} urls.get:
 * @param {String} urls.delete:
 * @param {String} urls.edit:
 * @param {String} urls.schemas:
 **/
var RegistrationManager = function(node, draftsSelector, urls) {
    var self = this;

    self.node = node;
    self.draftsSelector = draftsSelector;

    self.urls = urls;

    self.schemas = ko.observableArray();
    self.selectedSchema = ko.observable({
        description: ''
    });

    // TODO: convert existing registration UI to frontend impl.
    // self.registrations = ko.observable([]);
    self.drafts = ko.observableArray();

    self.loading = ko.observable(true);

    self.preview = ko.observable(false);

    // bound functions
    self.getDraftRegistrations = $.getJSON.bind(null, self.urls.list);
    self.getSchemas = $.getJSON.bind(null, self.urls.schemas);

    self.previewSchema = ko.computed(function() {
        var schema = self.selectedSchema();
        return {
            schema: schema.schema,
            readonly: true
        };
    });
};
RegistrationManager.prototype.init = function() {
    var self = this;

    $osf.applyBindings(self, self.draftsSelector);

    var getSchemas = self.getSchemas();

    getSchemas.then(function(response) {
        self.schemas(
            $.map(response.meta_schemas, function(schema) {
                return new MetaSchema(schema);
            })
        );
    });

    var getDraftRegistrations = self.getDraftRegistrations();

    getDraftRegistrations.then(function(response) {
        self.drafts(
            $.map(response.drafts, function(draft) {
                return new Draft(draft);
            })
        );
    });

    $.when(getSchemas, getDraftRegistrations).then(function() {
        self.loading(false);
    });
};
/**
 * Confirm and delete a draft registration
 *
 * @param {Draft} draft:
 **/
RegistrationManager.prototype.deleteDraft = function(draft) {
    var self = this;

    bootbox.confirm('Are you sure you want to delete this draft registration?', function(confirmed) {
        if (confirmed) {
            $.ajax({
                url: self.urls.delete.replace('{draft_pk}', draft.pk),
                method: 'DELETE'
            }).then(function() {
                self.drafts.remove(function(item) {
                    return item.pk === draft.pk;
                });
            });
        }
    });
};
/**
 * Show the draft registration preview pane
 **/
RegistrationManager.prototype.beforeCreateDraft = function() {
    var self = this;

    var node = self.node;

    self.selectedSchema(self.schemas()[0]);
    self.preview(true);
};
/**
 * Redirect to the draft register page
 **/
RegistrationManager.prototype.maybeWarn = function(draft) {
    var redirect = function() {
        window.location.href = draft.urls.edit;
    };
    var callback = function(confirmed) {
        if (confirmed) {
            redirect();
        }
    };
    // TODO: Uncomment to support approvals
    // if (draft.isApproved) {
    //     bootbox.confirm(language.beforeEditIsApproved, callback);
    // }
    // else if (draft.isPendingReview) {
    //     bootbox.confirm(language.beforeEditIsPendingReview, callback);
    // }
    // else {
    redirect();
    // }
};

module.exports = {
    Comment: Comment,
    Question: Question,
    MetaSchema: MetaSchema,
    Draft: Draft,
    RegistrationEditor: RegistrationEditor,
    RegistrationManager: RegistrationManager
};<|MERGE_RESOLUTION|>--- conflicted
+++ resolved
@@ -257,25 +257,12 @@
 
     self.requiresApproval = params.requires_approval || false;
     self.fulfills = params.fulfills || [];
-<<<<<<< HEAD
-
-    var count = 1;
-    $.each(self.schema.pages, function(i, page) {
-        var mapped = {};
-        $.each(page.questions, function(qid, question) {
-            // This is necessary now since page.questions is a list
-            // This is used to create more unique keys
-            var questionId = 'q' + count;
-            mapped[questionId]  = new Question(question, questionId);
-            count++;
-=======
     self.messages = params.messages || {};
 
     $.each(self.schema.pages, function(i, page) {
         var mapped = {};
         $.each(page.questions, function(qid, question) {
             mapped[qid] = new Question(question, qid);
->>>>>>> 3074a27c
         });
         self.schema.pages[i].questions = mapped;
     });
@@ -357,11 +344,7 @@
                     total++;
                 });
             });
-<<<<<<< HEAD
-        return Math.ceil(100 * (complete / total));
-=======
             return Math.ceil(100 * (complete / total));
->>>>>>> 3074a27c
         }
         return 0;
     });
@@ -477,12 +460,7 @@
         var t = self.lastSaveTime();
         if (t) {
             return t.toGMTString();
-<<<<<<< HEAD
-        }
-        else {
-=======
         } else {
->>>>>>> 3074a27c
             return 'never';
         }
     });
@@ -598,35 +576,6 @@
         window.location = self.draft().urls.register_page;
     }
 };
-<<<<<<< HEAD
-// TODO: uncomment when we support commenting
-//RegistrationEditor.prototype.viewComments = function() {
-//    var self = this;
-//
-//    var comments = self.currentQuestion().comments();
-//    $.each(comments, function(index, comment) {
-//        if (comment.seenBy().indexOf(currentUser.id) === -1) {
-//            comment.seenBy.push(currentUser.id);
-//        }
-//    });
-//};
-//RegistrationEditor.prototype.getUnseenComments = function(qid) {
-//    var self = this;
-//
-//    var question = self.draft().schemaData[qid];
-//    var comments = question.comments || [];
-//    for (var key in question) {
-//        if (key === 'comments') {
-//            for (var i = 0; i < question[key].length - 1; i++) {
-//                if (question[key][i].indexOf(currentUser.id) === -1) {
-//                    comments.push(question[key][i]);
-//                }
-//            }
-//        }
-//    }
-//    return comments;
-//};
-=======
 RegistrationEditor.prototype.viewComments = function() {
     var self = this;
 
@@ -653,7 +602,6 @@
     }
     return comments;
 };
->>>>>>> 3074a27c
 /**
  * Load the next question into the editor, wrapping around if needed
  **/
@@ -715,65 +663,6 @@
     draft.updated = new Date(response.updated);
     self.draft(draft);
 };
-<<<<<<< HEAD
-// TODO: uncomment to allow submit for review
-//RegistrationEditor.prototype.submitForReview = function() {
-//    var self = this;
-//
-//    var messages = self.draft().messages;
-//    bootbox.confirm(messages.beforeSubmitForApproval, function(result) {
-//	if(result) {
-//      $osf.postJSON(self.urls.submit.replace('{draft_pk}', self.draft().pk), {}).then(function() {
-//		bootbox.dialog({
-//                    closeButton: false,
-//          message: messages.afterSubmitForApproval,
-//          title: 'Pre-Registration Prize Submission',
-//          buttons: {
-//                        registrations: {
-//                            label: 'Return to registrations page',
-//                            className: 'btn-primary pull-right',
-//                            callback: function() {
-//                                window.location.href = self.draft().urls.registrations;
-//                            }
-//                        }
-//          }
-//		});
-//            }).fail($osf.growl.bind(null, 'Error submitting for review', language.submitForReviewFail));
-//	}
-//    });
-//};
-// TODO: uncomment when we allow submitting for review
-//RegistrationEditor.prototype.submit = function() {
-//    var self = this;
-//
-//    var currentNode = window.contextVars.node;
-//    var currentUser = window.contextVars.currentUser;
-//
-//    var messages = self.draft().messages;
-//    bootbox.confirm(messages.beforeSubmitForApproval, function(result) {
-//        if(result) {
-//            $osf.postJSON(self.urls.submit.replace('{draft_pk}', self.draft().pk), {
-//                node: currentNode,
-//                auth: currentUser
-//            }).then(function() {
-//                bootbox.dialog({
-//                    message: messages.afterSubmitForApproval,
-//                    title: 'Pre-Registration Prize Submission',
-//                    buttons: {
-//                        registrations: {
-//                            label: 'Return to registrations page',
-//                            className: 'btn-primary pull-right',
-//                            callback: function() {
-//                                window.location.href = self.draft().urls.registrations;
-//                            }
-//                        }
-//                    }
-//                });
-//            }).fail($osf.growl.bind(null, 'Error submitting for review', language.submitForReviewFail));
-//        }
-//    });
-//};
-=======
 RegistrationEditor.prototype.submitForReview = function() {
     var self = this;
 
@@ -832,7 +721,6 @@
         }
     });
 };
->>>>>>> 3074a27c
 /**
  * Create a new draft
  **/
