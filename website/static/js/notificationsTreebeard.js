--- conflicted
+++ resolved
@@ -54,7 +54,7 @@
         naturalScrollLimit : 0,
         onload : function () {
             var tb = this;
-            expandOnLoad.call(tb);
+             $tb.expandOnLoad.call(tb);
         },
         resolveRows: function notificationResolveRows(item){
             var options = [];
@@ -188,10 +188,6 @@
         }
     });
     var grid = new Treebeard(tbOptions);
-<<<<<<< HEAD
-    $tb.expandOnLoad.call(grid.tbController);
-=======
->>>>>>> 643bb278
 }
 
 module.exports = ProjectNotifications;