--- conflicted
+++ resolved
@@ -190,10 +190,9 @@
                                     subscribe(item, ev.target.value);
                                 }},
                                 [
-<<<<<<< HEAD
-                                    item.data.event.title !== 'comment_replies' && !~item.data.event.title.indexOf('mentions') ?
-                                        m('option', {value: 'none', selected : item.data.event.notificationType === 'none' ? 'selected': ''}, 'Never') :
-                                        null,
+                                    ~item.data.event.title.indexOf('mentions') ?
+                                        null :
+                                        m('option', {value: 'none', selected : item.data.event.notificationType === 'none' ? 'selected': ''}, 'Never'),
                                     ~item.data.event.title.indexOf('mentions') ?
                                         null :
                                         m('option', {value: 'email_transactional', selected : item.data.event.notificationType === 'email_transactional' ? 'selected': ''}, 'Instantly'),
@@ -203,11 +202,6 @@
                                     ~item.data.event.title.indexOf('mentions') ?
                                         m('option', {value: 'email_transactional', selected: 'email_transactional', disabled: true}, 'Instantly') :
                                         null,
-=======
-                                    m('option', {value: 'none', selected : item.data.event.notificationType === 'none' ? 'selected': ''}, 'Never'),
-                                    m('option', {value: 'email_transactional', selected : item.data.event.notificationType === 'email_transactional' ? 'selected': ''}, 'Instantly'),
-                                    m('option', {value: 'email_digest', selected : item.data.event.notificationType === 'email_digest' ? 'selected': ''}, 'Daily')
->>>>>>> 6e449d62
                             ])
                         ]);
                     }
