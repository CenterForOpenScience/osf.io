/**
* Paginator model
*/
'use strict';
var ko = require('knockout');
var oop = require('js/oop');
var MAX_PAGES_ON_PAGINATOR = 17;
var MAX_PAGES_ON_PAGINATOR_SIDE = 15;


var Paginator = oop.defclass({
    constructor: function() {
        this.pageToGet = ko.observable(0);
        this.numberOfPages = ko.observable(0);
        this.currentPage = ko.observable(0);
        this.paginators = ko.observableArray([]);

    },

    addNewPaginators: function() {
        var self = this;
        var i;
        self.paginators.removeAll();
        if (self.numberOfPages() > 1) {
            self.paginators.push({
                style: (self.currentPage() === 0) ? 'disabled' : '',
                handler: self.previousPage.bind(self),
                text: '&lt;'
            }); /* jshint ignore:line */
                /* functions defined inside loop */

            self.paginators.push({
                style: (self.currentPage() === 0) ? 'active' : '',
                text: '1',
                handler: function() {
                    self.pageToGet(0);
                    if (self.pageToGet() !== self.currentPage()) {
                        self.fetchResults();
                    }
                }
            });

            if (self.numberOfPages() <= MAX_PAGES_ON_PAGINATOR) {
                for (i = 1; i < self.numberOfPages() - 1; i++) {
                    self.paginators.push({
                        style: (self.currentPage() === i) ? 'active' : '',
                        text: i + 1,
                        handler: function() {
                            self.pageToGet(parseInt(this.text) - 1);
                            if (self.pageToGet() !== self.currentPage()) {
                                self.fetchResults();
                            }
                        }
                    });/* jshint ignore:line */
                    // function defined inside loop
                }
            } else if (self.currentPage() < MAX_PAGES_ON_PAGINATOR_SIDE - 1) { // One ellipse at the end
                for (i = 1; i < MAX_PAGES_ON_PAGINATOR_SIDE; i++) {
                    self.paginators.push({
                        style: (self.currentPage() === i) ? 'active' : '',
                        text: i + 1,
                        handler: function() {
                            self.pageToGet(parseInt(this.text) - 1);
                            if (self.pageToGet() !== self.currentPage()) {
                                self.fetchResults();
                            }
                        }
                    });/* jshint ignore:line */
                    // functions defined inside loop

                }
                self.paginators.push({
                    style: 'disabled',
                    text: '...',
                    handler: function() {}
                });
            } else if (self.currentPage() > self.numberOfPages() - MAX_PAGES_ON_PAGINATOR_SIDE) { // one ellipses at the beginning
                self.paginators.push({
                    style: 'disabled',
                    text: '...',
                    handler: function() {}
                });
                for (i = self.numberOfPages() - MAX_PAGES_ON_PAGINATOR_SIDE; i < self.numberOfPages() - 1; i++) {
                    self.paginators.push({
                        style: (self.currentPage() === i) ? 'active' : '',
                        text: i + 1,
                        handler: function() {
                            self.pageToGet(parseInt(this.text) - 1);
                            if (self.pageToGet() !== self.currentPage()) {
                                self.fetchResults();
                            }
                        }
                    });/* jshint ignore:line */
                    // function defined inside loop

                }
            } else { // two ellipses
                self.paginators.push({
                    style: 'disabled',
                    text: '...',
                    handler: function() {}
                });
                for (i = self.currentPage() - 1; i <= self.currentPage() + 1; i++) {
                    self.paginators.push({
                        style: (self.currentPage() === i) ? 'active' : '',
                        text: i + 1,
                        handler: function() {
                            self.pageToGet(parseInt(this.text) - 1);
                            if (self.pageToGet() !== self.currentPage()) {
                                self.fetchResults();
                            }
                        }
                    });/* jshint ignore:line */
                    // functions defined inside loop

                }
                self.paginators.push({
                    style: 'disabled',
                    text: '...',
                    handler: function() {}
                });
            }
            self.paginators.push({
                style: (self.currentPage() === self.numberOfPages() - 1) ? 'active' : '',
                text: self.numberOfPages(),
                handler: function() {
                    self.pageToGet(self.numberOfPages() - 1);
                    if (self.pageToGet() !== self.currentPage()) {
                        self.fetchResults();
                    }
                }
            });
            self.paginators.push({
                style: (self.currentPage() === self.numberOfPages() - 1) ? 'disabled' : '',
                handler: self.nextPage.bind(self),
                text: '&gt;'
            });
        }
    },
<<<<<<< HEAD

    nextPage: function(){
=======
    nextPage: function() {
>>>>>>> e5976e84
        this.pageToGet(this.currentPage() + 1);
        if (this.pageToGet() < this.numberOfPages()){
            this.fetchResults();
        }
    },
    previousPage: function() {
        this.pageToGet(this.currentPage() - 1);
        if (this.pageToGet() >= 0) {
            this.fetchResults();
        }
    },
    fetchResults: function() {
        throw new Error('Paginator subclass must define a "fetchResults" method.');
    }
});

//var pageModel = function() {
//	this.paginators = ko.observableArray(Paginator.paginators);
//	this.makeResponsive = function(element) {
//
//		if ($(element).length > 0) {
//			$(element[0]).parent().find('> ul').rPage();
//		}
//
//	}
//};
//
//ko.applyBindings(new pageModel());
//
module.exports = Paginator;<|MERGE_RESOLUTION|>--- conflicted
+++ resolved
@@ -137,12 +137,9 @@
             });
         }
     },
-<<<<<<< HEAD
 
-    nextPage: function(){
-=======
     nextPage: function() {
->>>>>>> e5976e84
+
         this.pageToGet(this.currentPage() + 1);
         if (this.pageToGet() < this.numberOfPages()){
             this.fetchResults();
