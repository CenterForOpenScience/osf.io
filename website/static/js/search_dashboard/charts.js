--- conflicted
+++ resolved
@@ -65,10 +65,10 @@
  * @param {Object} widget: params of the widget that chart is being created for
  * @return {Object} c3 chart wrapped in component
  */
-charts.donutChart = function (rawData, vm, widget) {
-    var data = widget.display.parser(rawData, widget.levelNames, vm, widget);
+charts.donutChart = function (vm, widget) {
+    var data = widget.display.parser(vm.requests[widget.display.reqRequests[0]].data, vm, widget.levelNames, widget);
     if (!widget.display.dataReady()) return;
-    data.onclick = widget.display.callback.onclick ? widget.display.callback.onclick.bind({
+    data.onclick = widget.display.callbacks.onclick ? widget.display.callbacks.onclick.bind({
         vm: vm,
         widget: widget
     }) : undefined;
@@ -82,11 +82,7 @@
         data: data,
         donut: {
             title: widget.display.title ? widget.display.title : data.title,
-            label: {
-                format: function (value, ratio, id) {
-                    return value; //Math.round(ratio * 100) + '%';
-                }
-            }
+            label: widget.display.labelFunc,
         },
         legend: {
             show: true,
@@ -105,10 +101,10 @@
  * @param {Object} widget: params of the widget that chart is being created for
  * @return {Object} c3 chart wrapped in component
  */
-charts.barChart = function (rawData, vm, widget) {
-    var data = widget.display.parser(rawData, widget.levelNames, vm, widget);
+charts.barChart = function (vm, widget) {
+    var data = widget.display.parser(vm.requests[widget.display.reqRequests[0]].data, vm, widget.levelNames, widget);
     if (!widget.display.dataReady()) return;
-    data.onclick = widget.display.callback.onclick ? widget.display.callback.onclick.bind({
+    data.onclick = widget.display.callbacks.onclick ? widget.display.callbacks.onclick.bind({
         vm: vm,
         widget: widget
     }) : undefined;
@@ -156,13 +152,8 @@
     return charts.c3Update(chartSetup,vm, widget.levelNames[0]);
 };
 
-<<<<<<< HEAD
 charts.getZoomFromTimeRangeFilter = function(vm, bounds){
     var zoom = null;
-=======
-charts.getExtentFromTimeRangeFilter = function(vm, bounds){
-    var extent = null;
->>>>>>> 44a6397e
     vm.requiredFilters.some(function(filterString) {
         var filterParts = filterString.split('='); //remove lock qualifier if it exists
         if (filterParts[1] !== undefined) {return; } //there is a lock, so do nothing with this filter
@@ -170,7 +161,6 @@
         var parts = filterParts[0].split(':');
         var type = parts[0];
         if (type === 'range') { //TODO this assumes all range filters work on dates, better would be to check if field matches the 'date_created'
-<<<<<<< HEAD
             zoom = [parts[2], parts[3]]; //also this will be the last range filter that is returned...
         }
     });
@@ -179,14 +169,6 @@
 
 
 
-=======
-            extent = [parts[2], parts[3]]; //also this will be the last range filter that is returned...
-        }
-    });
-    return extent;
-};
-
->>>>>>> 44a6397e
 /**
  * Creates a c3 timeseries chart component after parsing raw data
  *
@@ -195,16 +177,12 @@
  * @param {Object} widget: params of the widget that chart is being created for
  * @return {Object}  c3 chart wrapped in component
  */
-charts.timeseriesChart = function (rawData, vm, widget) {
-    var data = widget.display.parser(rawData, widget.levelNames, vm, widget);
+charts.timeseriesChart = function (vm, widget) {
+    var data = widget.display.parser(vm.requests[widget.display.reqRequests[0]].data, vm, widget.levelNames, widget);
     data.type = widget.display.type ? widget.display.type : 'area-spline';
     var bounds = [data.columns[0][1], data.columns[0][data.columns[0].length-1]]; //get bounds of chart
-<<<<<<< HEAD
-    var zoom = charts.getZoomFromTimeRangeFilter(vm, bounds);
+    var zoom = charts.getZoomFromTimeRangeFilter(vm.requests.mainRequest, bounds);
     if (!zoom && vm.chartHandles[widget.id]) {vm.chartHandles[widget.id].unzoom(); }
-=======
-    var extent = charts.getExtentFromTimeRangeFilter(vm, bounds);
->>>>>>> 44a6397e
     var chartSetup = {
         bindto: '#' + widget.levelNames[0],
         size: {
@@ -217,7 +195,7 @@
             size: {
                 height: 30
             },
-            onbrush: widget.display.callback.onbrushOfSubgraph ? widget.display.callback.onbrushOfSubgraph.bind({
+            onbrush: widget.display.callbacks.onbrushOfSubgraph ? widget.display.callbacks.onbrushOfSubgraph.bind({
                 vm: vm,
                 widget: widget,
                 bounds: bounds,
@@ -229,11 +207,7 @@
                     text: widget.display.xLabel ? widget.display.xLabel : '',
                     position: 'outer-center'
                 },
-<<<<<<< HEAD
                 extent: zoom,
-=======
-                extent: extent,
->>>>>>> 44a6397e
                 type: 'timeseries',
                 tick: {
                     format: function (d) {return widgetUtils.timeSinceEpochInMsToMMYY(d); }
@@ -257,7 +231,7 @@
         legend: {
             position: 'inset',
             item: {
-                onclick: widget.display.callback.onclickOfLegend ? widget.display.callback.onclickOfLegend.bind({
+                onclick: widget.display.callbacks.onclickOfLegend ? widget.display.callbacks.onclickOfLegend.bind({
                     vm: vm,
                     widget: widget
                 }) : undefined
@@ -321,21 +295,23 @@
         widget.display.customColors : charts.generateColors(data.aggregations[levelNames[0]].buckets.length);
     var i = 0;
     var xCol = [];
-    data.aggregations[levelNames[0]].buckets.forEach(
-        function (levelOneItem) {
-            chartData.colors[levelOneItem.key] = hexColors[i];
-            var column = [levelOneItem.key];
-            grouping.push(levelOneItem.key);
-            levelOneItem[levelNames[1]].buckets.forEach(function(levelTwoItem){
-                column.push(levelTwoItem.doc_count);
-                if (i === 0) {
-                    xCol.push(levelTwoItem.key);
-                }
-            });
-            chartData.columns.push(column);
-            i = i + 1;
-        }
-    );
+    if(data.aggregations[levelNames[0]]) {
+        data.aggregations[levelNames[0]].buckets.forEach(
+            function (levelOneItem) {
+                chartData.colors[levelOneItem.key] = hexColors[i];
+                var column = [levelOneItem.key];
+                grouping.push(levelOneItem.key);
+                levelOneItem[levelNames[1]].buckets.forEach(function (levelTwoItem) {
+                    column.push(levelTwoItem.doc_count);
+                    if (i === 0) {
+                        xCol.push(levelTwoItem.key);
+                    }
+                });
+                chartData.columns.push(column);
+                i = i + 1;
+            }
+        );
+    }
 
     chartData.groups.push(grouping);
     xCol.unshift('x');
