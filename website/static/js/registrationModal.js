var ko = require('knockout');
var pikaday = require('pikaday');
require('pikaday-css');
var bootbox = require('bootbox');
var $ = require('jquery');
var $osf = require('js/osfHelpers');
var language = require('js/osfLanguage').registrations;

var template = require('raw!templates/registration-modal.html');
$(document).ready(function() {
    $('body').append(template);
});

// TODO(hrybacki): Import min/max dates from website.settings
var TWO_DAYS_FROM_TODAY_TIMESTAMP = new Date().getTime() + (2 * 24 * 60 * 60 * 1000);
var FOUR_YEARS_FROM_TODAY_TIMESTAMP = new Date().getTime() + (1460 * 24 * 60 * 60 * 1000);

var MAKE_PUBLIC = {
    value: 'immediate',
    message: 'Make registration public immediately'
};
var MAKE_EMBARGO = {
    value: 'embargo',
    message: 'Enter registration into embargo'
};
var today = new Date();

var RegistrationViewModel = function(confirm, prompts, validator) {

    var self = this;

    self.registrationOptions = [
        MAKE_PUBLIC,
        MAKE_EMBARGO
    ];
    self.registrationChoice = ko.observable(MAKE_PUBLIC.value);

    self.pikaday = ko.observable(today);
    var picker = new pikaday(
        {
            bound: true,
            field: document.getElementById('endDatePicker'),
            onSelect: function() {
                self.pikaday(picker.toString());
                self.isEmbargoEndDateValid();
            }
        }
    );
    self.embargoEndDate = ko.computed(function() {
        return new Date(self.pikaday());
    });

    var validation = [{
        validator: function() {
            var endEmbargoDateTimestamp = self.embargoEndDate().getTime();
            return endEmbargoDateTimestamp > TWO_DAYS_FROM_TODAY_TIMESTAMP;
        },
<<<<<<< HEAD
        message: 'Embargo end date must be at least two days in the future.'
=======
        message: 'Embargo end date must be at least three days in the future.'
>>>>>>> 77e6ac0a
    }, {
	validator: function() {
            var endEmbargoDateTimestamp = self.embargoEndDate().getTime();
	    return endEmbargoDateTimestamp < FOUR_YEARS_FROM_TODAY_TIMESTAMP;
	},
	message: 'Embargo end date must be less than four years in the future.'
    }];
    if(validator) {
        validation.unshift(validator);
    }
    self.pikaday.extend({
        validation: validation
    });

    self.showEmbargoDatePicker = ko.observable(false);
    self.requestingEmbargo = ko.computed(function() {
        var choice = self.registrationChoice();
        return choice === MAKE_EMBARGO.value;
    });
    self.requestingEmbargo.subscribe(function(requestingEmbargo) {
        self.showEmbargoDatePicker(requestingEmbargo);
    });

    self.canRegister = ko.pureComputed(function() {
        if (self.requestingEmbargo()) {
            return self.pikaday.isValid();
        }
        return true;
    });

    self.confirm = confirm;
    self.preRegisterPrompts = prompts;
    self.close = bootbox.hideAll;
};
RegistrationViewModel.prototype.show = function() {
    var self = this;
    bootbox.dialog({
        size: 'large',
        title: language.registerConfirm,
        message: function() {
            ko.renderTemplate('registrationChoiceModal', self, {}, this);
        }
    });
};
RegistrationViewModel.prototype.register = function() {
    this.confirm({
        registrationChoice: this.registrationChoice(),
        embargoEndDate: this.embargoEndDate()
    });
};

module.exports = {
    ViewModel: RegistrationViewModel
};<|MERGE_RESOLUTION|>--- conflicted
+++ resolved
@@ -55,11 +55,7 @@
             var endEmbargoDateTimestamp = self.embargoEndDate().getTime();
             return endEmbargoDateTimestamp > TWO_DAYS_FROM_TODAY_TIMESTAMP;
         },
-<<<<<<< HEAD
-        message: 'Embargo end date must be at least two days in the future.'
-=======
         message: 'Embargo end date must be at least three days in the future.'
->>>>>>> 77e6ac0a
     }, {
 	validator: function() {
             var endEmbargoDateTimestamp = self.embargoEndDate().getTime();
