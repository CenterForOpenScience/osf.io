--- conflicted
+++ resolved
@@ -1098,7 +1098,6 @@
     width:100%;
 }
 
-<<<<<<< HEAD
 /* private_link*/
 .link-name{
     margin-left: 10px;
@@ -1108,9 +1107,6 @@
     padding: 6px;
 }
 
-/* COntributor page */
-li.contributor-list-item a.remove-contributor{
-=======
 /* Contributor page */
 
 .contributor-self {
@@ -1131,7 +1127,6 @@
 }
 
 li.contributor-list-item a.remove-contributor {
->>>>>>> ff283943
     margin-top:23px;
     margin-right:20px;
     float:right;
@@ -1223,8 +1218,6 @@
 .btn-remove-contrib {
   cursor: pointer;
 }
-<<<<<<< HEAD
-=======
 
 .contributor-unregistered {
   cursor: pointer;
@@ -1233,4 +1226,3 @@
 .contributor-unregistered:hover{
   background-color: #F3F3F3;
 }
->>>>>>> ff283943
