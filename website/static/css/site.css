--- conflicted
+++ resolved
@@ -1189,12 +1189,9 @@
 }
 
 /* Search */
-<<<<<<< HEAD
 #searchBox input{
     width: 450px;
 }
-
-=======
 .page-header
     {
         overflow: hidden;
@@ -1206,7 +1203,6 @@
         display: inline-block;
         font-weight: normal;
     }
->>>>>>> 58133934
 .navigate
     {
         padding:25px;
