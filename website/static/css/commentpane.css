#commentPane {
    position: fixed;
    z-index: 999; /* Note: Must be lower than Bootstrap modals, BlockUI */
    width: 0;
    top: 0;
    right: 0;
    height: 100%;
    padding-bottom: 51px; /* Note: Must be the same as .cp-handle:margin-top */
    margin-right: 5px;
}

.cp-handle {
    /* Handle starts under Bootstrap header */
    /* Note: Must be the same as #commentPane:padding-bottom */
<<<<<<< HEAD
    margin-top: 96px;
=======
    margin-top: 88px;
>>>>>>> 1e2354d7
    width: 50px;
    height: 50px;
    background-color:#3C87C8;
    margin-left: -50px;
    text-align: center;
    border-bottom-left-radius: 15px;
}

.cp-bar {
    width: 5px; /* Note: Should be the same as .cp-sidebar:margin-left */
    height: 100%;
    background-color: #3C87C8;
    position: absolute;
    margin-top: -50px;
    cursor: ew-resize;
}

.cp-sidebar {
    height: 100%;
    margin-top: -50px;
    margin-left: 5px; /* Note: Should be the same as .cp-bar:width */
    background-color: #ddd;
    padding: 10px;
    overflow-y: auto;
}

.unselectable {
    -webkit-touch-callout: none;
    -webkit-user-select: none;
    -khtml-user-select: none;
    -moz-user-select: none;
    -ms-user-select: none;
    user-select: none;
}<|MERGE_RESOLUTION|>--- conflicted
+++ resolved
@@ -12,11 +12,7 @@
 .cp-handle {
     /* Handle starts under Bootstrap header */
     /* Note: Must be the same as #commentPane:padding-bottom */
-<<<<<<< HEAD
-    margin-top: 96px;
-=======
     margin-top: 88px;
->>>>>>> 1e2354d7
     width: 50px;
     height: 50px;
     background-color:#3C87C8;
