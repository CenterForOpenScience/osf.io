
.watermarked .container {
    border-left: 1px solid #eee;
    border-right: 1px solid #eee;
}
.footer {
    margin-top: 0;
}
#alert-container {
    margin-top:  0;
}
#alert-container .alert, .alert-flat {
    margin-bottom: 0;
    border-radius: 0;
}
/* Main Wrapper */
.dashboard {
    width: 100%;
    font-family: "Open Sans", 'Helvetica Neue', sans-serif;
    height: 600px;
}

.results-tail-btn:hover {
    background-color: #E1F3E0;
}


.results-tail-btn {
    width: 100% !important;
    text-align: center;
}

.results-tail-btn > span {
    width: 100% !important;
    text-align: center;
}

/* Header with breadcrumbs and buttons */

.db-header {
    background-color: #ecf0f1;
    margin-right: 0px !important;
    margin-left: 0px !important;
    box-shadow: 0 3px 3px -3px #ccc;
    z-index: 99;
}
.db-breadcrumbs {
    padding: 7px;
    margin-left:-20px;
}
.db-breadcrumbs ul, .db-collections ul, .db-filters ul {
    padding: 0;
    list-style: none;
    margin: 0;
}
.db-breadcrumbs ul li {
    display: inline;
    padding: 0 3px;
}
.db-breadcrumbs>ul>li>.fa {
    margin-left: 5px;
    color: #999999;
}
.db-buttonRow {
    display: inline-block;
    padding: 6px;
}
.filterReset {
    font-size: 22px;
    color: #BBB;
    margin-right: 7px;
    cursor: default;
    font-weight: bold;
    position: absolute;
    right: 0;
    top: 1px;
}

.filter-breadcrumb {
border-bottom: 1px solid #ddd;
    padding: 2px 5px;
    border-radius: 5px;
    background: #F4F4F4;
    font-size: 13px;
    margin-right: 3px;
}

/* Sidebar with Collections and filters*/
.db-sidebar {
    width: 25%;
    display: block;
    height: 550px;
    float: left;
    background-color: #fff;
    padding: 0 10px;
    overflow-y: auto;
    border-right: 1px solid #eee;

}

.db-collections ul li , .db-filters ul li {
    padding: 3px 0;
    border-left: 3px solid #FFFFFF;
    position: relative;
    color: #337AB7;
}
.db-collections h4 , .db-filters h4 {
    border-bottom: 1px solid #eee;
    padding-bottom: 5px;
}
.db-collections ul li.active, .db-filters ul li.active {
    background-color: #E0EBF3;
    font-weight: 600;
    border-left: 3px solid #337AB7;
}
.db-collections ul li:hover, .db-filters ul li:hover {
    background-color: #F8F8F8;
}

.db-collections ul>li, .db-filters ul>li {
    padding: 5px;
}

.collectionMenu {
    position: absolute;
    top: 0;
    right: 0;
    width: 120px;
    background: #fff;
    z-index: 9;
    box-shadow: 0 0 12px -2px #555;
}

.collectionMenu ul {
    display: block;
    float: left;
}
.collectionMenu ul>li {
    border-left: none;
    padding: 7px 15px;
}
.collectionMenu ul>li:hover {
    background-color: #E0EBF3;
}

.collectionMenu .menuClose {
    float: left;
    width: 20px;
    padding: 3px 7px;
    display: block;
    font-size:18px;
    cursor: pointer;
}
.db-sidebar h5>.fa {
    color: #999;
    margin-right: 5px;
}
/* Main column with Projects */

.db-main {
    float: left;
    padding: 0 0 1px 0;
    /* width is set as inline style in file-browser.js because it changes based on information panel visibility */
    position: relative; /* need this for absolute refresh positioning */
}

/* Information Panel */
.db-infobar {
    background-color: #fafafa;
    height: 550px;
    width: 25%;
    float: left;
    overflow-y: auto;
    border-left: 1px solid #eee;

}
.db-info-multi {
    padding-top: 10px;
    border-bottom: 1px solid #eee;
}

.db-info-toggle {
    display: block;
    height: 550px;
    width: 3%;
    float: left;
    background: #f5f5f5;
    text-align: center;
    padding-top: 15px;
    color: #666;
    cursor: pointer;
}

.db-information .tag:hover {
    text-decoration: none;
}
.db-information h3>a {
    text-decoration: none;
}

.db-poFilter {
    display: inline-block;
    position: relative;
    width:100%;
}

.db-overlay {
    width: 100%;
    height: 100%;
    position: absolute;
    background: rgba(0, 0, 0, 0.46);
    top: 0;
    left: 0;
    z-index: 1;
}

.db-dismiss {
    height: 45px;
    padding: 10px 2px;
}

.db-error {
    width: 100%;
    text-align: center;
}

.db-error .fa {
    font-size: 34px;
    color: #ccc;
}

/* Treebeard override */
#projectOrganizer #tb-tbody {
    border: none;
}

.tb-row-titles {
    border: none;
    border-bottom: 1px solid #eee;
}
.tb-th {
    padding-top: 8px;
}

.spinner-div {
    width: 100%;
    height: 100%;
    position: absolute;
    top: 0;
    left: 0;
    background: rgba(255, 255, 255, 0.87);
    z-index: 9;
    text-align: center;
    font-size: 33px;
    color: #ccc;
    padding-top: 36%;
}

.osf-micro-pagination {
    border: 1px solid #ccc;
    border-radius: 5px;
    padding: 2px 0;
}
.osf-micro-pagination .arrow {
    font-weight: bold;
    padding: 2px 6px;
    color: #ccc;
}
.osf-micro-pagination .arrow.live {
    color: #333;
}

.osf-micro-pagination .arrow.left {
     border-bottom-left-radius: 5px;
     border-top-left-radius: 5px;
 }
.osf-micro-pagination .arrow.right {
    border-top-right-radius: 5px;
    border-bottom-right-radius: 5px;
}
.osf-micro-pagination .arrow.live:hover {
    background: #E0EBF3;
    cursor: pointer;
}

div[data-growl="container"] {
    width: 400px;
}

/* Line loader */
.line-loader {
    position: absolute;
    top: 0;
    left: 0;
    font-size: 12px;
    width: 100%;
}
.line-loader > .line-empty, .line-loader > .line-full  {
    height: 5px;
    position: absolute;
    top: 0;
    left: 0;
}
.line-loader > .line-empty {
    z-index: 99;
    width: 100%;
    background: #ccc;
}
.line-loader > .line-full {
    z-index: 100;
    border-bottom-right-radius: 5px;
    border-top-right-radius: 5px;
}
<<<<<<< HEAD
.line-loader > .load-message {
    float: right;
    background: rgba(255, 255, 255, 0.66);
    padding: 3px 16px;
    font-weight: bold;
    color: #744E06;
}
=======
>>>>>>> 13af2cf5

.scroll-ball {
    position: relative;
    padding-top: 40%;
    text-align: center;
    z-index: 9999;
}

.bg-color-green {
    background-color: #079907;
    animation-name: color;
    animation-duration: 1s;
    animation-iteration-count: infinite;
}

@keyframes color {
  0% {
    background-color: #079907;
  }
  50% {
    background-color: lightgreen;
  }
  100 {
    background-color: #079907;
  }
}

.text-muted-more {
    color: #999;
}
/* Responsive Style */
@media only screen and (min-width : 1200px) {

}

@media only screen and (min-width : 992px) and (max-width : 1199px) {

}

@media only screen and (min-width : 767px) and (max-width : 991px) {
    .db-infobar .nav-tabs>li>a {
        padding: 10px 3px;
    }
}

@media only screen and (min-width : 767px) {
    .db-buttonRow {
        text-align:right;
    }
}


@media only screen and (max-width : 767px) {
    .db-sidebar, .db-infobar {
        position: absolute;
        width: 100%;
    }
    #poFilter {
        width: 300px;
    }
    .collectionMenu {
        width: 125px;
    }
    .collectionMenu .menuClose {
        float: right;
        margin-right: 5px;
    }
    .db-poFilter {
        width: 80%;
    }
    .dashboard {
        height: 700px;
    }

}
@media only screen and (max-width : 320px) {
    #poFilter {
        width: 260px;
    }
}

.myprojects button {
    -webkit-appearance: none;
    outline: none;
    border: 0;
    background: transparent;
}<|MERGE_RESOLUTION|>--- conflicted
+++ resolved
@@ -311,7 +311,7 @@
     border-bottom-right-radius: 5px;
     border-top-right-radius: 5px;
 }
-<<<<<<< HEAD
+
 .line-loader > .load-message {
     float: right;
     background: rgba(255, 255, 255, 0.66);
@@ -319,8 +319,6 @@
     font-weight: bold;
     color: #744E06;
 }
-=======
->>>>>>> 13af2cf5
 
 .scroll-ball {
     position: relative;
