.po-hover-multiselect { 
    background : lightgoldenrodyellow;
}

/* @override http://localhost:5000/static/css/projectorganizer.css */

span.project-smart-folder.smart-folder{
    font-style: italic;
}

/* Project organizer icons */
span.project-organizer-icon-folder {
    display: inline-block;
    width: 16px;
    height: 16px;
    vertical-align: middle;
    background-image: url('/static/img/hgrid/folder.png');
}

span.project-organizer-icon-smart-folder {
    display: inline-block;
    width: 16px;
    height: 16px;
    vertical-align: middle;
    background-image: url('/static/img/hgrid/smart-folder.png');
}

span.project-organizer-icon-project {
    display: inline-block;
    width: 16px;
    height: 16px;
    vertical-align: middle;
    background-image: url('/static/img/hgrid/project.png');
}

span.project-organizer-icon-project:hover {
    display: inline-block;
    width: 16px;
    height: 16px;
    vertical-align: middle;
    background-image: url('/static/img/hgrid/project-hover.png');
}

span.project-organizer-icon-component {
    display: inline-block;
    width: 16px;
    height: 16px;
    vertical-align: middle;
    background-image: url('/static/img/hgrid/component.png');
}

span.project-organizer-icon-component:hover {
    display: inline-block;
    width: 16px;
    height: 16px;
    vertical-align: middle;
    background-image: url('/static/img/hgrid/component-hover.png');
}

span.project-organizer-icon-pointer {
    display: inline-block;
    width: 16px;
    height: 16px;
    vertical-align: middle;
    background-image: url('/static/img/hgrid/pointer.png');
}

span.project-organizer-icon-reg-pointer {
    display: inline-block;
    width: 16px;
    height: 16px;
    vertical-align: middle;
    background-image: url('/static/img/hgrid/reg-pointer.png');
}


span.project-organizer-icon-reg-pointer:hover {
    background-image: url('/static/img/hgrid/pointer-hover.png');
}

span.project-organizer-icon-pointer:hover {
    display: inline-block;
    width: 16px;
    height: 16px;
    vertical-align: middle;
    background-image: url('/static/img/hgrid/pointer-hover.png');
}

span.project-organizer-icon-reg-project {
    display: inline-block;
    width: 16px;
    height: 16px;
    vertical-align: middle;
    background-image: url('/static/img/hgrid/reg-project.png');
}

span.project-organizer-icon-reg-project:hover {
    display: inline-block;
    width: 16px;
    height: 16px;
    vertical-align: middle;
    background-image: url('/static/img/hgrid/reg-project-hover.png');
}

span.project-organizer-icon-reg-component {
    display: inline-block;
    width: 16px;
    height: 16px;
    vertical-align: middle;
    background-image: url('/static/img/hgrid/reg-component.png');
}

span.project-organizer-icon-reg-component:hover {
    display: inline-block;
    width: 16px;
    height: 16px;
    vertical-align: middle;
    background-image: url('/static/img/hgrid/reg-component-hover.png');
}

button.project-organizer-icon-info {
    width: 20px;
    height: 20px;
    background-image: url('/static/img/hgrid/info.png');
    background-repeat: no-repeat;
}

button.project-organizer-icon-visit {
    width: 20px;
    height: 20px;
    background-image: url('/static/img/hgrid/visit.png');
    background-repeat: no-repeat;
}

button.hg-btn {
    background-color: transparent;
    border: 0px;
}


/* Preventing folders that are HGrid leaves from showing underlines when hovered over */

.project-folder:hover {
    text-decoration: none !important;
}

span.project-folder {
    text-decoration: none;
}

.hg-item-name:hover {
    text-decoration: none !important;
    cursor: default;
}

/* Controls above the HGrid */

div.project-grid-menu {
    text-align: right;
    margin-top: -20px;
}

div.project-grid-menu span.pg-expand-all {
    color: #468cc8;
    text-decoration: underline;
    cursor: pointer;
    margin-right: 10px;
}

div.project-grid-menu span.pg-collapse-all {
    color: #468cc8;
    text-decoration: underline;
    cursor: pointer;
    margin-right: 7px;
}

.page-header .btn {
    margin-right: 5px;
}

/* Project details box  */
span.project-details {
    visibility: hidden;
}


span.add-link-warning {
    color: #808080;
}

div.add-folder-container {
    display: none;

}

span.rename-container{
    display: none;
}

div.project-details span.title {
    display: inline;
    overflow-x: hidden;
    padding: 7px;
    line-height: 29px;
    font-size: 15px;
    overflow-x: hidden;
}


.project-action-icons img {
    margin-right: 4px;
    cursor:pointer;cursor:hand
}

div.project-details {
<<<<<<< HEAD
    width: 450px;
    float: right;
    margin-left: 35%;
    margin-top: 130px;
    position: fixed;
    z-index: 999;
    display: none;
    overflow: visible;

    padding: 1px;
    text-align: left;
    white-space: normal;
    background-color: #fff;
    -webkit-background-clip: padding-box;
    background-clip: padding-box;
    border-radius: 6px;
    -webkit-box-shadow: 0 0px 15px -2px #000;
    box-shadow: 0 0px 15px -2px #000;

=======
    display: inline-block;
    width: 100%;
    background-color: #EEE;
    padding: 7px;
    margin-bottom: 10px;
>>>>>>> ec99ecce
}

div.contributors {
    overflow-x: hidden;
}

.organize-project-controls {
    z-index: 11;
}

div.organize-project-controls {
    display: block;
    position: relative;
    bottom: 0;
    width: 100%;
    text-align: right;
}

.organize-project-controls .organizeBtn.btn.btn-default {
    display: block;
    margin-right: 10px;
    float: left;
    margin-bottom: 10px;
}

/* Typeahead autocomplete box */

<<<<<<< HEAD
input.typeahead{
    width: 100%;
    margin-bottom: 5px;
}
=======

>>>>>>> ec99ecce

.organize-project-controls span.twitter-typeahead {
    width: 100%;
}

/* Typeahead scaffolding */
/* ----------- */

.tt-dropdown-menu,
.gist {
    text-align: left;
    overflow-x: hidden;
}

/* Typeahead base styles */
/* ----------- */

.typeahead,
.tt-query {
    width: 100%;
    height: 30px;
    font-size: 16px;
    border: 1px solid rgb(204, 204, 204);
    -webkit-border-radius: 4px;
    -moz-border-radius: 4px;
    border-radius: 4px;
    outline: none;
}
input.typeahead.tt-input { 
height: 32px ;
}

.typeahead {
    background-color: #fff;
}

.typeahead:focus {
    -webkit-box-shadow: rgba(102, 175, 232, 0.576471) 0px 0px 7.668470859527588px 0px;
    -moz-box-shadow: rgba(102, 175, 232, 0.576471) 0px 0px 7.668470859527588px 0px;
    box-shadow: rgba(102, 175, 232, 0.576471) 0px 0px 7.668470859527588px 0px;
}

.tt-query {
    -webkit-box-shadow: inset 0 1px 1px rgba(0, 0, 0, 0.075);
    -moz-box-shadow: inset 0 1px 1px rgba(0, 0, 0, 0.075);
    box-shadow: inset 0 1px 1px rgba(0, 0, 0, 0.075);
}
/* rgb of glow 106 176 232
*/
.tt-hint {
    color: #999;
}
h3.category {
    font-size: 18px;
    margin-top: 5px;
    margin-left: 5px;
}
.tt-dropdown-menu {
    width: 422px;
    padding: 8px 0;
    background-color: #fff;
    border: 1px solid #ccc;
    border: 1px solid rgba(0, 0, 0, 0.2);
    -webkit-border-radius: 5px;
    -moz-border-radius: 5px;
    border-radius: 5px;
    -webkit-box-shadow: 0 5px 10px rgba(0, 0, 0, .2);
    -moz-box-shadow: 0 5px 10px rgba(0, 0, 0, .2);
    box-shadow: 0 5px 10px rgba(0, 0, 0, .2);
    margin-top: 6px;
}

.tt-suggestion {
    padding: 3px 5px;
    font-size: 12px;
    line-height: 14px;
}

.tt-suggestion.tt-cursor {
    color: #fff;
    background-color: #0097cf;

}

/*.tt-suggestion p {
    margin: 0;
}*/

.gist {
    font-size: 14px;
}
.tb-row {
    font-size: 13px;
}

.po-hover {
    background : #F4F5DF;
}

.tb-td {
    height: inherit;
    padding-top: 4px;
<<<<<<< HEAD
}
=======
}

/* Project Toolbar New Additions and Changes */

.po-placeholder {
    line-height: 30px; 
}

#project-grid {
    margin-bottom: 5px;
}

.organizer-legend {
    font-size: 13px;
    padding-left: 4px;
}

.organizer-legend img {
    vertical-align: bottom;
    margin-right: 4px;
}























>>>>>>> ec99ecce
<|MERGE_RESOLUTION|>--- conflicted
+++ resolved
@@ -213,33 +213,11 @@
 }
 
 div.project-details {
-<<<<<<< HEAD
-    width: 450px;
-    float: right;
-    margin-left: 35%;
-    margin-top: 130px;
-    position: fixed;
-    z-index: 999;
-    display: none;
-    overflow: visible;
-
-    padding: 1px;
-    text-align: left;
-    white-space: normal;
-    background-color: #fff;
-    -webkit-background-clip: padding-box;
-    background-clip: padding-box;
-    border-radius: 6px;
-    -webkit-box-shadow: 0 0px 15px -2px #000;
-    box-shadow: 0 0px 15px -2px #000;
-
-=======
     display: inline-block;
     width: 100%;
     background-color: #EEE;
     padding: 7px;
     margin-bottom: 10px;
->>>>>>> ec99ecce
 }
 
 div.contributors {
@@ -267,14 +245,7 @@
 
 /* Typeahead autocomplete box */
 
-<<<<<<< HEAD
-input.typeahead{
-    width: 100%;
-    margin-bottom: 5px;
-}
-=======
-
->>>>>>> ec99ecce
+
 
 .organize-project-controls span.twitter-typeahead {
     width: 100%;
@@ -377,9 +348,6 @@
 .tb-td {
     height: inherit;
     padding-top: 4px;
-<<<<<<< HEAD
-}
-=======
 }
 
 /* Project Toolbar New Additions and Changes */
@@ -424,4 +392,3 @@
 
 
 
->>>>>>> ec99ecce
