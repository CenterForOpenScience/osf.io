.po-hover-multiselect { 
    background : lightgoldenrodyellow;
}

/* @override http://localhost:5000/static/css/projectorganizer.css */

span.project-smart-folder.smart-folder{
    font-style: italic;
}

/* Project organizer icons */
span.project-organizer-icon-folder {
    display: inline-block;
    width: 16px;
    height: 16px;
    vertical-align: middle;
    background-image: url('/static/img/hgrid/folder.png');
    background-repeat: no-repeat;
}

span.project-organizer-icon-smart-folder {
    display: inline-block;
    width: 16px;
    height: 16px;
    vertical-align: middle;
    background-image: url('/static/img/hgrid/smart-folder.png');
    background-repeat: no-repeat;
}

span.project-organizer-icon-project {
    display: inline-block;
    width: 16px;
    height: 16px;
    vertical-align: middle;
    background-image: url('/static/img/hgrid/project.png');
    background-repeat: no-repeat;
}

span.project-organizer-icon-project:hover {
    display: inline-block;
    width: 16px;
    height: 16px;
    vertical-align: middle;
    background-image: url('/static/img/hgrid/project-hover.png');
    background-repeat: no-repeat;
}

span.project-organizer-icon-component {
    display: inline-block;
    width: 16px;
    height: 16px;
    vertical-align: middle;
    background-image: url('/static/img/hgrid/component.png');
    background-repeat: no-repeat;
}

span.project-organizer-icon-component:hover {
    display: inline-block;
    width: 16px;
    height: 16px;
    vertical-align: middle;
    background-image: url('/static/img/hgrid/component-hover.png');
    background-repeat: no-repeat;
}

span.project-organizer-icon-pointer {
    display: inline-block;
    width: 16px;
    height: 16px;
    vertical-align: middle;
    background-image: url('/static/img/hgrid/pointer.png');
    background-repeat: no-repeat;
}

span.project-organizer-icon-reg-pointer {
    display: inline-block;
    width: 16px;
    height: 16px;
    vertical-align: middle;
    background-image: url('/static/img/hgrid/reg-pointer.png');
    background-repeat: no-repeat;
}


span.project-organizer-icon-reg-pointer:hover {
    background-image: url('/static/img/hgrid/pointer-hover.png');
    background-repeat: no-repeat;
}

span.project-organizer-icon-pointer:hover {
    display: inline-block;
    width: 16px;
    height: 16px;
    vertical-align: middle;
    background-image: url('/static/img/hgrid/pointer-hover.png');
    background-repeat: no-repeat;
}

span.project-organizer-icon-reg-project {
    display: inline-block;
    width: 16px;
    height: 16px;
    vertical-align: middle;
    background-image: url('/static/img/hgrid/reg-project.png');
    background-repeat: no-repeat;
}

span.project-organizer-icon-reg-project:hover {
    display: inline-block;
    width: 16px;
    height: 16px;
    vertical-align: middle;
    background-image: url('/static/img/hgrid/reg-project-hover.png');
    background-repeat: no-repeat;
}

span.project-organizer-icon-reg-component {
    display: inline-block;
    width: 16px;
    height: 16px;
    vertical-align: middle;
    background-image: url('/static/img/hgrid/reg-component.png');
    background-repeat: no-repeat;
}

span.project-organizer-icon-reg-component:hover {
    display: inline-block;
    width: 16px;
    height: 16px;
    vertical-align: middle;
    background-image: url('/static/img/hgrid/reg-component-hover.png');
    background-repeat: no-repeat;
}

button.project-organizer-icon-info {
    width: 20px;
    height: 20px;
    background-image: url('/static/img/hgrid/info.png');
    background-repeat: no-repeat;
}

button.project-organizer-icon-visit {
    width: 20px;
    height: 20px;
    background-image: url('/static/img/hgrid/visit.png');
    background-repeat: no-repeat;
}

button.hg-btn {
    background-color: transparent;
    border: 0px;
}


/* Preventing folders that are HGrid leaves from showing underlines when hovered over */

.project-folder:hover {
    text-decoration: none !important;
}

span.project-folder {
    text-decoration: none;
}

.hg-item-name:hover {
    text-decoration: none !important;
    cursor: default;
}

/* Controls above the HGrid */

div.project-grid-menu {
    text-align: right;
    margin-top: -20px;
}

div.project-grid-menu span.pg-expand-all {
    color: #468cc8;
    text-decoration: underline;
    cursor: pointer;
    margin-right: 10px;
}

div.project-grid-menu span.pg-collapse-all {
    color: #468cc8;
    text-decoration: underline;
    cursor: pointer;
    margin-right: 7px;
}

.page-header .btn {
    margin-right: 5px;
}

/* Project details box  */
span.project-details {
    visibility: hidden;
}


span.add-link-warning {
    color: #808080;
}

div.add-folder-container {
    display: none;

}

span.rename-container{
    display: none;
}

div.project-details span.title {
    display: inline;
    overflow-x: hidden;
    font-size: 15px;
    overflow-x: hidden;
}


.project-action-icons img {
    margin-right: 4px;
    cursor:pointer;cursor:hand
}

div.project-details {
    display: inline-block;
    width: 100%;
    background-color: #EEE;
    padding: 7px;
    margin-bottom: 10px;
}

div.contributors {
    overflow-x: hidden;
}

.organize-project-controls {
    z-index: 11;
}

div.organize-project-controls {
    display: block;
    position: relative;
    bottom: 0;
    width: 100%;
    text-align: right;
}

.organize-project-controls .organizeBtn.btn.btn-default {
    display: block;
    margin-right: 10px;
    float: left;
    margin-bottom: 10px;
}

/* Typeahead autocomplete box */



.organize-project-controls span.twitter-typeahead {
    width: 100%;
}

/* Typeahead scaffolding */
/* ----------- */

.tt-dropdown-menu,
.gist {
    text-align: left;
    overflow-x: hidden;
}

/* Typeahead base styles */
/* ----------- */

.typeahead,
.tt-query {
    width: 100%;
    height: 30px;
    font-size: 16px;
    border: 1px solid rgb(204, 204, 204);
    -webkit-border-radius: 4px;
    -moz-border-radius: 4px;
    border-radius: 4px;
    outline: none;
}
input.typeahead.tt-input { 
height: 32px ;
}

.typeahead {
    background-color: #fff;
}

.typeahead:focus {
    -webkit-box-shadow: rgba(102, 175, 232, 0.576471) 0px 0px 7.668470859527588px 0px;
    -moz-box-shadow: rgba(102, 175, 232, 0.576471) 0px 0px 7.668470859527588px 0px;
    box-shadow: rgba(102, 175, 232, 0.576471) 0px 0px 7.668470859527588px 0px;
}

.tt-query {
    -webkit-box-shadow: inset 0 1px 1px rgba(0, 0, 0, 0.075);
    -moz-box-shadow: inset 0 1px 1px rgba(0, 0, 0, 0.075);
    box-shadow: inset 0 1px 1px rgba(0, 0, 0, 0.075);
}
/* rgb of glow 106 176 232
*/
.tt-input, .typeahead {
    padding: 0 12px;
}

.tt-hint {
    color: #999;
    padding: 2px 12px 0px 13px;
}
h3.category {
    font-size: 18px;
    margin-top: 4px;
    margin-left: 5px;
}
.tt-dropdown-menu {
    width: 422px;
    padding: 8px 0;
    background-color: #fff;
    border: 1px solid #ccc;
    border: 1px solid rgba(0, 0, 0, 0.2);
    -webkit-border-radius: 5px;
    -moz-border-radius: 5px;
    border-radius: 5px;
    -webkit-box-shadow: 0 5px 10px rgba(0, 0, 0, .2);
    -moz-box-shadow: 0 5px 10px rgba(0, 0, 0, .2);
    box-shadow: 0 5px 10px rgba(0, 0, 0, .2);
    margin-top: 6px;
}

.tt-suggestion {
    padding: 3px 5px;
    font-size: 12px;
    line-height: 14px;
}

.tt-suggestion.tt-cursor {
    color: #fff;
    background-color: #0097cf;

}

/*.tt-suggestion p {
    margin: 0;
}*/

.gist {
    font-size: 14px;
}
.tb-row {
    font-size: 13px;
}

.po-hover {
    background : #F4F5DF;
}

.tb-td {
    height: inherit;
    padding-top: 4px;
}

/* Project Toolbar New Additions and Changes */

.po-placeholder {
    line-height: 30px; 
}

#project-grid {
    margin-bottom: 5px;
}

.organizer-legend {
    font-size: 13px;
    padding-left: 4px;
}

.organizer-legend img {
    vertical-align: bottom;
    margin-right: 4px;
<<<<<<< HEAD
=======
}

.po-registered {
    color: #D4D4D4;
>>>>>>> 75d67c0b
}<|MERGE_RESOLUTION|>--- conflicted
+++ resolved
@@ -385,11 +385,8 @@
 .organizer-legend img {
     vertical-align: bottom;
     margin-right: 4px;
-<<<<<<< HEAD
-=======
 }
 
 .po-registered {
     color: #D4D4D4;
->>>>>>> 75d67c0b
 }