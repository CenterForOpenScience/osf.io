.po-hover-multiselect { 
    background : lightgoldenrodyellow;
}

/* @override http://localhost:5000/static/css/projectorganizer.css */

span.project-smart-folder.smart-folder{
    font-style: italic;
}

/* Project organizer icons */
span.project-organizer-icon-folder {
    display: inline-block;
    width: 16px;
    height: 16px;
    vertical-align: middle;
    background-image: url('/static/img/hgrid/folder.png');
    background-repeat: no-repeat;
}

span.project-organizer-icon-smart-folder {
    display: inline-block;
    width: 16px;
    height: 16px;
    vertical-align: middle;
    background-image: url('/static/img/hgrid/smart-folder.png');
    background-repeat: no-repeat;
}

span.project-organizer-icon-project {
    display: inline-block;
    width: 16px;
    height: 16px;
    vertical-align: middle;
    background-image: url('/static/img/hgrid/project.png');
    background-repeat: no-repeat;
}

span.project-organizer-icon-project:hover {
    display: inline-block;
    width: 16px;
    height: 16px;
    vertical-align: middle;
    background-image: url('/static/img/hgrid/project-hover.png');
    background-repeat: no-repeat;
}

span.project-organizer-icon-component {
    display: inline-block;
    width: 16px;
    height: 16px;
    vertical-align: middle;
    background-image: url('/static/img/hgrid/component.png');
    background-repeat: no-repeat;
}

span.project-organizer-icon-component:hover {
    display: inline-block;
    width: 16px;
    height: 16px;
    vertical-align: middle;
    background-image: url('/static/img/hgrid/component-hover.png');
    background-repeat: no-repeat;
}

span.project-organizer-icon-pointer {
    display: inline-block;
    width: 16px;
    height: 16px;
    vertical-align: middle;
    background-image: url('/static/img/hgrid/pointer.png');
    background-repeat: no-repeat;
}

span.project-organizer-icon-reg-pointer {
    display: inline-block;
    width: 16px;
    height: 16px;
    vertical-align: middle;
    background-image: url('/static/img/hgrid/reg-pointer.png');
    background-repeat: no-repeat;
}


span.project-organizer-icon-reg-pointer:hover {
    background-image: url('/static/img/hgrid/pointer-hover.png');
    background-repeat: no-repeat;
}

span.project-organizer-icon-pointer:hover {
    display: inline-block;
    width: 16px;
    height: 16px;
    vertical-align: middle;
    background-image: url('/static/img/hgrid/pointer-hover.png');
    background-repeat: no-repeat;
}

span.project-organizer-icon-reg-project {
    display: inline-block;
    width: 16px;
    height: 16px;
    vertical-align: middle;
    background-image: url('/static/img/hgrid/reg-project.png');
    background-repeat: no-repeat;
}

span.project-organizer-icon-reg-project:hover {
    display: inline-block;
    width: 16px;
    height: 16px;
    vertical-align: middle;
    background-image: url('/static/img/hgrid/reg-project-hover.png');
    background-repeat: no-repeat;
}

span.project-organizer-icon-reg-component {
    display: inline-block;
    width: 16px;
    height: 16px;
    vertical-align: middle;
    background-image: url('/static/img/hgrid/reg-component.png');
    background-repeat: no-repeat;
}

span.project-organizer-icon-reg-component:hover {
    display: inline-block;
    width: 16px;
    height: 16px;
    vertical-align: middle;
    background-image: url('/static/img/hgrid/reg-component-hover.png');
    background-repeat: no-repeat;
}

button.project-organizer-icon-info {
    width: 20px;
    height: 20px;
    background-image: url('/static/img/hgrid/info.png');
    background-repeat: no-repeat;
}

button.project-organizer-icon-visit {
    width: 20px;
    height: 20px;
    background-image: url('/static/img/hgrid/visit.png');
    background-repeat: no-repeat;
}

button.hg-btn {
    background-color: transparent;
    border: 0px;
}


/* Preventing folders that are HGrid leaves from showing underlines when hovered over */

.project-folder:hover {
    text-decoration: none !important;
}

span.project-folder {
    text-decoration: none;
}

.hg-item-name:hover {
    text-decoration: none !important;
    cursor: default;
}

/* Controls above the HGrid */

div.project-grid-menu {
    text-align: right;
    margin-top: -20px;
}

div.project-grid-menu span.pg-expand-all {
    color: #468cc8;
    text-decoration: underline;
    cursor: pointer;
    margin-right: 10px;
}

div.project-grid-menu span.pg-collapse-all {
    color: #468cc8;
    text-decoration: underline;
    cursor: pointer;
    margin-right: 7px;
}

.page-header .btn {
    margin-right: 5px;
}

span.add-link-warning {
    color: #808080;
}

div.add-folder-container {
    display: none;

}

span.rename-container{
    display: none;
}

.project-action-icons img {
    margin-right: 4px;
    cursor:pointer;cursor:hand
}

div.contributors {
    overflow-x: hidden;
}

.organize-project-controls {
    z-index: 11;
}

div.organize-project-controls {
    display: block;
    position: relative;
    bottom: 0;
    width: 100%;
    text-align: right;
}

.organize-project-controls .organizeBtn.btn.btn-default {
    display: block;
    margin-right: 10px;
    float: left;
    margin-bottom: 10px;
}

/* Typeahead autocomplete box */



.organize-project-controls span.twitter-typeahead {
    width: 100%;
}

/* Typeahead scaffolding */
/* ----------- */

.tt-dropdown-menu,
.gist {
    text-align: left;
    overflow-x: hidden;
}

/* Typeahead base styles */
/* ----------- */

.typeahead,
.tt-query {
    width: 100%;
    height: 30px;
    font-size: 16px;
    border: 1px solid rgb(204, 204, 204);
    -webkit-border-radius: 4px;
    -moz-border-radius: 4px;
    border-radius: 4px;
    outline: none;
}
input.typeahead.tt-input { 
height: 32px ;
}

.typeahead {
    background-color: #fff;
}

.typeahead:focus {
    -webkit-box-shadow: rgba(102, 175, 232, 0.576471) 0px 0px 7.668470859527588px 0px;
    -moz-box-shadow: rgba(102, 175, 232, 0.576471) 0px 0px 7.668470859527588px 0px;
    box-shadow: rgba(102, 175, 232, 0.576471) 0px 0px 7.668470859527588px 0px;
}

.tt-query {
    -webkit-box-shadow: inset 0 1px 1px rgba(0, 0, 0, 0.075);
    -moz-box-shadow: inset 0 1px 1px rgba(0, 0, 0, 0.075);
    box-shadow: inset 0 1px 1px rgba(0, 0, 0, 0.075);
}
/* rgb of glow 106 176 232
*/
.tt-input, .typeahead {
    padding: 4px 10px;
}


.tt-hint {
    color: #999;
    padding: 0px 12px 3px 8px
}
h3.category {
    font-size: 18px;
    margin-top: 4px;
    margin-left: 5px;
}
.tt-dropdown-menu {
    width: 422px;
    padding: 8px 0;
    background-color: #fff;
    border: 1px solid #ccc;
    border: 1px solid rgba(0, 0, 0, 0.2);
    -webkit-border-radius: 5px;
    -moz-border-radius: 5px;
    border-radius: 5px;
    -webkit-box-shadow: 0 5px 10px rgba(0, 0, 0, .2);
    -moz-box-shadow: 0 5px 10px rgba(0, 0, 0, .2);
    box-shadow: 0 5px 10px rgba(0, 0, 0, .2);
    margin-top: 6px;
}

.tt-suggestion {
    padding: 3px 5px;
    font-size: 12px;
    line-height: 14px;
}

.tt-suggestion.tt-cursor {
    color: #fff;
    background-color: #0097cf;

}

/*.tt-suggestion p {
    margin: 0;
}*/

.gist {
    font-size: 14px;
}
.tb-row {
    font-size: 13px;
}

.po-hover {
    background : #E0EBF3;
}

.tb-td {
    height: inherit;
    padding-top: 4px;
}

/* Project Toolbar New Additions and Changes */

.po-placeholder {
    line-height: 30px; 
}

#project-grid {
    margin-bottom: 5px;
}

.organizer-legend {
    font-size: 13px;
    padding-left: 4px;
}

.organizer-legend img {
    vertical-align: bottom;
    margin-right: 4px;
}

<<<<<<< HEAD
.tb-h-success {
    background: #B8ECC0;
}




















=======
.po-icon-registered {
    color: #D4D4D4;
}
.po-icon {
    color: #5E5E5E;
}
.po-modal {
    width: auto;
}
>>>>>>> 11dcd7a2
<|MERGE_RESOLUTION|>--- conflicted
+++ resolved
@@ -366,31 +366,10 @@
     margin-right: 4px;
 }
 
-<<<<<<< HEAD
 .tb-h-success {
     background: #B8ECC0;
 }
 
-
-
-
-
-
-
-
-
-
-
-
-
-
-
-
-
-
-
-
-=======
 .po-icon-registered {
     color: #D4D4D4;
 }
@@ -399,5 +378,4 @@
 }
 .po-modal {
     width: auto;
-}
->>>>>>> 11dcd7a2
+}