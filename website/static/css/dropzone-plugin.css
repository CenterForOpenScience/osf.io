--- conflicted
+++ resolved
@@ -1,6 +1,3 @@
-/*
-preview -> file-preview -> details -> filename
-*/
 
 .dz-preview {
     background: rgba(255, 255, 255, 0.8);
@@ -194,7 +191,6 @@
     margin-bottom: -30px;
 }
 
-<<<<<<< HEAD
 .dz-share{
     position: absolute;
     bottom: 29px;
@@ -242,10 +238,9 @@
     top: 28px;
     right: -48px;
 
-=======
+}
 .dz-p {
     border-bottom: 3px solid #999;
     margin: auto;
     width: 100%;
->>>>>>> 82e916c9
 }