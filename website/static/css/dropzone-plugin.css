--- conflicted
+++ resolved
@@ -178,43 +178,9 @@
     transition: color 0.4s ease;
 
 }
-<<<<<<< HEAD
 
 .dz-share:hover {
     color: #337ab7;
-=======
-.dz-share:hover{
-    color:#337ab7;
-}
-
-.alertbubble:before {
-   content:"";
-   position: absolute;
-   right: 15px;
-   top: -13px;
-   width: 0;
-   height: 0;
-   border-right: 13px solid transparent;
-   border-bottom: 16px solid #52A452;
-   border-left: 13px solid transparent;
-
-}
-.alertbubble {
-   width: 100px;
-   height: 20px;
-   background: #52A452;
-   position: relative;
-   -moz-border-radius:    10px;
-   -webkit-border-radius: 10px;
-   border-radius:         10px;
-   padding:3px;
-   padding-left:7px;
-   padding-right:7px;
-   font-weight: bold;
-   display: none;
-   z-index:40;
-   color:white;
->>>>>>> a25b67a7
 }
 
 .dz-p {
