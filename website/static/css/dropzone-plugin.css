--- conflicted
+++ resolved
@@ -197,7 +197,6 @@
     box-shadow: 0 5px 15px rgba(0, 0, 0, 0.3);
 }
 
-<<<<<<< HEAD
 
 #publicFilesDropzone {
    -webkit-align-items: center;
@@ -222,9 +221,8 @@
     position: absolute;
     right: 15px;
     top: 85px;
-    }
-=======
+}
+
 .dz-font {
     font-size: 22px;
-}
->>>>>>> 408c49eb
+}