/* Contributor List */
#contributors {
    margin-bottom:10px;
}

#contributors #description {
    vertical-align: top;
}

#contributors ol {
    margin:0;
    padding:0;
    display:inline;
}

#contributors ol li {
    list-style-type:none;
    display:inline;
    white-space: nowrap;
}

#contributors ol li:after {
    content: ",";
}

#contributors ol li:last-child:after {
    content: "";
}

.contributor-name {
    margin-right: -4px;
}

/* Project Navigation */
#projectSubnav .navbar-collapse {
    padding-left: 0;
    padding-right: 0;
}

.node-title {
    line-height: 44px;
    border-bottom: none;
    margin-top: .3em;
    font-size: 36px;
}

/* Project Setting Page Header*/
.page-header.visible-xs {
    margin: 0;
}

.contributor-self {
    font-weight: bold;
}

#duplicateModal h4 {
    line-height: 34px;
    padding-bottom: 10px;
}

/* Multiple device support for project nav-bar */
@media (max-width: 767px) {
    .osf-project-navbar li>a {
        padding-left: 30px;
        padding-right: 30px;
    }
    .osf-project-navbar a.project-title {
    }
    .project-nav {
        overflow: hidden;
    }
}

@media (min-width: 768px) {
   .osf-project-navbar li>a {
        padding-left: 7px;
        padding-right: 7px;
    }
    .osf-project-navbar a.project-title {
        max-width: 190px;
    }
}

@media (min-width: 992px) {
   .osf-project-navbar li>a {
        padding-left: 10px;
        padding-right: 10px;
    }
    .osf-project-navbar a.project-title {
        max-width: 300px;
    }
}
@media (min-width: 1200px) {
    .osf-project-navbar li>a {
        padding-left: 15px;
        padding-right: 15px;
    }

    .osf-project-navbar a.project-title {
        max-width: 400px;
    }
}

.editable-error-block {
    font-size: 16px;
    max-width: 100%;
    margin: 5px 0 0;
    width: auto;
    white-space: normal;
}

#addPointer td {
    vertical-align: middle;
<<<<<<< HEAD
}

.affix-bottom {
    position: relative;
=======
    word-break: break-all;
    word-break: break-word; /* Non standard for webkit*/
>>>>>>> b6326e69
}<|MERGE_RESOLUTION|>--- conflicted
+++ resolved
@@ -111,13 +111,10 @@
 
 #addPointer td {
     vertical-align: middle;
-<<<<<<< HEAD
 }
 
 .affix-bottom {
     position: relative;
-=======
     word-break: break-all;
     word-break: break-word; /* Non standard for webkit*/
->>>>>>> b6326e69
 }