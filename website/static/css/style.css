--- conflicted
+++ resolved
@@ -704,7 +704,17 @@
     background-color: #BED1E2;
 }
 
-<<<<<<< HEAD
+/* Make registrations modal scrollable and background hidden
+-------------------------------------------------- */
+
+.background-unscrollable {
+    overflow: hidden;
+}
+
+.modal-scrollable {
+    overflow: scroll;
+}
+
 /* Password strength check component colors for darker backgrounds  */
 .pv-darkbg .text-danger {
     color: #f97773;
@@ -718,15 +728,4 @@
 
 .pv-darkbg .osf-box-lt {
     background-color: #a8bbc9
-=======
-/* Make registrations modal scrollable and background hidden
--------------------------------------------------- */
-
-.background-unscrollable {
-    overflow: hidden;
-}
-
-.modal-scrollable {
-    overflow: scroll;
->>>>>>> 7bd4870a
 }