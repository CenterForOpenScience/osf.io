--- conflicted
+++ resolved
@@ -685,12 +685,11 @@
     margin-top: 10px;
 }
 
-<<<<<<< HEAD
+.more-replies {
+    margin-right: 15px;
+}
+
 .create-password {
     margin-top: 10px;
     margin-bottom: 5px;
-=======
-.more-replies {
-    margin-right: 15px;
->>>>>>> efeb3b02
 }