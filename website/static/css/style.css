/* Global Styles are in base.css */

html, body {
}

body {
    padding-top: 50px; /* body padding for fixed top nav */
    position: relative; /* for bootstrap affix */
    -webkit-font-smoothing: antialiased;
    font-family: 'Open Sans', 'Helvetica Neue', sans-serif;
}

a {
    cursor: pointer;
}


/* Footer
-------------------------------------------------- */
.footer {
    text-shadow: 0 1px 0 #fff;
    border-top: 1px solid #e5e5e5;
    border-bottom: 1px solid #e5e5e5;
    width: 100%;
    color: #555;
}


.footer ul, .footer li {
    padding: 0;
    margin: 0;
    list-style-type: none;
}

/* Footer slide-in */
#footerSlideIn {
    position:fixed;
    bottom:0;
    width:100%;
    padding-top:20px;
    padding-bottom:20px;
    z-index:9;
    background-color:white;
    border-top:2px solid black;
    display:none;
}

#footerSlideIn h1 {
    margin-top:0;
}

#footerSlideIn img {
    width:100%;
}

#footerSlideIn div > a {
    margin-right: 5px;
    white-space: nowrap;
}


/* Copyright
-------------------------------------------------- */
.copyright{
    text-align: center;
    background: #fff;
    width: 100%;

}

/* Make images responsive */
.panel img {
    vertical-align: middle;
    max-width: 100%;
    height: auto;
}

/* Project page has project navigation bar, which is fixed and therefore increases the offset the anchors need */
.project-page .anchor {
    margin-top: -100px;
    padding-top: 100px;
    display: block;
    z-index: -1;
    position: relative;
}

.anchor {
    margin-top: -60px;
    padding-top: 60px;
    display: block;
    z-index: -1;
    position: relative;
}

.scripted {display: none;}

.pointer {cursor: pointer;}

/* Minimal Treebeard for Configure Notifications/Wiki in project and user settings */
.osf-treebeard-minimal #tb-tbody {
    border: none;
    max-height: 500px;
    height: inherit;
    margin-top: 10px;
}
.osf-treebeard-minimal .tb-row {
    padding-left: 10px;
}

.osf-treebeard-minimal .tb-row-titles {
    border: none;
}
.osf-treebeard-minimal .tb-td {
    padding-top: 4px;
}
.osf-treebeard-minimal .title-text {
    line-height: 25px;
}
.osf-treebeard-minimal .tb-head {
    display: none;
}

.osf-treebeard-minimal .form-control {
    height: 26px;
    padding: 0px;
}

.tb-no-icon .tb-expand-icon-holder {
    width : 0;
}

/* For menu icon */
.navbar-toggle {
    margin-top: 5px;
    margin-bottom: 3px;
}

/* Wrapper for Spinner  -- Applied for citation and file*/
.spinner-loading-wrapper {
    text-align: center;
    font-size: 16px;
    font-weight: 200;
    background: white;
    padding: 20px;
    border-radius: 4px;
}

#projectSubnav .navbar-collapse {
    padding-left: 0;
    padding-right: 0;
}

/* Multiple device support for project nav-bar */
@media (max-width: 767px) {
    .project-nav {
        overflow: hidden;
    }

    /* Allow project nav to move the content on small screen */
    #projectBanner .osf-project-navbar {
        position: relative;
        top: 0;
        margin-top: -55px;
    }
    #projectBanner {
        margin-right: -15px;
        margin-left: -15px;
    }
}

/* Allow search-bar and nav-bar to support mutiple size of screen */
@media (max-width: 767px) {
    .navbar .search-query {
        width: 100%;
    }
    .navbar-nav .open .dropdown-menu>li>a {
        color: #FFF;
    }

    #searchControls > .osf-search {
        z-index: 99;
    }
    .osf-xs-search {
        text-decoration: none !important;
        padding: 14px;
    }

    .navbar-brand {
        margin-left: 0 !important;
        height: 48px !important;
        line-height: 27px !important;
        padding: 11px 15px 10px 15px !important;
    }
    .osf-navbar-logo {
        margin-top: 0px !important;
    }

    .name-div {
        font-size: 20px;
    }

    .sign-in .btn-group {
        width: 90%;
        padding-left: 5%;
    }
    .sign-in .btn {
        width: 100%;
        margin-bottom: 20px;
    }
}

@media (min-width: 768px) {
    .osf-navbar .navbar-nav>li>a {
        padding-left: 7px;
        padding-right: 7px;
    }
    .navbar .search-query {
        width: 190px;
    }
    .navbar-brand {
        margin-left: 0 !important;
        padding-left: 0;
    }
}

@media (min-width: 992px) {
    .osf-navbar .navbar-nav>li>a {
        padding-left: 10px;
        padding-right: 10px;
    }
    .navbar .search-query {
        width: 360px;
    }

}
@media (min-width: 1200px) {
    .osf-navbar .navbar-nav>li>a {
        padding-left: 15px;
        padding-right: 15px;
    }
    .navbar .search-query {
        width: 270px;
    }

}

@media (max-width: 768px) {
    .affix {
        position: relative; /*For project setting side-bar*/
    }
}

/* Settings side-nav positions. Min-width to prevent
 * affix scrolling into columns on small devices/affix
 * needs to be relative any smaller. See above @media.
 */
.osf-affix {
    display: none;
}
@media (min-width: 769px) {
    .osf-affix.profile-affix {
        top: 80px;
    }
}

#viewPanel > .osf-panel-body,
.mfr-file {
    height: 100%;
}

.text-center {
    text-align: center;
}

.osf-gravatar>img {
    border: 1px solid #CDCDCD;
    border-radius: 13px;
    margin-right: 5px;
}

.container-xxl {
    width : 100%;
    padding-left: 20px;
    padding-right: 20px;
}

.unselectable {
    -webkit-user-select: none;  /* Chrome all / Safari all */
    -moz-user-select: none;     /* Firefox all */
    -ms-user-select: none;      /* IE 10+ */

    /* No support for these yet, use at own risk */
    -o-user-select: none;
    user-select: none;
}

.no-border {
    border: none !important;
    box-shadow: none !important;
}

.bootbox.modal h4 {
    font-size: 24px;
    font-weight: normal;
}

.modal-body {
    word-wrap: break-word;
}

/* sub-header for modal*/
.modal-subheader {
    font-size: 20px;
}

.log-node-title-link {
    font-weight: 700;
}

.footer h4 {
    font-weight: normal;
}

.popover h3 {
    font-weight: 500;
}
/* In list group, not allow icon to be pushed down */
.component-overflow {
    word-wrap: break-word;
    max-width: 90%;
    display: inline-block;
}

/*  Add-on styles */
.addon-auth {
    margin-top: 4.8px;
}

.user-settings-addon-auth {
    font-size: 13.5px;
    border-bottom: 2px solid #DDD;
}

.default-authorized-by {
    font-weight: normal !important;
}
/* bootstrap disable doesn't disable pointer event. This disable class adds pointer event disable. */
.disabled {
    cursor: default !important;
    pointer-events: none;
}

/* OSF-panel */
.osf-panel {
    border: 1px solid #ddd;
    height: 764px;
    overflow: auto;
    display: block;
    position: relative;
    overflow-x: hidden;
}

@media (max-width: 991px) {
    .osf-panel {
        margin-bottom: 20px;
    }
}

.osf-panel  .fa-angle-right, .osf-panel .fa-angle-left {
    cursor: pointer;
}
.osf-panel .fa-list {
    color: #808080;
}

.osf-panel .navbar-collapse {
    background: #F5F5F5;
    padding: 0px;
}

.reset-height {
    height: auto;
}

.alert-notify-success {
    padding: 5px;
    color: #3C763D;
}
.alert-notify-danger {
    padding: 5px;
    color: #A94442;
}

.table-less {
    max-height: 140px;
    overflow-y: hidden;
}
.table-hover {
    word-break: break-all;

}
select {
    word-wrap: normal;
}

.tag:hover
{
    background-color: #337ab7;
    color: #E0EBF3;
}
.tag:hover > .tag-text, .tag:hover > a
{
    color: #E0EBF3;
}
.tag:hover > .remove-tag
{
    visibility: visible;
/* to make the center of the x not transparent */
    background: -moz-radial-gradient(center, ellipse cover,  rgba(255,255,255,1) 35%, rgba(255,255,255,1) 44%, rgba(255,255,255,1) 53%, rgba(255,255,255,0) 64%, rgba(255,255,255,0) 72%); /* FF3.6+ */
    background: -webkit-gradient(radial, center center, 0px, center center, 100%, color-stop(35%,rgba(255,255,255,1)), color-stop(44%,rgba(255,255,255,1)), color-stop(53%,rgba(255,255,255,1)), color-stop(64%,rgba(255,255,255,0)), color-stop(72%,rgba(255,255,255,0))); /* Chrome,Safari4+ */
    background: -webkit-radial-gradient(center, ellipse cover,  rgba(255,255,255,1) 35%,rgba(255,255,255,1) 44%,rgba(255,255,255,1) 53%,rgba(255,255,255,0) 64%,rgba(255,255,255,0) 72%); /* Chrome10+,Safari5.1+ */
    background: -o-radial-gradient(center, ellipse cover,  rgba(255,255,255,1) 35%,rgba(255,255,255,1) 44%,rgba(255,255,255,1) 53%,rgba(255,255,255,0) 64%,rgba(255,255,255,0) 72%); /* Opera 12+ */
    background: -ms-radial-gradient(center, ellipse cover,  rgba(255,255,255,1) 35%,rgba(255,255,255,1) 44%,rgba(255,255,255,1) 53%,rgba(255,255,255,0) 64%,rgba(255,255,255,0) 72%); /* IE10+ */
    background: radial-gradient(ellipse at center,  rgba(255,255,255,1) 35%,rgba(255,255,255,1) 44%,rgba(255,255,255,1) 53%,rgba(255,255,255,0) 64%,rgba(255,255,255,0) 72%); /* W3C */
    filter: progid:DXImageTransform.Microsoft.gradient( startColorstr='#ffffff', endColorstr='#00ffffff',GradientType=1 ); /* IE6-9 fallback on horizontal gradient */
}
.tag-big
{
    font-size: 13pt;
}

.tag-med
{
    font-size: 11pt;
}
.tag-container
{
    position: relative;
}

.remove-tag
{
    visibility: hidden;
    position: absolute;
    top: -5px;
    right: -5px;
    color: #AAAAAA;
}

.remove-tag.big
{
    top: -8px;
    right: -8px;
}

.remove-tag.med
{
    top: -6px;
    right: -6px;
}

.tagsinput {
    border:1px solid #CCC;
    float: left;
    padding: 5px;
    background: #FFF;
    padding:5px;
    width:300px;
    height:100px;
    overflow-y: auto;
}
#node-tags_tag:focus {
    outline: 2px solid #DEF;
}

.tagsinput div {
    float: left;
}

.tagsinput span.tag {
    float: left;
    padding: 5px;
}

.tagsinput input {
    width:80px;
    margin:0px;
    font-family: helvetica;
    font-size: 13px;
    border:1px solid transparent;
    padding:5px;
    margin-right:5px;
    margin-bottom:5px;
}

.tag a {
    font-weight: bold;
    color: #000;
    text-decoration:none;
    font-size: 11px;
    vertical-align: top;
}

.tag {
    text-decoration:none;
    display: inline-block;
    background: #DEF;
    margin-right: 5px;
    margin-bottom:5px;
    font-size:13px;
    padding:5px;
    border:1px solid transparent;
    border-radius: 2px;
    cursor: pointer;
}

.btn-link.project-toggle {
    padding-top: 0;
    padding-bottom:0;
}

.btn-link.project-toggle:focus {
    outline: none;
}

/* list group node item display*/
.list-group-item-node.unavailable {
    background-color: #EEEEEE;
}

button.close {
    line-height: 0.9;
}

/* table for add link and contributor */
.osf-icon-td {
    width: 50px;
}

/* Override Select2 CSS*/
.select2-search-choice-close {
    margin-top: -3px;
}

.affix-bottom {
    position: relative;
    word-break: break-all;
    word-break: break-word; /* Non standard for webkit*/
}

/* Style for toggle height knockout helper */
.toggle-height-toggle {
    border: 1px solid #EEE;
    background-color: #F8F8F8;
    height: 15px;
    line-height: 10px;
    color: #888;
    width: 100%;
    margin-bottom: 10px;
}
.toggle-height-toggle:hover {
    background-color: #F5F5F5;
    color: #666;
    cursor: pointer;
}
.toggle-height-gradient {
    background: -moz-linear-gradient(top,  rgba(255,255,255,0) 0%, rgba(255,255,255,1) 100%); /* FF3.6+ */
    background: -webkit-gradient(linear, left top, left bottom, color-stop(0%,rgba(255,255,255,0)), color-stop(100%,rgba(255,255,255,1))); /* Chrome,Safari4+ */
    background: -webkit-linear-gradient(top,  rgba(255,255,255,0) 0%,rgba(255,255,255,1) 100%); /* Chrome10+,Safari5.1+ */
    background: -o-linear-gradient(top,  rgba(255,255,255,0) 0%,rgba(255,255,255,1) 100%); /* Opera 11.10+ */
    background: -ms-linear-gradient(top,  rgba(255,255,255,0) 0%,rgba(255,255,255,1) 100%); /* IE10+ */
    background: linear-gradient(to bottom,  rgba(255,255,255,0) 0%,rgba(255,255,255,1) 100%); /* W3C */
    filter: progid:DXImageTransform.Microsoft.gradient( startColorstr='#ffffff', endColorstr='#ffffff',GradientType=0 ); /* IE6-9 */
    width: 100%;
    height: 30px;
    position: absolute;
    bottom: 0;
}
.toggle-height-parent {
    position: relative;
    overflow: hidden;
}

/* growlBox style */
.alert.growl-animated {
    padding-right: 35px; /* work as alert-dismissable in bootstrap */
}

.tb-modal-shade {
    /*  Override z-index here to avoid clashing with navigation elements */
    z-index: 98 !important;
}


/* Cards
-------------------------------------------------- */

.toggle-icon {
    color: #337ab7;
    margin-right: 10px;
}

.header-content {
    max-width: 75%;
    display: inline-block
}

/* Navigation -- general style should be in style guide
-------------------------------------------------- */
#navbarScope a.nav-user-dropdown {
    padding-top: 12px;
    padding-bottom: 11px;
}

/* Anonymous-mode notification bar
-------------------------------------------------- */
#anonymous-mode {
    position: fixed;
    bottom: 30px;
    left: 0;
    z-index: 8;
    width: 100%;
    text-align: center;
    background-color: #f0ad4e;
    padding: .5em;
}

<<<<<<< HEAD
.breaklines {
    white-space: pre-wrap;
=======
/* Override insane add tag font
-------------------------------------------------- */
.tagsinput input {
    font-family : 'Open Sans', Helvetica, sans-serif;
}

/* Bootstrap Accesibility Override */
.btn-success-high-contrast {
    background-color: #52A452;
    border-color: #54AC54;
}


/* Trying out to move to osf-style */
.comma-separated:after {
    content: ", ";
}

.comma-separated:last-of-type:after {
    content: "";
>>>>>>> dfdc9f4f
}<|MERGE_RESOLUTION|>--- conflicted
+++ resolved
@@ -625,10 +625,6 @@
     padding: .5em;
 }
 
-<<<<<<< HEAD
-.breaklines {
-    white-space: pre-wrap;
-=======
 /* Override insane add tag font
 -------------------------------------------------- */
 .tagsinput input {
@@ -649,5 +645,7 @@
 
 .comma-separated:last-of-type:after {
     content: "";
->>>>>>> dfdc9f4f
+}
+.breaklines {
+    white-space: pre-wrap;
 }