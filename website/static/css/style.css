--- conflicted
+++ resolved
@@ -606,12 +606,10 @@
     display: inline-block
 }
 
-<<<<<<< HEAD
 .view-only-navbar-brand{
         color: white !important;
     }
 
-=======
 /* Navigation -- general style should be in style guide
 -------------------------------------------------- */
 #navbarScope a.nav-user-dropdown {
@@ -655,5 +653,4 @@
 }
 .breaklines {
     white-space: pre-wrap;
-}
->>>>>>> 8dd59ffa
+}