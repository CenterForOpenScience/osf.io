--- conflicted
+++ resolved
@@ -24,12 +24,6 @@
 canonical_domain = 'openscienceframework.org'
 cookie_domain = '.openscienceframework.org' # Beaker
 
-<<<<<<< HEAD
-# File upload options #########################
-max_upload_size = 250000000     # In bytes
-
-# File render options #########################
-=======
 # Gravatar options
 gravatar_size_profile = 120
 gravatar_size_add_contributor = 80
@@ -38,7 +32,6 @@
 max_upload_size = 250000000     # In bytes
 
 # File render options
->>>>>>> 50c0f95e
 max_render_size = 250000000     # In bytes
 img_fmts = ['jpe?g', 'tiff?', 'png', 'gif', 'bmp', 'svg', 'ico']
 render_zip = True
