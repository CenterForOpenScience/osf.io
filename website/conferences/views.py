--- conflicted
+++ resolved
@@ -81,39 +81,6 @@
         auth_signals.user_confirmed.send(user)
 
     utils.upload_attachments(user, node, message.attachments)
-
-<<<<<<< HEAD
-=======
-    download_url = node.web_url_for(
-        'addon_view_or_download_file',
-        path=message.attachments[0].filename,
-        provider='osfstorage',
-        action='download',
-        _absolute=True,
-    )
-
-    # Send confirmation email
-    send_mail(
-        message.sender_email,
-        CONFERENCE_SUBMITTED,
-        conf_full_name=conference.name,
-        conf_view_url=web_url_for(
-            'conference_results',
-            meeting=message.conference_name,
-            _absolute=True,
-        ),
-        fullname=message.sender_display,
-        user_created=user_created,
-        set_password_url=set_password_url,
-        profile_url=user.absolute_url,
-        node_url=node.absolute_url,
-        file_url=download_url,
-        presentation_type=message.conference_category.lower(),
-        is_spam=message.is_spam,
-        can_change_preferences=False,
-        logo=settings.OSF_MEETINGS_LOGO
-    )
->>>>>>> 38bfb2a1
 
 def conference_data(meeting):
     try:
