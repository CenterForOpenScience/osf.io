--- conflicted
+++ resolved
@@ -84,10 +84,7 @@
             set_password_url = web_url_for(
                 'reset_password',
                 verification_key=user.verification_key,
-<<<<<<< HEAD
                 _absolute=True,
-=======
->>>>>>> 1e2354d7
             )
         else:
             set_password_url = None
