--- conflicted
+++ resolved
@@ -292,12 +292,6 @@
         'settings': settings,
     }
 
-<<<<<<< HEAD
-def conference_submissions(**kwargs):
-    """Return data for all OSF4M submissions.
-    The total number of submissions for each meeting is calculated and cached
-    in the Conference.num_submissions field.
-=======
 
 def redirect_to_conference_results(meeting):
     return redirect('/meetings/{}'.format(meeting))
@@ -306,7 +300,6 @@
 def conference_submissions(**kwargs):
     """
     This view previously cached submissions count on num_submissions field.
->>>>>>> 8ca24f1c
     """
     return {'success': True}
 
