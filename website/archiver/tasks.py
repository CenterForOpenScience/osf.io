--- conflicted
+++ resolved
@@ -203,13 +203,8 @@
         rename_suffix = ' (draft)' if addon_short_name.split('-')[-1] == 'draft' else ' (published)'
         addon_short_name = 'dataverse'
     src_provider = src.get_addon(addon_short_name)
-<<<<<<< HEAD
-    folder_name = src_provider.archive_folder_name
-    rename = f'{folder_name}{rename_suffix}'
-=======
     folder_name_nfd, folder_name_nfc = normalize_unicode_filenames(src_provider.archive_folder_name)
-    rename = '{}{}'.format(folder_name_nfd, rename_suffix)
->>>>>>> 00a17ecd
+    rename = f'{folder_name_nfd}{rename_suffix}'
     url = waterbutler_api_url_for(src._id, addon_short_name, _internal=True, base_url=src.osfstorage_region.waterbutler_url, **params)
     data = make_waterbutler_payload(dst._id, rename)
     make_copy_request.delay(job_pk=job_pk, url=url, data=data)
