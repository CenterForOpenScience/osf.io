import functools

from framework.auth import Auth

from website.archiver import (
    StatResult, AggregateStatResult,
    ARCHIVER_NETWORK_ERROR,
    ARCHIVER_SIZE_EXCEEDED,
    ARCHIVER_FILE_NOT_FOUND,
)
from website.archiver.model import ArchiveJob

from website import (
    mails,
    settings
)

def send_archiver_size_exceeded_mails(src, user, stat_result):
    mails.send_mail(
        to_addr=settings.SUPPORT_EMAIL,
        mail=mails.ARCHIVE_SIZE_EXCEEDED_DESK,
        user=user,
        src=src,
        stat_result=stat_result
    )
    mails.send_mail(
        to_addr=user.username,
        mail=mails.ARCHIVE_SIZE_EXCEEDED_USER,
        user=user,
        src=src,
        can_change_preferences=False,
        mimetype='html',
    )


def send_archiver_copy_error_mails(src, user, results):
    mails.send_mail(
        to_addr=settings.SUPPORT_EMAIL,
        mail=mails.ARCHIVE_COPY_ERROR_DESK,
        user=user,
        src=src,
        results=results,
    )
    mails.send_mail(
        to_addr=user.username,
        mail=mails.ARCHIVE_COPY_ERROR_USER,
        user=user,
        src=src,
        results=results,
        can_change_preferences=False,
        mimetype='html',
    )

def send_archiver_file_not_found_mails(src, user, results):
    mails.send_mail(
        to_addr=settings.SUPPORT_EMAIL,
        mail=mails.ARCHIVE_FILE_NOT_FOUND_DESK,
        user=user,
        src=src,
        results=results,
    )
    mails.send_mail(
        to_addr=user.username,
        mail=mails.ARCHIVE_FILE_NOT_FOUND_USER,
        user=user,
        src=src,
        results=results,
        can_change_preferences=False,
        mimetype='html',
    )

def send_archiver_uncaught_error_mails(src, user, results):
    mails.send_mail(
        to_addr=settings.SUPPORT_EMAIL,
        mail=mails.ARCHIVE_UNCAUGHT_ERROR_DESK,
        user=user,
        src=src,
        results=results,
    )
    mails.send_mail(
        to_addr=user.username,
        mail=mails.ARCHIVE_UNCAUGHT_ERROR_USER,
        user=user,
        src=src,
        results=results,
        can_change_preferences=False,
        mimetype='html',
    )


def handle_archive_fail(reason, src, dst, user, result):
    if reason == ARCHIVER_NETWORK_ERROR:
        send_archiver_copy_error_mails(src, user, result)
    elif reason == ARCHIVER_SIZE_EXCEEDED:
        send_archiver_size_exceeded_mails(src, user, result)
    elif reason == ARCHIVER_FILE_NOT_FOUND:
        send_archiver_file_not_found_mails(src, user, result)
    else:  # reason == ARCHIVER_UNCAUGHT_ERROR
        send_archiver_uncaught_error_mails(src, user, result)
    dst.root.sanction.forcibly_reject()
    dst.root.sanction.save()
    dst.root.delete_registration_tree(save=True)

def archive_provider_for(node, user):
    """A generic function to get the archive provider for some node, user pair.

    :param node: target node
    :param user: target user (currently unused, but left in for future-proofing
    the code for use with archive providers other than OSF Storage)
    """
    return node.get_addon(settings.ARCHIVE_PROVIDER)

def has_archive_provider(node, user):
    """A generic function for checking whether or not some node, user pair has
    an attached provider for archiving

    :param node: target node
    :param user: target user (currently unused, but left in for future-proofing
    the code for use with archive providers other than OSF Storage)
    """
    return node.has_addon(settings.ARCHIVE_PROVIDER)

def link_archive_provider(node, user):
    """A generic function for linking some node, user pair with the configured
    archive provider

    :param node: target node
    :param user: target user (currently unused, but left in for future-proofing
    the code for use with archive providers other than OSF Storage)
    """
    addon = node.get_or_add_addon(settings.ARCHIVE_PROVIDER, auth=Auth(user))
    addon.on_add()
    node.save()

def aggregate_file_tree_metadata(addon_short_name, fileobj_metadata, user):
    """Recursively traverse the addon's file tree and collect metadata in AggregateStatResult

    :param src_addon: AddonNodeSettings instance of addon being examined
    :param fileobj_metadata: file or folder metadata of current point of reference
    in file tree
    :param user: archive initatior
    :return: top-most recursive call returns AggregateStatResult containing addon file tree metadata
    """
    disk_usage = fileobj_metadata.get('size')
    if fileobj_metadata['kind'] == 'file':
        result = StatResult(
            target_name=fileobj_metadata['name'],
            target_id=fileobj_metadata['path'].lstrip('/'),
            disk_usage=disk_usage or 0,
        )
        return result
    else:
        return AggregateStatResult(
            target_id=fileobj_metadata['path'].lstrip('/'),
            target_name=fileobj_metadata['name'],
            targets=[aggregate_file_tree_metadata(addon_short_name, child, user) for child in fileobj_metadata.get('children', [])],
        )

def before_archive(node, user):
    link_archive_provider(node, user)
    job = ArchiveJob(
        src_node=node.registered_from,
        dst_node=node,
        initiator=user
    )
    job.set_targets()

def _do_get_file_map(file_tree):
    """Reduces a tree of folders and files into a list of (<sha256>, <file_metadata>) pairs
    """
    file_map = []
    stack = [file_tree]
    while len(stack):
        tree_node = stack.pop(0)
        if tree_node['kind'] == 'file':
            file_map.append((tree_node['extra']['hashes']['sha256'], tree_node))
        else:
            stack = stack + tree_node['children']
    return file_map

def _memoize_get_file_map(func):
    cache = {}
    @functools.wraps(func)
    def wrapper(node):
        if node._id not in cache:
            osf_storage = node.get_addon('osfstorage')
            file_tree = osf_storage._get_file_tree(user=node.creator)
            cache[node._id] = _do_get_file_map(file_tree)
        return func(node, cache[node._id])
    return wrapper

@_memoize_get_file_map
def get_file_map(node, file_map):
    """
    note:: file_map is injected implictly by the decorator; this method is called like:

    get_file_map(node)
    """
    for (key, value) in file_map:
        yield (key, value, node._id)
    for child in node.nodes_primary:
        for key, value, node_id in get_file_map(child):
            yield (key, value, node_id)

def find_registration_file(value, node):
    from website.models import Node

    orig_sha256 = value['sha256']
    orig_name = value['selectedFileName']
    orig_node = value['nodeId']
    file_map = get_file_map(node)
    for sha256, value, node_id in file_map:
        registered_from_id = Node.load(node_id).registered_from._id
        if sha256 == orig_sha256 and registered_from_id == orig_node and orig_name == value['name']:
            return value, node_id
    return None, None

def find_registration_files(values, node):
    ret = []
    for i in range(len(values.get('extra', []))):
        ret.append(find_registration_file(values['extra'][i], node) + (i,))
    return ret

<<<<<<< HEAD
def find_question(schema, qid):
=======
def get_title_for_question(schema, path):
    path = path.split('.')
    root = path.pop(0)
    item = None
>>>>>>> 77e6ac0a
    for page in schema['pages']:
        questions = {
            q['qid']: q
            for q in page['questions']
        }
<<<<<<< HEAD
    if qid in questions:
        return questions[qid]
=======
        if root in questions:
            item = questions[root]
    title = item.get('title')
    while len(path):
        item = item.get(path.pop(0), {})
        title = item.get('title', title)
    return title
>>>>>>> 77e6ac0a

def find_selected_files(schema, metadata):
    targets = []
    paths = [('', p) for p in schema.schema['pages']]
    while len(paths):
        prefix, path = paths.pop(0)
        if path.get('questions'):
            paths = paths + [('', q) for q in path['questions']]
        elif path.get('type'):
            qid = path.get('qid', path.get('id'))
            if path['type'] == 'object':
                paths = paths + [('{}.{}.value'.format(prefix, qid), p) for p in path['properties']]
            elif path['type'] == 'osf-upload':
                targets.append('{}.{}'.format(prefix, qid).lstrip('.'))
    selected = {}
    for t in targets:
        parts = t.split('.')
        value = metadata.get(parts.pop(0))
        while value and len(parts):
            value = value.get(parts.pop(0))
        if value:
            selected[t] = value
    return selected

VIEW_FILE_URL_TEMPLATE = '/project/{node_id}/files/osfstorage/{path}/'

def deep_get(obj, path):
    parts = path.split('.')
    item = obj
    key = None
    while len(parts):
        key = parts.pop(0)
        item[key] = item.get(key, {})
        item = item[key]
    return item

def migrate_file_metadata(dst, schema):
    metadata = dst.registered_meta[schema._id]
    missing_files = []
    selected_files = find_selected_files(schema, metadata)
    for path, selected in selected_files.items():
        for registration_file, node_id, index in find_registration_files(selected, dst):
            if not registration_file:
                missing_files.append({
                    'file_name': selected['extra'][index]['selectedFileName'],
<<<<<<< HEAD
                    'question_title': find_question(schema.schema, path[0])['title']
=======
                    'question_title': get_title_for_question(schema.schema, path)
>>>>>>> 77e6ac0a
                })
                continue
            target = deep_get(metadata, path)
            target['extra'][index]['viewUrl'] = VIEW_FILE_URL_TEMPLATE.format(node_id=node_id, path=registration_file['path'].lstrip('/'))
    if missing_files:
        from website.archiver.tasks import ArchivedFileNotFound
        raise ArchivedFileNotFound(
            registration=dst,
            missing_files=missing_files
        )
    dst.registered_meta[schema._id] = metadata
    dst.save()<|MERGE_RESOLUTION|>--- conflicted
+++ resolved
@@ -221,23 +221,15 @@
         ret.append(find_registration_file(values['extra'][i], node) + (i,))
     return ret
 
-<<<<<<< HEAD
-def find_question(schema, qid):
-=======
 def get_title_for_question(schema, path):
     path = path.split('.')
     root = path.pop(0)
     item = None
->>>>>>> 77e6ac0a
     for page in schema['pages']:
         questions = {
             q['qid']: q
             for q in page['questions']
         }
-<<<<<<< HEAD
-    if qid in questions:
-        return questions[qid]
-=======
         if root in questions:
             item = questions[root]
     title = item.get('title')
@@ -245,7 +237,6 @@
         item = item.get(path.pop(0), {})
         title = item.get('title', title)
     return title
->>>>>>> 77e6ac0a
 
 def find_selected_files(schema, metadata):
     targets = []
@@ -291,11 +282,7 @@
             if not registration_file:
                 missing_files.append({
                     'file_name': selected['extra'][index]['selectedFileName'],
-<<<<<<< HEAD
-                    'question_title': find_question(schema.schema, path[0])['title']
-=======
                     'question_title': get_title_for_question(schema.schema, path)
->>>>>>> 77e6ac0a
                 })
                 continue
             target = deep_get(metadata, path)
