# todo: move routing to new style

import framework
<<<<<<< HEAD
from framework.auth import must_have_session_auth
from framework import redirect, Q
from website import settings
=======
from framework import Q
>>>>>>> 7af038f6

def _rescale_ratio(nodes):
    """

    :param nodes:
    :return:
    """
    if not nodes:
        return 0
    return float(max([
        len(node.logs)
        for node in nodes
    ]))


def _render_node(node):
    """

    :param node:
    :return:
    """
    return {
        'id' : node._primary_key,
        'url' : node.url,
        'api_url' : node.api_url,
    }


def _render_nodes(nodes):
    """

    :param nodes:
    :return:
    """
    return {
        'nodes' : [
            _render_node(node)
            for node in nodes
        ],
        'rescale_ratio' : _rescale_ratio(nodes),
    }


def _get_user_activity(node, user, rescale_ratio):

    # Counters
    total_count = len(node.logs)

    # Note: It's typically much faster to find logs of a given node
    # attached to a given user using node.logs.find(...) than by
    # loading the logs into Python and checking each one. However,
    # using deep caching might be even faster down the road.

    ua_count = node.logs.find(Q('user', 'eq', user)).count()
    non_ua_count = total_count - ua_count # base length of blue bar

    # Normalize over all nodes
    ua = ua_count / rescale_ratio * settings.user_activity_max_width
    non_ua = non_ua_count / rescale_ratio * settings.user_activity_max_width

    return ua_count, ua, non_ua

def _render_node_summary_public(node):

    return {
        'visibility': 'partial',
        'id': node._primary_key,
        'url': node.url,
        'title': node.title,
    }

def _render_node_summary(node, user=None, rescale_ratio=None):

    if user and rescale_ratio:
        ua_count, ua, non_ua = _get_user_activity(node, user, rescale_ratio)
    else:
        ua_count, ua, non_ua = None, None, None

    summary = _render_node_summary_public(node)
    summary.update({
        'visibility': 'full',
        'registered_date': node.registered_date.strftime('%m/%d/%y %I:%M %p') if node.registered_date else None,
        'logs': list(reversed(node.logs._to_primary_keys()))[:3],
        'nlogs': len(node.logs),
        'ua_count': ua_count,
        'ua': ua,
        'non_ua': non_ua,
    })
    return summary

@must_have_session_auth
def get_dashboard_nodes(*args, **kwargs):
    user = kwargs['user']
    nodes = user.node__contributed.find(
        Q('category', 'eq', 'project') &
        Q('is_deleted', 'eq', False) &
        Q('is_registration', 'eq', False)
    )
    return _render_nodes(nodes)

@framework.must_be_logged_in
def dashboard(*args, **kwargs):
    user = kwargs['user']
    nodes = user.node__contributed.find(
        Q('category', 'eq', 'project') &
        Q('is_deleted', 'eq', False) &
        Q('is_registration', 'eq', False)
    )
    recent_log_ids = list(user.get_recent_log_ids())

    rv = _render_nodes(nodes)
    rv['logs'] = recent_log_ids
    return rv

def reproducibility():
    return framework.redirect('/project/EZcUj/wiki')<|MERGE_RESOLUTION|>--- conflicted
+++ resolved
@@ -1,13 +1,11 @@
 # todo: move routing to new style
 
 import framework
-<<<<<<< HEAD
 from framework.auth import must_have_session_auth
-from framework import redirect, Q
+from framework import Q
+from framework.forms import utils
+from framework.auth.forms import RegistrationForm, SignInForm, ForgotPasswordForm, ResetPasswordForm
 from website import settings
-=======
-from framework import Q
->>>>>>> 7af038f6
 
 def _rescale_ratio(nodes):
     """
@@ -123,4 +121,16 @@
     return rv
 
 def reproducibility():
-    return framework.redirect('/project/EZcUj/wiki')+    return framework.redirect('/project/EZcUj/wiki')
+
+def registration_form():
+    return utils.jsonify(RegistrationForm(prefix='register'))
+
+def signin_form():
+    return utils.jsonify(SignInForm())
+
+def forgot_password_form():
+    return utils.jsonify(ForgotPasswordForm(prefix='forgot_password'))
+
+def reset_password_form():
+    return utils.jsonify(ResetPasswordForm())