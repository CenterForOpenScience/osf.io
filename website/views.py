# -*- coding: utf-8 -*-
import logging
import itertools
import httplib as http

from flask import request
from modularodm import Q

from framework.auth.core import User
from framework.flask import redirect  # VOL-aware redirect
from framework import utils
from framework.forms import utils as form_utils
from framework import sentry
from framework.exceptions import HTTPError
from framework.routing import proxy_url
from framework.auth import Auth, get_current_user
from framework.auth.decorators import collect_auth, must_be_logged_in
from framework.auth.forms import (RegistrationForm, SignInForm,
                                  ForgotPasswordForm, ResetPasswordForm)
from framework.guid.model import GuidStoredObject
from website.models import Guid, Node
from website.util import web_url_for, rubeus, permissions
from website.project import model, new_dashboard
from website import settings

from website.settings import ALL_MY_REGISTRATIONS_ID, ALL_MY_PROJECTS_ID, ALL_MY_APPS_ID

logger = logging.getLogger(__name__)


def _rescale_ratio(nodes):
    """Get scaling denominator for log lists across a sequence of nodes.

    :param nodes: Nodes
    :return: Max number of logs

    """
    if not nodes:
        return 0
    # TODO: Don't use get_current_user. It is deprecated.
    user = get_current_user()
    counts = [
        len(node.logs)
        for node in nodes
        if node.can_view(Auth(user=user))
    ]
    if counts:
        return float(max(counts))
    return 0.0


def _render_node(node, user=None):
    """

    :param node:
    :return:

    """
    perm = None
    if user:
        perm_list = node.get_permissions(user)
        perm = permissions.reduce_permissions(perm_list)
    return {
        'title': node.title,
        'id': node._primary_key,
        'url': node.url,
        'api_url': node.api_url,
        'primary': node.primary,
        'date_modified': utils.iso8601format(node.date_modified),
        'category': node.category,
        'permissions': perm,  # A string, e.g. 'admin', or None
    }


def _render_nodes(nodes, user=None):
    """

    :param nodes:
    :return:
    """
    ret = {
        'nodes': [
            _render_node(node, user=user)
            for node in nodes
        ],
        'rescale_ratio': _rescale_ratio(nodes),
    }
    return ret


def _get_user_activity(node, user, rescale_ratio):

    # Counters
    total_count = len(node.logs)

    # Note: It's typically much faster to find logs of a given node
    # attached to a given user using node.logs.find(...) than by
    # loading the logs into Python and checking each one. However,
    # using deep caching might be even faster down the road.

    ua_count = node.logs.find(Q('user', 'eq', user)).count()
    non_ua_count = total_count - ua_count  # base length of blue bar

    # Normalize over all nodes
    ua = ua_count / rescale_ratio * settings.USER_ACTIVITY_MAX_WIDTH
    non_ua = non_ua_count / rescale_ratio * settings.USER_ACTIVITY_MAX_WIDTH

    return ua_count, ua, non_ua


@collect_auth
def index(auth, **kwargs):
    """Redirect to dashboard if user is logged in, else show homepage.

    """
    if auth.user:
        return redirect(web_url_for('dashboard'))
    return {}


def find_dashboard(user):
    dashboard_folder = user.node__contributed.find(
        Q('is_dashboard', 'eq', True)
    )

    if dashboard_folder.count() == 0:
        new_dashboard(user)
        dashboard_folder = user.node__contributed.find(
            Q('is_dashboard', 'eq', True)
        )
    return dashboard_folder[0]


@must_be_logged_in
def get_dashboard(auth, nid=None, **kwargs):
    user = auth.user
    if nid is None:
        node = find_dashboard(user)
        dashboard_projects = [rubeus.to_project_root(node, auth, **kwargs)]
        return_value = {'data': dashboard_projects}
    elif nid == ALL_MY_APPS_ID:
        return_value = {'data': get_all_apps_smart_folder(**kwargs)}
    elif nid == ALL_MY_PROJECTS_ID:
        return_value = {'data': get_all_projects_smart_folder(**kwargs)}
    elif nid == ALL_MY_REGISTRATIONS_ID:
        return_value = {'data': get_all_registrations_smart_folder(**kwargs)}
    else:
        node = Node.load(nid)
        dashboard_projects = rubeus.to_project_hgrid(node, auth, **kwargs)
        return_value = {'data': dashboard_projects}
    return return_value

@must_be_logged_in
def get_all_projects_smart_folder(auth, **kwargs):
    #TODO: Unit tests
    user = auth.user

    contributed = user.node__contributed

    nodes = contributed.find(
        Q('category', 'eq', 'project') &
        Q('is_deleted', 'eq', False) &
        Q('is_registration', 'eq', False) &
        Q('is_folder', 'eq', False) &
        # parent is not in the nodes list
        Q('__backrefs.parent.node.nodes', 'eq', None)
    ).sort('-title')

    parents_to_exclude = contributed.find(
        Q('category', 'eq', 'project') &
        Q('is_deleted', 'eq', False) &
        Q('is_registration', 'eq', False) &
        Q('is_folder', 'eq', False)
    )

    comps = contributed.find(
        Q('is_folder', 'eq', False) &
        # parent is not in the nodes list
        Q('__backrefs.parent.node.nodes', 'nin', parents_to_exclude.get_keys()) &
        # is not in the nodes list
        Q('_id', 'nin', nodes.get_keys()) &
        # exclude deleted nodes
        Q('is_deleted', 'eq', False) &
        # exclude registrations
        Q('is_registration', 'eq', False) &
        # exclude applications
        Q('category', 'ne', 'app')
    )

    return_value = [rubeus.to_project_root(node, auth, **kwargs) for node in comps]
    return_value.extend([rubeus.to_project_root(node, auth, **kwargs) for node in nodes])
    return return_value

@must_be_logged_in
def get_all_apps_smart_folder(auth, **kwargs):
    #TODO: Unit tests
    user = auth.user
    contributed = user.node__contributed

    nodes = contributed.find(
        Q('category', 'eq', 'app') &
        Q('is_deleted', 'eq', False) &
        Q('is_registration', 'eq', False) &
        Q('is_folder', 'eq', False) &
        # parent is not in the nodes list
        Q('__backrefs.parent.node.nodes', 'eq', None)
    ).sort('-title')

    return [rubeus.to_project_root(node, auth, **kwargs) for node in nodes]

@must_be_logged_in
def get_all_registrations_smart_folder(auth, **kwargs):
    #TODO: Unit tests
    user = auth.user
    contributed = user.node__contributed

    nodes = contributed.find(
        Q('category', 'eq', 'project') &
        Q('is_deleted', 'eq', False) &
        Q('is_registration', 'eq', True) &
        Q('is_folder', 'eq', False) &
        # parent is not in the nodes list
        Q('__backrefs.parent.node.nodes', 'eq', None)
    ).sort('-title')

    parents_to_exclude = contributed.find(
        Q('category', 'eq', 'project') &
        Q('is_deleted', 'eq', False) &
        Q('is_registration', 'eq', True) &
        Q('is_folder', 'eq', False)
    )

    comps = contributed.find(
        Q('is_folder', 'eq', False) &
        # parent is not in the nodes list
        Q('__backrefs.parent.node.nodes', 'nin', parents_to_exclude.get_keys()) &
        # is not in the nodes list
        Q('_id', 'nin', nodes.get_keys()) &
        # exclude deleted nodes
        Q('is_deleted', 'eq', False) &
        # exclude registrations
        Q('is_registration', 'eq', True)
    )

    return_value = [rubeus.to_project_root(comp, auth, **kwargs) for comp in comps]
    return_value.extend([rubeus.to_project_root(node, auth, **kwargs) for node in nodes])
    return return_value

@must_be_logged_in
def get_dashboard_nodes(auth, **kwargs):
    """Get summary information about the current user's dashboard nodes.

    :param-query no_components: Exclude components from response.
        NOTE: By default, components will only be shown if the current user
        is contributor on a comonent but not its parent project. This query
        parameter forces ALL components to be excluded from the request.
    :param-query permissions: Filter upon projects for which the current user
        has the specified permissions. Examples: 'write', 'admin'
    """
    user = auth.user

    contributed = user.node__contributed  # nodes user contributed to

    nodes = contributed.find(
        Q('category', 'eq', 'project') &
        Q('is_deleted', 'eq', False) &
        Q('is_registration', 'eq', False) &
        Q('is_folder', 'eq', False)
    )

<<<<<<< HEAD
    comps = contributed.find(
        # components only
        Q('category', 'nin', ['app', 'project']) &
        # parent is not in the nodes list
        Q('__backrefs.parent.node.nodes', 'nin', nodes.get_keys()) &
        # exclude deleted nodes
        Q('is_deleted', 'eq', False) &
        # exclude registrations
        Q('is_registration', 'eq', False)
    )

    return _render_nodes(list(nodes) + list(comps))
=======
    # TODO: Store truthy values in a named constant available site-wide
    if request.args.get('no_components') not in [True, 'true', 'True', '1', 1]:
        comps = contributed.find(
            # components only
            Q('category', 'ne', 'project') &
            # parent is not in the nodes list
            Q('__backrefs.parent.node.nodes', 'nin', nodes.get_keys()) &
            # exclude deleted nodes
            Q('is_deleted', 'eq', False) &
            # exclude registrations
            Q('is_registration', 'eq', False)
        )
    else:
        comps = []

    nodes = list(nodes) + list(comps)
    if request.args.get('permissions'):
        perm = request.args['permissions'].strip().lower()
        if perm not in permissions.PERMISSIONS:
            raise HTTPError(http.BAD_REQUEST, dict(
                message_short='Invalid query parameter',
                message_oong='{0} is not in {1}'.format(perm, permissions.PERMISSIONS)
            ))
        response_nodes = [node for node in nodes if node.has_permission(user, permission=perm)]
    else:
        response_nodes = nodes
    return _render_nodes(response_nodes, user=user)
>>>>>>> 8d82003d


@must_be_logged_in
def dashboard(auth):
    user = auth.user
    dashboard_folder = find_dashboard(user)
    dashboard_id = dashboard_folder._id
    return {'addons_enabled': user.get_addon_names(),
            'dashboard_id': dashboard_id,
            }


@must_be_logged_in
def watched_logs_get(**kwargs):
    user = kwargs['auth'].user
    page_num = int(request.args.get('pageNum', '').strip('/') or 0)
    page_size = 10
    offset = page_num * page_size
    recent_log_ids = itertools.islice(user.get_recent_log_ids(), offset, offset + page_size + 1)
    logs = (model.NodeLog.load(id) for id in recent_log_ids)
    watch_logs = []
    has_more_logs = False

    for log in logs:
        if len(watch_logs) < page_size:
            watch_logs.append(serialize_log(log))
        else:
            has_more_logs = True
            break

    return {"logs": watch_logs, "has_more_logs": has_more_logs}


def serialize_log(node_log, anonymous=False):
    '''Return a dictionary representation of the log.'''
    return {
        'id': str(node_log._primary_key),
        'user': node_log.user.serialize()
        if isinstance(node_log.user, User)
        else {'fullname': node_log.foreign_user},
        'contributors': [node_log._render_log_contributor(c) for c in node_log.params.get("contributors", [])],
        'api_key': node_log.api_key.label if node_log.api_key else '',
        'action': node_log.action,
        'params': node_log.params,
        'date': utils.iso8601format(node_log.date),
        'node': node_log.node.serialize() if node_log.node else None,
        'anonymous': anonymous
    }


def reproducibility():
    return redirect('/ezcuj/wiki')


def registration_form():
    return form_utils.jsonify(RegistrationForm(prefix='register'))


def signin_form():
    return form_utils.jsonify(SignInForm())


def forgot_password_form():
    return form_utils.jsonify(ForgotPasswordForm(prefix='forgot_password'))


def reset_password_form():
    return form_utils.jsonify(ResetPasswordForm())


### GUID ###

def _build_guid_url(url, prefix=None, suffix=None):
    if not url.startswith('/'):
        url = '/' + url
    if not url.endswith('/'):
        url += '/'
    url = (
        (prefix or '') +
        url +
        (suffix or '')
    )
    if not url.endswith('/'):
        url += '/'
    return url


def resolve_guid(guid, suffix=None):
    """Resolve GUID to corresponding URL and return result of appropriate
    view function. This effectively yields a redirect without changing the
    displayed URL of the page.

    :param guid: GUID value (not the object)
    :param suffix: String to append to GUID route
    :return: Werkzeug response

    """
    # Get prefix; handles API routes
    prefix = request.path.split(guid)[0].rstrip('/')

    # Look up GUID
    guid_object = Guid.load(guid)
    if guid_object:

        # verify that the object is a GuidStoredObject descendant. If a model
        #   was once a descendant but that relationship has changed, it's
        #   possible to have referents that are instances of classes that don't
        #   have a redirect_mode attribute or otherwise don't behave as
        #   expected.
        if not isinstance(guid_object.referent, GuidStoredObject):
            sentry.log_message(
                'Guid `{}` resolved to non-guid object'.format(guid)
            )

            raise HTTPError(http.NOT_FOUND)

        referent = guid_object.referent
        if referent is None:
            logger.error('Referent of GUID {0} not found'.format(guid))
            raise HTTPError(http.NOT_FOUND)
        mode = referent.redirect_mode
        if mode is None:
            raise HTTPError(http.NOT_FOUND)
        url = referent.deep_url if mode == 'proxy' else referent.url
        url = _build_guid_url(url, prefix, suffix)
        # Always redirect API URLs; URL should identify endpoint being called
        if prefix or mode == 'redirect':
            if request.query_string:
                url += '?' + request.query_string
            #Code is 307 to not change all methods to GET
            return redirect(url, code=307)
        return proxy_url(url)

    # GUID not found; try lower-cased and redirect if exists
    guid_object_lower = Guid.load(guid.lower())
    if guid_object_lower:
        return redirect(
            _build_guid_url(
                guid.lower(), prefix, suffix
            )
        )

    # GUID not found
    raise HTTPError(http.NOT_FOUND)<|MERGE_RESOLUTION|>--- conflicted
+++ resolved
@@ -268,25 +268,11 @@
         Q('is_folder', 'eq', False)
     )
 
-<<<<<<< HEAD
-    comps = contributed.find(
-        # components only
-        Q('category', 'nin', ['app', 'project']) &
-        # parent is not in the nodes list
-        Q('__backrefs.parent.node.nodes', 'nin', nodes.get_keys()) &
-        # exclude deleted nodes
-        Q('is_deleted', 'eq', False) &
-        # exclude registrations
-        Q('is_registration', 'eq', False)
-    )
-
-    return _render_nodes(list(nodes) + list(comps))
-=======
     # TODO: Store truthy values in a named constant available site-wide
     if request.args.get('no_components') not in [True, 'true', 'True', '1', 1]:
         comps = contributed.find(
             # components only
-            Q('category', 'ne', 'project') &
+            Q('category', 'nin', ['app', 'project']) &
             # parent is not in the nodes list
             Q('__backrefs.parent.node.nodes', 'nin', nodes.get_keys()) &
             # exclude deleted nodes
@@ -309,7 +295,6 @@
     else:
         response_nodes = nodes
     return _render_nodes(response_nodes, user=user)
->>>>>>> 8d82003d
 
 
 @must_be_logged_in
