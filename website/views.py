--- conflicted
+++ resolved
@@ -6,11 +6,7 @@
 import math
 import os
 import requests
-<<<<<<< HEAD
-import urllib
-=======
 from future.moves.urllib.parse import unquote
->>>>>>> 8cd8f127
 
 from django.apps import apps
 from flask import request, send_from_directory, Response, stream_with_context
