--- conflicted
+++ resolved
@@ -134,7 +134,7 @@
         node = find_dashboard(user)
         data = [node]
     elif nid == ALL_MY_PROJECTS_ID:
-        data = po_utils.get_all_projects_smart_folder(auth)
+        return_value = {'data': get_all_projects_smart_folder(**kwargs)}
     elif nid == ALL_MY_REGISTRATIONS_ID:
         data = po_utils.get_all_registrations_smart_folder(auth)
     else:
@@ -158,40 +158,6 @@
     return_value['id'] = user._id
     return return_value
 
-<<<<<<< HEAD
-=======
-
-@must_be_logged_in
-def get_all_projects_smart_folder(auth, **kwargs):
-    # TODO: Unit tests
-    user = auth.user
-
-    contributed = user.node__contributed
-    nodes = contributed.find(
-        Q('is_deleted', 'eq', False) &
-        Q('is_registration', 'eq', False) &
-        Q('is_folder', 'eq', False)
-    ).sort('-title')
-
-    keys = nodes.get_keys()
-    return [rubeus.to_project_root(node, auth, **kwargs) for node in nodes if node.parent_id not in keys]
-
-@must_be_logged_in
-def get_all_registrations_smart_folder(auth, **kwargs):
-    # TODO: Unit tests
-    user = auth.user
-    contributed = user.node__contributed
-
-    nodes = contributed.find(
-        Q('is_deleted', 'eq', False) &
-        Q('is_registration', 'eq', True) &
-        Q('is_folder', 'eq', False)
-    ).sort('-title')
-
-    keys = nodes.get_keys()
-    return [rubeus.to_project_root(node, auth, **kwargs) for node in nodes if node.parent_id not in keys]
-
->>>>>>> 8ea0c8e2
 @must_be_logged_in
 def get_dashboard_nodes(auth):
     """Get summary information about the current user's dashboard nodes.
