from furl import furl
import waffle
import itertools
from rest_framework import status as http_status
import logging
import math
import os
import requests
from urllib.parse import unquote

from django.apps import apps
from flask import request, send_from_directory, Response, stream_with_context

from framework.auth import Auth
from framework.auth.decorators import must_be_logged_in
from framework.auth.forms import SignInForm, ForgotPasswordForm
from framework.exceptions import HTTPError
from framework.flask import redirect  # VOL-aware redirect
from framework.forms import utils as form_utils
from framework.routing import proxy_url
from website import settings

from addons.osfstorage.models import Region, OsfStorageFile

from osf import features, exceptions
from osf.models import Guid, Preprint, AbstractNode, Node, DraftNode, Registration, BaseFileNode

from website.settings import EXTERNAL_EMBER_APPS, PROXY_EMBER_APPS, EXTERNAL_EMBER_SERVER_TIMEOUT, DOMAIN
from website.ember_osf_web.decorators import ember_flag_is_active
from website.ember_osf_web.views import use_ember_app
from website.project.decorators import check_contributor_auth
from website.project.model import has_anonymous_link
from osf.utils import permissions
from osf.metadata.tools import pls_gather_metadata_file

from api.waffle.utils import storage_i18n_flag_active

logger = logging.getLogger(__name__)
ember_osf_web_dir = os.path.abspath(os.path.join(os.getcwd(), EXTERNAL_EMBER_APPS['ember_osf_web']['path']))


def serialize_contributors_for_summary(node, max_count=3):
    # # TODO: Use .filter(visible=True) when chaining is fixed in django-include
    users = [contrib.user for contrib in node.contributor_set.all() if contrib.visible]
    contributors = []
    n_contributors = len(users)
    others_count = ''

    for index, user in enumerate(users[:max_count]):

        if index == max_count - 1 and len(users) > max_count:
            separator = ' &'
            others_count = str(n_contributors - 3)
        elif index == len(users) - 1:
            separator = ''
        elif index == len(users) - 2:
            separator = ' &'
        else:
            separator = ','
        contributor = user.get_summary(formatter='surname')
        contributor['user_id'] = user._primary_key
        contributor['separator'] = separator

        contributors.append(contributor)

    return {
        'contributors': contributors,
        'others_count': others_count,
    }

def serialize_groups_for_summary(node):
    groups = node.osf_groups
    n_groups = len(groups)
    group_string = ''
    for index, group in enumerate(groups):
        if index == n_groups - 1:
            separator = ''
        elif index == n_groups - 2:
            separator = ' & '
        else:
            separator = ', '

        group_string = group_string + group.name + separator

    return group_string


def serialize_node_summary(node, auth, primary=True, show_path=False):
    is_registration = node.is_registration
    summary = {
        'id': node._id,
        'primary': primary,
        'is_registration': node.is_registration,
        'is_fork': node.is_fork,
        'is_pending_registration': node.is_pending_registration if is_registration else False,
        'is_retracted': node.is_retracted if is_registration else False,
        'is_pending_retraction': node.is_pending_retraction if is_registration else False,
        'embargo_end_date': node.embargo_end_date.strftime('%A, %b. %d, %Y') if is_registration and node.embargo_end_date else False,
        'is_pending_embargo': node.is_pending_embargo if is_registration else False,
        'is_embargoed': node.is_embargoed if is_registration else False,
        'archiving': node.archiving if is_registration else False,
    }

    parent_node = node.parent_node
    user = auth.user
    if node.can_view(auth):
        # Re-query node with contributor guids included to prevent N contributor queries
        node = AbstractNode.objects.filter(pk=node.pk).prefetch_related('contributor_set__user__guids').get()
        contributor_data = serialize_contributors_for_summary(node)
        summary.update({
            'can_view': True,
            'can_edit': node.can_edit(auth),
            'primary_id': node._id,
            'url': node.url,
            'primary': primary,
            'api_url': node.api_url,
            'title': node.title,
            'category': node.category,
            'is_supplemental_project': node.has_linked_published_preprints,
            'childExists': Node.objects.get_children(node, active=True).exists(),
            'is_admin': node.has_permission(user, permissions.ADMIN),
            'is_contributor': node.is_contributor(user),
            'is_contributor_or_group_member': node.is_contributor_or_group_member(user),
            'logged_in': auth.logged_in,
            'node_type': node.project_or_component,
            'is_fork': node.is_fork,
            'is_registration': is_registration,
            'anonymous': has_anonymous_link(node, auth),
            'registered_date': node.registered_date.strftime('%Y-%m-%d %H:%M UTC')
            if node.is_registration
            else None,
            'forked_date': node.forked_date.strftime('%Y-%m-%d %H:%M UTC')
            if node.is_fork
            else None,
            'ua_count': None,
            'ua': None,
            'non_ua': None,
            'is_public': node.is_public,
            'parent_title': parent_node.title if parent_node else None,
            'parent_is_public': parent_node.is_public if parent_node else False,
            'show_path': show_path,
            'contributors': contributor_data['contributors'],
            'others_count': contributor_data['others_count'],
            'groups': serialize_groups_for_summary(node),
            'description': node.description if len(node.description) <= 150 else node.description[0:150] + '...',
        })
    else:
        summary['can_view'] = False

    return summary

def index():
    return use_ember_app()

def find_bookmark_collection(user):
    Collection = apps.get_model('osf.Collection')
    return Collection.objects.get(creator=user, deleted__isnull=True, is_bookmark_collection=True)

@must_be_logged_in
def dashboard(auth):
    return use_ember_app()

@must_be_logged_in
@ember_flag_is_active(features.EMBER_MY_PROJECTS)
def my_projects(auth):
    user = auth.user

    region_list = get_storage_region_list(user)

    bookmark_collection = find_bookmark_collection(user)
    my_projects_id = bookmark_collection._id
    return {'addons_enabled': user.get_addon_names(),
            'dashboard_id': my_projects_id,
            'storage_regions': region_list,
            'storage_flag_is_active': storage_i18n_flag_active(),
            }


def validate_page_num(page, pages):
    if page < 0 or (pages and page >= pages):
        raise HTTPError(http_status.HTTP_400_BAD_REQUEST, data=dict(
            message_long='Invalid value for "page".'
        ))


def paginate(items, total, page, size):
    pages = math.ceil(total / float(size))
    validate_page_num(page, pages)

    start = page * size
    paginated_items = itertools.islice(items, start, start + size)

    return paginated_items, pages


def reproducibility():
    return redirect('/ezcuj/wiki')


def signin_form():
    return form_utils.jsonify(SignInForm())


def forgot_password_form():
    return form_utils.jsonify(ForgotPasswordForm(prefix='forgot_password'))


def resolve_guid_download(guid, provider=None):
    try:
        guid = Guid.objects.get(_id=guid.lower())
    except Guid.DoesNotExist:
        raise HTTPError(http_status.HTTP_404_NOT_FOUND)

    resource = guid.referent

    suffix = request.view_args.get('suffix')
    if suffix and suffix.startswith('osfstorage/files/'):  # legacy route
        filename = suffix.replace('osfstorage/files/', '').rstrip('/')
        if '/' in filename:  # legacy behavior
            raise HTTPError(http_status.HTTP_404_NOT_FOUND)

        try:
            file_path = resource.files.get(name=filename)._id
        except OsfStorageFile.DoesNotExist:
            raise HTTPError(http_status.HTTP_404_NOT_FOUND)

        return redirect(
            resource.web_url_for(
                'addon_view_or_download_file',
                path=file_path,
                action='download',
                provider='osfstorage',
            ), code=http_status.HTTP_301_MOVED_PERMANENTLY
        )

    if isinstance(resource, Preprint):
        if not resource.is_published:
            auth = Auth.from_kwargs(request.args.to_dict(), {})
            # Check if user isn't a nonetype or that the user has admin/moderator/superuser permissions
            if auth.user is None:
                raise HTTPError(http_status.HTTP_404_NOT_FOUND)
            if not (auth.user.has_perm('view_submissions', resource.provider) or
                    resource.has_permission(auth.user, permissions.ADMIN)):
                raise HTTPError(http_status.HTTP_404_NOT_FOUND)
        resource = resource.primary_file

    request.args = request.args.copy()
    if 'revision' not in request.args:  # This is to maintain legacy behavior
        request.args.update({'action': 'download'})

    return proxy_url(_build_guid_url(unquote(resource.deep_url)))


def stream_emberapp(server, directory):
    if PROXY_EMBER_APPS:
        resp = requests.get(server, stream=True, timeout=EXTERNAL_EMBER_SERVER_TIMEOUT)
        return Response(stream_with_context(resp.iter_content()), resp.status_code)
    return send_from_directory(directory, 'index.html')


def _build_guid_url(base, suffix=None):
    url = '/'.join([
        each.strip('/') for each in [base, suffix]
        if each
    ])
    if not isinstance(url, str):
        url = url.decode('utf-8')
    return f'/{url}/'


def resolve_guid(guid, suffix=None):
    '''
    This function is supposed to resolve a guid to a specific page of the OSF some pages are "legacy pages" that use v1
    endpoints to serve pages from django, some page are new "emberized" pages only available via the ember app.
    Preprints for example are served from the external emberapp and streamed into Django and on to the user, while Wikis
    are served via a `/v1` endpoint, the `deep_url` for that resource.

    There are also additional routes in this fintion that lead to legacies views that serve bytes for that files guid,
    for example the url `/<file-guid>/?action=download` a response for file data is served.
    '''

    clean_suffix = (
        suffix.rstrip('/').lower()
        if suffix
        else ''
    )

    # Legacies views that serve bytes
    if 'download' == clean_suffix:
        return resolve_guid_download(guid)
    if 'download' == request.args.get('action'):
        return resolve_guid_download(guid)
    if 'revision' in request.args:
        return resolve_guid_download(guid)

    # Retrieve guid data if present, error if missing
    try:
<<<<<<< HEAD
        base_guid = guid.split('_v')[0]
        base_guid_obj = Guid.objects.get(_id=base_guid.lower())

        if base_guid_obj.is_versioned and base_guid_obj.content_type_id == 129:
            version = guid.split('_v')[1] if len(guid.split('_v')) > 1 else None
            if version:
                resource = base_guid_obj.versions.filter(version=version).first().referent
            else:
                # redirection to the same route, but with the specified version
                version = base_guid_obj.versions.order_by('-version').first().version
                new_guid = f'{base_guid}_v{version}'
                return redirect(f'/{new_guid}/{suffix}' if suffix else f'/{new_guid}/', code=302)
        else:
            resource = Guid.objects.get(_id=guid.lower()).referent
=======
        resource = Guid.load_referent(guid)
        if not guid == resource._id:
            return redirect(f'/{resource._id}/{suffix}' if suffix else f'/{resource._id}/', code=302)
>>>>>>> 4a4605c5
    except Guid.DoesNotExist:
        raise HTTPError(http_status.HTTP_404_NOT_FOUND)

    if not resource or not resource.deep_url:
        raise HTTPError(http_status.HTTP_404_NOT_FOUND)

    if isinstance(resource, DraftNode):
        raise HTTPError(http_status.HTTP_404_NOT_FOUND)

    if isinstance(resource, AbstractNode):
        login_redirect_response = check_contributor_auth(
            resource,
            auth=Auth.from_kwargs(request.args.to_dict(), {}),
            include_public=True,
            include_view_only_anon=True,
            include_groups=True
        )
        if login_redirect_response:
            return login_redirect_response

    if clean_suffix == 'metadata':
        format_arg = request.args.get('format')
        if format_arg:
            return guid_metadata_download(guid, resource, format_arg)
        else:
            return use_ember_app()

    # Stream to ember app if resource has emberized view
    addon_paths = [f'files/{addon.short_name}' for addon in settings.ADDONS_AVAILABLE_DICT.values() if 'storage' in addon.categories] + ['files']

    if isinstance(resource, Preprint):
        if resource.provider.domain_redirect_enabled:
            return redirect(resource.absolute_url, http_status.HTTP_301_MOVED_PERMANENTLY)
        return use_ember_app()

    elif isinstance(resource, Registration) and (clean_suffix in ('', 'comments', 'links', 'components', 'resources',)) and waffle.flag_is_active(request, features.EMBER_REGISTRIES_DETAIL_PAGE):
        return use_ember_app()

    elif isinstance(resource, Registration) and clean_suffix and clean_suffix.startswith('metadata') and waffle.flag_is_active(request, features.EMBER_REGISTRIES_DETAIL_PAGE):
        return use_ember_app()

    elif isinstance(resource, Registration) and (clean_suffix in ('files', 'files/osfstorage')) and waffle.flag_is_active(request, features.EMBER_REGISTRATION_FILES):
        return use_ember_app()

    elif isinstance(resource, Node) and clean_suffix and any(path.startswith(clean_suffix) for path in addon_paths) and waffle.flag_is_active(request, features.EMBER_PROJECT_FILES):
        return use_ember_app()

    elif isinstance(resource, Node) and clean_suffix and clean_suffix.startswith('metadata'):
        return use_ember_app()

    elif isinstance(resource, BaseFileNode) and resource.is_file and not isinstance(resource.target, Preprint):
        if isinstance(resource.target, Registration) and waffle.flag_is_active(request, features.EMBER_FILE_REGISTRATION_DETAIL):
            return use_ember_app()
        if isinstance(resource.target, Node) and waffle.flag_is_active(request, features.EMBER_FILE_PROJECT_DETAIL):
            return use_ember_app()

    # Redirect to legacy endpoint for Nodes, Wikis etc.
    url = _build_guid_url(unquote(resource.deep_url), suffix)
    return proxy_url(url)

# Redirects #

# redirect osf.io/about/ to OSF wiki page osf.io/4znzp/wiki/home/
def redirect_about(**kwargs):
    return redirect('https://osf.io/4znzp/wiki/home/')

def redirect_help(**kwargs):
    return redirect('/faq/')

def redirect_faq(**kwargs):
    return redirect('https://help.osf.io/article/406-faqs-home-page')

# redirect osf.io/howosfworks to osf.io/getting-started/
def redirect_howosfworks(**kwargs):
    return redirect('/getting-started/')


# redirect osf.io/getting-started to https://help.osf.io/article/342-getting-started-on-the-osf
def redirect_getting_started(**kwargs):
    return redirect('https://help.osf.io/article/342-getting-started-on-the-osf')


# Redirect to home page
def redirect_to_home():
    return redirect('/')


def redirect_to_cos_news(**kwargs):
    # Redirect to COS News page
    return redirect('https://cos.io/news/')


def redirect_to_registration_workflow(**kwargs):
    # Redirect to making new registration
    return redirect(furl(DOMAIN).add(path='registries/osf/new').url)


# Return error for legacy SHARE v1 search route
def legacy_share_v1_search(**kwargs):
    return HTTPError(
        http_status.HTTP_400_BAD_REQUEST,
        data=dict(
            message_long=f'Please use v2 of the SHARE search API available at {settings.SHARE_URL}api/v2/share/search/creativeworks/_search.'
        )
    )


def get_storage_region_list(user, node=False):
    if not user:  # Preserves legacy frontend test behavior
        return []

    if node:
        default_region = node.osfstorage_region
    else:
        default_region = user.get_addon('osfstorage').default_region

    available_regions = list(Region.objects.order_by('name').values('_id', 'name'))
    default_region = {'name': default_region.name, '_id': default_region._id}
    available_regions.insert(0, available_regions.pop(available_regions.index(default_region)))  # default should be at top of list for UI.

    return available_regions


def guid_metadata_download(guid, resource, metadata_format):
    try:
        result = pls_gather_metadata_file(resource, metadata_format)
    except exceptions.InvalidMetadataFormat as error:
        raise HTTPError(
            http_status.HTTP_400_BAD_REQUEST,
            data={'message_long': error.message},
        )
    else:
        return Response(
            result.serialized_metadata,
            content_type=result.mediatype,
            headers={
                'Content-Disposition': f'attachment; filename={result.filename}',
            },
        )<|MERGE_RESOLUTION|>--- conflicted
+++ resolved
@@ -295,26 +295,9 @@
 
     # Retrieve guid data if present, error if missing
     try:
-<<<<<<< HEAD
-        base_guid = guid.split('_v')[0]
-        base_guid_obj = Guid.objects.get(_id=base_guid.lower())
-
-        if base_guid_obj.is_versioned and base_guid_obj.content_type_id == 129:
-            version = guid.split('_v')[1] if len(guid.split('_v')) > 1 else None
-            if version:
-                resource = base_guid_obj.versions.filter(version=version).first().referent
-            else:
-                # redirection to the same route, but with the specified version
-                version = base_guid_obj.versions.order_by('-version').first().version
-                new_guid = f'{base_guid}_v{version}'
-                return redirect(f'/{new_guid}/{suffix}' if suffix else f'/{new_guid}/', code=302)
-        else:
-            resource = Guid.objects.get(_id=guid.lower()).referent
-=======
         resource = Guid.load_referent(guid)
         if not guid == resource._id:
             return redirect(f'/{resource._id}/{suffix}' if suffix else f'/{resource._id}/', code=302)
->>>>>>> 4a4605c5
     except Guid.DoesNotExist:
         raise HTTPError(http_status.HTTP_404_NOT_FOUND)
 
