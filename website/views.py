--- conflicted
+++ resolved
@@ -3,14 +3,9 @@
 import itertools
 import httplib as http
 from flask import request, redirect
-<<<<<<< HEAD
-
-import framework
-from framework.mongo import Q
-=======
+
 from modularodm import Q
 
->>>>>>> b013a636
 from framework.exceptions import HTTPError
 from framework.forms import utils
 from framework.routing import proxy_url
