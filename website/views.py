--- conflicted
+++ resolved
@@ -290,11 +290,7 @@
         else {'fullname': node_log.foreign_user},
         'contributors': [node_log._render_log_contributor(c) for c in node_log.params.get("contributors", [])],
         'action': node_log.action,
-<<<<<<< HEAD
-        'params': sanitize.safe_unescape_html(node_log.params),
-=======
         'params': sanitize.unescape_entities(node_log.params),
->>>>>>> 5d2c2f71
         'date': utils.iso8601format(node_log.date),
         'node': node_log.node.serialize(auth) if node_log.node else None,
         'anonymous': anonymous
