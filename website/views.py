--- conflicted
+++ resolved
@@ -1,10 +1,7 @@
 # -*- coding: utf-8 -*-
 from __future__ import unicode_literals
-<<<<<<< HEAD
 import furl
-=======
 import waffle
->>>>>>> a8cf65bb
 import itertools
 from rest_framework import status as http_status
 import logging
