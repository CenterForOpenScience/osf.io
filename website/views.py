--- conflicted
+++ resolved
@@ -286,17 +286,9 @@
                     # the routing scheme - if a preprint is not published, only
                     # admins and moderators should be able to know it exists.
                     auth = Auth.from_kwargs(request.args.to_dict(), {})
-<<<<<<< HEAD
-                    group_helper = GroupHelper(referent.provider)
-                    admin_group = group_helper.get_group('admin')
-                    mod_group = group_helper.get_group('moderator')
-                    # Check if user isn't a nonetype or that the user has admin/moderator permissions
-                    if auth.user is None or not (referent.has_permission(auth.user, permissions.ADMIN) or (mod_group.user_set.all() | admin_group.user_set.all()).filter(id=auth.user.id).exists()):
-=======
                     # Check if user isn't a nonetype or that the user has admin/moderator/superuser permissions
                     if auth.user is None or not (auth.user.has_perm('view_submissions', referent.provider) or
-                            referent.node.has_permission(auth.user, permissions.ADMIN)):
->>>>>>> 577051fd
+                            referent.has_permission(auth.user, permissions.ADMIN)):
                         raise HTTPError(http.NOT_FOUND)
 
                 file_referent = referent.primary_file
