--- conflicted
+++ resolved
@@ -20,18 +20,12 @@
         filters='cssmin'),
     # Site-specific CSS
     Bundle(
-<<<<<<< HEAD
-        'css/site.css',
-        'css/fangorn.css',
-        'css/commentpane.css',
-=======
         'css/site.css',
         'css/fangorn.css',
         'css/commentpane.css',
         'css/site.css',
         'css/animate.css',
         'css/bootstrap-xl.css',
->>>>>>> ec99ecce
         filters="cssmin"),
     output="public/css/common.css"
 )
