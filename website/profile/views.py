# -*- coding: utf-8 -*-
import logging
import httplib
import httplib as http  # TODO: Inconsistent usage of aliased import
from dateutil.parser import parse as parse_date
from datetime import datetime

from django.utils import timezone
from django.core.exceptions import ValidationError
from flask import request
import mailchimp

from framework import sentry
from framework.auth import utils as auth_utils
from framework.auth import cas
from framework.auth import logout as osf_logout
from framework.auth.decorators import collect_auth
from framework.auth.decorators import must_be_logged_in
from framework.auth.decorators import must_be_confirmed
from framework.auth.exceptions import ChangePasswordError
from framework.auth.views import send_confirm_email
from framework.auth.signals import user_merged
from framework.exceptions import HTTPError, PermissionsError
from framework.flask import redirect  # VOL-aware redirect
from framework.status import push_status_message
from framework.utils import throttle_period_expired

from osf import features
from osf.models import ApiOAuth2Application, ApiOAuth2PersonalToken, OSFUser, QuickFilesNode, Education, Employment
from osf.exceptions import BlacklistedEmailError
from osf.utils.requests import string_type_request_headers
from website import mails
from website import mailchimp_utils
from website import settings
from website import language
from website.ember_osf_web.decorators import ember_flag_is_active
from website.oauth.utils import get_available_scopes
from website.profile import utils as profile_utils
from website.util import api_v2_url, web_url_for, paths
from website.util.sanitize import escape_html
from addons.base import utils as addon_utils

from api.waffle.utils import storage_i18n_flag_active

logger = logging.getLogger(__name__)


def date_or_none(date):
    try:
        return parse_date(date)
    except Exception as error:
        logger.exception(error)
        return None


def validate_user(data, user):
    """Check if the user in request is the user who log in """
    if 'id' in data:
        if data['id'] != user._id:
            raise HTTPError(httplib.FORBIDDEN)
    else:
        # raise an error if request doesn't have user id
        raise HTTPError(httplib.BAD_REQUEST, data={'message_long': '"id" is required'})

@must_be_logged_in
def resend_confirmation(auth):
    user = auth.user
    data = request.get_json()

    validate_user(data, user)
    if not throttle_period_expired(user.email_last_sent, settings.SEND_EMAIL_THROTTLE):
        raise HTTPError(httplib.BAD_REQUEST,
                        data={'message_long': 'Too many requests. Please wait a while before sending another confirmation email.'})

    try:
        primary = data['email']['primary']
        confirmed = data['email']['confirmed']
        address = data['email']['address'].strip().lower()
    except KeyError:
        raise HTTPError(httplib.BAD_REQUEST)

    if primary or confirmed:
        raise HTTPError(httplib.BAD_REQUEST, data={'message_long': 'Cannnot resend confirmation for confirmed emails'})

    user.add_unconfirmed_email(address)

    # TODO: This setting is now named incorrectly.
    if settings.CONFIRM_REGISTRATIONS_BY_EMAIL:
        send_confirm_email(user, email=address)
        user.email_last_sent = timezone.now()

    user.save()

    return _profile_view(user, is_profile=True)

@must_be_logged_in
def update_user(auth):
    """Update the logged-in user's profile."""

    # trust the decorator to handle auth
    user = auth.user
    data = request.get_json()

    validate_user(data, user)

    # TODO: Expand this to support other user attributes

    ##########
    # Emails #
    ##########

    if 'emails' in data:

        emails_list = [x['address'].strip().lower() for x in data['emails']]

        if user.username.strip().lower() not in emails_list:
            raise HTTPError(httplib.FORBIDDEN)

        available_emails = [
            each.strip().lower() for each in
            list(user.emails.values_list('address', flat=True)) + user.unconfirmed_emails
        ]
        # removals
        removed_emails = [
            each.strip().lower()
            for each in available_emails
            if each not in emails_list
        ]

        if user.username.strip().lower() in removed_emails:
            raise HTTPError(httplib.FORBIDDEN)

        for address in removed_emails:
            if user.emails.filter(address=address):
                try:
                    user.remove_email(address)
                except PermissionsError as e:
                    raise HTTPError(httplib.FORBIDDEN, str(e))
            user.remove_unconfirmed_email(address)

        # additions
        added_emails = [
            each['address'].strip().lower()
            for each in data['emails']
            if each['address'].strip().lower() not in available_emails
        ]

        for address in added_emails:
            try:
                user.add_unconfirmed_email(address)
            except (ValidationError, ValueError):
                raise HTTPError(http.BAD_REQUEST, data=dict(
                    message_long='Invalid Email')
                )
            except BlacklistedEmailError:
                sentry.log_message(
                    'User attempted to add a blacklisted email',
                    extra_data={
                        'user_id': user.id,
                        'address': address,
                    }
                )
                raise HTTPError(http.BAD_REQUEST, data=dict(
                    message_long=language.BLACKLISTED_EMAIL)
                )

            # TODO: This setting is now named incorrectly.
            if settings.CONFIRM_REGISTRATIONS_BY_EMAIL:
                if not throttle_period_expired(user.email_last_sent, settings.SEND_EMAIL_THROTTLE):
                    raise HTTPError(httplib.BAD_REQUEST,
                                    data={'message_long': 'Too many requests. Please wait a while before adding an email to your account.'})
                send_confirm_email(user, email=address)

        ############
        # Username #
        ############

        # get the first email that is set to primary and has an address
        primary_email = next(
            (
                each for each in data['emails']
                # email is primary
                if each.get('primary') and each.get('confirmed')
                # an address is specified (can't trust those sneaky users!)
                and each.get('address')
            )
        )

        if primary_email:
            primary_email_address = primary_email['address'].strip().lower()
            if primary_email_address not in [each.strip().lower() for each in user.emails.values_list('address', flat=True)]:
                raise HTTPError(httplib.FORBIDDEN)
            username = primary_email_address

        # make sure the new username has already been confirmed
        if username and username != user.username and user.emails.filter(address=username).exists():

            mails.send_mail(
                user.username,
                mails.PRIMARY_EMAIL_CHANGED,
                user=user,
                new_address=username,
                can_change_preferences=False,
                osf_contact_email=settings.OSF_CONTACT_EMAIL
            )

            # Remove old primary email from subscribed mailing lists
            for list_name, subscription in user.mailchimp_mailing_lists.items():
                if subscription:
                    mailchimp_utils.unsubscribe_mailchimp_async(list_name, user._id, username=user.username)
            user.username = username

    ###################
    # Timezone/Locale #
    ###################

    if 'locale' in data:
        if data['locale']:
            locale = data['locale'].replace('-', '_')
            user.locale = locale
    # TODO: Refactor to something like:
    #   user.timezone = data.get('timezone', user.timezone)
    if 'timezone' in data:
        if data['timezone']:
            user.timezone = data['timezone']

    user.save()

    # Update subscribed mailing lists with new primary email
    # TODO: move to user.save()
    for list_name, subscription in user.mailchimp_mailing_lists.items():
        if subscription:
            mailchimp_utils.subscribe_mailchimp(list_name, user._id)

    return _profile_view(user, is_profile=True)


def _profile_view(profile, is_profile=False, include_node_counts=False):
    if profile and profile.is_disabled:
        raise HTTPError(http.GONE)

    if profile:
        profile_quickfilesnode = QuickFilesNode.objects.get_for_user(profile)
        profile_user_data = profile_utils.serialize_user(profile, full=True, is_profile=is_profile, include_node_counts=include_node_counts)
        ret = {
            'profile': profile_user_data,
            'user': {
                '_id': profile._id,
                'is_profile': is_profile,
                'can_edit': None,  # necessary for rendering nodes
                'permissions': [],  # necessary for rendering nodes
                'has_quickfiles': profile_quickfilesnode.files.filter(type='osf.osfstoragefile').exists()
            },
        }
        return ret
    raise HTTPError(http.NOT_FOUND)

@must_be_logged_in
def profile_view_json(auth):
    return _profile_view(auth.user, True)


@collect_auth
@must_be_confirmed
def profile_view_id_json(uid, auth):
    user = OSFUser.load(uid)
    is_profile = auth and auth.user == user
    # Do NOT embed nodes, they aren't necessary
    return _profile_view(user, is_profile)

@must_be_logged_in
@ember_flag_is_active(features.EMBER_USER_PROFILE)
def profile_view(auth):
    # Embed node data, so profile node lists can be rendered
    return _profile_view(auth.user, True, include_node_counts=True)

@collect_auth
@must_be_confirmed
def profile_view_id(uid, auth):
    user = OSFUser.load(uid)
    is_profile = auth and auth.user == user
    # Embed node data, so profile node lists can be rendered
    return _profile_view(user, is_profile, include_node_counts=True)


@must_be_logged_in
@ember_flag_is_active(features.EMBER_USER_SETTINGS)
def user_profile(auth, **kwargs):
    user = auth.user
    return {
        'user_id': user._id,
        'user_api_url': user.api_url,
    }


@must_be_logged_in
@ember_flag_is_active(features.EMBER_USER_SETTINGS_ACCOUNTS)
def user_account(auth, **kwargs):
    user = auth.user
    user_addons = addon_utils.get_addons_by_config_type('user', user)
    if 'password_reset' in request.args:
        push_status_message('Password updated successfully.', kind='success', trust=False)

    return {
        'user_id': user._id,
        'addons': user_addons,
        'addons_js': collect_user_config_js([addon for addon in settings.ADDONS_AVAILABLE if 'user' in addon.configs]),
        'addons_css': [],
        'requested_deactivation': user.requested_deactivation,
        'external_identity': user.external_identity,
        'storage_flag_is_active': storage_i18n_flag_active(),
    }


@must_be_logged_in
@ember_flag_is_active(features.EMBER_USER_SETTINGS_ACCOUNTS)
def user_account_password(auth, **kwargs):
    user = auth.user
    old_password = request.form.get('old_password', None)
    new_password = request.form.get('new_password', None)
    confirm_password = request.form.get('confirm_password', None)

    # It has been more than 1 hour since last invalid attempt to change password. Reset the counter for invalid attempts.
    if throttle_period_expired(user.change_password_last_attempt, settings.TIME_RESET_CHANGE_PASSWORD_ATTEMPTS):
        user.reset_old_password_invalid_attempts()

    # There have been more than 3 failed attempts and throttle hasn't expired.
    if user.old_password_invalid_attempts >= settings.INCORRECT_PASSWORD_ATTEMPTS_ALLOWED and not throttle_period_expired(user.change_password_last_attempt, settings.CHANGE_PASSWORD_THROTTLE):
        push_status_message(
            message='Too many failed attempts. Please wait a while before attempting to change your password.',
            kind='warning',
            trust=False
        )
        return redirect(web_url_for('user_account'))

    try:
        user.change_password(old_password, new_password, confirm_password)
    except ChangePasswordError as error:
        for m in error.messages:
            push_status_message(m, kind='warning', trust=False)
    else:
        # We have to logout the user first so all CAS sessions are invalid
        user.save()
        osf_logout()
        return redirect(cas.get_logout_url(cas.get_login_url(
            web_url_for('user_account', _absolute=True) + '?password_reset=True',
            username=user.username,
            verification_key=user.verification_key,
        )))
    user.save()
    return redirect(web_url_for('user_account'))


@must_be_logged_in
@ember_flag_is_active(features.EMBER_USER_SETTINGS_ADDONS)
def user_addons(auth, **kwargs):

    user = auth.user

    ret = {
        'addon_settings': addon_utils.get_addons_by_config_type('accounts', user),
    }
    accounts_addons = [addon for addon in settings.ADDONS_AVAILABLE if 'accounts' in addon.configs]
    ret.update({
        'addon_enabled_settings': [addon.short_name for addon in accounts_addons],
        'addons_js': collect_user_config_js(accounts_addons),
        'addon_capabilities': settings.ADDON_CAPABILITIES,
        'addons_css': []
    })
    return ret

@must_be_logged_in
@ember_flag_is_active(features.EMBER_USER_SETTINGS_NOTIFICATIONS)
def user_notifications(auth, **kwargs):
    """Get subscribe data from user"""
    return {
        'mailing_lists': dict(auth.user.mailchimp_mailing_lists.items() + auth.user.osf_mailing_lists.items())
    }

@must_be_logged_in
@ember_flag_is_active(features.EMBER_USER_SETTINGS_APPS)
def oauth_application_list(auth, **kwargs):
    """Return app creation page with list of known apps. API is responsible for tying list to current user."""
    app_list_url = api_v2_url('applications/')
    return {
        'app_list_url': app_list_url
    }

@must_be_logged_in
@ember_flag_is_active(features.EMBER_USER_SETTINGS_APPS)
def oauth_application_register(auth, **kwargs):
    """Register an API application: blank form view"""
    app_list_url = api_v2_url('applications/')  # POST request to this url
    return {'app_list_url': app_list_url,
            'app_detail_url': ''}

@must_be_logged_in
@ember_flag_is_active(features.EMBER_USER_SETTINGS_APPS)
def oauth_application_detail(auth, **kwargs):
    """Show detail for a single OAuth application"""
    client_id = kwargs.get('client_id')

    # The client ID must be an active and existing record, and the logged-in user must have permission to view it.
    try:
        record = ApiOAuth2Application.objects.get(client_id=client_id)
    except ApiOAuth2Application.DoesNotExist:
        raise HTTPError(http.NOT_FOUND)
    except ValueError:  # Invalid client ID -- ApiOAuth2Application will not exist
        raise HTTPError(http.NOT_FOUND)
    if record.owner != auth.user:
        raise HTTPError(http.FORBIDDEN)
    if record.is_active is False:
        raise HTTPError(http.GONE)

    app_detail_url = api_v2_url('applications/{}/'.format(client_id))  # Send request to this URL
    return {'app_list_url': '',
            'app_detail_url': app_detail_url}

@must_be_logged_in
@ember_flag_is_active(features.EMBER_USER_SETTINGS_TOKENS)
def personal_access_token_list(auth, **kwargs):
    """Return token creation page with list of known tokens. API is responsible for tying list to current user."""
    token_list_url = api_v2_url('tokens/')
    return {
        'token_list_url': token_list_url
    }

@must_be_logged_in
@ember_flag_is_active(features.EMBER_USER_SETTINGS_TOKENS)
def personal_access_token_register(auth, **kwargs):
    """Register a personal access token: blank form view"""
    token_list_url = api_v2_url('tokens/')  # POST request to this url
    return {'token_list_url': token_list_url,
            'token_detail_url': '',
            'scope_options': get_available_scopes()}

@must_be_logged_in
@ember_flag_is_active(features.EMBER_USER_SETTINGS_TOKENS)
def personal_access_token_detail(auth, **kwargs):
    """Show detail for a single personal access token"""
    _id = kwargs.get('_id')

    # The ID must be an active and existing record, and the logged-in user must have permission to view it.
    try:
        record = ApiOAuth2PersonalToken.objects.get(_id=_id)
    except ApiOAuth2PersonalToken.DoesNotExist:
        raise HTTPError(http.NOT_FOUND)
    if record.owner != auth.user:
        raise HTTPError(http.FORBIDDEN)
    if record.is_active is False:
        raise HTTPError(http.GONE)

    token_detail_url = api_v2_url('tokens/{}/'.format(_id))  # Send request to this URL
    return {'token_list_url': '',
            'token_detail_url': token_detail_url,
            'scope_options': get_available_scopes()}

@must_be_logged_in
def delete_external_identity(auth, **kwargs):
    """Removes single external identity from user"""
    data = request.get_json()
    identity = data.get('identity')
    if not identity:
        raise HTTPError(http.BAD_REQUEST)

    for service in auth.user.external_identity:
        if identity in auth.user.external_identity[service]:
            auth.user.external_identity[service].pop(identity)
            if len(auth.user.external_identity[service]) == 0:
                auth.user.external_identity.pop(service)
            auth.user.save()
            return

    raise HTTPError(http.NOT_FOUND, 'Unable to find requested identity')

def collect_user_config_js(addon_configs):
    """Collect webpack bundles for each of the addons' user-cfg.js modules. Return
    the URLs for each of the JS modules to be included on the user addons config page.

    :param list addons: List of user's addon config records.
    """
    js_modules = []
    for addon_config in addon_configs:
        js_path = paths.resolve_addon_path(addon_config, 'user-cfg.js')
        if js_path:
            js_modules.append(js_path)
    return js_modules


@must_be_logged_in
def user_choose_addons(**kwargs):
    auth = kwargs['auth']
    json_data = escape_html(request.get_json())
    auth.user.config_addons(json_data, auth)

@must_be_logged_in
def user_choose_mailing_lists(auth, **kwargs):
    """ Update mailing list subscription on user model and in mailchimp

        Example input:
        {
            "Open Science Framework General": true,
            ...
        }

    """
    user = auth.user
    json_data = escape_html(request.get_json())
    if json_data:
        for list_name, subscribe in json_data.items():
            # TO DO: change this to take in any potential non-mailchimp, something like try: update_subscription(), except IndexNotFound: update_mailchimp_subscription()
            if list_name == settings.OSF_HELP_LIST:
                update_osf_help_mails_subscription(user=user, subscribe=subscribe)
            else:
                update_mailchimp_subscription(user, list_name, subscribe)
    else:
        raise HTTPError(http.BAD_REQUEST, data=dict(
            message_long="Must provide a dictionary of the format {'mailing list name': Boolean}")
        )

    user.save()
    all_mailing_lists = {}
    all_mailing_lists.update(user.mailchimp_mailing_lists)
    all_mailing_lists.update(user.osf_mailing_lists)
    return {'message': 'Successfully updated mailing lists', 'result': all_mailing_lists}, 200


@user_merged.connect
def update_mailchimp_subscription(user, list_name, subscription, send_goodbye=True):
    """ Update mailing list subscription in mailchimp.

    :param obj user: current user
    :param str list_name: mailing list
    :param boolean subscription: true if user is subscribed
    """
    if subscription:
        try:
            mailchimp_utils.subscribe_mailchimp(list_name, user._id)
        except mailchimp.Error:
            pass
    else:
        try:
            mailchimp_utils.unsubscribe_mailchimp_async(list_name, user._id, username=user.username, send_goodbye=send_goodbye)
        except mailchimp.Error:
            # User has already unsubscribed, so nothing to do
            pass


def mailchimp_get_endpoint(**kwargs):
    """Endpoint that the mailchimp webhook hits to check that the OSF is responding"""
    return {}, http.OK


def sync_data_from_mailchimp(**kwargs):
    """Endpoint that the mailchimp webhook sends its data to"""
    key = request.args.get('key')

    if key == settings.MAILCHIMP_WEBHOOK_SECRET_KEY:
        r = request
        action = r.values['type']
        list_name = mailchimp_utils.get_list_name_from_id(list_id=r.values['data[list_id]'])
        username = r.values['data[email]']

        try:
            user = OSFUser.objects.get(username=username)
        except OSFUser.DoesNotExist:
            sentry.log_exception()
            sentry.log_message('A user with this username does not exist.')
            raise HTTPError(404, data=dict(message_short='User not found',
                                        message_long='A user with this username does not exist'))
        if action == 'unsubscribe':
            user.mailchimp_mailing_lists[list_name] = False
            user.save()

        elif action == 'subscribe':
            user.mailchimp_mailing_lists[list_name] = True
            user.save()

    else:
        # TODO: get tests to pass with sentry logging
        # sentry.log_exception()
        # sentry.log_message("Unauthorized request to the OSF.")
        raise HTTPError(http.UNAUTHORIZED)


@must_be_logged_in
def impute_names(**kwargs):
    name = request.args.get('name', '')
    return auth_utils.impute_names(name)


def update_osf_help_mails_subscription(user, subscribe):
    user.osf_mailing_lists[settings.OSF_HELP_LIST] = subscribe
    user.save()

@must_be_logged_in
def serialize_names(**kwargs):
    user = kwargs['auth'].user
    return {
        'full': user.fullname,
        'given': user.given_name,
        'middle': user.middle_names,
        'family': user.family_name,
        'suffix': user.suffix,
    }


def get_target_user(auth, uid=None):
    target = OSFUser.load(uid) if uid else auth.user
    if target is None:
        raise HTTPError(http.NOT_FOUND)
    return target


def fmt_date_or_none(date, fmt='%Y-%m-%d'):
    if date:
        try:
            return date.strftime(fmt)
        except ValueError:
            raise HTTPError(
                http.BAD_REQUEST,
                data=dict(message_long='Year entered must be after 1900')
            )
    return None


def append_editable(data, auth, uid=None):
    target = get_target_user(auth, uid)
    data['editable'] = auth.user == target


def serialize_social_addons(user):
    ret = {}
    for user_settings in user.get_addons():
        config = user_settings.config
        if user_settings.public_id:
            ret[config.short_name] = user_settings.public_id
    return ret


@collect_auth
def serialize_social(auth, uid=None, **kwargs):
    target = get_target_user(auth, uid)
    ret = target.social
    append_editable(ret, auth, uid)
    if ret['editable']:
        ret['addons'] = serialize_social_addons(target)
    return ret


def serialize_job(job):
    start_date = job.start_date
    end_date = job.end_date
    return {
        'institution': job.institution,
        'department': job.department,
        'title': job.title,
        'startMonth': start_date.month if start_date else None,
        'startYear': start_date.year if start_date else None,
        'endMonth': end_date.month if end_date else None,
        'endYear': end_date.year if end_date else None,
        'ongoing': job.ongoing,
        '_id': job._id,
    }


def serialize_school(school):
    start_date = school.start_date
    end_date = school.end_date
    return {
        'institution': school.institution,
        'department': school.department,
        'degree': school.degree,
        'startMonth': start_date.month if start_date else None,
        'startYear': start_date.year if start_date else None,
        'endMonth': end_date.month if end_date else None,
        'endYear': end_date.year if end_date else None,
        'ongoing': school.ongoing,
        '_id': school._id,
    }


def serialize_contents(field, func, auth, uid=None):
    target = get_target_user(auth, uid)
    manager = getattr(target, field)
    ret = {
        'contents': [
            func(content)
            for content in manager.all()
        ]
    }
    append_editable(ret, auth, uid)
    return ret


@collect_auth
def serialize_jobs(auth, uid=None, **kwargs):
    ret = serialize_contents('employment', serialize_job, auth, uid)
    append_editable(ret, auth, uid)
    return ret


@collect_auth
def serialize_schools(auth, uid=None, **kwargs):
    ret = serialize_contents('education', serialize_school, auth, uid)
    append_editable(ret, auth, uid)
    return ret


@must_be_logged_in
def unserialize_names(**kwargs):
    user = kwargs['auth'].user
    json_data = escape_html(request.get_json())
    # json get can return None, use `or` here to ensure we always strip a string
    user.fullname = (json_data.get('full') or '').strip()
    user.given_name = (json_data.get('given') or '').strip()
    user.middle_names = (json_data.get('middle') or '').strip()
    user.family_name = (json_data.get('family') or '').strip()
    user.suffix = (json_data.get('suffix') or '').strip()
    user.save()


def verify_user_match(auth, **kwargs):
    uid = kwargs.get('uid')
    if uid and uid != auth.user._id:
        raise HTTPError(http.FORBIDDEN)


@must_be_logged_in
def unserialize_social(auth, **kwargs):

    verify_user_match(auth, **kwargs)

    user = auth.user
    json_data = escape_html(request.get_json())

    for soc in user.SOCIAL_FIELDS.keys():
        user.social[soc] = json_data.get(soc)

    try:
        user.save()
    except ValidationError as exc:
        raise HTTPError(http.BAD_REQUEST, data=dict(
            message_long=exc.messages[0]
        ))


def unserialize_contents(model, auth, attribute_name):
    user = auth.user
    json_data = escape_html(request.get_json())
    new_order = []
    for entry in json_data.get('contents', []):
        institution = entry.get('institution')
        _id = entry.get('_id')
        if institution:
            if _id:
                profile_object = model.objects.get(_id=_id)
                profile_object.institution = institution
            else:
                profile_object = model(institution=institution, user=user)

            for key, value in entry.items():
                if key != 'institution' and hasattr(model, key):
                    setattr(profile_object, key, value)

            start_year = entry.get('startYear', None)
            start_month = entry['startMonth'] if start_year else None
            if start_year and start_month:
                profile_object.start_date = datetime.strptime('{} {}'.format(start_month, start_year), '%m %Y')

            end_year = entry.get('endYear', None)
            end_month = entry['endMonth'] if end_year else None
            if end_year and end_month:
                profile_object.end_date = datetime.strptime('{} {}'.format(end_month, end_year), '%m %Y')

<<<<<<< HEAD
            profile_object.save()
            new_order.append(profile_object.id)

    # Remove relationships that aren't present in current payload
    user_object_manager = getattr(user, attribute_name)
    current_user_relationships = user_object_manager.values_list('id', flat=True)
    removed_relationships = set(current_user_relationships) - set(new_order)
    # TODO - is there a better way? new_order has normal ids, but the remove method on the user uses _id
    model.objects.filter(id__in=removed_relationships).delete()

    # set the order with respect to the user for the objects sent back by the frontend
    getattr(user, 'set_{}_order'.format(attribute_name))(new_order)
=======
def unserialize_contents(field, func, auth):
    user = auth.user
    json_data = escape_html(request.get_json())
    contents = [
        func(content)
        for content in json_data.get('contents', [])
    ]
    setattr(
        user,
        field,
        contents
    )
    user.save()
>>>>>>> f9bdb129

    if contents:
        saved_fields = {field: contents}
        request_headers = string_type_request_headers(request)
        user.check_spam(saved_fields=saved_fields, request_headers=request_headers)

@must_be_logged_in
def unserialize_jobs(auth, **kwargs):
    verify_user_match(auth, **kwargs)
    unserialize_contents(Employment, auth, 'employment')
    # TODO: Add return value


@must_be_logged_in
def unserialize_schools(auth, **kwargs):
    verify_user_match(auth, **kwargs)
    unserialize_contents(Education, auth, 'education')
    # TODO: Add return value


@must_be_logged_in
def request_export(auth):
    user = auth.user
    if not throttle_period_expired(user.email_last_sent, settings.SEND_EMAIL_THROTTLE):
        raise HTTPError(httplib.BAD_REQUEST,
                        data={'message_long': 'Too many requests. Please wait a while before sending another account export request.',
                              'error_type': 'throttle_error'})

    mails.send_mail(
        to_addr=settings.OSF_SUPPORT_EMAIL,
        mail=mails.REQUEST_EXPORT,
        user=auth.user,
        can_change_preferences=False,
    )
    user.email_last_sent = timezone.now()
    user.save()
    return {'message': 'Sent account export request'}

@must_be_logged_in
def request_deactivation(auth):
    user = auth.user
    user.requested_deactivation = True
    user.save()
    return {'message': 'Sent account deactivation request'}

@must_be_logged_in
def cancel_request_deactivation(auth):
    user = auth.user
    user.requested_deactivation = False
    user.contacted_deactivation = False  # In case we've already contacted them once.
    user.save()
    return {'message': 'You have canceled your deactivation request'}<|MERGE_RESOLUTION|>--- conflicted
+++ resolved
@@ -28,7 +28,6 @@
 from osf import features
 from osf.models import ApiOAuth2Application, ApiOAuth2PersonalToken, OSFUser, QuickFilesNode, Education, Employment
 from osf.exceptions import BlacklistedEmailError
-from osf.utils.requests import string_type_request_headers
 from website import mails
 from website import mailchimp_utils
 from website import settings
@@ -773,7 +772,6 @@
             if end_year and end_month:
                 profile_object.end_date = datetime.strptime('{} {}'.format(end_month, end_year), '%m %Y')
 
-<<<<<<< HEAD
             profile_object.save()
             new_order.append(profile_object.id)
 
@@ -786,26 +784,7 @@
 
     # set the order with respect to the user for the objects sent back by the frontend
     getattr(user, 'set_{}_order'.format(attribute_name))(new_order)
-=======
-def unserialize_contents(field, func, auth):
-    user = auth.user
-    json_data = escape_html(request.get_json())
-    contents = [
-        func(content)
-        for content in json_data.get('contents', [])
-    ]
-    setattr(
-        user,
-        field,
-        contents
-    )
-    user.save()
->>>>>>> f9bdb129
-
-    if contents:
-        saved_fields = {field: contents}
-        request_headers = string_type_request_headers(request)
-        user.check_spam(saved_fields=saved_fields, request_headers=request_headers)
+
 
 @must_be_logged_in
 def unserialize_jobs(auth, **kwargs):
