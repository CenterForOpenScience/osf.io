# -*- coding: utf-8 -*-

import os
import logging
import operator
import httplib as http

from dateutil.parser import parse as parse_date

from flask import request
from modularodm.exceptions import ValidationError, NoResultsFound
from modularodm import Q

from framework import sentry
from framework.auth import utils as auth_utils
from framework.auth.decorators import collect_auth
from framework.auth.decorators import must_be_logged_in
from framework.auth.exceptions import ChangePasswordError
from framework.exceptions import HTTPError
from framework.flask import redirect  # VOL-aware redirect
from framework.status import push_status_message

from website import settings
from website import mailchimp_utils
from website.models import User
from website.models import ApiKey
from website.views import _render_nodes
from website.util import web_url_for
from website.util.sanitize import escape_html
from website.util.sanitize import strip_html
from website.profile import utils as profile_utils


logger = logging.getLogger(__name__)


def get_public_projects(uid=None, user=None):
    user = user or User.load(uid)
    return _render_nodes([
        node
        for node in user.node__contributed
        if node.category == 'project'
        and node.is_public
        and not node.is_registration
        and not node.is_deleted
    ])


def get_public_components(uid=None, user=None):
    user = user or User.load(uid)
    return _render_nodes([
        node
        for node in user.node__contributed
        if node.category != 'project'
        and node.is_public
        and not node.is_registration
        and not node.is_deleted
    ])


def date_or_none(date):
    try:
        return parse_date(date)
    except Exception as error:
        logger.exception(error)
        return None


def _profile_view(profile, is_profile):
    # TODO: Fix circular import
    from website.addons.badges.util import get_sorted_user_badges

<<<<<<< HEAD
    if profile.is_system_user:
        # System users dont get a profile page
        raise HTTPError(http.BAD_REQUEST)
=======
    if profile and profile.is_disabled:
        raise HTTPError(http.GONE)
>>>>>>> bde6a312

    if 'badges' in settings.ADDONS_REQUESTED:
        badge_assertions = get_sorted_user_badges(profile),
        badges = _get_user_created_badges(profile)
    else:
        # NOTE: While badges, are unused, 'assertions' and 'badges' can be
        # empty lists.
        badge_assertions = []
        badges = []

    if profile:
        profile_user_data = profile_utils.serialize_user(profile, full=True)
        return {
            'profile': profile_user_data,
            'assertions': badge_assertions,
            'badges': badges,
            'user': {
                'is_profile': is_profile,
                'can_edit': None,  # necessary for rendering nodes
                'permissions': [],  # necessary for rendering nodes
            },
        }

    raise HTTPError(http.NOT_FOUND)


def _get_user_created_badges(user):
    addon = user.get_addon('badges')
    if addon:
        return [badge for badge in addon.badge__creator if not badge.is_system_badge]
    return []


@must_be_logged_in
def profile_view(auth):
    return _profile_view(auth.user, True)


@collect_auth
def profile_view_id(uid, auth):
    user = User.load(uid)
    is_profile = auth and auth.user == user
    return _profile_view(user, is_profile)


@must_be_logged_in
def edit_profile(**kwargs):

    user = kwargs['auth'].user

    form = request.form

    response_data = {'response': 'success'}
    if form.get('name') == 'fullname' and form.get('value', '').strip():
        user.fullname = strip_html(form['value'])
        user.save()
        response_data['name'] = user.fullname
    return response_data


def get_profile_summary(user_id, formatter='long'):

    user = User.load(user_id)
    return user.get_summary(formatter)


@must_be_logged_in
def user_profile(auth, **kwargs):
    user = auth.user
    return {
        'user_id': user._id,
        'user_api_url': user.api_url,
    }


@must_be_logged_in
def user_account(auth, **kwargs):
    user = auth.user
    return {
        'user_id': user._id,
    }


@must_be_logged_in
def user_account_password(auth, **kwargs):
    user = auth.user
    old_password = request.form.get('old_password', None)
    new_password = request.form.get('new_password', None)
    confirm_password = request.form.get('confirm_password', None)

    try:
        user.change_password(old_password, new_password, confirm_password)
        user.save()
    except ChangePasswordError as error:
        push_status_message('<br />'.join(error.messages) + '.', kind='warning')
    else:
        push_status_message('Password updated successfully.', kind='info')

    return redirect(web_url_for('user_account'))


@must_be_logged_in
def user_addons(auth, **kwargs):

    user = auth.user

    out = {}

    addons = [addon.config for addon in user.get_addons()]
    addons.sort(key=operator.attrgetter("full_name"), reverse=False)
    addons_enabled = []
    addon_enabled_settings = []

    # sort addon_enabled_settings alphabetically by category
    for category in sorted(settings.ADDON_CATEGORIES):
        for addon_config in addons:
            if addon_config.categories[0] == category:
                addons_enabled.append(addon_config.short_name)
                if 'user' in addon_config.configs:
                    addon_enabled_settings.append(addon_config.short_name)

    out['addon_categories'] = sorted(settings.ADDON_CATEGORIES)
    out['addons_available'] = [
        addon
        for addon in settings.ADDONS_AVAILABLE
        if 'user' in addon.owners and addon.short_name not in settings.SYSTEM_ADDED_ADDONS['user']
    ]
    out['addons_available'].sort(key=operator.attrgetter("full_name"), reverse=False)
    out['addons_enabled'] = addons_enabled
    out['addon_enabled_settings'] = addon_enabled_settings
    out['addon_js'] = collect_user_config_js(user.get_addons())
    return out

@must_be_logged_in
<<<<<<< HEAD
def user_apikeys(auth, **kwargs):
    return {}
=======
def user_notifications(auth, **kwargs):
    """Get subscribe data from user"""
    if not settings.ENABLE_EMAIL_SUBSCRIPTIONS:
        raise HTTPError(http.BAD_REQUEST)
    return {
        'mailing_lists': auth.user.mailing_lists
    }

def collect_user_config_js(addons):
    """Collect webpack bundles for each of the addons' user-cfg.js modules. Return
    the URLs for each of the JS modules to be included on the user addons config page.

    :param list addons: List of user's addon config records.
    """
    js_modules = []
    for addon in addons:

        file_path = os.path.join('static',
                                 'public',
                                 'js',
                                 addon.config.short_name,
                                 'user-cfg.js')
        js_file = os.path.join(
            settings.BASE_PATH,
            file_path,
        )
        if os.path.exists(js_file):
            js_path = os.path.join(
                '/', file_path
            )
            js_modules.append(js_path)
    return js_modules
>>>>>>> bde6a312

@must_be_logged_in
def profile_addons(**kwargs):
    user = kwargs['auth'].user
    return {
        'user_id': user._primary_key,
    }


@must_be_logged_in
def user_choose_addons(**kwargs):
    auth = kwargs['auth']
    json_data = escape_html(request.get_json())
    auth.user.config_addons(json_data, auth)

@must_be_logged_in
def user_choose_mailing_lists(auth, **kwargs):
    """ Update mailing list subscription on user model and in mailchimp

        Example input:
        {
            "Open Science Framework General": true,
            ...
        }

    """
    user = auth.user
    json_data = escape_html(request.get_json())
    if json_data:
        for list_name, subscribe in json_data.items():
            update_subscription(user, list_name, subscribe)
    else:
        raise HTTPError(http.BAD_REQUEST, data=dict(
            message_long="Must provide a dictionary of the format {'mailing list name': Boolean}")
        )

    user.save()
    return {'message': 'Successfully updated mailing lists', 'result': user.mailing_lists}, 200


def update_subscription(user, list_name, subscription):
    """ Update mailing list subscription in mailchimp.

    :param obj user: current user
    :param str list_name: mailing list
    :param boolean subscription: true if user is subscribed
    """
    if subscription:
        mailchimp_utils.subscribe_mailchimp(list_name, user._id)
    else:
        try:
            mailchimp_utils.unsubscribe_mailchimp(list_name, user._id)
        except mailchimp_utils.mailchimp.ListNotSubscribedError:
            raise HTTPError(http.BAD_REQUEST,
                data=dict(message_short="ListNotSubscribedError",
                        message_long="The user is already unsubscribed from this mailing list.",
                        error_type="not_subscribed")
            )


def mailchimp_get_endpoint(**kwargs):
    """Endpoint that the mailchimp webhook hits to check that the OSF is responding"""
    return {}, http.OK


def sync_data_from_mailchimp(**kwargs):
    """Endpoint that the mailchimp webhook sends its data to"""
    key = request.args.get('key')

    if key == settings.MAILCHIMP_WEBHOOK_SECRET_KEY:
        r = request
        action = r.values['type']
        list_name = mailchimp_utils.get_list_name_from_id(list_id=r.values['data[list_id]'])
        username = r.values['data[email]']

        try:
            user = User.find_one(Q('username', 'eq', username))
        except NoResultsFound:
            sentry.log_exception()
            sentry.log_message("A user with this username does not exist.")
            raise HTTPError(404, data=dict(message_short='User not found',
                                        message_long='A user with this username does not exist'))
        if action == 'unsubscribe':
            user.mailing_lists[list_name] = False
            user.save()

        elif action == 'subscribe':
            user.mailing_lists[list_name] = True
            user.save()

    else:
        # TODO: get tests to pass with sentry logging
        # sentry.log_exception()
        # sentry.log_message("Unauthorized request to the OSF.")
        raise HTTPError(http.UNAUTHORIZED)

@must_be_logged_in
def get_keys(**kwargs):
    user = kwargs['auth'].user
    return {
        'keys': [
            {
                'key': key._id,
                'label': key.label,
            }
            for key in user.api_keys
        ]
    }


@must_be_logged_in
def create_user_key(**kwargs):

    # Generate key
    api_key = ApiKey(label=request.json.get('label'))
    api_key.save()

    # Append to user
    user = kwargs['auth'].user
    user.api_keys.append(api_key)
    user.save()

    # Return response
    return {
        'response': 'success',
        'key': api_key._id
    }


@must_be_logged_in
def revoke_user_key(**kwargs):
    # Load key
    api_key = ApiKey.load(request.args.get('key'))

    if not api_key:
        raise HTTPError(http.BAD_REQUEST)

    # Remove from user
    user = kwargs['auth'].user
    user.api_keys.remove(api_key)
    user.save()

    # Return response
    return {'response': 'success'}


@must_be_logged_in
def user_key_history(**kwargs):

    api_key = ApiKey.load(kwargs['kid'])
    return {
        'key': api_key._id,
        'label': api_key.label,
        'route': '/settings',
        'logs': [
            {
                'lid': log._id,
                'nid': log.node__logged[0]._id,
                'route': log.node__logged[0].url,
            }
            for log in api_key.nodelog__created
        ]
    }


@must_be_logged_in
def impute_names(**kwargs):
    name = request.args.get('name', '')
    return auth_utils.impute_names(name)


@must_be_logged_in
def serialize_names(**kwargs):
    user = kwargs['auth'].user
    return {
        'full': user.fullname,
        'given': user.given_name,
        'middle': user.middle_names,
        'family': user.family_name,
        'suffix': user.suffix,
    }


def get_target_user(auth, uid=None):
    target = User.load(uid) if uid else auth.user
    if target is None:
        raise HTTPError(http.NOT_FOUND)
    return target


def fmt_date_or_none(date, fmt='%Y-%m-%d'):
    if date:
        try:
            return date.strftime(fmt)
        except ValueError:
            raise HTTPError(
                http.BAD_REQUEST,
                data=dict(message_long='Year entered must be after 1900')
            )
    return None


def append_editable(data, auth, uid=None):
    target = get_target_user(auth, uid)
    data['editable'] = auth.user == target


def serialize_social_addons(user):
    out = {}
    for user_settings in user.get_addons():
        config = user_settings.config
        if user_settings.public_id:
            out[config.short_name] = user_settings.public_id
    return out


@collect_auth
def serialize_social(auth, uid=None, **kwargs):
    target = get_target_user(auth, uid)
    out = target.social
    append_editable(out, auth, uid)
    if out['editable']:
        out['addons'] = serialize_social_addons(target)
    return out


def serialize_job(job):
    return {
        'institution': job.get('institution'),
        'department': job.get('department'),
        'title': job.get('title'),
        'startMonth': job.get('startMonth'),
        'startYear': job.get('startYear'),
        'endMonth': job.get('endMonth'),
        'endYear': job.get('endYear'),
        'ongoing': job.get('ongoing', False),
    }


def serialize_school(school):
    return {
        'institution': school.get('institution'),
        'department': school.get('department'),
        'degree': school.get('degree'),
        'startMonth': school.get('startMonth'),
        'startYear': school.get('startYear'),
        'endMonth': school.get('endMonth'),
        'endYear': school.get('endYear'),
        'ongoing': school.get('ongoing', False),
    }


def serialize_contents(field, func, auth, uid=None):
    target = get_target_user(auth, uid)
    out = {
        'contents': [
            func(content)
            for content in getattr(target, field)
        ]
    }
    append_editable(out, auth, uid)
    return out


@collect_auth
def serialize_jobs(auth, uid=None, **kwargs):
    out = serialize_contents('jobs', serialize_job, auth, uid)
    append_editable(out, auth, uid)
    return out


@collect_auth
def serialize_schools(auth, uid=None, **kwargs):
    out = serialize_contents('schools', serialize_school, auth, uid)
    append_editable(out, auth, uid)
    return out


@must_be_logged_in
def unserialize_names(**kwargs):
    user = kwargs['auth'].user
    json_data = escape_html(request.get_json())
    user.fullname = json_data.get('full')
    user.given_name = json_data.get('given')
    user.middle_names = json_data.get('middle')
    user.family_name = json_data.get('family')
    user.suffix = json_data.get('suffix')
    user.save()


def verify_user_match(auth, **kwargs):
    uid = kwargs.get('uid')
    if uid and uid != auth.user._id:
        raise HTTPError(http.FORBIDDEN)


@must_be_logged_in
def unserialize_social(auth, **kwargs):

    verify_user_match(auth, **kwargs)

    user = auth.user
    json_data = escape_html(request.get_json())

    for soc in user.SOCIAL_FIELDS.keys():
        user.social[soc] = json_data.get(soc)

    try:
        user.save()
    except ValidationError:
        raise HTTPError(http.BAD_REQUEST)


def unserialize_job(job):
    return {
        'institution': job.get('institution'),
        'department': job.get('department'),
        'title': job.get('title'),
        'startMonth': job.get('startMonth'),
        'startYear': job.get('startYear'),
        'endMonth': job.get('endMonth'),
        'endYear': job.get('endYear'),
        'ongoing': job.get('ongoing'),
    }


def unserialize_school(school):
    return {
        'institution': school.get('institution'),
        'department': school.get('department'),
        'degree': school.get('degree'),
        'startMonth': school.get('startMonth'),
        'startYear': school.get('startYear'),
        'endMonth': school.get('endMonth'),
        'endYear': school.get('endYear'),
        'ongoing': school.get('ongoing'),
    }


def unserialize_contents(field, func, auth):
    user = auth.user
    json_data = escape_html(request.get_json())
    setattr(
        user,
        field,
        [
            func(content)
            for content in json_data.get('contents', [])
        ]
    )
    user.save()


@must_be_logged_in
def unserialize_jobs(auth, **kwargs):
    verify_user_match(auth, **kwargs)
    unserialize_contents('jobs', unserialize_job, auth)
    # TODO: Add return value


@must_be_logged_in
def unserialize_schools(auth, **kwargs):
    verify_user_match(auth, **kwargs)
    unserialize_contents('schools', unserialize_school, auth)
    # TODO: Add return value<|MERGE_RESOLUTION|>--- conflicted
+++ resolved
@@ -70,14 +70,13 @@
     # TODO: Fix circular import
     from website.addons.badges.util import get_sorted_user_badges
 
-<<<<<<< HEAD
+    if profile and profile.is_disabled:
+        raise HTTPError(http.GONE)
+
     if profile.is_system_user:
         # System users dont get a profile page
         raise HTTPError(http.BAD_REQUEST)
-=======
-    if profile and profile.is_disabled:
-        raise HTTPError(http.GONE)
->>>>>>> bde6a312
+
 
     if 'badges' in settings.ADDONS_REQUESTED:
         badge_assertions = get_sorted_user_badges(profile),
@@ -212,10 +211,11 @@
     return out
 
 @must_be_logged_in
-<<<<<<< HEAD
 def user_apikeys(auth, **kwargs):
     return {}
-=======
+
+
+@must_be_logged_in
 def user_notifications(auth, **kwargs):
     """Get subscribe data from user"""
     if not settings.ENABLE_EMAIL_SUBSCRIPTIONS:
@@ -248,7 +248,6 @@
             )
             js_modules.append(js_path)
     return js_modules
->>>>>>> bde6a312
 
 @must_be_logged_in
 def profile_addons(**kwargs):
