# -*- coding: utf-8 -*-
import logging
<<<<<<< HEAD
import httplib
import httplib as http  # TODO: Inconsistent usage of aliased import
from dateutil.parser import parse as parse_date
from datetime import datetime
=======
from rest_framework import status as http_status
>>>>>>> 3781b0d4

from django.utils import timezone
from django.core.exceptions import ValidationError
from flask import request
import mailchimp

from framework import sentry
from framework.auth import utils as auth_utils
from framework.auth import cas
from framework.auth import logout as osf_logout
from framework.auth.decorators import collect_auth
from framework.auth.decorators import must_be_logged_in
from framework.auth.decorators import must_be_confirmed
from framework.auth.exceptions import ChangePasswordError
from framework.auth.views import send_confirm_email
from framework.auth.signals import user_merged
from framework.exceptions import HTTPError, PermissionsError
from framework.flask import redirect  # VOL-aware redirect
from framework.status import push_status_message
from framework.utils import throttle_period_expired

from osf import features
from osf.models import ApiOAuth2Application, ApiOAuth2PersonalToken, OSFUser, QuickFilesNode, UserEducation, UserEmployment
from osf.exceptions import BlacklistedEmailError
from website import mails
from website import mailchimp_utils
from website import settings
from website import language
from website.ember_osf_web.decorators import ember_flag_is_active
from website.oauth.utils import get_available_scopes
from website.profile import utils as profile_utils
from website.util import api_v2_url, web_url_for, paths
from website.util.sanitize import escape_html
from addons.base import utils as addon_utils

from api.waffle.utils import storage_i18n_flag_active

logger = logging.getLogger(__name__)


def validate_user(data, user):
    """Check if the user in request is the user who log in """
    if 'id' in data:
        if data['id'] != user._id:
            raise HTTPError(http_status.HTTP_403_FORBIDDEN)
    else:
        # raise an error if request doesn't have user id
        raise HTTPError(http_status.HTTP_400_BAD_REQUEST, data={'message_long': '"id" is required'})

@must_be_logged_in
def resend_confirmation(auth):
    user = auth.user
    data = request.get_json()

    validate_user(data, user)
    if not throttle_period_expired(user.email_last_sent, settings.SEND_EMAIL_THROTTLE):
        raise HTTPError(http_status.HTTP_400_BAD_REQUEST,
                        data={'message_long': 'Too many requests. Please wait a while before sending another confirmation email.'})

    try:
        primary = data['email']['primary']
        confirmed = data['email']['confirmed']
        address = data['email']['address'].strip().lower()
    except KeyError:
        raise HTTPError(http_status.HTTP_400_BAD_REQUEST)

    if primary or confirmed:
        raise HTTPError(http_status.HTTP_400_BAD_REQUEST, data={'message_long': 'Cannnot resend confirmation for confirmed emails'})

    user.add_unconfirmed_email(address)

    # TODO: This setting is now named incorrectly.
    if settings.CONFIRM_REGISTRATIONS_BY_EMAIL:
        send_confirm_email(user, email=address)
        user.email_last_sent = timezone.now()

    user.save()

    return _profile_view(user, is_profile=True)

@must_be_logged_in
def update_user(auth):
    """Update the logged-in user's profile."""

    # trust the decorator to handle auth
    user = auth.user
    data = request.get_json()

    validate_user(data, user)

    # TODO: Expand this to support other user attributes

    ##########
    # Emails #
    ##########

    if 'emails' in data:

        emails_list = [x['address'].strip().lower() for x in data['emails']]

        if user.username.strip().lower() not in emails_list:
            raise HTTPError(http_status.HTTP_403_FORBIDDEN)

        available_emails = [
            each.strip().lower() for each in
            list(user.emails.values_list('address', flat=True)) + user.unconfirmed_emails
        ]
        # removals
        removed_emails = [
            each.strip().lower()
            for each in available_emails
            if each not in emails_list
        ]

        if user.username.strip().lower() in removed_emails:
            raise HTTPError(http_status.HTTP_403_FORBIDDEN)

        for address in removed_emails:
            if user.emails.filter(address=address):
                try:
                    user.remove_email(address)
                except PermissionsError as e:
                    raise HTTPError(http_status.HTTP_403_FORBIDDEN, str(e))
            user.remove_unconfirmed_email(address)

        # additions
        added_emails = [
            each['address'].strip().lower()
            for each in data['emails']
            if each['address'].strip().lower() not in available_emails
        ]

        for address in added_emails:
            try:
                user.add_unconfirmed_email(address)
            except (ValidationError, ValueError):
                raise HTTPError(http_status.HTTP_400_BAD_REQUEST, data=dict(
                    message_long='Invalid Email')
                )
            except BlacklistedEmailError:
                sentry.log_message(
                    'User attempted to add a blacklisted email',
                    extra_data={
                        'user_id': user.id,
                        'address': address,
                    }
                )
                raise HTTPError(http_status.HTTP_400_BAD_REQUEST, data=dict(
                    message_long=language.BLACKLISTED_EMAIL)
                )

            # TODO: This setting is now named incorrectly.
            if settings.CONFIRM_REGISTRATIONS_BY_EMAIL:
                if not throttle_period_expired(user.email_last_sent, settings.SEND_EMAIL_THROTTLE):
                    raise HTTPError(http_status.HTTP_400_BAD_REQUEST,
                                    data={'message_long': 'Too many requests. Please wait a while before adding an email to your account.'})
                send_confirm_email(user, email=address)

        ############
        # Username #
        ############

        # get the first email that is set to primary and has an address
        primary_email = next(
            (
                each for each in data['emails']
                # email is primary
                if each.get('primary') and each.get('confirmed')
                # an address is specified (can't trust those sneaky users!)
                and each.get('address')
            )
        )

        if primary_email:
            primary_email_address = primary_email['address'].strip().lower()
            if primary_email_address not in [each.strip().lower() for each in user.emails.values_list('address', flat=True)]:
                raise HTTPError(http_status.HTTP_403_FORBIDDEN)
            username = primary_email_address

        # make sure the new username has already been confirmed
        if username and username != user.username and user.emails.filter(address=username).exists():

            mails.send_mail(
                user.username,
                mails.PRIMARY_EMAIL_CHANGED,
                user=user,
                new_address=username,
                can_change_preferences=False,
                osf_contact_email=settings.OSF_CONTACT_EMAIL
            )

            # Remove old primary email from subscribed mailing lists
            for list_name, subscription in user.mailchimp_mailing_lists.items():
                if subscription:
                    mailchimp_utils.unsubscribe_mailchimp_async(list_name, user._id, username=user.username)
            user.username = username

    ###################
    # Timezone/Locale #
    ###################

    if 'locale' in data:
        if data['locale']:
            locale = data['locale'].replace('-', '_')
            user.locale = locale
    # TODO: Refactor to something like:
    #   user.timezone = data.get('timezone', user.timezone)
    if 'timezone' in data:
        if data['timezone']:
            user.timezone = data['timezone']

    user.save()

    # Update subscribed mailing lists with new primary email
    # TODO: move to user.save()
    for list_name, subscription in user.mailchimp_mailing_lists.items():
        if subscription:
            mailchimp_utils.subscribe_mailchimp(list_name, user._id)

    return _profile_view(user, is_profile=True)


def _profile_view(profile, is_profile=False, include_node_counts=False):
    if profile and profile.is_disabled:
        raise HTTPError(http_status.HTTP_410_GONE)

    if profile:
        profile_quickfilesnode = QuickFilesNode.objects.get_for_user(profile)
        profile_user_data = profile_utils.serialize_user(profile, full=True, is_profile=is_profile, include_node_counts=include_node_counts)
        ret = {
            'profile': profile_user_data,
            'user': {
                '_id': profile._id,
                'is_profile': is_profile,
                'can_edit': None,  # necessary for rendering nodes
                'permissions': [],  # necessary for rendering nodes
                'has_quickfiles': profile_quickfilesnode.files.filter(type='osf.osfstoragefile').exists()
            },
        }
        return ret
    raise HTTPError(http_status.HTTP_404_NOT_FOUND)

@must_be_logged_in
def profile_view_json(auth):
    return _profile_view(auth.user, True)


@collect_auth
@must_be_confirmed
def profile_view_id_json(uid, auth):
    user = OSFUser.load(uid)
    is_profile = auth and auth.user == user
    # Do NOT embed nodes, they aren't necessary
    return _profile_view(user, is_profile)

@must_be_logged_in
@ember_flag_is_active(features.EMBER_USER_PROFILE)
def profile_view(auth):
    # Embed node data, so profile node lists can be rendered
    return _profile_view(auth.user, True, include_node_counts=True)

@collect_auth
@must_be_confirmed
def profile_view_id(uid, auth):
    user = OSFUser.load(uid)
    is_profile = auth and auth.user == user
    # Embed node data, so profile node lists can be rendered
    return _profile_view(user, is_profile, include_node_counts=True)


@must_be_logged_in
@ember_flag_is_active(features.EMBER_USER_SETTINGS)
def user_profile(auth, **kwargs):
    user = auth.user
    return {
        'user_id': user._id,
        'user_api_url': user.api_url,
    }


@must_be_logged_in
@ember_flag_is_active(features.EMBER_USER_SETTINGS_ACCOUNTS)
def user_account(auth, **kwargs):
    user = auth.user
    user_addons = addon_utils.get_addons_by_config_type('user', user)
    if 'password_reset' in request.args:
        push_status_message('Password updated successfully.', kind='success', trust=False)

    return {
        'user_id': user._id,
        'addons': user_addons,
        'addons_js': collect_user_config_js([addon for addon in settings.ADDONS_AVAILABLE if 'user' in addon.configs]),
        'addons_css': [],
        'requested_deactivation': user.requested_deactivation,
        'external_identity': user.external_identity,
        'storage_flag_is_active': storage_i18n_flag_active(),
    }


@must_be_logged_in
@ember_flag_is_active(features.EMBER_USER_SETTINGS_ACCOUNTS)
def user_account_password(auth, **kwargs):
    user = auth.user
    old_password = request.form.get('old_password', None)
    new_password = request.form.get('new_password', None)
    confirm_password = request.form.get('confirm_password', None)

    # It has been more than 1 hour since last invalid attempt to change password. Reset the counter for invalid attempts.
    if throttle_period_expired(user.change_password_last_attempt, settings.TIME_RESET_CHANGE_PASSWORD_ATTEMPTS):
        user.reset_old_password_invalid_attempts()

    # There have been more than 3 failed attempts and throttle hasn't expired.
    if user.old_password_invalid_attempts >= settings.INCORRECT_PASSWORD_ATTEMPTS_ALLOWED and not throttle_period_expired(user.change_password_last_attempt, settings.CHANGE_PASSWORD_THROTTLE):
        push_status_message(
            message='Too many failed attempts. Please wait a while before attempting to change your password.',
            kind='warning',
            trust=False
        )
        return redirect(web_url_for('user_account'))

    try:
        user.change_password(old_password, new_password, confirm_password)
    except ChangePasswordError as error:
        for m in error.messages:
            push_status_message(m, kind='warning', trust=False)
    else:
        # We have to logout the user first so all CAS sessions are invalid
        user.save()
        osf_logout()
        return redirect(cas.get_logout_url(cas.get_login_url(
            web_url_for('user_account', _absolute=True) + '?password_reset=True',
            username=user.username,
            verification_key=user.verification_key,
        )))
    user.save()
    return redirect(web_url_for('user_account'))


@must_be_logged_in
@ember_flag_is_active(features.EMBER_USER_SETTINGS_ADDONS)
def user_addons(auth, **kwargs):

    user = auth.user

    ret = {
        'addon_settings': addon_utils.get_addons_by_config_type('accounts', user),
    }
    accounts_addons = [addon for addon in settings.ADDONS_AVAILABLE if 'accounts' in addon.configs]
    ret.update({
        'addon_enabled_settings': [addon.short_name for addon in accounts_addons],
        'addons_js': collect_user_config_js(accounts_addons),
        'addon_capabilities': settings.ADDON_CAPABILITIES,
        'addons_css': []
    })
    return ret

@must_be_logged_in
@ember_flag_is_active(features.EMBER_USER_SETTINGS_NOTIFICATIONS)
def user_notifications(auth, **kwargs):
    """Get subscribe data from user"""
    return {
        'mailing_lists': dict(list(auth.user.mailchimp_mailing_lists.items()) + list(auth.user.osf_mailing_lists.items()))
    }

@must_be_logged_in
@ember_flag_is_active(features.EMBER_USER_SETTINGS_APPS)
def oauth_application_list(auth, **kwargs):
    """Return app creation page with list of known apps. API is responsible for tying list to current user."""
    app_list_url = api_v2_url('applications/')
    return {
        'app_list_url': app_list_url
    }

@must_be_logged_in
@ember_flag_is_active(features.EMBER_USER_SETTINGS_APPS)
def oauth_application_register(auth, **kwargs):
    """Register an API application: blank form view"""
    app_list_url = api_v2_url('applications/')  # POST request to this url
    return {'app_list_url': app_list_url,
            'app_detail_url': ''}

@must_be_logged_in
@ember_flag_is_active(features.EMBER_USER_SETTINGS_APPS)
def oauth_application_detail(auth, **kwargs):
    """Show detail for a single OAuth application"""
    client_id = kwargs.get('client_id')

    # The client ID must be an active and existing record, and the logged-in user must have permission to view it.
    try:
        record = ApiOAuth2Application.objects.get(client_id=client_id)
    except ApiOAuth2Application.DoesNotExist:
        raise HTTPError(http_status.HTTP_404_NOT_FOUND)
    except ValueError:  # Invalid client ID -- ApiOAuth2Application will not exist
        raise HTTPError(http_status.HTTP_404_NOT_FOUND)
    if record.owner != auth.user:
        raise HTTPError(http_status.HTTP_403_FORBIDDEN)
    if record.is_active is False:
        raise HTTPError(http_status.HTTP_410_GONE)

    app_detail_url = api_v2_url('applications/{}/'.format(client_id))  # Send request to this URL
    return {'app_list_url': '',
            'app_detail_url': app_detail_url}

@must_be_logged_in
@ember_flag_is_active(features.EMBER_USER_SETTINGS_TOKENS)
def personal_access_token_list(auth, **kwargs):
    """Return token creation page with list of known tokens. API is responsible for tying list to current user."""
    token_list_url = api_v2_url('tokens/')
    return {
        'token_list_url': token_list_url
    }

@must_be_logged_in
@ember_flag_is_active(features.EMBER_USER_SETTINGS_TOKENS)
def personal_access_token_register(auth, **kwargs):
    """Register a personal access token: blank form view"""
    token_list_url = api_v2_url('tokens/')  # POST request to this url
    return {'token_list_url': token_list_url,
            'token_detail_url': '',
            'scope_options': get_available_scopes()}

@must_be_logged_in
@ember_flag_is_active(features.EMBER_USER_SETTINGS_TOKENS)
def personal_access_token_detail(auth, **kwargs):
    """Show detail for a single personal access token"""
    _id = kwargs.get('_id')

    # The ID must be an active and existing record, and the logged-in user must have permission to view it.
    try:
        record = ApiOAuth2PersonalToken.objects.get(_id=_id)
    except ApiOAuth2PersonalToken.DoesNotExist:
        raise HTTPError(http_status.HTTP_404_NOT_FOUND)
    if record.owner != auth.user:
        raise HTTPError(http_status.HTTP_403_FORBIDDEN)
    if record.is_active is False:
        raise HTTPError(http_status.HTTP_410_GONE)

    token_detail_url = api_v2_url('tokens/{}/'.format(_id))  # Send request to this URL
    return {'token_list_url': '',
            'token_detail_url': token_detail_url,
            'scope_options': get_available_scopes()}

@must_be_logged_in
def delete_external_identity(auth, **kwargs):
    """Removes single external identity from user"""
    data = request.get_json()
    identity = data.get('identity')
    if not identity:
        raise HTTPError(http_status.HTTP_400_BAD_REQUEST)

    for service in auth.user.external_identity:
        if identity in auth.user.external_identity[service]:
            auth.user.external_identity[service].pop(identity)
            if len(auth.user.external_identity[service]) == 0:
                auth.user.external_identity.pop(service)
            auth.user.save()
            return

    raise HTTPError(http_status.HTTP_404_NOT_FOUND, 'Unable to find requested identity')

def collect_user_config_js(addon_configs):
    """Collect webpack bundles for each of the addons' user-cfg.js modules. Return
    the URLs for each of the JS modules to be included on the user addons config page.

    :param list addons: List of user's addon config records.
    """
    js_modules = []
    for addon_config in addon_configs:
        js_path = paths.resolve_addon_path(addon_config, 'user-cfg.js')
        if js_path:
            js_modules.append(js_path)
    return js_modules


@must_be_logged_in
def user_choose_addons(**kwargs):
    auth = kwargs['auth']
    json_data = escape_html(request.get_json())
    auth.user.config_addons(json_data, auth)

@must_be_logged_in
def user_choose_mailing_lists(auth, **kwargs):
    """ Update mailing list subscription on user model and in mailchimp

        Example input:
        {
            "Open Science Framework General": true,
            ...
        }

    """
    user = auth.user
    json_data = escape_html(request.get_json())
    if json_data:
        for list_name, subscribe in json_data.items():
            # TO DO: change this to take in any potential non-mailchimp, something like try: update_subscription(), except IndexNotFound: update_mailchimp_subscription()
            if list_name == settings.OSF_HELP_LIST:
                update_osf_help_mails_subscription(user=user, subscribe=subscribe)
            else:
                update_mailchimp_subscription(user, list_name, subscribe)
    else:
        raise HTTPError(http_status.HTTP_400_BAD_REQUEST, data=dict(
            message_long="Must provide a dictionary of the format {'mailing list name': Boolean}")
        )

    user.save()
    all_mailing_lists = {}
    all_mailing_lists.update(user.mailchimp_mailing_lists)
    all_mailing_lists.update(user.osf_mailing_lists)
    return {'message': 'Successfully updated mailing lists', 'result': all_mailing_lists}, 200


@user_merged.connect
def update_mailchimp_subscription(user, list_name, subscription, send_goodbye=True):
    """ Update mailing list subscription in mailchimp.

    :param obj user: current user
    :param str list_name: mailing list
    :param boolean subscription: true if user is subscribed
    """
    if subscription:
        try:
            mailchimp_utils.subscribe_mailchimp(list_name, user._id)
        except mailchimp.Error:
            pass
    else:
        try:
            mailchimp_utils.unsubscribe_mailchimp_async(list_name, user._id, username=user.username, send_goodbye=send_goodbye)
        except mailchimp.Error:
            # User has already unsubscribed, so nothing to do
            pass


def mailchimp_get_endpoint(**kwargs):
    """Endpoint that the mailchimp webhook hits to check that the OSF is responding"""
    return {}, http_status.HTTP_200_OK


def sync_data_from_mailchimp(**kwargs):
    """Endpoint that the mailchimp webhook sends its data to"""
    key = request.args.get('key')

    if key == settings.MAILCHIMP_WEBHOOK_SECRET_KEY:
        r = request
        action = r.values['type']
        list_name = mailchimp_utils.get_list_name_from_id(list_id=r.values['data[list_id]'])
        username = r.values['data[email]']

        try:
            user = OSFUser.objects.get(username=username)
        except OSFUser.DoesNotExist:
            sentry.log_exception()
            sentry.log_message('A user with this username does not exist.')
            raise HTTPError(404, data=dict(message_short='User not found',
                                        message_long='A user with this username does not exist'))
        if action == 'unsubscribe':
            user.mailchimp_mailing_lists[list_name] = False
            user.save()

        elif action == 'subscribe':
            user.mailchimp_mailing_lists[list_name] = True
            user.save()

    else:
        # TODO: get tests to pass with sentry logging
        # sentry.log_exception()
        # sentry.log_message("Unauthorized request to the OSF.")
        raise HTTPError(http_status.HTTP_401_UNAUTHORIZED)


@must_be_logged_in
def impute_names(**kwargs):
    name = request.args.get('name', '')
    return auth_utils.impute_names(name)


def update_osf_help_mails_subscription(user, subscribe):
    user.osf_mailing_lists[settings.OSF_HELP_LIST] = subscribe
    user.save()

@must_be_logged_in
def serialize_names(**kwargs):
    user = kwargs['auth'].user
    return {
        'full': user.fullname,
        'given': user.given_name,
        'middle': user.middle_names,
        'family': user.family_name,
        'suffix': user.suffix,
    }


def get_target_user(auth, uid=None):
    target = OSFUser.load(uid) if uid else auth.user
    if target is None:
        raise HTTPError(http_status.HTTP_404_NOT_FOUND)
    return target


def append_editable(data, auth, uid=None):
    target = get_target_user(auth, uid)
    data['editable'] = auth.user == target


def serialize_social_addons(user):
    ret = {}
    for user_settings in user.get_addons():
        config = user_settings.config
        if user_settings.public_id:
            ret[config.short_name] = user_settings.public_id
    return ret


@collect_auth
def serialize_social(auth, uid=None, **kwargs):
    target = get_target_user(auth, uid)
    ret = target.social
    append_editable(ret, auth, uid)
    if ret['editable']:
        ret['addons'] = serialize_social_addons(target)
    return ret


def serialize_job(job):
    start_date = job.start_date
    end_date = job.end_date
    return {
        'institution': job.institution,
        'department': job.department,
        'title': job.title,
        'startMonth': start_date.month if start_date else None,
        'startYear': start_date.year if start_date else None,
        'endMonth': end_date.month if end_date else None,
        'endYear': end_date.year if end_date else None,
        'ongoing': job.ongoing,
        '_id': job._id,
    }


def serialize_school(school):
    start_date = school.start_date
    end_date = school.end_date
    return {
        'institution': school.institution,
        'department': school.department,
        'degree': school.degree,
        'startMonth': start_date.month if start_date else None,
        'startYear': start_date.year if start_date else None,
        'endMonth': end_date.month if end_date else None,
        'endYear': end_date.year if end_date else None,
        'ongoing': school.ongoing,
        '_id': school._id,
    }


def serialize_contents(field, func, auth, uid=None):
    target = get_target_user(auth, uid)
    manager = getattr(target, field)
    ret = {
        'contents': [
            func(content)
            for content in manager.all()
        ]
    }
    append_editable(ret, auth, uid)
    return ret


@collect_auth
def serialize_jobs(auth, uid=None, **kwargs):
    ret = serialize_contents('employment', serialize_job, auth, uid)
    append_editable(ret, auth, uid)
    return ret


@collect_auth
def serialize_schools(auth, uid=None, **kwargs):
    ret = serialize_contents('education', serialize_school, auth, uid)
    append_editable(ret, auth, uid)
    return ret


@must_be_logged_in
def unserialize_names(**kwargs):
    user = kwargs['auth'].user
    json_data = escape_html(request.get_json())
    # json get can return None, use `or` here to ensure we always strip a string
    user.fullname = (json_data.get('full') or '').strip()
    user.given_name = (json_data.get('given') or '').strip()
    user.middle_names = (json_data.get('middle') or '').strip()
    user.family_name = (json_data.get('family') or '').strip()
    user.suffix = (json_data.get('suffix') or '').strip()
    user.save()


def verify_user_match(auth, **kwargs):
    uid = kwargs.get('uid')
    if uid and uid != auth.user._id:
        raise HTTPError(http_status.HTTP_403_FORBIDDEN)


@must_be_logged_in
def unserialize_social(auth, **kwargs):

    verify_user_match(auth, **kwargs)

    user = auth.user
    json_data = escape_html(request.get_json())

    for soc in user.SOCIAL_FIELDS.keys():
        user.social[soc] = json_data.get(soc)

    try:
        user.save()
    except ValidationError as exc:
        raise HTTPError(http_status.HTTP_400_BAD_REQUEST, data=dict(
            message_long=exc.messages[0]
        ))


def unserialize_contents(model, auth, attribute_name):
    user = auth.user
    json_data = escape_html(request.get_json())
    new_order = []
    for entry in json_data.get('contents', []):
        institution = entry.get('institution')
        _id = entry.get('_id')
        if institution:
            if _id:
                profile_object = model.objects.get(_id=_id)
                profile_object.institution = institution
            else:
                profile_object = model(institution=institution, user=user)

            for key, value in entry.items():
                if key != 'institution' and hasattr(model, key):
                    setattr(profile_object, key, value)

            start_year = entry.get('startYear', None)
            start_month = entry['startMonth'] if start_year else None
            if start_year and start_month:
                profile_object.start_date = datetime.strptime('{} {}'.format(start_month, start_year), '%m %Y')

            end_year = entry.get('endYear', None)
            end_month = entry['endMonth'] if end_year else None
            if end_year and end_month:
                profile_object.end_date = datetime.strptime('{} {}'.format(end_month, end_year), '%m %Y')

            profile_object.save()
            new_order.append(profile_object.id)

    # Remove relationships that aren't present in current payload
    user_object_manager = getattr(user, attribute_name)
    current_user_relationships = user_object_manager.values_list('id', flat=True)
    removed_relationships = set(current_user_relationships) - set(new_order)
    # TODO - is there a better way? new_order has normal ids, but the remove method on the user uses _id
    model.objects.filter(id__in=removed_relationships).delete()

    # set the order with respect to the user for the objects sent back by the frontend
    getattr(user, 'set_{}_order'.format(attribute_name))(new_order)


@must_be_logged_in
def unserialize_jobs(auth, **kwargs):
    verify_user_match(auth, **kwargs)
    unserialize_contents(UserEmployment, auth, 'employment')
    # TODO: Add return value


@must_be_logged_in
def unserialize_schools(auth, **kwargs):
    verify_user_match(auth, **kwargs)
    unserialize_contents(UserEducation, auth, 'education')
    # TODO: Add return value


@must_be_logged_in
def request_export(auth):
    user = auth.user
    if not throttle_period_expired(user.email_last_sent, settings.SEND_EMAIL_THROTTLE):
        raise HTTPError(http_status.HTTP_400_BAD_REQUEST,
                        data={'message_long': 'Too many requests. Please wait a while before sending another account export request.',
                              'error_type': 'throttle_error'})

    mails.send_mail(
        to_addr=settings.OSF_SUPPORT_EMAIL,
        mail=mails.REQUEST_EXPORT,
        user=auth.user,
        can_change_preferences=False,
    )
    user.email_last_sent = timezone.now()
    user.save()
    return {'message': 'Sent account export request'}


@must_be_logged_in
def request_deactivation(auth):
    user = auth.user
    user.requested_deactivation = True
    user.save()
    return {'message': 'Sent account deactivation request'}


@must_be_logged_in
def cancel_request_deactivation(auth):
    user = auth.user
    user.requested_deactivation = False
    user.contacted_deactivation = False  # In case we've already contacted them once.
    user.save()
    return {'message': 'You have canceled your deactivation request'}<|MERGE_RESOLUTION|>--- conflicted
+++ resolved
@@ -1,13 +1,7 @@
 # -*- coding: utf-8 -*-
 import logging
-<<<<<<< HEAD
-import httplib
-import httplib as http  # TODO: Inconsistent usage of aliased import
-from dateutil.parser import parse as parse_date
 from datetime import datetime
-=======
 from rest_framework import status as http_status
->>>>>>> 3781b0d4
 
 from django.utils import timezone
 from django.core.exceptions import ValidationError
