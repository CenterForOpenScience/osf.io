# -*- coding: utf-8 -*-

import logging
import httplib
import httplib as http

from dateutil.parser import parse as parse_date

from flask import request
from modularodm.exceptions import ValidationError, NoResultsFound, MultipleResultsFound
from modularodm import Q

from framework import sentry
from framework.auth import utils as auth_utils
from framework.auth.decorators import collect_auth
from framework.auth.decorators import must_be_logged_in
from framework.auth.exceptions import ChangePasswordError
from framework.auth.views import send_confirm_email
from framework.auth.signals import user_merged
from framework.exceptions import HTTPError, PermissionsError
from framework.flask import redirect  # VOL-aware redirect
from framework.status import push_status_message

from website import mails
from website import mailchimp_utils
from website import settings
from website.models import User
from website.profile import utils as profile_utils
from website.util import web_url_for, paths
from website.util.sanitize import escape_html
from website.util.sanitize import strip_html
from website.views import _render_nodes
from website.addons.base import utils as addon_utils

logger = logging.getLogger(__name__)


def get_public_projects(uid=None, user=None):
    user = user or User.load(uid)
    return _render_nodes(
        list(user.node__contributed.find(
            (
                Q('category', 'eq', 'project') &
                Q('is_public', 'eq', True) &
                Q('is_registration', 'eq', False) &
                Q('is_deleted', 'eq', False)
            )
        ))
    )


def get_public_components(uid=None, user=None):
    user = user or User.load(uid)
    # TODO: This should use User.visible_contributor_to?
    nodes = list(user.node__contributed.find(
        (
            Q('category', 'ne', 'project') &
            Q('is_public', 'eq', True) &
            Q('is_registration', 'eq', False) &
            Q('is_deleted', 'eq', False)
        )
    ))
    return _render_nodes(nodes, show_path=True)


@must_be_logged_in
def current_user_gravatar(size=None, **kwargs):
    user_id = kwargs['auth'].user._id
    return get_gravatar(user_id, size=size)


def get_gravatar(uid, size=None):
    return {'gravatar_url': profile_utils.get_gravatar(User.load(uid), size=size)}


def date_or_none(date):
    try:
        return parse_date(date)
    except Exception as error:
        logger.exception(error)
        return None


def validate_user(data, user):
    """Check if the user in request is the user who log in """
    if 'id' in data:
        if data['id'] != user._id:
            raise HTTPError(httplib.FORBIDDEN)
    else:
        # raise an error if request doesn't have user id
        raise HTTPError(httplib.BAD_REQUEST, data={'message_long': '"id" is required'})

@must_be_logged_in
def resend_confirmation(auth):
    user = auth.user
    data = request.get_json()

    validate_user(data, user)

    try:
        primary = data['email']['primary']
        confirmed = data['email']['confirmed']
        address = data['email']['address'].strip().lower()
    except KeyError:
        raise HTTPError(httplib.BAD_REQUEST)

    if primary or confirmed:
        raise HTTPError(httplib.BAD_REQUEST, data={'message_long': 'Cannnot resend confirmation for confirmed emails'})

    user.add_unconfirmed_email(address)

    # TODO: This setting is now named incorrectly.
    if settings.CONFIRM_REGISTRATIONS_BY_EMAIL:
        send_confirm_email(user, email=address)

    user.save()

    return _profile_view(user)

@must_be_logged_in
def update_user(auth):
    """Update the logged-in user's profile."""

    # trust the decorator to handle auth
    user = auth.user
    data = request.get_json()

    validate_user(data, user)

    # TODO: Expand this to support other user attributes

    ##########
    # Emails #
    ##########

    if 'emails' in data:

        emails_list = [x['address'].strip().lower() for x in data['emails']]

        if user.username not in emails_list:
            raise HTTPError(httplib.FORBIDDEN)

        # removals
        removed_emails = [
            each
            for each in user.emails + user.unconfirmed_emails
            if each not in emails_list
        ]

        if user.username in removed_emails:
            raise HTTPError(httplib.FORBIDDEN)

        for address in removed_emails:
            if address in user.emails:
                try:
                    user.remove_email(address)
                except PermissionsError as e:
                    raise HTTPError(httplib.FORBIDDEN, e.message)
            user.remove_unconfirmed_email(address)

        # additions
        added_emails = [
            each['address'].strip().lower()
            for each in data['emails']
            if each['address'].strip().lower() not in user.emails
            and each['address'].strip().lower() not in user.unconfirmed_emails
        ]

        for address in added_emails:
            try:
                user.add_unconfirmed_email(address)
            except (ValidationError, ValueError):
                raise HTTPError(http.BAD_REQUEST, data=dict(
                    message_long="Invalid Email")
                )

            # TODO: This setting is now named incorrectly.
            if settings.CONFIRM_REGISTRATIONS_BY_EMAIL:
                send_confirm_email(user, email=address)

        ############
        # Username #
        ############

        # get the first email that is set to primary and has an address
        primary_email = next(
            (
                each for each in data['emails']
                # email is primary
                if each.get('primary') and each.get('confirmed')
                # an address is specified (can't trust those sneaky users!)
                and each.get('address')
            )
        )

        if primary_email:
            primary_email_address = primary_email['address'].strip().lower()
            if primary_email_address not in user.emails:
                raise HTTPError(httplib.FORBIDDEN)
            username = primary_email_address

        # make sure the new username has already been confirmed
        if username and username in user.emails and username != user.username:
            mails.send_mail(user.username,
                            mails.PRIMARY_EMAIL_CHANGED,
                            user=user,
                            new_address=username)

            # Remove old primary email from subscribed mailing lists
            for list_name, subscription in user.mailing_lists.iteritems():
                if subscription:
                    mailchimp_utils.unsubscribe_mailchimp(list_name, user._id, username=user.username)
            user.username = username

    ###################
    # Timezone/Locale #
    ###################

    if 'locale' in data:
        if data['locale']:
            locale = data['locale'].replace('-', '_')
            user.locale = locale
    # TODO: Refactor to something like:
    #   user.timezone = data.get('timezone', user.timezone)
    if 'timezone' in data:
        if data['timezone']:
            user.timezone = data['timezone']

    user.save()

    # Update subscribed mailing lists with new primary email
    # TODO: move to user.save()
    for list_name, subscription in user.mailing_lists.iteritems():
        if subscription:
            mailchimp_utils.subscribe_mailchimp(list_name, user._id)

    return _profile_view(user)


def _profile_view(profile, is_profile=False):
    # TODO: Fix circular import
    from website.addons.badges.util import get_sorted_user_badges

    if profile and profile.is_disabled:
        raise HTTPError(http.GONE)

    if 'badges' in settings.ADDONS_REQUESTED:
        badge_assertions = get_sorted_user_badges(profile),
        badges = _get_user_created_badges(profile)
    else:
        # NOTE: While badges, are unused, 'assertions' and 'badges' can be
        # empty lists.
        badge_assertions = []
        badges = []

    if profile:
        profile_user_data = profile_utils.serialize_user(profile, full=True)
        return {
            'profile': profile_user_data,
            'assertions': badge_assertions,
            'badges': badges,
            'user': {
                'is_profile': is_profile,
                'can_edit': None,  # necessary for rendering nodes
                'permissions': [],  # necessary for rendering nodes
            },
        }

    raise HTTPError(http.NOT_FOUND)


def _get_user_created_badges(user):
    addon = user.get_addon('badges')
    if addon:
        return [badge for badge in addon.badge__creator if not badge.is_system_badge]
    return []


@must_be_logged_in
def profile_view(auth):
    return _profile_view(auth.user, True)


@collect_auth
def profile_view_id(uid, auth):
    user = User.load(uid)
    is_profile = auth and auth.user == user
    return _profile_view(user, is_profile)


@must_be_logged_in
def edit_profile(**kwargs):
    # NOTE: This method is deprecated. Use update_user instead.
    # TODO: Remove this view
    user = kwargs['auth'].user

    form = request.form

    ret = {'response': 'success'}
    if form.get('name') == 'fullname' and form.get('value', '').strip():
        user.fullname = strip_html(form['value']).strip()
        user.save()
        ret['name'] = user.fullname
    return ret


def get_profile_summary(user_id, formatter='long'):

    user = User.load(user_id)
    return user.get_summary(formatter)


@must_be_logged_in
def user_profile(auth, **kwargs):
    user = auth.user
    return {
        'user_id': user._id,
        'user_api_url': user.api_url,
    }


@must_be_logged_in
def user_account(auth, **kwargs):
    user = auth.user
    user_addons = addon_utils.get_addons_by_config_type('user', user)

    return {
        'user_id': user._id,
        'addons': user_addons,
        'addons_js': collect_user_config_js([addon for addon in settings.ADDONS_AVAILABLE if 'user' in addon.configs]),
        'addons_css': []
    }


@must_be_logged_in
def user_account_password(auth, **kwargs):
    user = auth.user
    old_password = request.form.get('old_password', None)
    new_password = request.form.get('new_password', None)
    confirm_password = request.form.get('confirm_password', None)

    try:
        user.change_password(old_password, new_password, confirm_password)
        user.save()
    except ChangePasswordError as error:
        push_status_message('<br />'.join(error.messages) + '.', kind='warning')
    else:
        push_status_message('Password updated successfully.', kind='success')

    return redirect(web_url_for('user_account'))


@must_be_logged_in
def user_addons(auth, **kwargs):

    user = auth.user

    ret = {
        'addon_settings': addon_utils.get_addons_by_config_type('accounts', user),
    }
    accounts_addons = [addon for addon in settings.ADDONS_AVAILABLE if 'accounts' in addon.configs]
    ret.update({
        'addon_enabled_settings': [addon.short_name for addon in accounts_addons],
        'addons_js': collect_user_config_js(accounts_addons),
        'addon_capabilities': settings.ADDON_CAPABILITIES,
        'addons_css': []
    })
    return ret

@must_be_logged_in
def user_notifications(auth, **kwargs):
    """Get subscribe data from user"""
    return {
        'mailing_lists': auth.user.mailing_lists
    }


def collect_user_config_js(addon_configs):
    """Collect webpack bundles for each of the addons' user-cfg.js modules. Return
    the URLs for each of the JS modules to be included on the user addons config page.

    :param list addons: List of user's addon config records.
    """
    js_modules = []
    for addon_config in addon_configs:
        js_path = paths.resolve_addon_path(addon_config, 'user-cfg.js')
        if js_path:
            js_modules.append(js_path)
    return js_modules


@must_be_logged_in
def user_choose_addons(**kwargs):
    auth = kwargs['auth']
    json_data = escape_html(request.get_json())
    auth.user.config_addons(json_data, auth)

@must_be_logged_in
def user_choose_mailing_lists(auth, **kwargs):
    """ Update mailing list subscription on user model and in mailchimp

        Example input:
        {
            "Open Science Framework General": true,
            ...
        }

    """
    user = auth.user
    json_data = escape_html(request.get_json())
    if json_data:
        for list_name, subscribe in json_data.items():
            # TO DO: change this to take in any potential non-mailchimp, something like try: update_subscription(), except IndexNotFound: update_mailchimp_subscription()
            if list_name is 'Open Science Framework Help':
                help_emails(user=user,subscribe=subscribe)
            else:
                update_mailchimp_subscription(user, list_name, subscribe)
    else:
        raise HTTPError(http.BAD_REQUEST, data=dict(
            message_long="Must provide a dictionary of the format {'mailing list name': Boolean}")
        )

    user.save()
    return {'message': 'Successfully updated mailing lists', 'result': user.mailing_lists.update(user.osf_mailing_lists)}, 200


@user_merged.connect
def update_mailchimp_subscription(user, list_name, subscription):
    """ Update mailing list subscription in mailchimp.

    :param obj user: current user
    :param str list_name: mailing list
    :param boolean subscription: true if user is subscribed
    """
    if subscription:
        mailchimp_utils.subscribe_mailchimp(list_name, user._id)
    else:
        try:
            mailchimp_utils.unsubscribe_mailchimp(list_name, user._id, username=user.username)
        except mailchimp_utils.mailchimp.ListNotSubscribedError:
            raise HTTPError(http.BAD_REQUEST,
                data=dict(message_short="ListNotSubscribedError",
                        message_long="The user is already unsubscribed from this mailing list.",
                        error_type="not_subscribed")
            )


def mailchimp_get_endpoint(**kwargs):
    """Endpoint that the mailchimp webhook hits to check that the OSF is responding"""
    return {}, http.OK


def sync_data_from_mailchimp(**kwargs):
    """Endpoint that the mailchimp webhook sends its data to"""
    key = request.args.get('key')

    if key == settings.MAILCHIMP_WEBHOOK_SECRET_KEY:
        r = request
        action = r.values['type']
        list_name = mailchimp_utils.get_list_name_from_id(list_id=r.values['data[list_id]'])
        username = r.values['data[email]']

        try:
            user = User.find_one(Q('username', 'eq', username))
        except NoResultsFound:
            sentry.log_exception()
            sentry.log_message("A user with this username does not exist.")
            raise HTTPError(404, data=dict(message_short='User not found',
                                        message_long='A user with this username does not exist'))
        if action == 'unsubscribe':
            user.mailing_lists[list_name] = False
            user.save()

        elif action == 'subscribe':
            user.mailing_lists[list_name] = True
            user.save()

    else:
        # TODO: get tests to pass with sentry logging
        # sentry.log_exception()
        # sentry.log_message("Unauthorized request to the OSF.")
        raise HTTPError(http.UNAUTHORIZED)


@must_be_logged_in
def impute_names(**kwargs):
    name = request.args.get('name', '')
    return auth_utils.impute_names(name)

<<<<<<< HEAD
def help_emails(user, subscribe):
    user.osf_mailing_lists['Open Science Framework Help'] = subscribe
=======
@must_be_logged_in
def start_help_emails(**kwargs):
    user = kwargs['auth'].user
    user.mailing_lists['help'] = True
    user.save()

@must_be_logged_in
def stop_help_emails(**kwargs):
    user = kwargs['auth'].user
    user.mailing_lists['help'] = False
>>>>>>> 8ca0e05c
    user.save()

@must_be_logged_in
def serialize_names(**kwargs):
    user = kwargs['auth'].user
    return {
        'full': user.fullname,
        'given': user.given_name,
        'middle': user.middle_names,
        'family': user.family_name,
        'suffix': user.suffix,
    }


def get_target_user(auth, uid=None):
    target = User.load(uid) if uid else auth.user
    if target is None:
        raise HTTPError(http.NOT_FOUND)
    return target


def fmt_date_or_none(date, fmt='%Y-%m-%d'):
    if date:
        try:
            return date.strftime(fmt)
        except ValueError:
            raise HTTPError(
                http.BAD_REQUEST,
                data=dict(message_long='Year entered must be after 1900')
            )
    return None


def append_editable(data, auth, uid=None):
    target = get_target_user(auth, uid)
    data['editable'] = auth.user == target


def serialize_social_addons(user):
    ret = {}
    for user_settings in user.get_addons():
        config = user_settings.config
        if user_settings.public_id:
            ret[config.short_name] = user_settings.public_id
    return ret


@collect_auth
def serialize_social(auth, uid=None, **kwargs):
    target = get_target_user(auth, uid)
    ret = target.social
    append_editable(ret, auth, uid)
    if ret['editable']:
        ret['addons'] = serialize_social_addons(target)
    return ret


def serialize_job(job):
    return {
        'institution': job.get('institution'),
        'department': job.get('department'),
        'title': job.get('title'),
        'startMonth': job.get('startMonth'),
        'startYear': job.get('startYear'),
        'endMonth': job.get('endMonth'),
        'endYear': job.get('endYear'),
        'ongoing': job.get('ongoing', False),
    }


def serialize_school(school):
    return {
        'institution': school.get('institution'),
        'department': school.get('department'),
        'degree': school.get('degree'),
        'startMonth': school.get('startMonth'),
        'startYear': school.get('startYear'),
        'endMonth': school.get('endMonth'),
        'endYear': school.get('endYear'),
        'ongoing': school.get('ongoing', False),
    }


def serialize_contents(field, func, auth, uid=None):
    target = get_target_user(auth, uid)
    ret = {
        'contents': [
            func(content)
            for content in getattr(target, field)
        ]
    }
    append_editable(ret, auth, uid)
    return ret


@collect_auth
def serialize_jobs(auth, uid=None, **kwargs):
    ret = serialize_contents('jobs', serialize_job, auth, uid)
    append_editable(ret, auth, uid)
    return ret


@collect_auth
def serialize_schools(auth, uid=None, **kwargs):
    ret = serialize_contents('schools', serialize_school, auth, uid)
    append_editable(ret, auth, uid)
    return ret


@must_be_logged_in
def unserialize_names(**kwargs):
    user = kwargs['auth'].user
    json_data = escape_html(request.get_json())
    # json get can return None, use `or` here to ensure we always strip a string
    user.fullname = (json_data.get('full') or '').strip()
    user.given_name = (json_data.get('given') or '').strip()
    user.middle_names = (json_data.get('middle') or '').strip()
    user.family_name = (json_data.get('family') or '').strip()
    user.suffix = (json_data.get('suffix') or '').strip()
    user.save()


def verify_user_match(auth, **kwargs):
    uid = kwargs.get('uid')
    if uid and uid != auth.user._id:
        raise HTTPError(http.FORBIDDEN)


@must_be_logged_in
def unserialize_social(auth, **kwargs):

    verify_user_match(auth, **kwargs)

    user = auth.user
    json_data = escape_html(request.get_json())

    for soc in user.SOCIAL_FIELDS.keys():
        user.social[soc] = json_data.get(soc)

    try:
        user.save()
    except ValidationError as exc:
        raise HTTPError(http.BAD_REQUEST, data=dict(
            message_long=exc.args[0]
        ))


def unserialize_job(job):
    return {
        'institution': job.get('institution'),
        'department': job.get('department'),
        'title': job.get('title'),
        'startMonth': job.get('startMonth'),
        'startYear': job.get('startYear'),
        'endMonth': job.get('endMonth'),
        'endYear': job.get('endYear'),
        'ongoing': job.get('ongoing'),
    }


def unserialize_school(school):
    return {
        'institution': school.get('institution'),
        'department': school.get('department'),
        'degree': school.get('degree'),
        'startMonth': school.get('startMonth'),
        'startYear': school.get('startYear'),
        'endMonth': school.get('endMonth'),
        'endYear': school.get('endYear'),
        'ongoing': school.get('ongoing'),
    }


def unserialize_contents(field, func, auth):
    user = auth.user
    json_data = escape_html(request.get_json())
    setattr(
        user,
        field,
        [
            func(content)
            for content in json_data.get('contents', [])
        ]
    )
    user.save()


@must_be_logged_in
def unserialize_jobs(auth, **kwargs):
    verify_user_match(auth, **kwargs)
    unserialize_contents('jobs', unserialize_job, auth)
    # TODO: Add return value


@must_be_logged_in
def unserialize_schools(auth, **kwargs):
    verify_user_match(auth, **kwargs)
    unserialize_contents('schools', unserialize_school, auth)
    # TODO: Add return value


@must_be_logged_in
def request_export(auth):
    mails.send_mail(
        to_addr=settings.SUPPORT_EMAIL,
        mail=mails.REQUEST_EXPORT,
        user=auth.user,
    )
    return {'message': 'Sent account export request'}


@must_be_logged_in
def request_deactivation(auth):
    mails.send_mail(
        to_addr=settings.SUPPORT_EMAIL,
        mail=mails.REQUEST_DEACTIVATION,
        user=auth.user,
    )
    return {'message': 'Sent account deactivation request'}


def redirect_to_twitter(twitter_handle):
    """Redirect GET requests for /@TwitterHandle/ to respective the OSF user
    account if it associated with an active account

    :param uid: uid for requested User
    :return: Redirect to User's Twitter account page
    """
    try:
        user = User.find_one(Q('social.twitter', 'iexact', twitter_handle))
    except NoResultsFound:
        raise HTTPError(http.NOT_FOUND, data={
            'message_short': 'User Not Found',
            'message_long': 'There is no active user associated with the Twitter handle: {0}.'.format(twitter_handle)
        })
    except MultipleResultsFound:
        users = User.find(Q('social.twitter', 'iexact', twitter_handle))
        message_long = 'There are multiple OSF accounts associated with the ' \
                       'Twitter handle: <strong>{0}</strong>. <br /> Please ' \
                       'select from the accounts below. <br /><ul>'.format(twitter_handle)
        for user in users:
            message_long += '<li><a href="{0}">{1}</a></li>'.format(user.url, user.fullname)
        message_long += '</ul>'
        raise HTTPError(http.MULTIPLE_CHOICES, data={
            'message_short': 'Multiple Users Found',
            'message_long': message_long
        })

    return redirect(user.url)<|MERGE_RESOLUTION|>--- conflicted
+++ resolved
@@ -487,21 +487,9 @@
     name = request.args.get('name', '')
     return auth_utils.impute_names(name)
 
-<<<<<<< HEAD
+
 def help_emails(user, subscribe):
     user.osf_mailing_lists['Open Science Framework Help'] = subscribe
-=======
-@must_be_logged_in
-def start_help_emails(**kwargs):
-    user = kwargs['auth'].user
-    user.mailing_lists['help'] = True
-    user.save()
-
-@must_be_logged_in
-def stop_help_emails(**kwargs):
-    user = kwargs['auth'].user
-    user.mailing_lists['help'] = False
->>>>>>> 8ca0e05c
     user.save()
 
 @must_be_logged_in
