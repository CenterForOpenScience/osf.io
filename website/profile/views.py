--- conflicted
+++ resolved
@@ -224,15 +224,9 @@
     return _profile_view(user, is_profile=True)
 
 
-<<<<<<< HEAD
 def _profile_view(user, is_profile=False, include_node_counts=False):
     if user and user.is_disabled:
-        raise HTTPError(http.GONE)
-=======
-def _profile_view(profile, is_profile=False, include_node_counts=False):
-    if profile and profile.is_disabled:
         raise HTTPError(http_status.HTTP_410_GONE)
->>>>>>> 70a4303b
 
     if user:
         profile_user_data = profile_utils.serialize_user(user, full=True, is_profile=is_profile, include_node_counts=include_node_counts)
