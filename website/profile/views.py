--- conflicted
+++ resolved
@@ -67,15 +67,10 @@
 
     validate_user(data, user)
     if not throttle_period_expired(user.email_last_sent, settings.SEND_EMAIL_THROTTLE):
-<<<<<<< HEAD
         raise HTTPError(
-            httplib.BAD_REQUEST,
+            http_status.HTTP_400_BAD_REQUEST,
             data={'message_long': 'Too many requests. Please wait a while before sending another confirmation email.'},
         )
-=======
-        raise HTTPError(http_status.HTTP_400_BAD_REQUEST,
-                        data={'message_long': 'Too many requests. Please wait a while before sending another confirmation email.'})
->>>>>>> 4caa1130
 
     try:
         primary = data['email']['primary']
@@ -154,15 +149,10 @@
             try:
                 user.add_unconfirmed_email(address)
             except (ValidationError, ValueError):
-<<<<<<< HEAD
                 raise HTTPError(
-                    http.BAD_REQUEST, data=dict(
+                    http_status.HTTP_400_BAD_REQUEST, data=dict(
                         message_long='Invalid Email',
                     ),
-=======
-                raise HTTPError(http_status.HTTP_400_BAD_REQUEST, data=dict(
-                    message_long='Invalid Email')
->>>>>>> 4caa1130
                 )
             except BlacklistedEmailError:
                 sentry.log_message(
@@ -172,29 +162,19 @@
                         'address': address,
                     },
                 )
-<<<<<<< HEAD
                 raise HTTPError(
-                    http.BAD_REQUEST, data=dict(
+                    http_status.HTTP_400_BAD_REQUEST, data=dict(
                         message_long=language.BLACKLISTED_EMAIL,
                     ),
-=======
-                raise HTTPError(http_status.HTTP_400_BAD_REQUEST, data=dict(
-                    message_long=language.BLACKLISTED_EMAIL)
->>>>>>> 4caa1130
                 )
 
             # TODO: This setting is now named incorrectly.
             if settings.CONFIRM_REGISTRATIONS_BY_EMAIL:
                 if not throttle_period_expired(user.email_last_sent, settings.SEND_EMAIL_THROTTLE):
-<<<<<<< HEAD
                     raise HTTPError(
-                        httplib.BAD_REQUEST,
+                        http_status.HTTP_400_BAD_REQUEST,
                         data={'message_long': 'Too many requests. Please wait a while before adding an email to your account.'},
                     )
-=======
-                    raise HTTPError(http_status.HTTP_400_BAD_REQUEST,
-                                    data={'message_long': 'Too many requests. Please wait a while before adding an email to your account.'})
->>>>>>> 4caa1130
                 send_confirm_email(user, email=address)
 
         ############
@@ -548,15 +528,10 @@
             else:
                 update_mailchimp_subscription(user, list_name, subscribe)
     else:
-<<<<<<< HEAD
         raise HTTPError(
-            http.BAD_REQUEST, data=dict(
+            http_status.HTTP_400_BAD_REQUEST, data=dict(
                 message_long="Must provide a dictionary of the format {'mailing list name': Boolean}",
             ),
-=======
-        raise HTTPError(http_status.HTTP_400_BAD_REQUEST, data=dict(
-            message_long="Must provide a dictionary of the format {'mailing list name': Boolean}")
->>>>>>> 4caa1130
         )
 
     user.save()
@@ -663,13 +638,8 @@
             return date.strftime(fmt)
         except ValueError:
             raise HTTPError(
-<<<<<<< HEAD
-                http.BAD_REQUEST,
+                http_status.HTTP_400_BAD_REQUEST,
                 data=dict(message_long='Year entered must be after 1900'),
-=======
-                http_status.HTTP_400_BAD_REQUEST,
-                data=dict(message_long='Year entered must be after 1900')
->>>>>>> 4caa1130
             )
     return None
 
@@ -783,17 +753,11 @@
     try:
         user.save()
     except ValidationError as exc:
-<<<<<<< HEAD
         raise HTTPError(
-            http.BAD_REQUEST, data=dict(
+            http_status.HTTP_400_BAD_REQUEST, data=dict(
                 message_long=exc.messages[0],
             ),
         )
-=======
-        raise HTTPError(http_status.HTTP_400_BAD_REQUEST, data=dict(
-            message_long=exc.messages[0]
-        ))
->>>>>>> 4caa1130
 
 
 def unserialize_job(job):
@@ -859,19 +823,13 @@
 def request_export(auth):
     user = auth.user
     if not throttle_period_expired(user.email_last_sent, settings.SEND_EMAIL_THROTTLE):
-<<<<<<< HEAD
         raise HTTPError(
-            httplib.BAD_REQUEST,
+            http_status.HTTP_400_BAD_REQUEST,
             data={
                 'message_long': 'Too many requests. Please wait a while before sending another account export request.',
                 'error_type': 'throttle_error',
             },
         )
-=======
-        raise HTTPError(http_status.HTTP_400_BAD_REQUEST,
-                        data={'message_long': 'Too many requests. Please wait a while before sending another account export request.',
-                              'error_type': 'throttle_error'})
->>>>>>> 4caa1130
 
     mails.send_mail(
         to_addr=settings.OSF_SUPPORT_EMAIL,
@@ -886,25 +844,6 @@
 @must_be_logged_in
 def request_deactivation(auth):
     user = auth.user
-<<<<<<< HEAD
-    if not throttle_period_expired(user.email_last_sent, settings.SEND_EMAIL_THROTTLE):
-        raise HTTPError(
-            http.BAD_REQUEST,
-            data={
-                'message_long': 'Too many requests. Please wait a while before sending another account deactivation request.',
-                'error_type': 'throttle_error',
-            },
-        )
-
-    mails.send_mail(
-        to_addr=settings.OSF_SUPPORT_EMAIL,
-        mail=mails.REQUEST_DEACTIVATION,
-        user=auth.user,
-        can_change_preferences=False,
-    )
-    user.email_last_sent = timezone.now()
-=======
->>>>>>> 4caa1130
     user.requested_deactivation = True
     user.save()
     return {'message': 'Sent account deactivation request'}
