--- conflicted
+++ resolved
@@ -1,26 +1,14 @@
 # -*- coding: utf-8 -*-
 
 import logging
-import json
 import httplib as http
 from dateutil.parser import parse as parse_date
 
 from flask import request, redirect
 from modularodm.exceptions import ValidationError
 
-<<<<<<< HEAD
-from framework import (
-    get_user,
-    must_be_logged_in,
-    request,
-    redirect,
-    Q
-)
-from framework.auth.decorators import collect_auth
-=======
 from framework.auth import get_user
 from framework.auth.decorators import collect_auth, must_be_logged_in
->>>>>>> ce65d4d2
 from framework.exceptions import HTTPError
 from framework.forms.utils import sanitize
 from framework.auth import get_current_user
@@ -259,12 +247,10 @@
     user = kwargs['auth'].user
     return {
         'full': user.fullname,
-        'unconfirmed_username': user.username,
         'given': user.given_name,
         'middle': user.middle_names,
         'family': user.family_name,
         'suffix': user.suffix,
-        'username': user.username,
     }
 
 
@@ -360,21 +346,7 @@
     user.middle_names = json_data.get('middle')
     user.family_name = json_data.get('family')
     user.suffix = json_data.get('suffix')
-
-    if user.username != json_data.get('unconfirmed_username'):
-        if user.find(Q('username', 'eq', json_data.get('unconfirmed_username'))).count() > 0:
-            raise HTTPError(http.BAD_REQUEST)
-        else:
-            user.unconfirmed_username = json_data.get('unconfirmed_username')
-            send_update_email_confirmation(**kwargs)
-
     user.save()
-
-@must_be_logged_in
-def send_update_email_confirmation(**kwargs):
-    user = kwargs['auth'].user
-    user.add_email_verification(user.unconfirmed_username)
-    confirm_update_email(user, email=user.unconfirmed_username)
 
 
 def verify_user_match(auth, **kwargs):
