--- conflicted
+++ resolved
@@ -6,27 +6,19 @@
 
 from dateutil.parser import parse as parse_date
 
-<<<<<<< HEAD
 from flask import request, redirect
-from modularodm.exceptions import ValidationError
-=======
-from flask import request
 from modularodm.exceptions import ValidationError, NoResultsFound
->>>>>>> 7f5c54b0
 from modularodm import Q
 
 from framework import sentry
 from framework.auth import utils as auth_utils
-<<<<<<< HEAD
 from framework.auth.views import confirm_update_email
-=======
 from framework.auth.decorators import collect_auth
 from framework.auth.decorators import must_be_logged_in
 from framework.auth.exceptions import ChangePasswordError
 from framework.exceptions import HTTPError
 from framework.flask import redirect  # VOL-aware redirect
 from framework.status import push_status_message
->>>>>>> 7f5c54b0
 
 from website import mailchimp_utils
 from website import settings
@@ -542,22 +534,6 @@
 @must_be_logged_in
 def unserialize_names(**kwargs):
     user = kwargs['auth'].user
-<<<<<<< HEAD
-    json_data = deep_clean(request.get_json())
-    user.fullname = json_data.get('full')
-    user.given_name = json_data.get('given')
-    user.middle_names = json_data.get('middle')
-    user.family_name = json_data.get('family')
-    user.suffix = json_data.get('suffix')
-
-    if user.username != json_data.get('unconfirmed_username'):
-        if user.find(Q('username', 'eq', json_data.get('unconfirmed_username'))).count() > 0:
-            raise HTTPError(http.BAD_REQUEST)
-        else:
-            user.unconfirmed_username = json_data.get('unconfirmed_username')
-            send_update_email_confirmation(**kwargs)
-
-=======
     json_data = escape_html(request.get_json())
     # json get can return None, use `or` here to ensure we always strip a string
     user.fullname = (json_data.get('full') or '').strip()
@@ -565,7 +541,14 @@
     user.middle_names = (json_data.get('middle') or '').strip()
     user.family_name = (json_data.get('family') or '').strip()
     user.suffix = (json_data.get('suffix') or '').strip()
->>>>>>> 7f5c54b0
+    
+    if user.username != json_data.get('unconfirmed_username'):
+        if user.find(Q('username', 'eq', json_data.get('unconfirmed_username'))).count() > 0:
+            raise HTTPError(http.BAD_REQUEST)
+        else:
+            user.unconfirmed_username = json_data.get('unconfirmed_username')
+            send_update_email_confirmation(**kwargs)
+            
     user.save()
 
 @must_be_logged_in
