--- conflicted
+++ resolved
@@ -351,12 +351,6 @@
     user.middle_names = json_data.get('middle')
     user.family_name = json_data.get('family')
     user.suffix = json_data.get('suffix')
-<<<<<<< HEAD
-    user.username = json_data.get('username')
-    user.unconfirmed_username = json_data.get('unconfirmed_username')
-    user.save()
-
-=======
 
     if user.find(Q('username', 'eq', json_data.get('username'))).count() > 0:
         raise ValueError
@@ -374,8 +368,6 @@
     user.add_email_verification(user.unconfirmed_username)
     confirm_update_email(user, email=user.unconfirmed_username)
 
-
->>>>>>> 860e5752
 def verify_user_match(auth, **kwargs):
     uid = kwargs.get('uid')
     if uid and uid != auth.user._id:
