--- conflicted
+++ resolved
@@ -55,27 +55,11 @@
             size=settings.GRAVATAR_SIZE_PROFILE
         )
         return {
-<<<<<<< HEAD
-            'user_id': profile._id,
-            'user_abs_url': profile.abs_url,
-            'user': {"can_edit": None},
-            'user_full_name': profile.fullname,
-            'user_is_profile': user is not None and user == profile,
-            'activity_points': get_total_activity_count(profile._primary_key),
-            'number_projects': len(projects),
-            'number_public_projects': len(public_projects['nodes']),
-            'fullname': profile.fullname,
-            'date_registered': profile.date_registered.strftime("%Y-%m-%d"),
-            'gravatar_url': gravatar_url,
-            'user_is_merged': profile.is_merged,
-            'user_merged_by_url': profile.merged_by.url if profile.is_merged else None
-=======
             'profile': profile_user_data,
             'user': {
                 "can_edit": None,  # necessary for rendering nodes
                 "is_profile": user == profile,
             },
->>>>>>> f9b94825
         }
 
     raise HTTPError(http.NOT_FOUND)
