# -*- coding: utf-8 -*-
import logging
from rest_framework import status as http_status

from django.utils import timezone
from django.core.exceptions import ValidationError
from flask import request
import mailchimp

from framework import sentry
from framework.auth import utils as auth_utils
from framework.auth import cas
from framework.auth import logout as osf_logout
from framework.auth.decorators import collect_auth
from framework.auth.decorators import must_be_logged_in
from framework.auth.decorators import must_be_confirmed
from framework.auth.exceptions import ChangePasswordError
from framework.auth.views import send_confirm_email
from framework.auth.signals import user_merged
from framework.exceptions import HTTPError, PermissionsError
from framework.flask import redirect  # VOL-aware redirect
from framework.status import push_status_message
from framework.utils import throttle_period_expired

from osf import features
from osf.models import ApiOAuth2Application, ApiOAuth2PersonalToken, OSFUser, QuickFilesNode
from osf.exceptions import BlacklistedEmailError
from osf.utils.requests import string_type_request_headers
from website import mails
from website import mailchimp_utils
from website import settings
from website import language
from website.ember_osf_web.decorators import ember_flag_is_active
from website.oauth.utils import get_available_scopes
from website.profile import utils as profile_utils
from website.util import api_v2_url, web_url_for, paths
from website.util.sanitize import escape_html
from addons.base import utils as addon_utils

from api.waffle.utils import storage_i18n_flag_active

logger = logging.getLogger(__name__)


def validate_user(data, user):
    """Check if the user in request is the user who log in """
    if 'id' in data:
        if data['id'] != user._id:
            raise HTTPError(http_status.HTTP_403_FORBIDDEN)
    else:
        # raise an error if request doesn't have user id
        raise HTTPError(http_status.HTTP_400_BAD_REQUEST, data={'message_long': '"id" is required'})

@must_be_logged_in
def resend_confirmation(auth):
    user = auth.user
    data = request.get_json()

    validate_user(data, user)
    if not throttle_period_expired(user.email_last_sent, settings.SEND_EMAIL_THROTTLE):
        raise HTTPError(http_status.HTTP_400_BAD_REQUEST,
                        data={'message_long': 'Too many requests. Please wait a while before sending another confirmation email.'})

    try:
        primary = data['email']['primary']
        confirmed = data['email']['confirmed']
        address = data['email']['address'].strip().lower()
    except KeyError:
        raise HTTPError(http_status.HTTP_400_BAD_REQUEST)

    if primary or confirmed:
        raise HTTPError(http_status.HTTP_400_BAD_REQUEST, data={'message_long': 'Cannnot resend confirmation for confirmed emails'})

    user.add_unconfirmed_email(address)

    # TODO: This setting is now named incorrectly.
    if settings.CONFIRM_REGISTRATIONS_BY_EMAIL:
        send_confirm_email(user, email=address)
        user.email_last_sent = timezone.now()

    user.save()

    return _profile_view(user, is_profile=True)

@must_be_logged_in
def update_user(auth):
    """Update the logged-in user's profile."""

    # trust the decorator to handle auth
    user = auth.user
    data = request.get_json()

    validate_user(data, user)

    # TODO: Expand this to support other user attributes

    ##########
    # Emails #
    ##########

    if 'emails' in data:

        emails_list = [x['address'].strip().lower() for x in data['emails']]

        if user.username.strip().lower() not in emails_list:
            raise HTTPError(http_status.HTTP_403_FORBIDDEN)

        available_emails = [
            each.strip().lower() for each in
            list(user.emails.values_list('address', flat=True)) + user.unconfirmed_emails
        ]
        # removals
        removed_emails = [
            each.strip().lower()
            for each in available_emails
            if each not in emails_list
        ]

        if user.username.strip().lower() in removed_emails:
            raise HTTPError(http_status.HTTP_403_FORBIDDEN)

        for address in removed_emails:
            if user.emails.filter(address=address):
                try:
                    user.remove_email(address)
                except PermissionsError as e:
                    raise HTTPError(http_status.HTTP_403_FORBIDDEN, str(e))
            user.remove_unconfirmed_email(address)

        # additions
        added_emails = [
            each['address'].strip().lower()
            for each in data['emails']
            if each['address'].strip().lower() not in available_emails
        ]

        for address in added_emails:
            try:
                user.add_unconfirmed_email(address)
            except (ValidationError, ValueError):
                raise HTTPError(http_status.HTTP_400_BAD_REQUEST, data=dict(
                    message_long='Invalid Email')
                )
            except BlacklistedEmailError:
                sentry.log_message(
                    'User attempted to add a blacklisted email',
                    extra_data={
                        'user_id': user.id,
                        'address': address,
                    },
                )
                raise HTTPError(http_status.HTTP_400_BAD_REQUEST, data=dict(
                    message_long=language.BLACKLISTED_EMAIL)
                )

            # TODO: This setting is now named incorrectly.
            if settings.CONFIRM_REGISTRATIONS_BY_EMAIL:
                if not throttle_period_expired(user.email_last_sent, settings.SEND_EMAIL_THROTTLE):
                    raise HTTPError(http_status.HTTP_400_BAD_REQUEST,
                                    data={'message_long': 'Too many requests. Please wait a while before adding an email to your account.'})
                send_confirm_email(user, email=address)

        ############
        # Username #
        ############

        # get the first email that is set to primary and has an address
        primary_email = next(
            (
                each for each in data['emails']
                # email is primary
                if each.get('primary') and each.get('confirmed')
                # an address is specified (can't trust those sneaky users!)
                and each.get('address')
            )
        )

        if primary_email:
            primary_email_address = primary_email['address'].strip().lower()
            if primary_email_address not in [each.strip().lower() for each in user.emails.values_list('address', flat=True)]:
                raise HTTPError(http_status.HTTP_403_FORBIDDEN)
            username = primary_email_address

        # make sure the new username has already been confirmed
        if username and username != user.username and user.emails.filter(address=username).exists():

            mails.send_mail(
                user.username,
                mails.PRIMARY_EMAIL_CHANGED,
                user=user,
                new_address=username,
                can_change_preferences=False,
                osf_contact_email=settings.OSF_CONTACT_EMAIL,
            )

            # Remove old primary email from subscribed mailing lists
            for list_name, subscription in user.mailchimp_mailing_lists.items():
                if subscription:
                    mailchimp_utils.unsubscribe_mailchimp_async(list_name, user._id, username=user.username)
            user.username = username

    ###################
    # Timezone/Locale #
    ###################

    if 'locale' in data:
        if data['locale']:
            locale = data['locale'].replace('-', '_')
            user.locale = locale
    # TODO: Refactor to something like:
    #   user.timezone = data.get('timezone', user.timezone)
    if 'timezone' in data:
        if data['timezone']:
            user.timezone = data['timezone']

    user.save()

    # Update subscribed mailing lists with new primary email
    # TODO: move to user.save()
    for list_name, subscription in user.mailchimp_mailing_lists.items():
        if subscription:
            mailchimp_utils.subscribe_mailchimp(list_name, user._id)

    return _profile_view(user, is_profile=True)


def _profile_view(profile, is_profile=False, include_node_counts=False):
    if profile and profile.is_disabled:
        raise HTTPError(http_status.HTTP_410_GONE)

    if profile:
        profile_quickfilesnode = QuickFilesNode.objects.get_for_user(profile)
        profile_user_data = profile_utils.serialize_user(profile, full=True, is_profile=is_profile, include_node_counts=include_node_counts)
        ret = {
            'profile': profile_user_data,
            'user': {
                '_id': profile._id,
                'is_profile': is_profile,
                'can_edit': None,  # necessary for rendering nodes
                'permissions': [],  # necessary for rendering nodes
                'has_quickfiles': profile_quickfilesnode.files.filter(type='osf.osfstoragefile').exists(),
            },
        }
        return ret
    raise HTTPError(http_status.HTTP_404_NOT_FOUND)

@must_be_logged_in
def profile_view_json(auth):
    return _profile_view(auth.user, True)


@collect_auth
@must_be_confirmed
def profile_view_id_json(uid, auth):
    user = OSFUser.load(uid)
    is_profile = auth and auth.user == user
    # Do NOT embed nodes, they aren't necessary
    return _profile_view(user, is_profile)

@must_be_logged_in
@ember_flag_is_active(features.EMBER_USER_PROFILE)
def profile_view(auth):
    # Embed node data, so profile node lists can be rendered
    return _profile_view(auth.user, True, include_node_counts=True)

@collect_auth
@must_be_confirmed
def profile_view_id(uid, auth):
    user = OSFUser.load(uid)
    is_profile = auth and auth.user == user
    # Embed node data, so profile node lists can be rendered
    return _profile_view(user, is_profile, include_node_counts=True)


@must_be_logged_in
@ember_flag_is_active(features.EMBER_USER_SETTINGS)
def user_profile(auth, **kwargs):
    user = auth.user
    return {
        'user_id': user._id,
        'user_api_url': user.api_url,
    }


@must_be_logged_in
@ember_flag_is_active(features.EMBER_USER_SETTINGS_ACCOUNTS)
def user_account(auth, **kwargs):
    user = auth.user
    user_addons = addon_utils.get_addons_by_config_type('user', user)
    if 'password_reset' in request.args:
        push_status_message('Password updated successfully.', kind='success', trust=False)

    return {
        'user_id': user._id,
        'addons': user_addons,
        'addons_js': collect_user_config_js([addon for addon in settings.ADDONS_AVAILABLE if 'user' in addon.configs]),
        'addons_css': [],
        'requested_deactivation': user.requested_deactivation,
        'external_identity': user.external_identity,
        'storage_flag_is_active': storage_i18n_flag_active(),
    }


@must_be_logged_in
@ember_flag_is_active(features.EMBER_USER_SETTINGS_ACCOUNTS)
def user_account_password(auth, **kwargs):
    user = auth.user
    old_password = request.form.get('old_password', None)
    new_password = request.form.get('new_password', None)
    confirm_password = request.form.get('confirm_password', None)

    # It has been more than 1 hour since last invalid attempt to change password. Reset the counter for invalid attempts.
    if throttle_period_expired(user.change_password_last_attempt, settings.TIME_RESET_CHANGE_PASSWORD_ATTEMPTS):
        user.reset_old_password_invalid_attempts()

    # There have been more than 3 failed attempts and throttle hasn't expired.
    if user.old_password_invalid_attempts >= settings.INCORRECT_PASSWORD_ATTEMPTS_ALLOWED and not throttle_period_expired(user.change_password_last_attempt, settings.CHANGE_PASSWORD_THROTTLE):
        push_status_message(
            message='Too many failed attempts. Please wait a while before attempting to change your password.',
            kind='warning',
            trust=False,
        )
        return redirect(web_url_for('user_account'))

    try:
        user.change_password(old_password, new_password, confirm_password)
    except ChangePasswordError as error:
        for m in error.messages:
            push_status_message(m, kind='warning', trust=False)
    else:
        # We have to logout the user first so all CAS sessions are invalid
        user.save()
        osf_logout()
        return redirect(cas.get_logout_url(cas.get_login_url(
            web_url_for('user_account', _absolute=True) + '?password_reset=True',
            username=user.username,
            verification_key=user.verification_key,
        )))
    user.save()
    return redirect(web_url_for('user_account'))


@must_be_logged_in
@ember_flag_is_active(features.EMBER_USER_SETTINGS_ADDONS)
def user_addons(auth, **kwargs):

    user = auth.user

    ret = {
        'addon_settings': addon_utils.get_addons_by_config_type('accounts', user),
    }
    accounts_addons = [addon for addon in settings.ADDONS_AVAILABLE if 'accounts' in addon.configs]
    ret.update({
        'addon_enabled_settings': [addon.short_name for addon in accounts_addons],
        'addons_js': collect_user_config_js(accounts_addons),
        'addon_capabilities': settings.ADDON_CAPABILITIES,
        'addons_css': [],
    })
    return ret

@must_be_logged_in
@ember_flag_is_active(features.EMBER_USER_SETTINGS_NOTIFICATIONS)
def user_notifications(auth, **kwargs):
    """Get subscribe data from user"""
    return {
<<<<<<< HEAD
        'mailing_lists': dict(auth.user.mailchimp_mailing_lists.items() + auth.user.osf_mailing_lists.items()),
=======
        'mailing_lists': dict(list(auth.user.mailchimp_mailing_lists.items()) + list(auth.user.osf_mailing_lists.items()))
>>>>>>> 78ccfa95
    }

@must_be_logged_in
@ember_flag_is_active(features.EMBER_USER_SETTINGS_APPS)
def oauth_application_list(auth, **kwargs):
    """Return app creation page with list of known apps. API is responsible for tying list to current user."""
    app_list_url = api_v2_url('applications/')
    return {
        'app_list_url': app_list_url,
    }

@must_be_logged_in
@ember_flag_is_active(features.EMBER_USER_SETTINGS_APPS)
def oauth_application_register(auth, **kwargs):
    """Register an API application: blank form view"""
    app_list_url = api_v2_url('applications/')  # POST request to this url
    return {
        'app_list_url': app_list_url,
        'app_detail_url': '',
    }

@must_be_logged_in
@ember_flag_is_active(features.EMBER_USER_SETTINGS_APPS)
def oauth_application_detail(auth, **kwargs):
    """Show detail for a single OAuth application"""
    client_id = kwargs.get('client_id')

    # The client ID must be an active and existing record, and the logged-in user must have permission to view it.
    try:
        record = ApiOAuth2Application.objects.get(client_id=client_id)
    except ApiOAuth2Application.DoesNotExist:
        raise HTTPError(http_status.HTTP_404_NOT_FOUND)
    except ValueError:  # Invalid client ID -- ApiOAuth2Application will not exist
        raise HTTPError(http_status.HTTP_404_NOT_FOUND)
    if record.owner != auth.user:
        raise HTTPError(http_status.HTTP_403_FORBIDDEN)
    if record.is_active is False:
        raise HTTPError(http_status.HTTP_410_GONE)

    app_detail_url = api_v2_url('applications/{}/'.format(client_id))  # Send request to this URL
    return {
        'app_list_url': '',
        'app_detail_url': app_detail_url,
    }

@must_be_logged_in
@ember_flag_is_active(features.EMBER_USER_SETTINGS_TOKENS)
def personal_access_token_list(auth, **kwargs):
    """Return token creation page with list of known tokens. API is responsible for tying list to current user."""
    token_list_url = api_v2_url('tokens/')
    return {
        'token_list_url': token_list_url,
    }

@must_be_logged_in
@ember_flag_is_active(features.EMBER_USER_SETTINGS_TOKENS)
def personal_access_token_register(auth, **kwargs):
    """Register a personal access token: blank form view"""
    token_list_url = api_v2_url('tokens/')  # POST request to this url
    return {
        'token_list_url': token_list_url,
        'token_detail_url': '',
        'scope_options': get_available_scopes(),
    }

@must_be_logged_in
@ember_flag_is_active(features.EMBER_USER_SETTINGS_TOKENS)
def personal_access_token_detail(auth, **kwargs):
    """Show detail for a single personal access token"""
    _id = kwargs.get('_id')

    # The ID must be an active and existing record, and the logged-in user must have permission to view it.
    try:
        record = ApiOAuth2PersonalToken.objects.get(_id=_id)
    except ApiOAuth2PersonalToken.DoesNotExist:
        raise HTTPError(http_status.HTTP_404_NOT_FOUND)
    if record.owner != auth.user:
        raise HTTPError(http_status.HTTP_403_FORBIDDEN)
    if record.is_active is False:
        raise HTTPError(http_status.HTTP_410_GONE)

    token_detail_url = api_v2_url('tokens/{}/'.format(_id))  # Send request to this URL
    return {
        'token_list_url': '',
        'token_detail_url': token_detail_url,
        'scope_options': get_available_scopes(),
    }

@must_be_logged_in
def delete_external_identity(auth, **kwargs):
    """Removes single external identity from user"""
    data = request.get_json()
    identity = data.get('identity')
    if not identity:
        raise HTTPError(http_status.HTTP_400_BAD_REQUEST)

    for service in auth.user.external_identity:
        if identity in auth.user.external_identity[service]:
            auth.user.external_identity[service].pop(identity)
            if len(auth.user.external_identity[service]) == 0:
                auth.user.external_identity.pop(service)
            auth.user.save()
            return

    raise HTTPError(http_status.HTTP_404_NOT_FOUND, 'Unable to find requested identity')

def collect_user_config_js(addon_configs):
    """Collect webpack bundles for each of the addons' user-cfg.js modules. Return
    the URLs for each of the JS modules to be included on the user addons config page.

    :param list addons: List of user's addon config records.
    """
    js_modules = []
    for addon_config in addon_configs:
        js_path = paths.resolve_addon_path(addon_config, 'user-cfg.js')
        if js_path:
            js_modules.append(js_path)
    return js_modules


@must_be_logged_in
def user_choose_addons(**kwargs):
    auth = kwargs['auth']
    json_data = escape_html(request.get_json())
    auth.user.config_addons(json_data, auth)

@must_be_logged_in
def user_choose_mailing_lists(auth, **kwargs):
    """ Update mailing list subscription on user model and in mailchimp

        Example input:
        {
            "Open Science Framework General": true,
            ...
        }

    """
    user = auth.user
    json_data = escape_html(request.get_json())
    if json_data:
        for list_name, subscribe in json_data.items():
            # TO DO: change this to take in any potential non-mailchimp, something like try: update_subscription(), except IndexNotFound: update_mailchimp_subscription()
            if list_name == settings.OSF_HELP_LIST:
                update_osf_help_mails_subscription(user=user, subscribe=subscribe)
            else:
                update_mailchimp_subscription(user, list_name, subscribe)
    else:
        raise HTTPError(http_status.HTTP_400_BAD_REQUEST, data=dict(
            message_long="Must provide a dictionary of the format {'mailing list name': Boolean}")
        )

    user.save()
    all_mailing_lists = {}
    all_mailing_lists.update(user.mailchimp_mailing_lists)
    all_mailing_lists.update(user.osf_mailing_lists)
    return {'message': 'Successfully updated mailing lists', 'result': all_mailing_lists}, 200


@user_merged.connect
def update_mailchimp_subscription(user, list_name, subscription, send_goodbye=True):
    """ Update mailing list subscription in mailchimp.

    :param obj user: current user
    :param str list_name: mailing list
    :param boolean subscription: true if user is subscribed
    """
    if subscription:
        try:
            mailchimp_utils.subscribe_mailchimp(list_name, user._id)
        except mailchimp.Error:
            pass
    else:
        try:
            mailchimp_utils.unsubscribe_mailchimp_async(list_name, user._id, username=user.username, send_goodbye=send_goodbye)
        except mailchimp.Error:
            # User has already unsubscribed, so nothing to do
            pass


def mailchimp_get_endpoint(**kwargs):
    """Endpoint that the mailchimp webhook hits to check that the OSF is responding"""
    return {}, http_status.HTTP_200_OK


def sync_data_from_mailchimp(**kwargs):
    """Endpoint that the mailchimp webhook sends its data to"""
    key = request.args.get('key')

    if key == settings.MAILCHIMP_WEBHOOK_SECRET_KEY:
        r = request
        action = r.values['type']
        list_name = mailchimp_utils.get_list_name_from_id(list_id=r.values['data[list_id]'])
        username = r.values['data[email]']

        try:
            user = OSFUser.objects.get(username=username)
        except OSFUser.DoesNotExist:
            sentry.log_exception()
            sentry.log_message('A user with this username does not exist.')
            raise HTTPError(
                404, data=dict(
                    message_short='User not found',
                    message_long='A user with this username does not exist',
                ),
            )
        if action == 'unsubscribe':
            user.mailchimp_mailing_lists[list_name] = False
            user.save()

        elif action == 'subscribe':
            user.mailchimp_mailing_lists[list_name] = True
            user.save()

    else:
        # TODO: get tests to pass with sentry logging
        # sentry.log_exception()
        # sentry.log_message("Unauthorized request to the OSF.")
        raise HTTPError(http_status.HTTP_401_UNAUTHORIZED)


@must_be_logged_in
def impute_names(**kwargs):
    name = request.args.get('name', '')
    return auth_utils.impute_names(name)


def update_osf_help_mails_subscription(user, subscribe):
    user.osf_mailing_lists[settings.OSF_HELP_LIST] = subscribe
    user.save()

@must_be_logged_in
def serialize_names(**kwargs):
    user = kwargs['auth'].user
    return {
        'full': user.fullname,
        'given': user.given_name,
        'middle': user.middle_names,
        'family': user.family_name,
        'suffix': user.suffix,
    }


def get_target_user(auth, uid=None):
    target = OSFUser.load(uid) if uid else auth.user
    if target is None:
        raise HTTPError(http_status.HTTP_404_NOT_FOUND)
    return target


def append_editable(data, auth, uid=None):
    target = get_target_user(auth, uid)
    data['editable'] = auth.user == target


def serialize_social_addons(user):
    ret = {}
    for user_settings in user.get_addons():
        config = user_settings.config
        if user_settings.public_id:
            ret[config.short_name] = user_settings.public_id
    return ret


@collect_auth
def serialize_social(auth, uid=None, **kwargs):
    target = get_target_user(auth, uid)
    ret = target.social
    append_editable(ret, auth, uid)
    if ret['editable']:
        ret['addons'] = serialize_social_addons(target)
    return ret


def serialize_job(job):
    return {
        'institution': job.get('institution'),
        'department': job.get('department'),
        'title': job.get('title'),
        'startMonth': job.get('startMonth'),
        'startYear': job.get('startYear'),
        'endMonth': job.get('endMonth'),
        'endYear': job.get('endYear'),
        'ongoing': job.get('ongoing', False),
    }


def serialize_school(school):
    return {
        'institution': school.get('institution'),
        'department': school.get('department'),
        'degree': school.get('degree'),
        'startMonth': school.get('startMonth'),
        'startYear': school.get('startYear'),
        'endMonth': school.get('endMonth'),
        'endYear': school.get('endYear'),
        'ongoing': school.get('ongoing', False),
    }


def serialize_contents(field, func, auth, uid=None):
    target = get_target_user(auth, uid)
    ret = {
        'contents': [
            func(content)
            for content in getattr(target, field)
        ],
    }
    append_editable(ret, auth, uid)
    return ret


@collect_auth
def serialize_jobs(auth, uid=None, **kwargs):
    ret = serialize_contents('jobs', serialize_job, auth, uid)
    append_editable(ret, auth, uid)
    return ret


@collect_auth
def serialize_schools(auth, uid=None, **kwargs):
    ret = serialize_contents('schools', serialize_school, auth, uid)
    append_editable(ret, auth, uid)
    return ret


@must_be_logged_in
def unserialize_names(**kwargs):
    user = kwargs['auth'].user
    json_data = escape_html(request.get_json())
    # json get can return None, use `or` here to ensure we always strip a string
    user.fullname = (json_data.get('full') or '').strip()
    user.given_name = (json_data.get('given') or '').strip()
    user.middle_names = (json_data.get('middle') or '').strip()
    user.family_name = (json_data.get('family') or '').strip()
    user.suffix = (json_data.get('suffix') or '').strip()
    user.save()


def verify_user_match(auth, **kwargs):
    uid = kwargs.get('uid')
    if uid and uid != auth.user._id:
        raise HTTPError(http_status.HTTP_403_FORBIDDEN)


@must_be_logged_in
def unserialize_social(auth, **kwargs):

    verify_user_match(auth, **kwargs)

    user = auth.user
    json_data = escape_html(request.get_json())

    for soc in user.SOCIAL_FIELDS.keys():
        user.social[soc] = json_data.get(soc)

    try:
        user.save()
    except ValidationError as exc:
        raise HTTPError(http_status.HTTP_400_BAD_REQUEST, data=dict(
            message_long=exc.messages[0]
        ))


def unserialize_job(job):
    return {
        'institution': job.get('institution'),
        'department': job.get('department'),
        'title': job.get('title'),
        'startMonth': job.get('startMonth'),
        'startYear': job.get('startYear'),
        'endMonth': job.get('endMonth'),
        'endYear': job.get('endYear'),
        'ongoing': job.get('ongoing'),
    }


def unserialize_school(school):
    return {
        'institution': school.get('institution'),
        'department': school.get('department'),
        'degree': school.get('degree'),
        'startMonth': school.get('startMonth'),
        'startYear': school.get('startYear'),
        'endMonth': school.get('endMonth'),
        'endYear': school.get('endYear'),
        'ongoing': school.get('ongoing'),
    }


def unserialize_contents(field, func, auth):
    user = auth.user
    json_data = escape_html(request.get_json())
    contents = [
        func(content)
        for content in json_data.get('contents', [])
    ]
    setattr(
        user,
        field,
        contents,
    )
    user.save()

    if contents:
        saved_fields = {field: contents}
        request_headers = string_type_request_headers(request)
        user.check_spam(saved_fields=saved_fields, request_headers=request_headers)

@must_be_logged_in
def unserialize_jobs(auth, **kwargs):
    verify_user_match(auth, **kwargs)
    unserialize_contents('jobs', unserialize_job, auth)
    # TODO: Add return value


@must_be_logged_in
def unserialize_schools(auth, **kwargs):
    verify_user_match(auth, **kwargs)
    unserialize_contents('schools', unserialize_school, auth)
    # TODO: Add return value


@must_be_logged_in
def request_export(auth):
    user = auth.user
    if not throttle_period_expired(user.email_last_sent, settings.SEND_EMAIL_THROTTLE):
        raise HTTPError(http_status.HTTP_400_BAD_REQUEST,
                        data={'message_long': 'Too many requests. Please wait a while before sending another account export request.',
                              'error_type': 'throttle_error'})

    mails.send_mail(
        to_addr=settings.OSF_SUPPORT_EMAIL,
        mail=mails.REQUEST_EXPORT,
        user=auth.user,
        can_change_preferences=False,
    )
    user.email_last_sent = timezone.now()
    user.save()
    return {'message': 'Sent account export request'}


@must_be_logged_in
def request_deactivation(auth):
    user = auth.user
    user.requested_deactivation = True
    user.save()
    return {'message': 'Sent account deactivation request'}


@must_be_logged_in
def cancel_request_deactivation(auth):
    user = auth.user
    user.requested_deactivation = False
    user.contacted_deactivation = False  # In case we've already contacted them once.
    user.save()
    return {'message': 'You have canceled your deactivation request'}<|MERGE_RESOLUTION|>--- conflicted
+++ resolved
@@ -363,11 +363,7 @@
 def user_notifications(auth, **kwargs):
     """Get subscribe data from user"""
     return {
-<<<<<<< HEAD
         'mailing_lists': dict(auth.user.mailchimp_mailing_lists.items() + auth.user.osf_mailing_lists.items()),
-=======
-        'mailing_lists': dict(list(auth.user.mailchimp_mailing_lists.items()) + list(auth.user.osf_mailing_lists.items()))
->>>>>>> 78ccfa95
     }
 
 @must_be_logged_in
