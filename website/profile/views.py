--- conflicted
+++ resolved
@@ -37,11 +37,8 @@
 from website.util import api_v2_url, web_url_for, paths
 from website.util.sanitize import escape_html
 from addons.base import utils as addon_utils
-<<<<<<< HEAD
-=======
 from api.base import settings as api_settings
 from addons.metadata import FULL_NAME as METADATA_FULL_NAME
->>>>>>> 2dc3e539
 from addons.metadata.utils import append_user_social as append_metadata_user_social
 from addons.metadata.utils import unserialize_user_social as unserialize_metadata_user_social
 from admin.rdm_addons.utils import validate_rdm_addons_allowed
@@ -687,12 +684,8 @@
     append_editable(ret, auth, uid)
     if ret['editable']:
         ret['addons'] = serialize_social_addons(target)
-<<<<<<< HEAD
-    append_metadata_user_social(ret, target)
-=======
     if METADATA_FULL_NAME in api_settings.INSTALLED_APPS:
         append_metadata_user_social(ret, target)
->>>>>>> 2dc3e539
     return ret
 
 
@@ -799,12 +792,8 @@
         raise HTTPError(http_status.HTTP_400_BAD_REQUEST, data=dict(
             message_long=exc.messages[0]
         ))
-<<<<<<< HEAD
-    unserialize_metadata_user_social(json_data, user)
-=======
     if METADATA_FULL_NAME in api_settings.INSTALLED_APPS:
         unserialize_metadata_user_social(json_data, user)
->>>>>>> 2dc3e539
 
 
 def unserialize_job(job):
