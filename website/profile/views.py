# -*- coding: utf-8 -*-

import logging
import httplib
import httplib as http  # TODO: Inconsistent usage of aliased import
from dateutil.parser import parse as parse_date

from flask import request
from modularodm.exceptions import ValidationError, NoResultsFound, MultipleResultsFound
from modularodm import Q

from framework import sentry
from framework.auth import utils as auth_utils
from framework.auth.decorators import collect_auth
from framework.auth.decorators import must_be_logged_in
from framework.auth.exceptions import ChangePasswordError
from framework.auth.views import send_confirm_email
from framework.auth.signals import user_merged
from framework.exceptions import HTTPError, PermissionsError
from framework.flask import redirect  # VOL-aware redirect
from framework.status import push_status_message

from website import mails
from website import mailchimp_utils
from website import settings
from website.project.model import Node
from website.models import ApiOAuth2Application, ApiOAuth2PersonalToken, User
from website.oauth.utils import get_available_scopes
from website.profile import utils as profile_utils
from website.util import api_v2_url, web_url_for, paths
from website.util.sanitize import escape_html
from website.util.sanitize import strip_html
from website.views import _render_nodes
from website.addons.base import utils as addon_utils
from website.project.mailing_list import celery_update_email

logger = logging.getLogger(__name__)


def get_public_projects(uid=None, user=None):
    user = user or User.load(uid)

    nodes = Node.find_for_user(
        user,
        subquery=(
            Q('category', 'eq', 'project') &
            Q('is_public', 'eq', True) &
            Q('is_registration', 'eq', False) &
            Q('is_deleted', 'eq', False)
        )
    )
    return _render_nodes(list(nodes))


def get_public_components(uid=None, user=None):
    user = user or User.load(uid)
    # TODO: This should use User.visible_contributor_to?

    nodes = list(
        Node.find_for_user(
            user,
            (
                Q('category', 'ne', 'project') &
                Q('is_public', 'eq', True) &
                Q('is_registration', 'eq', False) &
                Q('is_deleted', 'eq', False)
            )
        )
    )
    return _render_nodes(nodes, show_path=True)


@must_be_logged_in
def current_user_gravatar(size=None, **kwargs):
    user_id = kwargs['auth'].user._id
    return get_gravatar(user_id, size=size)


def get_gravatar(uid, size=None):
    return {'gravatar_url': profile_utils.get_gravatar(User.load(uid), size=size)}


def date_or_none(date):
    try:
        return parse_date(date)
    except Exception as error:
        logger.exception(error)
        return None


def validate_user(data, user):
    """Check if the user in request is the user who log in """
    if 'id' in data:
        if data['id'] != user._id:
            raise HTTPError(httplib.FORBIDDEN)
    else:
        # raise an error if request doesn't have user id
        raise HTTPError(httplib.BAD_REQUEST, data={'message_long': '"id" is required'})

@must_be_logged_in
def resend_confirmation(auth):
    user = auth.user
    data = request.get_json()

    validate_user(data, user)

    try:
        primary = data['email']['primary']
        confirmed = data['email']['confirmed']
        address = data['email']['address'].strip().lower()
    except KeyError:
        raise HTTPError(httplib.BAD_REQUEST)

    if primary or confirmed:
        raise HTTPError(httplib.BAD_REQUEST, data={'message_long': 'Cannnot resend confirmation for confirmed emails'})

    user.add_unconfirmed_email(address)

    # TODO: This setting is now named incorrectly.
    if settings.CONFIRM_REGISTRATIONS_BY_EMAIL:
        send_confirm_email(user, email=address)

    user.save()

    return _profile_view(user)

@must_be_logged_in
def update_user(auth):
    """Update the logged-in user's profile."""

    # trust the decorator to handle auth
    user = auth.user
    data = request.get_json()

    validate_user(data, user)

    # TODO: Expand this to support other user attributes

    ##########
    # Emails #
    ##########

    if 'emails' in data:

        emails_list = [x['address'].strip().lower() for x in data['emails']]

        if user.username.strip().lower() not in emails_list:
            raise HTTPError(httplib.FORBIDDEN)

        available_emails = [
            each.strip().lower() for each in
            user.emails + user.unconfirmed_emails
        ]
        # removals
        removed_emails = [
            each.strip().lower()
            for each in available_emails
            if each not in emails_list
        ]

        if user.username.strip().lower() in removed_emails:
            raise HTTPError(httplib.FORBIDDEN)

        for address in removed_emails:
            if address in user.emails:
                try:
                    user.remove_email(address)
                except PermissionsError as e:
                    raise HTTPError(httplib.FORBIDDEN, e.message)
            user.remove_unconfirmed_email(address)

        # additions
        added_emails = [
            each['address'].strip().lower()
            for each in data['emails']
            if each['address'].strip().lower() not in available_emails
        ]

        for address in added_emails:
            try:
                user.add_unconfirmed_email(address)
            except (ValidationError, ValueError):
                raise HTTPError(http.BAD_REQUEST, data=dict(
                    message_long="Invalid Email")
                )

            # TODO: This setting is now named incorrectly.
            if settings.CONFIRM_REGISTRATIONS_BY_EMAIL:
                send_confirm_email(user, email=address)

        ############
        # Username #
        ############

        # get the first email that is set to primary and has an address
        primary_email = next(
            (
                each for each in data['emails']
                # email is primary
                if each.get('primary') and each.get('confirmed')
                # an address is specified (can't trust those sneaky users!)
                and each.get('address')
            )
        )

        if primary_email:
            primary_email_address = primary_email['address'].strip().lower()
            if primary_email_address not in [each.strip().lower() for each in user.emails]:
                raise HTTPError(httplib.FORBIDDEN)
            username = primary_email_address

        # make sure the new username has already been confirmed
        if username and username in user.emails and username != user.username:
            mails.send_mail(user.username,
                            mails.PRIMARY_EMAIL_CHANGED,
                            user=user,
                            new_address=username)

            # Remove old primary email from subscribed mailing lists
            for list_name, subscription in user.mailchimp_mailing_lists.iteritems():
                if subscription:
<<<<<<< HEAD
                    mailchimp_utils.unsubscribe_mailchimp(list_name, user._id, username=user.username)

            for node in user.node__contributed:
                if node.mailing_enabled:
                    node.mailing_updated = True
                    node.save()
                    celery_update_email(node._id, user.email, username)

=======
                    mailchimp_utils.unsubscribe_mailchimp_async(list_name, user._id, username=user.username)
>>>>>>> cb07dc9e
            user.username = username

    ###################
    # Timezone/Locale #
    ###################

    if 'locale' in data:
        if data['locale']:
            locale = data['locale'].replace('-', '_')
            user.locale = locale
    # TODO: Refactor to something like:
    #   user.timezone = data.get('timezone', user.timezone)
    if 'timezone' in data:
        if data['timezone']:
            user.timezone = data['timezone']

    user.save()

    # Update subscribed mailing lists with new primary email
    # TODO: move to user.save()
    for list_name, subscription in user.mailchimp_mailing_lists.iteritems():
        if subscription:
            mailchimp_utils.subscribe_mailchimp(list_name, user._id)

    return _profile_view(user)


def _profile_view(profile, is_profile=False):
    # TODO: Fix circular import
    from website.addons.badges.util import get_sorted_user_badges

    if profile and profile.is_disabled:
        raise HTTPError(http.GONE)

    if 'badges' in settings.ADDONS_REQUESTED:
        badge_assertions = get_sorted_user_badges(profile),
        badges = _get_user_created_badges(profile)
    else:
        # NOTE: While badges, are unused, 'assertions' and 'badges' can be
        # empty lists.
        badge_assertions = []
        badges = []

    if profile:
        profile_user_data = profile_utils.serialize_user(profile, full=True)
        return {
            'profile': profile_user_data,
            'assertions': badge_assertions,
            'badges': badges,
            'user': {
                'is_profile': is_profile,
                'can_edit': None,  # necessary for rendering nodes
                'permissions': [],  # necessary for rendering nodes
            },
        }

    raise HTTPError(http.NOT_FOUND)


def _get_user_created_badges(user):
    addon = user.get_addon('badges')
    if addon:
        return [badge for badge in addon.badge__creator if not badge.is_system_badge]
    return []


@must_be_logged_in
def profile_view(auth):
    return _profile_view(auth.user, True)


@collect_auth
def profile_view_id(uid, auth):
    user = User.load(uid)
    is_profile = auth and auth.user == user
    return _profile_view(user, is_profile)


@must_be_logged_in
def edit_profile(**kwargs):
    # NOTE: This method is deprecated. Use update_user instead.
    # TODO: Remove this view
    user = kwargs['auth'].user

    form = request.form

    ret = {'response': 'success'}
    if form.get('name') == 'fullname' and form.get('value', '').strip():
        user.fullname = strip_html(form['value']).strip()
        user.save()
        ret['name'] = user.fullname
    return ret


def get_profile_summary(user_id, formatter='long'):

    user = User.load(user_id)
    return user.get_summary(formatter)


@must_be_logged_in
def user_profile(auth, **kwargs):
    user = auth.user
    return {
        'user_id': user._id,
        'user_api_url': user.api_url,
    }


@must_be_logged_in
def user_account(auth, **kwargs):
    user = auth.user
    user_addons = addon_utils.get_addons_by_config_type('user', user)

    return {
        'user_id': user._id,
        'addons': user_addons,
        'addons_js': collect_user_config_js([addon for addon in settings.ADDONS_AVAILABLE if 'user' in addon.configs]),
        'addons_css': []
    }


@must_be_logged_in
def user_account_password(auth, **kwargs):
    user = auth.user
    old_password = request.form.get('old_password', None)
    new_password = request.form.get('new_password', None)
    confirm_password = request.form.get('confirm_password', None)

    try:
        user.change_password(old_password, new_password, confirm_password)
        user.save()
    except ChangePasswordError as error:
        push_status_message('<br />'.join(error.messages) + '.', kind='warning')
    else:
        push_status_message('Password updated successfully.', kind='success')

    return redirect(web_url_for('user_account'))


@must_be_logged_in
def user_addons(auth, **kwargs):

    user = auth.user

    ret = {
        'addon_settings': addon_utils.get_addons_by_config_type('accounts', user),
    }
    accounts_addons = [addon for addon in settings.ADDONS_AVAILABLE if 'accounts' in addon.configs]
    ret.update({
        'addon_enabled_settings': [addon.short_name for addon in accounts_addons],
        'addons_js': collect_user_config_js(accounts_addons),
        'addon_capabilities': settings.ADDON_CAPABILITIES,
        'addons_css': []
    })
    return ret

@must_be_logged_in
def user_notifications(auth, **kwargs):
    """Get subscribe data from user"""
    return {
        'mailing_lists': dict(auth.user.mailchimp_mailing_lists.items() + auth.user.osf_mailing_lists.items())
    }

@must_be_logged_in
def oauth_application_list(auth, **kwargs):
    """Return app creation page with list of known apps. API is responsible for tying list to current user."""
    app_list_url = api_v2_url("applications/")
    return {
        "app_list_url": app_list_url
    }

@must_be_logged_in
def oauth_application_register(auth, **kwargs):
    """Register an API application: blank form view"""
    app_list_url = api_v2_url("applications/")  # POST request to this url
    return {"app_list_url": app_list_url,
            "app_detail_url": ''}

@must_be_logged_in
def oauth_application_detail(auth, **kwargs):
    """Show detail for a single OAuth application"""
    client_id = kwargs.get('client_id')

    # The client ID must be an active and existing record, and the logged-in user must have permission to view it.
    try:
        #
        record = ApiOAuth2Application.find_one(Q('client_id', 'eq', client_id))
    except NoResultsFound:
        raise HTTPError(http.NOT_FOUND)
    if record.owner != auth.user:
        raise HTTPError(http.FORBIDDEN)
    if record.is_active is False:
        raise HTTPError(http.GONE)

    app_detail_url = api_v2_url("applications/{}/".format(client_id))  # Send request to this URL
    return {"app_list_url": '',
            "app_detail_url": app_detail_url}

@must_be_logged_in
def personal_access_token_list(auth, **kwargs):
    """Return token creation page with list of known tokens. API is responsible for tying list to current user."""
    token_list_url = api_v2_url("tokens/")
    return {
        "token_list_url": token_list_url
    }

@must_be_logged_in
def personal_access_token_register(auth, **kwargs):
    """Register a personal access token: blank form view"""
    token_list_url = api_v2_url("tokens/")  # POST request to this url
    return {"token_list_url": token_list_url,
            "token_detail_url": '',
            "scope_options": get_available_scopes()}

@must_be_logged_in
def personal_access_token_detail(auth, **kwargs):
    """Show detail for a single personal access token"""
    _id = kwargs.get('_id')

    # The ID must be an active and existing record, and the logged-in user must have permission to view it.
    try:
        record = ApiOAuth2PersonalToken.find_one(Q('_id', 'eq', _id))
    except NoResultsFound:
        raise HTTPError(http.NOT_FOUND)
    if record.owner != auth.user:
        raise HTTPError(http.FORBIDDEN)
    if record.is_active is False:
        raise HTTPError(http.GONE)

    token_detail_url = api_v2_url("tokens/{}/".format(_id))  # Send request to this URL
    return {"token_list_url": '',
            "token_detail_url": token_detail_url,
            "scope_options": get_available_scopes()}


def collect_user_config_js(addon_configs):
    """Collect webpack bundles for each of the addons' user-cfg.js modules. Return
    the URLs for each of the JS modules to be included on the user addons config page.

    :param list addons: List of user's addon config records.
    """
    js_modules = []
    for addon_config in addon_configs:
        js_path = paths.resolve_addon_path(addon_config, 'user-cfg.js')
        if js_path:
            js_modules.append(js_path)
    return js_modules


@must_be_logged_in
def user_choose_addons(**kwargs):
    auth = kwargs['auth']
    json_data = escape_html(request.get_json())
    auth.user.config_addons(json_data, auth)

@must_be_logged_in
def user_choose_mailing_lists(auth, **kwargs):
    """ Update mailing list subscription on user model and in mailchimp

        Example input:
        {
            "Open Science Framework General": true,
            ...
        }

    """
    user = auth.user
    json_data = escape_html(request.get_json())
    if json_data:
        for list_name, subscribe in json_data.items():
            # TO DO: change this to take in any potential non-mailchimp, something like try: update_subscription(), except IndexNotFound: update_mailchimp_subscription()
            if list_name == settings.OSF_HELP_LIST:
                update_osf_help_mails_subscription(user=user, subscribe=subscribe)
            else:
                update_mailchimp_subscription(user, list_name, subscribe)
    else:
        raise HTTPError(http.BAD_REQUEST, data=dict(
            message_long="Must provide a dictionary of the format {'mailing list name': Boolean}")
        )

    user.save()
    all_mailing_lists = {}
    all_mailing_lists.update(user.mailchimp_mailing_lists)
    all_mailing_lists.update(user.osf_mailing_lists)
    return {'message': 'Successfully updated mailing lists', 'result': all_mailing_lists}, 200


@user_merged.connect
def update_mailchimp_subscription(user, list_name, subscription, send_goodbye=True):
    """ Update mailing list subscription in mailchimp.

    :param obj user: current user
    :param str list_name: mailing list
    :param boolean subscription: true if user is subscribed
    """
    if subscription:
        mailchimp_utils.subscribe_mailchimp(list_name, user._id)
    else:
        try:
            mailchimp_utils.unsubscribe_mailchimp_async(list_name, user._id, username=user.username, send_goodbye=send_goodbye)
        except mailchimp_utils.mailchimp.ListNotSubscribedError:
            raise HTTPError(http.BAD_REQUEST,
                data=dict(message_short="ListNotSubscribedError",
                        message_long="The user is already unsubscribed from this mailing list.",
                        error_type="not_subscribed")
            )


def mailchimp_get_endpoint(**kwargs):
    """Endpoint that the mailchimp webhook hits to check that the OSF is responding"""
    return {}, http.OK


def sync_data_from_mailchimp(**kwargs):
    """Endpoint that the mailchimp webhook sends its data to"""
    key = request.args.get('key')

    if key == settings.MAILCHIMP_WEBHOOK_SECRET_KEY:
        r = request
        action = r.values['type']
        list_name = mailchimp_utils.get_list_name_from_id(list_id=r.values['data[list_id]'])
        username = r.values['data[email]']

        try:
            user = User.find_one(Q('username', 'eq', username))
        except NoResultsFound:
            sentry.log_exception()
            sentry.log_message("A user with this username does not exist.")
            raise HTTPError(404, data=dict(message_short='User not found',
                                        message_long='A user with this username does not exist'))
        if action == 'unsubscribe':
            user.mailchimp_mailing_lists[list_name] = False
            user.save()

        elif action == 'subscribe':
            user.mailchimp_mailing_lists[list_name] = True
            user.save()

    else:
        # TODO: get tests to pass with sentry logging
        # sentry.log_exception()
        # sentry.log_message("Unauthorized request to the OSF.")
        raise HTTPError(http.UNAUTHORIZED)


@must_be_logged_in
def impute_names(**kwargs):
    name = request.args.get('name', '')
    return auth_utils.impute_names(name)


def update_osf_help_mails_subscription(user, subscribe):
    user.osf_mailing_lists[settings.OSF_HELP_LIST] = subscribe
    user.save()

@must_be_logged_in
def serialize_names(**kwargs):
    user = kwargs['auth'].user
    return {
        'full': user.fullname,
        'given': user.given_name,
        'middle': user.middle_names,
        'family': user.family_name,
        'suffix': user.suffix,
    }


def get_target_user(auth, uid=None):
    target = User.load(uid) if uid else auth.user
    if target is None:
        raise HTTPError(http.NOT_FOUND)
    return target


def fmt_date_or_none(date, fmt='%Y-%m-%d'):
    if date:
        try:
            return date.strftime(fmt)
        except ValueError:
            raise HTTPError(
                http.BAD_REQUEST,
                data=dict(message_long='Year entered must be after 1900')
            )
    return None


def append_editable(data, auth, uid=None):
    target = get_target_user(auth, uid)
    data['editable'] = auth.user == target


def serialize_social_addons(user):
    ret = {}
    for user_settings in user.get_addons():
        config = user_settings.config
        if user_settings.public_id:
            ret[config.short_name] = user_settings.public_id
    return ret


@collect_auth
def serialize_social(auth, uid=None, **kwargs):
    target = get_target_user(auth, uid)
    ret = target.social
    append_editable(ret, auth, uid)
    if ret['editable']:
        ret['addons'] = serialize_social_addons(target)
    return ret


def serialize_job(job):
    return {
        'institution': job.get('institution'),
        'department': job.get('department'),
        'title': job.get('title'),
        'startMonth': job.get('startMonth'),
        'startYear': job.get('startYear'),
        'endMonth': job.get('endMonth'),
        'endYear': job.get('endYear'),
        'ongoing': job.get('ongoing', False),
    }


def serialize_school(school):
    return {
        'institution': school.get('institution'),
        'department': school.get('department'),
        'degree': school.get('degree'),
        'startMonth': school.get('startMonth'),
        'startYear': school.get('startYear'),
        'endMonth': school.get('endMonth'),
        'endYear': school.get('endYear'),
        'ongoing': school.get('ongoing', False),
    }


def serialize_contents(field, func, auth, uid=None):
    target = get_target_user(auth, uid)
    ret = {
        'contents': [
            func(content)
            for content in getattr(target, field)
        ]
    }
    append_editable(ret, auth, uid)
    return ret


@collect_auth
def serialize_jobs(auth, uid=None, **kwargs):
    ret = serialize_contents('jobs', serialize_job, auth, uid)
    append_editable(ret, auth, uid)
    return ret


@collect_auth
def serialize_schools(auth, uid=None, **kwargs):
    ret = serialize_contents('schools', serialize_school, auth, uid)
    append_editable(ret, auth, uid)
    return ret


@must_be_logged_in
def unserialize_names(**kwargs):
    user = kwargs['auth'].user
    json_data = escape_html(request.get_json())
    # json get can return None, use `or` here to ensure we always strip a string
    user.fullname = (json_data.get('full') or '').strip()
    user.given_name = (json_data.get('given') or '').strip()
    user.middle_names = (json_data.get('middle') or '').strip()
    user.family_name = (json_data.get('family') or '').strip()
    user.suffix = (json_data.get('suffix') or '').strip()
    user.save()


def verify_user_match(auth, **kwargs):
    uid = kwargs.get('uid')
    if uid and uid != auth.user._id:
        raise HTTPError(http.FORBIDDEN)


@must_be_logged_in
def unserialize_social(auth, **kwargs):

    verify_user_match(auth, **kwargs)

    user = auth.user
    json_data = escape_html(request.get_json())

    for soc in user.SOCIAL_FIELDS.keys():
        user.social[soc] = json_data.get(soc)

    try:
        user.save()
    except ValidationError as exc:
        raise HTTPError(http.BAD_REQUEST, data=dict(
            message_long=exc.args[0]
        ))


def unserialize_job(job):
    return {
        'institution': job.get('institution'),
        'department': job.get('department'),
        'title': job.get('title'),
        'startMonth': job.get('startMonth'),
        'startYear': job.get('startYear'),
        'endMonth': job.get('endMonth'),
        'endYear': job.get('endYear'),
        'ongoing': job.get('ongoing'),
    }


def unserialize_school(school):
    return {
        'institution': school.get('institution'),
        'department': school.get('department'),
        'degree': school.get('degree'),
        'startMonth': school.get('startMonth'),
        'startYear': school.get('startYear'),
        'endMonth': school.get('endMonth'),
        'endYear': school.get('endYear'),
        'ongoing': school.get('ongoing'),
    }


def unserialize_contents(field, func, auth):
    user = auth.user
    json_data = escape_html(request.get_json())
    setattr(
        user,
        field,
        [
            func(content)
            for content in json_data.get('contents', [])
        ]
    )
    user.save()


@must_be_logged_in
def unserialize_jobs(auth, **kwargs):
    verify_user_match(auth, **kwargs)
    unserialize_contents('jobs', unserialize_job, auth)
    # TODO: Add return value


@must_be_logged_in
def unserialize_schools(auth, **kwargs):
    verify_user_match(auth, **kwargs)
    unserialize_contents('schools', unserialize_school, auth)
    # TODO: Add return value


@must_be_logged_in
def request_export(auth):
    mails.send_mail(
        to_addr=settings.SUPPORT_EMAIL,
        mail=mails.REQUEST_EXPORT,
        user=auth.user,
    )
    return {'message': 'Sent account export request'}


@must_be_logged_in
def request_deactivation(auth):
    mails.send_mail(
        to_addr=settings.SUPPORT_EMAIL,
        mail=mails.REQUEST_DEACTIVATION,
        user=auth.user,
    )
    return {'message': 'Sent account deactivation request'}


def redirect_to_twitter(twitter_handle):
    """Redirect GET requests for /@TwitterHandle/ to respective the OSF user
    account if it associated with an active account

    :param uid: uid for requested User
    :return: Redirect to User's Twitter account page
    """
    try:
        user = User.find_one(Q('social.twitter', 'iexact', twitter_handle))
    except NoResultsFound:
        raise HTTPError(http.NOT_FOUND, data={
            'message_short': 'User Not Found',
            'message_long': 'There is no active user associated with the Twitter handle: {0}.'.format(twitter_handle)
        })
    except MultipleResultsFound:
        users = User.find(Q('social.twitter', 'iexact', twitter_handle))
        message_long = 'There are multiple OSF accounts associated with the ' \
                       'Twitter handle: <strong>{0}</strong>. <br /> Please ' \
                       'select from the accounts below. <br /><ul>'.format(twitter_handle)
        for user in users:
            message_long += '<li><a href="{0}">{1}</a></li>'.format(user.url, user.fullname)
        message_long += '</ul>'
        raise HTTPError(http.MULTIPLE_CHOICES, data={
            'message_short': 'Multiple Users Found',
            'message_long': message_long
        })

    return redirect(user.url)<|MERGE_RESOLUTION|>--- conflicted
+++ resolved
@@ -219,8 +219,7 @@
             # Remove old primary email from subscribed mailing lists
             for list_name, subscription in user.mailchimp_mailing_lists.iteritems():
                 if subscription:
-<<<<<<< HEAD
-                    mailchimp_utils.unsubscribe_mailchimp(list_name, user._id, username=user.username)
+                    mailchimp_utils.unsubscribe_mailchimp_async(list_name, user._id, username=user.username)
 
             for node in user.node__contributed:
                 if node.mailing_enabled:
@@ -228,9 +227,6 @@
                     node.save()
                     celery_update_email(node._id, user.email, username)
 
-=======
-                    mailchimp_utils.unsubscribe_mailchimp_async(list_name, user._id, username=user.username)
->>>>>>> cb07dc9e
             user.username = username
 
     ###################
