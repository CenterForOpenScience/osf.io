--- conflicted
+++ resolved
@@ -123,13 +123,8 @@
         'fullname': user.fullname,
         'names': {
             'given_name': user.given_name,
-<<<<<<< HEAD
             'middle_names': user.middle_names,
-            'family_name':user.family_name
-=======
-            'middle_name': user.middle_names,
             'family_name': user.family_name
->>>>>>> a0719912
         },
         'email': user.username,
         'id': user._primary_key,
