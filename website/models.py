--- conflicted
+++ resolved
@@ -7,15 +7,9 @@
 from framework.sessions.model import Session
 
 from website.project.model import (
-<<<<<<< HEAD
-    Node, NodeLog, Tag, WatchConfig, MetaSchema, 
-    Pointer, Comment, PrivateLink, MetaData,
-    Retraction, Embargo, RegistrationApproval,
-=======
     Node, NodeLog,
     Tag, WatchConfig, MetaSchema, Pointer,
     Comment, PrivateLink, MetaData,
->>>>>>> 9736ea49
     AlternativeCitation,
     DraftRegistration,
 )
