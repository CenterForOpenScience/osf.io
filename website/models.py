# -*- coding: utf-8 -*-
"""Consolidates all necessary models from the framework and website packages.
"""

from framework.auth.core import User
from framework.guid.model import Guid, BlacklistGuid
from framework.sessions.model import Session

from website.project.model import (
    Node, NodeLog,
    Tag, WatchConfig, MetaSchema, Pointer,
    Comment, PrivateLink, MetaData,
    AlternativeCitation,
    DraftRegistration,
    DraftRegistrationLog,
)
from website.project.sanctions import (
    DraftRegistrationApproval,
    Embargo,
    EmbargoTerminationApproval,
    RegistrationApproval,
    Retraction,
)
from website.oauth.models import ApiOAuth2Application, ExternalAccount, ApiOAuth2PersonalToken
from website.identifiers.model import Identifier
from website.citations.models import CitationStyle
from website.institutions.model import Institution  # flake8: noqa

from website.mails import QueuedMail
from website.files.models.base import FileVersion
from website.files.models.base import StoredFileNode
from website.files.models.base import TrashedFileNode
from website.conferences.model import Conference, MailRecord
from website.mailing_list.model import MailingListEventLog
from website.notifications.model import NotificationDigest
from website.notifications.model import NotificationSubscription
from website.archiver.model import ArchiveJob, ArchiveTarget
from website.project.licenses import NodeLicense, NodeLicenseRecord

# All models
MODELS = (
    User,
    ApiOAuth2Application, ApiOAuth2PersonalToken, Node,
    NodeLog, StoredFileNode, TrashedFileNode, FileVersion,
    Tag, WatchConfig, Session, Guid, MetaSchema, Pointer,
    MailRecord, Comment, PrivateLink, MetaData, Conference,
    NotificationSubscription, NotificationDigest, CitationStyle,
    CitationStyle, ExternalAccount, Identifier,
    Embargo, Retraction, RegistrationApproval, EmbargoTerminationApproval,
    ArchiveJob, ArchiveTarget, BlacklistGuid,
    QueuedMail, AlternativeCitation,
<<<<<<< HEAD
    DraftRegistration, DraftRegistrationApproval,
    NodeLicense, NodeLicenseRecord, MailingListEventLog
=======
    DraftRegistration, DraftRegistrationApproval, DraftRegistrationLog,
    NodeLicense, NodeLicenseRecord
>>>>>>> f71d1aae
)

GUID_MODELS = (User, Node, Comment, MetaData)<|MERGE_RESOLUTION|>--- conflicted
+++ resolved
@@ -49,13 +49,8 @@
     Embargo, Retraction, RegistrationApproval, EmbargoTerminationApproval,
     ArchiveJob, ArchiveTarget, BlacklistGuid,
     QueuedMail, AlternativeCitation,
-<<<<<<< HEAD
-    DraftRegistration, DraftRegistrationApproval,
+    DraftRegistration, DraftRegistrationApproval, DraftRegistrationLog,
     NodeLicense, NodeLicenseRecord, MailingListEventLog
-=======
-    DraftRegistration, DraftRegistrationApproval, DraftRegistrationLog,
-    NodeLicense, NodeLicenseRecord
->>>>>>> f71d1aae
 )
 
 GUID_MODELS = (User, Node, Comment, MetaData)