--- conflicted
+++ resolved
@@ -2,13 +2,8 @@
 '''Consolidates all necessary models from the framework and website packages.
 '''
 
-<<<<<<< HEAD
-from framework.auth import User
+from framework.auth.core import User
 from framework.guid.model import Guid, Metadata
-=======
-from framework.auth.core import User
-from framework.guid.model import Guid
->>>>>>> 8c959d35
 from framework.sessions.model import Session
 
 from website.project.model import (
