# -*- coding: utf-8 -*-
'''Consolidates all necessary models from the framework and website packages.
'''

from framework.auth.core import User
from framework.guid.model import Guid
from framework.sessions.model import Session

from website.project.model import (
    ApiKey, Node, NodeLog,
    Tag, WatchConfig, MetaSchema, Pointer,
<<<<<<< HEAD
    MailRecord, Comment, PrivateLink
=======
    Comment, PrivateLink, MetaData,
>>>>>>> bde6a312
)
from website.conferences.model import Conference, MailRecord

# All models
MODELS = (
    User, ApiKey, Node, NodeLog,
    Tag, WatchConfig, Session, Guid, MetaSchema, Pointer,
    MailRecord, Comment, PrivateLink, Conference,
)

GUID_MODELS = (User, Node, Comment,)<|MERGE_RESOLUTION|>--- conflicted
+++ resolved
@@ -9,11 +9,7 @@
 from website.project.model import (
     ApiKey, Node, NodeLog,
     Tag, WatchConfig, MetaSchema, Pointer,
-<<<<<<< HEAD
-    MailRecord, Comment, PrivateLink
-=======
-    Comment, PrivateLink, MetaData,
->>>>>>> bde6a312
+    MailRecord, Comment, PrivateLink, MetaData,
 )
 from website.conferences.model import Conference, MailRecord
 
