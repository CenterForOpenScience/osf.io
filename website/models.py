--- conflicted
+++ resolved
@@ -11,11 +11,7 @@
     Tag, WatchConfig, MetaSchema, Pointer,
     Comment, PrivateLink, MetaData,
 )
-<<<<<<< HEAD
-from website.project.citation.model import CitationStyle
-=======
 from website.citations.models import CitationStyle
->>>>>>> d3382b0a
 from website.conferences.model import Conference, MailRecord
 from website.oauth.models import ExternalAccount
 
