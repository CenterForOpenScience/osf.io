# -*- coding: utf-8 -*-
"""Consolidates all necessary models from the framework and website packages.
"""

from framework.auth.core import User
from framework.guid.model import Guid, BlacklistGuid
from framework.sessions.model import Session

from website.project.model import (
    Node, NodeLog,
    Tag, WatchConfig, MetaSchema, Pointer,
    Comment, PrivateLink, MetaData,
    Retraction, Embargo, RegistrationApproval,
    Sanction, AlternativeCitation
)

from website.oauth.models import ApiOAuth2Application, ExternalAccount
from website.identifiers.model import Identifier
from website.citations.models import CitationStyle

from website.mails import QueuedMail
from website.files.models.base import FileVersion
from website.files.models.base import StoredFileNode
from website.files.models.base import TrashedFileNode
from website.conferences.model import Conference, MailRecord
from website.notifications.model import NotificationDigest
from website.notifications.model import NotificationSubscription
from website.archiver.model import ArchiveJob, ArchiveTarget

# All models
MODELS = (
    User, ApiOAuth2Application, Node,
    NodeLog, StoredFileNode, TrashedFileNode, FileVersion,
    Tag, WatchConfig, Session, Guid, MetaSchema, Pointer,
    MailRecord, Comment, PrivateLink, MetaData, Conference,
    NotificationSubscription, NotificationDigest, CitationStyle,
    CitationStyle, ExternalAccount, Identifier,
    Embargo, Retraction, RegistrationApproval,
<<<<<<< HEAD
    ArchiveJob, ArchiveTarget, BlacklistGuid, Sanction, AlternativeCitation
=======
    ArchiveJob, ArchiveTarget, BlacklistGuid, Sanction,
    QueuedMail,
>>>>>>> fcd9451a
)

GUID_MODELS = (User, Node, Comment, MetaData)<|MERGE_RESOLUTION|>--- conflicted
+++ resolved
@@ -36,12 +36,8 @@
     NotificationSubscription, NotificationDigest, CitationStyle,
     CitationStyle, ExternalAccount, Identifier,
     Embargo, Retraction, RegistrationApproval,
-<<<<<<< HEAD
-    ArchiveJob, ArchiveTarget, BlacklistGuid, Sanction, AlternativeCitation
-=======
     ArchiveJob, ArchiveTarget, BlacklistGuid, Sanction,
-    QueuedMail,
->>>>>>> fcd9451a
+    QueuedMail, AlternativeCitation
 )
 
 GUID_MODELS = (User, Node, Comment, MetaData)