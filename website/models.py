# -*- coding: utf-8 -*-
"""Consolidates all necessary models from the framework and website packages.
"""

from framework.auth.core import User
from framework.guid.model import Guid, BlacklistGuid
from framework.sessions.model import Session

from website.project.model import (
    Node, NodeLog,
    Tag, WatchConfig, MetaSchema, Pointer,
    Comment, PrivateLink, MetaData,
    Retraction, Embargo, RegistrationApproval,
    DraftRegistrationApproval, DraftRegistration,
    Sanction,
)

from website.oauth.models import ApiOAuth2Application, ExternalAccount
from website.identifiers.model import Identifier
from website.citations.models import CitationStyle

from website.mails import QueuedMail
from website.files.models.base import FileVersion
from website.files.models.base import StoredFileNode
from website.files.models.base import TrashedFileNode
from website.conferences.model import Conference, MailRecord
from website.notifications.model import NotificationDigest
from website.notifications.model import NotificationSubscription
from website.archiver.model import ArchiveJob, ArchiveTarget
from website.project.licenses import NodeLicense, NodeLicenseRecord

# All models
MODELS = (
    User, ApiOAuth2Application, Node,
    NodeLog, StoredFileNode, TrashedFileNode, FileVersion,
    Tag, WatchConfig, Session, Guid, MetaSchema, Pointer,
    MailRecord, Comment, PrivateLink, MetaData, Conference,
    NotificationSubscription, NotificationDigest, CitationStyle,
    CitationStyle, ExternalAccount, Identifier,
    Embargo, Retraction, RegistrationApproval,
    ArchiveJob, ArchiveTarget, BlacklistGuid, Sanction,
    QueuedMail,
<<<<<<< HEAD
    DraftRegistrationApproval, DraftRegistration,
=======
    NodeLicense, NodeLicenseRecord
>>>>>>> 1f351551
)

GUID_MODELS = (User, Node, Comment, MetaData)<|MERGE_RESOLUTION|>--- conflicted
+++ resolved
@@ -40,11 +40,7 @@
     Embargo, Retraction, RegistrationApproval,
     ArchiveJob, ArchiveTarget, BlacklistGuid, Sanction,
     QueuedMail,
-<<<<<<< HEAD
-    DraftRegistrationApproval, DraftRegistration,
-=======
     NodeLicense, NodeLicenseRecord
->>>>>>> 1f351551
 )
 
 GUID_MODELS = (User, Node, Comment, MetaData)