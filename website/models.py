# -*- coding: utf-8 -*-
"""Consolidates all necessary models from the framework and website packages.
"""

from framework.auth.core import User
from framework.guid.model import Guid, BlacklistGuid
from framework.sessions.model import Session

from website.project.model import (
    Node, NodeLog,
    Tag, WatchConfig, MetaSchema, Pointer,
    Comment, PrivateLink, MetaData,
    Retraction, Embargo, RegistrationApproval,
    Sanction
)
<<<<<<< HEAD

from website.oauth.models import ExternalAccount
=======
from website.oauth.models import ApiOAuth2Application, ExternalAccount
>>>>>>> 1e3448a7
from website.identifiers.model import Identifier
from website.citations.models import CitationStyle
from website.mails import SentQueuedMail, QueuedMail
from website.conferences.model import Conference, MailRecord
from website.notifications.model import NotificationDigest
from website.notifications.model import NotificationSubscription
from website.archiver.model import ArchiveJob, ArchiveTarget

# All models
MODELS = (
    User, ApiOAuth2Application, Node, NodeLog,
    Tag, WatchConfig, Session, Guid, MetaSchema, Pointer,
    MailRecord, Comment, PrivateLink, MetaData, Conference,
    NotificationSubscription, NotificationDigest, CitationStyle,
    CitationStyle, ExternalAccount, Identifier,
    Embargo, Retraction, RegistrationApproval,
    ArchiveJob, ArchiveTarget, BlacklistGuid, Sanction,
    SentQueuedMail, QueuedMail,
)

GUID_MODELS = (User, Node, Comment, MetaData)<|MERGE_RESOLUTION|>--- conflicted
+++ resolved
@@ -13,12 +13,8 @@
     Retraction, Embargo, RegistrationApproval,
     Sanction
 )
-<<<<<<< HEAD
 
-from website.oauth.models import ExternalAccount
-=======
 from website.oauth.models import ApiOAuth2Application, ExternalAccount
->>>>>>> 1e3448a7
 from website.identifiers.model import Identifier
 from website.citations.models import CitationStyle
 from website.mails import SentQueuedMail, QueuedMail
