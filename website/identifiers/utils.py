# -*- coding: utf-8 -*-

import re
import logging
import unicodedata

from framework.exceptions import HTTPError

logger = logging.getLogger(__name__)

FIELD_SEPARATOR = '\n'
PAIR_SEPARATOR = ': '


def encode(match):
    return '%{:02x}'.format(ord(match.group()))


def decode(match):
    return chr(int(match.group().lstrip('%'), 16))


def escape(value):
    return re.sub(r'[%:\r\n]', encode, value)


def unescape(value):
    return re.sub(r'%[0-9A-Fa-f]{2}', decode, value)


def request_identifiers(target_object):
    """Request identifiers for the target object using the appropriate client.

    :param target_object: object to request identifiers for
    :return: dict with DOI
    """
    from website.identifiers.clients import exceptions

    if not target_object.should_request_identifiers:
        return False

    client = target_object.get_doi_client()
    if not client:
        return
    doi = client.build_doi(target_object)
    try:
        identifiers = target_object.request_identifier(category='doi')
    except exceptions.IdentifierAlreadyExists:
        identifiers = client.get_identifier(doi)
    except exceptions.ClientResponseError as error:
        raise HTTPError(error.response.status_code)
    return {
<<<<<<< HEAD
        'doi': identifiers.get('doi'),
        'already_exists': already_exists,
        'only_doi': only_doi,
=======
        'doi': identifiers.get('doi')
>>>>>>> 064c48b4
    }


def get_or_create_identifiers(target_object):
    """
    Note: ARKs include a leading slash. This is stripped here to avoid multiple
    consecutive slashes in internal URLs (e.g. /ids/ark/<ark>/). Frontend code
    that build ARK URLs is responsible for adding the leading slash.
    Moved from website/project/views/register.py for use by other modules
    """
    doi = request_identifiers(target_object)['doi']
    if not doi:
        client = target_object.get_doi_client()
        doi = client.build_doi(target_object)

    ark = target_object.get_identifier(category='ark')
    if ark:
        return {'doi': doi, 'ark': ark}

    return {'doi': doi}

# From https://stackoverflow.com/a/19016117
# lxml does not accept strings with control characters
def remove_control_characters(s):
    return ''.join(ch for ch in s if unicodedata.category(ch)[0] != 'C')<|MERGE_RESOLUTION|>--- conflicted
+++ resolved
@@ -50,13 +50,7 @@
     except exceptions.ClientResponseError as error:
         raise HTTPError(error.response.status_code)
     return {
-<<<<<<< HEAD
         'doi': identifiers.get('doi'),
-        'already_exists': already_exists,
-        'only_doi': only_doi,
-=======
-        'doi': identifiers.get('doi')
->>>>>>> 064c48b4
     }
 
 
