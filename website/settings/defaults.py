# -*- coding: utf-8 -*-
"""
Base settings file, common to all environments.
These settings can be overridden in local.py.
"""

import os

def parent_dir(path):
    '''Return the parent of a directory.'''
    return os.path.abspath(os.path.join(path, os.pardir))

HERE = os.path.dirname(os.path.abspath(__file__))
BASE_PATH = parent_dir(HERE)  # website/ directory
STATIC_FOLDER = os.path.join(BASE_PATH, 'static')
STATIC_URL_PATH = "/static"
TEMPLATES_PATH = os.path.join(BASE_PATH, 'templates')
DOMAIN = 'http://localhost:5000/'

# User management & registration
CONFIRM_REGISTRATIONS_BY_EMAIL = True
ALLOW_REGISTRATION = True
ALLOW_LOGIN = True
ALLOW_CLAIMING = True

USE_SOLR = False
SOLR_URI = 'http://localhost:8983/solr/'

# Sessions
# TODO: Override SECRET_KEY in local.py in production
COOKIE_NAME = 'osf'
SECRET_KEY = 'CHANGEME'

# May set these to True in local.py for development
DEV_MODE = False
DEBUG_MODE = False

# External services
USE_CDN_FOR_CLIENT_LIBS = True

FROM_EMAIL = 'openscienceframework-noreply@osf.io'
MAIL_SERVER = 'smtp.sendgrid.net'
MAIL_USERNAME = 'osf-smtp'
MAIL_PASSWORD = ''  # Set this in local.py

# TODO: Override in local.py
MAILGUN_API_KEY = None

# TODO: Override in local.py in production
UPLOADS_PATH = os.path.join(BASE_PATH, 'uploads')
MFR_CACHE_PATH = os.path.join(BASE_PATH, 'mfrcache')

# Use Celery for file rendering
USE_CELERY = True

# File rendering timeout (in ms)
MFR_TIMEOUT = 30000

# TODO: Override in local.py in production
DB_PORT = 20771
DB_NAME = 'osf20130903'
DB_USER = None
DB_PASS = None

# Cache settings
SESSION_HISTORY_LENGTH = 5
SESSION_HISTORY_IGNORE_RULES = [
    lambda url: '/static/' in url,
    lambda url: 'favicon' in url,
]

# TODO: Configuration should not change between deploys - this should be dynamic.
CANONICAL_DOMAIN = 'openscienceframework.org'
COOKIE_DOMAIN = '.openscienceframework.org' # Beaker
SHORT_DOMAIN = 'osf.io'

# Gravatar options
GRAVATAR_SIZE_PROFILE = 120
GRAVATAR_SIZE_ADD_CONTRIBUTOR = 60
<<<<<<< HEAD
=======
GRAVATAR_SIZE_DISCUSSION = 20
>>>>>>> 4158c6ad

# User activity style
USER_ACTIVITY_MAX_WIDTH = 325

WIKI_WHITELIST = {
    'tags': [
        'a', 'abbr', 'acronym', 'b', 'bdo', 'big', 'blockquote', 'br',
        'center', 'cite', 'code',
        'dd', 'del', 'dfn', 'div', 'dl', 'dt', 'em', 'embed', 'font',
        'h1', 'h2', 'h3', 'h4', 'h5', 'h6', 'hr', 'i', 'img', 'ins',
        'kbd', 'li', 'object', 'ol', 'param', 'pre', 'p', 'q',
        's', 'samp', 'small', 'span', 'strike', 'strong', 'sub', 'sup',
        'table', 'tbody', 'td', 'th', 'thead', 'tr', 'tt', 'ul', 'u',
        'var', 'wbr',
    ],
    'attributes': [
        'align', 'alt', 'border', 'cite', 'class', 'dir',
        'height', 'href', 'src', 'style', 'title', 'type', 'width',
        'face', 'size', # font tags
        'salign', 'align', 'wmode', 'target',
    ],
    # Styles currently used in Reproducibility Project wiki pages
    'styles' : [
        'top', 'left', 'width', 'height', 'position',
        'background', 'font-size', 'text-align', 'z-index',
        'list-style',
    ]
}

# Permissions
PERMISSIONS = ['read', 'write', 'admin']
CREATOR_PERMISSIONS = ['read', 'write', 'admin']
CONTRIBUTOR_PERMISSIONS = ['read', 'write']

##### Celery #####
## Default RabbitMQ broker
BROKER_URL = 'amqp://'

# Default RabbitMQ backend
CELERY_RESULT_BACKEND = 'amqp://'

# Modules to import when celery launches
CELERY_IMPORTS = (
    'framework.email.tasks',
    'framework.tasks',
    'framework.render.tasks'
)

# Add-ons

ADDONS_REQUESTED = [
    'wiki', 'osffiles',
    'github', 's3', 'figshare',
]

ADDON_CATEGORIES = [
    'documentation', 'storage', 'bibliography', 'other',
]

# Piwik

# TODO: Override in local.py in production
PIWIK_HOST = None
PIWIK_ADMIN_TOKEN = None
PIWIK_SITE_ID = None<|MERGE_RESOLUTION|>--- conflicted
+++ resolved
@@ -76,11 +76,8 @@
 
 # Gravatar options
 GRAVATAR_SIZE_PROFILE = 120
-GRAVATAR_SIZE_ADD_CONTRIBUTOR = 60
-<<<<<<< HEAD
-=======
+GRAVATAR_SIZE_ADD_CONTRIBUTOR = 40
 GRAVATAR_SIZE_DISCUSSION = 20
->>>>>>> 4158c6ad
 
 # User activity style
 USER_ACTIVITY_MAX_WIDTH = 325
