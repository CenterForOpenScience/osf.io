# -*- coding: utf-8 -*-
"""
Base settings file, common to all environments.
These settings can be overridden in local.py.
"""

import datetime
import os
import json
import hashlib
import logging
from datetime import timedelta
from collections import OrderedDict
import enum

os_env = os.environ


def parent_dir(path):
    '''Return the parent of a directory.'''
    return os.path.abspath(os.path.join(path, os.pardir))

HERE = os.path.dirname(os.path.abspath(__file__))
BASE_PATH = parent_dir(HERE)  # website/ directory
APP_PATH = parent_dir(BASE_PATH)
ADDON_PATH = os.path.join(APP_PATH, 'addons')
STATIC_FOLDER = os.path.join(BASE_PATH, 'static')
STATIC_URL_PATH = '/static'
ASSET_HASH_PATH = os.path.join(APP_PATH, 'webpack-assets.json')
ROOT = os.path.join(BASE_PATH, '..')
BCRYPT_LOG_ROUNDS = 12
LOG_LEVEL = logging.INFO
TEST_ENV = False

with open(os.path.join(APP_PATH, 'package.json'), 'r') as fobj:
    VERSION = json.load(fobj)['version']

# Expiration time for verification key
EXPIRATION_TIME_DICT = {
    'password': 24 * 60,    # 24 hours in minutes for forgot and reset password
    'confirm': 24 * 60,     # 24 hours in minutes for confirm account and email
    'claim': 30 * 24 * 60   # 30 days in minutes for claim contributor-ship
}

CITATION_STYLES_PATH = os.path.join(BASE_PATH, 'static', 'vendor', 'bower_components', 'styles')

# Minimum seconds between forgot password email attempts
SEND_EMAIL_THROTTLE = 30

# Minimum seconds between attempts to change password
CHANGE_PASSWORD_THROTTLE = 30

# Number of incorrect password attempts allowed before throttling.
INCORRECT_PASSWORD_ATTEMPTS_ALLOWED = 3

# Seconds that must elapse before updating a user's date_last_login field
DATE_LAST_LOGIN_THROTTLE = 60
DATE_LAST_LOGIN_THROTTLE_DELTA = datetime.timedelta(seconds=DATE_LAST_LOGIN_THROTTLE)

# Seconds that must elapse before change password attempts are reset(currently 1 hour)
TIME_RESET_CHANGE_PASSWORD_ATTEMPTS = 3600

# Hours before pending embargo/retraction/registration automatically becomes active
RETRACTION_PENDING_TIME = datetime.timedelta(days=2)
EMBARGO_PENDING_TIME = datetime.timedelta(days=2)
EMBARGO_TERMINATION_PENDING_TIME = datetime.timedelta(days=2)
REGISTRATION_APPROVAL_TIME = datetime.timedelta(days=2)
REGISTRATION_UPDATE_APPROVAL_TIME = datetime.timedelta(days=2)
# Date range for embargo periods
EMBARGO_END_DATE_MIN = datetime.timedelta(days=2)
EMBARGO_END_DATE_MAX = datetime.timedelta(days=1460)  # Four years

# Question titles to be reomved for anonymized VOL
ANONYMIZED_TITLES = ['Authors']

LOAD_BALANCER = False

# May set these to True in local.py for development
DEV_MODE = False
DEBUG_MODE = False
SECURE_MODE = not DEBUG_MODE  # Set secure cookie

PROTOCOL = 'https://' if SECURE_MODE else 'http://'
DOMAIN = PROTOCOL + 'localhost:5000/'
INTERNAL_DOMAIN = DOMAIN
API_DOMAIN = PROTOCOL + 'localhost:8000/'

PREPRINT_PROVIDER_DOMAINS = {
    'enabled': False,
    'prefix': PROTOCOL,
    'suffix': '/'
}
# External Ember App Local Development
USE_EXTERNAL_EMBER = False
PROXY_EMBER_APPS = False
# http://docs.python-requests.org/en/master/user/advanced/#timeouts
EXTERNAL_EMBER_SERVER_TIMEOUT = 3.05
EXTERNAL_EMBER_APPS = {}

LOG_PATH = os.path.join(APP_PATH, 'logs')
TEMPLATES_PATH = os.path.join(BASE_PATH, 'templates')

# User management & registration
CONFIRM_REGISTRATIONS_BY_EMAIL = True
ALLOW_LOGIN = True

SEARCH_ENGINE = 'elastic'  # Can be 'elastic', or None
ELASTIC_URI = '127.0.0.1:9200'
ELASTIC_TIMEOUT = 10
ELASTIC_INDEX = 'website'
ELASTIC_KWARGS = {
    # 'use_ssl': False,
    # 'verify_certs': True,
    # 'ca_certs': None,
    # 'client_cert': None,
    # 'client_key': None
}

# Sessions
COOKIE_NAME = 'osf'
# TODO: Override OSF_COOKIE_DOMAIN in local.py in production
OSF_COOKIE_DOMAIN = None
# server-side verification timeout
OSF_SESSION_TIMEOUT = 30 * 24 * 60 * 60  # 30 days in seconds
# TODO: Override SECRET_KEY in local.py in production
SECRET_KEY = 'CHANGEME'
SESSION_COOKIE_SECURE = SECURE_MODE
SESSION_COOKIE_SAMESITE = 'None'
SESSION_COOKIE_HTTPONLY = True

# local path to private key and cert for local development using https, overwrite in local.py
OSF_SERVER_KEY = None
OSF_SERVER_CERT = None

# External services
USE_CDN_FOR_CLIENT_LIBS = True

USE_EMAIL = True
FROM_EMAIL = 'openscienceframework-noreply@osf.io'

# support email
OSF_SUPPORT_EMAIL = 'support@osf.io'
# contact email
OSF_CONTACT_EMAIL = 'contact@osf.io'

# prereg email
PREREG_EMAIL = 'prereg@cos.io'

# Default settings for fake email address generation
FAKE_EMAIL_NAME = 'freddiemercury'
FAKE_EMAIL_DOMAIN = 'cos.io'

# SMTP Settings
MAIL_SERVER = 'smtp.sendgrid.net'
MAIL_USERNAME = 'osf-smtp'
MAIL_PASSWORD = ''  # Set this in local.py

# OR, if using Sendgrid's API
# WARNING: If `SENDGRID_WHITELIST_MODE` is True,
# `tasks.send_email` would only email recipients included in `SENDGRID_EMAIL_WHITELIST`
SENDGRID_API_KEY = None
SENDGRID_WHITELIST_MODE = False
SENDGRID_EMAIL_WHITELIST = []

# Mailchimp
MAILCHIMP_API_KEY = None
MAILCHIMP_WEBHOOK_SECRET_KEY = 'CHANGEME'  # OSF secret key to ensure webhook is secure
ENABLE_EMAIL_SUBSCRIPTIONS = True
MAILCHIMP_GENERAL_LIST = 'Open Science Framework General'

#Triggered emails
OSF_HELP_LIST = 'Open Science Framework Help'
PREREG_AGE_LIMIT = timedelta(weeks=12)
PREREG_WAIT_TIME = timedelta(weeks=2)
WAIT_BETWEEN_MAILS = timedelta(days=7)
NO_ADDON_WAIT_TIME = timedelta(weeks=8)
NO_LOGIN_WAIT_TIME = timedelta(weeks=4)
WELCOME_OSF4M_WAIT_TIME = timedelta(weeks=2)
NO_LOGIN_OSF4M_WAIT_TIME = timedelta(weeks=6)
NEW_PUBLIC_PROJECT_WAIT_TIME = timedelta(hours=24)
WELCOME_OSF4M_WAIT_TIME_GRACE = timedelta(days=12)

# TODO: Override in local.py
MAILGUN_API_KEY = None

# Use Celery for file rendering
USE_CELERY = True

# Trashed File Retention
PURGE_DELTA = timedelta(days=30)

# TODO: Override in local.py in production
DB_HOST = 'localhost'
DB_PORT = os_env.get('OSF_DB_PORT', 27017)

# TODO: Configuration should not change between deploys - this should be dynamic.
COOKIE_DOMAIN = '.openscienceframework.org'  # Beaker

# TODO: Combine Python and JavaScript config
# If you change COMMENT_MAXLENGTH, make sure you create a corresponding migration.
COMMENT_MAXLENGTH = 1000

# Profile image options
PROFILE_IMAGE_LARGE = 70
PROFILE_IMAGE_MEDIUM = 40
# Currently (8/21/2017) only gravatar supported.
PROFILE_IMAGE_PROVIDER = 'gravatar'

# Conference options
CONFERENCE_MIN_COUNT = 5

WIKI_WHITELIST = {
    'tags': [
        'a', 'abbr', 'acronym', 'b', 'bdo', 'big', 'blockquote', 'br',
        'center', 'cite', 'code',
        'dd', 'del', 'dfn', 'div', 'dl', 'dt', 'em', 'embed', 'font',
        'h1', 'h2', 'h3', 'h4', 'h5', 'h6', 'hr', 'i', 'img', 'ins',
        'kbd', 'li', 'object', 'ol', 'param', 'pre', 'p', 'q',
        's', 'samp', 'small', 'span', 'strike', 'strong', 'sub', 'sup',
        'table', 'tbody', 'td', 'th', 'thead', 'tr', 'tt', 'ul', 'u',
        'var', 'wbr',
    ],
    'attributes': [
        'align', 'alt', 'border', 'cite', 'class', 'dir',
        'height', 'href', 'id', 'src', 'style', 'title', 'type', 'width',
        'face', 'size',  # font tags
        'salign', 'align', 'wmode', 'target',
    ],
    # Styles currently used in Reproducibility Project wiki pages
    'styles': [
        'top', 'left', 'width', 'height', 'position',
        'background', 'font-size', 'text-align', 'z-index',
        'list-style',
    ]
}

# Maps category identifier => Human-readable representation for use in
# titles, menus, etc.
# Use an OrderedDict so that menu items show in the correct order
NODE_CATEGORY_MAP = OrderedDict([
    ('analysis', 'Analysis'),
    ('communication', 'Communication'),
    ('data', 'Data'),
    ('hypothesis', 'Hypothesis'),
    ('instrumentation', 'Instrumentation'),
    ('methods and measures', 'Methods and Measures'),
    ('procedure', 'Procedure'),
    ('project', 'Project'),
    ('software', 'Software'),
    ('other', 'Other'),
    ('', 'Uncategorized')
])

# Add-ons
# Load addons from addons.json
with open(os.path.join(ROOT, 'addons.json')) as fp:
    addon_settings = json.load(fp)
    ADDONS_REQUESTED = addon_settings['addons']
    ADDONS_ARCHIVABLE = addon_settings['addons_archivable']
    ADDONS_COMMENTABLE = addon_settings['addons_commentable']
    ADDONS_BASED_ON_IDS = addon_settings['addons_based_on_ids']
    ADDONS_DEFAULT = addon_settings['addons_default']
    ADDONS_OAUTH_NO_REDIRECT = addon_settings['addons_oauth_no_redirect']

SYSTEM_ADDED_ADDONS = {
    'user': [],
    'node': [],
}

KEEN = {
    'public': {
        'project_id': None,
        'master_key': 'changeme',
        'write_key': '',
        'read_key': '',
    },
    'private': {
        'project_id': '',
        'write_key': '',
        'read_key': '',
    },
}

SENTRY_DSN = None
SENTRY_DSN_JS = None

MISSING_FILE_NAME = 'untitled'

# Most Popular and New and Noteworthy Nodes
POPULAR_LINKS_NODE = None  # TODO Override in local.py in production.
POPULAR_LINKS_REGISTRATIONS = None  # TODO Override in local.py in production.
NEW_AND_NOTEWORTHY_LINKS_NODE = None  # TODO Override in local.py in production.

MAX_POPULAR_PROJECTS = 10

NEW_AND_NOTEWORTHY_CONTRIBUTOR_BLACKLIST = []  # TODO Override in local.py in production.

# FOR EMERGENCIES ONLY: Setting this to True will disable forks, registrations,
# and uploads in order to save disk space.
DISK_SAVING_MODE = False

# Seconds before another notification email can be sent to a contributor when added to a project
CONTRIBUTOR_ADDED_EMAIL_THROTTLE = 24 * 3600

# Seconds before another notification email can be sent to a member when added to an OSFGroup
GROUP_MEMBER_ADDED_EMAIL_THROTTLE = 24 * 3600

# Seconds before another notification email can be sent to group members when added to a project
GROUP_CONNECTED_EMAIL_THROTTLE = 24 * 3600

# Google Analytics
GOOGLE_ANALYTICS_ID = None
GOOGLE_SITE_VERIFICATION = None

DEFAULT_HMAC_SECRET = 'changeme'
DEFAULT_HMAC_ALGORITHM = hashlib.sha256
WATERBUTLER_URL = 'http://localhost:7777'
WATERBUTLER_INTERNAL_URL = WATERBUTLER_URL

####################
#   Identifiers   #
###################
PID_VALIDATION_ENABLED = False
PID_VALIDATION_ENDPOINTS = {
    'doi': 'https://doi.org/ra/'
}

DOI_URL_PREFIX = 'https://doi.org/'

# General Format for DOIs
DOI_FORMAT = '{prefix}/osf.io/{guid}'

# datacite
DATACITE_ENABLED = True
DATACITE_USERNAME = None
DATACITE_PASSWORD = None
DATACITE_URL = 'https://mds.datacite.org'
DATACITE_PREFIX = '10.70102'  # Datacite's test DOI prefix -- update in production

# crossref
CROSSREF_USERNAME = None
CROSSREF_PASSWORD = None
CROSSREF_URL = None  # Location to POST crossref data. In production, change this to the production CrossRef API endpoint
CROSSREF_DEPOSITOR_EMAIL = 'None'  # This email will receive confirmation/error messages from CrossRef on submission

ECSARXIV_CROSSREF_USERNAME = None
ECSARXIV_CROSSREF_PASSWORD = None

# ror
OSF_ROR_ID = '05d5mza29'
OSF_GRID_ID = 'grid.466501.0'

# if our DOIs cannot be confirmed after X amount of days email the admin
DAYS_CROSSREF_DOIS_MUST_BE_STUCK_BEFORE_EMAIL = 2

# Crossref has a second metadata api that uses JSON with different features
CROSSREF_JSON_API_URL = 'https://api.crossref.org/'


# Leave as `None` for production, test/staging/local envs must set
SHARE_PROVIDER_PREPEND = None

SHARE_ENABLED = True  # This should be False for most local development
SHARE_REGISTRATION_URL = ''
SHARE_URL = 'https://share.osf.io/'
SHARE_API_TOKEN = None  # Required to send project updates to SHARE

CAS_SERVER_URL = 'http://localhost:8080'
MFR_SERVER_URL = 'http://localhost:7778'

###### ARCHIVER ###########
ARCHIVE_PROVIDER = 'osfstorage'

MAX_ARCHIVE_SIZE = 5 * 1024 ** 3  # == math.pow(1024, 3) == 1 GB

ARCHIVE_TIMEOUT_TIMEDELTA = timedelta(1)  # 24 hours
STUCK_FILES_DELETE_TIMEOUT = timedelta(days=45) # Registration files stuck for x days are marked as deleted.

ENABLE_ARCHIVER = True

JWT_SECRET = 'changeme'
JWT_ALGORITHM = 'HS256'

##### CELERY #####

# Default RabbitMQ broker
RABBITMQ_USERNAME = os.environ.get('RABBITMQ_USERNAME', 'guest')
RABBITMQ_PASSWORD = os.environ.get('RABBITMQ_PASSWORD', 'guest')
RABBITMQ_HOST = os.environ.get('RABBITMQ_HOST', 'localhost')
RABBITMQ_PORT = os.environ.get('RABBITMQ_PORT', '5672')
RABBITMQ_VHOST = os.environ.get('RABBITMQ_VHOST', '/')

# Seconds, not an actual celery setting
CELERY_RETRY_BACKOFF_BASE = 5

class CeleryConfig:
    """
    Celery Configuration
    http://docs.celeryproject.org/en/latest/userguide/configuration.html
    """
    timezone = 'UTC'

    task_default_queue = 'celery'
    task_low_queue = 'low'
    task_med_queue = 'med'
    task_high_queue = 'high'

    low_pri_modules = {
        'framework.analytics.tasks',
        'framework.celery_tasks',
        'scripts.osfstorage.usage_audit',
        'scripts.stuck_registration_audit',
        'scripts.populate_new_and_noteworthy_projects',
        'scripts.populate_popular_projects_and_registrations',
        'website.search.elastic_search',
        'scripts.generate_sitemap',
        'scripts.clear_sessions',
        'osf.management.commands.delete_withdrawn_or_failed_registration_files',
        'osf.management.commands.check_crossref_dois',
        'osf.management.commands.find_spammy_files',
        'osf.management.commands.migrate_pagecounter_data',
        'osf.management.commands.migrate_deleted_date',
        'osf.management.commands.addon_deleted_date',
        'osf.management.commands.migrate_registration_responses',
        'osf.management.commands.archive_registrations_on_IA'
        'osf.management.commands.sync_doi_metadata',
        'osf.management.commands.sync_collection_provider_indices',
        'osf.management.commands.sync_datacite_doi_metadata',
        'osf.management.commands.update_institution_project_counts',
        'osf.management.commands.populate_branched_from',
        'osf.management.commands.cumulative_plos_metrics',
        'osf.management.commands.spam_metrics',
        'osf.management.commands.daily_reporters_go',
        'osf.management.commands.monthly_reporters_go',
    }

    med_pri_modules = {
        'framework.email.tasks',
        'scripts.send_queued_mails',
        'scripts.triggered_mails',
        'website.mailchimp_utils',
        'website.notifications.tasks',
        'website.collections.tasks',
        'website.identifier.tasks',
        'website.preprints.tasks',
        'website.project.tasks',
    }

    high_pri_modules = {
        'scripts.approve_embargo_terminations',
        'scripts.approve_registrations',
        'scripts.embargo_registrations',
        'scripts.premigrate_created_modified',
        'scripts.refresh_addon_tokens',
        'scripts.retract_registrations',
        'website.archiver.tasks',
        'scripts.add_missing_identifiers_to_preprints',
        'osf.management.commands.approve_pending_schema_response',
        'osf.management.commands.fix_quickfiles_waterbutler_logs'
    }

    try:
        from kombu import Queue, Exchange
    except ImportError:
        pass
    else:
        task_queues = (
            Queue(task_low_queue, Exchange(task_low_queue), routing_key=task_low_queue,
                consumer_arguments={'x-priority': -1}),
            Queue(task_default_queue, Exchange(task_default_queue), routing_key=task_default_queue,
                consumer_arguments={'x-priority': 0}),
            Queue(task_med_queue, Exchange(task_med_queue), routing_key=task_med_queue,
                consumer_arguments={'x-priority': 1}),
            Queue(task_high_queue, Exchange(task_high_queue), routing_key=task_high_queue,
                consumer_arguments={'x-priority': 10}),
        )

        task_default_exchange_type = 'direct'
        task_routes = ('framework.celery_tasks.routers.CeleryRouter', )
        task_ignore_result = True
        task_store_errors_even_if_ignored = True

    broker_url = os.environ.get('BROKER_URL', 'amqp://{}:{}@{}:{}/{}'.format(RABBITMQ_USERNAME, RABBITMQ_PASSWORD, RABBITMQ_HOST, RABBITMQ_PORT, RABBITMQ_VHOST))
    broker_use_ssl = False

    # Default RabbitMQ backend
    result_backend = 'django-db'  # django-celery-results

    beat_scheduler = 'django_celery_beat.schedulers:DatabaseScheduler'

    # Modules to import when celery launches
    imports = (
        'framework.celery_tasks',
        'framework.email.tasks',
        'osf.external.chronos.tasks',
        'osf.management.commands.data_storage_usage',
        'osf.management.commands.registration_schema_metrics',
        'website.mailchimp_utils',
        'website.notifications.tasks',
        'website.archiver.tasks',
        'website.search.search',
        'website.project.tasks',
        'scripts.populate_new_and_noteworthy_projects',
        'scripts.populate_popular_projects_and_registrations',
        'scripts.refresh_addon_tokens',
        'scripts.retract_registrations',
        'scripts.embargo_registrations',
        'scripts.approve_registrations',
        'scripts.approve_embargo_terminations',
        'scripts.triggered_mails',
        'scripts.clear_sessions',
        'scripts.send_queued_mails',
        'scripts.generate_sitemap',
        'scripts.premigrate_created_modified',
        'scripts.add_missing_identifiers_to_preprints',
        'osf.management.commands.deactivate_requested_accounts',
        'osf.management.commands.check_crossref_dois',
        'osf.management.commands.find_spammy_files',
        'osf.management.commands.update_institution_project_counts',
        'osf.management.commands.correct_registration_moderation_states',
        'osf.management.commands.sync_collection_provider_indices',
        'osf.management.commands.sync_datacite_doi_metadata',
        'osf.management.commands.archive_registrations_on_IA',
        'osf.management.commands.populate_initial_schema_responses',
        'osf.management.commands.approve_pending_schema_responses',
        'osf.management.commands.delete_legacy_quickfiles_nodes',
        'osf.management.commands.fix_quickfiles_waterbutler_logs',
        'osf.management.commands.sync_doi_metadata',
        'osf.management.commands.cumulative_plos_metrics',
        'api.providers.tasks',
        'osf.management.commands.daily_reporters_go',
<<<<<<< HEAD
        'osf.management.commands.monthly_reporters_go',
=======
        'osf.management.commands.daily_reporters_go',
        'osf.external.spam.tasks',
>>>>>>> ad4dbee5
    )

    # Modules that need metrics and release requirements
    # imports += (
    #     'scripts.osfstorage.usage_audit',
    #     'scripts.stuck_registration_audit',
    #     'scripts.analytics.tasks',
    #     'scripts.analytics.upload',
    # )

    # celery.schedule will not be installed when running invoke requirements the first time.
    try:
        from celery.schedules import crontab
    except ImportError:
        pass
    else:
        #  Setting up a scheduler, essentially replaces an independent cron job
        # Note: these times must be in UTC
        beat_schedule = {
            '5-minute-emails': {
                'task': 'website.notifications.tasks.send_users_email',
                'schedule': crontab(minute='*/5'),
                'args': ('email_transactional',),
            },
            'daily-emails': {
                'task': 'website.notifications.tasks.send_users_email',
                'schedule': crontab(minute=0, hour=5),  # Daily at 12 a.m. EST
                'args': ('email_digest',),
            },
            'refresh_addons': {
                'task': 'scripts.refresh_addon_tokens',
                'schedule': crontab(minute=0, hour=7),  # Daily 2:00 a.m
                'kwargs': {'dry_run': False, 'addons': {
                    'box': 60,          # https://docs.box.com/docs/oauth-20#section-6-using-the-access-and-refresh-tokens
                    'googledrive': 14,  # https://developers.google.com/identity/protocols/OAuth2#expiration
                    'mendeley': 14      # http://dev.mendeley.com/reference/topics/authorization_overview.html
                }},
            },
            'retract_registrations': {
                'task': 'scripts.retract_registrations',
                'schedule': crontab(minute=0, hour=5),  # Daily 12 a.m
                'kwargs': {'dry_run': False},
            },
            'embargo_registrations': {
                'task': 'scripts.embargo_registrations',
                'schedule': crontab(minute=0, hour=5),  # Daily 12 a.m
                'kwargs': {'dry_run': False},
            },
            'add_missing_identifiers_to_preprints': {
                'task': 'scripts.add_missing_identifiers_to_preprints',
                'schedule': crontab(minute=0, hour=5),  # Daily 12 a.m
                'kwargs': {'dry_run': False},
            },
            'approve_registrations': {
                'task': 'scripts.approve_registrations',
                'schedule': crontab(minute=0, hour=5),  # Daily 12 a.m
                'kwargs': {'dry_run': False},
            },
            'approve_embargo_terminations': {
                'task': 'scripts.approve_embargo_terminations',
                'schedule': crontab(minute=0, hour=5),  # Daily 12 a.m
                'kwargs': {'dry_run': False},
            },
            'triggered_mails': {
                'task': 'scripts.triggered_mails',
                'schedule': crontab(minute=0, hour=5),  # Daily 12 a.m
                'kwargs': {'dry_run': False},
            },
            'clear_sessions': {
                'task': 'scripts.clear_sessions',
                'schedule': crontab(minute=0, hour=5),  # Daily 12 a.m
                'kwargs': {'dry_run': False},
            },
            'send_queued_mails': {
                'task': 'scripts.send_queued_mails',
                'schedule': crontab(minute=0, hour=17),  # Daily 12 p.m.
                'kwargs': {'dry_run': False},
            },
            'new-and-noteworthy': {
                'task': 'scripts.populate_new_and_noteworthy_projects',
                'schedule': crontab(minute=0, hour=7, day_of_week=6),  # Saturday 2:00 a.m.
                'kwargs': {'dry_run': False}
            },
            'update_popular_nodes': {
                'task': 'scripts.populate_popular_projects_and_registrations',
                'schedule': crontab(minute=0, hour=7),  # Daily 2:00 a.m.
                'kwargs': {'dry_run': False}
            },
            'registration_schema_metrics': {
                'task': 'management.commands.registration_schema_metrics',
                'schedule': crontab(minute=45, hour=7, day_of_month=3),  # Third day of month 2:45 a.m.
                'kwargs': {'dry_run': False}
            },
            'daily_reporters_go': {
                'task': 'management.commands.daily_reporters_go',
                'schedule': crontab(minute=0, hour=6),  # Daily 1:00 a.m.
                'kwargs': {'also_send_to_keen': True},
            },
            'monthly_reporters_go': {
                'task': 'management.commands.monthly_reporters_go',
                'schedule': crontab(minute=30, hour=6, day_of_month=2),     # Second day of month 1:30 a.m.
            },
            # 'data_storage_usage': {
            #   'task': 'management.commands.data_storage_usage',
            #   'schedule': crontab(day_of_month=1, minute=30, hour=4),  # Last of the month at 11:30 p.m.
            # },
            # 'migrate_pagecounter_data': {
            #   'task': 'management.commands.migrate_pagecounter_data',
            #   'schedule': crontab(minute=0, hour=7),  # Daily 2:00 a.m.
            # },
            # 'migrate_registration_responses': {
            #   'task': 'management.commands.migrate_registration_responses',
            #   'schedule': crontab(minute=32, hour=7),  # Daily 2:32 a.m.
            # 'migrate_deleted_date': {
            #   'task': 'management.commands.migrate_deleted_date',
            #   'schedule': crontab(minute=0, hour=3),
            # 'addon_deleted_date': {
            #   'task': 'management.commands.addon_deleted_date',
            #   'schedule': crontab(minute=0, hour=3),  # Daily 11:00 p.m.
            # },
            # 'populate_branched_from': {
            #   'task': 'management.commands.populate_branched_from',
            #   'schedule': crontab(minute=0, hour=3),
            # },
            'generate_sitemap': {
                'task': 'scripts.generate_sitemap',
                'schedule': crontab(minute=0, hour=5),  # Daily 12:00 a.m.
            },
            'deactivate_requested_accounts': {
                'task': 'management.commands.deactivate_requested_accounts',
                'schedule': crontab(minute=0, hour=5),  # Daily 12:00 a.m.
            },
            'check_crossref_doi': {
                'task': 'management.commands.check_crossref_dois',
                'schedule': crontab(minute=0, hour=4),  # Daily 11:00 p.m.
            },
            'update_institution_project_counts': {
                'task': 'management.commands.update_institution_project_counts',
                'schedule': crontab(minute=0, hour=9), # Daily 05:00 a.m. EDT
            },
#            'archive_registrations_on_IA': {
#                'task': 'osf.management.commands.archive_registrations_on_IA',
#                'schedule': crontab(minute=0, hour=5),  # Daily 4:00 a.m.
#                'kwargs': {'dry_run': False}
#            },
            'delete_withdrawn_or_failed_registration_files': {
                'task': 'management.commands.delete_withdrawn_or_failed_registration_files',
                'schedule': crontab(minute=0, hour=5),  # Daily 12 a.m
                'kwargs': {
                    'dry_run': False,
                    'batch_size_withdrawn': 10,
                    'batch_size_stuck': 10
                }
            },
            'monitor_registration_bulk_upload_jobs': {
                'task': 'api.providers.tasks.monitor_registration_bulk_upload_jobs',
                # 'schedule': crontab(hour='*/3'),  # Every 3 hours
                'schedule': crontab(minute='*/5'),  # Every 5 minutes for staging server QA test
                'kwargs': {'dry_run': False}
            },
            'approve_registration_updates': {
                'task': 'osf.management.commands.approve_pending_schema_responses',
                'schedule': crontab(minute=0, hour=5),  # Daily 12 a.m
                'kwargs': {'dry_run': False},
            },
            'delete_legacy_quickfiles_nodes': {
                'task': 'osf.management.commands.delete_legacy_quickfiles_nodes',
                'schedule': crontab(minute=0, hour=5),  # Daily 12 a.m
                'kwargs': {'dry_run': False, 'batch_size': 10000},
            },
        }

        # Tasks that need metrics and release requirements
        # beat_schedule.update({
        #     'usage_audit': {
        #         'task': 'scripts.osfstorage.usage_audit',
        #         'schedule': crontab(minute=0, hour=5),  # Daily 12 a.m
        #         'kwargs': {'send_mail': True},
        #     },
        #     'stuck_registration_audit': {
        #         'task': 'scripts.stuck_registration_audit',
        #         'schedule': crontab(minute=0, hour=11),  # Daily 6 a.m
        #         'kwargs': {},
        #     },
        #     'cumulative_plos_metrics': {
        #         'task': 'osf.management.commands.cumulative_plos_metrics',
        #         'schedule': crontab(day_of_month=1, minute=30, hour=9),  # First of the month at 4:30 a.m.
        #         'kwargs': {},
        #     },
        # })


WATERBUTLER_JWE_SALT = 'yusaltydough'
WATERBUTLER_JWE_SECRET = 'CirclesAre4Squares'

WATERBUTLER_JWT_SECRET = 'ILiekTrianglesALot'
WATERBUTLER_JWT_ALGORITHM = 'HS256'
WATERBUTLER_JWT_EXPIRATION = 15

SENSITIVE_DATA_SALT = 'yusaltydough'
SENSITIVE_DATA_SECRET = 'TrainglesAre5Squares'

DRAFT_REGISTRATION_APPROVAL_PERIOD = datetime.timedelta(days=10)
assert (DRAFT_REGISTRATION_APPROVAL_PERIOD > EMBARGO_END_DATE_MIN), 'The draft registration approval period should be more than the minimum embargo end date.'

# TODO: Remove references to this flag
ENABLE_INSTITUTIONS = True

ENABLE_STORAGE_USAGE_CACHE = True

ENABLE_VARNISH = False
ENABLE_ESI = False
VARNISH_SERVERS = []  # This should be set in local.py or cache invalidation won't work
ESI_MEDIA_TYPES = {'application/vnd.api+json', 'application/json'}

# Used for gathering meta information about the current build
GITHUB_API_TOKEN = None

# switch for disabling things that shouldn't happen during
# the modm to django migration
RUNNING_MIGRATION = False

# External Identity Provider
EXTERNAL_IDENTITY_PROFILE = {
    'OrcidProfile': 'ORCID',
}

ORCID_PUBLIC_API_ACCESS_TOKEN = None
ORCID_PUBLIC_API_V3_URL = 'https://pub.orcid.org/v3.0/'
ORCID_PUBLIC_API_REQUEST_TIMEOUT = None
ORCID_RECORD_ACCEPT_TYPE = 'application/vnd.orcid+xml'
ORCID_RECORD_EMPLOYMENT_PATH = '/employments'
ORCID_RECORD_EDUCATION_PATH = '/educations'

# Source: https://github.com/maxd/fake_email_validator/blob/master/config/fake_domains.list
BLACKLISTED_DOMAINS = [
    '0-mail.com',
    '0815.ru',
    '0815.su',
    '0clickemail.com',
    '0wnd.net',
    '0wnd.org',
    '10mail.org',
    '10minut.com.pl',
    '10minutemail.cf',
    '10minutemail.co.uk',
    '10minutemail.co.za',
    '10minutemail.com',
    '10minutemail.de',
    '10minutemail.eu',
    '10minutemail.ga',
    '10minutemail.gq',
    '10minutemail.info',
    '10minutemail.ml',
    '10minutemail.net',
    '10minutemail.org',
    '10minutemail.ru',
    '10minutemail.us',
    '10minutesmail.co.uk',
    '10minutesmail.com',
    '10minutesmail.eu',
    '10minutesmail.net',
    '10minutesmail.org',
    '10minutesmail.ru',
    '10minutesmail.us',
    '123-m.com',
    '15qm-mail.red',
    '15qm.com',
    '1chuan.com',
    '1mail.ml',
    '1pad.de',
    '1usemail.com',
    '1zhuan.com',
    '20mail.in',
    '20mail.it',
    '20minutemail.com',
    '2prong.com',
    '30minutemail.com',
    '30minutesmail.com',
    '33mail.com',
    '3d-painting.com',
    '3mail.ga',
    '4mail.cf',
    '4mail.ga',
    '4warding.com',
    '4warding.net',
    '4warding.org',
    '5mail.cf',
    '5mail.ga',
    '60minutemail.com',
    '675hosting.com',
    '675hosting.net',
    '675hosting.org',
    '6ip.us',
    '6mail.cf',
    '6mail.ga',
    '6mail.ml',
    '6paq.com',
    '6url.com',
    '75hosting.com',
    '75hosting.net',
    '75hosting.org',
    '7mail.ga',
    '7mail.ml',
    '7mail7.com',
    '7tags.com',
    '8mail.cf',
    '8mail.ga',
    '8mail.ml',
    '99experts.com',
    '9mail.cf',
    '9ox.net',
    'a-bc.net',
    'a45.in',
    'abcmail.email',
    'abusemail.de',
    'abyssmail.com',
    'acentri.com',
    'advantimo.com',
    'afrobacon.com',
    'agedmail.com',
    'ajaxapp.net',
    'alivance.com',
    'ama-trade.de',
    'amail.com',
    'amail4.me',
    'amilegit.com',
    'amiri.net',
    'amiriindustries.com',
    'anappthat.com',
    'ano-mail.net',
    'anobox.ru',
    'anonbox.net',
    'anonmails.de',
    'anonymail.dk',
    'anonymbox.com',
    'antichef.com',
    'antichef.net',
    'antireg.ru',
    'antispam.de',
    'antispammail.de',
    'appixie.com',
    'armyspy.com',
    'artman-conception.com',
    'asdasd.ru',
    'azmeil.tk',
    'baxomale.ht.cx',
    'beddly.com',
    'beefmilk.com',
    'beerolympics.se',
    'bestemailaddress.net',
    'bigprofessor.so',
    'bigstring.com',
    'binkmail.com',
    'bio-muesli.net',
    'biojuris.com',
    'biyac.com',
    'bladesmail.net',
    'bloatbox.com',
    'bobmail.info',
    'bodhi.lawlita.com',
    'bofthew.com',
    'bootybay.de',
    'bossmail.de',
    'boun.cr',
    'bouncr.com',
    'boxformail.in',
    'boximail.com',
    'boxtemp.com.br',
    'breakthru.com',
    'brefmail.com',
    'brennendesreich.de',
    'broadbandninja.com',
    'bsnow.net',
    'bspamfree.org',
    'buffemail.com',
    'bugmenot.com',
    'bumpymail.com',
    'bund.us',
    'bundes-li.ga',
    'burnthespam.info',
    'burstmail.info',
    'buymoreplays.com',
    'buyusedlibrarybooks.org',
    'byom.de',
    'c2.hu',
    'cachedot.net',
    'card.zp.ua',
    'casualdx.com',
    'cbair.com',
    'cdnqa.com',
    'cek.pm',
    'cellurl.com',
    'cem.net',
    'centermail.com',
    'centermail.net',
    'chammy.info',
    'cheatmail.de',
    'chewiemail.com',
    'childsavetrust.org',
    'chogmail.com',
    'choicemail1.com',
    'chong-mail.com',
    'chong-mail.net',
    'chong-mail.org',
    'clixser.com',
    'clrmail.com',
    'cmail.net',
    'cmail.org',
    'coldemail.info',
    'consumerriot.com',
    'cool.fr.nf',
    'correo.blogos.net',
    'cosmorph.com',
    'courriel.fr.nf',
    'courrieltemporaire.com',
    'crapmail.org',
    'crazymailing.com',
    'cubiclink.com',
    'curryworld.de',
    'cust.in',
    'cuvox.de',
    'd3p.dk',
    'dacoolest.com',
    'daintly.com',
    'dandikmail.com',
    'dayrep.com',
    'dbunker.com',
    'dcemail.com',
    'deadaddress.com',
    'deadfake.cf',
    'deadfake.ga',
    'deadfake.ml',
    'deadfake.tk',
    'deadspam.com',
    'deagot.com',
    'dealja.com',
    'delikkt.de',
    'despam.it',
    'despammed.com',
    'devnullmail.com',
    'dfgh.net',
    'digitalsanctuary.com',
    'dingbone.com',
    'dingfone.com',
    'discard.cf',
    'discard.email',
    'discard.ga',
    'discard.gq',
    'discard.ml',
    'discard.tk',
    'discardmail.com',
    'discardmail.de',
    'dispomail.eu',
    'disposable-email.ml',
    'disposable.cf',
    'disposable.ga',
    'disposable.ml',
    'disposableaddress.com',
    'disposableemailaddresses.com',
    'disposableinbox.com',
    'dispose.it',
    'disposeamail.com',
    'disposemail.com',
    'dispostable.com',
    'divermail.com',
    'dodgeit.com',
    'dodgemail.de',
    'dodgit.com',
    'dodgit.org',
    'dodsi.com',
    'doiea.com',
    'domozmail.com',
    'donemail.ru',
    'dontmail.net',
    'dontreg.com',
    'dontsendmespam.de',
    'dotmsg.com',
    'drdrb.com',
    'drdrb.net',
    'droplar.com',
    'dropmail.me',
    'duam.net',
    'dudmail.com',
    'dump-email.info',
    'dumpandjunk.com',
    'dumpmail.de',
    'dumpyemail.com',
    'duskmail.com',
    'e-mail.com',
    'e-mail.org',
    'e4ward.com',
    'easytrashmail.com',
    'ee1.pl',
    'ee2.pl',
    'eelmail.com',
    'einmalmail.de',
    'einrot.com',
    'einrot.de',
    'eintagsmail.de',
    'email-fake.cf',
    'email-fake.com',
    'email-fake.ga',
    'email-fake.gq',
    'email-fake.ml',
    'email-fake.tk',
    'email60.com',
    'email64.com',
    'emailage.cf',
    'emailage.ga',
    'emailage.gq',
    'emailage.ml',
    'emailage.tk',
    'emaildienst.de',
    'emailgo.de',
    'emailias.com',
    'emailigo.de',
    'emailinfive.com',
    'emaillime.com',
    'emailmiser.com',
    'emailproxsy.com',
    'emails.ga',
    'emailsensei.com',
    'emailspam.cf',
    'emailspam.ga',
    'emailspam.gq',
    'emailspam.ml',
    'emailspam.tk',
    'emailtemporanea.com',
    'emailtemporanea.net',
    'emailtemporar.ro',
    'emailtemporario.com.br',
    'emailthe.net',
    'emailtmp.com',
    'emailto.de',
    'emailwarden.com',
    'emailx.at.hm',
    'emailxfer.com',
    'emailz.cf',
    'emailz.ga',
    'emailz.gq',
    'emailz.ml',
    'emeil.in',
    'emeil.ir',
    'emeraldwebmail.com',
    'emil.com',
    'emkei.cf',
    'emkei.ga',
    'emkei.gq',
    'emkei.ml',
    'emkei.tk',
    'emz.net',
    'enterto.com',
    'ephemail.net',
    'ero-tube.org',
    'etranquil.com',
    'etranquil.net',
    'etranquil.org',
    'evopo.com',
    'example.com',
    'explodemail.com',
    'express.net.ua',
    'eyepaste.com',
    'facebook-email.cf',
    'facebook-email.ga',
    'facebook-email.ml',
    'facebookmail.gq',
    'facebookmail.ml',
    'fake-box.com',
    'fake-mail.cf',
    'fake-mail.ga',
    'fake-mail.ml',
    'fakeinbox.cf',
    'fakeinbox.com',
    'fakeinbox.ga',
    'fakeinbox.ml',
    'fakeinbox.tk',
    'fakeinformation.com',
    'fakemail.fr',
    'fakemailgenerator.com',
    'fakemailz.com',
    'fammix.com',
    'fansworldwide.de',
    'fantasymail.de',
    'fastacura.com',
    'fastchevy.com',
    'fastchrysler.com',
    'fastkawasaki.com',
    'fastmazda.com',
    'fastmitsubishi.com',
    'fastnissan.com',
    'fastsubaru.com',
    'fastsuzuki.com',
    'fasttoyota.com',
    'fastyamaha.com',
    'fatflap.com',
    'fdfdsfds.com',
    'fightallspam.com',
    'fiifke.de',
    'filzmail.com',
    'fivemail.de',
    'fixmail.tk',
    'fizmail.com',
    'fleckens.hu',
    'flurre.com',
    'flurred.com',
    'flurred.ru',
    'flyspam.com',
    'footard.com',
    'forgetmail.com',
    'forward.cat',
    'fr33mail.info',
    'frapmail.com',
    'free-email.cf',
    'free-email.ga',
    'freemails.cf',
    'freemails.ga',
    'freemails.ml',
    'freundin.ru',
    'friendlymail.co.uk',
    'front14.org',
    'fuckingduh.com',
    'fudgerub.com',
    'fux0ringduh.com',
    'fyii.de',
    'garliclife.com',
    'gehensiemirnichtaufdensack.de',
    'gelitik.in',
    'germanmails.biz',
    'get-mail.cf',
    'get-mail.ga',
    'get-mail.ml',
    'get-mail.tk',
    'get1mail.com',
    'get2mail.fr',
    'getairmail.cf',
    'getairmail.com',
    'getairmail.ga',
    'getairmail.gq',
    'getairmail.ml',
    'getairmail.tk',
    'getmails.eu',
    'getonemail.com',
    'getonemail.net',
    'gfcom.com',
    'ghosttexter.de',
    'giantmail.de',
    'girlsundertheinfluence.com',
    'gishpuppy.com',
    'gmailwe.com',
    'gmial.com',
    'goemailgo.com',
    'gorillaswithdirtyarmpits.com',
    'gotmail.com',
    'gotmail.net',
    'gotmail.org',
    'gowikibooks.com',
    'gowikicampus.com',
    'gowikicars.com',
    'gowikifilms.com',
    'gowikigames.com',
    'gowikimusic.com',
    'gowikinetwork.com',
    'gowikitravel.com',
    'gowikitv.com',
    'grandmamail.com',
    'grandmasmail.com',
    'great-host.in',
    'greensloth.com',
    'grr.la',
    'gsrv.co.uk',
    'guerillamail.biz',
    'guerillamail.com',
    'guerillamail.de',
    'guerillamail.net',
    'guerillamail.org',
    'guerillamailblock.com',
    'guerrillamail.biz',
    'guerrillamail.com',
    'guerrillamail.de',
    'guerrillamail.info',
    'guerrillamail.net',
    'guerrillamail.org',
    'guerrillamailblock.com',
    'gustr.com',
    'h8s.org',
    'hacccc.com',
    'haltospam.com',
    'haqed.com',
    'harakirimail.com',
    'hartbot.de',
    'hat-geld.de',
    'hatespam.org',
    'headstrong.de',
    'hellodream.mobi',
    'herp.in',
    'hidemail.de',
    'hideme.be',
    'hidzz.com',
    'hiru-dea.com',
    'hmamail.com',
    'hochsitze.com',
    'hopemail.biz',
    'hot-mail.cf',
    'hot-mail.ga',
    'hot-mail.gq',
    'hot-mail.ml',
    'hot-mail.tk',
    'hotpop.com',
    'hulapla.de',
    'hushmail.com',
    'ieatspam.eu',
    'ieatspam.info',
    'ieh-mail.de',
    'ihateyoualot.info',
    'iheartspam.org',
    'ikbenspamvrij.nl',
    'imails.info',
    'imgof.com',
    'imgv.de',
    'imstations.com',
    'inbax.tk',
    'inbox.si',
    'inboxalias.com',
    'inboxclean.com',
    'inboxclean.org',
    'inboxproxy.com',
    'incognitomail.com',
    'incognitomail.net',
    'incognitomail.org',
    'ineec.net',
    'infocom.zp.ua',
    'inoutmail.de',
    'inoutmail.eu',
    'inoutmail.info',
    'inoutmail.net',
    'insorg-mail.info',
    'instant-mail.de',
    'instantemailaddress.com',
    'instantlyemail.com',
    'ip6.li',
    'ipoo.org',
    'irish2me.com',
    'iwi.net',
    'jetable.com',
    'jetable.fr.nf',
    'jetable.net',
    'jetable.org',
    'jnxjn.com',
    'jourrapide.com',
    'junk1e.com',
    'junkmail.com',
    'junkmail.ga',
    'junkmail.gq',
    'jupimail.com',
    'kasmail.com',
    'kaspop.com',
    'keepmymail.com',
    'killmail.com',
    'killmail.net',
    'kimsdisk.com',
    'kingsq.ga',
    'kiois.com',
    'kir.ch.tc',
    'klassmaster.com',
    'klassmaster.net',
    'klzlk.com',
    'kook.ml',
    'koszmail.pl',
    'kulturbetrieb.info',
    'kurzepost.de',
    'l33r.eu',
    'labetteraverouge.at',
    'lackmail.net',
    'lags.us',
    'laldo.com',
    'landmail.co',
    'lastmail.co',
    'lawlita.com',
    'lazyinbox.com',
    'legitmail.club',
    'letthemeatspam.com',
    'lhsdv.com',
    'libox.fr',
    'lifebyfood.com',
    'link2mail.net',
    'litedrop.com',
    'loadby.us',
    'login-email.cf',
    'login-email.ga',
    'login-email.ml',
    'login-email.tk',
    'lol.ovpn.to',
    'lolfreak.net',
    'lookugly.com',
    'lopl.co.cc',
    'lortemail.dk',
    'losbanosforeclosures.com',
    'lovemeleaveme.com',
    'lr78.com',
    'lroid.com',
    'lukop.dk',
    'm21.cc',
    'm4ilweb.info',
    'maboard.com',
    'mail-filter.com',
    'mail-temporaire.fr',
    'mail.by',
    'mail.mezimages.net',
    'mail.zp.ua',
    'mail114.net',
    'mail1a.de',
    'mail21.cc',
    'mail2rss.org',
    'mail333.com',
    'mail4trash.com',
    'mailbidon.com',
    'mailbiz.biz',
    'mailblocks.com',
    'mailblog.biz',
    'mailbucket.org',
    'mailcat.biz',
    'mailcatch.com',
    'mailde.de',
    'mailde.info',
    'maildrop.cc',
    'maildrop.cf',
    'maildrop.ga',
    'maildrop.gq',
    'maildrop.ml',
    'maildu.de',
    'maildx.com',
    'maileater.com',
    'mailed.ro',
    'maileimer.de',
    'mailexpire.com',
    'mailfa.tk',
    'mailforspam.com',
    'mailfree.ga',
    'mailfree.gq',
    'mailfree.ml',
    'mailfreeonline.com',
    'mailfs.com',
    'mailguard.me',
    'mailhazard.com',
    'mailhazard.us',
    'mailhz.me',
    'mailimate.com',
    'mailin8r.com',
    'mailinater.com',
    'mailinator.com',
    'mailinator.gq',
    'mailinator.net',
    'mailinator.org',
    'mailinator.us',
    'mailinator2.com',
    'mailinator2.net',
    'mailincubator.com',
    'mailismagic.com',
    'mailjunk.cf',
    'mailjunk.ga',
    'mailjunk.gq',
    'mailjunk.ml',
    'mailjunk.tk',
    'mailmate.com',
    'mailme.gq',
    'mailme.ir',
    'mailme.lv',
    'mailme24.com',
    'mailmetrash.com',
    'mailmoat.com',
    'mailms.com',
    'mailnator.com',
    'mailnesia.com',
    'mailnull.com',
    'mailorg.org',
    'mailpick.biz',
    'mailproxsy.com',
    'mailquack.com',
    'mailrock.biz',
    'mailscrap.com',
    'mailshell.com',
    'mailsiphon.com',
    'mailslapping.com',
    'mailslite.com',
    'mailspeed.ru',
    'mailtemp.info',
    'mailtome.de',
    'mailtothis.com',
    'mailtrash.net',
    'mailtv.net',
    'mailtv.tv',
    'mailzilla.com',
    'mailzilla.org',
    'mailzilla.orgmbx.cc',
    'makemetheking.com',
    'mallinator.com',
    'manifestgenerator.com',
    'manybrain.com',
    'mbx.cc',
    'mciek.com',
    'mega.zik.dj',
    'meinspamschutz.de',
    'meltmail.com',
    'messagebeamer.de',
    'mezimages.net',
    'mfsa.ru',
    'mierdamail.com',
    'migmail.pl',
    'migumail.com',
    'mindless.com',
    'ministry-of-silly-walks.de',
    'mintemail.com',
    'misterpinball.de',
    'mjukglass.nu',
    'moakt.com',
    'mobi.web.id',
    'mobileninja.co.uk',
    'moburl.com',
    'mohmal.com',
    'moncourrier.fr.nf',
    'monemail.fr.nf',
    'monmail.fr.nf',
    'monumentmail.com',
    'moyencuen.buzz',
    'msa.minsmail.com',
    'mt2009.com',
    'mt2014.com',
    'mt2015.com',
    'mx0.wwwnew.eu',
    'my10minutemail.com',
    'myalias.pw',
    'mycard.net.ua',
    'mycleaninbox.net',
    'myemailboxy.com',
    'mymail-in.net',
    'mymailoasis.com',
    'mynetstore.de',
    'mypacks.net',
    'mypartyclip.de',
    'myphantomemail.com',
    'myrambler.ru',
    'mysamp.de',
    'myspaceinc.com',
    'myspaceinc.net',
    'myspaceinc.org',
    'myspacepimpedup.com',
    'myspamless.com',
    'mytemp.email',
    'mytempemail.com',
    'mytempmail.com',
    'mytrashmail.com',
    'nabuma.com',
    'neomailbox.com',
    'nepwk.com',
    'nervmich.net',
    'nervtmich.net',
    'netmails.com',
    'netmails.net',
    'netzidiot.de',
    'neverbox.com',
    'nice-4u.com',
    'nincsmail.com',
    'nincsmail.hu',
    'nmail.cf',
    'nnh.com',
    'no-spam.ws',
    'noblepioneer.com',
    'nobulk.com',
    'noclickemail.com',
    'nogmailspam.info',
    'nomail.pw',
    'nomail.xl.cx',
    'nomail2me.com',
    'nomorespamemails.com',
    'nonspam.eu',
    'nonspammer.de',
    'noref.in',
    'nospam.ze.tc',
    'nospam4.us',
    'nospamfor.us',
    'nospammail.net',
    'nospamthanks.info',
    'notmailinator.com',
    'notsharingmy.info',
    'notvn.com',
    'nowhere.org',
    'nowmymail.com',
    'nurfuerspam.de',
    'nwldx.com',
    'objectmail.com',
    'obobbo.com',
    'odaymail.com',
    'odnorazovoe.ru',
    'one-time.email',
    'oneoffemail.com',
    'oneoffmail.com',
    'onewaymail.com',
    'onlatedotcom.info',
    'online.ms',
    'oopi.org',
    'opayq.com',
    'opentrash.com',
    'ordinaryamerican.net',
    'otherinbox.com',
    'ourklips.com',
    'outlawspam.com',
    'ovpn.to',
    'owlpic.com',
    'pancakemail.com',
    'paplease.com',
    'pepbot.com',
    'pfui.ru',
    'pimpedupmyspace.com',
    'pjjkp.com',
    'plexolan.de',
    'poczta.onet.pl',
    'politikerclub.de',
    'poofy.org',
    'pookmail.com',
    'pop3.xyz',
    'postalmail.biz',
    'privacy.net',
    'privatdemail.net',
    'privy-mail.com',
    'privymail.de',
    'proxymail.eu',
    'prtnx.com',
    'prtz.eu',
    'pubmail.io',
    'punkass.com',
    'putthisinyourspamdatabase.com',
    'pwrby.com',
    'q314.net',
    'qisdo.com',
    'qisoa.com',
    'qoika.com',
    'qq.com',
    'quickinbox.com',
    'quickmail.nl',
    'rambler.ru',
    'rainmail.biz',
    'rcpt.at',
    're-gister.com',
    'reallymymail.com',
    'realtyalerts.ca',
    'recode.me',
    'reconmail.com',
    'recursor.net',
    'recyclemail.dk',
    'regbypass.com',
    'regbypass.comsafe-mail.net',
    'rejectmail.com',
    'reliable-mail.com',
    'remail.cf',
    'remail.ga',
    'renraku.in',
    'rhyta.com',
    'rklips.com',
    'rmqkr.net',
    'royal.net',
    'rppkn.com',
    'rtrtr.com',
    's0ny.net',
    'safe-mail.net',
    'safersignup.de',
    'safetymail.info',
    'safetypost.de',
    'sandelf.de',
    'sayawaka-dea.info',
    'saynotospams.com',
    'scatmail.com',
    'sciencejrq.com',
    'schafmail.de',
    'schrott-email.de',
    'secretemail.de',
    'secure-mail.biz',
    'secure-mail.cc',
    'selfdestructingmail.com',
    'selfdestructingmail.org',
    'sendspamhere.com',
    'senseless-entertainment.com',
    'services391.com',
    'sharedmailbox.org',
    'sharklasers.com',
    'shieldedmail.com',
    'shieldemail.com',
    'shiftmail.com',
    'shitmail.me',
    'shitmail.org',
    'shitware.nl',
    'shmeriously.com',
    'shortmail.net',
    'showslow.de',
    'sibmail.com',
    'sinnlos-mail.de',
    'siteposter.net',
    'skeefmail.com',
    'slapsfromlastnight.com',
    'slaskpost.se',
    'slipry.net',
    'slopsbox.com',
    'slowslow.de',
    'slushmail.com',
    'smashmail.de',
    'smellfear.com',
    'smellrear.com',
    'smoug.net',
    'snakemail.com',
    'sneakemail.com',
    'sneakmail.de',
    'snkmail.com',
    'sofimail.com',
    'sofort-mail.de',
    'softpls.asia',
    'sogetthis.com',
    'soisz.com',
    'solvemail.info',
    'soodonims.com',
    'spam.la',
    'spam.su',
    'spam4.me',
    'spamail.de',
    'spamarrest.com',
    'spamavert.com',
    'spambob.com',
    'spambob.net',
    'spambob.org',
    'spambog.com',
    'spambog.de',
    'spambog.net',
    'spambog.ru',
    'spambooger.com',
    'spambox.info',
    'spambox.irishspringrealty.com',
    'spambox.us',
    'spambpg.com',
    'spamcannon.com',
    'spamcannon.net',
    'spamcero.com',
    'spamcon.org',
    'spamcorptastic.com',
    'spamcowboy.com',
    'spamcowboy.net',
    'spamcowboy.org',
    'spamday.com',
    'spamex.com',
    'spamfighter.cf',
    'spamfighter.ga',
    'spamfighter.gq',
    'spamfighter.ml',
    'spamfighter.tk',
    'spamfree.eu',
    'spamfree24.com',
    'spamfree24.de',
    'spamfree24.eu',
    'spamfree24.info',
    'spamfree24.net',
    'spamfree24.org',
    'spamgoes.in',
    'spamgourmet.com',
    'spamgourmet.net',
    'spamgourmet.org',
    'spamherelots.com',
    'spamhereplease.com',
    'spamhole.com',
    'spamify.com',
    'spaminator.de',
    'spamkill.info',
    'spaml.com',
    'spaml.de',
    'spammotel.com',
    'spamobox.com',
    'spamoff.de',
    'spamsalad.in',
    'spamslicer.com',
    'spamsphere.com',
    'spamspot.com',
    'spamstack.net',
    'spamthis.co.uk',
    'spamthisplease.com',
    'spamtrail.com',
    'spamtroll.net',
    'speed.1s.fr',
    'spikio.com',
    'spoofmail.de',
    'spybox.de',
    'squizzy.de',
    'srcitation.com',
    'ssoia.com',
    'startkeys.com',
    'stexsy.com',
    'stinkefinger.net',
    'stop-my-spam.cf',
    'stop-my-spam.com',
    'stop-my-spam.ga',
    'stop-my-spam.ml',
    'stop-my-spam.tk',
    'streetwisemail.com',
    'stuffmail.de',
    'super-auswahl.de',
    'supergreatmail.com',
    'supermailer.jp',
    'superrito.com',
    'superstachel.de',
    'suremail.info',
    'sute.jp',
    'svk.jp',
    'sweetxxx.de',
    'tafmail.com',
    'tagyourself.com',
    'talkinator.com',
    'tapchicuoihoi.com',
    'teewars.org',
    'teleworm.com',
    'teleworm.us',
    'temp-mail.com',
    'temp-mail.net',
    'temp-mail.org',
    'temp-mail.ru',
    'temp15qm.com',
    'tempail.com',
    'tempalias.com',
    'tempe-mail.com',
    'tempemail.biz',
    'tempemail.co.za',
    'tempemail.com',
    'tempemail.net',
    'tempemail.org',
    'tempinbox.co.uk',
    'tempinbox.com',
    'tempmail.de',
    'tempmail.eu',
    'tempmail.it',
    'tempmail2.com',
    'tempmaildemo.com',
    'tempmailer.com',
    'tempmailer.de',
    'tempomail.fr',
    'temporarily.de',
    'temporarioemail.com.br',
    'temporaryemail.net',
    'temporaryemail.us',
    'temporaryforwarding.com',
    'temporaryinbox.com',
    'temporarymailaddress.com',
    'tempsky.com',
    'tempthe.net',
    'tempymail.com',
    'test.com',
    'thanksnospam.info',
    'thankyou2010.com',
    'thc.st',
    'thecloudindex.com',
    'thisisnotmyrealemail.com',
    'thismail.net',
    'thismail.ru',
    'throam.com',
    'throwam.com',
    'throwawayemailaddress.com',
    'throwawaymail.com',
    'tilien.com',
    'tittbit.in',
    'tizi.com',
    'tmail.ws',
    'tmailinator.com',
    'tmpeml.info',
    'toiea.com',
    'tokenmail.de',
    'toomail.biz',
    'topranklist.de',
    'tormail.net',
    'tormail.org',
    'tradermail.info',
    'trash-amil.com',
    'trash-mail.at',
    'trash-mail.cf',
    'trash-mail.com',
    'trash-mail.de',
    'trash-mail.ga',
    'trash-mail.gq',
    'trash-mail.ml',
    'trash-mail.tk',
    'trash-me.com',
    'trash2009.com',
    'trash2010.com',
    'trash2011.com',
    'trashdevil.com',
    'trashdevil.de',
    'trashemail.de',
    'trashmail.at',
    'trashmail.com',
    'trashmail.de',
    'trashmail.me',
    'trashmail.net',
    'trashmail.org',
    'trashmail.ws',
    'trashmailer.com',
    'trashymail.com',
    'trashymail.net',
    'trayna.com',
    'trbvm.com',
    'trialmail.de',
    'trickmail.net',
    'trillianpro.com',
    'tryalert.com',
    'turual.com',
    'twinmail.de',
    'twoweirdtricks.com',
    'tyldd.com',
    'ubismail.net',
    'uggsrock.com',
    'umail.net',
    'unlimit.com',
    'unmail.ru',
    'upliftnow.com',
    'uplipht.com',
    'uroid.com',
    'us.af',
    'valemail.net',
    'venompen.com',
    'vermutlich.net',
    'veryrealemail.com',
    'vidchart.com',
    'viditag.com',
    'viewcastmedia.com',
    'viewcastmedia.net',
    'viewcastmedia.org',
    'viralplays.com',
    'vmail.me',
    'voidbay.com',
    'vomoto.com',
    'vpn.st',
    'vsimcard.com',
    'vubby.com',
    'w3internet.co.uk',
    'walala.org',
    'walkmail.net',
    'watchever.biz',
    'webemail.me',
    'webm4il.info',
    'webuser.in',
    'wee.my',
    'weg-werf-email.de',
    'wegwerf-email-addressen.de',
    'wegwerf-email.at',
    'wegwerf-emails.de',
    'wegwerfadresse.de',
    'wegwerfemail.com',
    'wegwerfemail.de',
    'wegwerfmail.de',
    'wegwerfmail.info',
    'wegwerfmail.net',
    'wegwerfmail.org',
    'wem.com',
    'wetrainbayarea.com',
    'wetrainbayarea.org',
    'wifimaple.com',
    'wh4f.org',
    'whatiaas.com',
    'whatpaas.com',
    'whatsaas.com',
    'whopy.com',
    'whyspam.me',
    'wickmail.net',
    'wilemail.com',
    'willhackforfood.biz',
    'willselfdestruct.com',
    'winemaven.info',
    'wmail.cf',
    'writeme.com',
    'wronghead.com',
    'wuzup.net',
    'wuzupmail.net',
    'wwwnew.eu',
    'wzukltd.com',
    'xagloo.com',
    'xakw1.com',
    'xemaps.com',
    'xents.com',
    'xmaily.com',
    'xoxy.net',
    'xww.ro',
    'xyzfree.net',
    'yapped.net',
    'yep.it',
    'yogamaven.com',
    'yomail.info',
    'yopmail.com',
    'yopmail.fr',
    'yopmail.gq',
    'yopmail.net',
    'yopmail.org',
    'yoru-dea.com',
    'you-spam.com',
    'youmail.ga',
    'yourdomain.com',
    'ypmail.webarnak.fr.eu.org',
    'yuurok.com',
    'yyhmail.com',
    'z1p.biz',
    'za.com',
    'zebins.com',
    'zebins.eu',
    'zehnminuten.de',
    'zehnminutenmail.de',
    'zetmail.com',
    'zippymail.info',
    'zoaxe.com',
    'zoemail.com',
    'zoemail.net',
    'zoemail.org',
    'zomg.info',
    'zxcv.com',
    'zxcvbnm.com',
    'zzz.com',
]

# reCAPTCHA API
# NOTE: Using the recaptcha.net domain h/t https://github.com/google/recaptcha/issues/87#issuecomment-368252094
RECAPTCHA_SITE_KEY = None
RECAPTCHA_SECRET_KEY = None
RECAPTCHA_VERIFY_URL = 'https://recaptcha.net/recaptcha/api/siteverify'

# akismet spam check
AKISMET_APIKEY = None
AKISMET_ENABLED = False

# OOPSpam options
OOPSPAM_APIKEY = None
OOPSPAM_SPAM_LEVEL = 3  # The minimum level (out of 6) that is flagged as spam.
OOPSPAM_CHECK_IP = True  # Whether OOPSpam checks IP addresses. When testing locally, turn this off
OOPSPAM_ENABLED = False

# spam options
SPAM_SERVICES_ENABLED = False
SPAM_CHECK_PUBLIC_ONLY = True
SPAM_ACCOUNT_SUSPENSION_ENABLED = False
SPAM_ACCOUNT_SUSPENSION_THRESHOLD = timedelta(hours=24)
SPAM_FLAGGED_MAKE_NODE_PRIVATE = False
SPAM_FLAGGED_REMOVE_FROM_SEARCH = False
SPAM_AUTOBAN_IP_BLOCK = True
SPAM_THROTTLE_AUTOBAN = True
SPAM_CREATION_THROTTLE_LIMIT = 5

SHARE_API_TOKEN = None

# refresh campaign every 5 minutes
CAMPAIGN_REFRESH_THRESHOLD = 5 * 60  # 5 minutes in seconds


AWS_ACCESS_KEY_ID = None
AWS_SECRET_ACCESS_KEY = None

# sitemap default settings
SITEMAP_TO_S3 = False
SITEMAP_AWS_BUCKET = None
SITEMAP_URL_MAX = 25000
SITEMAP_INDEX_MAX = 50000
SITEMAP_STATIC_URLS = [
    OrderedDict([('loc', ''), ('changefreq', 'yearly'), ('priority', '0.5')]),
    OrderedDict([('loc', 'preprints'), ('changefreq', 'yearly'), ('priority', '0.5')]),
    OrderedDict([('loc', 'prereg'), ('changefreq', 'yearly'), ('priority', '0.5')]),
    OrderedDict([('loc', 'meetings'), ('changefreq', 'yearly'), ('priority', '0.5')]),
    OrderedDict([('loc', 'registries'), ('changefreq', 'yearly'), ('priority', '0.5')]),
    OrderedDict([('loc', 'reviews'), ('changefreq', 'yearly'), ('priority', '0.5')]),
    OrderedDict([('loc', 'explore/activity'), ('changefreq', 'weekly'), ('priority', '0.5')]),
    OrderedDict([('loc', 'support'), ('changefreq', 'yearly'), ('priority', '0.5')]),
    OrderedDict([('loc', 'faq'), ('changefreq', 'yearly'), ('priority', '0.5')]),

]

SITEMAP_USER_CONFIG = OrderedDict([('loc', ''), ('changefreq', 'yearly'), ('priority', '0.5')])
SITEMAP_NODE_CONFIG = OrderedDict([('loc', ''), ('lastmod', ''), ('changefreq', 'monthly'), ('priority', '0.5')])
SITEMAP_PREPRINT_CONFIG = OrderedDict([('loc', ''), ('lastmod', ''), ('changefreq', 'yearly'), ('priority', '0.5')])
SITEMAP_PREPRINT_FILE_CONFIG = OrderedDict([('loc', ''), ('lastmod', ''), ('changefreq', 'yearly'), ('priority', '0.5')])

# For preventing indexing of QA nodes by Elastic and SHARE
DO_NOT_INDEX_LIST = {
    'tags': ['qatest', 'qa test'],
    'titles': ['Bulk stress 201', 'Bulk stress 202', 'OSF API Registration test'],
}

CUSTOM_CITATIONS = {
    'bluebook-law-review': 'bluebook',
    'bluebook2': 'bluebook',
    'bluebook-inline': 'bluebook'
}

#Email templates logo
OSF_LOGO = 'osf_logo'
OSF_PREPRINTS_LOGO = 'osf_preprints'
OSF_MEETINGS_LOGO = 'osf_meetings'
OSF_PREREG_LOGO = 'osf_prereg'
OSF_REGISTRIES_LOGO = 'osf_registries'
OSF_LOGO_LIST = [OSF_LOGO, OSF_PREPRINTS_LOGO, OSF_MEETINGS_LOGO, OSF_PREREG_LOGO, OSF_REGISTRIES_LOGO]

FOOTER_LINKS = {
    'terms': 'https://github.com/CenterForOpenScience/centerforopenscience.org/blob/master/TERMS_OF_USE.md',
    'privacyPolicy': 'https://github.com/CenterForOpenScience/centerforopenscience.org/blob/master/PRIVACY_POLICY.md',
    'cookies': 'https://github.com/CenterForOpenScience/centerforopenscience.org/blob/master/PRIVACY_POLICY.md#f-cookies',
    'cos': 'https://cos.io',
    'statusPage': 'https://status.cos.io/',
    'apiDocs': 'https://developer.osf.io/',
    'topGuidelines': 'http://cos.io/top/',
    'rpp': 'https://osf.io/ezcuj/wiki/home/',
    'rpcb': 'https://osf.io/e81xl/wiki/home/',
    'twitter': 'http://twitter.com/OSFramework',
    'facebook': 'https://www.facebook.com/CenterForOpenScience/',
    'googleGroup': 'https://groups.google.com/forum/#!forum/openscienceframework',
    'github': 'https://www.github.com/centerforopenscience',
}

CHRONOS_USE_FAKE_FILE = False
CHRONOS_FAKE_FILE_URL = ''
CHRONOS_USERNAME = os_env.get('CHRONOS_USERNAME', '')
CHRONOS_PASSWORD = os_env.get('CHRONOS_PASSWORD', '')
CHRONOS_API_KEY = os_env.get('CHRONOS_API_KEY', '')
CHRONOS_HOST = os_env.get('CHRONOS_HOST', 'https://sandbox.api.chronos-oa.com')
VERIFY_CHRONOS_SSL_CERT = not DEV_MODE
# Maximum minutes we allow ChronosSubmission status to be stale (only update when user is requesting it)
CHRONOS_SUBMISSION_UPDATE_TIME = timedelta(minutes=5)

DS_METRICS_OSF_TOKEN = None
DS_METRICS_BASE_FOLDER = None
REG_METRICS_OSF_TOKEN = None
REG_METRICS_BASE_FOLDER = None
PLOS_METRICS_BASE_FOLDER = None
PLOS_METRICS_INITIAL_FILE_DOWNLOAD_URL = None
PLOS_METRICS_OSF_TOKEN = None

STORAGE_WARNING_THRESHOLD = .9  # percent of maximum storage used before users get a warning message
STORAGE_LIMIT_PUBLIC = 50
STORAGE_LIMIT_PRIVATE = 5

GBs = 10 ** 9


#  Needs to be here so the enum can be used in the admin template
def forDjango(cls):
    cls.do_not_call_in_templates = True
    return cls

@forDjango
@enum.unique
class StorageLimits(enum.IntEnum):
    """
    Values here are in GBs
    """
    NOT_CALCULATED = 0
    DEFAULT = 1
    APPROACHING_PRIVATE = 2
    OVER_PRIVATE = 3
    APPROACHING_PUBLIC = 4
    OVER_PUBLIC = 5


    @classmethod
    def from_node_usage(cls,  usage_bytes, private_limit=None, public_limit=None):
        """ This should indicate if a node is at or over a certain storage threshold indicating a status."""

        public_limit = public_limit or STORAGE_LIMIT_PUBLIC
        private_limit = private_limit or STORAGE_LIMIT_PRIVATE

        if usage_bytes is None:
            return cls.NOT_CALCULATED
        if usage_bytes >= float(public_limit) * GBs:
            return cls.OVER_PUBLIC
        elif usage_bytes >= float(public_limit) * STORAGE_WARNING_THRESHOLD * GBs:
            return cls.APPROACHING_PUBLIC
        elif usage_bytes >= float(private_limit) * GBs:
            return cls.OVER_PRIVATE
        elif usage_bytes >= float(private_limit) * STORAGE_WARNING_THRESHOLD * GBs:
            return cls.APPROACHING_PRIVATE
        else:
            return cls.DEFAULT

STORAGE_USAGE_CACHE_TIMEOUT = 3600 * 24  # seconds in hour times hour (one day)
IA_ARCHIVE_ENABLED = True
OSF_PIGEON_URL = os.environ.get('OSF_PIGEON_URL', None)
ID_VERSION = 'staging_v2'
IA_ROOT_COLLECTION = 'cos-dev-sandbox'
PIGEON_CALLBACK_BEARER_TOKEN = os.getenv('PIGEON_CALLBACK_BEARER_TOKEN')

PRODUCT_OWNER_EMAIL_ADDRESS = {}

CAS_LOG_LEVEL = 3  # ERROR

PREPRINT_METRICS_START_DATE = datetime.datetime(2019, 1, 1)

WAFFLE_VALUES_YAML = 'osf/features.yaml'<|MERGE_RESOLUTION|>--- conflicted
+++ resolved
@@ -529,12 +529,8 @@
         'osf.management.commands.cumulative_plos_metrics',
         'api.providers.tasks',
         'osf.management.commands.daily_reporters_go',
-<<<<<<< HEAD
-        'osf.management.commands.monthly_reporters_go',
-=======
         'osf.management.commands.daily_reporters_go',
         'osf.external.spam.tasks',
->>>>>>> ad4dbee5
     )
 
     # Modules that need metrics and release requirements
