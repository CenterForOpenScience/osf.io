--- conflicted
+++ resolved
@@ -1982,12 +1982,8 @@
     @classmethod
     def from_node_usage(cls,  usage_bytes, private_limit=None, public_limit=None):
         """ This should indicate if a node is at or over a certain storage threshold indicating a status."""
-<<<<<<< HEAD
         GBs = 10 ** 9
         usage_bytes = usage_bytes or 0
-=======
-        GBs = 1024 ** 3.0
->>>>>>> a457ff2b
         public_limit = public_limit or STORAGE_LIMIT_PUBLIC
         private_limit = private_limit or STORAGE_LIMIT_PRIVATE
 
@@ -2001,8 +1997,5 @@
             return cls.APPROACHING_PRIVATE
         else:
             return cls.DEFAULT
-<<<<<<< HEAD
-=======
-
-STORAGE_USAGE_CACHE_TIMEOUT = 3600 * 24  # seconds in hour times hour (one day)
->>>>>>> a457ff2b
+
+STORAGE_USAGE_CACHE_TIMEOUT = 3600 * 24  # seconds in hour times hour (one day)