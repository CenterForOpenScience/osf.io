"""
Base settings file, common to all environments.
These settings can be overridden in local.py.
"""

import datetime
import os
import json
import hashlib
import logging
from datetime import timedelta
from collections import OrderedDict
import enum

from celery.schedules import crontab

os_env = os.environ


def parent_dir(path):
    '''Return the parent of a directory.'''
    return os.path.abspath(os.path.join(path, os.pardir))

HERE = os.path.dirname(os.path.abspath(__file__))
BASE_PATH = parent_dir(HERE)  # website/ directory
APP_PATH = parent_dir(BASE_PATH)
ADDON_PATH = os.path.join(APP_PATH, 'addons')
STATIC_FOLDER = os.path.join(BASE_PATH, 'static')
STATIC_URL_PATH = '/static'
ASSET_HASH_PATH = os.path.join(APP_PATH, 'webpack-assets.json')
POLICY_PATH = os.path.join(APP_PATH, 'COS_POLICIES')
PRIVACY_POLICY_PATH = os.path.join(POLICY_PATH, 'PRIVACY_POLICY.md')
TERMS_POLICY_PATH = os.path.join(POLICY_PATH, 'TERMS_OF_USE.md')
ROOT = os.path.join(BASE_PATH, '..')
BCRYPT_LOG_ROUNDS = 12
LOG_LEVEL = logging.INFO
TEST_ENV = False

with open(os.path.join(APP_PATH, 'package.json')) as fobj:
    VERSION = json.load(fobj)['version']

# Expiration time for verification key
EXPIRATION_TIME_DICT = {
    'password': 10,    # 10 minutes for forgot and reset password
    'password_admin': 12* 60, # 12 hours in minutes for reset password sent from admin
    'confirm': 24 * 60,     # 24 hours in minutes for confirm account and email
    'claim': 30 * 24 * 60   # 30 days in minutes for claim contributor-ship
}

CITATION_STYLES_PATH = os.path.join(BASE_PATH, 'static', 'vendor', 'bower_components', 'styles')

# Minimum seconds between forgot password email attempts
SEND_EMAIL_THROTTLE = 30

# Minimum seconds between attempts to change password
CHANGE_PASSWORD_THROTTLE = 30

# Number of incorrect password attempts allowed before throttling.
INCORRECT_PASSWORD_ATTEMPTS_ALLOWED = 3

# Seconds that must elapse before updating a user's date_last_login field
DATE_LAST_LOGIN_THROTTLE = 60
DATE_LAST_LOGIN_THROTTLE_DELTA = datetime.timedelta(seconds=DATE_LAST_LOGIN_THROTTLE)

# Seconds that must elapse before change password attempts are reset(currently 1 hour)
TIME_RESET_CHANGE_PASSWORD_ATTEMPTS = 3600

# Hours before pending embargo/retraction/registration automatically becomes active
RETRACTION_PENDING_TIME = datetime.timedelta(days=2)
EMBARGO_PENDING_TIME = datetime.timedelta(days=2)
EMBARGO_TERMINATION_PENDING_TIME = datetime.timedelta(days=2)
REGISTRATION_APPROVAL_TIME = datetime.timedelta(days=2)
REGISTRATION_UPDATE_APPROVAL_TIME = datetime.timedelta(days=2)
# Date range for embargo periods
EMBARGO_END_DATE_MIN = datetime.timedelta(days=2)
EMBARGO_END_DATE_MAX = datetime.timedelta(days=1460)  # Four years

# Question titles to be reomved for anonymized VOL
ANONYMIZED_TITLES = ['Authors']

LOAD_BALANCER = False

# May set these to True in local.py for development
DEV_MODE = False
DEBUG_MODE = False
SECURE_MODE = not DEBUG_MODE  # Set secure cookie

PROTOCOL = 'https://' if SECURE_MODE else 'http://'
DOMAIN = PROTOCOL + 'localhost:5000/'
INTERNAL_DOMAIN = DOMAIN
API_DOMAIN = PROTOCOL + 'localhost:8000/'
RESET_PASSWORD_URL = PROTOCOL + 'localhost:5000/resetpassword/' # TODO set angular reset password url

PREPRINT_PROVIDER_DOMAINS = {
    'enabled': False,
    'prefix': PROTOCOL,
    'suffix': '/'
}
# External Ember App Local Development
USE_EXTERNAL_EMBER = False
PROXY_EMBER_APPS = False
# http://docs.python-requests.org/en/master/user/advanced/#timeouts
EXTERNAL_EMBER_SERVER_TIMEOUT = 3.05
EXTERNAL_EMBER_APPS = {}

LOG_PATH = os.path.join(APP_PATH, 'logs')
TEMPLATES_PATH = os.path.join(BASE_PATH, 'templates')

# User management & registration
CONFIRM_REGISTRATIONS_BY_EMAIL = True
ALLOW_LOGIN = True

SEARCH_ENGINE = 'elastic'  # Can be 'elastic', or None
ELASTIC_URI = '127.0.0.1:9200'
ELASTIC6_URI = os.environ.get('ELASTIC6_URI', '127.0.0.1:9201')
ELASTIC_TIMEOUT = 10
ELASTIC_INDEX = 'website'
ELASTIC_KWARGS = {
    # 'use_ssl': False,
    # 'verify_certs': True,
    # 'ca_certs': None,
    # 'client_cert': None,
    # 'client_key': None
}

# Sessions
COOKIE_NAME = 'osf'
# TODO: Override OSF_COOKIE_DOMAIN in local.py in production
OSF_COOKIE_DOMAIN = None
# server-side verification timeout
OSF_SESSION_TIMEOUT = 30 * 24 * 60 * 60  # 30 days in seconds
# TODO: Override SECRET_KEY in local.py in production
SECRET_KEY = 'CHANGEME'
SESSION_COOKIE_SECURE = SECURE_MODE
SESSION_COOKIE_SAMESITE = 'None'
SESSION_COOKIE_HTTPONLY = True

# local path to private key and cert for local development using https, overwrite in local.py
OSF_SERVER_KEY = None
OSF_SERVER_CERT = None

# External services
USE_CDN_FOR_CLIENT_LIBS = True

FROM_EMAIL = 'openscienceframework-noreply@osf.io'
# support email
OSF_SUPPORT_EMAIL = 'support@osf.io'
# contact email
OSF_CONTACT_EMAIL = 'contact@osf.io'

# prereg email
PREREG_EMAIL = 'prereg@cos.io'

# Default settings for fake email address generation
FAKE_EMAIL_NAME = 'freddiemercury'
FAKE_EMAIL_DOMAIN = 'cos.io'

# SMTP Settings
MAIL_SERVER = 'smtp.sendgrid.net'
MAIL_PORT = 1025

MAIL_USERNAME = 'osf-smtp'
MAIL_PASSWORD = ''  # Set this in local.py

MAILHOG_HOST = 'mailhog'
MAILHOG_PORT = 1025
MAILHOG_API_HOST = 'http://mailhog:8025'

# OR, if using Sendgrid's API
# WARNING: If `SENDGRID_WHITELIST_MODE` is True,
SENDGRID_API_KEY = None

# Mailchimp
MAILCHIMP_API_KEY = None
MAILCHIMP_WEBHOOK_SECRET_KEY = 'CHANGEME'  # OSF secret key to ensure webhook is secure
ENABLE_EMAIL_SUBSCRIPTIONS = True
MAILCHIMP_GENERAL_LIST = 'Open Science Framework General'
MAILCHIMP_LIST_MAP = {
    MAILCHIMP_GENERAL_LIST: '123',
}
NOTIFICATION_TYPES_YAML = 'notifications.yaml'

#Triggered emails
OSF_HELP_LIST = 'Open Science Framework Help'
PREREG_AGE_LIMIT = timedelta(weeks=12)
PREREG_WAIT_TIME = timedelta(weeks=2)
WAIT_BETWEEN_MAILS = timedelta(days=7)
NO_ADDON_WAIT_TIME = timedelta(weeks=8)
NO_LOGIN_WAIT_TIME = timedelta(weeks=4)
WELCOME_OSF4M_WAIT_TIME = timedelta(weeks=2)
NO_LOGIN_OSF4M_WAIT_TIME = timedelta(weeks=6)
NEW_PUBLIC_PROJECT_WAIT_TIME = timedelta(hours=24)
WELCOME_OSF4M_WAIT_TIME_GRACE = timedelta(days=12)

# TODO: Override in local.py
MAILGUN_API_KEY = None

# Use Celery for file rendering
USE_CELERY = True

# Trashed File Retention
PURGE_DELTA = timedelta(days=30)

# TODO: Override in local.py in production
DB_HOST = 'localhost'
DB_PORT = os_env.get('OSF_DB_PORT', 27017)

# TODO: Configuration should not change between deploys - this should be dynamic.
COOKIE_DOMAIN = '.openscienceframework.org'  # Beaker

# TODO: Combine Python and JavaScript config
# If you change COMMENT_MAXLENGTH, make sure you create a corresponding migration.
COMMENT_MAXLENGTH = 1000

# Profile image options
PROFILE_IMAGE_LARGE = 70
PROFILE_IMAGE_MEDIUM = 40
# Currently (8/21/2017) only gravatar supported.
PROFILE_IMAGE_PROVIDER = 'gravatar'

# Conference options
CONFERENCE_MIN_COUNT = 5

WIKI_WHITELIST = {
    'tags': {
        'a', 'abbr', 'acronym', 'b', 'bdo', 'big', 'blockquote', 'br',
        'center', 'cite', 'code',
        'dd', 'del', 'dfn', 'div', 'dl', 'dt', 'em', 'embed', 'font',
        'h1', 'h2', 'h3', 'h4', 'h5', 'h6', 'hr', 'i', 'img', 'ins',
        'kbd', 'li', 'object', 'ol', 'param', 'pre', 'p', 'q',
        's', 'samp', 'small', 'span', 'strike', 'strong', 'sub', 'sup',
        'table', 'tbody', 'td', 'th', 'thead', 'tr', 'tt', 'ul', 'u',
        'var', 'wbr',
    },
    'attributes': [
        'align', 'alt', 'border', 'cite', 'class', 'dir',
        'height', 'href', 'id', 'src', 'style', 'title', 'type', 'width',
        'face', 'size',  # font tags
        'salign', 'align', 'wmode', 'target',
    ],
    # Styles currently used in Reproducibility Project wiki pages
    'styles': {
        'top', 'left', 'width', 'height', 'position',
        'background', 'font-size', 'text-align', 'z-index',
        'list-style',
    },
}

# Maps category identifier => Human-readable representation for use in
# titles, menus, etc.
# Use an OrderedDict so that menu items show in the correct order
NODE_CATEGORY_MAP = OrderedDict([
    ('analysis', 'Analysis'),
    ('communication', 'Communication'),
    ('data', 'Data'),
    ('hypothesis', 'Hypothesis'),
    ('instrumentation', 'Instrumentation'),
    ('methods and measures', 'Methods and Measures'),
    ('procedure', 'Procedure'),
    ('project', 'Project'),
    ('software', 'Software'),
    ('other', 'Other'),
    ('', 'Uncategorized')
])

# Add-ons
# Load addons from addons.json
with open(os.path.join(ROOT, 'addons.json')) as fp:
    addon_settings = json.load(fp)
    ADDONS_REQUESTED = addon_settings['addons']
    ADDONS_ARCHIVABLE = addon_settings['addons_archivable']
    ADDONS_COMMENTABLE = addon_settings['addons_commentable']
    ADDONS_BASED_ON_IDS = addon_settings['addons_based_on_ids']
    ADDONS_DEFAULT = addon_settings['addons_default']
    ADDONS_OAUTH_NO_REDIRECT = addon_settings['addons_oauth_no_redirect']

SYSTEM_ADDED_ADDONS = {
    'user': [],
    'node': [],
}

SENTRY_DSN = None
SENTRY_DSN_JS = None

MISSING_FILE_NAME = 'untitled'

# Most Popular and New and Noteworthy Nodes
POPULAR_LINKS_NODE = None  # TODO Override in local.py in production.
NEW_AND_NOTEWORTHY_LINKS_NODE = None  # TODO Override in local.py in production.

MAX_POPULAR_PROJECTS = 10

NEW_AND_NOTEWORTHY_CONTRIBUTOR_BLACKLIST = []  # TODO Override in local.py in production.

# FOR EMERGENCIES ONLY: Setting this to True will disable forks, registrations,
# and uploads in order to save disk space.
DISK_SAVING_MODE = False

# Seconds before another notification email can be sent to a contributor when added to a project
CONTRIBUTOR_ADDED_EMAIL_THROTTLE = 24 * 3600

# Seconds before another notification email can be sent to group members when added to a project
GROUP_CONNECTED_EMAIL_THROTTLE = 24 * 3600

# Google Analytics
GOOGLE_ANALYTICS_ID = None
GOOGLE_TAG_MANAGER_ID = None
GOOGLE_SITE_VERIFICATION = None

DEFAULT_HMAC_SECRET = 'changeme'
DEFAULT_HMAC_ALGORITHM = hashlib.sha256
WATERBUTLER_URL = 'http://localhost:7777'
WATERBUTLER_INTERNAL_URL = WATERBUTLER_URL
GRAVYVALET_URL = 'http://192.168.168.167:8004'

####################
#   Identifiers   #
###################
PID_VALIDATION_ENABLED = False
PID_VALIDATION_ENDPOINTS = {
    'doi': 'https://doi.org/ra/'
}

DOI_URL_PREFIX = 'https://doi.org/'

# General Format for DOIs
DOI_FORMAT = '{prefix}/osf.io/{guid}'

# datacite
DATACITE_ENABLED = True
DATACITE_USERNAME = None
DATACITE_PASSWORD = None
DATACITE_URL = 'https://mds.datacite.org'
DATACITE_PREFIX = '10.70102'  # Datacite's test DOI prefix -- update in production


# OSF's RepoId on Datacite to track stats for DOIs. See https://support.datacite.org/docs/datacite-usage-tracker.
DATACITE_TRACKER_REPO_ID = None

# crossref
CROSSREF_USERNAME = None
CROSSREF_PASSWORD = None
CROSSREF_URL = None  # Location to POST crossref data. In production, change this to the production CrossRef API endpoint
CROSSREF_DEPOSITOR_EMAIL = 'None'  # This email will receive confirmation/error messages from CrossRef on submission
CROSSREF_UNAVAILABLE_DELAY = 24 * 60 * 60

ECSARXIV_CROSSREF_USERNAME = None
ECSARXIV_CROSSREF_PASSWORD = None

# for metadata records maintained by this instance of osf
# TODO: remove defaults
HOSTING_INSTITUTION_NAME = os.environ.get('HOSTING_INSTITUTION_NAME', 'Center for Open Science')
HOSTING_INSTITUTION_IRL = os.environ.get('HOSTING_INSTITUTION_IRL', 'https://cos.io/')
HOSTING_INSTITUTION_ROR_ID = os.environ.get('HOSTING_INSTITUTION_ROR_ID', '05d5mza29')

# if our DOIs cannot be confirmed after X amount of days email the admin
DAYS_CROSSREF_DOIS_MUST_BE_STUCK_BEFORE_EMAIL = 2

# Crossref has a second metadata api that uses JSON with different features
CROSSREF_JSON_API_URL = 'https://api.crossref.org/'


# Leave as `None` for production, test/staging/local envs must set
SHARE_PROVIDER_PREPEND = None

SHARE_ENABLED = True  # This should be False for most local development
SHARE_REGISTRATION_URL = ''
SHARE_URL = 'https://share.osf.io/'
SHARE_API_TOKEN = None  # Required to send project updates to SHARE

CAS_SERVER_URL = 'http://localhost:8080'
MFR_SERVER_URL = 'http://localhost:7778'

###### ARCHIVER ###########
ARCHIVE_PROVIDER = 'osfstorage'

MAX_ARCHIVE_SIZE = 5 * 1024 ** 3  # == math.pow(1024, 3) == 1 GB

ARCHIVE_TIMEOUT_TIMEDELTA = timedelta(1)  # 24 hours
STUCK_FILES_DELETE_TIMEOUT = timedelta(days=45) # Registration files stuck for x days are marked as deleted.

ENABLE_ARCHIVER = True

JWT_SECRET = 'changeme'
JWT_ALGORITHM = 'HS256'

##### CELERY #####

# Default RabbitMQ broker
RABBITMQ_USERNAME = os.environ.get('RABBITMQ_USERNAME', 'guest')
RABBITMQ_PASSWORD = os.environ.get('RABBITMQ_PASSWORD', 'guest')
RABBITMQ_HOST = os.environ.get('RABBITMQ_HOST', 'localhost')
RABBITMQ_PORT = os.environ.get('RABBITMQ_PORT', '5672')
RABBITMQ_VHOST = os.environ.get('RABBITMQ_VHOST', '/')

# Seconds, not an actual celery setting
CELERY_RETRY_BACKOFF_BASE = 5

class CeleryConfig:
    """
    Celery Configuration
    http://docs.celeryproject.org/en/latest/userguide/configuration.html
    """
    timezone = 'UTC'

    task_default_queue = 'celery'
    task_low_queue = 'low'
    task_med_queue = 'med'
    task_high_queue = 'high'
    task_remote_computing_queue = 'remote'
    task_account_status_changes_queue = 'account_status_changes'
    task_external_high_queue = 'external_high'
    task_external_low_queue = 'external_low'

    external_high_modules = {
        'osf.tasks.log_gv_addon',
        'website.identifiers.tasks.task__update_verified_links'
    }

    external_low_modules = {}

    account_status_changes_modules = {}

    remote_computing_modules = {
        'addons.boa.tasks.submit_to_boa',
    }

    low_pri_modules = {
        'framework.analytics.tasks',
        'framework.celery_tasks',
        'scripts.osfstorage.usage_audit',
        'scripts.stuck_registration_audit',
        'scripts.populate_new_and_noteworthy_projects',
        'website.search.elastic_search',
        'scripts.generate_sitemap',
        'osf.management.commands.clear_expired_sessions',
        'osf.management.commands.delete_withdrawn_or_failed_registration_files',
        'osf.management.commands.find_spammy_files',
        'osf.management.commands.migrate_pagecounter_data',
        'osf.management.commands.migrate_deleted_date',
        'osf.management.commands.addon_deleted_date',
        'osf.management.commands.archive_registrations_on_IA'
        'osf.management.commands.sync_doi_metadata',
        'osf.management.commands.sync_collection_provider_indices',
        'osf.management.commands.sync_datacite_doi_metadata',
        'osf.management.commands.update_institution_project_counts',
        'osf.management.commands.populate_branched_from',
        'osf.management.commands.spam_metrics',
        'osf.management.commands.daily_reporters_go',
        'osf.management.commands.monthly_reporters_go',
        'osf.management.commands.ingest_cedar_metadata_templates',
        'osf.metrics.reporters',
    }

    med_pri_modules = {
        'framework.email.tasks',
        'scripts.triggered_mails',
        'website.mailchimp_utils',
        'notifications.tasks',
        'website.collections.tasks',
        'website.identifiers.tasks',
        'website.preprints.tasks',
        'website.project.tasks',
    }

    high_pri_modules = {
        'scripts.approve_embargo_terminations',
        'scripts.approve_registrations',
        'scripts.embargo_registrations',
        'scripts.premigrate_created_modified',
        'scripts.refresh_addon_tokens',
        'scripts.retract_registrations',
        'website.archiver.tasks',
        'scripts.add_missing_identifiers_to_preprints',
        'osf.management.commands.approve_pending_schema_response',
        'api.share.utils',
    }

    try:
        from kombu import Queue, Exchange
    except ImportError:
        pass
    else:
        task_queues = (
            Queue(
                task_remote_computing_queue,
                Exchange(task_remote_computing_queue),
                routing_key=task_remote_computing_queue,
                consumer_arguments={'x-priority': -10},
            ),
            Queue(
                task_low_queue,
                Exchange(task_low_queue),
                routing_key=task_low_queue,
                consumer_arguments={'x-priority': -1},
            ),
            Queue(
                task_default_queue,
                Exchange(task_default_queue),
                routing_key=task_default_queue,
                consumer_arguments={'x-priority': 0},
            ),
            Queue(
                task_med_queue,
                Exchange(task_med_queue),
                routing_key=task_med_queue,
                consumer_arguments={'x-priority': 1},
            ),
            Queue(
                task_high_queue,
                Exchange(task_high_queue),
                routing_key=task_high_queue,
                consumer_arguments={'x-priority': 10},
            ),
            Queue(
                task_account_status_changes_queue,
                Exchange(task_account_status_changes_queue),
                routing_key=task_account_status_changes_queue,
            ),
            Queue(
                task_external_high_queue,
                Exchange(task_external_high_queue),
                routing_key=task_external_high_queue,
                consumer_arguments={'x-priority': 9},
            ),
            Queue(
                task_external_low_queue,
                Exchange(task_external_low_queue),
                routing_key=task_external_low_queue,
                consumer_arguments={'x-priority': -2},
            ),
        )

        task_default_exchange_type = 'direct'
        task_routes = ('framework.celery_tasks.routers.CeleryRouter', )
        task_ignore_result = True
        task_store_errors_even_if_ignored = True

    broker_url = os.environ.get('BROKER_URL', f'amqp://{RABBITMQ_USERNAME}:{RABBITMQ_PASSWORD}@{RABBITMQ_HOST}:{RABBITMQ_PORT}/{RABBITMQ_VHOST}')
    broker_use_ssl = False

    # Default RabbitMQ backend
    result_backend = 'django-db'  # django-celery-results

    beat_scheduler = 'django_celery_beat.schedulers:DatabaseScheduler'

    # Modules to import when celery launches
    imports = (
        'framework.celery_tasks',
        'osf.external.chronos.tasks',
        'osf.management.commands.data_storage_usage',
        'osf.management.commands.registration_schema_metrics',
        'website.mailchimp_utils',
        'notifications.tasks',
        'website.archiver.tasks',
        'website.identifiers.tasks',
        'website.search.search',
        'website.project.tasks',
        'scripts.populate_new_and_noteworthy_projects',
        'scripts.refresh_addon_tokens',
        'scripts.retract_registrations',
        'scripts.embargo_registrations',
        'scripts.approve_registrations',
        'scripts.approve_embargo_terminations',
        'scripts.triggered_mails',
        'scripts.generate_sitemap',
        'scripts.premigrate_created_modified',
        'scripts.add_missing_identifiers_to_preprints',
        'osf.management.commands.clear_expired_sessions',
        'osf.management.commands.deactivate_requested_accounts',
        'osf.management.commands.update_institution_project_counts',
        'osf.management.commands.correct_registration_moderation_states',
        'osf.management.commands.sync_collection_provider_indices',
        'osf.management.commands.sync_datacite_doi_metadata',
        'osf.management.commands.archive_registrations_on_IA',
        'osf.management.commands.approve_pending_schema_responses',
        'osf.management.commands.sync_doi_metadata',
        'api.providers.tasks',
        'osf.management.commands.daily_reporters_go',
        'osf.management.commands.monthly_reporters_go',
        'osf.external.spam.tasks',
        'api.share.utils',
    )

    # Modules that need metrics and release requirements
    # imports += (
    #     'scripts.osfstorage.usage_audit',
    #     'scripts.stuck_registration_audit',
    #     'scripts.analytics.tasks',
    #     'scripts.analytics.upload',
    # )

<<<<<<< HEAD
    #  Setting up a scheduler, essentially replaces an independent cron job
    # Note: these times must be in UTC
    beat_schedule = {
        'retract_registrations': {
            'task': 'scripts.retract_registrations',
            'schedule': crontab(minute=0, hour=5),  # Daily 12 a.m
            'kwargs': {'dry_run': False},
        },
        'embargo_registrations': {
            'task': 'scripts.embargo_registrations',
            'schedule': crontab(minute=0, hour=5),  # Daily 12 a.m
            'kwargs': {'dry_run': False},
        },
        'add_missing_identifiers_to_preprints': {
            'task': 'scripts.add_missing_identifiers_to_preprints',
            'schedule': crontab(minute=0, hour=5),  # Daily 12 a.m
            'kwargs': {'dry_run': False},
        },
        'approve_registrations': {
            'task': 'scripts.approve_registrations',
            'schedule': crontab(minute=0, hour=5),  # Daily 12 a.m
            'kwargs': {'dry_run': False},
        },
        'approve_embargo_terminations': {
            'task': 'scripts.approve_embargo_terminations',
            'schedule': crontab(minute=0, hour=5),  # Daily 12 a.m
            'kwargs': {'dry_run': False},
        },
        'triggered_mails': {
            'task': 'scripts.triggered_mails',
            'schedule': crontab(minute=0, hour=5),  # Daily 12 a.m
            'kwargs': {'dry_run': False},
        },
        'send_moderators_digest_email': {
            'task': 'notifications.tasks.send_moderators_digest_email',
            'schedule': crontab(minute=0, hour=5),  # Daily 12 a.m
            'kwargs': {'dry_run': False},
        },
        'send_users_digest_email': {
            'task': 'notifications.tasks.send_users_digest_email',
            'schedule': crontab(minute=0, hour=5),  # Daily 12 a.m
            'kwargs': {'dry_run': False},
        },
        'clear_expired_sessions': {
            'task': 'osf.management.commands.clear_expired_sessions',
            'schedule': crontab(minute=0, hour=5),  # Daily 12 a.m
            'kwargs': {'dry_run': False},
        },
        'new-and-noteworthy': {
            'task': 'scripts.populate_new_and_noteworthy_projects',
            'schedule': crontab(minute=0, hour=7, day_of_week=6),  # Saturday 2:00 a.m.
            'kwargs': {'dry_run': False}
        },
        'registration_schema_metrics': {
            'task': 'management.commands.registration_schema_metrics',
            'schedule': crontab(minute=45, hour=7, day_of_month=3),  # Third day of month 2:45 a.m.
            'kwargs': {'dry_run': False}
        },
        'daily_reporters_go': {
            'task': 'management.commands.daily_reporters_go',
            'schedule': crontab(minute=0, hour=6),  # Daily 1:00 a.m.
        },
        'monthly_reporters_go': {
            'task': 'management.commands.monthly_reporters_go',
            'schedule': crontab(minute=30, hour=6, day_of_month=2),     # Second day of month 1:30 a.m.
        },
        'generate_sitemap': {
            'task': 'scripts.generate_sitemap',
            'schedule': crontab(minute=0, hour=5),  # Daily 12:00 a.m.
        },
        'deactivate_requested_accounts': {
            'task': 'management.commands.deactivate_requested_accounts',
            'schedule': crontab(minute=0, hour=5),  # Daily 12:00 a.m.
        },
        'check_crossref_doi': {
            'task': 'management.commands.check_crossref_dois',
            'schedule': crontab(minute=0, hour=4),  # Daily 11:00 p.m.
        },
        'update_institution_project_counts': {
            'task': 'management.commands.update_institution_project_counts',
            'schedule': crontab(minute=0, hour=9), # Daily 05:00 a.m. EDT
        },
        'delete_withdrawn_or_failed_registration_files': {
            'task': 'management.commands.delete_withdrawn_or_failed_registration_files',
            'schedule': crontab(minute=0, hour=5),  # Daily 12 a.m
            'kwargs': {
                'dry_run': False,
                'batch_size_withdrawn': 10,
                'batch_size_stuck': 10
            }
        },
        'monitor_registration_bulk_upload_jobs': {
            'task': 'api.providers.tasks.monitor_registration_bulk_upload_jobs',
            # 'schedule': crontab(hour='*/3'),  # Every 3 hours
            'schedule': crontab(minute='*/5'),  # Every 5 minutes for staging server QA test
            'kwargs': {'dry_run': False}
        },
        'approve_registration_updates': {
            'task': 'osf.management.commands.approve_pending_schema_responses',
            'schedule': crontab(minute=0, hour=5),  # Daily 12 a.m
            'kwargs': {'dry_run': False},
        },
    }
=======
    # celery.schedule will not be installed when running invoke requirements the first time.
    try:
        from celery.schedules import crontab
    except ImportError:
        pass
    else:
        #  Setting up a scheduler, essentially replaces an independent cron job
        # Note: these times must be in UTC
        beat_schedule = {
            '5-minute-emails': {
                'task': 'website.notifications.tasks.send_users_email',
                'schedule': crontab(minute='*/5'),
                'args': ('email_transactional',),
            },
            'daily-emails': {
                'task': 'website.notifications.tasks.send_users_email',
                'schedule': crontab(minute=0, hour=5),  # Daily at 12 a.m. EST
                'args': ('email_digest',),
            },
            # 'refresh_addons': {  # Handled by GravyValet now
            #     'task': 'scripts.refresh_addon_tokens',
            #     'schedule': crontab(minute=0, hour=7),  # Daily 2:00 a.m
            #     'kwargs': {'dry_run': False, 'addons': {
            #         'box': 60,          # https://docs.box.com/docs/oauth-20#section-6-using-the-access-and-refresh-tokens
            #         'googledrive': 14,  # https://developers.google.com/identity/protocols/OAuth2#expiration
            #         'mendeley': 14      # http://dev.mendeley.com/reference/topics/authorization_overview.html
            #     }},
            # },
            'retract_registrations': {
                'task': 'scripts.retract_registrations',
                'schedule': crontab(minute=0, hour=5),  # Daily 12 a.m
                'kwargs': {'dry_run': False},
            },
            'embargo_registrations': {
                'task': 'scripts.embargo_registrations',
                'schedule': crontab(minute=0, hour=5),  # Daily 12 a.m
                'kwargs': {'dry_run': False},
            },
            'add_missing_identifiers_to_preprints': {
                'task': 'scripts.add_missing_identifiers_to_preprints',
                'schedule': crontab(minute=0, hour=5),  # Daily 12 a.m
                'kwargs': {'dry_run': False},
            },
            'approve_registrations': {
                'task': 'scripts.approve_registrations',
                'schedule': crontab(minute=0, hour=5),  # Daily 12 a.m
                'kwargs': {'dry_run': False},
            },
            'approve_embargo_terminations': {
                'task': 'scripts.approve_embargo_terminations',
                'schedule': crontab(minute=0, hour=5),  # Daily 12 a.m
                'kwargs': {'dry_run': False},
            },
            'triggered_mails': {
                'task': 'scripts.triggered_mails',
                'schedule': crontab(minute=0, hour=5),  # Daily 12 a.m
                'kwargs': {'dry_run': False},
            },
            'clear_expired_sessions': {
                'task': 'osf.management.commands.clear_expired_sessions',
                'schedule': crontab(minute=0, hour=5),  # Daily 12 a.m
                'kwargs': {'dry_run': False},
            },
            'send_queued_mails': {
                'task': 'scripts.send_queued_mails',
                'schedule': crontab(minute=0, hour=17),  # Daily 12 p.m.
                'kwargs': {'dry_run': False},
            },
            'new-and-noteworthy': {
                'task': 'scripts.populate_new_and_noteworthy_projects',
                'schedule': crontab(minute=0, hour=7, day_of_week=6),  # Saturday 2:00 a.m.
                'kwargs': {'dry_run': False}
            },
            'registration_schema_metrics': {
                'task': 'management.commands.registration_schema_metrics',
                'schedule': crontab(minute=45, hour=7, day_of_month=3),  # Third day of month 2:45 a.m.
                'kwargs': {'dry_run': False}
            },
            'daily_reporters_go': {
                'task': 'management.commands.daily_reporters_go',
                'schedule': crontab(minute=0, hour=6),  # Daily 1:00 a.m.
            },
            'monthly_reporters_go': {
                'task': 'management.commands.monthly_reporters_go',
                'schedule': crontab(minute=30, hour=6, day_of_month=2),     # Second day of month 1:30 a.m.
            },
            # 'data_storage_usage': {
            #   'task': 'management.commands.data_storage_usage',
            #   'schedule': crontab(day_of_month=1, minute=30, hour=4),  # Last of the month at 11:30 p.m.
            # },
            # 'migrate_pagecounter_data': {
            #   'task': 'management.commands.migrate_pagecounter_data',
            #   'schedule': crontab(minute=0, hour=7),  # Daily 2:00 a.m.
            # },
            # 'migrate_registration_responses': {
            #   'task': 'management.commands.migrate_registration_responses',
            #   'schedule': crontab(minute=32, hour=7),  # Daily 2:32 a.m.
            # 'migrate_deleted_date': {
            #   'task': 'management.commands.migrate_deleted_date',
            #   'schedule': crontab(minute=0, hour=3),
            # 'addon_deleted_date': {
            #   'task': 'management.commands.addon_deleted_date',
            #   'schedule': crontab(minute=0, hour=3),  # Daily 11:00 p.m.
            # },
            # 'populate_branched_from': {
            #   'task': 'management.commands.populate_branched_from',
            #   'schedule': crontab(minute=0, hour=3),
            # },
            'generate_sitemap': {
                'task': 'scripts.generate_sitemap',
                'schedule': crontab(minute=0, hour=5),  # Daily 12:00 a.m.
            },
            'deactivate_requested_accounts': {
                'task': 'management.commands.deactivate_requested_accounts',
                'schedule': crontab(minute=0, hour=5),  # Daily 12:00 a.m.
            },
            'check_crossref_doi': {
                'task': 'management.commands.check_crossref_dois',
                'schedule': crontab(minute=0, hour=4),  # Daily 11:00 p.m.
            },
            'update_institution_project_counts': {
                'task': 'management.commands.update_institution_project_counts',
                'schedule': crontab(minute=0, hour=9), # Daily 05:00 a.m. EDT
            },
#            'archive_registrations_on_IA': {
#                'task': 'osf.management.commands.archive_registrations_on_IA',
#                'schedule': crontab(minute=0, hour=5),  # Daily 4:00 a.m.
#                'kwargs': {'dry_run': False}
#            },
            'delete_withdrawn_or_failed_registration_files': {
                'task': 'management.commands.delete_withdrawn_or_failed_registration_files',
                'schedule': crontab(minute=0, hour=5),  # Daily 12 a.m
                'kwargs': {
                    'dry_run': False,
                    'batch_size_withdrawn': 10,
                    'batch_size_stuck': 10
                }
            },
            'monitor_registration_bulk_upload_jobs': {
                'task': 'api.providers.tasks.monitor_registration_bulk_upload_jobs',
                # 'schedule': crontab(hour='*/3'),  # Every 3 hours
                'schedule': crontab(minute='*/5'),  # Every 5 minutes for staging server QA test
                'kwargs': {'dry_run': False}
            },
            'approve_registration_updates': {
                'task': 'osf.management.commands.approve_pending_schema_responses',
                'schedule': crontab(minute=0, hour=5),  # Daily 12 a.m
                'kwargs': {'dry_run': False},
            },
        }
>>>>>>> 38bfb2a1

        # Tasks that need metrics and release requirements
        # beat_schedule.update({
        #     'usage_audit': {
        #         'task': 'scripts.osfstorage.usage_audit',
        #         'schedule': crontab(minute=0, hour=5),  # Daily 12 a.m
        #         'kwargs': {'send_mail': True},
        #     },
        #     'stuck_registration_audit': {
        #         'task': 'scripts.stuck_registration_audit',
        #         'schedule': crontab(minute=0, hour=11),  # Daily 6 a.m
        #         'kwargs': {},
        #     },
        # })


WATERBUTLER_JWE_SALT = 'yusaltydough'
WATERBUTLER_JWE_SECRET = 'CirclesAre4Squares'

WATERBUTLER_JWT_SECRET = 'ILiekTrianglesALot'
WATERBUTLER_JWT_ALGORITHM = 'HS256'
WATERBUTLER_JWT_EXPIRATION = 15

SENSITIVE_DATA_SALT = 'yusaltydough'
SENSITIVE_DATA_SECRET = 'TrainglesAre5Squares'

DRAFT_REGISTRATION_APPROVAL_PERIOD = datetime.timedelta(days=10)
assert (DRAFT_REGISTRATION_APPROVAL_PERIOD > EMBARGO_END_DATE_MIN), 'The draft registration approval period should be more than the minimum embargo end date.'

# TODO: Remove references to this flag
ENABLE_INSTITUTIONS = True

ENABLE_STORAGE_USAGE_CACHE = True

ENABLE_VARNISH = False
ENABLE_ESI = False
VARNISH_SERVERS = []  # This should be set in local.py or cache invalidation won't work
ESI_MEDIA_TYPES = {'application/vnd.api+json', 'application/json'}

# Used for gathering meta information about the current build
GITHUB_API_TOKEN = None

# External Identity Provider
EXTERNAL_IDENTITY_PROFILE = {
    'OrcidProfile': 'ORCID',
}

ORCID_PUBLIC_API_ACCESS_TOKEN = None
ORCID_PUBLIC_API_V3_URL = 'https://pub.orcid.org/v3.0/'
ORCID_PUBLIC_API_REQUEST_TIMEOUT = None
ORCID_RECORD_ACCEPT_TYPE = 'application/vnd.orcid+xml'
ORCID_RECORD_EMPLOYMENT_PATH = '/employments'
ORCID_RECORD_EDUCATION_PATH = '/educations'

# Source: https://github.com/maxd/fake_email_validator/blob/master/config/fake_domains.list
BLACKLISTED_DOMAINS = [
    '0-mail.com',
    '0815.ru',
    '0815.su',
    '0clickemail.com',
    '0wnd.net',
    '0wnd.org',
    '10mail.org',
    '10minut.com.pl',
    '10minutemail.cf',
    '10minutemail.co.uk',
    '10minutemail.co.za',
    '10minutemail.com',
    '10minutemail.de',
    '10minutemail.eu',
    '10minutemail.ga',
    '10minutemail.gq',
    '10minutemail.info',
    '10minutemail.ml',
    '10minutemail.net',
    '10minutemail.org',
    '10minutemail.ru',
    '10minutemail.us',
    '10minutesmail.co.uk',
    '10minutesmail.com',
    '10minutesmail.eu',
    '10minutesmail.net',
    '10minutesmail.org',
    '10minutesmail.ru',
    '10minutesmail.us',
    '123-m.com',
    '15qm-mail.red',
    '15qm.com',
    '1chuan.com',
    '1mail.ml',
    '1pad.de',
    '1usemail.com',
    '1zhuan.com',
    '20mail.in',
    '20mail.it',
    '20minutemail.com',
    '2prong.com',
    '30minutemail.com',
    '30minutesmail.com',
    '33mail.com',
    '3d-painting.com',
    '3mail.ga',
    '4mail.cf',
    '4mail.ga',
    '4warding.com',
    '4warding.net',
    '4warding.org',
    '5mail.cf',
    '5mail.ga',
    '60minutemail.com',
    '675hosting.com',
    '675hosting.net',
    '675hosting.org',
    '6ip.us',
    '6mail.cf',
    '6mail.ga',
    '6mail.ml',
    '6paq.com',
    '6url.com',
    '75hosting.com',
    '75hosting.net',
    '75hosting.org',
    '7mail.ga',
    '7mail.ml',
    '7mail7.com',
    '7tags.com',
    '8mail.cf',
    '8mail.ga',
    '8mail.ml',
    '99experts.com',
    '9mail.cf',
    '9ox.net',
    'a-bc.net',
    'a45.in',
    'abcmail.email',
    'abusemail.de',
    'abyssmail.com',
    'acentri.com',
    'advantimo.com',
    'afrobacon.com',
    'agedmail.com',
    'ajaxapp.net',
    'alivance.com',
    'ama-trade.de',
    'amail.com',
    'amail4.me',
    'amilegit.com',
    'amiri.net',
    'amiriindustries.com',
    'anappthat.com',
    'ano-mail.net',
    'anobox.ru',
    'anonbox.net',
    'anonmails.de',
    'anonymail.dk',
    'anonymbox.com',
    'antichef.com',
    'antichef.net',
    'antireg.ru',
    'antispam.de',
    'antispammail.de',
    'appixie.com',
    'armyspy.com',
    'artman-conception.com',
    'asdasd.ru',
    'azmeil.tk',
    'baxomale.ht.cx',
    'beddly.com',
    'beefmilk.com',
    'beerolympics.se',
    'bestemailaddress.net',
    'bigprofessor.so',
    'bigstring.com',
    'binkmail.com',
    'bio-muesli.net',
    'biojuris.com',
    'biyac.com',
    'bladesmail.net',
    'bloatbox.com',
    'bobmail.info',
    'bodhi.lawlita.com',
    'bofthew.com',
    'bootybay.de',
    'bossmail.de',
    'boun.cr',
    'bouncr.com',
    'boxformail.in',
    'boximail.com',
    'boxtemp.com.br',
    'breakthru.com',
    'brefmail.com',
    'brennendesreich.de',
    'broadbandninja.com',
    'bsnow.net',
    'bspamfree.org',
    'buffemail.com',
    'bugmenot.com',
    'bumpymail.com',
    'bund.us',
    'bundes-li.ga',
    'burnthespam.info',
    'burstmail.info',
    'buymoreplays.com',
    'buyusedlibrarybooks.org',
    'byom.de',
    'c2.hu',
    'cachedot.net',
    'card.zp.ua',
    'casualdx.com',
    'cbair.com',
    'cdnqa.com',
    'cek.pm',
    'cellurl.com',
    'cem.net',
    'centermail.com',
    'centermail.net',
    'chammy.info',
    'cheatmail.de',
    'chewiemail.com',
    'childsavetrust.org',
    'chogmail.com',
    'choicemail1.com',
    'chong-mail.com',
    'chong-mail.net',
    'chong-mail.org',
    'clixser.com',
    'clrmail.com',
    'cmail.net',
    'cmail.org',
    'coldemail.info',
    'consumerriot.com',
    'cool.fr.nf',
    'correo.blogos.net',
    'cosmorph.com',
    'courriel.fr.nf',
    'courrieltemporaire.com',
    'crapmail.org',
    'crazymailing.com',
    'cubiclink.com',
    'curryworld.de',
    'cust.in',
    'cuvox.de',
    'd3p.dk',
    'dacoolest.com',
    'daintly.com',
    'dandikmail.com',
    'dayrep.com',
    'dbunker.com',
    'dcemail.com',
    'deadaddress.com',
    'deadfake.cf',
    'deadfake.ga',
    'deadfake.ml',
    'deadfake.tk',
    'deadspam.com',
    'deagot.com',
    'dealja.com',
    'delikkt.de',
    'despam.it',
    'despammed.com',
    'devnullmail.com',
    'dfgh.net',
    'digitalsanctuary.com',
    'dingbone.com',
    'dingfone.com',
    'discard.cf',
    'discard.email',
    'discard.ga',
    'discard.gq',
    'discard.ml',
    'discard.tk',
    'discardmail.com',
    'discardmail.de',
    'dispomail.eu',
    'disposable-email.ml',
    'disposable.cf',
    'disposable.ga',
    'disposable.ml',
    'disposableaddress.com',
    'disposableemailaddresses.com',
    'disposableinbox.com',
    'dispose.it',
    'disposeamail.com',
    'disposemail.com',
    'dispostable.com',
    'divermail.com',
    'dodgeit.com',
    'dodgemail.de',
    'dodgit.com',
    'dodgit.org',
    'dodsi.com',
    'doiea.com',
    'domozmail.com',
    'donemail.ru',
    'dontmail.net',
    'dontreg.com',
    'dontsendmespam.de',
    'dotmsg.com',
    'drdrb.com',
    'drdrb.net',
    'droplar.com',
    'dropmail.me',
    'duam.net',
    'dudmail.com',
    'dump-email.info',
    'dumpandjunk.com',
    'dumpmail.de',
    'dumpyemail.com',
    'duskmail.com',
    'e-mail.com',
    'e-mail.org',
    'e4ward.com',
    'easytrashmail.com',
    'ee1.pl',
    'ee2.pl',
    'eelmail.com',
    'einmalmail.de',
    'einrot.com',
    'einrot.de',
    'eintagsmail.de',
    'email-fake.cf',
    'email-fake.com',
    'email-fake.ga',
    'email-fake.gq',
    'email-fake.ml',
    'email-fake.tk',
    'email60.com',
    'email64.com',
    'emailage.cf',
    'emailage.ga',
    'emailage.gq',
    'emailage.ml',
    'emailage.tk',
    'emaildienst.de',
    'emailgo.de',
    'emailias.com',
    'emailigo.de',
    'emailinfive.com',
    'emaillime.com',
    'emailmiser.com',
    'emailproxsy.com',
    'emails.ga',
    'emailsensei.com',
    'emailspam.cf',
    'emailspam.ga',
    'emailspam.gq',
    'emailspam.ml',
    'emailspam.tk',
    'emailtemporanea.com',
    'emailtemporanea.net',
    'emailtemporar.ro',
    'emailtemporario.com.br',
    'emailthe.net',
    'emailtmp.com',
    'emailto.de',
    'emailwarden.com',
    'emailx.at.hm',
    'emailxfer.com',
    'emailz.cf',
    'emailz.ga',
    'emailz.gq',
    'emailz.ml',
    'emeil.in',
    'emeil.ir',
    'emeraldwebmail.com',
    'emil.com',
    'emkei.cf',
    'emkei.ga',
    'emkei.gq',
    'emkei.ml',
    'emkei.tk',
    'emz.net',
    'enterto.com',
    'ephemail.net',
    'ero-tube.org',
    'etranquil.com',
    'etranquil.net',
    'etranquil.org',
    'evopo.com',
    'example.com',
    'explodemail.com',
    'express.net.ua',
    'eyepaste.com',
    'facebook-email.cf',
    'facebook-email.ga',
    'facebook-email.ml',
    'facebookmail.gq',
    'facebookmail.ml',
    'fake-box.com',
    'fake-mail.cf',
    'fake-mail.ga',
    'fake-mail.ml',
    'fakeinbox.cf',
    'fakeinbox.com',
    'fakeinbox.ga',
    'fakeinbox.ml',
    'fakeinbox.tk',
    'fakeinformation.com',
    'fakemail.fr',
    'fakemailgenerator.com',
    'fakemailz.com',
    'fammix.com',
    'fansworldwide.de',
    'fantasymail.de',
    'fastacura.com',
    'fastchevy.com',
    'fastchrysler.com',
    'fastkawasaki.com',
    'fastmazda.com',
    'fastmitsubishi.com',
    'fastnissan.com',
    'fastsubaru.com',
    'fastsuzuki.com',
    'fasttoyota.com',
    'fastyamaha.com',
    'fatflap.com',
    'fdfdsfds.com',
    'fightallspam.com',
    'fiifke.de',
    'filzmail.com',
    'fivemail.de',
    'fixmail.tk',
    'fizmail.com',
    'fleckens.hu',
    'flurre.com',
    'flurred.com',
    'flurred.ru',
    'flyspam.com',
    'footard.com',
    'forgetmail.com',
    'forward.cat',
    'fr33mail.info',
    'frapmail.com',
    'free-email.cf',
    'free-email.ga',
    'freemails.cf',
    'freemails.ga',
    'freemails.ml',
    'freundin.ru',
    'friendlymail.co.uk',
    'front14.org',
    'fuckingduh.com',
    'fudgerub.com',
    'fux0ringduh.com',
    'fyii.de',
    'garliclife.com',
    'gehensiemirnichtaufdensack.de',
    'gelitik.in',
    'germanmails.biz',
    'get-mail.cf',
    'get-mail.ga',
    'get-mail.ml',
    'get-mail.tk',
    'get1mail.com',
    'get2mail.fr',
    'getairmail.cf',
    'getairmail.com',
    'getairmail.ga',
    'getairmail.gq',
    'getairmail.ml',
    'getairmail.tk',
    'getmails.eu',
    'getonemail.com',
    'getonemail.net',
    'gfcom.com',
    'ghosttexter.de',
    'giantmail.de',
    'girlsundertheinfluence.com',
    'gishpuppy.com',
    'gmailwe.com',
    'gmial.com',
    'goemailgo.com',
    'gorillaswithdirtyarmpits.com',
    'gotmail.com',
    'gotmail.net',
    'gotmail.org',
    'gowikibooks.com',
    'gowikicampus.com',
    'gowikicars.com',
    'gowikifilms.com',
    'gowikigames.com',
    'gowikimusic.com',
    'gowikinetwork.com',
    'gowikitravel.com',
    'gowikitv.com',
    'grandmamail.com',
    'grandmasmail.com',
    'great-host.in',
    'greensloth.com',
    'grr.la',
    'gsrv.co.uk',
    'guerillamail.biz',
    'guerillamail.com',
    'guerillamail.de',
    'guerillamail.net',
    'guerillamail.org',
    'guerillamailblock.com',
    'guerrillamail.biz',
    'guerrillamail.com',
    'guerrillamail.de',
    'guerrillamail.info',
    'guerrillamail.net',
    'guerrillamail.org',
    'guerrillamailblock.com',
    'gustr.com',
    'h8s.org',
    'hacccc.com',
    'haltospam.com',
    'haqed.com',
    'harakirimail.com',
    'hartbot.de',
    'hat-geld.de',
    'hatespam.org',
    'headstrong.de',
    'hellodream.mobi',
    'herp.in',
    'hidemail.de',
    'hideme.be',
    'hidzz.com',
    'hiru-dea.com',
    'hmamail.com',
    'hochsitze.com',
    'hopemail.biz',
    'hot-mail.cf',
    'hot-mail.ga',
    'hot-mail.gq',
    'hot-mail.ml',
    'hot-mail.tk',
    'hotpop.com',
    'hulapla.de',
    'hushmail.com',
    'ieatspam.eu',
    'ieatspam.info',
    'ieh-mail.de',
    'ihateyoualot.info',
    'iheartspam.org',
    'ikbenspamvrij.nl',
    'imails.info',
    'imgof.com',
    'imgv.de',
    'imstations.com',
    'inbax.tk',
    'inbox.si',
    'inboxalias.com',
    'inboxclean.com',
    'inboxclean.org',
    'inboxproxy.com',
    'incognitomail.com',
    'incognitomail.net',
    'incognitomail.org',
    'ineec.net',
    'infocom.zp.ua',
    'inoutmail.de',
    'inoutmail.eu',
    'inoutmail.info',
    'inoutmail.net',
    'insorg-mail.info',
    'instant-mail.de',
    'instantemailaddress.com',
    'instantlyemail.com',
    'ip6.li',
    'ipoo.org',
    'irish2me.com',
    'iwi.net',
    'jetable.com',
    'jetable.fr.nf',
    'jetable.net',
    'jetable.org',
    'jnxjn.com',
    'jourrapide.com',
    'junk1e.com',
    'junkmail.com',
    'junkmail.ga',
    'junkmail.gq',
    'jupimail.com',
    'kasmail.com',
    'kaspop.com',
    'keepmymail.com',
    'killmail.com',
    'killmail.net',
    'kimsdisk.com',
    'kingsq.ga',
    'kiois.com',
    'kir.ch.tc',
    'klassmaster.com',
    'klassmaster.net',
    'klzlk.com',
    'kook.ml',
    'koszmail.pl',
    'kulturbetrieb.info',
    'kurzepost.de',
    'l33r.eu',
    'labetteraverouge.at',
    'lackmail.net',
    'lags.us',
    'laldo.com',
    'landmail.co',
    'lastmail.co',
    'lawlita.com',
    'lazyinbox.com',
    'legitmail.club',
    'letthemeatspam.com',
    'lhsdv.com',
    'libox.fr',
    'lifebyfood.com',
    'link2mail.net',
    'litedrop.com',
    'loadby.us',
    'login-email.cf',
    'login-email.ga',
    'login-email.ml',
    'login-email.tk',
    'lol.ovpn.to',
    'lolfreak.net',
    'lookugly.com',
    'lopl.co.cc',
    'lortemail.dk',
    'losbanosforeclosures.com',
    'lovemeleaveme.com',
    'lr78.com',
    'lroid.com',
    'lukop.dk',
    'm21.cc',
    'm4ilweb.info',
    'maboard.com',
    'mail-filter.com',
    'mail-temporaire.fr',
    'mail.by',
    'mail.mezimages.net',
    'mail.zp.ua',
    'mail114.net',
    'mail1a.de',
    'mail21.cc',
    'mail2rss.org',
    'mail333.com',
    'mail4trash.com',
    'mailbidon.com',
    'mailbiz.biz',
    'mailblocks.com',
    'mailblog.biz',
    'mailbucket.org',
    'mailcat.biz',
    'mailcatch.com',
    'mailde.de',
    'mailde.info',
    'maildrop.cc',
    'maildrop.cf',
    'maildrop.ga',
    'maildrop.gq',
    'maildrop.ml',
    'maildu.de',
    'maildx.com',
    'maileater.com',
    'mailed.ro',
    'maileimer.de',
    'mailexpire.com',
    'mailfa.tk',
    'mailforspam.com',
    'mailfree.ga',
    'mailfree.gq',
    'mailfree.ml',
    'mailfreeonline.com',
    'mailfs.com',
    'mailguard.me',
    'mailhazard.com',
    'mailhazard.us',
    'mailhz.me',
    'mailimate.com',
    'mailin8r.com',
    'mailinater.com',
    'mailinator.com',
    'mailinator.gq',
    'mailinator.net',
    'mailinator.org',
    'mailinator.us',
    'mailinator2.com',
    'mailinator2.net',
    'mailincubator.com',
    'mailismagic.com',
    'mailjunk.cf',
    'mailjunk.ga',
    'mailjunk.gq',
    'mailjunk.ml',
    'mailjunk.tk',
    'mailmate.com',
    'mailme.gq',
    'mailme.ir',
    'mailme.lv',
    'mailme24.com',
    'mailmetrash.com',
    'mailmoat.com',
    'mailms.com',
    'mailnator.com',
    'mailnesia.com',
    'mailnull.com',
    'mailorg.org',
    'mailpick.biz',
    'mailproxsy.com',
    'mailquack.com',
    'mailrock.biz',
    'mailscrap.com',
    'mailshell.com',
    'mailsiphon.com',
    'mailslapping.com',
    'mailslite.com',
    'mailspeed.ru',
    'mailtemp.info',
    'mailtome.de',
    'mailtothis.com',
    'mailtrash.net',
    'mailtv.net',
    'mailtv.tv',
    'mailzilla.com',
    'mailzilla.org',
    'mailzilla.orgmbx.cc',
    'makemetheking.com',
    'mallinator.com',
    'manifestgenerator.com',
    'manybrain.com',
    'mbx.cc',
    'mciek.com',
    'mega.zik.dj',
    'meinspamschutz.de',
    'meltmail.com',
    'messagebeamer.de',
    'mezimages.net',
    'mfsa.ru',
    'mierdamail.com',
    'migmail.pl',
    'migumail.com',
    'mindless.com',
    'ministry-of-silly-walks.de',
    'mintemail.com',
    'misterpinball.de',
    'mjukglass.nu',
    'moakt.com',
    'mobi.web.id',
    'mobileninja.co.uk',
    'moburl.com',
    'mohmal.com',
    'moncourrier.fr.nf',
    'monemail.fr.nf',
    'monmail.fr.nf',
    'monumentmail.com',
    'moyencuen.buzz',
    'msa.minsmail.com',
    'mt2009.com',
    'mt2014.com',
    'mt2015.com',
    'mx0.wwwnew.eu',
    'my10minutemail.com',
    'myalias.pw',
    'mycard.net.ua',
    'mycleaninbox.net',
    'myemailboxy.com',
    'mymail-in.net',
    'mymailoasis.com',
    'mynetstore.de',
    'mypacks.net',
    'mypartyclip.de',
    'myphantomemail.com',
    'myrambler.ru',
    'mysamp.de',
    'myspaceinc.com',
    'myspaceinc.net',
    'myspaceinc.org',
    'myspacepimpedup.com',
    'myspamless.com',
    'mytemp.email',
    'mytempemail.com',
    'mytempmail.com',
    'mytrashmail.com',
    'nabuma.com',
    'neomailbox.com',
    'nepwk.com',
    'nervmich.net',
    'nervtmich.net',
    'netmails.com',
    'netmails.net',
    'netzidiot.de',
    'neverbox.com',
    'nice-4u.com',
    'nincsmail.com',
    'nincsmail.hu',
    'nmail.cf',
    'nnh.com',
    'no-spam.ws',
    'noblepioneer.com',
    'nobulk.com',
    'noclickemail.com',
    'nogmailspam.info',
    'nomail.pw',
    'nomail.xl.cx',
    'nomail2me.com',
    'nomorespamemails.com',
    'nonspam.eu',
    'nonspammer.de',
    'noref.in',
    'nospam.ze.tc',
    'nospam4.us',
    'nospamfor.us',
    'nospammail.net',
    'nospamthanks.info',
    'notmailinator.com',
    'notsharingmy.info',
    'notvn.com',
    'nowhere.org',
    'nowmymail.com',
    'nurfuerspam.de',
    'nwldx.com',
    'objectmail.com',
    'obobbo.com',
    'odaymail.com',
    'odnorazovoe.ru',
    'one-time.email',
    'oneoffemail.com',
    'oneoffmail.com',
    'onewaymail.com',
    'onlatedotcom.info',
    'online.ms',
    'oopi.org',
    'opayq.com',
    'opentrash.com',
    'ordinaryamerican.net',
    'otherinbox.com',
    'ourklips.com',
    'outlawspam.com',
    'ovpn.to',
    'owlpic.com',
    'pancakemail.com',
    'paplease.com',
    'pepbot.com',
    'pfui.ru',
    'pimpedupmyspace.com',
    'pjjkp.com',
    'plexolan.de',
    'poczta.onet.pl',
    'politikerclub.de',
    'poofy.org',
    'pookmail.com',
    'pop3.xyz',
    'postalmail.biz',
    'privacy.net',
    'privatdemail.net',
    'privy-mail.com',
    'privymail.de',
    'proxymail.eu',
    'prtnx.com',
    'prtz.eu',
    'pubmail.io',
    'punkass.com',
    'putthisinyourspamdatabase.com',
    'pwrby.com',
    'q314.net',
    'qisdo.com',
    'qisoa.com',
    'qoika.com',
    'qq.com',
    'quickinbox.com',
    'quickmail.nl',
    'rambler.ru',
    'rainmail.biz',
    'rcpt.at',
    're-gister.com',
    'reallymymail.com',
    'realtyalerts.ca',
    'recode.me',
    'reconmail.com',
    'recursor.net',
    'recyclemail.dk',
    'regbypass.com',
    'regbypass.comsafe-mail.net',
    'rejectmail.com',
    'reliable-mail.com',
    'remail.cf',
    'remail.ga',
    'renraku.in',
    'rhyta.com',
    'rklips.com',
    'rmqkr.net',
    'royal.net',
    'rppkn.com',
    'rtrtr.com',
    's0ny.net',
    'safe-mail.net',
    'safersignup.de',
    'safetymail.info',
    'safetypost.de',
    'sandelf.de',
    'sayawaka-dea.info',
    'saynotospams.com',
    'scatmail.com',
    'sciencejrq.com',
    'schafmail.de',
    'schrott-email.de',
    'secretemail.de',
    'secure-mail.biz',
    'secure-mail.cc',
    'selfdestructingmail.com',
    'selfdestructingmail.org',
    'sendspamhere.com',
    'senseless-entertainment.com',
    'services391.com',
    'sharedmailbox.org',
    'sharklasers.com',
    'shieldedmail.com',
    'shieldemail.com',
    'shiftmail.com',
    'shitmail.me',
    'shitmail.org',
    'shitware.nl',
    'shmeriously.com',
    'shortmail.net',
    'showslow.de',
    'sibmail.com',
    'sinnlos-mail.de',
    'siteposter.net',
    'skeefmail.com',
    'slapsfromlastnight.com',
    'slaskpost.se',
    'slipry.net',
    'slopsbox.com',
    'slowslow.de',
    'slushmail.com',
    'smashmail.de',
    'smellfear.com',
    'smellrear.com',
    'smoug.net',
    'snakemail.com',
    'sneakemail.com',
    'sneakmail.de',
    'snkmail.com',
    'sofimail.com',
    'sofort-mail.de',
    'softpls.asia',
    'sogetthis.com',
    'soisz.com',
    'solvemail.info',
    'soodonims.com',
    'spam.la',
    'spam.su',
    'spam4.me',
    'spamail.de',
    'spamarrest.com',
    'spamavert.com',
    'spambob.com',
    'spambob.net',
    'spambob.org',
    'spambog.com',
    'spambog.de',
    'spambog.net',
    'spambog.ru',
    'spambooger.com',
    'spambox.info',
    'spambox.irishspringrealty.com',
    'spambox.us',
    'spambpg.com',
    'spamcannon.com',
    'spamcannon.net',
    'spamcero.com',
    'spamcon.org',
    'spamcorptastic.com',
    'spamcowboy.com',
    'spamcowboy.net',
    'spamcowboy.org',
    'spamday.com',
    'spamex.com',
    'spamfighter.cf',
    'spamfighter.ga',
    'spamfighter.gq',
    'spamfighter.ml',
    'spamfighter.tk',
    'spamfree.eu',
    'spamfree24.com',
    'spamfree24.de',
    'spamfree24.eu',
    'spamfree24.info',
    'spamfree24.net',
    'spamfree24.org',
    'spamgoes.in',
    'spamgourmet.com',
    'spamgourmet.net',
    'spamgourmet.org',
    'spamherelots.com',
    'spamhereplease.com',
    'spamhole.com',
    'spamify.com',
    'spaminator.de',
    'spamkill.info',
    'spaml.com',
    'spaml.de',
    'spammotel.com',
    'spamobox.com',
    'spamoff.de',
    'spamsalad.in',
    'spamslicer.com',
    'spamsphere.com',
    'spamspot.com',
    'spamstack.net',
    'spamthis.co.uk',
    'spamthisplease.com',
    'spamtrail.com',
    'spamtroll.net',
    'speed.1s.fr',
    'spikio.com',
    'spoofmail.de',
    'spybox.de',
    'squizzy.de',
    'srcitation.com',
    'ssoia.com',
    'startkeys.com',
    'stexsy.com',
    'stinkefinger.net',
    'stop-my-spam.cf',
    'stop-my-spam.com',
    'stop-my-spam.ga',
    'stop-my-spam.ml',
    'stop-my-spam.tk',
    'streetwisemail.com',
    'stuffmail.de',
    'super-auswahl.de',
    'supergreatmail.com',
    'supermailer.jp',
    'superrito.com',
    'superstachel.de',
    'suremail.info',
    'sute.jp',
    'svk.jp',
    'sweetxxx.de',
    'tafmail.com',
    'tagyourself.com',
    'talkinator.com',
    'tapchicuoihoi.com',
    'teewars.org',
    'teleworm.com',
    'teleworm.us',
    'temp-mail.com',
    'temp-mail.net',
    'temp-mail.org',
    'temp-mail.ru',
    'temp15qm.com',
    'tempail.com',
    'tempalias.com',
    'tempe-mail.com',
    'tempemail.biz',
    'tempemail.co.za',
    'tempemail.com',
    'tempemail.net',
    'tempemail.org',
    'tempinbox.co.uk',
    'tempinbox.com',
    'tempmail.de',
    'tempmail.eu',
    'tempmail.it',
    'tempmail2.com',
    'tempmaildemo.com',
    'tempmailer.com',
    'tempmailer.de',
    'tempomail.fr',
    'temporarily.de',
    'temporarioemail.com.br',
    'temporaryemail.net',
    'temporaryemail.us',
    'temporaryforwarding.com',
    'temporaryinbox.com',
    'temporarymailaddress.com',
    'tempsky.com',
    'tempthe.net',
    'tempymail.com',
    'test.com',
    'thanksnospam.info',
    'thankyou2010.com',
    'thc.st',
    'thecloudindex.com',
    'thisisnotmyrealemail.com',
    'thismail.net',
    'thismail.ru',
    'throam.com',
    'throwam.com',
    'throwawayemailaddress.com',
    'throwawaymail.com',
    'tilien.com',
    'tittbit.in',
    'tizi.com',
    'tmail.ws',
    'tmailinator.com',
    'tmpeml.info',
    'toiea.com',
    'tokenmail.de',
    'toomail.biz',
    'topranklist.de',
    'tormail.net',
    'tormail.org',
    'tradermail.info',
    'trash-amil.com',
    'trash-mail.at',
    'trash-mail.cf',
    'trash-mail.com',
    'trash-mail.de',
    'trash-mail.ga',
    'trash-mail.gq',
    'trash-mail.ml',
    'trash-mail.tk',
    'trash-me.com',
    'trash2009.com',
    'trash2010.com',
    'trash2011.com',
    'trashdevil.com',
    'trashdevil.de',
    'trashemail.de',
    'trashmail.at',
    'trashmail.com',
    'trashmail.de',
    'trashmail.me',
    'trashmail.net',
    'trashmail.org',
    'trashmail.ws',
    'trashmailer.com',
    'trashymail.com',
    'trashymail.net',
    'trayna.com',
    'trbvm.com',
    'trialmail.de',
    'trickmail.net',
    'trillianpro.com',
    'tryalert.com',
    'turual.com',
    'twinmail.de',
    'twoweirdtricks.com',
    'tyldd.com',
    'ubismail.net',
    'uggsrock.com',
    'umail.net',
    'unlimit.com',
    'unmail.ru',
    'upliftnow.com',
    'uplipht.com',
    'uroid.com',
    'us.af',
    'valemail.net',
    'venompen.com',
    'vermutlich.net',
    'veryrealemail.com',
    'vidchart.com',
    'viditag.com',
    'viewcastmedia.com',
    'viewcastmedia.net',
    'viewcastmedia.org',
    'viralplays.com',
    'vmail.me',
    'voidbay.com',
    'vomoto.com',
    'vpn.st',
    'vsimcard.com',
    'vubby.com',
    'w3internet.co.uk',
    'walala.org',
    'walkmail.net',
    'watchever.biz',
    'webemail.me',
    'webm4il.info',
    'webuser.in',
    'wee.my',
    'weg-werf-email.de',
    'wegwerf-email-addressen.de',
    'wegwerf-email.at',
    'wegwerf-emails.de',
    'wegwerfadresse.de',
    'wegwerfemail.com',
    'wegwerfemail.de',
    'wegwerfmail.de',
    'wegwerfmail.info',
    'wegwerfmail.net',
    'wegwerfmail.org',
    'wem.com',
    'wetrainbayarea.com',
    'wetrainbayarea.org',
    'wifimaple.com',
    'wh4f.org',
    'whatiaas.com',
    'whatpaas.com',
    'whatsaas.com',
    'whopy.com',
    'whyspam.me',
    'wickmail.net',
    'wilemail.com',
    'willhackforfood.biz',
    'willselfdestruct.com',
    'winemaven.info',
    'wmail.cf',
    'writeme.com',
    'wronghead.com',
    'wuzup.net',
    'wuzupmail.net',
    'wwwnew.eu',
    'wzukltd.com',
    'xagloo.com',
    'xakw1.com',
    'xemaps.com',
    'xents.com',
    'xmaily.com',
    'xoxy.net',
    'xww.ro',
    'xyzfree.net',
    'yapped.net',
    'yep.it',
    'yogamaven.com',
    'yomail.info',
    'yopmail.com',
    'yopmail.fr',
    'yopmail.gq',
    'yopmail.net',
    'yopmail.org',
    'yoru-dea.com',
    'you-spam.com',
    'youmail.ga',
    'yourdomain.com',
    'ypmail.webarnak.fr.eu.org',
    'yuurok.com',
    'yyhmail.com',
    'z1p.biz',
    'za.com',
    'zebins.com',
    'zebins.eu',
    'zehnminuten.de',
    'zehnminutenmail.de',
    'zetmail.com',
    'zippymail.info',
    'zoaxe.com',
    'zoemail.com',
    'zoemail.net',
    'zoemail.org',
    'zomg.info',
    'zxcv.com',
    'zxcvbnm.com',
    'zzz.com',
]

# reCAPTCHA API
# NOTE: Using the recaptcha.net domain h/t https://github.com/google/recaptcha/issues/87#issuecomment-368252094
RECAPTCHA_SITE_KEY = None
RECAPTCHA_SECRET_KEY = None
RECAPTCHA_VERIFY_URL = 'https://recaptcha.net/recaptcha/api/siteverify'

# akismet spam check
AKISMET_APIKEY = None
AKISMET_ENABLED = False
DOMAIN_EXTRACTION_TIMEOUT = 60  # seconds

# OOPSpam options
OOPSPAM_APIKEY = None
OOPSPAM_SPAM_LEVEL = 3  # The minimum level (out of 6) that is flagged as spam.
OOPSPAM_CHECK_IP = True  # Whether OOPSpam checks IP addresses. When testing locally, turn this off
OOPSPAM_ENABLED = False

# spam options
SPAM_SERVICES_ENABLED = False
SPAM_CHECK_PUBLIC_ONLY = True
SPAM_ACCOUNT_SUSPENSION_ENABLED = False
SPAM_ACCOUNT_SUSPENSION_THRESHOLD = timedelta(hours=24)
SPAM_FLAGGED_MAKE_NODE_PRIVATE = False
SPAM_FLAGGED_REMOVE_FROM_SEARCH = False
SPAM_AUTOBAN_IP_BLOCK = True
SPAM_THROTTLE_AUTOBAN = True
SPAM_CREATION_THROTTLE_LIMIT = 5

# CEDAR API configs
CEDAR_API_HOST = ''
CEDAR_API_KEY = ''
CEDAR_HOME_FOLDER_ID = ''

# refresh campaign every 5 minutes
CAMPAIGN_REFRESH_THRESHOLD = 5 * 60  # 5 minutes in seconds


AWS_ACCESS_KEY_ID = None
AWS_SECRET_ACCESS_KEY = None

# sitemap default settings
SITEMAP_TO_S3 = False
SITEMAP_AWS_BUCKET = None
SITEMAP_URL_MAX = 25000
SITEMAP_INDEX_MAX = 50000
SITEMAP_STATIC_URLS = [
    OrderedDict([('loc', ''), ('changefreq', 'yearly'), ('priority', '0.5')]),
    OrderedDict([('loc', 'preprints'), ('changefreq', 'yearly'), ('priority', '0.5')]),
    OrderedDict([('loc', 'prereg'), ('changefreq', 'yearly'), ('priority', '0.5')]),
    OrderedDict([('loc', 'meetings'), ('changefreq', 'yearly'), ('priority', '0.5')]),
    OrderedDict([('loc', 'registries'), ('changefreq', 'yearly'), ('priority', '0.5')]),
    OrderedDict([('loc', 'reviews'), ('changefreq', 'yearly'), ('priority', '0.5')]),
    OrderedDict([('loc', 'explore/activity'), ('changefreq', 'weekly'), ('priority', '0.5')]),
    OrderedDict([('loc', 'support'), ('changefreq', 'yearly'), ('priority', '0.5')]),
    OrderedDict([('loc', 'faq'), ('changefreq', 'yearly'), ('priority', '0.5')]),

]

SITEMAP_USER_CONFIG = OrderedDict([('loc', ''), ('changefreq', 'yearly'), ('priority', '0.5')])
SITEMAP_NODE_CONFIG = OrderedDict([('loc', ''), ('lastmod', ''), ('changefreq', 'monthly'), ('priority', '0.5')])
SITEMAP_PREPRINT_CONFIG = OrderedDict([('loc', ''), ('lastmod', ''), ('changefreq', 'yearly'), ('priority', '0.5')])
SITEMAP_PREPRINT_FILE_CONFIG = OrderedDict([('loc', ''), ('lastmod', ''), ('changefreq', 'yearly'), ('priority', '0.5')])

# For preventing indexing of QA nodes by Elastic and SHARE
DO_NOT_INDEX_LIST = {
    'tags': ['qatest', 'qa test'],
    'titles': ['Bulk stress 201', 'Bulk stress 202', 'OSF API Registration test'],
}

CUSTOM_CITATIONS = {
    'bluebook-law-review': 'bluebook',
    'bluebook2': 'bluebook',
    'bluebook-inline': 'bluebook'
}

#Email templates logo
OSF_LOGO = 'osf_logo'
OSF_PREPRINTS_LOGO = 'osf_preprints'
OSF_MEETINGS_LOGO = 'osf_meetings'
OSF_PREREG_LOGO = 'osf_prereg'
OSF_REGISTRIES_LOGO = 'osf_registries'
OSF_LOGO_LIST = [OSF_LOGO, OSF_PREPRINTS_LOGO, OSF_MEETINGS_LOGO, OSF_PREREG_LOGO, OSF_REGISTRIES_LOGO]

PRIVACY_POLICY_GITHUB_LINK = 'https://github.com/CenterForOpenScience/centerforopenscience.org/blob/master/PRIVACY_POLICY.md'
TERMS_POLICY_GITHUB_LINK = 'https://github.com/CenterForOpenScience/centerforopenscience.org/blob/master/TERMS_OF_USE.md'
FOOTER_LINKS = {
    'terms': 'https://osf.io/terms_of_use/',
    'privacyPolicy': 'https://osf.io/privacy_policy/',
    'cookies': 'https://osf.io/privacy_policy/#f-cookies',
    'cos': 'https://cos.io',
    'statusPage': 'https://status.cos.io/',
    'apiDocs': 'https://developer.osf.io/',
    'topGuidelines': 'http://cos.io/top/',
    'rpp': 'https://osf.io/ezcuj/wiki/home/',
    'rpcb': 'https://osf.io/e81xl/wiki/home/',
    'twitter': 'http://twitter.com/OSFramework',
    'facebook': 'https://www.facebook.com/CenterForOpenScience/',
    'googleGroup': 'https://groups.google.com/forum/#!forum/openscienceframework',
    'github': 'https://www.github.com/centerforopenscience',
}

CHRONOS_USE_FAKE_FILE = False
CHRONOS_FAKE_FILE_URL = ''
CHRONOS_USERNAME = os_env.get('CHRONOS_USERNAME', '')
CHRONOS_PASSWORD = os_env.get('CHRONOS_PASSWORD', '')
CHRONOS_API_KEY = os_env.get('CHRONOS_API_KEY', '')
CHRONOS_HOST = os_env.get('CHRONOS_HOST', 'https://sandbox.api.chronos-oa.com')
VERIFY_CHRONOS_SSL_CERT = not DEV_MODE
# Maximum minutes we allow ChronosSubmission status to be stale (only update when user is requesting it)
CHRONOS_SUBMISSION_UPDATE_TIME = timedelta(minutes=5)

DS_METRICS_OSF_TOKEN = None
DS_METRICS_BASE_FOLDER = None
REG_METRICS_OSF_TOKEN = None
REG_METRICS_BASE_FOLDER = None

STORAGE_WARNING_THRESHOLD = .9  # percent of maximum storage used before users get a warning message
STORAGE_LIMIT_PUBLIC = 50
STORAGE_LIMIT_PRIVATE = 5

GBs = 10 ** 9


#  Needs to be here so the enum can be used in the admin template
def forDjango(cls):
    cls.do_not_call_in_templates = True
    return cls

@forDjango
@enum.unique
class StorageLimits(enum.IntEnum):
    """
    Values here are in GBs
    """
    NOT_CALCULATED = 0
    DEFAULT = 1
    APPROACHING_PRIVATE = 2
    OVER_PRIVATE = 3
    APPROACHING_PUBLIC = 4
    OVER_PUBLIC = 5


    @classmethod
    def from_node_usage(cls,  usage_bytes, private_limit=None, public_limit=None):
        """ This should indicate if a node is at or over a certain storage threshold indicating a status."""

        public_limit = public_limit or STORAGE_LIMIT_PUBLIC
        private_limit = private_limit or STORAGE_LIMIT_PRIVATE

        if usage_bytes is None:
            return cls.NOT_CALCULATED
        if usage_bytes >= float(public_limit) * GBs:
            return cls.OVER_PUBLIC
        elif usage_bytes >= float(public_limit) * STORAGE_WARNING_THRESHOLD * GBs:
            return cls.APPROACHING_PUBLIC
        elif usage_bytes >= float(private_limit) * GBs:
            return cls.OVER_PRIVATE
        elif usage_bytes >= float(private_limit) * STORAGE_WARNING_THRESHOLD * GBs:
            return cls.APPROACHING_PRIVATE
        else:
            return cls.DEFAULT

STORAGE_USAGE_CACHE_TIMEOUT = 3600 * 24  # seconds in hour times hour (one day)
OSF_PIGEON_URL = os.environ.get('OSF_PIGEON_URL', None)
IA_ARCHIVE_ENABLED = bool(OSF_PIGEON_URL)
ID_VERSION = 'staging_v2'
IA_ROOT_COLLECTION = 'cos-dev-sandbox'
PIGEON_CALLBACK_BEARER_TOKEN = os.getenv('PIGEON_CALLBACK_BEARER_TOKEN')

PRODUCT_OWNER_EMAIL_ADDRESS = {}

CAS_LOG_LEVEL = 3  # ERROR

PREPRINT_METRICS_START_DATE = datetime.datetime(2019, 1, 1)

WAFFLE_VALUES_YAML = 'osf/features.yaml'
DEFAULT_DRAFT_NODE_TITLE = 'Untitled'
USE_COLOR = False

# path to newrelic.ini config file
# newrelic is only enabled when DEBUG_MODE is False
NEWRELIC_INI_PATH = None<|MERGE_RESOLUTION|>--- conflicted
+++ resolved
@@ -590,7 +590,6 @@
     #     'scripts.analytics.upload',
     # )
 
-<<<<<<< HEAD
     #  Setting up a scheduler, essentially replaces an independent cron job
     # Note: these times must be in UTC
     beat_schedule = {
@@ -694,158 +693,7 @@
             'kwargs': {'dry_run': False},
         },
     }
-=======
-    # celery.schedule will not be installed when running invoke requirements the first time.
-    try:
-        from celery.schedules import crontab
-    except ImportError:
-        pass
-    else:
-        #  Setting up a scheduler, essentially replaces an independent cron job
-        # Note: these times must be in UTC
-        beat_schedule = {
-            '5-minute-emails': {
-                'task': 'website.notifications.tasks.send_users_email',
-                'schedule': crontab(minute='*/5'),
-                'args': ('email_transactional',),
-            },
-            'daily-emails': {
-                'task': 'website.notifications.tasks.send_users_email',
-                'schedule': crontab(minute=0, hour=5),  # Daily at 12 a.m. EST
-                'args': ('email_digest',),
-            },
-            # 'refresh_addons': {  # Handled by GravyValet now
-            #     'task': 'scripts.refresh_addon_tokens',
-            #     'schedule': crontab(minute=0, hour=7),  # Daily 2:00 a.m
-            #     'kwargs': {'dry_run': False, 'addons': {
-            #         'box': 60,          # https://docs.box.com/docs/oauth-20#section-6-using-the-access-and-refresh-tokens
-            #         'googledrive': 14,  # https://developers.google.com/identity/protocols/OAuth2#expiration
-            #         'mendeley': 14      # http://dev.mendeley.com/reference/topics/authorization_overview.html
-            #     }},
-            # },
-            'retract_registrations': {
-                'task': 'scripts.retract_registrations',
-                'schedule': crontab(minute=0, hour=5),  # Daily 12 a.m
-                'kwargs': {'dry_run': False},
-            },
-            'embargo_registrations': {
-                'task': 'scripts.embargo_registrations',
-                'schedule': crontab(minute=0, hour=5),  # Daily 12 a.m
-                'kwargs': {'dry_run': False},
-            },
-            'add_missing_identifiers_to_preprints': {
-                'task': 'scripts.add_missing_identifiers_to_preprints',
-                'schedule': crontab(minute=0, hour=5),  # Daily 12 a.m
-                'kwargs': {'dry_run': False},
-            },
-            'approve_registrations': {
-                'task': 'scripts.approve_registrations',
-                'schedule': crontab(minute=0, hour=5),  # Daily 12 a.m
-                'kwargs': {'dry_run': False},
-            },
-            'approve_embargo_terminations': {
-                'task': 'scripts.approve_embargo_terminations',
-                'schedule': crontab(minute=0, hour=5),  # Daily 12 a.m
-                'kwargs': {'dry_run': False},
-            },
-            'triggered_mails': {
-                'task': 'scripts.triggered_mails',
-                'schedule': crontab(minute=0, hour=5),  # Daily 12 a.m
-                'kwargs': {'dry_run': False},
-            },
-            'clear_expired_sessions': {
-                'task': 'osf.management.commands.clear_expired_sessions',
-                'schedule': crontab(minute=0, hour=5),  # Daily 12 a.m
-                'kwargs': {'dry_run': False},
-            },
-            'send_queued_mails': {
-                'task': 'scripts.send_queued_mails',
-                'schedule': crontab(minute=0, hour=17),  # Daily 12 p.m.
-                'kwargs': {'dry_run': False},
-            },
-            'new-and-noteworthy': {
-                'task': 'scripts.populate_new_and_noteworthy_projects',
-                'schedule': crontab(minute=0, hour=7, day_of_week=6),  # Saturday 2:00 a.m.
-                'kwargs': {'dry_run': False}
-            },
-            'registration_schema_metrics': {
-                'task': 'management.commands.registration_schema_metrics',
-                'schedule': crontab(minute=45, hour=7, day_of_month=3),  # Third day of month 2:45 a.m.
-                'kwargs': {'dry_run': False}
-            },
-            'daily_reporters_go': {
-                'task': 'management.commands.daily_reporters_go',
-                'schedule': crontab(minute=0, hour=6),  # Daily 1:00 a.m.
-            },
-            'monthly_reporters_go': {
-                'task': 'management.commands.monthly_reporters_go',
-                'schedule': crontab(minute=30, hour=6, day_of_month=2),     # Second day of month 1:30 a.m.
-            },
-            # 'data_storage_usage': {
-            #   'task': 'management.commands.data_storage_usage',
-            #   'schedule': crontab(day_of_month=1, minute=30, hour=4),  # Last of the month at 11:30 p.m.
-            # },
-            # 'migrate_pagecounter_data': {
-            #   'task': 'management.commands.migrate_pagecounter_data',
-            #   'schedule': crontab(minute=0, hour=7),  # Daily 2:00 a.m.
-            # },
-            # 'migrate_registration_responses': {
-            #   'task': 'management.commands.migrate_registration_responses',
-            #   'schedule': crontab(minute=32, hour=7),  # Daily 2:32 a.m.
-            # 'migrate_deleted_date': {
-            #   'task': 'management.commands.migrate_deleted_date',
-            #   'schedule': crontab(minute=0, hour=3),
-            # 'addon_deleted_date': {
-            #   'task': 'management.commands.addon_deleted_date',
-            #   'schedule': crontab(minute=0, hour=3),  # Daily 11:00 p.m.
-            # },
-            # 'populate_branched_from': {
-            #   'task': 'management.commands.populate_branched_from',
-            #   'schedule': crontab(minute=0, hour=3),
-            # },
-            'generate_sitemap': {
-                'task': 'scripts.generate_sitemap',
-                'schedule': crontab(minute=0, hour=5),  # Daily 12:00 a.m.
-            },
-            'deactivate_requested_accounts': {
-                'task': 'management.commands.deactivate_requested_accounts',
-                'schedule': crontab(minute=0, hour=5),  # Daily 12:00 a.m.
-            },
-            'check_crossref_doi': {
-                'task': 'management.commands.check_crossref_dois',
-                'schedule': crontab(minute=0, hour=4),  # Daily 11:00 p.m.
-            },
-            'update_institution_project_counts': {
-                'task': 'management.commands.update_institution_project_counts',
-                'schedule': crontab(minute=0, hour=9), # Daily 05:00 a.m. EDT
-            },
-#            'archive_registrations_on_IA': {
-#                'task': 'osf.management.commands.archive_registrations_on_IA',
-#                'schedule': crontab(minute=0, hour=5),  # Daily 4:00 a.m.
-#                'kwargs': {'dry_run': False}
-#            },
-            'delete_withdrawn_or_failed_registration_files': {
-                'task': 'management.commands.delete_withdrawn_or_failed_registration_files',
-                'schedule': crontab(minute=0, hour=5),  # Daily 12 a.m
-                'kwargs': {
-                    'dry_run': False,
-                    'batch_size_withdrawn': 10,
-                    'batch_size_stuck': 10
-                }
-            },
-            'monitor_registration_bulk_upload_jobs': {
-                'task': 'api.providers.tasks.monitor_registration_bulk_upload_jobs',
-                # 'schedule': crontab(hour='*/3'),  # Every 3 hours
-                'schedule': crontab(minute='*/5'),  # Every 5 minutes for staging server QA test
-                'kwargs': {'dry_run': False}
-            },
-            'approve_registration_updates': {
-                'task': 'osf.management.commands.approve_pending_schema_responses',
-                'schedule': crontab(minute=0, hour=5),  # Daily 12 a.m
-                'kwargs': {'dry_run': False},
-            },
-        }
->>>>>>> 38bfb2a1
+
 
         # Tasks that need metrics and release requirements
         # beat_schedule.update({
