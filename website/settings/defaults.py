# -*- coding: utf-8 -*-
"""
Base settings file, common to all environments.
These settings can be overridden in local.py.
"""

import datetime
import os
import json
import hashlib
import logging
from datetime import timedelta
from collections import OrderedDict

os_env = os.environ


def parent_dir(path):
    '''Return the parent of a directory.'''
    return os.path.abspath(os.path.join(path, os.pardir))

HERE = os.path.dirname(os.path.abspath(__file__))
BASE_PATH = parent_dir(HERE)  # website/ directory
APP_PATH = parent_dir(BASE_PATH)
ADDON_PATH = os.path.join(APP_PATH, 'addons')
STATIC_FOLDER = os.path.join(BASE_PATH, 'static')
STATIC_URL_PATH = '/static'
ASSET_HASH_PATH = os.path.join(APP_PATH, 'webpack-assets.json')
ROOT = os.path.join(BASE_PATH, '..')
BCRYPT_LOG_ROUNDS = 12
LOG_LEVEL = logging.INFO
TEST_ENV = False

with open(os.path.join(APP_PATH, 'package.json'), 'r') as fobj:
    VERSION = json.load(fobj)['version']

# Expiration time for verification key
EXPIRATION_TIME_DICT = {
    'password': 24 * 60,    # 24 hours in minutes for forgot and reset password
    'confirm': 24 * 60,     # 24 hours in minutes for confirm account and email
    'claim': 30 * 24 * 60   # 30 days in minutes for claim contributor-ship
}

CITATION_STYLES_PATH = os.path.join(BASE_PATH, 'static', 'vendor', 'bower_components', 'styles')

# Minimum seconds between forgot password email attempts
SEND_EMAIL_THROTTLE = 30

# Minimum seconds between attempts to change password
CHANGE_PASSWORD_THROTTLE = 30

# Number of incorrect password attempts allowed before throttling.
INCORRECT_PASSWORD_ATTEMPTS_ALLOWED = 3

# Seconds that must elapse before updating a user's date_last_login field
DATE_LAST_LOGIN_THROTTLE = 60

# Seconds that must elapse before change password attempts are reset(currently 1 hour)
TIME_RESET_CHANGE_PASSWORD_ATTEMPTS = 3600

# Hours before pending embargo/retraction/registration automatically becomes active
RETRACTION_PENDING_TIME = datetime.timedelta(days=2)
EMBARGO_PENDING_TIME = datetime.timedelta(days=2)
EMBARGO_TERMINATION_PENDING_TIME = datetime.timedelta(days=2)
REGISTRATION_APPROVAL_TIME = datetime.timedelta(days=2)
# Date range for embargo periods
EMBARGO_END_DATE_MIN = datetime.timedelta(days=2)
EMBARGO_END_DATE_MAX = datetime.timedelta(days=1460)  # Four years

# Question titles to be reomved for anonymized VOL
ANONYMIZED_TITLES = ['Authors']

LOAD_BALANCER = False

# May set these to True in local.py for development
DEV_MODE = False
DEBUG_MODE = False
SECURE_MODE = not DEBUG_MODE  # Set secure cookie

PROTOCOL = 'https://' if SECURE_MODE else 'http://'
DOMAIN = PROTOCOL + 'localhost:5000/'
INTERNAL_DOMAIN = DOMAIN
API_DOMAIN = PROTOCOL + 'localhost:8000/'

PREPRINT_PROVIDER_DOMAINS = {
    'enabled': False,
    'prefix': PROTOCOL,
    'suffix': '/'
}
# External Ember App Local Development
USE_EXTERNAL_EMBER = False
PROXY_EMBER_APPS = False
# http://docs.python-requests.org/en/master/user/advanced/#timeouts
EXTERNAL_EMBER_SERVER_TIMEOUT = 3.05
EXTERNAL_EMBER_APPS = {}

LOG_PATH = os.path.join(APP_PATH, 'logs')
TEMPLATES_PATH = os.path.join(BASE_PATH, 'templates')

# User management & registration
CONFIRM_REGISTRATIONS_BY_EMAIL = True
ALLOW_LOGIN = True

SEARCH_ENGINE = 'elastic'  # Can be 'elastic', or None
ELASTIC_URI = '127.0.0.1:9200'
ELASTIC_TIMEOUT = 10
ELASTIC_INDEX = 'website'
ELASTIC_KWARGS = {
    # 'use_ssl': False,
    # 'verify_certs': True,
    # 'ca_certs': None,
    # 'client_cert': None,
    # 'client_key': None
}

# Sessions
COOKIE_NAME = 'osf'
# TODO: Override OSF_COOKIE_DOMAIN in local.py in production
OSF_COOKIE_DOMAIN = None
# server-side verification timeout
OSF_SESSION_TIMEOUT = 30 * 24 * 60 * 60  # 30 days in seconds
# TODO: Override SECRET_KEY in local.py in production
SECRET_KEY = 'CHANGEME'
SESSION_COOKIE_SECURE = SECURE_MODE
SESSION_COOKIE_HTTPONLY = True

# local path to private key and cert for local development using https, overwrite in local.py
OSF_SERVER_KEY = None
OSF_SERVER_CERT = None
SUPPORT_EMAIL = 'support@osf.io'

# External services
USE_CDN_FOR_CLIENT_LIBS = True

USE_EMAIL = True
FROM_EMAIL = 'openscienceframework-noreply@osf.io'

# support email
OSF_SUPPORT_EMAIL = 'nii-rdmp@meatmail.jp'
# contact email
OSF_CONTACT_EMAIL = 'rcos-office@nii.ac.jp'

# prereg email
PREREG_EMAIL = 'prereg@cos.io'

# Default settings for fake email address generation
FAKE_EMAIL_NAME = 'freddiemercury'
FAKE_EMAIL_DOMAIN = 'cos.io'

# SMTP Settings
MAIL_SERVER = 'smtp.sendgrid.net'
MAIL_USERNAME = 'osf-smtp'
MAIL_PASSWORD = ''  # Set this in local.py

# OR, if using Sendgrid's API
# WARNING: If `SENDGRID_WHITELIST_MODE` is True,
# `tasks.send_email` would only email recipients included in `SENDGRID_EMAIL_WHITELIST`
SENDGRID_API_KEY = None
SENDGRID_WHITELIST_MODE = False
SENDGRID_EMAIL_WHITELIST = []

# Mailchimp
MAILCHIMP_API_KEY = None
MAILCHIMP_WEBHOOK_SECRET_KEY = 'CHANGEME'  # OSF secret key to ensure webhook is secure
ENABLE_EMAIL_SUBSCRIPTIONS = True
MAILCHIMP_GENERAL_LIST = 'GakuNin RDM General'

#Triggered emails
OSF_HELP_LIST = 'GakuNin RDM Help'
ENABLE_OSF_HELP = True
PREREG_AGE_LIMIT = timedelta(weeks=12)
PREREG_WAIT_TIME = timedelta(weeks=2)
WAIT_BETWEEN_MAILS = timedelta(days=7)
NO_ADDON_WAIT_TIME = timedelta(weeks=8)
NO_LOGIN_WAIT_TIME = timedelta(weeks=4)
WELCOME_OSF4M_WAIT_TIME = timedelta(weeks=2)
NO_LOGIN_OSF4M_WAIT_TIME = timedelta(weeks=6)
NEW_PUBLIC_PROJECT_WAIT_TIME = timedelta(hours=24)
WELCOME_OSF4M_WAIT_TIME_GRACE = timedelta(days=12)

# TODO: Override in local.py
MAILGUN_API_KEY = None

# Use Celery for file rendering
USE_CELERY = True

# TODO: Override in local.py in production
DB_HOST = 'localhost'
DB_PORT = os_env.get('OSF_DB_PORT', 27017)

# TODO: Configuration should not change between deploys - this should be dynamic.
COOKIE_DOMAIN = '.openscienceframework.org'  # Beaker

# TODO: Combine Python and JavaScript config
# If you change COMMENT_MAXLENGTH, make sure you create a corresponding migration.
COMMENT_MAXLENGTH = 1000

# Profile image options
PROFILE_IMAGE_LARGE = 70
PROFILE_IMAGE_MEDIUM = 40
# Currently (8/21/2017) only gravatar supported.
PROFILE_IMAGE_PROVIDER = 'gravatar'

# Conference options
CONFERENCE_MIN_COUNT = 5

WIKI_WHITELIST = {
    'tags': [
        'a', 'abbr', 'acronym', 'b', 'bdo', 'big', 'blockquote', 'br',
        'center', 'cite', 'code',
        'dd', 'del', 'dfn', 'div', 'dl', 'dt', 'em', 'embed', 'font',
        'h1', 'h2', 'h3', 'h4', 'h5', 'h6', 'hr', 'i', 'img', 'ins',
        'kbd', 'li', 'object', 'ol', 'param', 'pre', 'p', 'q',
        's', 'samp', 'small', 'span', 'strike', 'strong', 'sub', 'sup',
        'table', 'tbody', 'td', 'th', 'thead', 'tr', 'tt', 'ul', 'u',
        'var', 'wbr',
    ],
    'attributes': [
        'align', 'alt', 'border', 'cite', 'class', 'dir',
        'height', 'href', 'id', 'src', 'style', 'title', 'type', 'width',
        'face', 'size',  # font tags
        'salign', 'align', 'wmode', 'target',
    ],
    # Styles currently used in Reproducibility Project wiki pages
    'styles': [
        'top', 'left', 'width', 'height', 'position',
        'background', 'font-size', 'text-align', 'z-index',
        'list-style',
    ]
}

# Maps category identifier => Human-readable representation for use in
# titles, menus, etc.
# Use an OrderedDict so that menu items show in the correct order
NODE_CATEGORY_MAP = OrderedDict([
    ('analysis', 'Analysis'),
    ('communication', 'Communication'),
    ('data', 'Data'),
    ('hypothesis', 'Hypothesis'),
    ('instrumentation', 'Instrumentation'),
    ('methods and measures', 'Methods and Measures'),
    ('procedure', 'Procedure'),
    ('project', 'Project'),
    ('software', 'Software'),
    ('other', 'Other'),
    ('', 'Uncategorized')
])

# Add-ons
# Load addons from addons.json
with open(os.path.join(ROOT, 'addons.json')) as fp:
    addon_settings = json.load(fp)
    ADDONS_REQUESTED = addon_settings['addons']
    ADDONS_ARCHIVABLE = addon_settings['addons_archivable']
    ADDONS_COMMENTABLE = addon_settings['addons_commentable']
    ADDONS_BASED_ON_IDS = addon_settings['addons_based_on_ids']
    ADDONS_DEFAULT = addon_settings['addons_default']
    ADDONS_OAUTH_NO_REDIRECT = addon_settings['addons_oauth_no_redirect']

SYSTEM_ADDED_ADDONS = {
    'user': [],
    'node': [],
}

KEEN = {
    'public': {
        'project_id': None,
        'master_key': 'changeme',
        'write_key': '',
        'read_key': '',
    },
    'private': {
        'project_id': '',
        'write_key': '',
        'read_key': '',
    },
}

SENTRY_DSN = None
SENTRY_DSN_JS = None

MISSING_FILE_NAME = 'untitled'

# Most Popular and New and Noteworthy Nodes
POPULAR_LINKS_NODE = None  # TODO Override in local.py in production.
POPULAR_LINKS_REGISTRATIONS = None  # TODO Override in local.py in production.
NEW_AND_NOTEWORTHY_LINKS_NODE = None  # TODO Override in local.py in production.

MAX_POPULAR_PROJECTS = 10

NEW_AND_NOTEWORTHY_CONTRIBUTOR_BLACKLIST = []  # TODO Override in local.py in production.

# FOR EMERGENCIES ONLY: Setting this to True will disable forks, registrations,
# and uploads in order to save disk space.
DISK_SAVING_MODE = False

# Seconds before another notification email can be sent to a contributor when added to a project
CONTRIBUTOR_ADDED_EMAIL_THROTTLE = 24 * 3600

# Seconds before another notification email can be sent to a member when added to an OSFGroup
GROUP_MEMBER_ADDED_EMAIL_THROTTLE = 24 * 3600

# Seconds before another notification email can be sent to group members when added to a project
GROUP_CONNECTED_EMAIL_THROTTLE = 24 * 3600

# Google Analytics
GOOGLE_ANALYTICS_ID = None
GOOGLE_SITE_VERIFICATION = None

DEFAULT_HMAC_SECRET = 'changeme'
DEFAULT_HMAC_ALGORITHM = hashlib.sha256
WATERBUTLER_URL = 'http://localhost:7777'
WATERBUTLER_INTERNAL_URL = WATERBUTLER_URL

####################
#   Identifiers   #
###################
DOI_URL_PREFIX = 'https://doi.org/'

# General Format for DOIs
DOI_FORMAT = '{prefix}/osf.io/{guid}'

# ezid
EZID_DOI_NAMESPACE = 'doi:10.5072'
EZID_ARK_NAMESPACE = 'ark:99999'

# datacite
DATACITE_USERNAME = None
DATACITE_PASSWORD = None
DATACITE_URL = None
DATACITE_PREFIX = '10.70102'  # Datacite's test DOI prefix -- update in production
# Minting DOIs only works on Datacite's production server, so
# disable minting on staging and development environments by default
DATACITE_MINT_DOIS = not DEV_MODE

# crossref
CROSSREF_USERNAME = None
CROSSREF_PASSWORD = None
CROSSREF_URL = None  # Location to POST crossref data. In production, change this to the production CrossRef API endpoint
CROSSREF_DEPOSITOR_EMAIL = 'None'  # This email will receive confirmation/error messages from CrossRef on submission

ECSARXIV_CROSSREF_USERNAME = None
ECSARXIV_CROSSREF_PASSWORD = None

# Leave as `None` for production, test/staging/local envs must set
SHARE_PREPRINT_PROVIDER_PREPEND = None

SHARE_REGISTRATION_URL = ''
SHARE_URL = None
SHARE_API_TOKEN = None  # Required to send project updates to SHARE

CAS_SERVER_URL = 'http://localhost:8080'
MFR_SERVER_URL = 'http://localhost:7778'

###### ARCHIVER ###########
ARCHIVE_PROVIDER = 'osfstorage'

MAX_ARCHIVE_SIZE = 5 * 1024 ** 3  # == math.pow(1024, 3) == 1 GB

ARCHIVE_TIMEOUT_TIMEDELTA = timedelta(1)  # 24 hours

ENABLE_ARCHIVER = True

JWT_SECRET = 'changeme'
JWT_ALGORITHM = 'HS256'

##### CELERY #####

# Default RabbitMQ broker
RABBITMQ_USERNAME = os.environ.get('RABBITMQ_USERNAME', 'guest')
RABBITMQ_PASSWORD = os.environ.get('RABBITMQ_PASSWORD', 'guest')
RABBITMQ_HOST = os.environ.get('RABBITMQ_HOST', 'localhost')
RABBITMQ_PORT = os.environ.get('RABBITMQ_PORT', '5672')
RABBITMQ_VHOST = os.environ.get('RABBITMQ_VHOST', '/')

# Seconds, not an actual celery setting
CELERY_RETRY_BACKOFF_BASE = 5

class CeleryConfig:
    """
    Celery Configuration
    http://docs.celeryproject.org/en/latest/userguide/configuration.html
    """
    timezone = 'UTC'

    task_default_queue = 'celery'
    task_low_queue = 'low'
    task_med_queue = 'med'
    task_high_queue = 'high'

    low_pri_modules = {
        'framework.analytics.tasks',
        'framework.celery_tasks',
        'scripts.osfstorage.usage_audit',
        'scripts.stuck_registration_audit',
        'scripts.analytics.tasks',
        'scripts.populate_new_and_noteworthy_projects',
        'scripts.populate_popular_projects_and_registrations',
        'website.search.elastic_search',
        'scripts.generate_sitemap',
        'scripts.generate_prereg_csv',
        'scripts.analytics.run_keen_summaries',
        'scripts.analytics.run_keen_snapshots',
        'scripts.analytics.run_keen_events',
        'scripts.clear_sessions',
        'scripts.remove_after_use.end_prereg_challenge',
    }

    med_pri_modules = {
        'framework.email.tasks',
        'scripts.send_queued_mails',
        'scripts.triggered_mails',
        'website.mailchimp_utils',
        'website.notifications.tasks',
    }

    high_pri_modules = {
        'scripts.approve_embargo_terminations',
        'scripts.approve_registrations',
        'scripts.embargo_registrations',
        'scripts.premigrate_created_modified',
        'scripts.refresh_addon_tokens',
        'scripts.retract_registrations',
        'website.archiver.tasks',
        'scripts.add_missing_identifiers_to_preprints'
    }

    try:
        from kombu import Queue, Exchange
    except ImportError:
        pass
    else:
        task_queues = (
            Queue(task_low_queue, Exchange(task_low_queue), routing_key=task_low_queue,
                consumer_arguments={'x-priority': -1}),
            Queue(task_default_queue, Exchange(task_default_queue), routing_key=task_default_queue,
                consumer_arguments={'x-priority': 0}),
            Queue(task_med_queue, Exchange(task_med_queue), routing_key=task_med_queue,
                consumer_arguments={'x-priority': 1}),
            Queue(task_high_queue, Exchange(task_high_queue), routing_key=task_high_queue,
                consumer_arguments={'x-priority': 10}),
        )

        task_default_exchange_type = 'direct'
        task_routes = ('framework.celery_tasks.routers.CeleryRouter', )
        task_ignore_result = False
        task_store_errors_even_if_ignored = True

    broker_url = os.environ.get('BROKER_URL', 'amqp://{}:{}@{}:{}/{}'.format(RABBITMQ_USERNAME, RABBITMQ_PASSWORD, RABBITMQ_HOST, RABBITMQ_PORT, RABBITMQ_VHOST))
    broker_use_ssl = False

    # Default RabbitMQ backend
    result_backend = 'django-db'  # django-celery-results

    beat_scheduler = 'django_celery_beat.schedulers:DatabaseScheduler'

    # Modules to import when celery launches
    imports = (
        'framework.celery_tasks',
        'framework.email.tasks',
        'osf.external.tasks',
        'website.mailchimp_utils',
        'website.notifications.tasks',
        'website.archiver.tasks',
        'website.search.search',
        'website.project.tasks',
        'scripts.populate_new_and_noteworthy_projects',
        'scripts.populate_popular_projects_and_registrations',
        'scripts.refresh_addon_tokens',
        'scripts.retract_registrations',
        'scripts.embargo_registrations',
        'scripts.approve_registrations',
        'scripts.approve_embargo_terminations',
        'scripts.triggered_mails',
        'scripts.clear_sessions',
        'scripts.send_queued_mails',
        'scripts.analytics.run_keen_summaries',
        'scripts.analytics.run_keen_snapshots',
        'scripts.analytics.run_keen_events',
        'scripts.generate_sitemap',
        'scripts.premigrate_created_modified',
        'scripts.add_missing_identifiers_to_preprints',
    )

    # Modules that need metrics and release requirements
    # imports += (
    #     'scripts.osfstorage.usage_audit',
    #     'scripts.stuck_registration_audit',
    #     'scripts.analytics.tasks',
    #     'scripts.analytics.upload',
    # )

    # celery.schedule will not be installed when running invoke requirements the first time.
    try:
        from celery.schedules import crontab
    except ImportError:
        pass
    else:
        #  Setting up a scheduler, essentially replaces an independent cron job
        # Note: these times must be in UTC
        beat_schedule = {
            '5-minute-emails': {
                'task': 'website.notifications.tasks.send_users_email',
                'schedule': crontab(minute='*/5'),
                'args': ('email_transactional',),
            },
            'daily-emails': {
                'task': 'website.notifications.tasks.send_users_email',
                'schedule': crontab(minute=0, hour=5),  # Daily at 12 a.m. EST
                'args': ('email_digest',),
            },
            'refresh_addons': {
                'task': 'scripts.refresh_addon_tokens',
                'schedule': crontab(minute=0, hour=7),  # Daily 2:00 a.m
                'kwargs': {'dry_run': False, 'addons': {
                    'box': 60,          # https://docs.box.com/docs/oauth-20#section-6-using-the-access-and-refresh-tokens
                    'googledrive': 14,  # https://developers.google.com/identity/protocols/OAuth2#expiration
                    'mendeley': 14      # http://dev.mendeley.com/reference/topics/authorization_overview.html
                }},
            },
            'retract_registrations': {
                'task': 'scripts.retract_registrations',
                'schedule': crontab(minute=0, hour=5),  # Daily 12 a.m
                'kwargs': {'dry_run': False},
            },
            'embargo_registrations': {
                'task': 'scripts.embargo_registrations',
                'schedule': crontab(minute=0, hour=5),  # Daily 12 a.m
                'kwargs': {'dry_run': False},
            },
            'add_missing_identifiers_to_preprints': {
                'task': 'scripts.add_missing_identifiers_to_preprints',
                'schedule': crontab(minute=0, hour=5),  # Daily 12 a.m
                'kwargs': {'dry_run': False},
            },
            'approve_registrations': {
                'task': 'scripts.approve_registrations',
                'schedule': crontab(minute=0, hour=5),  # Daily 12 a.m
                'kwargs': {'dry_run': False},
            },
            'approve_embargo_terminations': {
                'task': 'scripts.approve_embargo_terminations',
                'schedule': crontab(minute=0, hour=5),  # Daily 12 a.m
                'kwargs': {'dry_run': False},
            },
            'triggered_mails': {
                'task': 'scripts.triggered_mails',
                'schedule': crontab(minute=0, hour=5),  # Daily 12 a.m
                'kwargs': {'dry_run': False},
            },
            'clear_sessions': {
                'task': 'scripts.clear_sessions',
                'schedule': crontab(minute=0, hour=5),  # Daily 12 a.m
                'kwargs': {'dry_run': False},
            },
            'send_queued_mails': {
                'task': 'scripts.send_queued_mails',
                'schedule': crontab(minute=0, hour=17),  # Daily 12 p.m.
                'kwargs': {'dry_run': False},
            },
            'new-and-noteworthy': {
                'task': 'scripts.populate_new_and_noteworthy_projects',
                'schedule': crontab(minute=0, hour=7, day_of_week=6),  # Saturday 2:00 a.m.
                'kwargs': {'dry_run': False}
            },
            'update_popular_nodes': {
                'task': 'scripts.populate_popular_projects_and_registrations',
                'schedule': crontab(minute=0, hour=7),  # Daily 2:00 a.m.
                'kwargs': {'dry_run': False}
            },
            'run_keen_summaries': {
                'task': 'scripts.analytics.run_keen_summaries',
                'schedule': crontab(minute=0, hour=6),  # Daily 1:00 a.m.
                'kwargs': {'yesterday': True}
            },
            'run_keen_snapshots': {
                'task': 'scripts.analytics.run_keen_snapshots',
                'schedule': crontab(minute=0, hour=8),  # Daily 3:00 a.m.
            },
            'run_keen_events': {
                'task': 'scripts.analytics.run_keen_events',
                'schedule': crontab(minute=0, hour=9),  # Daily 4:00 a.m.
                'kwargs': {'yesterday': True}
            },
            'generate_sitemap': {
                'task': 'scripts.generate_sitemap',
                'schedule': crontab(minute=0, hour=5),  # Daily 12:00 a.m.
            },
        }

        # Tasks that need metrics and release requirements
        # beat_schedule.update({
        #     'usage_audit': {
        #         'task': 'scripts.osfstorage.usage_audit',
        #         'schedule': crontab(minute=0, hour=5),  # Daily 12 a.m
        #         'kwargs': {'send_mail': True},
        #     },
        #     'stuck_registration_audit': {
        #         'task': 'scripts.stuck_registration_audit',
        #         'schedule': crontab(minute=0, hour=11),  # Daily 6 a.m
        #         'kwargs': {},
        #     },
        # })


WATERBUTLER_JWE_SALT = 'yusaltydough'
WATERBUTLER_JWE_SECRET = 'CirclesAre4Squares'

WATERBUTLER_JWT_SECRET = 'ILiekTrianglesALot'
WATERBUTLER_JWT_ALGORITHM = 'HS256'
WATERBUTLER_JWT_EXPIRATION = 15

SENSITIVE_DATA_SALT = 'yusaltydough'
SENSITIVE_DATA_SECRET = 'TrainglesAre5Squares'

DRAFT_REGISTRATION_APPROVAL_PERIOD = datetime.timedelta(days=10)
assert (DRAFT_REGISTRATION_APPROVAL_PERIOD > EMBARGO_END_DATE_MIN), 'The draft registration approval period should be more than the minimum embargo end date.'

# TODO: Remove references to this flag
ENABLE_INSTITUTIONS = True

ENABLE_VARNISH = False
ENABLE_ESI = False
VARNISH_SERVERS = []  # This should be set in local.py or cache invalidation won't work
ESI_MEDIA_TYPES = {'application/vnd.api+json', 'application/json'}

# Used for gathering meta information about the current build
GITHUB_API_TOKEN = None

# switch for disabling things that shouldn't happen during
# the modm to django migration
RUNNING_MIGRATION = False

# External Identity Provider
EXTERNAL_IDENTITY_PROFILE = {
    'OrcidProfile': 'ORCID',
}

# Source: https://github.com/maxd/fake_email_validator/blob/master/config/fake_domains.list
BLACKLISTED_DOMAINS = [
    '0-mail.com',
    '0815.ru',
    '0815.su',
    '0clickemail.com',
    '0wnd.net',
    '0wnd.org',
    '10mail.org',
    '10minut.com.pl',
    '10minutemail.cf',
    '10minutemail.co.uk',
    '10minutemail.co.za',
    '10minutemail.com',
    '10minutemail.de',
    '10minutemail.eu',
    '10minutemail.ga',
    '10minutemail.gq',
    '10minutemail.info',
    '10minutemail.ml',
    '10minutemail.net',
    '10minutemail.org',
    '10minutemail.ru',
    '10minutemail.us',
    '10minutesmail.co.uk',
    '10minutesmail.com',
    '10minutesmail.eu',
    '10minutesmail.net',
    '10minutesmail.org',
    '10minutesmail.ru',
    '10minutesmail.us',
    '123-m.com',
    '15qm-mail.red',
    '15qm.com',
    '1chuan.com',
    '1mail.ml',
    '1pad.de',
    '1usemail.com',
    '1zhuan.com',
    '20mail.in',
    '20mail.it',
    '20minutemail.com',
    '2prong.com',
    '30minutemail.com',
    '30minutesmail.com',
    '33mail.com',
    '3d-painting.com',
    '3mail.ga',
    '4mail.cf',
    '4mail.ga',
    '4warding.com',
    '4warding.net',
    '4warding.org',
    '5mail.cf',
    '5mail.ga',
    '60minutemail.com',
    '675hosting.com',
    '675hosting.net',
    '675hosting.org',
    '6ip.us',
    '6mail.cf',
    '6mail.ga',
    '6mail.ml',
    '6paq.com',
    '6url.com',
    '75hosting.com',
    '75hosting.net',
    '75hosting.org',
    '7mail.ga',
    '7mail.ml',
    '7mail7.com',
    '7tags.com',
    '8mail.cf',
    '8mail.ga',
    '8mail.ml',
    '99experts.com',
    '9mail.cf',
    '9ox.net',
    'a-bc.net',
    'a45.in',
    'abcmail.email',
    'abusemail.de',
    'abyssmail.com',
    'acentri.com',
    'advantimo.com',
    'afrobacon.com',
    'agedmail.com',
    'ajaxapp.net',
    'alivance.com',
    'ama-trade.de',
    'amail.com',
    'amail4.me',
    'amilegit.com',
    'amiri.net',
    'amiriindustries.com',
    'anappthat.com',
    'ano-mail.net',
    'anobox.ru',
    'anonbox.net',
    'anonmails.de',
    'anonymail.dk',
    'anonymbox.com',
    'antichef.com',
    'antichef.net',
    'antireg.ru',
    'antispam.de',
    'antispammail.de',
    'appixie.com',
    'armyspy.com',
    'artman-conception.com',
    'asdasd.ru',
    'azmeil.tk',
    'baxomale.ht.cx',
    'beddly.com',
    'beefmilk.com',
    'beerolympics.se',
    'bestemailaddress.net',
    'bigprofessor.so',
    'bigstring.com',
    'binkmail.com',
    'bio-muesli.net',
    'bladesmail.net',
    'bloatbox.com',
    'bobmail.info',
    'bodhi.lawlita.com',
    'bofthew.com',
    'bootybay.de',
    'bossmail.de',
    'boun.cr',
    'bouncr.com',
    'boxformail.in',
    'boximail.com',
    'boxtemp.com.br',
    'breakthru.com',
    'brefmail.com',
    'brennendesreich.de',
    'broadbandninja.com',
    'bsnow.net',
    'bspamfree.org',
    'buffemail.com',
    'bugmenot.com',
    'bumpymail.com',
    'bund.us',
    'bundes-li.ga',
    'burnthespam.info',
    'burstmail.info',
    'buymoreplays.com',
    'buyusedlibrarybooks.org',
    'byom.de',
    'c2.hu',
    'cachedot.net',
    'card.zp.ua',
    'casualdx.com',
    'cbair.com',
    'cdnqa.com',
    'cek.pm',
    'cellurl.com',
    'cem.net',
    'centermail.com',
    'centermail.net',
    'chammy.info',
    'cheatmail.de',
    'chewiemail.com',
    'childsavetrust.org',
    'chogmail.com',
    'choicemail1.com',
    'chong-mail.com',
    'chong-mail.net',
    'chong-mail.org',
    'clixser.com',
    'clrmail.com',
    'cmail.net',
    'cmail.org',
    'coldemail.info',
    'consumerriot.com',
    'cool.fr.nf',
    'correo.blogos.net',
    'cosmorph.com',
    'courriel.fr.nf',
    'courrieltemporaire.com',
    'crapmail.org',
    'crazymailing.com',
    'cubiclink.com',
    'curryworld.de',
    'cust.in',
    'cuvox.de',
    'd3p.dk',
    'dacoolest.com',
    'daintly.com',
    'dandikmail.com',
    'dayrep.com',
    'dbunker.com',
    'dcemail.com',
    'deadaddress.com',
    'deadfake.cf',
    'deadfake.ga',
    'deadfake.ml',
    'deadfake.tk',
    'deadspam.com',
    'deagot.com',
    'dealja.com',
    'delikkt.de',
    'despam.it',
    'despammed.com',
    'devnullmail.com',
    'dfgh.net',
    'digitalsanctuary.com',
    'dingbone.com',
    'dingfone.com',
    'discard.cf',
    'discard.email',
    'discard.ga',
    'discard.gq',
    'discard.ml',
    'discard.tk',
    'discardmail.com',
    'discardmail.de',
    'dispomail.eu',
    'disposable-email.ml',
    'disposable.cf',
    'disposable.ga',
    'disposable.ml',
    'disposableaddress.com',
    'disposableemailaddresses.com',
    'disposableinbox.com',
    'dispose.it',
    'disposeamail.com',
    'disposemail.com',
    'dispostable.com',
    'divermail.com',
    'dodgeit.com',
    'dodgemail.de',
    'dodgit.com',
    'dodgit.org',
    'dodsi.com',
    'doiea.com',
    'domozmail.com',
    'donemail.ru',
    'dontmail.net',
    'dontreg.com',
    'dontsendmespam.de',
    'dotmsg.com',
    'drdrb.com',
    'drdrb.net',
    'droplar.com',
    'dropmail.me',
    'duam.net',
    'dudmail.com',
    'dump-email.info',
    'dumpandjunk.com',
    'dumpmail.de',
    'dumpyemail.com',
    'duskmail.com',
    'e-mail.com',
    'e-mail.org',
    'e4ward.com',
    'easytrashmail.com',
    'ee1.pl',
    'ee2.pl',
    'eelmail.com',
    'einmalmail.de',
    'einrot.com',
    'einrot.de',
    'eintagsmail.de',
    'email-fake.cf',
    'email-fake.com',
    'email-fake.ga',
    'email-fake.gq',
    'email-fake.ml',
    'email-fake.tk',
    'email60.com',
    'email64.com',
    'emailage.cf',
    'emailage.ga',
    'emailage.gq',
    'emailage.ml',
    'emailage.tk',
    'emaildienst.de',
    'emailgo.de',
    'emailias.com',
    'emailigo.de',
    'emailinfive.com',
    'emaillime.com',
    'emailmiser.com',
    'emailproxsy.com',
    'emails.ga',
    'emailsensei.com',
    'emailspam.cf',
    'emailspam.ga',
    'emailspam.gq',
    'emailspam.ml',
    'emailspam.tk',
    'emailtemporanea.com',
    'emailtemporanea.net',
    'emailtemporar.ro',
    'emailtemporario.com.br',
    'emailthe.net',
    'emailtmp.com',
    'emailto.de',
    'emailwarden.com',
    'emailx.at.hm',
    'emailxfer.com',
    'emailz.cf',
    'emailz.ga',
    'emailz.gq',
    'emailz.ml',
    'emeil.in',
    'emeil.ir',
    'emeraldwebmail.com',
    'emil.com',
    'emkei.cf',
    'emkei.ga',
    'emkei.gq',
    'emkei.ml',
    'emkei.tk',
    'emz.net',
    'enterto.com',
    'ephemail.net',
    'ero-tube.org',
    'etranquil.com',
    'etranquil.net',
    'etranquil.org',
    'evopo.com',
    'example.com',
    'explodemail.com',
    'express.net.ua',
    'eyepaste.com',
    'facebook-email.cf',
    'facebook-email.ga',
    'facebook-email.ml',
    'facebookmail.gq',
    'facebookmail.ml',
    'fake-box.com',
    'fake-mail.cf',
    'fake-mail.ga',
    'fake-mail.ml',
    'fakeinbox.cf',
    'fakeinbox.com',
    'fakeinbox.ga',
    'fakeinbox.ml',
    'fakeinbox.tk',
    'fakeinformation.com',
    'fakemail.fr',
    'fakemailgenerator.com',
    'fakemailz.com',
    'fammix.com',
    'fansworldwide.de',
    'fantasymail.de',
    'fastacura.com',
    'fastchevy.com',
    'fastchrysler.com',
    'fastkawasaki.com',
    'fastmazda.com',
    'fastmitsubishi.com',
    'fastnissan.com',
    'fastsubaru.com',
    'fastsuzuki.com',
    'fasttoyota.com',
    'fastyamaha.com',
    'fatflap.com',
    'fdfdsfds.com',
    'fightallspam.com',
    'fiifke.de',
    'filzmail.com',
    'fivemail.de',
    'fixmail.tk',
    'fizmail.com',
    'fleckens.hu',
    'flurre.com',
    'flurred.com',
    'flurred.ru',
    'flyspam.com',
    'footard.com',
    'forgetmail.com',
    'forward.cat',
    'fr33mail.info',
    'frapmail.com',
    'free-email.cf',
    'free-email.ga',
    'freemails.cf',
    'freemails.ga',
    'freemails.ml',
    'freundin.ru',
    'friendlymail.co.uk',
    'front14.org',
    'fuckingduh.com',
    'fudgerub.com',
    'fux0ringduh.com',
    'fyii.de',
    'garliclife.com',
    'gehensiemirnichtaufdensack.de',
    'gelitik.in',
    'germanmails.biz',
    'get-mail.cf',
    'get-mail.ga',
    'get-mail.ml',
    'get-mail.tk',
    'get1mail.com',
    'get2mail.fr',
    'getairmail.cf',
    'getairmail.com',
    'getairmail.ga',
    'getairmail.gq',
    'getairmail.ml',
    'getairmail.tk',
    'getmails.eu',
    'getonemail.com',
    'getonemail.net',
    'gfcom.com',
    'ghosttexter.de',
    'giantmail.de',
    'girlsundertheinfluence.com',
    'gishpuppy.com',
    'gmial.com',
    'goemailgo.com',
    'gorillaswithdirtyarmpits.com',
    'gotmail.com',
    'gotmail.net',
    'gotmail.org',
    'gowikibooks.com',
    'gowikicampus.com',
    'gowikicars.com',
    'gowikifilms.com',
    'gowikigames.com',
    'gowikimusic.com',
    'gowikinetwork.com',
    'gowikitravel.com',
    'gowikitv.com',
    'grandmamail.com',
    'grandmasmail.com',
    'great-host.in',
    'greensloth.com',
    'grr.la',
    'gsrv.co.uk',
    'guerillamail.biz',
    'guerillamail.com',
    'guerillamail.de',
    'guerillamail.net',
    'guerillamail.org',
    'guerillamailblock.com',
    'guerrillamail.biz',
    'guerrillamail.com',
    'guerrillamail.de',
    'guerrillamail.info',
    'guerrillamail.net',
    'guerrillamail.org',
    'guerrillamailblock.com',
    'gustr.com',
    'h8s.org',
    'hacccc.com',
    'haltospam.com',
    'haqed.com',
    'harakirimail.com',
    'hartbot.de',
    'hat-geld.de',
    'hatespam.org',
    'headstrong.de',
    'hellodream.mobi',
    'herp.in',
    'hidemail.de',
    'hideme.be',
    'hidzz.com',
    'hiru-dea.com',
    'hmamail.com',
    'hochsitze.com',
    'hopemail.biz',
    'hot-mail.cf',
    'hot-mail.ga',
    'hot-mail.gq',
    'hot-mail.ml',
    'hot-mail.tk',
    'hotpop.com',
    'hulapla.de',
    'hushmail.com',
    'ieatspam.eu',
    'ieatspam.info',
    'ieh-mail.de',
    'ihateyoualot.info',
    'iheartspam.org',
    'ikbenspamvrij.nl',
    'imails.info',
    'imgof.com',
    'imgv.de',
    'imstations.com',
    'inbax.tk',
    'inbox.si',
    'inboxalias.com',
    'inboxclean.com',
    'inboxclean.org',
    'inboxproxy.com',
    'incognitomail.com',
    'incognitomail.net',
    'incognitomail.org',
    'ineec.net',
    'infocom.zp.ua',
    'inoutmail.de',
    'inoutmail.eu',
    'inoutmail.info',
    'inoutmail.net',
    'insorg-mail.info',
    'instant-mail.de',
    'instantemailaddress.com',
    'instantlyemail.com',
    'ip6.li',
    'ipoo.org',
    'irish2me.com',
    'iwi.net',
    'jetable.com',
    'jetable.fr.nf',
    'jetable.net',
    'jetable.org',
    'jnxjn.com',
    'jourrapide.com',
    'junk1e.com',
    'junkmail.com',
    'junkmail.ga',
    'junkmail.gq',
    'jupimail.com',
    'kasmail.com',
    'kaspop.com',
    'keepmymail.com',
    'killmail.com',
    'killmail.net',
    'kimsdisk.com',
    'kingsq.ga',
    'kiois.com',
    'kir.ch.tc',
    'klassmaster.com',
    'klassmaster.net',
    'klzlk.com',
    'kook.ml',
    'koszmail.pl',
    'kulturbetrieb.info',
    'kurzepost.de',
    'l33r.eu',
    'labetteraverouge.at',
    'lackmail.net',
    'lags.us',
    'landmail.co',
    'lastmail.co',
    'lawlita.com',
    'lazyinbox.com',
    'legitmail.club',
    'letthemeatspam.com',
    'lhsdv.com',
    'libox.fr',
    'lifebyfood.com',
    'link2mail.net',
    'litedrop.com',
    'loadby.us',
    'login-email.cf',
    'login-email.ga',
    'login-email.ml',
    'login-email.tk',
    'lol.ovpn.to',
    'lolfreak.net',
    'lookugly.com',
    'lopl.co.cc',
    'lortemail.dk',
    'lovemeleaveme.com',
    'lr78.com',
    'lroid.com',
    'lukop.dk',
    'm21.cc',
    'm4ilweb.info',
    'maboard.com',
    'mail-filter.com',
    'mail-temporaire.fr',
    'mail.by',
    'mail.mezimages.net',
    'mail.zp.ua',
    'mail114.net',
    'mail1a.de',
    'mail21.cc',
    'mail2rss.org',
    'mail333.com',
    'mail4trash.com',
    'mailbidon.com',
    'mailbiz.biz',
    'mailblocks.com',
    'mailblog.biz',
    'mailbucket.org',
    'mailcat.biz',
    'mailcatch.com',
    'mailde.de',
    'mailde.info',
    'maildrop.cc',
    'maildrop.cf',
    'maildrop.ga',
    'maildrop.gq',
    'maildrop.ml',
    'maildu.de',
    'maildx.com',
    'maileater.com',
    'mailed.ro',
    'maileimer.de',
    'mailexpire.com',
    'mailfa.tk',
    'mailforspam.com',
    'mailfree.ga',
    'mailfree.gq',
    'mailfree.ml',
    'mailfreeonline.com',
    'mailfs.com',
    'mailguard.me',
    'mailhazard.com',
    'mailhazard.us',
    'mailhz.me',
    'mailimate.com',
    'mailin8r.com',
    'mailinater.com',
    'mailinator.com',
    'mailinator.gq',
    'mailinator.net',
    'mailinator.org',
    'mailinator.us',
    'mailinator2.com',
    'mailinator2.net',
    'mailincubator.com',
    'mailismagic.com',
    'mailjunk.cf',
    'mailjunk.ga',
    'mailjunk.gq',
    'mailjunk.ml',
    'mailjunk.tk',
    'mailmate.com',
    'mailme.gq',
    'mailme.ir',
    'mailme.lv',
    'mailme24.com',
    'mailmetrash.com',
    'mailmoat.com',
    'mailms.com',
    'mailnator.com',
    'mailnesia.com',
    'mailnull.com',
    'mailorg.org',
    'mailpick.biz',
    'mailproxsy.com',
    'mailquack.com',
    'mailrock.biz',
    'mailscrap.com',
    'mailshell.com',
    'mailsiphon.com',
    'mailslapping.com',
    'mailslite.com',
    'mailspeed.ru',
    'mailtemp.info',
    'mailtome.de',
    'mailtothis.com',
    'mailtrash.net',
    'mailtv.net',
    'mailtv.tv',
    'mailzilla.com',
    'mailzilla.org',
    'mailzilla.orgmbx.cc',
    'makemetheking.com',
    'mallinator.com',
    'manifestgenerator.com',
    'manybrain.com',
    'mbx.cc',
    'mciek.com',
    'mega.zik.dj',
    'meinspamschutz.de',
    'meltmail.com',
    'messagebeamer.de',
    'mezimages.net',
    'mfsa.ru',
    'mierdamail.com',
    'migmail.pl',
    'migumail.com',
    'mindless.com',
    'ministry-of-silly-walks.de',
    'mintemail.com',
    'misterpinball.de',
    'mjukglass.nu',
    'moakt.com',
    'mobi.web.id',
    'mobileninja.co.uk',
    'moburl.com',
    'mohmal.com',
    'moncourrier.fr.nf',
    'monemail.fr.nf',
    'monmail.fr.nf',
    'monumentmail.com',
    'msa.minsmail.com',
    'mt2009.com',
    'mt2014.com',
    'mt2015.com',
    'mx0.wwwnew.eu',
    'my10minutemail.com',
    'myalias.pw',
    'mycard.net.ua',
    'mycleaninbox.net',
    'myemailboxy.com',
    'mymail-in.net',
    'mymailoasis.com',
    'mynetstore.de',
    'mypacks.net',
    'mypartyclip.de',
    'myphantomemail.com',
    'mysamp.de',
    'myspaceinc.com',
    'myspaceinc.net',
    'myspaceinc.org',
    'myspacepimpedup.com',
    'myspamless.com',
    'mytemp.email',
    'mytempemail.com',
    'mytempmail.com',
    'mytrashmail.com',
    'nabuma.com',
    'neomailbox.com',
    'nepwk.com',
    'nervmich.net',
    'nervtmich.net',
    'netmails.com',
    'netmails.net',
    'netzidiot.de',
    'neverbox.com',
    'nice-4u.com',
    'nincsmail.com',
    'nincsmail.hu',
    'nmail.cf',
    'nnh.com',
    'no-spam.ws',
    'noblepioneer.com',
    'nobulk.com',
    'noclickemail.com',
    'nogmailspam.info',
    'nomail.pw',
    'nomail.xl.cx',
    'nomail2me.com',
    'nomorespamemails.com',
    'nonspam.eu',
    'nonspammer.de',
    'noref.in',
    'nospam.ze.tc',
    'nospam4.us',
    'nospamfor.us',
    'nospammail.net',
    'nospamthanks.info',
    'notmailinator.com',
    'notsharingmy.info',
    'nowhere.org',
    'nowmymail.com',
    'nurfuerspam.de',
    'nwldx.com',
    'objectmail.com',
    'obobbo.com',
    'odaymail.com',
    'odnorazovoe.ru',
    'one-time.email',
    'oneoffemail.com',
    'oneoffmail.com',
    'onewaymail.com',
    'onlatedotcom.info',
    'online.ms',
    'oopi.org',
    'opayq.com',
    'opentrash.com',
    'ordinaryamerican.net',
    'otherinbox.com',
    'ourklips.com',
    'outlawspam.com',
    'ovpn.to',
    'owlpic.com',
    'pancakemail.com',
    'paplease.com',
    'pepbot.com',
    'pfui.ru',
    'pimpedupmyspace.com',
    'pjjkp.com',
    'plexolan.de',
    'poczta.onet.pl',
    'politikerclub.de',
    'poofy.org',
    'pookmail.com',
    'pop3.xyz',
    'postalmail.biz',
    'privacy.net',
    'privatdemail.net',
    'privy-mail.com',
    'privymail.de',
    'proxymail.eu',
    'prtnx.com',
    'prtz.eu',
    'pubmail.io',
    'punkass.com',
    'putthisinyourspamdatabase.com',
    'pwrby.com',
    'q314.net',
    'qisdo.com',
    'qisoa.com',
    'qoika.com',
    'qq.com',
    'quickinbox.com',
    'quickmail.nl',
    'rainmail.biz',
    'rcpt.at',
    're-gister.com',
    'reallymymail.com',
    'realtyalerts.ca',
    'recode.me',
    'reconmail.com',
    'recursor.net',
    'recyclemail.dk',
    'regbypass.com',
    'regbypass.comsafe-mail.net',
    'rejectmail.com',
    'reliable-mail.com',
    'remail.cf',
    'remail.ga',
    'renraku.in',
    'rhyta.com',
    'rklips.com',
    'rmqkr.net',
    'royal.net',
    'rppkn.com',
    'rtrtr.com',
    's0ny.net',
    'safe-mail.net',
    'safersignup.de',
    'safetymail.info',
    'safetypost.de',
    'sandelf.de',
    'sayawaka-dea.info',
    'saynotospams.com',
    'scatmail.com',
    'schafmail.de',
    'schrott-email.de',
    'secretemail.de',
    'secure-mail.biz',
    'secure-mail.cc',
    'selfdestructingmail.com',
    'selfdestructingmail.org',
    'sendspamhere.com',
    'senseless-entertainment.com',
    'services391.com',
    'sharedmailbox.org',
    'sharklasers.com',
    'shieldedmail.com',
    'shieldemail.com',
    'shiftmail.com',
    'shitmail.me',
    'shitmail.org',
    'shitware.nl',
    'shmeriously.com',
    'shortmail.net',
    'showslow.de',
    'sibmail.com',
    'sinnlos-mail.de',
    'siteposter.net',
    'skeefmail.com',
    'slapsfromlastnight.com',
    'slaskpost.se',
    'slipry.net',
    'slopsbox.com',
    'slowslow.de',
    'slushmail.com',
    'smashmail.de',
    'smellfear.com',
    'smellrear.com',
    'smoug.net',
    'snakemail.com',
    'sneakemail.com',
    'sneakmail.de',
    'snkmail.com',
    'sofimail.com',
    'sofort-mail.de',
    'softpls.asia',
    'sogetthis.com',
    'soisz.com',
    'solvemail.info',
    'soodonims.com',
    'spam.la',
    'spam.su',
    'spam4.me',
    'spamail.de',
    'spamarrest.com',
    'spamavert.com',
    'spambob.com',
    'spambob.net',
    'spambob.org',
    'spambog.com',
    'spambog.de',
    'spambog.net',
    'spambog.ru',
    'spambooger.com',
    'spambox.info',
    'spambox.irishspringrealty.com',
    'spambox.us',
    'spambpg.com',
    'spamcannon.com',
    'spamcannon.net',
    'spamcero.com',
    'spamcon.org',
    'spamcorptastic.com',
    'spamcowboy.com',
    'spamcowboy.net',
    'spamcowboy.org',
    'spamday.com',
    'spamex.com',
    'spamfighter.cf',
    'spamfighter.ga',
    'spamfighter.gq',
    'spamfighter.ml',
    'spamfighter.tk',
    'spamfree.eu',
    'spamfree24.com',
    'spamfree24.de',
    'spamfree24.eu',
    'spamfree24.info',
    'spamfree24.net',
    'spamfree24.org',
    'spamgoes.in',
    'spamgourmet.com',
    'spamgourmet.net',
    'spamgourmet.org',
    'spamherelots.com',
    'spamhereplease.com',
    'spamhole.com',
    'spamify.com',
    'spaminator.de',
    'spamkill.info',
    'spaml.com',
    'spaml.de',
    'spammotel.com',
    'spamobox.com',
    'spamoff.de',
    'spamsalad.in',
    'spamslicer.com',
    'spamsphere.com',
    'spamspot.com',
    'spamstack.net',
    'spamthis.co.uk',
    'spamthisplease.com',
    'spamtrail.com',
    'spamtroll.net',
    'speed.1s.fr',
    'spikio.com',
    'spoofmail.de',
    'spybox.de',
    'squizzy.de',
    'ssoia.com',
    'startkeys.com',
    'stexsy.com',
    'stinkefinger.net',
    'stop-my-spam.cf',
    'stop-my-spam.com',
    'stop-my-spam.ga',
    'stop-my-spam.ml',
    'stop-my-spam.tk',
    'streetwisemail.com',
    'stuffmail.de',
    'super-auswahl.de',
    'supergreatmail.com',
    'supermailer.jp',
    'superrito.com',
    'superstachel.de',
    'suremail.info',
    'sute.jp',
    'svk.jp',
    'sweetxxx.de',
    'tafmail.com',
    'tagyourself.com',
    'talkinator.com',
    'tapchicuoihoi.com',
    'teewars.org',
    'teleworm.com',
    'teleworm.us',
    'temp-mail.com',
    'temp-mail.net',
    'temp-mail.org',
    'temp-mail.ru',
    'temp15qm.com',
    'tempail.com',
    'tempalias.com',
    'tempe-mail.com',
    'tempemail.biz',
    'tempemail.co.za',
    'tempemail.com',
    'tempemail.net',
    'tempemail.org',
    'tempinbox.co.uk',
    'tempinbox.com',
    'tempmail.de',
    'tempmail.eu',
    'tempmail.it',
    'tempmail2.com',
    'tempmaildemo.com',
    'tempmailer.com',
    'tempmailer.de',
    'tempomail.fr',
    'temporarily.de',
    'temporarioemail.com.br',
    'temporaryemail.net',
    'temporaryemail.us',
    'temporaryforwarding.com',
    'temporaryinbox.com',
    'temporarymailaddress.com',
    'tempsky.com',
    'tempthe.net',
    'tempymail.com',
    'test.com',
    'thanksnospam.info',
    'thankyou2010.com',
    'thc.st',
    'thecloudindex.com',
    'thisisnotmyrealemail.com',
    'thismail.net',
    'thismail.ru',
    'throam.com',
    'throwam.com',
    'throwawayemailaddress.com',
    'throwawaymail.com',
    'tilien.com',
    'tittbit.in',
    'tizi.com',
    'tmail.ws',
    'tmailinator.com',
    'tmpeml.info',
    'toiea.com',
    'tokenmail.de',
    'toomail.biz',
    'topranklist.de',
    'tormail.net',
    'tormail.org',
    'tradermail.info',
    'trash-amil.com',
    'trash-mail.at',
    'trash-mail.cf',
    'trash-mail.com',
    'trash-mail.de',
    'trash-mail.ga',
    'trash-mail.gq',
    'trash-mail.ml',
    'trash-mail.tk',
    'trash-me.com',
    'trash2009.com',
    'trash2010.com',
    'trash2011.com',
    'trashdevil.com',
    'trashdevil.de',
    'trashemail.de',
    'trashmail.at',
    'trashmail.com',
    'trashmail.de',
    'trashmail.me',
    'trashmail.net',
    'trashmail.org',
    'trashmail.ws',
    'trashmailer.com',
    'trashymail.com',
    'trashymail.net',
    'trayna.com',
    'trbvm.com',
    'trialmail.de',
    'trickmail.net',
    'trillianpro.com',
    'tryalert.com',
    'turual.com',
    'twinmail.de',
    'twoweirdtricks.com',
    'tyldd.com',
    'ubismail.net',
    'uggsrock.com',
    'umail.net',
    'unlimit.com',
    'unmail.ru',
    'upliftnow.com',
    'uplipht.com',
    'uroid.com',
    'us.af',
    'valemail.net',
    'venompen.com',
    'vermutlich.net',
    'veryrealemail.com',
    'vidchart.com',
    'viditag.com',
    'viewcastmedia.com',
    'viewcastmedia.net',
    'viewcastmedia.org',
    'viralplays.com',
    'vmail.me',
    'voidbay.com',
    'vomoto.com',
    'vpn.st',
    'vsimcard.com',
    'vubby.com',
    'w3internet.co.uk',
    'walala.org',
    'walkmail.net',
    'watchever.biz',
    'webemail.me',
    'webm4il.info',
    'webuser.in',
    'wee.my',
    'weg-werf-email.de',
    'wegwerf-email-addressen.de',
    'wegwerf-email.at',
    'wegwerf-emails.de',
    'wegwerfadresse.de',
    'wegwerfemail.com',
    'wegwerfemail.de',
    'wegwerfmail.de',
    'wegwerfmail.info',
    'wegwerfmail.net',
    'wegwerfmail.org',
    'wem.com',
    'wetrainbayarea.com',
    'wetrainbayarea.org',
    'wh4f.org',
    'whatiaas.com',
    'whatpaas.com',
    'whatsaas.com',
    'whopy.com',
    'whyspam.me',
    'wickmail.net',
    'wilemail.com',
    'willhackforfood.biz',
    'willselfdestruct.com',
    'winemaven.info',
    'wmail.cf',
    'writeme.com',
    'wronghead.com',
    'wuzup.net',
    'wuzupmail.net',
    'wwwnew.eu',
    'wzukltd.com',
    'xagloo.com',
    'xemaps.com',
    'xents.com',
    'xmaily.com',
    'xoxy.net',
    'xww.ro',
    'xyzfree.net',
    'yapped.net',
    'yep.it',
    'yogamaven.com',
    'yomail.info',
    'yopmail.com',
    'yopmail.fr',
    'yopmail.gq',
    'yopmail.net',
    'yopmail.org',
    'yoru-dea.com',
    'you-spam.com',
    'youmail.ga',
    'yourdomain.com',
    'ypmail.webarnak.fr.eu.org',
    'yuurok.com',
    'yyhmail.com',
    'z1p.biz',
    'za.com',
    'zebins.com',
    'zebins.eu',
    'zehnminuten.de',
    'zehnminutenmail.de',
    'zetmail.com',
    'zippymail.info',
    'zoaxe.com',
    'zoemail.com',
    'zoemail.net',
    'zoemail.org',
    'zomg.info',
    'zxcv.com',
    'zxcvbnm.com',
    'zzz.com',
]

# reCAPTCHA API
# NOTE: Using the recaptcha.net domain h/t https://github.com/google/recaptcha/issues/87#issuecomment-368252094
RECAPTCHA_SITE_KEY = None
RECAPTCHA_SECRET_KEY = None
RECAPTCHA_VERIFY_URL = 'https://recaptcha.net/recaptcha/api/siteverify'

# akismet spam check
AKISMET_APIKEY = None
SPAM_CHECK_ENABLED = False
SPAM_CHECK_PUBLIC_ONLY = True
SPAM_ACCOUNT_SUSPENSION_ENABLED = False
SPAM_ACCOUNT_SUSPENSION_THRESHOLD = timedelta(hours=24)
SPAM_FLAGGED_MAKE_NODE_PRIVATE = False
SPAM_FLAGGED_REMOVE_FROM_SEARCH = False

SHARE_API_TOKEN = None

# refresh campaign every 5 minutes
CAMPAIGN_REFRESH_THRESHOLD = 5 * 60  # 5 minutes in seconds


AWS_ACCESS_KEY_ID = None
AWS_SECRET_ACCESS_KEY = None

# sitemap default settings
SITEMAP_TO_S3 = False
SITEMAP_AWS_BUCKET = None
SITEMAP_URL_MAX = 25000
SITEMAP_INDEX_MAX = 50000
SITEMAP_STATIC_URLS = [
    OrderedDict([('loc', ''), ('changefreq', 'yearly'), ('priority', '0.5')]),
    OrderedDict([('loc', 'preprints'), ('changefreq', 'yearly'), ('priority', '0.5')]),
    OrderedDict([('loc', 'prereg'), ('changefreq', 'yearly'), ('priority', '0.5')]),
    OrderedDict([('loc', 'meetings'), ('changefreq', 'yearly'), ('priority', '0.5')]),
    OrderedDict([('loc', 'registries'), ('changefreq', 'yearly'), ('priority', '0.5')]),
    OrderedDict([('loc', 'reviews'), ('changefreq', 'yearly'), ('priority', '0.5')]),
    OrderedDict([('loc', 'explore/activity'), ('changefreq', 'weekly'), ('priority', '0.5')]),
    OrderedDict([('loc', 'support'), ('changefreq', 'yearly'), ('priority', '0.5')]),
    OrderedDict([('loc', 'faq'), ('changefreq', 'yearly'), ('priority', '0.5')]),

]

SITEMAP_USER_CONFIG = OrderedDict([('loc', ''), ('changefreq', 'yearly'), ('priority', '0.5')])
SITEMAP_NODE_CONFIG = OrderedDict([('loc', ''), ('lastmod', ''), ('changefreq', 'monthly'), ('priority', '0.5')])
SITEMAP_PREPRINT_CONFIG = OrderedDict([('loc', ''), ('lastmod', ''), ('changefreq', 'yearly'), ('priority', '0.5')])
SITEMAP_PREPRINT_FILE_CONFIG = OrderedDict([('loc', ''), ('lastmod', ''), ('changefreq', 'yearly'), ('priority', '0.5')])

# For preventing indexing of QA nodes by Elastic and SHARE
DO_NOT_INDEX_LIST = {
    'tags': ['qatest', 'qa test'],
    'titles': ['Bulk stress 201', 'Bulk stress 202', 'OSF API Registration test'],
}

CUSTOM_CITATIONS = {
    'bluebook-law-review': 'bluebook',
    'bluebook2': 'bluebook',
    'bluebook-inline': 'bluebook'
}

#Email templates logo
OSF_LOGO = 'osf_logo'
OSF_PREPRINTS_LOGO = 'osf_preprints'
OSF_MEETINGS_LOGO = 'osf_meetings'
OSF_PREREG_LOGO = 'osf_prereg'
OSF_REGISTRIES_LOGO = 'osf_registries'
OSF_LOGO_LIST = [OSF_LOGO, OSF_PREPRINTS_LOGO, OSF_MEETINGS_LOGO, OSF_PREREG_LOGO, OSF_REGISTRIES_LOGO]

FOOTER_LINKS = {
    'terms': 'https://meatwiki.nii.ac.jp/confluence/pages/viewpage.action?pageId=32676419',
    'privacyPolicy': 'https://meatwiki.nii.ac.jp/confluence/pages/viewpage.action?pageId=32676422',
    'cookies': 'https://meatwiki.nii.ac.jp/confluence/pages/viewpage.action?pageId=32676422',
    'cos': 'https://www.nii.ac.jp/',
    'statusPage': 'https://status.cos.io/',
    'apiDocs': 'https://developer.osf.io/',
    'topGuidelines': 'http://cos.io/top/',
    'rpp': 'https://rdm.nii.ac.jp/ezcuj/wiki/home/',
    'rpcb': 'https://rdm.nii.ac.jp/e81xl/wiki/home/',
    'twitter': 'http://twitter.com/OSFramework',
    'facebook': 'https://www.facebook.com/CenterForOpenScience/',
    'googleGroup': 'https://groups.google.com/forum/#!forum/openscienceframework',
<<<<<<< HEAD
    'github': 'https://github.com/RCOSDP',
}


### NII extensions

# service name for page header
OSF_PAGE_NAME = 'OSF'

# use ePPN (eduPersonPrincipalName) for login (OSFUser.eppn)
LOGIN_BY_EPPN = False
USE_EMBEDDED_DS = False
EMBEDDED_DS_URL = 'https://test-ds.gakunin.nii.ac.jp/WAYF/embedded-wayf.js'

#USER_TIMEZONE = 'Asia/Tokyo'
#USER_LOCALE = 'ja'
USER_TIMEZONE = None
USER_LOCALE = None

# OSF projects synchronize groups on Cloud Gateway.
CLOUD_GATAWAY_HOST = 'cg.gakunin.jp'

# Prefix of isMemberOf attribute for groups.
CLOUD_GATAWAY_ISMEMBEROF_PREFIX = 'https://cg.gakunin.jp/gr/'

# Path of .cer and . key for GakuNin SP on the container of server.
# (for API of Cloud Gateway)
GAKUNIN_SP_CERT = '/ssl/gakunin-sp.cer'
GAKUNIN_SP_KEY  = '/ssl/gakunin-sp.key'

# (unused) OSF projects synchronize groups on Cloud Gateway periodically.
PROJECT_SYNC = False
PROJECT_SYNC_LOOP_INTERVAL =  300  # sec.
PROJECT_SYNC_TIME_LENGTH   = 3600  # sec.

ADMIN_URL='http://localhost:8001/'
ADMIN_INTERNAL_DOCKER_URL='http://192.168.168.167:8001/'
=======
    'github': 'https://www.github.com/centerforopenscience',
}

CHRONOS_USE_FAKE_FILE = False
CHRONOS_FAKE_FILE_URL = ''
CHRONOS_USERNAME = os_env.get('CHRONOS_USERNAME', '')
CHRONOS_PASSWORD = os_env.get('CHRONOS_PASSWORD', '')
CHRONOS_API_KEY = os_env.get('CHRONOS_API_KEY', '')
CHRONOS_HOST = os_env.get('CHRONOS_HOST', 'https://sandbox.api.chronos-oa.com')
VERIFY_CHRONOS_SSL_CERT = not DEV_MODE
# Maximum minutes we allow ChronosSubmission status to be stale (only update when user is requesting it)
CHRONOS_SUBMISSION_UPDATE_TIME = timedelta(minutes=5)
>>>>>>> 9746676e
<|MERGE_RESOLUTION|>--- conflicted
+++ resolved
@@ -1887,46 +1887,7 @@
     'twitter': 'http://twitter.com/OSFramework',
     'facebook': 'https://www.facebook.com/CenterForOpenScience/',
     'googleGroup': 'https://groups.google.com/forum/#!forum/openscienceframework',
-<<<<<<< HEAD
     'github': 'https://github.com/RCOSDP',
-}
-
-
-### NII extensions
-
-# service name for page header
-OSF_PAGE_NAME = 'OSF'
-
-# use ePPN (eduPersonPrincipalName) for login (OSFUser.eppn)
-LOGIN_BY_EPPN = False
-USE_EMBEDDED_DS = False
-EMBEDDED_DS_URL = 'https://test-ds.gakunin.nii.ac.jp/WAYF/embedded-wayf.js'
-
-#USER_TIMEZONE = 'Asia/Tokyo'
-#USER_LOCALE = 'ja'
-USER_TIMEZONE = None
-USER_LOCALE = None
-
-# OSF projects synchronize groups on Cloud Gateway.
-CLOUD_GATAWAY_HOST = 'cg.gakunin.jp'
-
-# Prefix of isMemberOf attribute for groups.
-CLOUD_GATAWAY_ISMEMBEROF_PREFIX = 'https://cg.gakunin.jp/gr/'
-
-# Path of .cer and . key for GakuNin SP on the container of server.
-# (for API of Cloud Gateway)
-GAKUNIN_SP_CERT = '/ssl/gakunin-sp.cer'
-GAKUNIN_SP_KEY  = '/ssl/gakunin-sp.key'
-
-# (unused) OSF projects synchronize groups on Cloud Gateway periodically.
-PROJECT_SYNC = False
-PROJECT_SYNC_LOOP_INTERVAL =  300  # sec.
-PROJECT_SYNC_TIME_LENGTH   = 3600  # sec.
-
-ADMIN_URL='http://localhost:8001/'
-ADMIN_INTERNAL_DOCKER_URL='http://192.168.168.167:8001/'
-=======
-    'github': 'https://www.github.com/centerforopenscience',
 }
 
 CHRONOS_USE_FAKE_FILE = False
@@ -1938,4 +1899,37 @@
 VERIFY_CHRONOS_SSL_CERT = not DEV_MODE
 # Maximum minutes we allow ChronosSubmission status to be stale (only update when user is requesting it)
 CHRONOS_SUBMISSION_UPDATE_TIME = timedelta(minutes=5)
->>>>>>> 9746676e
+
+### NII extensions
+
+# service name for page header
+OSF_PAGE_NAME = 'OSF'
+
+# use ePPN (eduPersonPrincipalName) for login (OSFUser.eppn)
+LOGIN_BY_EPPN = False
+USE_EMBEDDED_DS = False
+EMBEDDED_DS_URL = 'https://test-ds.gakunin.nii.ac.jp/WAYF/embedded-wayf.js'
+
+#USER_TIMEZONE = 'Asia/Tokyo'
+#USER_LOCALE = 'ja'
+USER_TIMEZONE = None
+USER_LOCALE = None
+
+# OSF projects synchronize groups on Cloud Gateway.
+CLOUD_GATAWAY_HOST = 'cg.gakunin.jp'
+
+# Prefix of isMemberOf attribute for groups.
+CLOUD_GATAWAY_ISMEMBEROF_PREFIX = 'https://cg.gakunin.jp/gr/'
+
+# Path of .cer and . key for GakuNin SP on the container of server.
+# (for API of Cloud Gateway)
+GAKUNIN_SP_CERT = '/ssl/gakunin-sp.cer'
+GAKUNIN_SP_KEY  = '/ssl/gakunin-sp.key'
+
+# (unused) OSF projects synchronize groups on Cloud Gateway periodically.
+PROJECT_SYNC = False
+PROJECT_SYNC_LOOP_INTERVAL =  300  # sec.
+PROJECT_SYNC_TIME_LENGTH   = 3600  # sec.
+
+ADMIN_URL='http://localhost:8001/'
+ADMIN_INTERNAL_DOCKER_URL='http://192.168.168.167:8001/'