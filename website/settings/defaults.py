--- conflicted
+++ resolved
@@ -494,15 +494,13 @@
             'schedule': crontab(minute=0, hour=2, day_of_week=6),  # Saturday 2:00 a.m.
             'kwargs': {'dry_run': False}
         },
-<<<<<<< HEAD
         'meeting_visit_count': {
             'task': 'scripts.meeting_visit_count',
             'schedule': crontab(minute=0, hour=0),  # Daily 12 a.m
-=======
+            },
         'update-project-mailing-lists': {
             'task': 'scripts.mailing_lists.update_project_mailing_lists',
             'schedule': crontab(minute=0, hour=3),  # Daily 3:00 a.m.
->>>>>>> 5b0bd955
             'kwargs': {'dry_run': False},
         },
     }
