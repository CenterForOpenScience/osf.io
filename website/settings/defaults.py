--- conflicted
+++ resolved
@@ -469,11 +469,7 @@
         'website.archiver.tasks',
         'scripts.add_missing_identifiers_to_preprints',
         'osf.management.commands.approve_pending_schema_response',
-<<<<<<< HEAD
-=======
-        'osf.management.commands.fix_quickfiles_waterbutler_logs',
         'api.share.utils',
->>>>>>> a24ec143
     }
 
     try:
