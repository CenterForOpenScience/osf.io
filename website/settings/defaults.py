# -*- coding: utf-8 -*-
"""
Base settings file, common to all environments.
These settings can be overridden in local.py.
"""

import datetime
import os
import json
import hashlib
import logging
from datetime import timedelta
from collections import OrderedDict
import enum

os_env = os.environ


def parent_dir(path):
    '''Return the parent of a directory.'''
    return os.path.abspath(os.path.join(path, os.pardir))

HERE = os.path.dirname(os.path.abspath(__file__))
BASE_PATH = parent_dir(HERE)  # website/ directory
APP_PATH = parent_dir(BASE_PATH)
ADDON_PATH = os.path.join(APP_PATH, 'addons')
STATIC_FOLDER = os.path.join(BASE_PATH, 'static')
STATIC_URL_PATH = '/static'
ASSET_HASH_PATH = os.path.join(APP_PATH, 'webpack-assets.json')
ROOT = os.path.join(BASE_PATH, '..')
BCRYPT_LOG_ROUNDS = 12
LOG_LEVEL = logging.INFO
TEST_ENV = False

with open(os.path.join(APP_PATH, 'package.json'), 'r') as fobj:
    VERSION = json.load(fobj)['version']

# Expiration time for verification key
EXPIRATION_TIME_DICT = {
    'password': 24 * 60,    # 24 hours in minutes for forgot and reset password
    'confirm': 24 * 60,     # 24 hours in minutes for confirm account and email
    'claim': 30 * 24 * 60   # 30 days in minutes for claim contributor-ship
}

CITATION_STYLES_PATH = os.path.join(BASE_PATH, 'static', 'vendor', 'bower_components', 'styles')

# Minimum seconds between forgot password email attempts
SEND_EMAIL_THROTTLE = 30

# Minimum seconds between attempts to change password
CHANGE_PASSWORD_THROTTLE = 30

# Number of incorrect password attempts allowed before throttling.
INCORRECT_PASSWORD_ATTEMPTS_ALLOWED = 3

# Seconds that must elapse before updating a user's date_last_login field
DATE_LAST_LOGIN_THROTTLE = 60
DATE_LAST_LOGIN_THROTTLE_DELTA = datetime.timedelta(seconds=DATE_LAST_LOGIN_THROTTLE)

# Seconds that must elapse before change password attempts are reset(currently 1 hour)
TIME_RESET_CHANGE_PASSWORD_ATTEMPTS = 3600

# Hours before pending embargo/retraction/registration automatically becomes active
RETRACTION_PENDING_TIME = datetime.timedelta(days=2)
EMBARGO_PENDING_TIME = datetime.timedelta(days=2)
EMBARGO_TERMINATION_PENDING_TIME = datetime.timedelta(days=2)
REGISTRATION_APPROVAL_TIME = datetime.timedelta(days=2)
REGISTRATION_UPDATE_APPROVAL_TIME = datetime.timedelta(days=2)
# Date range for embargo periods
EMBARGO_END_DATE_MIN = datetime.timedelta(days=2)
EMBARGO_END_DATE_MAX = datetime.timedelta(days=1460)  # Four years

# Question titles to be reomved for anonymized VOL
ANONYMIZED_TITLES = ['Authors']

LOAD_BALANCER = False

# May set these to True in local.py for development
DEV_MODE = False
DEBUG_MODE = False
SECURE_MODE = not DEBUG_MODE  # Set secure cookie

PROTOCOL = 'https://' if SECURE_MODE else 'http://'
DOMAIN = PROTOCOL + 'localhost:5000/'
INTERNAL_DOMAIN = DOMAIN
API_DOMAIN = PROTOCOL + 'localhost:8000/'

PREPRINT_PROVIDER_DOMAINS = {
    'enabled': False,
    'prefix': PROTOCOL,
    'suffix': '/'
}
# External Ember App Local Development
USE_EXTERNAL_EMBER = False
PROXY_EMBER_APPS = False
# http://docs.python-requests.org/en/master/user/advanced/#timeouts
EXTERNAL_EMBER_SERVER_TIMEOUT = 3.05
EXTERNAL_EMBER_APPS = {}

LOG_PATH = os.path.join(APP_PATH, 'logs')
TEMPLATES_PATH = os.path.join(BASE_PATH, 'templates')

# User management & registration
CONFIRM_REGISTRATIONS_BY_EMAIL = True
ALLOW_LOGIN = True

SEARCH_ENGINE = 'elastic'  # Can be 'elastic', or None
ELASTIC_URI = '127.0.0.1:9200'
ELASTIC_TIMEOUT = 10
ELASTIC_INDEX = 'website'
ELASTIC_KWARGS = {
    # 'use_ssl': False,
    # 'verify_certs': True,
    # 'ca_certs': None,
    # 'client_cert': None,
    # 'client_key': None
}

# Sessions
COOKIE_NAME = 'osf'
# TODO: Override OSF_COOKIE_DOMAIN in local.py in production
OSF_COOKIE_DOMAIN = None
# server-side verification timeout
OSF_SESSION_TIMEOUT = 30 * 24 * 60 * 60  # 30 days in seconds
# TODO: Override SECRET_KEY in local.py in production
SECRET_KEY = 'CHANGEME'
SESSION_COOKIE_SECURE = SECURE_MODE
SESSION_COOKIE_SAMESITE = 'None'
SESSION_COOKIE_HTTPONLY = True

# local path to private key and cert for local development using https, overwrite in local.py
OSF_SERVER_KEY = None
OSF_SERVER_CERT = None

# External services
USE_CDN_FOR_CLIENT_LIBS = True

USE_EMAIL = True
FROM_EMAIL = 'openscienceframework-noreply@osf.io'

# support email
OSF_SUPPORT_EMAIL = 'support@osf.io'
# contact email
OSF_CONTACT_EMAIL = 'contact@osf.io'

# prereg email
PREREG_EMAIL = 'prereg@cos.io'

# Default settings for fake email address generation
FAKE_EMAIL_NAME = 'freddiemercury'
FAKE_EMAIL_DOMAIN = 'cos.io'

# SMTP Settings
MAIL_SERVER = 'smtp.sendgrid.net'
MAIL_USERNAME = 'osf-smtp'
MAIL_PASSWORD = ''  # Set this in local.py

# OR, if using Sendgrid's API
# WARNING: If `SENDGRID_WHITELIST_MODE` is True,
# `tasks.send_email` would only email recipients included in `SENDGRID_EMAIL_WHITELIST`
SENDGRID_API_KEY = None
SENDGRID_WHITELIST_MODE = False
SENDGRID_EMAIL_WHITELIST = []

# Mailchimp
MAILCHIMP_API_KEY = None
MAILCHIMP_WEBHOOK_SECRET_KEY = 'CHANGEME'  # OSF secret key to ensure webhook is secure
ENABLE_EMAIL_SUBSCRIPTIONS = True
MAILCHIMP_GENERAL_LIST = 'Open Science Framework General'

#Triggered emails
OSF_HELP_LIST = 'Open Science Framework Help'
PREREG_AGE_LIMIT = timedelta(weeks=12)
PREREG_WAIT_TIME = timedelta(weeks=2)
WAIT_BETWEEN_MAILS = timedelta(days=7)
NO_ADDON_WAIT_TIME = timedelta(weeks=8)
NO_LOGIN_WAIT_TIME = timedelta(weeks=4)
WELCOME_OSF4M_WAIT_TIME = timedelta(weeks=2)
NO_LOGIN_OSF4M_WAIT_TIME = timedelta(weeks=6)
NEW_PUBLIC_PROJECT_WAIT_TIME = timedelta(hours=24)
WELCOME_OSF4M_WAIT_TIME_GRACE = timedelta(days=12)

# TODO: Override in local.py
MAILGUN_API_KEY = None

# Use Celery for file rendering
USE_CELERY = True

# Trashed File Retention
PURGE_DELTA = timedelta(days=30)

# TODO: Override in local.py in production
DB_HOST = 'localhost'
DB_PORT = os_env.get('OSF_DB_PORT', 27017)

# TODO: Configuration should not change between deploys - this should be dynamic.
COOKIE_DOMAIN = '.openscienceframework.org'  # Beaker

# TODO: Combine Python and JavaScript config
# If you change COMMENT_MAXLENGTH, make sure you create a corresponding migration.
COMMENT_MAXLENGTH = 1000

# Profile image options
PROFILE_IMAGE_LARGE = 70
PROFILE_IMAGE_MEDIUM = 40
# Currently (8/21/2017) only gravatar supported.
PROFILE_IMAGE_PROVIDER = 'gravatar'

# Conference options
CONFERENCE_MIN_COUNT = 5

WIKI_WHITELIST = {
    'tags': [
        'a', 'abbr', 'acronym', 'b', 'bdo', 'big', 'blockquote', 'br',
        'center', 'cite', 'code',
        'dd', 'del', 'dfn', 'div', 'dl', 'dt', 'em', 'embed', 'font',
        'h1', 'h2', 'h3', 'h4', 'h5', 'h6', 'hr', 'i', 'img', 'ins',
        'kbd', 'li', 'object', 'ol', 'param', 'pre', 'p', 'q',
        's', 'samp', 'small', 'span', 'strike', 'strong', 'sub', 'sup',
        'table', 'tbody', 'td', 'th', 'thead', 'tr', 'tt', 'ul', 'u',
        'var', 'wbr',
    ],
    'attributes': [
        'align', 'alt', 'border', 'cite', 'class', 'dir',
        'height', 'href', 'id', 'src', 'style', 'title', 'type', 'width',
        'face', 'size',  # font tags
        'salign', 'align', 'wmode', 'target',
    ],
    # Styles currently used in Reproducibility Project wiki pages
    'styles': [
        'top', 'left', 'width', 'height', 'position',
        'background', 'font-size', 'text-align', 'z-index',
        'list-style',
    ]
}

# Maps category identifier => Human-readable representation for use in
# titles, menus, etc.
# Use an OrderedDict so that menu items show in the correct order
NODE_CATEGORY_MAP = OrderedDict([
    ('analysis', 'Analysis'),
    ('communication', 'Communication'),
    ('data', 'Data'),
    ('hypothesis', 'Hypothesis'),
    ('instrumentation', 'Instrumentation'),
    ('methods and measures', 'Methods and Measures'),
    ('procedure', 'Procedure'),
    ('project', 'Project'),
    ('software', 'Software'),
    ('other', 'Other'),
    ('', 'Uncategorized')
])

# Add-ons
# Load addons from addons.json
with open(os.path.join(ROOT, 'addons.json')) as fp:
    addon_settings = json.load(fp)
    ADDONS_REQUESTED = addon_settings['addons']
    ADDONS_ARCHIVABLE = addon_settings['addons_archivable']
    ADDONS_COMMENTABLE = addon_settings['addons_commentable']
    ADDONS_BASED_ON_IDS = addon_settings['addons_based_on_ids']
    ADDONS_DEFAULT = addon_settings['addons_default']
    ADDONS_OAUTH_NO_REDIRECT = addon_settings['addons_oauth_no_redirect']

SYSTEM_ADDED_ADDONS = {
    'user': [],
    'node': [],
}

KEEN = {
    'public': {
        'project_id': None,
        'master_key': 'changeme',
        'write_key': '',
        'read_key': '',
    },
    'private': {
        'project_id': '',
        'write_key': '',
        'read_key': '',
    },
}

SENTRY_DSN = None
SENTRY_DSN_JS = None

MISSING_FILE_NAME = 'untitled'

# Most Popular and New and Noteworthy Nodes
POPULAR_LINKS_NODE = None  # TODO Override in local.py in production.
POPULAR_LINKS_REGISTRATIONS = None  # TODO Override in local.py in production.
NEW_AND_NOTEWORTHY_LINKS_NODE = None  # TODO Override in local.py in production.

MAX_POPULAR_PROJECTS = 10

NEW_AND_NOTEWORTHY_CONTRIBUTOR_BLACKLIST = []  # TODO Override in local.py in production.

# FOR EMERGENCIES ONLY: Setting this to True will disable forks, registrations,
# and uploads in order to save disk space.
DISK_SAVING_MODE = False

# Seconds before another notification email can be sent to a contributor when added to a project
CONTRIBUTOR_ADDED_EMAIL_THROTTLE = 24 * 3600

# Seconds before another notification email can be sent to a member when added to an OSFGroup
GROUP_MEMBER_ADDED_EMAIL_THROTTLE = 24 * 3600

# Seconds before another notification email can be sent to group members when added to a project
GROUP_CONNECTED_EMAIL_THROTTLE = 24 * 3600

# Google Analytics
GOOGLE_ANALYTICS_ID = None
GOOGLE_SITE_VERIFICATION = None

DEFAULT_HMAC_SECRET = 'changeme'
DEFAULT_HMAC_ALGORITHM = hashlib.sha256
WATERBUTLER_URL = 'http://localhost:7777'
WATERBUTLER_INTERNAL_URL = WATERBUTLER_URL

####################
#   Identifiers   #
###################
PID_VALIDATION_ENABLED = False
PID_VALIDATION_ENDPOINTS = {
    'doi': 'https://doi.org/ra/'
}

DOI_URL_PREFIX = 'https://doi.org/'

# General Format for DOIs
DOI_FORMAT = '{prefix}/osf.io/{guid}'

# datacite
DATACITE_ENABLED = True
DATACITE_USERNAME = None
DATACITE_PASSWORD = None
DATACITE_URL = 'https://mds.datacite.org'
DATACITE_PREFIX = '10.70102'  # Datacite's test DOI prefix -- update in production

# crossref
CROSSREF_USERNAME = None
CROSSREF_PASSWORD = None
CROSSREF_URL = None  # Location to POST crossref data. In production, change this to the production CrossRef API endpoint
CROSSREF_DEPOSITOR_EMAIL = 'None'  # This email will receive confirmation/error messages from CrossRef on submission

ECSARXIV_CROSSREF_USERNAME = None
ECSARXIV_CROSSREF_PASSWORD = None

# ror
OSF_ROR_ID = '05d5mza29'
OSF_GRID_ID = 'grid.466501.0'

# if our DOIs cannot be confirmed after X amount of days email the admin
DAYS_CROSSREF_DOIS_MUST_BE_STUCK_BEFORE_EMAIL = 2

# Crossref has a second metadata api that uses JSON with different features
CROSSREF_JSON_API_URL = 'https://api.crossref.org/'


# Leave as `None` for production, test/staging/local envs must set
SHARE_PROVIDER_PREPEND = None

SHARE_ENABLED = True  # This should be False for most local development
SHARE_REGISTRATION_URL = ''
SHARE_URL = 'https://share.osf.io/'
SHARE_API_TOKEN = None  # Required to send project updates to SHARE

CAS_SERVER_URL = 'http://localhost:8080'
MFR_SERVER_URL = 'http://localhost:7778'

###### ARCHIVER ###########
ARCHIVE_PROVIDER = 'osfstorage'

MAX_ARCHIVE_SIZE = 5 * 1024 ** 3  # == math.pow(1024, 3) == 1 GB

ARCHIVE_TIMEOUT_TIMEDELTA = timedelta(1)  # 24 hours
STUCK_FILES_DELETE_TIMEOUT = timedelta(days=45) # Registration files stuck for x days are marked as deleted.

ENABLE_ARCHIVER = True

JWT_SECRET = 'changeme'
JWT_ALGORITHM = 'HS256'

##### CELERY #####

# Default RabbitMQ broker
RABBITMQ_USERNAME = os.environ.get('RABBITMQ_USERNAME', 'guest')
RABBITMQ_PASSWORD = os.environ.get('RABBITMQ_PASSWORD', 'guest')
RABBITMQ_HOST = os.environ.get('RABBITMQ_HOST', 'localhost')
RABBITMQ_PORT = os.environ.get('RABBITMQ_PORT', '5672')
RABBITMQ_VHOST = os.environ.get('RABBITMQ_VHOST', '/')

# Seconds, not an actual celery setting
CELERY_RETRY_BACKOFF_BASE = 5

class CeleryConfig:
    """
    Celery Configuration
    http://docs.celeryproject.org/en/latest/userguide/configuration.html
    """
    timezone = 'UTC'

    task_default_queue = 'celery'
    task_low_queue = 'low'
    task_med_queue = 'med'
    task_high_queue = 'high'

    low_pri_modules = {
        'framework.analytics.tasks',
        'framework.celery_tasks',
        'scripts.osfstorage.usage_audit',
        'scripts.stuck_registration_audit',
        'scripts.populate_new_and_noteworthy_projects',
        'scripts.populate_popular_projects_and_registrations',
        'website.search.elastic_search',
        'scripts.generate_sitemap',
        'scripts.clear_sessions',
        'osf.management.commands.delete_withdrawn_or_failed_registration_files',
        'osf.management.commands.check_crossref_dois',
        'osf.management.commands.find_spammy_files',
        'osf.management.commands.migrate_pagecounter_data',
        'osf.management.commands.migrate_deleted_date',
        'osf.management.commands.addon_deleted_date',
        'osf.management.commands.migrate_registration_responses',
        'osf.management.commands.archive_registrations_on_IA'
        'osf.management.commands.sync_doi_metadata',
        'osf.management.commands.sync_collection_provider_indices',
        'osf.management.commands.sync_datacite_doi_metadata',
        'osf.management.commands.update_institution_project_counts',
        'osf.management.commands.populate_branched_from',
        'osf.management.commands.cumulative_plos_metrics',
        'osf.management.commands.spam_metrics',
        'osf.management.commands.daily_reporters_go',
        'osf.management.commands.monthly_reporters_go',
    }

    med_pri_modules = {
        'framework.email.tasks',
        'scripts.send_queued_mails',
        'scripts.triggered_mails',
        'website.mailchimp_utils',
        'website.notifications.tasks',
        'website.collections.tasks',
        'website.identifier.tasks',
        'website.preprints.tasks',
        'website.project.tasks',
    }

    high_pri_modules = {
        'scripts.approve_embargo_terminations',
        'scripts.approve_registrations',
        'scripts.embargo_registrations',
        'scripts.premigrate_created_modified',
        'scripts.refresh_addon_tokens',
        'scripts.retract_registrations',
        'website.archiver.tasks',
        'scripts.add_missing_identifiers_to_preprints',
        'osf.management.commands.approve_pending_schema_response',
        'osf.management.commands.fix_quickfiles_waterbutler_logs'
    }

    try:
        from kombu import Queue, Exchange
    except ImportError:
        pass
    else:
        task_queues = (
            Queue(task_low_queue, Exchange(task_low_queue), routing_key=task_low_queue,
                consumer_arguments={'x-priority': -1}),
            Queue(task_default_queue, Exchange(task_default_queue), routing_key=task_default_queue,
                consumer_arguments={'x-priority': 0}),
            Queue(task_med_queue, Exchange(task_med_queue), routing_key=task_med_queue,
                consumer_arguments={'x-priority': 1}),
            Queue(task_high_queue, Exchange(task_high_queue), routing_key=task_high_queue,
                consumer_arguments={'x-priority': 10}),
        )

        task_default_exchange_type = 'direct'
        task_routes = ('framework.celery_tasks.routers.CeleryRouter', )
        task_ignore_result = True
        task_store_errors_even_if_ignored = True

    broker_url = os.environ.get('BROKER_URL', 'amqp://{}:{}@{}:{}/{}'.format(RABBITMQ_USERNAME, RABBITMQ_PASSWORD, RABBITMQ_HOST, RABBITMQ_PORT, RABBITMQ_VHOST))
    broker_use_ssl = False

    # Default RabbitMQ backend
    result_backend = 'django-db'  # django-celery-results

    beat_scheduler = 'django_celery_beat.schedulers:DatabaseScheduler'

    # Modules to import when celery launches
    imports = (
        'framework.celery_tasks',
        'framework.email.tasks',
        'osf.external.chronos.tasks',
        'osf.management.commands.data_storage_usage',
        'osf.management.commands.registration_schema_metrics',
        'website.mailchimp_utils',
        'website.notifications.tasks',
        'website.archiver.tasks',
        'website.search.search',
        'website.project.tasks',
        'scripts.populate_new_and_noteworthy_projects',
        'scripts.populate_popular_projects_and_registrations',
        'scripts.refresh_addon_tokens',
        'scripts.retract_registrations',
        'scripts.embargo_registrations',
        'scripts.approve_registrations',
        'scripts.approve_embargo_terminations',
        'scripts.triggered_mails',
        'scripts.clear_sessions',
        'scripts.send_queued_mails',
        'scripts.generate_sitemap',
        'scripts.premigrate_created_modified',
        'scripts.add_missing_identifiers_to_preprints',
        'osf.management.commands.deactivate_requested_accounts',
        'osf.management.commands.check_crossref_dois',
        'osf.management.commands.find_spammy_files',
        'osf.management.commands.update_institution_project_counts',
        'osf.management.commands.correct_registration_moderation_states',
        'osf.management.commands.sync_collection_provider_indices',
        'osf.management.commands.sync_datacite_doi_metadata',
        'osf.management.commands.archive_registrations_on_IA',
        'osf.management.commands.populate_initial_schema_responses',
        'osf.management.commands.approve_pending_schema_responses',
        'osf.management.commands.delete_legacy_quickfiles_nodes',
        'osf.management.commands.fix_quickfiles_waterbutler_logs',
        'osf.management.commands.sync_doi_metadata',
        'osf.management.commands.cumulative_plos_metrics',
        'api.providers.tasks',
        'osf.management.commands.daily_reporters_go',
        'osf.management.commands.monthly_reporters_go',
    )

    # Modules that need metrics and release requirements
    # imports += (
    #     'scripts.osfstorage.usage_audit',
    #     'scripts.stuck_registration_audit',
    #     'scripts.analytics.tasks',
    #     'scripts.analytics.upload',
    # )

    # celery.schedule will not be installed when running invoke requirements the first time.
    try:
        from celery.schedules import crontab
    except ImportError:
        pass
    else:
        #  Setting up a scheduler, essentially replaces an independent cron job
        # Note: these times must be in UTC
        beat_schedule = {
            '5-minute-emails': {
                'task': 'website.notifications.tasks.send_users_email',
                'schedule': crontab(minute='*/5'),
                'args': ('email_transactional',),
            },
            'daily-emails': {
                'task': 'website.notifications.tasks.send_users_email',
                'schedule': crontab(minute=0, hour=5),  # Daily at 12 a.m. EST
                'args': ('email_digest',),
            },
            'refresh_addons': {
                'task': 'scripts.refresh_addon_tokens',
                'schedule': crontab(minute=0, hour=7),  # Daily 2:00 a.m
                'kwargs': {'dry_run': False, 'addons': {
                    'box': 60,          # https://docs.box.com/docs/oauth-20#section-6-using-the-access-and-refresh-tokens
                    'googledrive': 14,  # https://developers.google.com/identity/protocols/OAuth2#expiration
                    'mendeley': 14      # http://dev.mendeley.com/reference/topics/authorization_overview.html
                }},
            },
            'retract_registrations': {
                'task': 'scripts.retract_registrations',
                'schedule': crontab(minute=0, hour=5),  # Daily 12 a.m
                'kwargs': {'dry_run': False},
            },
            'embargo_registrations': {
                'task': 'scripts.embargo_registrations',
                'schedule': crontab(minute=0, hour=5),  # Daily 12 a.m
                'kwargs': {'dry_run': False},
            },
            'add_missing_identifiers_to_preprints': {
                'task': 'scripts.add_missing_identifiers_to_preprints',
                'schedule': crontab(minute=0, hour=5),  # Daily 12 a.m
                'kwargs': {'dry_run': False},
            },
            'approve_registrations': {
                'task': 'scripts.approve_registrations',
                'schedule': crontab(minute=0, hour=5),  # Daily 12 a.m
                'kwargs': {'dry_run': False},
            },
            'approve_embargo_terminations': {
                'task': 'scripts.approve_embargo_terminations',
                'schedule': crontab(minute=0, hour=5),  # Daily 12 a.m
                'kwargs': {'dry_run': False},
            },
            'triggered_mails': {
                'task': 'scripts.triggered_mails',
                'schedule': crontab(minute=0, hour=5),  # Daily 12 a.m
                'kwargs': {'dry_run': False},
            },
            'clear_sessions': {
                'task': 'scripts.clear_sessions',
                'schedule': crontab(minute=0, hour=5),  # Daily 12 a.m
                'kwargs': {'dry_run': False},
            },
            'send_queued_mails': {
                'task': 'scripts.send_queued_mails',
                'schedule': crontab(minute=0, hour=17),  # Daily 12 p.m.
                'kwargs': {'dry_run': False},
            },
            'new-and-noteworthy': {
                'task': 'scripts.populate_new_and_noteworthy_projects',
                'schedule': crontab(minute=0, hour=7, day_of_week=6),  # Saturday 2:00 a.m.
                'kwargs': {'dry_run': False}
            },
            'update_popular_nodes': {
                'task': 'scripts.populate_popular_projects_and_registrations',
                'schedule': crontab(minute=0, hour=7),  # Daily 2:00 a.m.
                'kwargs': {'dry_run': False}
            },
            'registration_schema_metrics': {
                'task': 'management.commands.registration_schema_metrics',
                'schedule': crontab(minute=45, hour=7, day_of_month=3),  # Third day of month 2:45 a.m.
                'kwargs': {'dry_run': False}
            },
            'daily_reporters_go': {
                'task': 'management.commands.daily_reporters_go',
                'schedule': crontab(minute=0, hour=6),  # Daily 1:00 a.m.
                'kwargs': {'also_send_to_keen': True},
            },
            'monthly_reporters_go': {
                'task': 'management.commands.monthly_reporters_go',
<<<<<<< HEAD
                'schedule': crontab(minute=30, hour=6, day_of_month=2),  # Second day of month 1:30 a.m.
            },
            'spam_metrics': {
                'task': 'management.commands.spam_metrics',
                'schedule': crontab(hour=5, day_of_month=1),  # First day of month 12:00 a.m.
                'kwargs': {'dry_run': False},
=======
                'schedule': crontab(minute=30, hour=6, day_of_month=2),     # Second day of month 1:30 a.m.
>>>>>>> aa057c94
            },
            # 'data_storage_usage': {
            #   'task': 'management.commands.data_storage_usage',
            #   'schedule': crontab(day_of_month=1, minute=30, hour=4),  # Last of the month at 11:30 p.m.
            # },
            # 'migrate_pagecounter_data': {
            #   'task': 'management.commands.migrate_pagecounter_data',
            #   'schedule': crontab(minute=0, hour=7),  # Daily 2:00 a.m.
            # },
            # 'migrate_registration_responses': {
            #   'task': 'management.commands.migrate_registration_responses',
            #   'schedule': crontab(minute=32, hour=7),  # Daily 2:32 a.m.
            # 'migrate_deleted_date': {
            #   'task': 'management.commands.migrate_deleted_date',
            #   'schedule': crontab(minute=0, hour=3),
            # 'addon_deleted_date': {
            #   'task': 'management.commands.addon_deleted_date',
            #   'schedule': crontab(minute=0, hour=3),  # Daily 11:00 p.m.
            # },
            # 'populate_branched_from': {
            #   'task': 'management.commands.populate_branched_from',
            #   'schedule': crontab(minute=0, hour=3),
            # },
            'generate_sitemap': {
                'task': 'scripts.generate_sitemap',
                'schedule': crontab(minute=0, hour=5),  # Daily 12:00 a.m.
            },
            'deactivate_requested_accounts': {
                'task': 'management.commands.deactivate_requested_accounts',
                'schedule': crontab(minute=0, hour=5),  # Daily 12:00 a.m.
            },
            'check_crossref_doi': {
                'task': 'management.commands.check_crossref_dois',
                'schedule': crontab(minute=0, hour=4),  # Daily 11:00 p.m.
            },
            'update_institution_project_counts': {
                'task': 'management.commands.update_institution_project_counts',
                'schedule': crontab(minute=0, hour=9), # Daily 05:00 a.m. EDT
            },
#            'archive_registrations_on_IA': {
#                'task': 'osf.management.commands.archive_registrations_on_IA',
#                'schedule': crontab(minute=0, hour=5),  # Daily 4:00 a.m.
#                'kwargs': {'dry_run': False}
#            },
            'delete_withdrawn_or_failed_registration_files': {
                'task': 'management.commands.delete_withdrawn_or_failed_registration_files',
                'schedule': crontab(minute=0, hour=5),  # Daily 12 a.m
                'kwargs': {
                    'dry_run': False,
                    'batch_size_withdrawn': 10,
                    'batch_size_stuck': 10
                }
            },
            'monitor_registration_bulk_upload_jobs': {
                'task': 'api.providers.tasks.monitor_registration_bulk_upload_jobs',
                # 'schedule': crontab(hour='*/3'),  # Every 3 hours
                'schedule': crontab(minute='*/5'),  # Every 5 minutes for staging server QA test
                'kwargs': {'dry_run': False}
            },
            'approve_registration_updates': {
                'task': 'osf.management.commands.approve_pending_schema_responses',
                'schedule': crontab(minute=0, hour=5),  # Daily 12 a.m
                'kwargs': {'dry_run': False},
            },
            'delete_legacy_quickfiles_nodes': {
                'task': 'osf.management.commands.delete_legacy_quickfiles_nodes',
                'schedule': crontab(minute=0, hour=5),  # Daily 12 a.m
                'kwargs': {'dry_run': False, 'batch_size': 10000},
            },
        }

        # Tasks that need metrics and release requirements
        # beat_schedule.update({
        #     'usage_audit': {
        #         'task': 'scripts.osfstorage.usage_audit',
        #         'schedule': crontab(minute=0, hour=5),  # Daily 12 a.m
        #         'kwargs': {'send_mail': True},
        #     },
        #     'stuck_registration_audit': {
        #         'task': 'scripts.stuck_registration_audit',
        #         'schedule': crontab(minute=0, hour=11),  # Daily 6 a.m
        #         'kwargs': {},
        #     },
        #     'cumulative_plos_metrics': {
        #         'task': 'osf.management.commands.cumulative_plos_metrics',
        #         'schedule': crontab(day_of_month=1, minute=30, hour=9),  # First of the month at 4:30 a.m.
        #         'kwargs': {},
        #     },
        # })


WATERBUTLER_JWE_SALT = 'yusaltydough'
WATERBUTLER_JWE_SECRET = 'CirclesAre4Squares'

WATERBUTLER_JWT_SECRET = 'ILiekTrianglesALot'
WATERBUTLER_JWT_ALGORITHM = 'HS256'
WATERBUTLER_JWT_EXPIRATION = 15

SENSITIVE_DATA_SALT = 'yusaltydough'
SENSITIVE_DATA_SECRET = 'TrainglesAre5Squares'

DRAFT_REGISTRATION_APPROVAL_PERIOD = datetime.timedelta(days=10)
assert (DRAFT_REGISTRATION_APPROVAL_PERIOD > EMBARGO_END_DATE_MIN), 'The draft registration approval period should be more than the minimum embargo end date.'

# TODO: Remove references to this flag
ENABLE_INSTITUTIONS = True

ENABLE_STORAGE_USAGE_CACHE = True

ENABLE_VARNISH = False
ENABLE_ESI = False
VARNISH_SERVERS = []  # This should be set in local.py or cache invalidation won't work
ESI_MEDIA_TYPES = {'application/vnd.api+json', 'application/json'}

# Used for gathering meta information about the current build
GITHUB_API_TOKEN = None

# switch for disabling things that shouldn't happen during
# the modm to django migration
RUNNING_MIGRATION = False

# External Identity Provider
EXTERNAL_IDENTITY_PROFILE = {
    'OrcidProfile': 'ORCID',
}

ORCID_PUBLIC_API_ACCESS_TOKEN = None
ORCID_PUBLIC_API_V3_URL = 'https://pub.orcid.org/v3.0/'
ORCID_PUBLIC_API_REQUEST_TIMEOUT = None
ORCID_RECORD_ACCEPT_TYPE = 'application/vnd.orcid+xml'
ORCID_RECORD_EMPLOYMENT_PATH = '/employments'
ORCID_RECORD_EDUCATION_PATH = '/educations'

# Source: https://github.com/maxd/fake_email_validator/blob/master/config/fake_domains.list
BLACKLISTED_DOMAINS = [
    '0-mail.com',
    '0815.ru',
    '0815.su',
    '0clickemail.com',
    '0wnd.net',
    '0wnd.org',
    '10mail.org',
    '10minut.com.pl',
    '10minutemail.cf',
    '10minutemail.co.uk',
    '10minutemail.co.za',
    '10minutemail.com',
    '10minutemail.de',
    '10minutemail.eu',
    '10minutemail.ga',
    '10minutemail.gq',
    '10minutemail.info',
    '10minutemail.ml',
    '10minutemail.net',
    '10minutemail.org',
    '10minutemail.ru',
    '10minutemail.us',
    '10minutesmail.co.uk',
    '10minutesmail.com',
    '10minutesmail.eu',
    '10minutesmail.net',
    '10minutesmail.org',
    '10minutesmail.ru',
    '10minutesmail.us',
    '123-m.com',
    '15qm-mail.red',
    '15qm.com',
    '1chuan.com',
    '1mail.ml',
    '1pad.de',
    '1usemail.com',
    '1zhuan.com',
    '20mail.in',
    '20mail.it',
    '20minutemail.com',
    '2prong.com',
    '30minutemail.com',
    '30minutesmail.com',
    '33mail.com',
    '3d-painting.com',
    '3mail.ga',
    '4mail.cf',
    '4mail.ga',
    '4warding.com',
    '4warding.net',
    '4warding.org',
    '5mail.cf',
    '5mail.ga',
    '60minutemail.com',
    '675hosting.com',
    '675hosting.net',
    '675hosting.org',
    '6ip.us',
    '6mail.cf',
    '6mail.ga',
    '6mail.ml',
    '6paq.com',
    '6url.com',
    '75hosting.com',
    '75hosting.net',
    '75hosting.org',
    '7mail.ga',
    '7mail.ml',
    '7mail7.com',
    '7tags.com',
    '8mail.cf',
    '8mail.ga',
    '8mail.ml',
    '99experts.com',
    '9mail.cf',
    '9ox.net',
    'a-bc.net',
    'a45.in',
    'abcmail.email',
    'abusemail.de',
    'abyssmail.com',
    'acentri.com',
    'advantimo.com',
    'afrobacon.com',
    'agedmail.com',
    'ajaxapp.net',
    'alivance.com',
    'ama-trade.de',
    'amail.com',
    'amail4.me',
    'amilegit.com',
    'amiri.net',
    'amiriindustries.com',
    'anappthat.com',
    'ano-mail.net',
    'anobox.ru',
    'anonbox.net',
    'anonmails.de',
    'anonymail.dk',
    'anonymbox.com',
    'antichef.com',
    'antichef.net',
    'antireg.ru',
    'antispam.de',
    'antispammail.de',
    'appixie.com',
    'armyspy.com',
    'artman-conception.com',
    'asdasd.ru',
    'azmeil.tk',
    'baxomale.ht.cx',
    'beddly.com',
    'beefmilk.com',
    'beerolympics.se',
    'bestemailaddress.net',
    'bigprofessor.so',
    'bigstring.com',
    'binkmail.com',
    'bio-muesli.net',
    'biojuris.com',
    'biyac.com',
    'bladesmail.net',
    'bloatbox.com',
    'bobmail.info',
    'bodhi.lawlita.com',
    'bofthew.com',
    'bootybay.de',
    'bossmail.de',
    'boun.cr',
    'bouncr.com',
    'boxformail.in',
    'boximail.com',
    'boxtemp.com.br',
    'breakthru.com',
    'brefmail.com',
    'brennendesreich.de',
    'broadbandninja.com',
    'bsnow.net',
    'bspamfree.org',
    'buffemail.com',
    'bugmenot.com',
    'bumpymail.com',
    'bund.us',
    'bundes-li.ga',
    'burnthespam.info',
    'burstmail.info',
    'buymoreplays.com',
    'buyusedlibrarybooks.org',
    'byom.de',
    'c2.hu',
    'cachedot.net',
    'card.zp.ua',
    'casualdx.com',
    'cbair.com',
    'cdnqa.com',
    'cek.pm',
    'cellurl.com',
    'cem.net',
    'centermail.com',
    'centermail.net',
    'chammy.info',
    'cheatmail.de',
    'chewiemail.com',
    'childsavetrust.org',
    'chogmail.com',
    'choicemail1.com',
    'chong-mail.com',
    'chong-mail.net',
    'chong-mail.org',
    'clixser.com',
    'clrmail.com',
    'cmail.net',
    'cmail.org',
    'coldemail.info',
    'consumerriot.com',
    'cool.fr.nf',
    'correo.blogos.net',
    'cosmorph.com',
    'courriel.fr.nf',
    'courrieltemporaire.com',
    'crapmail.org',
    'crazymailing.com',
    'cubiclink.com',
    'curryworld.de',
    'cust.in',
    'cuvox.de',
    'd3p.dk',
    'dacoolest.com',
    'daintly.com',
    'dandikmail.com',
    'dayrep.com',
    'dbunker.com',
    'dcemail.com',
    'deadaddress.com',
    'deadfake.cf',
    'deadfake.ga',
    'deadfake.ml',
    'deadfake.tk',
    'deadspam.com',
    'deagot.com',
    'dealja.com',
    'delikkt.de',
    'despam.it',
    'despammed.com',
    'devnullmail.com',
    'dfgh.net',
    'digitalsanctuary.com',
    'dingbone.com',
    'dingfone.com',
    'discard.cf',
    'discard.email',
    'discard.ga',
    'discard.gq',
    'discard.ml',
    'discard.tk',
    'discardmail.com',
    'discardmail.de',
    'dispomail.eu',
    'disposable-email.ml',
    'disposable.cf',
    'disposable.ga',
    'disposable.ml',
    'disposableaddress.com',
    'disposableemailaddresses.com',
    'disposableinbox.com',
    'dispose.it',
    'disposeamail.com',
    'disposemail.com',
    'dispostable.com',
    'divermail.com',
    'dodgeit.com',
    'dodgemail.de',
    'dodgit.com',
    'dodgit.org',
    'dodsi.com',
    'doiea.com',
    'domozmail.com',
    'donemail.ru',
    'dontmail.net',
    'dontreg.com',
    'dontsendmespam.de',
    'dotmsg.com',
    'drdrb.com',
    'drdrb.net',
    'droplar.com',
    'dropmail.me',
    'duam.net',
    'dudmail.com',
    'dump-email.info',
    'dumpandjunk.com',
    'dumpmail.de',
    'dumpyemail.com',
    'duskmail.com',
    'e-mail.com',
    'e-mail.org',
    'e4ward.com',
    'easytrashmail.com',
    'ee1.pl',
    'ee2.pl',
    'eelmail.com',
    'einmalmail.de',
    'einrot.com',
    'einrot.de',
    'eintagsmail.de',
    'email-fake.cf',
    'email-fake.com',
    'email-fake.ga',
    'email-fake.gq',
    'email-fake.ml',
    'email-fake.tk',
    'email60.com',
    'email64.com',
    'emailage.cf',
    'emailage.ga',
    'emailage.gq',
    'emailage.ml',
    'emailage.tk',
    'emaildienst.de',
    'emailgo.de',
    'emailias.com',
    'emailigo.de',
    'emailinfive.com',
    'emaillime.com',
    'emailmiser.com',
    'emailproxsy.com',
    'emails.ga',
    'emailsensei.com',
    'emailspam.cf',
    'emailspam.ga',
    'emailspam.gq',
    'emailspam.ml',
    'emailspam.tk',
    'emailtemporanea.com',
    'emailtemporanea.net',
    'emailtemporar.ro',
    'emailtemporario.com.br',
    'emailthe.net',
    'emailtmp.com',
    'emailto.de',
    'emailwarden.com',
    'emailx.at.hm',
    'emailxfer.com',
    'emailz.cf',
    'emailz.ga',
    'emailz.gq',
    'emailz.ml',
    'emeil.in',
    'emeil.ir',
    'emeraldwebmail.com',
    'emil.com',
    'emkei.cf',
    'emkei.ga',
    'emkei.gq',
    'emkei.ml',
    'emkei.tk',
    'emz.net',
    'enterto.com',
    'ephemail.net',
    'ero-tube.org',
    'etranquil.com',
    'etranquil.net',
    'etranquil.org',
    'evopo.com',
    'example.com',
    'explodemail.com',
    'express.net.ua',
    'eyepaste.com',
    'facebook-email.cf',
    'facebook-email.ga',
    'facebook-email.ml',
    'facebookmail.gq',
    'facebookmail.ml',
    'fake-box.com',
    'fake-mail.cf',
    'fake-mail.ga',
    'fake-mail.ml',
    'fakeinbox.cf',
    'fakeinbox.com',
    'fakeinbox.ga',
    'fakeinbox.ml',
    'fakeinbox.tk',
    'fakeinformation.com',
    'fakemail.fr',
    'fakemailgenerator.com',
    'fakemailz.com',
    'fammix.com',
    'fansworldwide.de',
    'fantasymail.de',
    'fastacura.com',
    'fastchevy.com',
    'fastchrysler.com',
    'fastkawasaki.com',
    'fastmazda.com',
    'fastmitsubishi.com',
    'fastnissan.com',
    'fastsubaru.com',
    'fastsuzuki.com',
    'fasttoyota.com',
    'fastyamaha.com',
    'fatflap.com',
    'fdfdsfds.com',
    'fightallspam.com',
    'fiifke.de',
    'filzmail.com',
    'fivemail.de',
    'fixmail.tk',
    'fizmail.com',
    'fleckens.hu',
    'flurre.com',
    'flurred.com',
    'flurred.ru',
    'flyspam.com',
    'footard.com',
    'forgetmail.com',
    'forward.cat',
    'fr33mail.info',
    'frapmail.com',
    'free-email.cf',
    'free-email.ga',
    'freemails.cf',
    'freemails.ga',
    'freemails.ml',
    'freundin.ru',
    'friendlymail.co.uk',
    'front14.org',
    'fuckingduh.com',
    'fudgerub.com',
    'fux0ringduh.com',
    'fyii.de',
    'garliclife.com',
    'gehensiemirnichtaufdensack.de',
    'gelitik.in',
    'germanmails.biz',
    'get-mail.cf',
    'get-mail.ga',
    'get-mail.ml',
    'get-mail.tk',
    'get1mail.com',
    'get2mail.fr',
    'getairmail.cf',
    'getairmail.com',
    'getairmail.ga',
    'getairmail.gq',
    'getairmail.ml',
    'getairmail.tk',
    'getmails.eu',
    'getonemail.com',
    'getonemail.net',
    'gfcom.com',
    'ghosttexter.de',
    'giantmail.de',
    'girlsundertheinfluence.com',
    'gishpuppy.com',
    'gmailwe.com',
    'gmial.com',
    'goemailgo.com',
    'gorillaswithdirtyarmpits.com',
    'gotmail.com',
    'gotmail.net',
    'gotmail.org',
    'gowikibooks.com',
    'gowikicampus.com',
    'gowikicars.com',
    'gowikifilms.com',
    'gowikigames.com',
    'gowikimusic.com',
    'gowikinetwork.com',
    'gowikitravel.com',
    'gowikitv.com',
    'grandmamail.com',
    'grandmasmail.com',
    'great-host.in',
    'greensloth.com',
    'grr.la',
    'gsrv.co.uk',
    'guerillamail.biz',
    'guerillamail.com',
    'guerillamail.de',
    'guerillamail.net',
    'guerillamail.org',
    'guerillamailblock.com',
    'guerrillamail.biz',
    'guerrillamail.com',
    'guerrillamail.de',
    'guerrillamail.info',
    'guerrillamail.net',
    'guerrillamail.org',
    'guerrillamailblock.com',
    'gustr.com',
    'h8s.org',
    'hacccc.com',
    'haltospam.com',
    'haqed.com',
    'harakirimail.com',
    'hartbot.de',
    'hat-geld.de',
    'hatespam.org',
    'headstrong.de',
    'hellodream.mobi',
    'herp.in',
    'hidemail.de',
    'hideme.be',
    'hidzz.com',
    'hiru-dea.com',
    'hmamail.com',
    'hochsitze.com',
    'hopemail.biz',
    'hot-mail.cf',
    'hot-mail.ga',
    'hot-mail.gq',
    'hot-mail.ml',
    'hot-mail.tk',
    'hotpop.com',
    'hulapla.de',
    'hushmail.com',
    'ieatspam.eu',
    'ieatspam.info',
    'ieh-mail.de',
    'ihateyoualot.info',
    'iheartspam.org',
    'ikbenspamvrij.nl',
    'imails.info',
    'imgof.com',
    'imgv.de',
    'imstations.com',
    'inbax.tk',
    'inbox.si',
    'inboxalias.com',
    'inboxclean.com',
    'inboxclean.org',
    'inboxproxy.com',
    'incognitomail.com',
    'incognitomail.net',
    'incognitomail.org',
    'ineec.net',
    'infocom.zp.ua',
    'inoutmail.de',
    'inoutmail.eu',
    'inoutmail.info',
    'inoutmail.net',
    'insorg-mail.info',
    'instant-mail.de',
    'instantemailaddress.com',
    'instantlyemail.com',
    'ip6.li',
    'ipoo.org',
    'irish2me.com',
    'iwi.net',
    'jetable.com',
    'jetable.fr.nf',
    'jetable.net',
    'jetable.org',
    'jnxjn.com',
    'jourrapide.com',
    'junk1e.com',
    'junkmail.com',
    'junkmail.ga',
    'junkmail.gq',
    'jupimail.com',
    'kasmail.com',
    'kaspop.com',
    'keepmymail.com',
    'killmail.com',
    'killmail.net',
    'kimsdisk.com',
    'kingsq.ga',
    'kiois.com',
    'kir.ch.tc',
    'klassmaster.com',
    'klassmaster.net',
    'klzlk.com',
    'kook.ml',
    'koszmail.pl',
    'kulturbetrieb.info',
    'kurzepost.de',
    'l33r.eu',
    'labetteraverouge.at',
    'lackmail.net',
    'lags.us',
    'laldo.com',
    'landmail.co',
    'lastmail.co',
    'lawlita.com',
    'lazyinbox.com',
    'legitmail.club',
    'letthemeatspam.com',
    'lhsdv.com',
    'libox.fr',
    'lifebyfood.com',
    'link2mail.net',
    'litedrop.com',
    'loadby.us',
    'login-email.cf',
    'login-email.ga',
    'login-email.ml',
    'login-email.tk',
    'lol.ovpn.to',
    'lolfreak.net',
    'lookugly.com',
    'lopl.co.cc',
    'lortemail.dk',
    'losbanosforeclosures.com',
    'lovemeleaveme.com',
    'lr78.com',
    'lroid.com',
    'lukop.dk',
    'm21.cc',
    'm4ilweb.info',
    'maboard.com',
    'mail-filter.com',
    'mail-temporaire.fr',
    'mail.by',
    'mail.mezimages.net',
    'mail.zp.ua',
    'mail114.net',
    'mail1a.de',
    'mail21.cc',
    'mail2rss.org',
    'mail333.com',
    'mail4trash.com',
    'mailbidon.com',
    'mailbiz.biz',
    'mailblocks.com',
    'mailblog.biz',
    'mailbucket.org',
    'mailcat.biz',
    'mailcatch.com',
    'mailde.de',
    'mailde.info',
    'maildrop.cc',
    'maildrop.cf',
    'maildrop.ga',
    'maildrop.gq',
    'maildrop.ml',
    'maildu.de',
    'maildx.com',
    'maileater.com',
    'mailed.ro',
    'maileimer.de',
    'mailexpire.com',
    'mailfa.tk',
    'mailforspam.com',
    'mailfree.ga',
    'mailfree.gq',
    'mailfree.ml',
    'mailfreeonline.com',
    'mailfs.com',
    'mailguard.me',
    'mailhazard.com',
    'mailhazard.us',
    'mailhz.me',
    'mailimate.com',
    'mailin8r.com',
    'mailinater.com',
    'mailinator.com',
    'mailinator.gq',
    'mailinator.net',
    'mailinator.org',
    'mailinator.us',
    'mailinator2.com',
    'mailinator2.net',
    'mailincubator.com',
    'mailismagic.com',
    'mailjunk.cf',
    'mailjunk.ga',
    'mailjunk.gq',
    'mailjunk.ml',
    'mailjunk.tk',
    'mailmate.com',
    'mailme.gq',
    'mailme.ir',
    'mailme.lv',
    'mailme24.com',
    'mailmetrash.com',
    'mailmoat.com',
    'mailms.com',
    'mailnator.com',
    'mailnesia.com',
    'mailnull.com',
    'mailorg.org',
    'mailpick.biz',
    'mailproxsy.com',
    'mailquack.com',
    'mailrock.biz',
    'mailscrap.com',
    'mailshell.com',
    'mailsiphon.com',
    'mailslapping.com',
    'mailslite.com',
    'mailspeed.ru',
    'mailtemp.info',
    'mailtome.de',
    'mailtothis.com',
    'mailtrash.net',
    'mailtv.net',
    'mailtv.tv',
    'mailzilla.com',
    'mailzilla.org',
    'mailzilla.orgmbx.cc',
    'makemetheking.com',
    'mallinator.com',
    'manifestgenerator.com',
    'manybrain.com',
    'mbx.cc',
    'mciek.com',
    'mega.zik.dj',
    'meinspamschutz.de',
    'meltmail.com',
    'messagebeamer.de',
    'mezimages.net',
    'mfsa.ru',
    'mierdamail.com',
    'migmail.pl',
    'migumail.com',
    'mindless.com',
    'ministry-of-silly-walks.de',
    'mintemail.com',
    'misterpinball.de',
    'mjukglass.nu',
    'moakt.com',
    'mobi.web.id',
    'mobileninja.co.uk',
    'moburl.com',
    'mohmal.com',
    'moncourrier.fr.nf',
    'monemail.fr.nf',
    'monmail.fr.nf',
    'monumentmail.com',
    'moyencuen.buzz',
    'msa.minsmail.com',
    'mt2009.com',
    'mt2014.com',
    'mt2015.com',
    'mx0.wwwnew.eu',
    'my10minutemail.com',
    'myalias.pw',
    'mycard.net.ua',
    'mycleaninbox.net',
    'myemailboxy.com',
    'mymail-in.net',
    'mymailoasis.com',
    'mynetstore.de',
    'mypacks.net',
    'mypartyclip.de',
    'myphantomemail.com',
    'myrambler.ru',
    'mysamp.de',
    'myspaceinc.com',
    'myspaceinc.net',
    'myspaceinc.org',
    'myspacepimpedup.com',
    'myspamless.com',
    'mytemp.email',
    'mytempemail.com',
    'mytempmail.com',
    'mytrashmail.com',
    'nabuma.com',
    'neomailbox.com',
    'nepwk.com',
    'nervmich.net',
    'nervtmich.net',
    'netmails.com',
    'netmails.net',
    'netzidiot.de',
    'neverbox.com',
    'nice-4u.com',
    'nincsmail.com',
    'nincsmail.hu',
    'nmail.cf',
    'nnh.com',
    'no-spam.ws',
    'noblepioneer.com',
    'nobulk.com',
    'noclickemail.com',
    'nogmailspam.info',
    'nomail.pw',
    'nomail.xl.cx',
    'nomail2me.com',
    'nomorespamemails.com',
    'nonspam.eu',
    'nonspammer.de',
    'noref.in',
    'nospam.ze.tc',
    'nospam4.us',
    'nospamfor.us',
    'nospammail.net',
    'nospamthanks.info',
    'notmailinator.com',
    'notsharingmy.info',
    'notvn.com',
    'nowhere.org',
    'nowmymail.com',
    'nurfuerspam.de',
    'nwldx.com',
    'objectmail.com',
    'obobbo.com',
    'odaymail.com',
    'odnorazovoe.ru',
    'one-time.email',
    'oneoffemail.com',
    'oneoffmail.com',
    'onewaymail.com',
    'onlatedotcom.info',
    'online.ms',
    'oopi.org',
    'opayq.com',
    'opentrash.com',
    'ordinaryamerican.net',
    'otherinbox.com',
    'ourklips.com',
    'outlawspam.com',
    'ovpn.to',
    'owlpic.com',
    'pancakemail.com',
    'paplease.com',
    'pepbot.com',
    'pfui.ru',
    'pimpedupmyspace.com',
    'pjjkp.com',
    'plexolan.de',
    'poczta.onet.pl',
    'politikerclub.de',
    'poofy.org',
    'pookmail.com',
    'pop3.xyz',
    'postalmail.biz',
    'privacy.net',
    'privatdemail.net',
    'privy-mail.com',
    'privymail.de',
    'proxymail.eu',
    'prtnx.com',
    'prtz.eu',
    'pubmail.io',
    'punkass.com',
    'putthisinyourspamdatabase.com',
    'pwrby.com',
    'q314.net',
    'qisdo.com',
    'qisoa.com',
    'qoika.com',
    'qq.com',
    'quickinbox.com',
    'quickmail.nl',
    'rambler.ru',
    'rainmail.biz',
    'rcpt.at',
    're-gister.com',
    'reallymymail.com',
    'realtyalerts.ca',
    'recode.me',
    'reconmail.com',
    'recursor.net',
    'recyclemail.dk',
    'regbypass.com',
    'regbypass.comsafe-mail.net',
    'rejectmail.com',
    'reliable-mail.com',
    'remail.cf',
    'remail.ga',
    'renraku.in',
    'rhyta.com',
    'rklips.com',
    'rmqkr.net',
    'royal.net',
    'rppkn.com',
    'rtrtr.com',
    's0ny.net',
    'safe-mail.net',
    'safersignup.de',
    'safetymail.info',
    'safetypost.de',
    'sandelf.de',
    'sayawaka-dea.info',
    'saynotospams.com',
    'scatmail.com',
    'sciencejrq.com',
    'schafmail.de',
    'schrott-email.de',
    'secretemail.de',
    'secure-mail.biz',
    'secure-mail.cc',
    'selfdestructingmail.com',
    'selfdestructingmail.org',
    'sendspamhere.com',
    'senseless-entertainment.com',
    'services391.com',
    'sharedmailbox.org',
    'sharklasers.com',
    'shieldedmail.com',
    'shieldemail.com',
    'shiftmail.com',
    'shitmail.me',
    'shitmail.org',
    'shitware.nl',
    'shmeriously.com',
    'shortmail.net',
    'showslow.de',
    'sibmail.com',
    'sinnlos-mail.de',
    'siteposter.net',
    'skeefmail.com',
    'slapsfromlastnight.com',
    'slaskpost.se',
    'slipry.net',
    'slopsbox.com',
    'slowslow.de',
    'slushmail.com',
    'smashmail.de',
    'smellfear.com',
    'smellrear.com',
    'smoug.net',
    'snakemail.com',
    'sneakemail.com',
    'sneakmail.de',
    'snkmail.com',
    'sofimail.com',
    'sofort-mail.de',
    'softpls.asia',
    'sogetthis.com',
    'soisz.com',
    'solvemail.info',
    'soodonims.com',
    'spam.la',
    'spam.su',
    'spam4.me',
    'spamail.de',
    'spamarrest.com',
    'spamavert.com',
    'spambob.com',
    'spambob.net',
    'spambob.org',
    'spambog.com',
    'spambog.de',
    'spambog.net',
    'spambog.ru',
    'spambooger.com',
    'spambox.info',
    'spambox.irishspringrealty.com',
    'spambox.us',
    'spambpg.com',
    'spamcannon.com',
    'spamcannon.net',
    'spamcero.com',
    'spamcon.org',
    'spamcorptastic.com',
    'spamcowboy.com',
    'spamcowboy.net',
    'spamcowboy.org',
    'spamday.com',
    'spamex.com',
    'spamfighter.cf',
    'spamfighter.ga',
    'spamfighter.gq',
    'spamfighter.ml',
    'spamfighter.tk',
    'spamfree.eu',
    'spamfree24.com',
    'spamfree24.de',
    'spamfree24.eu',
    'spamfree24.info',
    'spamfree24.net',
    'spamfree24.org',
    'spamgoes.in',
    'spamgourmet.com',
    'spamgourmet.net',
    'spamgourmet.org',
    'spamherelots.com',
    'spamhereplease.com',
    'spamhole.com',
    'spamify.com',
    'spaminator.de',
    'spamkill.info',
    'spaml.com',
    'spaml.de',
    'spammotel.com',
    'spamobox.com',
    'spamoff.de',
    'spamsalad.in',
    'spamslicer.com',
    'spamsphere.com',
    'spamspot.com',
    'spamstack.net',
    'spamthis.co.uk',
    'spamthisplease.com',
    'spamtrail.com',
    'spamtroll.net',
    'speed.1s.fr',
    'spikio.com',
    'spoofmail.de',
    'spybox.de',
    'squizzy.de',
    'srcitation.com',
    'ssoia.com',
    'startkeys.com',
    'stexsy.com',
    'stinkefinger.net',
    'stop-my-spam.cf',
    'stop-my-spam.com',
    'stop-my-spam.ga',
    'stop-my-spam.ml',
    'stop-my-spam.tk',
    'streetwisemail.com',
    'stuffmail.de',
    'super-auswahl.de',
    'supergreatmail.com',
    'supermailer.jp',
    'superrito.com',
    'superstachel.de',
    'suremail.info',
    'sute.jp',
    'svk.jp',
    'sweetxxx.de',
    'tafmail.com',
    'tagyourself.com',
    'talkinator.com',
    'tapchicuoihoi.com',
    'teewars.org',
    'teleworm.com',
    'teleworm.us',
    'temp-mail.com',
    'temp-mail.net',
    'temp-mail.org',
    'temp-mail.ru',
    'temp15qm.com',
    'tempail.com',
    'tempalias.com',
    'tempe-mail.com',
    'tempemail.biz',
    'tempemail.co.za',
    'tempemail.com',
    'tempemail.net',
    'tempemail.org',
    'tempinbox.co.uk',
    'tempinbox.com',
    'tempmail.de',
    'tempmail.eu',
    'tempmail.it',
    'tempmail2.com',
    'tempmaildemo.com',
    'tempmailer.com',
    'tempmailer.de',
    'tempomail.fr',
    'temporarily.de',
    'temporarioemail.com.br',
    'temporaryemail.net',
    'temporaryemail.us',
    'temporaryforwarding.com',
    'temporaryinbox.com',
    'temporarymailaddress.com',
    'tempsky.com',
    'tempthe.net',
    'tempymail.com',
    'test.com',
    'thanksnospam.info',
    'thankyou2010.com',
    'thc.st',
    'thecloudindex.com',
    'thisisnotmyrealemail.com',
    'thismail.net',
    'thismail.ru',
    'throam.com',
    'throwam.com',
    'throwawayemailaddress.com',
    'throwawaymail.com',
    'tilien.com',
    'tittbit.in',
    'tizi.com',
    'tmail.ws',
    'tmailinator.com',
    'tmpeml.info',
    'toiea.com',
    'tokenmail.de',
    'toomail.biz',
    'topranklist.de',
    'tormail.net',
    'tormail.org',
    'tradermail.info',
    'trash-amil.com',
    'trash-mail.at',
    'trash-mail.cf',
    'trash-mail.com',
    'trash-mail.de',
    'trash-mail.ga',
    'trash-mail.gq',
    'trash-mail.ml',
    'trash-mail.tk',
    'trash-me.com',
    'trash2009.com',
    'trash2010.com',
    'trash2011.com',
    'trashdevil.com',
    'trashdevil.de',
    'trashemail.de',
    'trashmail.at',
    'trashmail.com',
    'trashmail.de',
    'trashmail.me',
    'trashmail.net',
    'trashmail.org',
    'trashmail.ws',
    'trashmailer.com',
    'trashymail.com',
    'trashymail.net',
    'trayna.com',
    'trbvm.com',
    'trialmail.de',
    'trickmail.net',
    'trillianpro.com',
    'tryalert.com',
    'turual.com',
    'twinmail.de',
    'twoweirdtricks.com',
    'tyldd.com',
    'ubismail.net',
    'uggsrock.com',
    'umail.net',
    'unlimit.com',
    'unmail.ru',
    'upliftnow.com',
    'uplipht.com',
    'uroid.com',
    'us.af',
    'valemail.net',
    'venompen.com',
    'vermutlich.net',
    'veryrealemail.com',
    'vidchart.com',
    'viditag.com',
    'viewcastmedia.com',
    'viewcastmedia.net',
    'viewcastmedia.org',
    'viralplays.com',
    'vmail.me',
    'voidbay.com',
    'vomoto.com',
    'vpn.st',
    'vsimcard.com',
    'vubby.com',
    'w3internet.co.uk',
    'walala.org',
    'walkmail.net',
    'watchever.biz',
    'webemail.me',
    'webm4il.info',
    'webuser.in',
    'wee.my',
    'weg-werf-email.de',
    'wegwerf-email-addressen.de',
    'wegwerf-email.at',
    'wegwerf-emails.de',
    'wegwerfadresse.de',
    'wegwerfemail.com',
    'wegwerfemail.de',
    'wegwerfmail.de',
    'wegwerfmail.info',
    'wegwerfmail.net',
    'wegwerfmail.org',
    'wem.com',
    'wetrainbayarea.com',
    'wetrainbayarea.org',
    'wifimaple.com',
    'wh4f.org',
    'whatiaas.com',
    'whatpaas.com',
    'whatsaas.com',
    'whopy.com',
    'whyspam.me',
    'wickmail.net',
    'wilemail.com',
    'willhackforfood.biz',
    'willselfdestruct.com',
    'winemaven.info',
    'wmail.cf',
    'writeme.com',
    'wronghead.com',
    'wuzup.net',
    'wuzupmail.net',
    'wwwnew.eu',
    'wzukltd.com',
    'xagloo.com',
    'xakw1.com',
    'xemaps.com',
    'xents.com',
    'xmaily.com',
    'xoxy.net',
    'xww.ro',
    'xyzfree.net',
    'yapped.net',
    'yep.it',
    'yogamaven.com',
    'yomail.info',
    'yopmail.com',
    'yopmail.fr',
    'yopmail.gq',
    'yopmail.net',
    'yopmail.org',
    'yoru-dea.com',
    'you-spam.com',
    'youmail.ga',
    'yourdomain.com',
    'ypmail.webarnak.fr.eu.org',
    'yuurok.com',
    'yyhmail.com',
    'z1p.biz',
    'za.com',
    'zebins.com',
    'zebins.eu',
    'zehnminuten.de',
    'zehnminutenmail.de',
    'zetmail.com',
    'zippymail.info',
    'zoaxe.com',
    'zoemail.com',
    'zoemail.net',
    'zoemail.org',
    'zomg.info',
    'zxcv.com',
    'zxcvbnm.com',
    'zzz.com',
]

# reCAPTCHA API
# NOTE: Using the recaptcha.net domain h/t https://github.com/google/recaptcha/issues/87#issuecomment-368252094
RECAPTCHA_SITE_KEY = None
RECAPTCHA_SECRET_KEY = None
RECAPTCHA_VERIFY_URL = 'https://recaptcha.net/recaptcha/api/siteverify'

# akismet spam check
AKISMET_APIKEY = None
AKISMET_ENABLED = False

# OOPSpam options
OOPSPAM_APIKEY = None
OOPSPAM_SPAM_LEVEL = 3  # The minimum level (out of 6) that is flagged as spam.
OOPSPAM_CHECK_IP = True  # Whether OOPSpam checks IP addresses. When testing locally, turn this off

# spam options
SPAM_CHECK_ENABLED = False
SPAM_CHECK_PUBLIC_ONLY = True
SPAM_ACCOUNT_SUSPENSION_ENABLED = False
SPAM_ACCOUNT_SUSPENSION_THRESHOLD = timedelta(hours=24)
SPAM_FLAGGED_MAKE_NODE_PRIVATE = False
SPAM_FLAGGED_REMOVE_FROM_SEARCH = False
SPAM_AUTOBAN_IP_BLOCK = True
SPAM_THROTTLE_AUTOBAN = True
SPAM_CREATION_THROTTLE_LIMIT = 5

SHARE_API_TOKEN = None

# refresh campaign every 5 minutes
CAMPAIGN_REFRESH_THRESHOLD = 5 * 60  # 5 minutes in seconds


AWS_ACCESS_KEY_ID = None
AWS_SECRET_ACCESS_KEY = None

# sitemap default settings
SITEMAP_TO_S3 = False
SITEMAP_AWS_BUCKET = None
SITEMAP_URL_MAX = 25000
SITEMAP_INDEX_MAX = 50000
SITEMAP_STATIC_URLS = [
    OrderedDict([('loc', ''), ('changefreq', 'yearly'), ('priority', '0.5')]),
    OrderedDict([('loc', 'preprints'), ('changefreq', 'yearly'), ('priority', '0.5')]),
    OrderedDict([('loc', 'prereg'), ('changefreq', 'yearly'), ('priority', '0.5')]),
    OrderedDict([('loc', 'meetings'), ('changefreq', 'yearly'), ('priority', '0.5')]),
    OrderedDict([('loc', 'registries'), ('changefreq', 'yearly'), ('priority', '0.5')]),
    OrderedDict([('loc', 'reviews'), ('changefreq', 'yearly'), ('priority', '0.5')]),
    OrderedDict([('loc', 'explore/activity'), ('changefreq', 'weekly'), ('priority', '0.5')]),
    OrderedDict([('loc', 'support'), ('changefreq', 'yearly'), ('priority', '0.5')]),
    OrderedDict([('loc', 'faq'), ('changefreq', 'yearly'), ('priority', '0.5')]),

]

SITEMAP_USER_CONFIG = OrderedDict([('loc', ''), ('changefreq', 'yearly'), ('priority', '0.5')])
SITEMAP_NODE_CONFIG = OrderedDict([('loc', ''), ('lastmod', ''), ('changefreq', 'monthly'), ('priority', '0.5')])
SITEMAP_PREPRINT_CONFIG = OrderedDict([('loc', ''), ('lastmod', ''), ('changefreq', 'yearly'), ('priority', '0.5')])
SITEMAP_PREPRINT_FILE_CONFIG = OrderedDict([('loc', ''), ('lastmod', ''), ('changefreq', 'yearly'), ('priority', '0.5')])

# For preventing indexing of QA nodes by Elastic and SHARE
DO_NOT_INDEX_LIST = {
    'tags': ['qatest', 'qa test'],
    'titles': ['Bulk stress 201', 'Bulk stress 202', 'OSF API Registration test'],
}

CUSTOM_CITATIONS = {
    'bluebook-law-review': 'bluebook',
    'bluebook2': 'bluebook',
    'bluebook-inline': 'bluebook'
}

#Email templates logo
OSF_LOGO = 'osf_logo'
OSF_PREPRINTS_LOGO = 'osf_preprints'
OSF_MEETINGS_LOGO = 'osf_meetings'
OSF_PREREG_LOGO = 'osf_prereg'
OSF_REGISTRIES_LOGO = 'osf_registries'
OSF_LOGO_LIST = [OSF_LOGO, OSF_PREPRINTS_LOGO, OSF_MEETINGS_LOGO, OSF_PREREG_LOGO, OSF_REGISTRIES_LOGO]

FOOTER_LINKS = {
    'terms': 'https://github.com/CenterForOpenScience/centerforopenscience.org/blob/master/TERMS_OF_USE.md',
    'privacyPolicy': 'https://github.com/CenterForOpenScience/centerforopenscience.org/blob/master/PRIVACY_POLICY.md',
    'cookies': 'https://github.com/CenterForOpenScience/centerforopenscience.org/blob/master/PRIVACY_POLICY.md#f-cookies',
    'cos': 'https://cos.io',
    'statusPage': 'https://status.cos.io/',
    'apiDocs': 'https://developer.osf.io/',
    'topGuidelines': 'http://cos.io/top/',
    'rpp': 'https://osf.io/ezcuj/wiki/home/',
    'rpcb': 'https://osf.io/e81xl/wiki/home/',
    'twitter': 'http://twitter.com/OSFramework',
    'facebook': 'https://www.facebook.com/CenterForOpenScience/',
    'googleGroup': 'https://groups.google.com/forum/#!forum/openscienceframework',
    'github': 'https://www.github.com/centerforopenscience',
}

CHRONOS_USE_FAKE_FILE = False
CHRONOS_FAKE_FILE_URL = ''
CHRONOS_USERNAME = os_env.get('CHRONOS_USERNAME', '')
CHRONOS_PASSWORD = os_env.get('CHRONOS_PASSWORD', '')
CHRONOS_API_KEY = os_env.get('CHRONOS_API_KEY', '')
CHRONOS_HOST = os_env.get('CHRONOS_HOST', 'https://sandbox.api.chronos-oa.com')
VERIFY_CHRONOS_SSL_CERT = not DEV_MODE
# Maximum minutes we allow ChronosSubmission status to be stale (only update when user is requesting it)
CHRONOS_SUBMISSION_UPDATE_TIME = timedelta(minutes=5)

DS_METRICS_OSF_TOKEN = None
DS_METRICS_BASE_FOLDER = None
REG_METRICS_OSF_TOKEN = None
REG_METRICS_BASE_FOLDER = None
PLOS_METRICS_BASE_FOLDER = None
PLOS_METRICS_INITIAL_FILE_DOWNLOAD_URL = None
PLOS_METRICS_OSF_TOKEN = None
SPAM_METRICS_BASE_FOLDER = None
SPAM_METRICS_OSF_TOKEN = None

STORAGE_WARNING_THRESHOLD = .9  # percent of maximum storage used before users get a warning message
STORAGE_LIMIT_PUBLIC = 50
STORAGE_LIMIT_PRIVATE = 5

GBs = 10 ** 9


#  Needs to be here so the enum can be used in the admin template
def forDjango(cls):
    cls.do_not_call_in_templates = True
    return cls

@forDjango
@enum.unique
class StorageLimits(enum.IntEnum):
    """
    Values here are in GBs
    """
    NOT_CALCULATED = 0
    DEFAULT = 1
    APPROACHING_PRIVATE = 2
    OVER_PRIVATE = 3
    APPROACHING_PUBLIC = 4
    OVER_PUBLIC = 5


    @classmethod
    def from_node_usage(cls,  usage_bytes, private_limit=None, public_limit=None):
        """ This should indicate if a node is at or over a certain storage threshold indicating a status."""

        public_limit = public_limit or STORAGE_LIMIT_PUBLIC
        private_limit = private_limit or STORAGE_LIMIT_PRIVATE

        if usage_bytes is None:
            return cls.NOT_CALCULATED
        if usage_bytes >= float(public_limit) * GBs:
            return cls.OVER_PUBLIC
        elif usage_bytes >= float(public_limit) * STORAGE_WARNING_THRESHOLD * GBs:
            return cls.APPROACHING_PUBLIC
        elif usage_bytes >= float(private_limit) * GBs:
            return cls.OVER_PRIVATE
        elif usage_bytes >= float(private_limit) * STORAGE_WARNING_THRESHOLD * GBs:
            return cls.APPROACHING_PRIVATE
        else:
            return cls.DEFAULT

STORAGE_USAGE_CACHE_TIMEOUT = 3600 * 24  # seconds in hour times hour (one day)
IA_ARCHIVE_ENABLED = True
OSF_PIGEON_URL = os.environ.get('OSF_PIGEON_URL', None)
ID_VERSION = 'staging_v2'
IA_ROOT_COLLECTION = 'cos-dev-sandbox'
PIGEON_CALLBACK_BEARER_TOKEN = os.getenv('PIGEON_CALLBACK_BEARER_TOKEN')

PRODUCT_OWNER_EMAIL_ADDRESS = {}

CAS_LOG_LEVEL = 3  # ERROR

PREPRINT_METRICS_START_DATE = datetime.datetime(2019, 1, 1)

WAFFLE_VALUES_YAML = 'osf/features.yaml'<|MERGE_RESOLUTION|>--- conflicted
+++ resolved
@@ -630,16 +630,7 @@
             },
             'monthly_reporters_go': {
                 'task': 'management.commands.monthly_reporters_go',
-<<<<<<< HEAD
-                'schedule': crontab(minute=30, hour=6, day_of_month=2),  # Second day of month 1:30 a.m.
-            },
-            'spam_metrics': {
-                'task': 'management.commands.spam_metrics',
-                'schedule': crontab(hour=5, day_of_month=1),  # First day of month 12:00 a.m.
-                'kwargs': {'dry_run': False},
-=======
                 'schedule': crontab(minute=30, hour=6, day_of_month=2),     # Second day of month 1:30 a.m.
->>>>>>> aa057c94
             },
             # 'data_storage_usage': {
             #   'task': 'management.commands.data_storage_usage',
