--- conflicted
+++ resolved
@@ -25,12 +25,9 @@
 ASSET_HASH_PATH = os.path.join(APP_PATH, 'webpack-assets.json')
 ROOT = os.path.join(BASE_PATH, '..')
 
-<<<<<<< HEAD
 # Hours before email confirmation tokens expire
 EMAIL_TOKEN_EXPIRATION = 24
-=======
 CITATION_STYLES_PATH = os.path.join(BASE_PATH, 'project', 'citation', 'styles')
->>>>>>> 3025351b
 
 LOAD_BALANCER = False
 PROXY_ADDRS = []
