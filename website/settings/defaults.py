# -*- coding: utf-8 -*-
"""
Base settings file, common to all environments.
These settings can be overridden in local.py.
"""

import datetime
import os
import json
import hashlib
import logging
from datetime import timedelta
from collections import OrderedDict
import enum

os_env = os.environ


def parent_dir(path):
    '''Return the parent of a directory.'''
    return os.path.abspath(os.path.join(path, os.pardir))

HERE = os.path.dirname(os.path.abspath(__file__))
BASE_PATH = parent_dir(HERE)  # website/ directory
APP_PATH = parent_dir(BASE_PATH)
ADDON_PATH = os.path.join(APP_PATH, 'addons')
STATIC_FOLDER = os.path.join(BASE_PATH, 'static')
STATIC_URL_PATH = '/static'
ASSET_HASH_PATH = os.path.join(APP_PATH, 'webpack-assets.json')
ROOT = os.path.join(BASE_PATH, '..')
BCRYPT_LOG_ROUNDS = 12
LOG_LEVEL = logging.INFO
TEST_ENV = False

with open(os.path.join(APP_PATH, 'package.json'), 'r') as fobj:
    VERSION = json.load(fobj)['version']

# Expiration time for verification key
EXPIRATION_TIME_DICT = {
    'password': 24 * 60,    # 24 hours in minutes for forgot and reset password
    'confirm': 24 * 60,     # 24 hours in minutes for confirm account and email
    'claim': 30 * 24 * 60   # 30 days in minutes for claim contributor-ship
}

CITATION_STYLES_PATH = os.path.join(BASE_PATH, 'static', 'vendor', 'bower_components', 'styles')

# Minimum seconds between forgot password email attempts
SEND_EMAIL_THROTTLE = 30

# Minimum seconds between attempts to change password
CHANGE_PASSWORD_THROTTLE = 30

# Number of incorrect password attempts allowed before throttling.
INCORRECT_PASSWORD_ATTEMPTS_ALLOWED = 3

# Seconds that must elapse before updating a user's date_last_login field
DATE_LAST_LOGIN_THROTTLE = 60
DATE_LAST_LOGIN_THROTTLE_DELTA = datetime.timedelta(seconds=DATE_LAST_LOGIN_THROTTLE)

# Seconds that must elapse before change password attempts are reset(currently 1 hour)
TIME_RESET_CHANGE_PASSWORD_ATTEMPTS = 3600

# Hours before pending embargo/retraction/registration automatically becomes active
RETRACTION_PENDING_TIME = datetime.timedelta(days=2)
EMBARGO_PENDING_TIME = datetime.timedelta(days=2)
EMBARGO_TERMINATION_PENDING_TIME = datetime.timedelta(days=2)
REGISTRATION_APPROVAL_TIME = datetime.timedelta(days=2)
REGISTRATION_UPDATE_APPROVAL_TIME = datetime.timedelta(days=2)
# Date range for embargo periods
EMBARGO_END_DATE_MIN = datetime.timedelta(days=2)
EMBARGO_END_DATE_MAX = datetime.timedelta(days=1460)  # Four years

# Question titles to be reomved for anonymized VOL
ANONYMIZED_TITLES = ['Authors']

LOAD_BALANCER = False

# May set these to True in local.py for development
DEV_MODE = False
DEBUG_MODE = False
SECURE_MODE = not DEBUG_MODE  # Set secure cookie

PROTOCOL = 'https://' if SECURE_MODE else 'http://'
DOMAIN = PROTOCOL + 'localhost:5000/'
INTERNAL_DOMAIN = DOMAIN
API_DOMAIN = PROTOCOL + 'localhost:8000/'

PREPRINT_PROVIDER_DOMAINS = {
    'enabled': False,
    'prefix': PROTOCOL,
    'suffix': '/'
}
# External Ember App Local Development
USE_EXTERNAL_EMBER = False
PROXY_EMBER_APPS = False
# http://docs.python-requests.org/en/master/user/advanced/#timeouts
EXTERNAL_EMBER_SERVER_TIMEOUT = 3.05
EXTERNAL_EMBER_APPS = {}

LOG_PATH = os.path.join(APP_PATH, 'logs')
TEMPLATES_PATH = os.path.join(BASE_PATH, 'templates')

# User management & registration
CONFIRM_REGISTRATIONS_BY_EMAIL = True
ALLOW_LOGIN = True

SEARCH_ENGINE = 'elastic'  # Can be 'elastic', or None
ELASTIC_URI = '127.0.0.1:9200'
ELASTIC_TIMEOUT = 10
ELASTIC_INDEX = 'website'
ELASTIC_KWARGS = {
    # 'use_ssl': False,
    # 'verify_certs': True,
    # 'ca_certs': None,
    # 'client_cert': None,
    # 'client_key': None
}

# Sessions
COOKIE_NAME = 'osf'
# TODO: Override OSF_COOKIE_DOMAIN in local.py in production
OSF_COOKIE_DOMAIN = None
# server-side verification timeout
OSF_SESSION_TIMEOUT = 30 * 24 * 60 * 60  # 30 days in seconds
# TODO: Override SECRET_KEY in local.py in production
SECRET_KEY = 'CHANGEME'
SESSION_COOKIE_SECURE = SECURE_MODE
SESSION_COOKIE_SAMESITE = 'None'
SESSION_COOKIE_HTTPONLY = True

# local path to private key and cert for local development using https, overwrite in local.py
OSF_SERVER_KEY = None
OSF_SERVER_CERT = None

# External services
USE_CDN_FOR_CLIENT_LIBS = True

USE_EMAIL = True
FROM_EMAIL = 'openscienceframework-noreply@osf.io'

# support email
OSF_SUPPORT_EMAIL = 'support@osf.io'
# contact email
OSF_CONTACT_EMAIL = 'contact@osf.io'

# prereg email
PREREG_EMAIL = 'prereg@cos.io'

# Default settings for fake email address generation
FAKE_EMAIL_NAME = 'freddiemercury'
FAKE_EMAIL_DOMAIN = 'cos.io'

# SMTP Settings
MAIL_SERVER = 'smtp.sendgrid.net'
MAIL_USERNAME = 'osf-smtp'
MAIL_PASSWORD = ''  # Set this in local.py

# OR, if using Sendgrid's API
# WARNING: If `SENDGRID_WHITELIST_MODE` is True,
# `tasks.send_email` would only email recipients included in `SENDGRID_EMAIL_WHITELIST`
SENDGRID_API_KEY = None
SENDGRID_WHITELIST_MODE = False
SENDGRID_EMAIL_WHITELIST = []

# Mailchimp
MAILCHIMP_API_KEY = None
MAILCHIMP_WEBHOOK_SECRET_KEY = 'CHANGEME'  # OSF secret key to ensure webhook is secure
ENABLE_EMAIL_SUBSCRIPTIONS = True
MAILCHIMP_GENERAL_LIST = 'Open Science Framework General'

#Triggered emails
OSF_HELP_LIST = 'Open Science Framework Help'
PREREG_AGE_LIMIT = timedelta(weeks=12)
PREREG_WAIT_TIME = timedelta(weeks=2)
WAIT_BETWEEN_MAILS = timedelta(days=7)
NO_ADDON_WAIT_TIME = timedelta(weeks=8)
NO_LOGIN_WAIT_TIME = timedelta(weeks=4)
WELCOME_OSF4M_WAIT_TIME = timedelta(weeks=2)
NO_LOGIN_OSF4M_WAIT_TIME = timedelta(weeks=6)
NEW_PUBLIC_PROJECT_WAIT_TIME = timedelta(hours=24)
WELCOME_OSF4M_WAIT_TIME_GRACE = timedelta(days=12)

# TODO: Override in local.py
MAILGUN_API_KEY = None

# Use Celery for file rendering
USE_CELERY = True

# Trashed File Retention
PURGE_DELTA = timedelta(days=30)

# TODO: Override in local.py in production
DB_HOST = 'localhost'
DB_PORT = os_env.get('OSF_DB_PORT', 27017)

# TODO: Configuration should not change between deploys - this should be dynamic.
COOKIE_DOMAIN = '.openscienceframework.org'  # Beaker

# TODO: Combine Python and JavaScript config
# If you change COMMENT_MAXLENGTH, make sure you create a corresponding migration.
COMMENT_MAXLENGTH = 1000

# Profile image options
PROFILE_IMAGE_LARGE = 70
PROFILE_IMAGE_MEDIUM = 40
# Currently (8/21/2017) only gravatar supported.
PROFILE_IMAGE_PROVIDER = 'gravatar'

# Conference options
CONFERENCE_MIN_COUNT = 5

WIKI_WHITELIST = {
    'tags': [
        'a', 'abbr', 'acronym', 'b', 'bdo', 'big', 'blockquote', 'br',
        'center', 'cite', 'code',
        'dd', 'del', 'dfn', 'div', 'dl', 'dt', 'em', 'embed', 'font',
        'h1', 'h2', 'h3', 'h4', 'h5', 'h6', 'hr', 'i', 'img', 'ins',
        'kbd', 'li', 'object', 'ol', 'param', 'pre', 'p', 'q',
        's', 'samp', 'small', 'span', 'strike', 'strong', 'sub', 'sup',
        'table', 'tbody', 'td', 'th', 'thead', 'tr', 'tt', 'ul', 'u',
        'var', 'wbr',
    ],
    'attributes': [
        'align', 'alt', 'border', 'cite', 'class', 'dir',
        'height', 'href', 'id', 'src', 'style', 'title', 'type', 'width',
        'face', 'size',  # font tags
        'salign', 'align', 'wmode', 'target',
    ],
    # Styles currently used in Reproducibility Project wiki pages
    'styles': [
        'top', 'left', 'width', 'height', 'position',
        'background', 'font-size', 'text-align', 'z-index',
        'list-style',
    ]
}

# Maps category identifier => Human-readable representation for use in
# titles, menus, etc.
# Use an OrderedDict so that menu items show in the correct order
NODE_CATEGORY_MAP = OrderedDict([
    ('analysis', 'Analysis'),
    ('communication', 'Communication'),
    ('data', 'Data'),
    ('hypothesis', 'Hypothesis'),
    ('instrumentation', 'Instrumentation'),
    ('methods and measures', 'Methods and Measures'),
    ('procedure', 'Procedure'),
    ('project', 'Project'),
    ('software', 'Software'),
    ('other', 'Other'),
    ('', 'Uncategorized')
])

# Add-ons
# Load addons from addons.json
with open(os.path.join(ROOT, 'addons.json')) as fp:
    addon_settings = json.load(fp)
    ADDONS_REQUESTED = addon_settings['addons']
    ADDONS_ARCHIVABLE = addon_settings['addons_archivable']
    ADDONS_COMMENTABLE = addon_settings['addons_commentable']
    ADDONS_BASED_ON_IDS = addon_settings['addons_based_on_ids']
    ADDONS_DEFAULT = addon_settings['addons_default']
    ADDONS_OAUTH_NO_REDIRECT = addon_settings['addons_oauth_no_redirect']

SYSTEM_ADDED_ADDONS = {
    'user': [],
    'node': [],
}

KEEN = {
    'public': {
        'project_id': None,
        'master_key': 'changeme',
        'write_key': '',
        'read_key': '',
    },
    'private': {
        'project_id': '',
        'write_key': '',
        'read_key': '',
    },
}

SENTRY_DSN = None
SENTRY_DSN_JS = None

MISSING_FILE_NAME = 'untitled'

# Most Popular and New and Noteworthy Nodes
POPULAR_LINKS_NODE = None  # TODO Override in local.py in production.
POPULAR_LINKS_REGISTRATIONS = None  # TODO Override in local.py in production.
NEW_AND_NOTEWORTHY_LINKS_NODE = None  # TODO Override in local.py in production.

MAX_POPULAR_PROJECTS = 10

NEW_AND_NOTEWORTHY_CONTRIBUTOR_BLACKLIST = []  # TODO Override in local.py in production.

# FOR EMERGENCIES ONLY: Setting this to True will disable forks, registrations,
# and uploads in order to save disk space.
DISK_SAVING_MODE = False

# Seconds before another notification email can be sent to a contributor when added to a project
CONTRIBUTOR_ADDED_EMAIL_THROTTLE = 24 * 3600

# Seconds before another notification email can be sent to a member when added to an OSFGroup
GROUP_MEMBER_ADDED_EMAIL_THROTTLE = 24 * 3600

# Seconds before another notification email can be sent to group members when added to a project
GROUP_CONNECTED_EMAIL_THROTTLE = 24 * 3600

# Google Analytics
GOOGLE_ANALYTICS_ID = None
GOOGLE_SITE_VERIFICATION = None

DEFAULT_HMAC_SECRET = 'changeme'
DEFAULT_HMAC_ALGORITHM = hashlib.sha256
WATERBUTLER_URL = 'http://localhost:7777'
WATERBUTLER_INTERNAL_URL = WATERBUTLER_URL

####################
#   Identifiers   #
###################
DOI_URL_PREFIX = 'https://doi.org/'

# General Format for DOIs
DOI_FORMAT = '{prefix}/osf.io/{guid}'

# datacite
DATACITE_ENABLED = True
DATACITE_USERNAME = None
DATACITE_PASSWORD = None
DATACITE_URL = 'https://mds.datacite.org'
DATACITE_PREFIX = '10.70102'  # Datacite's test DOI prefix -- update in production

# crossref
CROSSREF_USERNAME = None
CROSSREF_PASSWORD = None
CROSSREF_URL = None  # Location to POST crossref data. In production, change this to the production CrossRef API endpoint
CROSSREF_DEPOSITOR_EMAIL = 'None'  # This email will receive confirmation/error messages from CrossRef on submission

ECSARXIV_CROSSREF_USERNAME = None
ECSARXIV_CROSSREF_PASSWORD = None

# ror
OSF_ROR_ID = '05d5mza29'
OSF_GRID_ID = 'grid.466501.0'

# if our DOIs cannot be confirmed after X amount of days email the admin
DAYS_CROSSREF_DOIS_MUST_BE_STUCK_BEFORE_EMAIL = 2

# Crossref has a second metadata api that uses JSON with different features
CROSSREF_JSON_API_URL = 'https://api.crossref.org/'


# Leave as `None` for production, test/staging/local envs must set
SHARE_PROVIDER_PREPEND = None

SHARE_ENABLED = True  # This should be False for most local development
SHARE_REGISTRATION_URL = ''
SHARE_URL = 'https://share.osf.io/'
SHARE_API_TOKEN = None  # Required to send project updates to SHARE

CAS_SERVER_URL = 'http://localhost:8080'
MFR_SERVER_URL = 'http://localhost:7778'

###### ARCHIVER ###########
ARCHIVE_PROVIDER = 'osfstorage'

MAX_ARCHIVE_SIZE = 5 * 1024 ** 3  # == math.pow(1024, 3) == 1 GB

ARCHIVE_TIMEOUT_TIMEDELTA = timedelta(1)  # 24 hours
STUCK_FILES_DELETE_TIMEOUT = timedelta(days=45) # Registration files stuck for x days are marked as deleted.

ENABLE_ARCHIVER = True

JWT_SECRET = 'changeme'
JWT_ALGORITHM = 'HS256'

##### CELERY #####

# Default RabbitMQ broker
RABBITMQ_USERNAME = os.environ.get('RABBITMQ_USERNAME', 'guest')
RABBITMQ_PASSWORD = os.environ.get('RABBITMQ_PASSWORD', 'guest')
RABBITMQ_HOST = os.environ.get('RABBITMQ_HOST', 'localhost')
RABBITMQ_PORT = os.environ.get('RABBITMQ_PORT', '5672')
RABBITMQ_VHOST = os.environ.get('RABBITMQ_VHOST', '/')

# Seconds, not an actual celery setting
CELERY_RETRY_BACKOFF_BASE = 5

class CeleryConfig:
    """
    Celery Configuration
    http://docs.celeryproject.org/en/latest/userguide/configuration.html
    """
    timezone = 'UTC'

    task_default_queue = 'celery'
    task_low_queue = 'low'
    task_med_queue = 'med'
    task_high_queue = 'high'

    low_pri_modules = {
        'framework.analytics.tasks',
        'framework.celery_tasks',
        'scripts.osfstorage.usage_audit',
        'scripts.stuck_registration_audit',
        'scripts.analytics.tasks',
        'scripts.populate_new_and_noteworthy_projects',
        'scripts.populate_popular_projects_and_registrations',
        'website.search.elastic_search',
        'scripts.generate_sitemap',
        'scripts.analytics.run_keen_summaries',
        'scripts.analytics.run_keen_snapshots',
        'scripts.analytics.run_keen_events',
        'scripts.clear_sessions',
        'osf.management.commands.delete_withdrawn_or_failed_registration_files',
        'osf.management.commands.check_crossref_dois',
        'osf.management.commands.find_spammy_files',
        'osf.management.commands.migrate_pagecounter_data',
        'osf.management.commands.migrate_deleted_date',
        'osf.management.commands.addon_deleted_date',
        'osf.management.commands.migrate_registration_responses',
        'osf.management.commands.archive_registrations_on_IA'
        'osf.management.commands.sync_collection_provider_indices',
        'osf.management.commands.sync_datacite_doi_metadata',
        'osf.management.commands.update_institution_project_counts',
        'osf.management.commands.populate_branched_from'
    }

    med_pri_modules = {
        'framework.email.tasks',
        'scripts.send_queued_mails',
        'scripts.triggered_mails',
        'website.mailchimp_utils',
        'website.notifications.tasks',
        'website.collections.tasks',
        'website.identifier.tasks',
        'website.preprints.tasks',
        'website.project.tasks',
    }

    high_pri_modules = {
        'scripts.approve_embargo_terminations',
        'scripts.approve_registrations',
        'scripts.embargo_registrations',
        'scripts.premigrate_created_modified',
        'scripts.refresh_addon_tokens',
        'scripts.retract_registrations',
        'website.archiver.tasks',
        'scripts.add_missing_identifiers_to_preprints',
        'osf.management.commands.approve_pending_schema_response',
        'osf.management.commands.fix_quickfiles_waterbutler_logs'
    }

    try:
        from kombu import Queue, Exchange
    except ImportError:
        pass
    else:
        task_queues = (
            Queue(task_low_queue, Exchange(task_low_queue), routing_key=task_low_queue,
                consumer_arguments={'x-priority': -1}),
            Queue(task_default_queue, Exchange(task_default_queue), routing_key=task_default_queue,
                consumer_arguments={'x-priority': 0}),
            Queue(task_med_queue, Exchange(task_med_queue), routing_key=task_med_queue,
                consumer_arguments={'x-priority': 1}),
            Queue(task_high_queue, Exchange(task_high_queue), routing_key=task_high_queue,
                consumer_arguments={'x-priority': 10}),
        )

        task_default_exchange_type = 'direct'
        task_routes = ('framework.celery_tasks.routers.CeleryRouter', )
        task_ignore_result = True
        task_store_errors_even_if_ignored = True

    broker_url = os.environ.get('BROKER_URL', 'amqp://{}:{}@{}:{}/{}'.format(RABBITMQ_USERNAME, RABBITMQ_PASSWORD, RABBITMQ_HOST, RABBITMQ_PORT, RABBITMQ_VHOST))
    broker_use_ssl = False

    # Default RabbitMQ backend
    result_backend = 'django-db'  # django-celery-results

    beat_scheduler = 'django_celery_beat.schedulers:DatabaseScheduler'

    # Modules to import when celery launches
    imports = (
        'framework.celery_tasks',
        'framework.email.tasks',
        'osf.external.chronos.tasks',
        'osf.management.commands.data_storage_usage',
        'osf.management.commands.registration_schema_metrics',
        'website.mailchimp_utils',
        'website.notifications.tasks',
        'website.archiver.tasks',
        'website.search.search',
        'website.project.tasks',
        'scripts.populate_new_and_noteworthy_projects',
        'scripts.populate_popular_projects_and_registrations',
        'scripts.refresh_addon_tokens',
        'scripts.retract_registrations',
        'scripts.embargo_registrations',
        'scripts.approve_registrations',
        'scripts.approve_embargo_terminations',
        'scripts.triggered_mails',
        'scripts.clear_sessions',
        'scripts.send_queued_mails',
        'scripts.analytics.run_keen_summaries',
        'scripts.analytics.run_keen_snapshots',
        'scripts.analytics.run_keen_events',
        'scripts.generate_sitemap',
        'scripts.premigrate_created_modified',
        'scripts.add_missing_identifiers_to_preprints',
        'osf.management.commands.deactivate_requested_accounts',
        'osf.management.commands.check_crossref_dois',
        'osf.management.commands.find_spammy_files',
        'osf.management.commands.update_institution_project_counts',
        'osf.management.commands.correct_registration_moderation_states',
        'osf.management.commands.sync_collection_provider_indices',
        'osf.management.commands.sync_datacite_doi_metadata',
        'osf.management.commands.archive_registrations_on_IA',
        'osf.management.commands.populate_initial_schema_responses',
        'osf.management.commands.approve_pending_schema_responses',
        'osf.management.commands.delete_legacy_quickfiles_nodes',
        'osf.management.commands.fix_quickfiles_waterbutler_logs',
        'api.providers.tasks'
    )

    # Modules that need metrics and release requirements
    # imports += (
    #     'scripts.osfstorage.usage_audit',
    #     'scripts.stuck_registration_audit',
    #     'scripts.analytics.tasks',
    #     'scripts.analytics.upload',
    # )

    # celery.schedule will not be installed when running invoke requirements the first time.
    try:
        from celery.schedules import crontab
    except ImportError:
        pass
    else:
        #  Setting up a scheduler, essentially replaces an independent cron job
        # Note: these times must be in UTC
        beat_schedule = {
            '5-minute-emails': {
                'task': 'website.notifications.tasks.send_users_email',
                'schedule': crontab(minute='*/5'),
                'args': ('email_transactional',),
            },
            'daily-emails': {
                'task': 'website.notifications.tasks.send_users_email',
                'schedule': crontab(minute=0, hour=5),  # Daily at 12 a.m. EST
                'args': ('email_digest',),
            },
            'refresh_addons': {
                'task': 'scripts.refresh_addon_tokens',
                'schedule': crontab(minute=0, hour=7),  # Daily 2:00 a.m
                'kwargs': {'dry_run': False, 'addons': {
                    'box': 60,          # https://docs.box.com/docs/oauth-20#section-6-using-the-access-and-refresh-tokens
                    'googledrive': 14,  # https://developers.google.com/identity/protocols/OAuth2#expiration
                    'mendeley': 14      # http://dev.mendeley.com/reference/topics/authorization_overview.html
                }},
            },
            'retract_registrations': {
                'task': 'scripts.retract_registrations',
                'schedule': crontab(minute=0, hour=5),  # Daily 12 a.m
                'kwargs': {'dry_run': False},
            },
            'embargo_registrations': {
                'task': 'scripts.embargo_registrations',
                'schedule': crontab(minute=0, hour=5),  # Daily 12 a.m
                'kwargs': {'dry_run': False},
            },
            'add_missing_identifiers_to_preprints': {
                'task': 'scripts.add_missing_identifiers_to_preprints',
                'schedule': crontab(minute=0, hour=5),  # Daily 12 a.m
                'kwargs': {'dry_run': False},
            },
            'approve_registrations': {
                'task': 'scripts.approve_registrations',
                'schedule': crontab(minute=0, hour=5),  # Daily 12 a.m
                'kwargs': {'dry_run': False},
            },
            'approve_embargo_terminations': {
                'task': 'scripts.approve_embargo_terminations',
                'schedule': crontab(minute=0, hour=5),  # Daily 12 a.m
                'kwargs': {'dry_run': False},
            },
            'triggered_mails': {
                'task': 'scripts.triggered_mails',
                'schedule': crontab(minute=0, hour=5),  # Daily 12 a.m
                'kwargs': {'dry_run': False},
            },
            'clear_sessions': {
                'task': 'scripts.clear_sessions',
                'schedule': crontab(minute=0, hour=5),  # Daily 12 a.m
                'kwargs': {'dry_run': False},
            },
            'send_queued_mails': {
                'task': 'scripts.send_queued_mails',
                'schedule': crontab(minute=0, hour=17),  # Daily 12 p.m.
                'kwargs': {'dry_run': False},
            },
            'new-and-noteworthy': {
                'task': 'scripts.populate_new_and_noteworthy_projects',
                'schedule': crontab(minute=0, hour=7, day_of_week=6),  # Saturday 2:00 a.m.
                'kwargs': {'dry_run': False}
            },
            'update_popular_nodes': {
                'task': 'scripts.populate_popular_projects_and_registrations',
                'schedule': crontab(minute=0, hour=7),  # Daily 2:00 a.m.
                'kwargs': {'dry_run': False}
            },
            'registration_schema_metrics': {
                'task': 'management.commands.registration_schema_metrics',
                'schedule': crontab(minute=45, hour=7, day_of_month=3),  # Third day of month 2:45 a.m.
                'kwargs': {'dry_run': False}
            },
            'run_keen_summaries': {
                'task': 'scripts.analytics.run_keen_summaries',
                'schedule': crontab(minute=0, hour=6),  # Daily 1:00 a.m.
                'kwargs': {'yesterday': True}
            },
            # 'run_keen_snapshots': {
            #     'task': 'scripts.analytics.run_keen_snapshots',
            #     'schedule': crontab(minute=0, hour=8),  # Daily 3:00 a.m.
            # },
            'run_keen_events': {
                'task': 'scripts.analytics.run_keen_events',
                'schedule': crontab(minute=0, hour=9),  # Daily 4:00 a.m.
                'kwargs': {'yesterday': True}
            },
            # 'data_storage_usage': {
            #   'task': 'management.commands.data_storage_usage',
            #   'schedule': crontab(day_of_month=1, minute=30, hour=4),  # Last of the month at 11:30 p.m.
            # },
            # 'migrate_pagecounter_data': {
            #   'task': 'management.commands.migrate_pagecounter_data',
            #   'schedule': crontab(minute=0, hour=7),  # Daily 2:00 a.m.
            # },
            # 'migrate_registration_responses': {
            #   'task': 'management.commands.migrate_registration_responses',
            #   'schedule': crontab(minute=32, hour=7),  # Daily 2:32 a.m.
            # 'migrate_deleted_date': {
            #   'task': 'management.commands.migrate_deleted_date',
            #   'schedule': crontab(minute=0, hour=3),
            # 'addon_deleted_date': {
            #   'task': 'management.commands.addon_deleted_date',
            #   'schedule': crontab(minute=0, hour=3),  # Daily 11:00 p.m.
            # },
            # 'populate_branched_from': {
            #   'task': 'management.commands.populate_branched_from',
            #   'schedule': crontab(minute=0, hour=3),
            # },
            'generate_sitemap': {
                'task': 'scripts.generate_sitemap',
                'schedule': crontab(minute=0, hour=5),  # Daily 12:00 a.m.
            },
            'deactivate_requested_accounts': {
                'task': 'management.commands.deactivate_requested_accounts',
                'schedule': crontab(minute=0, hour=5),  # Daily 12:00 a.m.
            },
            'check_crossref_doi': {
                'task': 'management.commands.check_crossref_dois',
                'schedule': crontab(minute=0, hour=4),  # Daily 11:00 p.m.
            },
            'update_institution_project_counts': {
                'task': 'management.commands.update_institution_project_counts',
                'schedule': crontab(minute=0, hour=9), # Daily 05:00 a.m. EDT
            },
#            'archive_registrations_on_IA': {
#                'task': 'osf.management.commands.archive_registrations_on_IA',
#                'schedule': crontab(minute=0, hour=5),  # Daily 4:00 a.m.
#                'kwargs': {'dry_run': False}
#            },
            'delete_withdrawn_or_failed_registration_files': {
                'task': 'management.commands.delete_withdrawn_or_failed_registration_files',
                'schedule': crontab(minute=0, hour=5),  # Daily 12 a.m
                'kwargs': {
                    'dry_run': False,
                    'batch_size_withdrawn': 10,
                    'batch_size_stuck': 10
                }
            },
            'monitor_registration_bulk_upload_jobs': {
                'task': 'api.providers.tasks.monitor_registration_bulk_upload_jobs',
                # 'schedule': crontab(hour='*/3'),  # Every 3 hours
                'schedule': crontab(minute='*/5'),  # Every 5 minutes for staging server QA test
                'kwargs': {'dry_run': False}
            },
            'approve_registration_updates': {
                'task': 'osf.management.commands.approve_pending_schema_responses',
                'schedule': crontab(minute=0, hour=5),  # Daily 12 a.m
                'kwargs': {'dry_run': False},
            },
            'delete_legacy_quickfiles_nodes': {
                'task': 'osf.management.commands.delete_legacy_quickfiles_nodes',
                'schedule': crontab(minute=0, hour=5),  # Daily 12 a.m
                'kwargs': {'dry_run': False, 'batch_size': 10000},
            },
        }

        # Tasks that need metrics and release requirements
        # beat_schedule.update({
        #     'usage_audit': {
        #         'task': 'scripts.osfstorage.usage_audit',
        #         'schedule': crontab(minute=0, hour=5),  # Daily 12 a.m
        #         'kwargs': {'send_mail': True},
        #     },
        #     'stuck_registration_audit': {
        #         'task': 'scripts.stuck_registration_audit',
        #         'schedule': crontab(minute=0, hour=11),  # Daily 6 a.m
        #         'kwargs': {},
        #     },
        # })


WATERBUTLER_JWE_SALT = 'yusaltydough'
WATERBUTLER_JWE_SECRET = 'CirclesAre4Squares'

WATERBUTLER_JWT_SECRET = 'ILiekTrianglesALot'
WATERBUTLER_JWT_ALGORITHM = 'HS256'
WATERBUTLER_JWT_EXPIRATION = 15

SENSITIVE_DATA_SALT = 'yusaltydough'
SENSITIVE_DATA_SECRET = 'TrainglesAre5Squares'

DRAFT_REGISTRATION_APPROVAL_PERIOD = datetime.timedelta(days=10)
assert (DRAFT_REGISTRATION_APPROVAL_PERIOD > EMBARGO_END_DATE_MIN), 'The draft registration approval period should be more than the minimum embargo end date.'

# TODO: Remove references to this flag
ENABLE_INSTITUTIONS = True

ENABLE_STORAGE_USAGE_CACHE = True

ENABLE_VARNISH = False
ENABLE_ESI = False
VARNISH_SERVERS = []  # This should be set in local.py or cache invalidation won't work
ESI_MEDIA_TYPES = {'application/vnd.api+json', 'application/json'}

# Used for gathering meta information about the current build
GITHUB_API_TOKEN = None

# switch for disabling things that shouldn't happen during
# the modm to django migration
RUNNING_MIGRATION = False

# External Identity Provider
EXTERNAL_IDENTITY_PROFILE = {
    'OrcidProfile': 'ORCID',
}

ORCID_PUBLIC_API_ACCESS_TOKEN = None
ORCID_PUBLIC_API_V3_URL = 'https://pub.orcid.org/v3.0/'
ORCID_PUBLIC_API_REQUEST_TIMEOUT = None
ORCID_RECORD_ACCEPT_TYPE = 'application/vnd.orcid+xml'
ORCID_RECORD_EMPLOYMENT_PATH = '/employments'
ORCID_RECORD_EDUCATION_PATH = '/educations'

# Source: https://github.com/maxd/fake_email_validator/blob/master/config/fake_domains.list
BLACKLISTED_DOMAINS = [
    '0-mail.com',
    '0815.ru',
    '0815.su',
    '0clickemail.com',
    '0wnd.net',
    '0wnd.org',
    '10mail.org',
    '10minut.com.pl',
    '10minutemail.cf',
    '10minutemail.co.uk',
    '10minutemail.co.za',
    '10minutemail.com',
    '10minutemail.de',
    '10minutemail.eu',
    '10minutemail.ga',
    '10minutemail.gq',
    '10minutemail.info',
    '10minutemail.ml',
    '10minutemail.net',
    '10minutemail.org',
    '10minutemail.ru',
    '10minutemail.us',
    '10minutesmail.co.uk',
    '10minutesmail.com',
    '10minutesmail.eu',
    '10minutesmail.net',
    '10minutesmail.org',
    '10minutesmail.ru',
    '10minutesmail.us',
    '123-m.com',
    '15qm-mail.red',
    '15qm.com',
    '1chuan.com',
    '1mail.ml',
    '1pad.de',
    '1usemail.com',
    '1zhuan.com',
    '20mail.in',
    '20mail.it',
    '20minutemail.com',
    '2prong.com',
    '30minutemail.com',
    '30minutesmail.com',
    '33mail.com',
    '3d-painting.com',
    '3mail.ga',
    '4mail.cf',
    '4mail.ga',
    '4warding.com',
    '4warding.net',
    '4warding.org',
    '5mail.cf',
    '5mail.ga',
    '60minutemail.com',
    '675hosting.com',
    '675hosting.net',
    '675hosting.org',
    '6ip.us',
    '6mail.cf',
    '6mail.ga',
    '6mail.ml',
    '6paq.com',
    '6url.com',
    '75hosting.com',
    '75hosting.net',
    '75hosting.org',
    '7mail.ga',
    '7mail.ml',
    '7mail7.com',
    '7tags.com',
    '8mail.cf',
    '8mail.ga',
    '8mail.ml',
    '99experts.com',
    '9mail.cf',
    '9ox.net',
    'a-bc.net',
    'a45.in',
    'abcmail.email',
    'abusemail.de',
    'abyssmail.com',
    'acentri.com',
    'advantimo.com',
    'afrobacon.com',
    'agedmail.com',
    'ajaxapp.net',
    'alivance.com',
    'ama-trade.de',
    'amail.com',
    'amail4.me',
    'amilegit.com',
    'amiri.net',
    'amiriindustries.com',
    'anappthat.com',
    'ano-mail.net',
    'anobox.ru',
    'anonbox.net',
    'anonmails.de',
    'anonymail.dk',
    'anonymbox.com',
    'antichef.com',
    'antichef.net',
    'antireg.ru',
    'antispam.de',
    'antispammail.de',
    'appixie.com',
    'armyspy.com',
    'artman-conception.com',
    'asdasd.ru',
    'azmeil.tk',
    'baxomale.ht.cx',
    'beddly.com',
    'beefmilk.com',
    'beerolympics.se',
    'bestemailaddress.net',
    'bigprofessor.so',
    'bigstring.com',
    'binkmail.com',
    'bio-muesli.net',
    'biojuris.com',
    'biyac.com',
    'bladesmail.net',
    'bloatbox.com',
    'bobmail.info',
    'bodhi.lawlita.com',
    'bofthew.com',
    'bootybay.de',
    'bossmail.de',
    'boun.cr',
    'bouncr.com',
    'boxformail.in',
    'boximail.com',
    'boxtemp.com.br',
    'breakthru.com',
    'brefmail.com',
    'brennendesreich.de',
    'broadbandninja.com',
    'bsnow.net',
    'bspamfree.org',
    'buffemail.com',
    'bugmenot.com',
    'bumpymail.com',
    'bund.us',
    'bundes-li.ga',
    'burnthespam.info',
    'burstmail.info',
    'buymoreplays.com',
    'buyusedlibrarybooks.org',
    'byom.de',
    'c2.hu',
    'cachedot.net',
    'card.zp.ua',
    'casualdx.com',
    'cbair.com',
    'cdnqa.com',
    'cek.pm',
    'cellurl.com',
    'cem.net',
    'centermail.com',
    'centermail.net',
    'chammy.info',
    'cheatmail.de',
    'chewiemail.com',
    'childsavetrust.org',
    'chogmail.com',
    'choicemail1.com',
    'chong-mail.com',
    'chong-mail.net',
    'chong-mail.org',
    'clixser.com',
    'clrmail.com',
    'cmail.net',
    'cmail.org',
    'coldemail.info',
    'consumerriot.com',
    'cool.fr.nf',
    'correo.blogos.net',
    'cosmorph.com',
    'courriel.fr.nf',
    'courrieltemporaire.com',
    'crapmail.org',
    'crazymailing.com',
    'cubiclink.com',
    'curryworld.de',
    'cust.in',
    'cuvox.de',
    'd3p.dk',
    'dacoolest.com',
    'daintly.com',
    'dandikmail.com',
    'dayrep.com',
    'dbunker.com',
    'dcemail.com',
    'deadaddress.com',
    'deadfake.cf',
    'deadfake.ga',
    'deadfake.ml',
    'deadfake.tk',
    'deadspam.com',
    'deagot.com',
    'dealja.com',
    'delikkt.de',
    'despam.it',
    'despammed.com',
    'devnullmail.com',
    'dfgh.net',
    'digitalsanctuary.com',
    'dingbone.com',
    'dingfone.com',
    'discard.cf',
    'discard.email',
    'discard.ga',
    'discard.gq',
    'discard.ml',
    'discard.tk',
    'discardmail.com',
    'discardmail.de',
    'dispomail.eu',
    'disposable-email.ml',
    'disposable.cf',
    'disposable.ga',
    'disposable.ml',
    'disposableaddress.com',
    'disposableemailaddresses.com',
    'disposableinbox.com',
    'dispose.it',
    'disposeamail.com',
    'disposemail.com',
    'dispostable.com',
    'divermail.com',
    'dodgeit.com',
    'dodgemail.de',
    'dodgit.com',
    'dodgit.org',
    'dodsi.com',
    'doiea.com',
    'domozmail.com',
    'donemail.ru',
    'dontmail.net',
    'dontreg.com',
    'dontsendmespam.de',
    'dotmsg.com',
    'drdrb.com',
    'drdrb.net',
    'droplar.com',
    'dropmail.me',
    'duam.net',
    'dudmail.com',
    'dump-email.info',
    'dumpandjunk.com',
    'dumpmail.de',
    'dumpyemail.com',
    'duskmail.com',
    'e-mail.com',
    'e-mail.org',
    'e4ward.com',
    'easytrashmail.com',
    'ee1.pl',
    'ee2.pl',
    'eelmail.com',
    'einmalmail.de',
    'einrot.com',
    'einrot.de',
    'eintagsmail.de',
    'email-fake.cf',
    'email-fake.com',
    'email-fake.ga',
    'email-fake.gq',
    'email-fake.ml',
    'email-fake.tk',
    'email60.com',
    'email64.com',
    'emailage.cf',
    'emailage.ga',
    'emailage.gq',
    'emailage.ml',
    'emailage.tk',
    'emaildienst.de',
    'emailgo.de',
    'emailias.com',
    'emailigo.de',
    'emailinfive.com',
    'emaillime.com',
    'emailmiser.com',
    'emailproxsy.com',
    'emails.ga',
    'emailsensei.com',
    'emailspam.cf',
    'emailspam.ga',
    'emailspam.gq',
    'emailspam.ml',
    'emailspam.tk',
    'emailtemporanea.com',
    'emailtemporanea.net',
    'emailtemporar.ro',
    'emailtemporario.com.br',
    'emailthe.net',
    'emailtmp.com',
    'emailto.de',
    'emailwarden.com',
    'emailx.at.hm',
    'emailxfer.com',
    'emailz.cf',
    'emailz.ga',
    'emailz.gq',
    'emailz.ml',
    'emeil.in',
    'emeil.ir',
    'emeraldwebmail.com',
    'emil.com',
    'emkei.cf',
    'emkei.ga',
    'emkei.gq',
    'emkei.ml',
    'emkei.tk',
    'emz.net',
    'enterto.com',
    'ephemail.net',
    'ero-tube.org',
    'etranquil.com',
    'etranquil.net',
    'etranquil.org',
    'evopo.com',
    'example.com',
    'explodemail.com',
    'express.net.ua',
    'eyepaste.com',
    'facebook-email.cf',
    'facebook-email.ga',
    'facebook-email.ml',
    'facebookmail.gq',
    'facebookmail.ml',
    'fake-box.com',
    'fake-mail.cf',
    'fake-mail.ga',
    'fake-mail.ml',
    'fakeinbox.cf',
    'fakeinbox.com',
    'fakeinbox.ga',
    'fakeinbox.ml',
    'fakeinbox.tk',
    'fakeinformation.com',
    'fakemail.fr',
    'fakemailgenerator.com',
    'fakemailz.com',
    'fammix.com',
    'fansworldwide.de',
    'fantasymail.de',
    'fastacura.com',
    'fastchevy.com',
    'fastchrysler.com',
    'fastkawasaki.com',
    'fastmazda.com',
    'fastmitsubishi.com',
    'fastnissan.com',
    'fastsubaru.com',
    'fastsuzuki.com',
    'fasttoyota.com',
    'fastyamaha.com',
    'fatflap.com',
    'fdfdsfds.com',
    'fightallspam.com',
    'fiifke.de',
    'filzmail.com',
    'fivemail.de',
    'fixmail.tk',
    'fizmail.com',
    'fleckens.hu',
    'flurre.com',
    'flurred.com',
    'flurred.ru',
    'flyspam.com',
    'footard.com',
    'forgetmail.com',
    'forward.cat',
    'fr33mail.info',
    'frapmail.com',
    'free-email.cf',
    'free-email.ga',
    'freemails.cf',
    'freemails.ga',
    'freemails.ml',
    'freundin.ru',
    'friendlymail.co.uk',
    'front14.org',
    'fuckingduh.com',
    'fudgerub.com',
    'fux0ringduh.com',
    'fyii.de',
    'garliclife.com',
    'gehensiemirnichtaufdensack.de',
    'gelitik.in',
    'germanmails.biz',
    'get-mail.cf',
    'get-mail.ga',
    'get-mail.ml',
    'get-mail.tk',
    'get1mail.com',
    'get2mail.fr',
    'getairmail.cf',
    'getairmail.com',
    'getairmail.ga',
    'getairmail.gq',
    'getairmail.ml',
    'getairmail.tk',
    'getmails.eu',
    'getonemail.com',
    'getonemail.net',
    'gfcom.com',
    'ghosttexter.de',
    'giantmail.de',
    'girlsundertheinfluence.com',
    'gishpuppy.com',
    'gmailwe.com',
    'gmial.com',
    'goemailgo.com',
    'gorillaswithdirtyarmpits.com',
    'gotmail.com',
    'gotmail.net',
    'gotmail.org',
    'gowikibooks.com',
    'gowikicampus.com',
    'gowikicars.com',
    'gowikifilms.com',
    'gowikigames.com',
    'gowikimusic.com',
    'gowikinetwork.com',
    'gowikitravel.com',
    'gowikitv.com',
    'grandmamail.com',
    'grandmasmail.com',
    'great-host.in',
    'greensloth.com',
    'grr.la',
    'gsrv.co.uk',
    'guerillamail.biz',
    'guerillamail.com',
    'guerillamail.de',
    'guerillamail.net',
    'guerillamail.org',
    'guerillamailblock.com',
    'guerrillamail.biz',
    'guerrillamail.com',
    'guerrillamail.de',
    'guerrillamail.info',
    'guerrillamail.net',
    'guerrillamail.org',
    'guerrillamailblock.com',
    'gustr.com',
    'h8s.org',
    'hacccc.com',
    'haltospam.com',
    'haqed.com',
    'harakirimail.com',
    'hartbot.de',
    'hat-geld.de',
    'hatespam.org',
    'headstrong.de',
    'hellodream.mobi',
    'herp.in',
    'hidemail.de',
    'hideme.be',
    'hidzz.com',
    'hiru-dea.com',
    'hmamail.com',
    'hochsitze.com',
    'hopemail.biz',
    'hot-mail.cf',
    'hot-mail.ga',
    'hot-mail.gq',
    'hot-mail.ml',
    'hot-mail.tk',
    'hotpop.com',
    'hulapla.de',
    'hushmail.com',
    'ieatspam.eu',
    'ieatspam.info',
    'ieh-mail.de',
    'ihateyoualot.info',
    'iheartspam.org',
    'ikbenspamvrij.nl',
    'imails.info',
    'imgof.com',
    'imgv.de',
    'imstations.com',
    'inbax.tk',
    'inbox.si',
    'inboxalias.com',
    'inboxclean.com',
    'inboxclean.org',
    'inboxproxy.com',
    'incognitomail.com',
    'incognitomail.net',
    'incognitomail.org',
    'ineec.net',
    'infocom.zp.ua',
    'inoutmail.de',
    'inoutmail.eu',
    'inoutmail.info',
    'inoutmail.net',
    'insorg-mail.info',
    'instant-mail.de',
    'instantemailaddress.com',
    'instantlyemail.com',
    'ip6.li',
    'ipoo.org',
    'irish2me.com',
    'iwi.net',
    'jetable.com',
    'jetable.fr.nf',
    'jetable.net',
    'jetable.org',
    'jnxjn.com',
    'jourrapide.com',
    'junk1e.com',
    'junkmail.com',
    'junkmail.ga',
    'junkmail.gq',
    'jupimail.com',
    'kasmail.com',
    'kaspop.com',
    'keepmymail.com',
    'killmail.com',
    'killmail.net',
    'kimsdisk.com',
    'kingsq.ga',
    'kiois.com',
    'kir.ch.tc',
    'klassmaster.com',
    'klassmaster.net',
    'klzlk.com',
    'kook.ml',
    'koszmail.pl',
    'kulturbetrieb.info',
    'kurzepost.de',
    'l33r.eu',
    'labetteraverouge.at',
    'lackmail.net',
    'lags.us',
    'laldo.com',
    'landmail.co',
    'lastmail.co',
    'lawlita.com',
    'lazyinbox.com',
    'legitmail.club',
    'letthemeatspam.com',
    'lhsdv.com',
    'libox.fr',
    'lifebyfood.com',
    'link2mail.net',
    'litedrop.com',
    'loadby.us',
    'login-email.cf',
    'login-email.ga',
    'login-email.ml',
    'login-email.tk',
    'lol.ovpn.to',
    'lolfreak.net',
    'lookugly.com',
    'lopl.co.cc',
    'lortemail.dk',
    'losbanosforeclosures.com',
    'lovemeleaveme.com',
    'lr78.com',
    'lroid.com',
    'lukop.dk',
    'm21.cc',
    'm4ilweb.info',
    'maboard.com',
    'mail-filter.com',
    'mail-temporaire.fr',
    'mail.by',
    'mail.mezimages.net',
    'mail.zp.ua',
    'mail114.net',
    'mail1a.de',
    'mail21.cc',
    'mail2rss.org',
    'mail333.com',
    'mail4trash.com',
    'mailbidon.com',
    'mailbiz.biz',
    'mailblocks.com',
    'mailblog.biz',
    'mailbucket.org',
    'mailcat.biz',
    'mailcatch.com',
    'mailde.de',
    'mailde.info',
    'maildrop.cc',
    'maildrop.cf',
    'maildrop.ga',
    'maildrop.gq',
    'maildrop.ml',
    'maildu.de',
    'maildx.com',
    'maileater.com',
    'mailed.ro',
    'maileimer.de',
    'mailexpire.com',
    'mailfa.tk',
    'mailforspam.com',
    'mailfree.ga',
    'mailfree.gq',
    'mailfree.ml',
    'mailfreeonline.com',
    'mailfs.com',
    'mailguard.me',
    'mailhazard.com',
    'mailhazard.us',
    'mailhz.me',
    'mailimate.com',
    'mailin8r.com',
    'mailinater.com',
    'mailinator.com',
    'mailinator.gq',
    'mailinator.net',
    'mailinator.org',
    'mailinator.us',
    'mailinator2.com',
    'mailinator2.net',
    'mailincubator.com',
    'mailismagic.com',
    'mailjunk.cf',
    'mailjunk.ga',
    'mailjunk.gq',
    'mailjunk.ml',
    'mailjunk.tk',
    'mailmate.com',
    'mailme.gq',
    'mailme.ir',
    'mailme.lv',
    'mailme24.com',
    'mailmetrash.com',
    'mailmoat.com',
    'mailms.com',
    'mailnator.com',
    'mailnesia.com',
    'mailnull.com',
    'mailorg.org',
    'mailpick.biz',
    'mailproxsy.com',
    'mailquack.com',
    'mailrock.biz',
    'mailscrap.com',
    'mailshell.com',
    'mailsiphon.com',
    'mailslapping.com',
    'mailslite.com',
    'mailspeed.ru',
    'mailtemp.info',
    'mailtome.de',
    'mailtothis.com',
    'mailtrash.net',
    'mailtv.net',
    'mailtv.tv',
    'mailzilla.com',
    'mailzilla.org',
    'mailzilla.orgmbx.cc',
    'makemetheking.com',
    'mallinator.com',
    'manifestgenerator.com',
    'manybrain.com',
    'mbx.cc',
    'mciek.com',
    'mega.zik.dj',
    'meinspamschutz.de',
    'meltmail.com',
    'messagebeamer.de',
    'mezimages.net',
    'mfsa.ru',
    'mierdamail.com',
    'migmail.pl',
    'migumail.com',
    'mindless.com',
    'ministry-of-silly-walks.de',
    'mintemail.com',
    'misterpinball.de',
    'mjukglass.nu',
    'moakt.com',
    'mobi.web.id',
    'mobileninja.co.uk',
    'moburl.com',
    'mohmal.com',
    'moncourrier.fr.nf',
    'monemail.fr.nf',
    'monmail.fr.nf',
    'monumentmail.com',
    'moyencuen.buzz',
    'msa.minsmail.com',
    'mt2009.com',
    'mt2014.com',
    'mt2015.com',
    'mx0.wwwnew.eu',
    'my10minutemail.com',
    'myalias.pw',
    'mycard.net.ua',
    'mycleaninbox.net',
    'myemailboxy.com',
    'mymail-in.net',
    'mymailoasis.com',
    'mynetstore.de',
    'mypacks.net',
    'mypartyclip.de',
    'myphantomemail.com',
    'myrambler.ru',
    'mysamp.de',
    'myspaceinc.com',
    'myspaceinc.net',
    'myspaceinc.org',
    'myspacepimpedup.com',
    'myspamless.com',
    'mytemp.email',
    'mytempemail.com',
    'mytempmail.com',
    'mytrashmail.com',
    'nabuma.com',
    'neomailbox.com',
    'nepwk.com',
    'nervmich.net',
    'nervtmich.net',
    'netmails.com',
    'netmails.net',
    'netzidiot.de',
    'neverbox.com',
    'nice-4u.com',
    'nincsmail.com',
    'nincsmail.hu',
    'nmail.cf',
    'nnh.com',
    'no-spam.ws',
    'noblepioneer.com',
    'nobulk.com',
    'noclickemail.com',
    'nogmailspam.info',
    'nomail.pw',
    'nomail.xl.cx',
    'nomail2me.com',
    'nomorespamemails.com',
    'nonspam.eu',
    'nonspammer.de',
    'noref.in',
    'nospam.ze.tc',
    'nospam4.us',
    'nospamfor.us',
    'nospammail.net',
    'nospamthanks.info',
    'notmailinator.com',
    'notsharingmy.info',
    'notvn.com',
    'nowhere.org',
    'nowmymail.com',
    'nurfuerspam.de',
    'nwldx.com',
    'objectmail.com',
    'obobbo.com',
    'odaymail.com',
    'odnorazovoe.ru',
    'one-time.email',
    'oneoffemail.com',
    'oneoffmail.com',
    'onewaymail.com',
    'onlatedotcom.info',
    'online.ms',
    'oopi.org',
    'opayq.com',
    'opentrash.com',
    'ordinaryamerican.net',
    'otherinbox.com',
    'ourklips.com',
    'outlawspam.com',
    'ovpn.to',
    'owlpic.com',
    'pancakemail.com',
    'paplease.com',
    'pepbot.com',
    'pfui.ru',
    'pimpedupmyspace.com',
    'pjjkp.com',
    'plexolan.de',
    'poczta.onet.pl',
    'politikerclub.de',
    'poofy.org',
    'pookmail.com',
    'pop3.xyz',
    'postalmail.biz',
    'privacy.net',
    'privatdemail.net',
    'privy-mail.com',
    'privymail.de',
    'proxymail.eu',
    'prtnx.com',
    'prtz.eu',
    'pubmail.io',
    'punkass.com',
    'putthisinyourspamdatabase.com',
    'pwrby.com',
    'q314.net',
    'qisdo.com',
    'qisoa.com',
    'qoika.com',
    'qq.com',
    'quickinbox.com',
    'quickmail.nl',
    'rambler.ru',
    'rainmail.biz',
    'rcpt.at',
    're-gister.com',
    'reallymymail.com',
    'realtyalerts.ca',
    'recode.me',
    'reconmail.com',
    'recursor.net',
    'recyclemail.dk',
    'regbypass.com',
    'regbypass.comsafe-mail.net',
    'rejectmail.com',
    'reliable-mail.com',
    'remail.cf',
    'remail.ga',
    'renraku.in',
    'rhyta.com',
    'rklips.com',
    'rmqkr.net',
    'royal.net',
    'rppkn.com',
    'rtrtr.com',
    's0ny.net',
    'safe-mail.net',
    'safersignup.de',
    'safetymail.info',
    'safetypost.de',
    'sandelf.de',
    'sayawaka-dea.info',
    'saynotospams.com',
    'scatmail.com',
    'sciencejrq.com',
    'schafmail.de',
    'schrott-email.de',
    'secretemail.de',
    'secure-mail.biz',
    'secure-mail.cc',
    'selfdestructingmail.com',
    'selfdestructingmail.org',
    'sendspamhere.com',
    'senseless-entertainment.com',
    'services391.com',
    'sharedmailbox.org',
    'sharklasers.com',
    'shieldedmail.com',
    'shieldemail.com',
    'shiftmail.com',
    'shitmail.me',
    'shitmail.org',
    'shitware.nl',
    'shmeriously.com',
    'shortmail.net',
    'showslow.de',
    'sibmail.com',
    'sinnlos-mail.de',
    'siteposter.net',
    'skeefmail.com',
    'slapsfromlastnight.com',
    'slaskpost.se',
    'slipry.net',
    'slopsbox.com',
    'slowslow.de',
    'slushmail.com',
    'smashmail.de',
    'smellfear.com',
    'smellrear.com',
    'smoug.net',
    'snakemail.com',
    'sneakemail.com',
    'sneakmail.de',
    'snkmail.com',
    'sofimail.com',
    'sofort-mail.de',
    'softpls.asia',
    'sogetthis.com',
    'soisz.com',
    'solvemail.info',
    'soodonims.com',
    'spam.la',
    'spam.su',
    'spam4.me',
    'spamail.de',
    'spamarrest.com',
    'spamavert.com',
    'spambob.com',
    'spambob.net',
    'spambob.org',
    'spambog.com',
    'spambog.de',
    'spambog.net',
    'spambog.ru',
    'spambooger.com',
    'spambox.info',
    'spambox.irishspringrealty.com',
    'spambox.us',
    'spambpg.com',
    'spamcannon.com',
    'spamcannon.net',
    'spamcero.com',
    'spamcon.org',
    'spamcorptastic.com',
    'spamcowboy.com',
    'spamcowboy.net',
    'spamcowboy.org',
    'spamday.com',
    'spamex.com',
    'spamfighter.cf',
    'spamfighter.ga',
    'spamfighter.gq',
    'spamfighter.ml',
    'spamfighter.tk',
    'spamfree.eu',
    'spamfree24.com',
    'spamfree24.de',
    'spamfree24.eu',
    'spamfree24.info',
    'spamfree24.net',
    'spamfree24.org',
    'spamgoes.in',
    'spamgourmet.com',
    'spamgourmet.net',
    'spamgourmet.org',
    'spamherelots.com',
    'spamhereplease.com',
    'spamhole.com',
    'spamify.com',
    'spaminator.de',
    'spamkill.info',
    'spaml.com',
    'spaml.de',
    'spammotel.com',
    'spamobox.com',
    'spamoff.de',
    'spamsalad.in',
    'spamslicer.com',
    'spamsphere.com',
    'spamspot.com',
    'spamstack.net',
    'spamthis.co.uk',
    'spamthisplease.com',
    'spamtrail.com',
    'spamtroll.net',
    'speed.1s.fr',
    'spikio.com',
    'spoofmail.de',
    'spybox.de',
    'squizzy.de',
    'srcitation.com',
    'ssoia.com',
    'startkeys.com',
    'stexsy.com',
    'stinkefinger.net',
    'stop-my-spam.cf',
    'stop-my-spam.com',
    'stop-my-spam.ga',
    'stop-my-spam.ml',
    'stop-my-spam.tk',
    'streetwisemail.com',
    'stuffmail.de',
    'super-auswahl.de',
    'supergreatmail.com',
    'supermailer.jp',
    'superrito.com',
    'superstachel.de',
    'suremail.info',
    'sute.jp',
    'svk.jp',
    'sweetxxx.de',
    'tafmail.com',
    'tagyourself.com',
    'talkinator.com',
    'tapchicuoihoi.com',
    'teewars.org',
    'teleworm.com',
    'teleworm.us',
    'temp-mail.com',
    'temp-mail.net',
    'temp-mail.org',
    'temp-mail.ru',
    'temp15qm.com',
    'tempail.com',
    'tempalias.com',
    'tempe-mail.com',
    'tempemail.biz',
    'tempemail.co.za',
    'tempemail.com',
    'tempemail.net',
    'tempemail.org',
    'tempinbox.co.uk',
    'tempinbox.com',
    'tempmail.de',
    'tempmail.eu',
    'tempmail.it',
    'tempmail2.com',
    'tempmaildemo.com',
    'tempmailer.com',
    'tempmailer.de',
    'tempomail.fr',
    'temporarily.de',
    'temporarioemail.com.br',
    'temporaryemail.net',
    'temporaryemail.us',
    'temporaryforwarding.com',
    'temporaryinbox.com',
    'temporarymailaddress.com',
    'tempsky.com',
    'tempthe.net',
    'tempymail.com',
    'test.com',
    'thanksnospam.info',
    'thankyou2010.com',
    'thc.st',
    'thecloudindex.com',
    'thisisnotmyrealemail.com',
    'thismail.net',
    'thismail.ru',
    'throam.com',
    'throwam.com',
    'throwawayemailaddress.com',
    'throwawaymail.com',
    'tilien.com',
    'tittbit.in',
    'tizi.com',
    'tmail.ws',
    'tmailinator.com',
    'tmpeml.info',
    'toiea.com',
    'tokenmail.de',
    'toomail.biz',
    'topranklist.de',
    'tormail.net',
    'tormail.org',
    'tradermail.info',
    'trash-amil.com',
    'trash-mail.at',
    'trash-mail.cf',
    'trash-mail.com',
    'trash-mail.de',
    'trash-mail.ga',
    'trash-mail.gq',
    'trash-mail.ml',
    'trash-mail.tk',
    'trash-me.com',
    'trash2009.com',
    'trash2010.com',
    'trash2011.com',
    'trashdevil.com',
    'trashdevil.de',
    'trashemail.de',
    'trashmail.at',
    'trashmail.com',
    'trashmail.de',
    'trashmail.me',
    'trashmail.net',
    'trashmail.org',
    'trashmail.ws',
    'trashmailer.com',
    'trashymail.com',
    'trashymail.net',
    'trayna.com',
    'trbvm.com',
    'trialmail.de',
    'trickmail.net',
    'trillianpro.com',
    'tryalert.com',
    'turual.com',
    'twinmail.de',
    'twoweirdtricks.com',
    'tyldd.com',
    'ubismail.net',
    'uggsrock.com',
    'umail.net',
    'unlimit.com',
    'unmail.ru',
    'upliftnow.com',
    'uplipht.com',
    'uroid.com',
    'us.af',
    'valemail.net',
    'venompen.com',
    'vermutlich.net',
    'veryrealemail.com',
    'vidchart.com',
    'viditag.com',
    'viewcastmedia.com',
    'viewcastmedia.net',
    'viewcastmedia.org',
    'viralplays.com',
    'vmail.me',
    'voidbay.com',
    'vomoto.com',
    'vpn.st',
    'vsimcard.com',
    'vubby.com',
    'w3internet.co.uk',
    'walala.org',
    'walkmail.net',
    'watchever.biz',
    'webemail.me',
    'webm4il.info',
    'webuser.in',
    'wee.my',
    'weg-werf-email.de',
    'wegwerf-email-addressen.de',
    'wegwerf-email.at',
    'wegwerf-emails.de',
    'wegwerfadresse.de',
    'wegwerfemail.com',
    'wegwerfemail.de',
    'wegwerfmail.de',
    'wegwerfmail.info',
    'wegwerfmail.net',
    'wegwerfmail.org',
    'wem.com',
    'wetrainbayarea.com',
    'wetrainbayarea.org',
    'wifimaple.com',
    'wh4f.org',
    'whatiaas.com',
    'whatpaas.com',
    'whatsaas.com',
    'whopy.com',
    'whyspam.me',
    'wickmail.net',
    'wilemail.com',
    'willhackforfood.biz',
    'willselfdestruct.com',
    'winemaven.info',
    'wmail.cf',
    'writeme.com',
    'wronghead.com',
    'wuzup.net',
    'wuzupmail.net',
    'wwwnew.eu',
    'wzukltd.com',
    'xagloo.com',
    'xakw1.com',
    'xemaps.com',
    'xents.com',
    'xmaily.com',
    'xoxy.net',
    'xww.ro',
    'xyzfree.net',
    'yapped.net',
    'yep.it',
    'yogamaven.com',
    'yomail.info',
    'yopmail.com',
    'yopmail.fr',
    'yopmail.gq',
    'yopmail.net',
    'yopmail.org',
    'yoru-dea.com',
    'you-spam.com',
    'youmail.ga',
    'yourdomain.com',
    'ypmail.webarnak.fr.eu.org',
    'yuurok.com',
    'yyhmail.com',
    'z1p.biz',
    'za.com',
    'zebins.com',
    'zebins.eu',
    'zehnminuten.de',
    'zehnminutenmail.de',
    'zetmail.com',
    'zippymail.info',
    'zoaxe.com',
    'zoemail.com',
    'zoemail.net',
    'zoemail.org',
    'zomg.info',
    'zxcv.com',
    'zxcvbnm.com',
    'zzz.com',
]

# reCAPTCHA API
# NOTE: Using the recaptcha.net domain h/t https://github.com/google/recaptcha/issues/87#issuecomment-368252094
RECAPTCHA_SITE_KEY = None
RECAPTCHA_SECRET_KEY = None
RECAPTCHA_VERIFY_URL = 'https://recaptcha.net/recaptcha/api/siteverify'

# akismet spam check
AKISMET_APIKEY = None
AKISMET_ENABLED = False

# OOPSpam options
OOPSPAM_APIKEY = None
OOPSPAM_SPAM_LEVEL = 3  # The minimum level (out of 6) that is flagged as spam.
OOPSPAM_CHECK_IP = True  # Whether OOPSpam checks IP addresses. When testing locally, turn this off

# spam options
SPAM_CHECK_ENABLED = False
SPAM_CHECK_PUBLIC_ONLY = True
SPAM_ACCOUNT_SUSPENSION_ENABLED = False
SPAM_ACCOUNT_SUSPENSION_THRESHOLD = timedelta(hours=24)
SPAM_FLAGGED_MAKE_NODE_PRIVATE = False
SPAM_FLAGGED_REMOVE_FROM_SEARCH = False
SPAM_AUTOBAN_IP_BLOCK = True
SPAM_THROTTLE_AUTOBAN = True
SPAM_CREATION_THROTTLE_LIMIT = 5

SHARE_API_TOKEN = None

# refresh campaign every 5 minutes
CAMPAIGN_REFRESH_THRESHOLD = 5 * 60  # 5 minutes in seconds


AWS_ACCESS_KEY_ID = None
AWS_SECRET_ACCESS_KEY = None

# sitemap default settings
SITEMAP_TO_S3 = False
SITEMAP_AWS_BUCKET = None
SITEMAP_URL_MAX = 25000
SITEMAP_INDEX_MAX = 50000
SITEMAP_STATIC_URLS = [
    OrderedDict([('loc', ''), ('changefreq', 'yearly'), ('priority', '0.5')]),
    OrderedDict([('loc', 'preprints'), ('changefreq', 'yearly'), ('priority', '0.5')]),
    OrderedDict([('loc', 'prereg'), ('changefreq', 'yearly'), ('priority', '0.5')]),
    OrderedDict([('loc', 'meetings'), ('changefreq', 'yearly'), ('priority', '0.5')]),
    OrderedDict([('loc', 'registries'), ('changefreq', 'yearly'), ('priority', '0.5')]),
    OrderedDict([('loc', 'reviews'), ('changefreq', 'yearly'), ('priority', '0.5')]),
    OrderedDict([('loc', 'explore/activity'), ('changefreq', 'weekly'), ('priority', '0.5')]),
    OrderedDict([('loc', 'support'), ('changefreq', 'yearly'), ('priority', '0.5')]),
    OrderedDict([('loc', 'faq'), ('changefreq', 'yearly'), ('priority', '0.5')]),

]

SITEMAP_USER_CONFIG = OrderedDict([('loc', ''), ('changefreq', 'yearly'), ('priority', '0.5')])
SITEMAP_NODE_CONFIG = OrderedDict([('loc', ''), ('lastmod', ''), ('changefreq', 'monthly'), ('priority', '0.5')])
SITEMAP_PREPRINT_CONFIG = OrderedDict([('loc', ''), ('lastmod', ''), ('changefreq', 'yearly'), ('priority', '0.5')])
SITEMAP_PREPRINT_FILE_CONFIG = OrderedDict([('loc', ''), ('lastmod', ''), ('changefreq', 'yearly'), ('priority', '0.5')])

# For preventing indexing of QA nodes by Elastic and SHARE
DO_NOT_INDEX_LIST = {
    'tags': ['qatest', 'qa test'],
    'titles': ['Bulk stress 201', 'Bulk stress 202', 'OSF API Registration test'],
}

CUSTOM_CITATIONS = {
    'bluebook-law-review': 'bluebook',
    'bluebook2': 'bluebook',
    'bluebook-inline': 'bluebook'
}

#Email templates logo
OSF_LOGO = 'osf_logo'
OSF_PREPRINTS_LOGO = 'osf_preprints'
OSF_MEETINGS_LOGO = 'osf_meetings'
OSF_PREREG_LOGO = 'osf_prereg'
OSF_REGISTRIES_LOGO = 'osf_registries'
OSF_LOGO_LIST = [OSF_LOGO, OSF_PREPRINTS_LOGO, OSF_MEETINGS_LOGO, OSF_PREREG_LOGO, OSF_REGISTRIES_LOGO]

FOOTER_LINKS = {
    'terms': 'https://github.com/CenterForOpenScience/centerforopenscience.org/blob/master/TERMS_OF_USE.md',
    'privacyPolicy': 'https://github.com/CenterForOpenScience/centerforopenscience.org/blob/master/PRIVACY_POLICY.md',
    'cookies': 'https://github.com/CenterForOpenScience/centerforopenscience.org/blob/master/PRIVACY_POLICY.md#f-cookies',
    'cos': 'https://cos.io',
    'statusPage': 'https://status.cos.io/',
    'apiDocs': 'https://developer.osf.io/',
    'topGuidelines': 'http://cos.io/top/',
    'rpp': 'https://osf.io/ezcuj/wiki/home/',
    'rpcb': 'https://osf.io/e81xl/wiki/home/',
    'twitter': 'http://twitter.com/OSFramework',
    'facebook': 'https://www.facebook.com/CenterForOpenScience/',
    'googleGroup': 'https://groups.google.com/forum/#!forum/openscienceframework',
    'github': 'https://www.github.com/centerforopenscience',
}

CHRONOS_USE_FAKE_FILE = False
CHRONOS_FAKE_FILE_URL = ''
CHRONOS_USERNAME = os_env.get('CHRONOS_USERNAME', '')
CHRONOS_PASSWORD = os_env.get('CHRONOS_PASSWORD', '')
CHRONOS_API_KEY = os_env.get('CHRONOS_API_KEY', '')
CHRONOS_HOST = os_env.get('CHRONOS_HOST', 'https://sandbox.api.chronos-oa.com')
VERIFY_CHRONOS_SSL_CERT = not DEV_MODE
# Maximum minutes we allow ChronosSubmission status to be stale (only update when user is requesting it)
CHRONOS_SUBMISSION_UPDATE_TIME = timedelta(minutes=5)

DS_METRICS_OSF_TOKEN = None
DS_METRICS_BASE_FOLDER = None
REG_METRICS_OSF_TOKEN = None
REG_METRICS_BASE_FOLDER = None

STORAGE_WARNING_THRESHOLD = .9  # percent of maximum storage used before users get a warning message
STORAGE_LIMIT_PUBLIC = 50
STORAGE_LIMIT_PRIVATE = 5

GBs = 10 ** 9


#  Needs to be here so the enum can be used in the admin template
def forDjango(cls):
    cls.do_not_call_in_templates = True
    return cls

@forDjango
@enum.unique
class StorageLimits(enum.IntEnum):
    """
    Values here are in GBs
    """
    NOT_CALCULATED = 0
    DEFAULT = 1
    APPROACHING_PRIVATE = 2
    OVER_PRIVATE = 3
    APPROACHING_PUBLIC = 4
    OVER_PUBLIC = 5


    @classmethod
    def from_node_usage(cls,  usage_bytes, private_limit=None, public_limit=None):
        """ This should indicate if a node is at or over a certain storage threshold indicating a status."""

        public_limit = public_limit or STORAGE_LIMIT_PUBLIC
        private_limit = private_limit or STORAGE_LIMIT_PRIVATE

        if usage_bytes is None:
            return cls.NOT_CALCULATED
        if usage_bytes >= float(public_limit) * GBs:
            return cls.OVER_PUBLIC
        elif usage_bytes >= float(public_limit) * STORAGE_WARNING_THRESHOLD * GBs:
            return cls.APPROACHING_PUBLIC
        elif usage_bytes >= float(private_limit) * GBs:
            return cls.OVER_PRIVATE
        elif usage_bytes >= float(private_limit) * STORAGE_WARNING_THRESHOLD * GBs:
            return cls.APPROACHING_PRIVATE
        else:
            return cls.DEFAULT

STORAGE_USAGE_CACHE_TIMEOUT = 3600 * 24  # seconds in hour times hour (one day)
IA_ARCHIVE_ENABLED = True
OSF_PIGEON_URL = os.environ.get('OSF_PIGEON_URL', None)
ID_VERSION = 'staging_v2'
IA_ROOT_COLLECTION = 'cos-dev-sandbox'
PIGEON_CALLBACK_BEARER_TOKEN = os.getenv('PIGEON_CALLBACK_BEARER_TOKEN')

PRODUCT_OWNER_EMAIL_ADDRESS = {}

CAS_LOG_LEVEL = 3  # ERROR

PREPRINT_METRICS_START_DATE = datetime.datetime(2019, 1, 1)
<<<<<<< HEAD
=======

>>>>>>> 65b344be
WAFFLE_VALUES_YAML = 'osf/features.yaml'<|MERGE_RESOLUTION|>--- conflicted
+++ resolved
@@ -2108,8 +2108,5 @@
 CAS_LOG_LEVEL = 3  # ERROR
 
 PREPRINT_METRICS_START_DATE = datetime.datetime(2019, 1, 1)
-<<<<<<< HEAD
-=======
-
->>>>>>> 65b344be
+
 WAFFLE_VALUES_YAML = 'osf/features.yaml'