# -*- coding: utf-8 -*-
"""
Base settings file, common to all environments.
These settings can be overridden in local.py.
"""

import os

def parent_dir(path):
    '''Return the parent of a directory.'''
    return os.path.abspath(os.path.join(path, os.pardir))

HERE = os.path.dirname(os.path.abspath(__file__))
BASE_PATH = parent_dir(HERE)  # website/ directory
STATIC_FOLDER = os.path.join(BASE_PATH, 'static')
STATIC_URL_PATH = "/static"
TEMPLATES_PATH = os.path.join(BASE_PATH, 'templates')
DOMAIN = 'http://localhost:5000/'

# User management & registration
CONFIRM_REGISTRATIONS_BY_EMAIL = True
ALLOW_REGISTRATION = True
ALLOW_LOGIN = True
ALLOW_CLAIMING = True

USE_SOLR = False
SOLR_URI = 'http://localhost:8983/solr/'

# Sessions
# TODO: Override SECRET_KEY in local.py in production
COOKIE_NAME = 'osf'
SECRET_KEY = 'CHANGEME'

# May set these to True in local.py for development
DEV_MODE = False
DEBUG_MODE = False

# External services
USE_CDN_FOR_CLIENT_LIBS = True

USE_EMAIL = True
FROM_EMAIL = 'openscienceframework-noreply@osf.io'
MAIL_SERVER = 'smtp.sendgrid.net'
MAIL_USERNAME = 'osf-smtp'
MAIL_PASSWORD = ''  # Set this in local.py

# TODO: Override in local.py
MAILGUN_API_KEY = None

# TODO: Override in local.py in production
UPLOADS_PATH = os.path.join(BASE_PATH, 'uploads')
MFR_CACHE_PATH = os.path.join(BASE_PATH, 'mfrcache')

# Use Celery for file rendering
USE_CELERY = True

# File rendering timeout (in ms)
MFR_TIMEOUT = 30000

# TODO: Override in local.py in production
DB_PORT = 20771
DB_NAME = 'osf20130903'
DB_USER = None
DB_PASS = None

# Cache settings
SESSION_HISTORY_LENGTH = 5
SESSION_HISTORY_IGNORE_RULES = [
    lambda url: '/static/' in url,
    lambda url: 'favicon' in url,
]

# TODO: Configuration should not change between deploys - this should be dynamic.
CANONICAL_DOMAIN = 'openscienceframework.org'
COOKIE_DOMAIN = '.openscienceframework.org' # Beaker
SHORT_DOMAIN = 'osf.io'

# TODO: Combine Python and JavaScript config
COMMENT_MAXLENGTH = 500

# Gravatar options
GRAVATAR_SIZE_PROFILE = 120
GRAVATAR_SIZE_ADD_CONTRIBUTOR = 40
GRAVATAR_SIZE_DISCUSSION = 20

# User activity style
USER_ACTIVITY_MAX_WIDTH = 325

WIKI_WHITELIST = {
    'tags': [
        'a', 'abbr', 'acronym', 'b', 'bdo', 'big', 'blockquote', 'br',
        'center', 'cite', 'code',
        'dd', 'del', 'dfn', 'div', 'dl', 'dt', 'em', 'embed', 'font',
        'h1', 'h2', 'h3', 'h4', 'h5', 'h6', 'hr', 'i', 'img', 'ins',
        'kbd', 'li', 'object', 'ol', 'param', 'pre', 'p', 'q',
        's', 'samp', 'small', 'span', 'strike', 'strong', 'sub', 'sup',
        'table', 'tbody', 'td', 'th', 'thead', 'tr', 'tt', 'ul', 'u',
        'var', 'wbr',
    ],
    'attributes': [
        'align', 'alt', 'border', 'cite', 'class', 'dir',
        'height', 'href', 'src', 'style', 'title', 'type', 'width',
        'face', 'size', # font tags
        'salign', 'align', 'wmode', 'target',
    ],
    # Styles currently used in Reproducibility Project wiki pages
    'styles' : [
        'top', 'left', 'width', 'height', 'position',
        'background', 'font-size', 'text-align', 'z-index',
        'list-style',
    ]
}

##### Celery #####
## Default RabbitMQ broker
BROKER_URL = 'amqp://'

# Default RabbitMQ backend
CELERY_RESULT_BACKEND = 'amqp://'

# Modules to import when celery launches
CELERY_IMPORTS = (
    'framework.email.tasks',
    'framework.tasks',
    'framework.render.tasks'
)

# Add-ons

ADDONS_REQUESTED = [
    'wiki', 'osffiles',
    'github', 's3', 'figshare',
<<<<<<< HEAD
    'dropbox', 'twofactor',
=======
    'badges', 'dropbox',
    'forward',
>>>>>>> 723e2000
]

ADDON_CATEGORIES = [
    'documentation',
    'storage',
    'bibliography',
    'other',
    'security',
]

SYSTEM_ADDED_ADDONS = {
    'user': ['badges'],
    'node': []
}

# Piwik

# TODO: Override in local.py in production
PIWIK_HOST = None
PIWIK_ADMIN_TOKEN = None
PIWIK_SITE_ID = None<|MERGE_RESOLUTION|>--- conflicted
+++ resolved
@@ -128,14 +128,15 @@
 # Add-ons
 
 ADDONS_REQUESTED = [
-    'wiki', 'osffiles',
-    'github', 's3', 'figshare',
-<<<<<<< HEAD
-    'dropbox', 'twofactor',
-=======
-    'badges', 'dropbox',
+    'badges',
+    'dropbox',
+    'figshare',
     'forward',
->>>>>>> 723e2000
+    'github',
+    'osffiles',
+    's3',
+    'twofactor',
+    'wiki',
 ]
 
 ADDON_CATEGORIES = [
