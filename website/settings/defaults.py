--- conflicted
+++ resolved
@@ -407,12 +407,9 @@
         'scripts.remove_after_use.end_prereg_challenge',
         'osf.management.commands.check_crossref_dois',
         'osf.management.commands.migrate_pagecounter_data',
-<<<<<<< HEAD
-        'osf.management.commands.migrate_registration_responses',
-=======
         'osf.management.commands.migrate_deleted_date',
         'osf.management.commands.addon_deleted_date',
->>>>>>> a4f25917
+        'osf.management.commands.migrate_registration_responses',
     }
 
     med_pri_modules = {
@@ -607,18 +604,15 @@
             #   'task': 'management.commands.migrate_pagecounter_data',
             #   'schedule': crontab(minute=0, hour=7),  # Daily 2:00 a.m.
             # },
-<<<<<<< HEAD
             # 'migrate_registration_responses': {
             #   'task': 'management.commands.migrate_registration_responses',
             #   'schedule': crontab(minute=32, hour=7),  # Daily 2:32 a.m.
-=======
             # 'migrate_deleted_date': {
             #   'task': 'management.commands.migrate_deleted_date',
             #   'schedule': crontab(minute=0, hour=3),
             # 'addon_deleted_date': {
             #   'task': 'management.commands.addon_deleted_date',
             #   'schedule': crontab(minute=0, hour=3),  # Daily 11:00 p.m.
->>>>>>> a4f25917
             # },
             'generate_sitemap': {
                 'task': 'scripts.generate_sitemap',
