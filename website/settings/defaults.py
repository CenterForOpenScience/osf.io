# -*- coding: utf-8 -*-
"""
Base settings file, common to all environments.
These settings can be overridden in local.py.
"""

import datetime
import os
import json
import hashlib
import logging
from datetime import timedelta
from collections import OrderedDict

os_env = os.environ


def parent_dir(path):
    '''Return the parent of a directory.'''
    return os.path.abspath(os.path.join(path, os.pardir))

HERE = os.path.dirname(os.path.abspath(__file__))
BASE_PATH = parent_dir(HERE)  # website/ directory
APP_PATH = parent_dir(BASE_PATH)
ADDON_PATH = os.path.join(APP_PATH, 'addons')
STATIC_FOLDER = os.path.join(BASE_PATH, 'static')
STATIC_URL_PATH = '/static'
ASSET_HASH_PATH = os.path.join(APP_PATH, 'webpack-assets.json')
ROOT = os.path.join(BASE_PATH, '..')
BCRYPT_LOG_ROUNDS = 12
LOG_LEVEL = logging.INFO
TEST_ENV = False

with open(os.path.join(APP_PATH, 'package.json'), 'r') as fobj:
    VERSION = json.load(fobj)['version']

# Expiration time for verification key
EXPIRATION_TIME_DICT = {
    'password': 24 * 60,    # 24 hours in minutes for forgot and reset password
    'confirm': 24 * 60,     # 24 hours in minutes for confirm account and email
    'claim': 30 * 24 * 60   # 30 days in minutes for claim contributor-ship
}

CITATION_STYLES_PATH = os.path.join(BASE_PATH, 'static', 'vendor', 'bower_components', 'styles')

# Minimum seconds between forgot password email attempts
SEND_EMAIL_THROTTLE = 30

# Minimum seconds between attempts to change password
CHANGE_PASSWORD_THROTTLE = 30

# Number of incorrect password attempts allowed before throttling.
INCORRECT_PASSWORD_ATTEMPTS_ALLOWED = 3

# Seconds that must elapse before updating a user's date_last_login field
DATE_LAST_LOGIN_THROTTLE = 60

# Seconds that must elapse before change password attempts are reset(currently 1 hour)
TIME_RESET_CHANGE_PASSWORD_ATTEMPTS = 3600

# Hours before pending embargo/retraction/registration automatically becomes active
RETRACTION_PENDING_TIME = datetime.timedelta(days=2)
EMBARGO_PENDING_TIME = datetime.timedelta(days=2)
EMBARGO_TERMINATION_PENDING_TIME = datetime.timedelta(days=2)
REGISTRATION_APPROVAL_TIME = datetime.timedelta(days=2)
# Date range for embargo periods
EMBARGO_END_DATE_MIN = datetime.timedelta(days=2)
EMBARGO_END_DATE_MAX = datetime.timedelta(days=1460)  # Four years

# Question titles to be reomved for anonymized VOL
ANONYMIZED_TITLES = ['Authors']

LOAD_BALANCER = False

# May set these to True in local.py for development
DEV_MODE = False
DEBUG_MODE = False
SECURE_MODE = not DEBUG_MODE  # Set secure cookie

PROTOCOL = 'https://' if SECURE_MODE else 'http://'
DOMAIN = PROTOCOL + 'localhost:5000/'
INTERNAL_DOMAIN = DOMAIN
API_DOMAIN = PROTOCOL + 'localhost:8000/'

PREPRINT_PROVIDER_DOMAINS = {
    'enabled': False,
    'prefix': PROTOCOL,
    'suffix': '/'
}
# External Ember App Local Development
USE_EXTERNAL_EMBER = False
PROXY_EMBER_APPS = False
# http://docs.python-requests.org/en/master/user/advanced/#timeouts
EXTERNAL_EMBER_SERVER_TIMEOUT = 3.05
EXTERNAL_EMBER_APPS = {}

LOG_PATH = os.path.join(APP_PATH, 'logs')
TEMPLATES_PATH = os.path.join(BASE_PATH, 'templates')

# User management & registration
CONFIRM_REGISTRATIONS_BY_EMAIL = True
ALLOW_LOGIN = True

SEARCH_ENGINE = 'elastic'  # Can be 'elastic', or None
ELASTIC_URI = '127.0.0.1:9200'
ELASTIC_TIMEOUT = 10
ELASTIC_INDEX = 'website'
ELASTIC_KWARGS = {
    # 'use_ssl': False,
    # 'verify_certs': True,
    # 'ca_certs': None,
    # 'client_cert': None,
    # 'client_key': None
}

# Sessions
COOKIE_NAME = 'osf'
# TODO: Override OSF_COOKIE_DOMAIN in local.py in production
OSF_COOKIE_DOMAIN = None
# server-side verification timeout
OSF_SESSION_TIMEOUT = 30 * 24 * 60 * 60  # 30 days in seconds
# TODO: Override SECRET_KEY in local.py in production
SECRET_KEY = 'CHANGEME'
SESSION_COOKIE_SECURE = SECURE_MODE
SESSION_COOKIE_HTTPONLY = True

# local path to private key and cert for local development using https, overwrite in local.py
OSF_SERVER_KEY = None
OSF_SERVER_CERT = None
SUPPORT_EMAIL = 'support@osf.io'

# External services
USE_CDN_FOR_CLIENT_LIBS = True

USE_EMAIL = True
FROM_EMAIL = 'openscienceframework-noreply@osf.io'

# support email
OSF_SUPPORT_EMAIL = 'nii-rdmp@meatmail.jp'
# contact email
OSF_CONTACT_EMAIL = 'rcos-office@nii.ac.jp'

# prereg email
PREREG_EMAIL = 'prereg@cos.io'

# Default settings for fake email address generation
FAKE_EMAIL_NAME = 'freddiemercury'
FAKE_EMAIL_DOMAIN = 'cos.io'

# SMTP Settings
MAIL_SERVER = 'smtp.sendgrid.net'
MAIL_PORT = 0
MAIL_USERNAME = 'osf-smtp'
MAIL_PASSWORD = ''  # Set this in local.py

# OR, if using Sendgrid's API
# WARNING: If `SENDGRID_WHITELIST_MODE` is True,
# `tasks.send_email` would only email recipients included in `SENDGRID_EMAIL_WHITELIST`
SENDGRID_API_KEY = None
SENDGRID_WHITELIST_MODE = False
SENDGRID_EMAIL_WHITELIST = []

# Mailchimp
MAILCHIMP_API_KEY = None
MAILCHIMP_WEBHOOK_SECRET_KEY = 'CHANGEME'  # OSF secret key to ensure webhook is secure
ENABLE_EMAIL_SUBSCRIPTIONS = True
MAILCHIMP_GENERAL_LIST = 'GakuNin RDM General'

#Triggered emails
OSF_HELP_LIST = 'GakuNin RDM Help'
ENABLE_OSF_HELP = True
PREREG_AGE_LIMIT = timedelta(weeks=12)
PREREG_WAIT_TIME = timedelta(weeks=2)
WAIT_BETWEEN_MAILS = timedelta(days=7)
NO_ADDON_WAIT_TIME = timedelta(weeks=8)
NO_LOGIN_WAIT_TIME = timedelta(weeks=4)
WELCOME_OSF4M_WAIT_TIME = timedelta(weeks=2)
NO_LOGIN_OSF4M_WAIT_TIME = timedelta(weeks=6)
NEW_PUBLIC_PROJECT_WAIT_TIME = timedelta(hours=24)
WELCOME_OSF4M_WAIT_TIME_GRACE = timedelta(days=12)

# TODO: Override in local.py
MAILGUN_API_KEY = None

# Use Celery for file rendering
USE_CELERY = True

# TODO: Override in local.py in production
DB_HOST = 'localhost'
DB_PORT = os_env.get('OSF_DB_PORT', 27017)

# TODO: Configuration should not change between deploys - this should be dynamic.
COOKIE_DOMAIN = '.openscienceframework.org'  # Beaker

# TODO: Combine Python and JavaScript config
# If you change COMMENT_MAXLENGTH, make sure you create a corresponding migration.
COMMENT_MAXLENGTH = 1000

# Profile image options
PROFILE_IMAGE_LARGE = 70
PROFILE_IMAGE_MEDIUM = 40
# Currently (8/21/2017) only gravatar supported.
PROFILE_IMAGE_PROVIDER = 'gravatar'

# Conference options
CONFERENCE_MIN_COUNT = 5

WIKI_WHITELIST = {
    'tags': [
        'a', 'abbr', 'acronym', 'b', 'bdo', 'big', 'blockquote', 'br',
        'center', 'cite', 'code',
        'dd', 'del', 'dfn', 'div', 'dl', 'dt', 'em', 'embed', 'font',
        'h1', 'h2', 'h3', 'h4', 'h5', 'h6', 'hr', 'i', 'img', 'ins',
        'kbd', 'li', 'object', 'ol', 'param', 'pre', 'p', 'q',
        's', 'samp', 'small', 'span', 'strike', 'strong', 'sub', 'sup',
        'table', 'tbody', 'td', 'th', 'thead', 'tr', 'tt', 'ul', 'u',
        'var', 'wbr',
    ],
    'attributes': [
        'align', 'alt', 'border', 'cite', 'class', 'dir',
        'height', 'href', 'id', 'src', 'style', 'title', 'type', 'width',
        'face', 'size',  # font tags
        'salign', 'align', 'wmode', 'target',
    ],
    # Styles currently used in Reproducibility Project wiki pages
    'styles': [
        'top', 'left', 'width', 'height', 'position',
        'background', 'font-size', 'text-align', 'z-index',
        'list-style',
    ]
}

# Maps category identifier => Human-readable representation for use in
# titles, menus, etc.
# Use an OrderedDict so that menu items show in the correct order
NODE_CATEGORY_MAP = OrderedDict([
    ('analysis', 'Analysis'),
    ('communication', 'Communication'),
    ('data', 'Data'),
    ('hypothesis', 'Hypothesis'),
    ('instrumentation', 'Instrumentation'),
    ('methods and measures', 'Methods and Measures'),
    ('procedure', 'Procedure'),
    ('project', 'Project'),
    ('software', 'Software'),
    ('other', 'Other'),
    ('', 'Uncategorized')
])

# Add-ons
# Load addons from addons.json
with open(os.path.join(ROOT, 'addons.json')) as fp:
    addon_settings = json.load(fp)
    ADDONS_REQUESTED = addon_settings['addons']
    ADDONS_ARCHIVABLE = addon_settings['addons_archivable']
    ADDONS_COMMENTABLE = addon_settings['addons_commentable']
    ADDONS_BASED_ON_IDS = addon_settings['addons_based_on_ids']
    ADDONS_DEFAULT = addon_settings['addons_default']
    ADDONS_OAUTH_NO_REDIRECT = addon_settings['addons_oauth_no_redirect']

SYSTEM_ADDED_ADDONS = {
    'user': [],
    'node': [],
}

KEEN = {
    'public': {
        'project_id': None,
        'master_key': 'changeme',
        'write_key': '',
        'read_key': '',
    },
    'private': {
        'project_id': '',
        'write_key': '',
        'read_key': '',
    },
}

SENTRY_DSN = None
SENTRY_DSN_JS = None

MISSING_FILE_NAME = 'untitled'

# Most Popular and New and Noteworthy Nodes
POPULAR_LINKS_NODE = None  # TODO Override in local.py in production.
POPULAR_LINKS_REGISTRATIONS = None  # TODO Override in local.py in production.
NEW_AND_NOTEWORTHY_LINKS_NODE = None  # TODO Override in local.py in production.

MAX_POPULAR_PROJECTS = 10

NEW_AND_NOTEWORTHY_CONTRIBUTOR_BLACKLIST = []  # TODO Override in local.py in production.

# FOR EMERGENCIES ONLY: Setting this to True will disable forks, registrations,
# and uploads in order to save disk space.
DISK_SAVING_MODE = False

# Seconds before another notification email can be sent to a contributor when added to a project
CONTRIBUTOR_ADDED_EMAIL_THROTTLE = 24 * 3600

# Seconds before another notification email can be sent to a member when added to an OSFGroup
GROUP_MEMBER_ADDED_EMAIL_THROTTLE = 24 * 3600

# Seconds before another notification email can be sent to group members when added to a project
GROUP_CONNECTED_EMAIL_THROTTLE = 24 * 3600

# Google Analytics
GOOGLE_ANALYTICS_ID = None
GOOGLE_SITE_VERIFICATION = None

DEFAULT_HMAC_SECRET = 'changeme'
DEFAULT_HMAC_ALGORITHM = hashlib.sha256
WATERBUTLER_URL = 'http://localhost:7777'
WATERBUTLER_INTERNAL_URL = WATERBUTLER_URL

####################
#   Identifiers   #
###################
DOI_URL_PREFIX = 'https://doi.org/'

# General Format for DOIs
DOI_FORMAT = '{prefix}/osf.io/{guid}'

# ezid
EZID_DOI_NAMESPACE = 'doi:10.5072'
EZID_ARK_NAMESPACE = 'ark:99999'

# datacite
DATACITE_USERNAME = None
DATACITE_PASSWORD = None
DATACITE_URL = None
DATACITE_PREFIX = '10.70102'  # Datacite's test DOI prefix -- update in production
# Minting DOIs only works on Datacite's production server, so
# disable minting on staging and development environments by default
DATACITE_MINT_DOIS = not DEV_MODE

# crossref
CROSSREF_USERNAME = None
CROSSREF_PASSWORD = None
CROSSREF_URL = None  # Location to POST crossref data. In production, change this to the production CrossRef API endpoint
CROSSREF_DEPOSITOR_EMAIL = 'None'  # This email will receive confirmation/error messages from CrossRef on submission

ECSARXIV_CROSSREF_USERNAME = None
ECSARXIV_CROSSREF_PASSWORD = None

# Leave as `None` for production, test/staging/local envs must set
SHARE_PREPRINT_PROVIDER_PREPEND = None

SHARE_REGISTRATION_URL = ''
SHARE_URL = None
SHARE_API_TOKEN = None  # Required to send project updates to SHARE

CAS_SERVER_URL = 'http://localhost:8080'
MFR_SERVER_URL = 'http://localhost:7778'

###### ARCHIVER ###########
ARCHIVE_PROVIDER = 'osfstorage'

MAX_ARCHIVE_SIZE = 5 * 1024 ** 3  # == math.pow(1024, 3) == 1 GB

ARCHIVE_TIMEOUT_TIMEDELTA = timedelta(1)  # 24 hours

ENABLE_ARCHIVER = True

JWT_SECRET = 'changeme'
JWT_ALGORITHM = 'HS256'

##### CELERY #####

# Default RabbitMQ broker
RABBITMQ_USERNAME = os.environ.get('RABBITMQ_USERNAME', 'guest')
RABBITMQ_PASSWORD = os.environ.get('RABBITMQ_PASSWORD', 'guest')
RABBITMQ_HOST = os.environ.get('RABBITMQ_HOST', 'localhost')
RABBITMQ_PORT = os.environ.get('RABBITMQ_PORT', '5672')
RABBITMQ_VHOST = os.environ.get('RABBITMQ_VHOST', '/')

# Seconds, not an actual celery setting
CELERY_RETRY_BACKOFF_BASE = 5

class CeleryConfig:
    """
    Celery Configuration
    http://docs.celeryproject.org/en/latest/userguide/configuration.html
    """
    timezone = 'UTC'

    task_default_queue = 'celery'
    task_low_queue = 'low'
    task_med_queue = 'med'
    task_high_queue = 'high'

    low_pri_modules = {
        'framework.analytics.tasks',
        'framework.celery_tasks',
        'scripts.osfstorage.usage_audit',
        'scripts.stuck_registration_audit',
        'scripts.analytics.tasks',
        'scripts.populate_new_and_noteworthy_projects',
        'scripts.populate_popular_projects_and_registrations',
        'website.search.elastic_search',
        'scripts.generate_sitemap',
        'scripts.generate_prereg_csv',
        'scripts.analytics.run_keen_summaries',
        'scripts.analytics.run_keen_snapshots',
        'scripts.analytics.run_keen_events',
        'scripts.clear_sessions',
        'scripts.remove_after_use.end_prereg_challenge',
    }

    med_pri_modules = {
        'framework.email.tasks',
        'scripts.send_queued_mails',
        'scripts.triggered_mails',
        'website.mailchimp_utils',
        'website.notifications.tasks',
    }

    high_pri_modules = {
        'scripts.approve_embargo_terminations',
        'scripts.approve_registrations',
        'scripts.embargo_registrations',
        'scripts.premigrate_created_modified',
        'scripts.refresh_addon_tokens',
        'scripts.retract_registrations',
        'website.archiver.tasks',
        'scripts.add_missing_identifiers_to_preprints'
        'nii.mapcore_refresh_tokens',
    }

    try:
        from kombu import Queue, Exchange
    except ImportError:
        pass
    else:
        task_queues = (
            Queue(task_low_queue, Exchange(task_low_queue), routing_key=task_low_queue,
                consumer_arguments={'x-priority': -1}),
            Queue(task_default_queue, Exchange(task_default_queue), routing_key=task_default_queue,
                consumer_arguments={'x-priority': 0}),
            Queue(task_med_queue, Exchange(task_med_queue), routing_key=task_med_queue,
                consumer_arguments={'x-priority': 1}),
            Queue(task_high_queue, Exchange(task_high_queue), routing_key=task_high_queue,
                consumer_arguments={'x-priority': 10}),
        )

        task_default_exchange_type = 'direct'
        task_routes = ('framework.celery_tasks.routers.CeleryRouter', )
        task_ignore_result = False
        task_store_errors_even_if_ignored = True

    broker_url = os.environ.get('BROKER_URL', 'amqp://{}:{}@{}:{}/{}'.format(RABBITMQ_USERNAME, RABBITMQ_PASSWORD, RABBITMQ_HOST, RABBITMQ_PORT, RABBITMQ_VHOST))
    broker_use_ssl = False

    # Default RabbitMQ backend
    result_backend = 'django-db'  # django-celery-results

    beat_scheduler = 'django_celery_beat.schedulers:DatabaseScheduler'

    # Modules to import when celery launches
    imports = (
        'framework.celery_tasks',
        'framework.email.tasks',
        'osf.external.tasks',
        'website.mailchimp_utils',
        'website.notifications.tasks',
        'website.archiver.tasks',
        'website.search.search',
        'website.project.tasks',
        'scripts.populate_new_and_noteworthy_projects',
        'scripts.populate_popular_projects_and_registrations',
        'scripts.refresh_addon_tokens',
        'scripts.retract_registrations',
        'scripts.embargo_registrations',
        'scripts.approve_registrations',
        'scripts.approve_embargo_terminations',
        'scripts.triggered_mails',
        'scripts.clear_sessions',
        'scripts.send_queued_mails',
        'scripts.analytics.run_keen_summaries',
        'scripts.analytics.run_keen_snapshots',
        'scripts.analytics.run_keen_events',
        'scripts.generate_sitemap',
        'scripts.premigrate_created_modified',
        'scripts.add_missing_identifiers_to_preprints',
        'nii.mapcore_refresh_tokens',
    )

    # Modules that need metrics and release requirements
    # imports += (
    #     'scripts.osfstorage.usage_audit',
    #     'scripts.stuck_registration_audit',
    #     'scripts.analytics.tasks',
    #     'scripts.analytics.upload',
    # )

    # celery.schedule will not be installed when running invoke requirements the first time.
    try:
        from celery.schedules import crontab
    except ImportError:
        pass
    else:
        #  Setting up a scheduler, essentially replaces an independent cron job
        # Note: these times must be in UTC
        beat_schedule = {
            '5-minute-emails': {
                'task': 'website.notifications.tasks.send_users_email',
                'schedule': crontab(minute='*/5'),
                'args': ('email_transactional',),
            },
            'daily-emails': {
                'task': 'website.notifications.tasks.send_users_email',
                'schedule': crontab(minute=0, hour=5),  # Daily at 12 a.m. EST
                'args': ('email_digest',),
            },
            'refresh_addons': {
                'task': 'scripts.refresh_addon_tokens',
                'schedule': crontab(minute=0, hour=7),  # Daily 2:00 a.m
                'kwargs': {'dry_run': False, 'addons': {
                    'box': 60,          # https://docs.box.com/docs/oauth-20#section-6-using-the-access-and-refresh-tokens
                    'googledrive': 14,  # https://developers.google.com/identity/protocols/OAuth2#expiration
                    'mendeley': 14      # http://dev.mendeley.com/reference/topics/authorization_overview.html
                }},
            },
            'retract_registrations': {
                'task': 'scripts.retract_registrations',
                'schedule': crontab(minute=0, hour=5),  # Daily 12 a.m
                'kwargs': {'dry_run': False},
            },
            'embargo_registrations': {
                'task': 'scripts.embargo_registrations',
                'schedule': crontab(minute=0, hour=5),  # Daily 12 a.m
                'kwargs': {'dry_run': False},
            },
            'add_missing_identifiers_to_preprints': {
                'task': 'scripts.add_missing_identifiers_to_preprints',
                'schedule': crontab(minute=0, hour=5),  # Daily 12 a.m
                'kwargs': {'dry_run': False},
            },
            'approve_registrations': {
                'task': 'scripts.approve_registrations',
                'schedule': crontab(minute=0, hour=5),  # Daily 12 a.m
                'kwargs': {'dry_run': False},
            },
            'approve_embargo_terminations': {
                'task': 'scripts.approve_embargo_terminations',
                'schedule': crontab(minute=0, hour=5),  # Daily 12 a.m
                'kwargs': {'dry_run': False},
            },
            'triggered_mails': {
                'task': 'scripts.triggered_mails',
                'schedule': crontab(minute=0, hour=5),  # Daily 12 a.m
                'kwargs': {'dry_run': False},
            },
            'clear_sessions': {
                'task': 'scripts.clear_sessions',
                'schedule': crontab(minute=0, hour=5),  # Daily 12 a.m
                'kwargs': {'dry_run': False},
            },
            'send_queued_mails': {
                'task': 'scripts.send_queued_mails',
                'schedule': crontab(minute=0, hour=17),  # Daily 12 p.m.
                'kwargs': {'dry_run': False},
            },
            'new-and-noteworthy': {
                'task': 'scripts.populate_new_and_noteworthy_projects',
                'schedule': crontab(minute=0, hour=7, day_of_week=6),  # Saturday 2:00 a.m.
                'kwargs': {'dry_run': False}
            },
            'update_popular_nodes': {
                'task': 'scripts.populate_popular_projects_and_registrations',
                'schedule': crontab(minute=0, hour=7),  # Daily 2:00 a.m.
                'kwargs': {'dry_run': False}
            },
            'run_keen_summaries': {
                'task': 'scripts.analytics.run_keen_summaries',
                'schedule': crontab(minute=0, hour=6),  # Daily 1:00 a.m.
                'kwargs': {'yesterday': True}
            },
            'run_keen_snapshots': {
                'task': 'scripts.analytics.run_keen_snapshots',
                'schedule': crontab(minute=0, hour=8),  # Daily 3:00 a.m.
            },
            'run_keen_events': {
                'task': 'scripts.analytics.run_keen_events',
                'schedule': crontab(minute=0, hour=9),  # Daily 4:00 a.m.
                'kwargs': {'yesterday': True}
            },
            'generate_sitemap': {
                'task': 'scripts.generate_sitemap',
                'schedule': crontab(minute=0, hour=5),  # Daily 12:00 a.m.
            },
<<<<<<< HEAD
            'generate_prereg_csv': {
                'task': 'scripts.generate_prereg_csv',
                'schedule': crontab(minute=0, hour=10, day_of_week=0),  # Sunday 5:00 a.m.
            },
            'mapcore_refresh_token': {
                'task': 'nii.mapcore_refresh_tokens',
                'schedule': crontab(minute=0, hour=10),  # Daily 5:00 a.m. EST (-5h)
                #'schedule': crontab(minute='*/1'), # for DEBUG
                'kwargs': {'dry_run': False},
            },
=======
>>>>>>> 7036ddd3
        }

        # Tasks that need metrics and release requirements
        # beat_schedule.update({
        #     'usage_audit': {
        #         'task': 'scripts.osfstorage.usage_audit',
        #         'schedule': crontab(minute=0, hour=5),  # Daily 12 a.m
        #         'kwargs': {'send_mail': True},
        #     },
        #     'stuck_registration_audit': {
        #         'task': 'scripts.stuck_registration_audit',
        #         'schedule': crontab(minute=0, hour=11),  # Daily 6 a.m
        #         'kwargs': {},
        #     },
        # })


WATERBUTLER_JWE_SALT = 'yusaltydough'
WATERBUTLER_JWE_SECRET = 'CirclesAre4Squares'

WATERBUTLER_JWT_SECRET = 'ILiekTrianglesALot'
WATERBUTLER_JWT_ALGORITHM = 'HS256'
WATERBUTLER_JWT_EXPIRATION = 15

SENSITIVE_DATA_SALT = 'yusaltydough'
SENSITIVE_DATA_SECRET = 'TrainglesAre5Squares'

DRAFT_REGISTRATION_APPROVAL_PERIOD = datetime.timedelta(days=10)
assert (DRAFT_REGISTRATION_APPROVAL_PERIOD > EMBARGO_END_DATE_MIN), 'The draft registration approval period should be more than the minimum embargo end date.'

# TODO: Remove references to this flag
ENABLE_INSTITUTIONS = True

ENABLE_VARNISH = False
ENABLE_ESI = False
VARNISH_SERVERS = []  # This should be set in local.py or cache invalidation won't work
ESI_MEDIA_TYPES = {'application/vnd.api+json', 'application/json'}

# Used for gathering meta information about the current build
GITHUB_API_TOKEN = None

# switch for disabling things that shouldn't happen during
# the modm to django migration
RUNNING_MIGRATION = False

# External Identity Provider
EXTERNAL_IDENTITY_PROFILE = {
    'OrcidProfile': 'ORCID',
}

# Source: https://github.com/maxd/fake_email_validator/blob/master/config/fake_domains.list
BLACKLISTED_DOMAINS = [
    '0-mail.com',
    '0815.ru',
    '0815.su',
    '0clickemail.com',
    '0wnd.net',
    '0wnd.org',
    '10mail.org',
    '10minut.com.pl',
    '10minutemail.cf',
    '10minutemail.co.uk',
    '10minutemail.co.za',
    '10minutemail.com',
    '10minutemail.de',
    '10minutemail.eu',
    '10minutemail.ga',
    '10minutemail.gq',
    '10minutemail.info',
    '10minutemail.ml',
    '10minutemail.net',
    '10minutemail.org',
    '10minutemail.ru',
    '10minutemail.us',
    '10minutesmail.co.uk',
    '10minutesmail.com',
    '10minutesmail.eu',
    '10minutesmail.net',
    '10minutesmail.org',
    '10minutesmail.ru',
    '10minutesmail.us',
    '123-m.com',
    '15qm-mail.red',
    '15qm.com',
    '1chuan.com',
    '1mail.ml',
    '1pad.de',
    '1usemail.com',
    '1zhuan.com',
    '20mail.in',
    '20mail.it',
    '20minutemail.com',
    '2prong.com',
    '30minutemail.com',
    '30minutesmail.com',
    '33mail.com',
    '3d-painting.com',
    '3mail.ga',
    '4mail.cf',
    '4mail.ga',
    '4warding.com',
    '4warding.net',
    '4warding.org',
    '5mail.cf',
    '5mail.ga',
    '60minutemail.com',
    '675hosting.com',
    '675hosting.net',
    '675hosting.org',
    '6ip.us',
    '6mail.cf',
    '6mail.ga',
    '6mail.ml',
    '6paq.com',
    '6url.com',
    '75hosting.com',
    '75hosting.net',
    '75hosting.org',
    '7mail.ga',
    '7mail.ml',
    '7mail7.com',
    '7tags.com',
    '8mail.cf',
    '8mail.ga',
    '8mail.ml',
    '99experts.com',
    '9mail.cf',
    '9ox.net',
    'a-bc.net',
    'a45.in',
    'abcmail.email',
    'abusemail.de',
    'abyssmail.com',
    'acentri.com',
    'advantimo.com',
    'afrobacon.com',
    'agedmail.com',
    'ajaxapp.net',
    'alivance.com',
    'ama-trade.de',
    'amail.com',
    'amail4.me',
    'amilegit.com',
    'amiri.net',
    'amiriindustries.com',
    'anappthat.com',
    'ano-mail.net',
    'anobox.ru',
    'anonbox.net',
    'anonmails.de',
    'anonymail.dk',
    'anonymbox.com',
    'antichef.com',
    'antichef.net',
    'antireg.ru',
    'antispam.de',
    'antispammail.de',
    'appixie.com',
    'armyspy.com',
    'artman-conception.com',
    'asdasd.ru',
    'azmeil.tk',
    'baxomale.ht.cx',
    'beddly.com',
    'beefmilk.com',
    'beerolympics.se',
    'bestemailaddress.net',
    'bigprofessor.so',
    'bigstring.com',
    'binkmail.com',
    'bio-muesli.net',
    'bladesmail.net',
    'bloatbox.com',
    'bobmail.info',
    'bodhi.lawlita.com',
    'bofthew.com',
    'bootybay.de',
    'bossmail.de',
    'boun.cr',
    'bouncr.com',
    'boxformail.in',
    'boximail.com',
    'boxtemp.com.br',
    'breakthru.com',
    'brefmail.com',
    'brennendesreich.de',
    'broadbandninja.com',
    'bsnow.net',
    'bspamfree.org',
    'buffemail.com',
    'bugmenot.com',
    'bumpymail.com',
    'bund.us',
    'bundes-li.ga',
    'burnthespam.info',
    'burstmail.info',
    'buymoreplays.com',
    'buyusedlibrarybooks.org',
    'byom.de',
    'c2.hu',
    'cachedot.net',
    'card.zp.ua',
    'casualdx.com',
    'cbair.com',
    'cdnqa.com',
    'cek.pm',
    'cellurl.com',
    'cem.net',
    'centermail.com',
    'centermail.net',
    'chammy.info',
    'cheatmail.de',
    'chewiemail.com',
    'childsavetrust.org',
    'chogmail.com',
    'choicemail1.com',
    'chong-mail.com',
    'chong-mail.net',
    'chong-mail.org',
    'clixser.com',
    'clrmail.com',
    'cmail.net',
    'cmail.org',
    'coldemail.info',
    'consumerriot.com',
    'cool.fr.nf',
    'correo.blogos.net',
    'cosmorph.com',
    'courriel.fr.nf',
    'courrieltemporaire.com',
    'crapmail.org',
    'crazymailing.com',
    'cubiclink.com',
    'curryworld.de',
    'cust.in',
    'cuvox.de',
    'd3p.dk',
    'dacoolest.com',
    'daintly.com',
    'dandikmail.com',
    'dayrep.com',
    'dbunker.com',
    'dcemail.com',
    'deadaddress.com',
    'deadfake.cf',
    'deadfake.ga',
    'deadfake.ml',
    'deadfake.tk',
    'deadspam.com',
    'deagot.com',
    'dealja.com',
    'delikkt.de',
    'despam.it',
    'despammed.com',
    'devnullmail.com',
    'dfgh.net',
    'digitalsanctuary.com',
    'dingbone.com',
    'dingfone.com',
    'discard.cf',
    'discard.email',
    'discard.ga',
    'discard.gq',
    'discard.ml',
    'discard.tk',
    'discardmail.com',
    'discardmail.de',
    'dispomail.eu',
    'disposable-email.ml',
    'disposable.cf',
    'disposable.ga',
    'disposable.ml',
    'disposableaddress.com',
    'disposableemailaddresses.com',
    'disposableinbox.com',
    'dispose.it',
    'disposeamail.com',
    'disposemail.com',
    'dispostable.com',
    'divermail.com',
    'dodgeit.com',
    'dodgemail.de',
    'dodgit.com',
    'dodgit.org',
    'dodsi.com',
    'doiea.com',
    'domozmail.com',
    'donemail.ru',
    'dontmail.net',
    'dontreg.com',
    'dontsendmespam.de',
    'dotmsg.com',
    'drdrb.com',
    'drdrb.net',
    'droplar.com',
    'dropmail.me',
    'duam.net',
    'dudmail.com',
    'dump-email.info',
    'dumpandjunk.com',
    'dumpmail.de',
    'dumpyemail.com',
    'duskmail.com',
    'e-mail.com',
    'e-mail.org',
    'e4ward.com',
    'easytrashmail.com',
    'ee1.pl',
    'ee2.pl',
    'eelmail.com',
    'einmalmail.de',
    'einrot.com',
    'einrot.de',
    'eintagsmail.de',
    'email-fake.cf',
    'email-fake.com',
    'email-fake.ga',
    'email-fake.gq',
    'email-fake.ml',
    'email-fake.tk',
    'email60.com',
    'email64.com',
    'emailage.cf',
    'emailage.ga',
    'emailage.gq',
    'emailage.ml',
    'emailage.tk',
    'emaildienst.de',
    'emailgo.de',
    'emailias.com',
    'emailigo.de',
    'emailinfive.com',
    'emaillime.com',
    'emailmiser.com',
    'emailproxsy.com',
    'emails.ga',
    'emailsensei.com',
    'emailspam.cf',
    'emailspam.ga',
    'emailspam.gq',
    'emailspam.ml',
    'emailspam.tk',
    'emailtemporanea.com',
    'emailtemporanea.net',
    'emailtemporar.ro',
    'emailtemporario.com.br',
    'emailthe.net',
    'emailtmp.com',
    'emailto.de',
    'emailwarden.com',
    'emailx.at.hm',
    'emailxfer.com',
    'emailz.cf',
    'emailz.ga',
    'emailz.gq',
    'emailz.ml',
    'emeil.in',
    'emeil.ir',
    'emeraldwebmail.com',
    'emil.com',
    'emkei.cf',
    'emkei.ga',
    'emkei.gq',
    'emkei.ml',
    'emkei.tk',
    'emz.net',
    'enterto.com',
    'ephemail.net',
    'ero-tube.org',
    'etranquil.com',
    'etranquil.net',
    'etranquil.org',
    'evopo.com',
    'example.com',
    'explodemail.com',
    'express.net.ua',
    'eyepaste.com',
    'facebook-email.cf',
    'facebook-email.ga',
    'facebook-email.ml',
    'facebookmail.gq',
    'facebookmail.ml',
    'fake-box.com',
    'fake-mail.cf',
    'fake-mail.ga',
    'fake-mail.ml',
    'fakeinbox.cf',
    'fakeinbox.com',
    'fakeinbox.ga',
    'fakeinbox.ml',
    'fakeinbox.tk',
    'fakeinformation.com',
    'fakemail.fr',
    'fakemailgenerator.com',
    'fakemailz.com',
    'fammix.com',
    'fansworldwide.de',
    'fantasymail.de',
    'fastacura.com',
    'fastchevy.com',
    'fastchrysler.com',
    'fastkawasaki.com',
    'fastmazda.com',
    'fastmitsubishi.com',
    'fastnissan.com',
    'fastsubaru.com',
    'fastsuzuki.com',
    'fasttoyota.com',
    'fastyamaha.com',
    'fatflap.com',
    'fdfdsfds.com',
    'fightallspam.com',
    'fiifke.de',
    'filzmail.com',
    'fivemail.de',
    'fixmail.tk',
    'fizmail.com',
    'fleckens.hu',
    'flurre.com',
    'flurred.com',
    'flurred.ru',
    'flyspam.com',
    'footard.com',
    'forgetmail.com',
    'forward.cat',
    'fr33mail.info',
    'frapmail.com',
    'free-email.cf',
    'free-email.ga',
    'freemails.cf',
    'freemails.ga',
    'freemails.ml',
    'freundin.ru',
    'friendlymail.co.uk',
    'front14.org',
    'fuckingduh.com',
    'fudgerub.com',
    'fux0ringduh.com',
    'fyii.de',
    'garliclife.com',
    'gehensiemirnichtaufdensack.de',
    'gelitik.in',
    'germanmails.biz',
    'get-mail.cf',
    'get-mail.ga',
    'get-mail.ml',
    'get-mail.tk',
    'get1mail.com',
    'get2mail.fr',
    'getairmail.cf',
    'getairmail.com',
    'getairmail.ga',
    'getairmail.gq',
    'getairmail.ml',
    'getairmail.tk',
    'getmails.eu',
    'getonemail.com',
    'getonemail.net',
    'gfcom.com',
    'ghosttexter.de',
    'giantmail.de',
    'girlsundertheinfluence.com',
    'gishpuppy.com',
    'gmial.com',
    'goemailgo.com',
    'gorillaswithdirtyarmpits.com',
    'gotmail.com',
    'gotmail.net',
    'gotmail.org',
    'gowikibooks.com',
    'gowikicampus.com',
    'gowikicars.com',
    'gowikifilms.com',
    'gowikigames.com',
    'gowikimusic.com',
    'gowikinetwork.com',
    'gowikitravel.com',
    'gowikitv.com',
    'grandmamail.com',
    'grandmasmail.com',
    'great-host.in',
    'greensloth.com',
    'grr.la',
    'gsrv.co.uk',
    'guerillamail.biz',
    'guerillamail.com',
    'guerillamail.de',
    'guerillamail.net',
    'guerillamail.org',
    'guerillamailblock.com',
    'guerrillamail.biz',
    'guerrillamail.com',
    'guerrillamail.de',
    'guerrillamail.info',
    'guerrillamail.net',
    'guerrillamail.org',
    'guerrillamailblock.com',
    'gustr.com',
    'h8s.org',
    'hacccc.com',
    'haltospam.com',
    'haqed.com',
    'harakirimail.com',
    'hartbot.de',
    'hat-geld.de',
    'hatespam.org',
    'headstrong.de',
    'hellodream.mobi',
    'herp.in',
    'hidemail.de',
    'hideme.be',
    'hidzz.com',
    'hiru-dea.com',
    'hmamail.com',
    'hochsitze.com',
    'hopemail.biz',
    'hot-mail.cf',
    'hot-mail.ga',
    'hot-mail.gq',
    'hot-mail.ml',
    'hot-mail.tk',
    'hotpop.com',
    'hulapla.de',
    'hushmail.com',
    'ieatspam.eu',
    'ieatspam.info',
    'ieh-mail.de',
    'ihateyoualot.info',
    'iheartspam.org',
    'ikbenspamvrij.nl',
    'imails.info',
    'imgof.com',
    'imgv.de',
    'imstations.com',
    'inbax.tk',
    'inbox.si',
    'inboxalias.com',
    'inboxclean.com',
    'inboxclean.org',
    'inboxproxy.com',
    'incognitomail.com',
    'incognitomail.net',
    'incognitomail.org',
    'ineec.net',
    'infocom.zp.ua',
    'inoutmail.de',
    'inoutmail.eu',
    'inoutmail.info',
    'inoutmail.net',
    'insorg-mail.info',
    'instant-mail.de',
    'instantemailaddress.com',
    'instantlyemail.com',
    'ip6.li',
    'ipoo.org',
    'irish2me.com',
    'iwi.net',
    'jetable.com',
    'jetable.fr.nf',
    'jetable.net',
    'jetable.org',
    'jnxjn.com',
    'jourrapide.com',
    'junk1e.com',
    'junkmail.com',
    'junkmail.ga',
    'junkmail.gq',
    'jupimail.com',
    'kasmail.com',
    'kaspop.com',
    'keepmymail.com',
    'killmail.com',
    'killmail.net',
    'kimsdisk.com',
    'kingsq.ga',
    'kiois.com',
    'kir.ch.tc',
    'klassmaster.com',
    'klassmaster.net',
    'klzlk.com',
    'kook.ml',
    'koszmail.pl',
    'kulturbetrieb.info',
    'kurzepost.de',
    'l33r.eu',
    'labetteraverouge.at',
    'lackmail.net',
    'lags.us',
    'landmail.co',
    'lastmail.co',
    'lawlita.com',
    'lazyinbox.com',
    'legitmail.club',
    'letthemeatspam.com',
    'lhsdv.com',
    'libox.fr',
    'lifebyfood.com',
    'link2mail.net',
    'litedrop.com',
    'loadby.us',
    'login-email.cf',
    'login-email.ga',
    'login-email.ml',
    'login-email.tk',
    'lol.ovpn.to',
    'lolfreak.net',
    'lookugly.com',
    'lopl.co.cc',
    'lortemail.dk',
    'lovemeleaveme.com',
    'lr78.com',
    'lroid.com',
    'lukop.dk',
    'm21.cc',
    'm4ilweb.info',
    'maboard.com',
    'mail-filter.com',
    'mail-temporaire.fr',
    'mail.by',
    'mail.mezimages.net',
    'mail.zp.ua',
    'mail114.net',
    'mail1a.de',
    'mail21.cc',
    'mail2rss.org',
    'mail333.com',
    'mail4trash.com',
    'mailbidon.com',
    'mailbiz.biz',
    'mailblocks.com',
    'mailblog.biz',
    'mailbucket.org',
    'mailcat.biz',
    'mailcatch.com',
    'mailde.de',
    'mailde.info',
    'maildrop.cc',
    'maildrop.cf',
    'maildrop.ga',
    'maildrop.gq',
    'maildrop.ml',
    'maildu.de',
    'maildx.com',
    'maileater.com',
    'mailed.ro',
    'maileimer.de',
    'mailexpire.com',
    'mailfa.tk',
    'mailforspam.com',
    'mailfree.ga',
    'mailfree.gq',
    'mailfree.ml',
    'mailfreeonline.com',
    'mailfs.com',
    'mailguard.me',
    'mailhazard.com',
    'mailhazard.us',
    'mailhz.me',
    'mailimate.com',
    'mailin8r.com',
    'mailinater.com',
    'mailinator.com',
    'mailinator.gq',
    'mailinator.net',
    'mailinator.org',
    'mailinator.us',
    'mailinator2.com',
    'mailinator2.net',
    'mailincubator.com',
    'mailismagic.com',
    'mailjunk.cf',
    'mailjunk.ga',
    'mailjunk.gq',
    'mailjunk.ml',
    'mailjunk.tk',
    'mailmate.com',
    'mailme.gq',
    'mailme.ir',
    'mailme.lv',
    'mailme24.com',
    'mailmetrash.com',
    'mailmoat.com',
    'mailms.com',
    'mailnator.com',
    'mailnesia.com',
    'mailnull.com',
    'mailorg.org',
    'mailpick.biz',
    'mailproxsy.com',
    'mailquack.com',
    'mailrock.biz',
    'mailscrap.com',
    'mailshell.com',
    'mailsiphon.com',
    'mailslapping.com',
    'mailslite.com',
    'mailspeed.ru',
    'mailtemp.info',
    'mailtome.de',
    'mailtothis.com',
    'mailtrash.net',
    'mailtv.net',
    'mailtv.tv',
    'mailzilla.com',
    'mailzilla.org',
    'mailzilla.orgmbx.cc',
    'makemetheking.com',
    'mallinator.com',
    'manifestgenerator.com',
    'manybrain.com',
    'mbx.cc',
    'mciek.com',
    'mega.zik.dj',
    'meinspamschutz.de',
    'meltmail.com',
    'messagebeamer.de',
    'mezimages.net',
    'mfsa.ru',
    'mierdamail.com',
    'migmail.pl',
    'migumail.com',
    'mindless.com',
    'ministry-of-silly-walks.de',
    'mintemail.com',
    'misterpinball.de',
    'mjukglass.nu',
    'moakt.com',
    'mobi.web.id',
    'mobileninja.co.uk',
    'moburl.com',
    'mohmal.com',
    'moncourrier.fr.nf',
    'monemail.fr.nf',
    'monmail.fr.nf',
    'monumentmail.com',
    'msa.minsmail.com',
    'mt2009.com',
    'mt2014.com',
    'mt2015.com',
    'mx0.wwwnew.eu',
    'my10minutemail.com',
    'myalias.pw',
    'mycard.net.ua',
    'mycleaninbox.net',
    'myemailboxy.com',
    'mymail-in.net',
    'mymailoasis.com',
    'mynetstore.de',
    'mypacks.net',
    'mypartyclip.de',
    'myphantomemail.com',
    'mysamp.de',
    'myspaceinc.com',
    'myspaceinc.net',
    'myspaceinc.org',
    'myspacepimpedup.com',
    'myspamless.com',
    'mytemp.email',
    'mytempemail.com',
    'mytempmail.com',
    'mytrashmail.com',
    'nabuma.com',
    'neomailbox.com',
    'nepwk.com',
    'nervmich.net',
    'nervtmich.net',
    'netmails.com',
    'netmails.net',
    'netzidiot.de',
    'neverbox.com',
    'nice-4u.com',
    'nincsmail.com',
    'nincsmail.hu',
    'nmail.cf',
    'nnh.com',
    'no-spam.ws',
    'noblepioneer.com',
    'nobulk.com',
    'noclickemail.com',
    'nogmailspam.info',
    'nomail.pw',
    'nomail.xl.cx',
    'nomail2me.com',
    'nomorespamemails.com',
    'nonspam.eu',
    'nonspammer.de',
    'noref.in',
    'nospam.ze.tc',
    'nospam4.us',
    'nospamfor.us',
    'nospammail.net',
    'nospamthanks.info',
    'notmailinator.com',
    'notsharingmy.info',
    'nowhere.org',
    'nowmymail.com',
    'nurfuerspam.de',
    'nwldx.com',
    'objectmail.com',
    'obobbo.com',
    'odaymail.com',
    'odnorazovoe.ru',
    'one-time.email',
    'oneoffemail.com',
    'oneoffmail.com',
    'onewaymail.com',
    'onlatedotcom.info',
    'online.ms',
    'oopi.org',
    'opayq.com',
    'opentrash.com',
    'ordinaryamerican.net',
    'otherinbox.com',
    'ourklips.com',
    'outlawspam.com',
    'ovpn.to',
    'owlpic.com',
    'pancakemail.com',
    'paplease.com',
    'pepbot.com',
    'pfui.ru',
    'pimpedupmyspace.com',
    'pjjkp.com',
    'plexolan.de',
    'poczta.onet.pl',
    'politikerclub.de',
    'poofy.org',
    'pookmail.com',
    'pop3.xyz',
    'postalmail.biz',
    'privacy.net',
    'privatdemail.net',
    'privy-mail.com',
    'privymail.de',
    'proxymail.eu',
    'prtnx.com',
    'prtz.eu',
    'pubmail.io',
    'punkass.com',
    'putthisinyourspamdatabase.com',
    'pwrby.com',
    'q314.net',
    'qisdo.com',
    'qisoa.com',
    'qoika.com',
    'qq.com',
    'quickinbox.com',
    'quickmail.nl',
    'rainmail.biz',
    'rcpt.at',
    're-gister.com',
    'reallymymail.com',
    'realtyalerts.ca',
    'recode.me',
    'reconmail.com',
    'recursor.net',
    'recyclemail.dk',
    'regbypass.com',
    'regbypass.comsafe-mail.net',
    'rejectmail.com',
    'reliable-mail.com',
    'remail.cf',
    'remail.ga',
    'renraku.in',
    'rhyta.com',
    'rklips.com',
    'rmqkr.net',
    'royal.net',
    'rppkn.com',
    'rtrtr.com',
    's0ny.net',
    'safe-mail.net',
    'safersignup.de',
    'safetymail.info',
    'safetypost.de',
    'sandelf.de',
    'sayawaka-dea.info',
    'saynotospams.com',
    'scatmail.com',
    'schafmail.de',
    'schrott-email.de',
    'secretemail.de',
    'secure-mail.biz',
    'secure-mail.cc',
    'selfdestructingmail.com',
    'selfdestructingmail.org',
    'sendspamhere.com',
    'senseless-entertainment.com',
    'services391.com',
    'sharedmailbox.org',
    'sharklasers.com',
    'shieldedmail.com',
    'shieldemail.com',
    'shiftmail.com',
    'shitmail.me',
    'shitmail.org',
    'shitware.nl',
    'shmeriously.com',
    'shortmail.net',
    'showslow.de',
    'sibmail.com',
    'sinnlos-mail.de',
    'siteposter.net',
    'skeefmail.com',
    'slapsfromlastnight.com',
    'slaskpost.se',
    'slipry.net',
    'slopsbox.com',
    'slowslow.de',
    'slushmail.com',
    'smashmail.de',
    'smellfear.com',
    'smellrear.com',
    'smoug.net',
    'snakemail.com',
    'sneakemail.com',
    'sneakmail.de',
    'snkmail.com',
    'sofimail.com',
    'sofort-mail.de',
    'softpls.asia',
    'sogetthis.com',
    'soisz.com',
    'solvemail.info',
    'soodonims.com',
    'spam.la',
    'spam.su',
    'spam4.me',
    'spamail.de',
    'spamarrest.com',
    'spamavert.com',
    'spambob.com',
    'spambob.net',
    'spambob.org',
    'spambog.com',
    'spambog.de',
    'spambog.net',
    'spambog.ru',
    'spambooger.com',
    'spambox.info',
    'spambox.irishspringrealty.com',
    'spambox.us',
    'spambpg.com',
    'spamcannon.com',
    'spamcannon.net',
    'spamcero.com',
    'spamcon.org',
    'spamcorptastic.com',
    'spamcowboy.com',
    'spamcowboy.net',
    'spamcowboy.org',
    'spamday.com',
    'spamex.com',
    'spamfighter.cf',
    'spamfighter.ga',
    'spamfighter.gq',
    'spamfighter.ml',
    'spamfighter.tk',
    'spamfree.eu',
    'spamfree24.com',
    'spamfree24.de',
    'spamfree24.eu',
    'spamfree24.info',
    'spamfree24.net',
    'spamfree24.org',
    'spamgoes.in',
    'spamgourmet.com',
    'spamgourmet.net',
    'spamgourmet.org',
    'spamherelots.com',
    'spamhereplease.com',
    'spamhole.com',
    'spamify.com',
    'spaminator.de',
    'spamkill.info',
    'spaml.com',
    'spaml.de',
    'spammotel.com',
    'spamobox.com',
    'spamoff.de',
    'spamsalad.in',
    'spamslicer.com',
    'spamsphere.com',
    'spamspot.com',
    'spamstack.net',
    'spamthis.co.uk',
    'spamthisplease.com',
    'spamtrail.com',
    'spamtroll.net',
    'speed.1s.fr',
    'spikio.com',
    'spoofmail.de',
    'spybox.de',
    'squizzy.de',
    'ssoia.com',
    'startkeys.com',
    'stexsy.com',
    'stinkefinger.net',
    'stop-my-spam.cf',
    'stop-my-spam.com',
    'stop-my-spam.ga',
    'stop-my-spam.ml',
    'stop-my-spam.tk',
    'streetwisemail.com',
    'stuffmail.de',
    'super-auswahl.de',
    'supergreatmail.com',
    'supermailer.jp',
    'superrito.com',
    'superstachel.de',
    'suremail.info',
    'sute.jp',
    'svk.jp',
    'sweetxxx.de',
    'tafmail.com',
    'tagyourself.com',
    'talkinator.com',
    'tapchicuoihoi.com',
    'teewars.org',
    'teleworm.com',
    'teleworm.us',
    'temp-mail.com',
    'temp-mail.net',
    'temp-mail.org',
    'temp-mail.ru',
    'temp15qm.com',
    'tempail.com',
    'tempalias.com',
    'tempe-mail.com',
    'tempemail.biz',
    'tempemail.co.za',
    'tempemail.com',
    'tempemail.net',
    'tempemail.org',
    'tempinbox.co.uk',
    'tempinbox.com',
    'tempmail.de',
    'tempmail.eu',
    'tempmail.it',
    'tempmail2.com',
    'tempmaildemo.com',
    'tempmailer.com',
    'tempmailer.de',
    'tempomail.fr',
    'temporarily.de',
    'temporarioemail.com.br',
    'temporaryemail.net',
    'temporaryemail.us',
    'temporaryforwarding.com',
    'temporaryinbox.com',
    'temporarymailaddress.com',
    'tempsky.com',
    'tempthe.net',
    'tempymail.com',
    'test.com',
    'thanksnospam.info',
    'thankyou2010.com',
    'thc.st',
    'thecloudindex.com',
    'thisisnotmyrealemail.com',
    'thismail.net',
    'thismail.ru',
    'throam.com',
    'throwam.com',
    'throwawayemailaddress.com',
    'throwawaymail.com',
    'tilien.com',
    'tittbit.in',
    'tizi.com',
    'tmail.ws',
    'tmailinator.com',
    'tmpeml.info',
    'toiea.com',
    'tokenmail.de',
    'toomail.biz',
    'topranklist.de',
    'tormail.net',
    'tormail.org',
    'tradermail.info',
    'trash-amil.com',
    'trash-mail.at',
    'trash-mail.cf',
    'trash-mail.com',
    'trash-mail.de',
    'trash-mail.ga',
    'trash-mail.gq',
    'trash-mail.ml',
    'trash-mail.tk',
    'trash-me.com',
    'trash2009.com',
    'trash2010.com',
    'trash2011.com',
    'trashdevil.com',
    'trashdevil.de',
    'trashemail.de',
    'trashmail.at',
    'trashmail.com',
    'trashmail.de',
    'trashmail.me',
    'trashmail.net',
    'trashmail.org',
    'trashmail.ws',
    'trashmailer.com',
    'trashymail.com',
    'trashymail.net',
    'trayna.com',
    'trbvm.com',
    'trialmail.de',
    'trickmail.net',
    'trillianpro.com',
    'tryalert.com',
    'turual.com',
    'twinmail.de',
    'twoweirdtricks.com',
    'tyldd.com',
    'ubismail.net',
    'uggsrock.com',
    'umail.net',
    'unlimit.com',
    'unmail.ru',
    'upliftnow.com',
    'uplipht.com',
    'uroid.com',
    'us.af',
    'valemail.net',
    'venompen.com',
    'vermutlich.net',
    'veryrealemail.com',
    'vidchart.com',
    'viditag.com',
    'viewcastmedia.com',
    'viewcastmedia.net',
    'viewcastmedia.org',
    'viralplays.com',
    'vmail.me',
    'voidbay.com',
    'vomoto.com',
    'vpn.st',
    'vsimcard.com',
    'vubby.com',
    'w3internet.co.uk',
    'walala.org',
    'walkmail.net',
    'watchever.biz',
    'webemail.me',
    'webm4il.info',
    'webuser.in',
    'wee.my',
    'weg-werf-email.de',
    'wegwerf-email-addressen.de',
    'wegwerf-email.at',
    'wegwerf-emails.de',
    'wegwerfadresse.de',
    'wegwerfemail.com',
    'wegwerfemail.de',
    'wegwerfmail.de',
    'wegwerfmail.info',
    'wegwerfmail.net',
    'wegwerfmail.org',
    'wem.com',
    'wetrainbayarea.com',
    'wetrainbayarea.org',
    'wh4f.org',
    'whatiaas.com',
    'whatpaas.com',
    'whatsaas.com',
    'whopy.com',
    'whyspam.me',
    'wickmail.net',
    'wilemail.com',
    'willhackforfood.biz',
    'willselfdestruct.com',
    'winemaven.info',
    'wmail.cf',
    'writeme.com',
    'wronghead.com',
    'wuzup.net',
    'wuzupmail.net',
    'wwwnew.eu',
    'wzukltd.com',
    'xagloo.com',
    'xemaps.com',
    'xents.com',
    'xmaily.com',
    'xoxy.net',
    'xww.ro',
    'xyzfree.net',
    'yapped.net',
    'yep.it',
    'yogamaven.com',
    'yomail.info',
    'yopmail.com',
    'yopmail.fr',
    'yopmail.gq',
    'yopmail.net',
    'yopmail.org',
    'yoru-dea.com',
    'you-spam.com',
    'youmail.ga',
    'yourdomain.com',
    'ypmail.webarnak.fr.eu.org',
    'yuurok.com',
    'yyhmail.com',
    'z1p.biz',
    'za.com',
    'zebins.com',
    'zebins.eu',
    'zehnminuten.de',
    'zehnminutenmail.de',
    'zetmail.com',
    'zippymail.info',
    'zoaxe.com',
    'zoemail.com',
    'zoemail.net',
    'zoemail.org',
    'zomg.info',
    'zxcv.com',
    'zxcvbnm.com',
    'zzz.com',
]

# reCAPTCHA API
# NOTE: Using the recaptcha.net domain h/t https://github.com/google/recaptcha/issues/87#issuecomment-368252094
RECAPTCHA_SITE_KEY = None
RECAPTCHA_SECRET_KEY = None
RECAPTCHA_VERIFY_URL = 'https://recaptcha.net/recaptcha/api/siteverify'

# akismet spam check
AKISMET_APIKEY = None
SPAM_CHECK_ENABLED = False
SPAM_CHECK_PUBLIC_ONLY = True
SPAM_ACCOUNT_SUSPENSION_ENABLED = False
SPAM_ACCOUNT_SUSPENSION_THRESHOLD = timedelta(hours=24)
SPAM_FLAGGED_MAKE_NODE_PRIVATE = False
SPAM_FLAGGED_REMOVE_FROM_SEARCH = False

SHARE_API_TOKEN = None

# refresh campaign every 5 minutes
CAMPAIGN_REFRESH_THRESHOLD = 5 * 60  # 5 minutes in seconds


AWS_ACCESS_KEY_ID = None
AWS_SECRET_ACCESS_KEY = None

# sitemap default settings
SITEMAP_TO_S3 = False
SITEMAP_AWS_BUCKET = None
SITEMAP_URL_MAX = 25000
SITEMAP_INDEX_MAX = 50000
SITEMAP_STATIC_URLS = [
    OrderedDict([('loc', ''), ('changefreq', 'yearly'), ('priority', '0.5')]),
    OrderedDict([('loc', 'preprints'), ('changefreq', 'yearly'), ('priority', '0.5')]),
    OrderedDict([('loc', 'prereg'), ('changefreq', 'yearly'), ('priority', '0.5')]),
    OrderedDict([('loc', 'meetings'), ('changefreq', 'yearly'), ('priority', '0.5')]),
    OrderedDict([('loc', 'registries'), ('changefreq', 'yearly'), ('priority', '0.5')]),
    OrderedDict([('loc', 'reviews'), ('changefreq', 'yearly'), ('priority', '0.5')]),
    OrderedDict([('loc', 'explore/activity'), ('changefreq', 'weekly'), ('priority', '0.5')]),
    OrderedDict([('loc', 'support'), ('changefreq', 'yearly'), ('priority', '0.5')]),
    OrderedDict([('loc', 'faq'), ('changefreq', 'yearly'), ('priority', '0.5')]),

]

SITEMAP_USER_CONFIG = OrderedDict([('loc', ''), ('changefreq', 'yearly'), ('priority', '0.5')])
SITEMAP_NODE_CONFIG = OrderedDict([('loc', ''), ('lastmod', ''), ('changefreq', 'monthly'), ('priority', '0.5')])
SITEMAP_PREPRINT_CONFIG = OrderedDict([('loc', ''), ('lastmod', ''), ('changefreq', 'yearly'), ('priority', '0.5')])
SITEMAP_PREPRINT_FILE_CONFIG = OrderedDict([('loc', ''), ('lastmod', ''), ('changefreq', 'yearly'), ('priority', '0.5')])

# For preventing indexing of QA nodes by Elastic and SHARE
DO_NOT_INDEX_LIST = {
    'tags': ['qatest', 'qa test'],
    'titles': ['Bulk stress 201', 'Bulk stress 202', 'OSF API Registration test'],
}

CUSTOM_CITATIONS = {
    'bluebook-law-review': 'bluebook',
    'bluebook2': 'bluebook',
    'bluebook-inline': 'bluebook'
}

#Email templates logo
OSF_LOGO = 'osf_logo'
OSF_PREPRINTS_LOGO = 'osf_preprints'
OSF_MEETINGS_LOGO = 'osf_meetings'
OSF_PREREG_LOGO = 'osf_prereg'
OSF_REGISTRIES_LOGO = 'osf_registries'
OSF_LOGO_LIST = [OSF_LOGO, OSF_PREPRINTS_LOGO, OSF_MEETINGS_LOGO, OSF_PREREG_LOGO, OSF_REGISTRIES_LOGO]

FOOTER_LINKS = {
    'terms': 'https://meatwiki.nii.ac.jp/confluence/pages/viewpage.action?pageId=32676419',
    'privacyPolicy': 'https://meatwiki.nii.ac.jp/confluence/pages/viewpage.action?pageId=32676422',
    'cookies': 'https://meatwiki.nii.ac.jp/confluence/pages/viewpage.action?pageId=32676422',
    'cos': 'https://www.nii.ac.jp/',
    'statusPage': 'https://status.cos.io/',
    'apiDocs': 'https://developer.osf.io/',
    'topGuidelines': 'http://cos.io/top/',
    'rpp': 'https://rdm.nii.ac.jp/ezcuj/wiki/home/',
    'rpcb': 'https://rdm.nii.ac.jp/e81xl/wiki/home/',
    'twitter': 'http://twitter.com/OSFramework',
    'facebook': 'https://www.facebook.com/CenterForOpenScience/',
    'googleGroup': 'https://groups.google.com/forum/#!forum/openscienceframework',
    'github': 'https://github.com/RCOSDP',
}

CHRONOS_USE_FAKE_FILE = False
CHRONOS_FAKE_FILE_URL = ''
CHRONOS_USERNAME = os_env.get('CHRONOS_USERNAME', '')
CHRONOS_PASSWORD = os_env.get('CHRONOS_PASSWORD', '')
CHRONOS_API_KEY = os_env.get('CHRONOS_API_KEY', '')
CHRONOS_HOST = os_env.get('CHRONOS_HOST', 'https://sandbox.api.chronos-oa.com')
VERIFY_CHRONOS_SSL_CERT = not DEV_MODE
# Maximum minutes we allow ChronosSubmission status to be stale (only update when user is requesting it)
CHRONOS_SUBMISSION_UPDATE_TIME = timedelta(minutes=5)

### NII extensions

# service name for page header
OSF_PAGE_NAME = 'OSF'

# use ePPN (eduPersonPrincipalName) for login (OSFUser.eppn)
LOGIN_BY_EPPN = False
USE_EMBEDDED_DS = False
EMBEDDED_DS_URL = 'https://test-ds.gakunin.nii.ac.jp/WAYF/embedded-wayf.js'

#USER_TIMEZONE = 'Asia/Tokyo'
#USER_LOCALE = 'ja'
USER_TIMEZONE = None
USER_LOCALE = None

# OSF projects synchronize groups on Cloud Gateway.
CLOUD_GATEWAY_HOST = 'cg.gakunin.jp'

# Prefix of isMemberOf attribute for groups.
CLOUD_GATEWAY_ISMEMBEROF_PREFIX = 'https://cg.gakunin.jp/gr/'

# Path of .cer and . key for GakuNin SP on the container of server.
# (for API of Cloud Gateway)
GAKUNIN_SP_CERT = '/ssl/gakunin-sp.cer'
GAKUNIN_SP_KEY  = '/ssl/gakunin-sp.key'

# (unused) OSF projects synchronize groups on Cloud Gateway periodically.
PROJECT_SYNC = False
PROJECT_SYNC_LOOP_INTERVAL =  300  # sec.
PROJECT_SYNC_TIME_LENGTH   = 3600  # sec.

ADMIN_URL='http://localhost:8001/'
ADMIN_INTERNAL_DOCKER_URL='http://192.168.168.167:8001/'

# mAP core parameters
MAPCORE_HOSTNAME = 'https://sptest.cg.gakunin.jp'
MAPCORE_AUTHCODE_PATH = '/oauth/shib/authrequest.php'
MAPCORE_TOKEN_PATH = '/oauth/token.php'
MAPCORE_API_PATH = '/api2/v1'
MAPCORE_REFRESH_PATH = '/oauth/token.php'
MAPCORE_AUTHCODE_MAGIC = 'GRDM_mAP_AuthCode'
MAPCORE_CLIENTID = None
MAPCORE_SECRET = None<|MERGE_RESOLUTION|>--- conflicted
+++ resolved
@@ -589,19 +589,12 @@
                 'task': 'scripts.generate_sitemap',
                 'schedule': crontab(minute=0, hour=5),  # Daily 12:00 a.m.
             },
-<<<<<<< HEAD
-            'generate_prereg_csv': {
-                'task': 'scripts.generate_prereg_csv',
-                'schedule': crontab(minute=0, hour=10, day_of_week=0),  # Sunday 5:00 a.m.
-            },
             'mapcore_refresh_token': {
                 'task': 'nii.mapcore_refresh_tokens',
                 'schedule': crontab(minute=0, hour=10),  # Daily 5:00 a.m. EST (-5h)
                 #'schedule': crontab(minute='*/1'), # for DEBUG
                 'kwargs': {'dry_run': False},
             },
-=======
->>>>>>> 7036ddd3
         }
 
         # Tasks that need metrics and release requirements
