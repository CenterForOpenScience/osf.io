--- conflicted
+++ resolved
@@ -653,14 +653,11 @@
                 'task': 'management.commands.update_institution_project_counts',
                 'schedule': crontab(minute=0, hour=9), # Daily 05:00 a.m. EDT
             },
-<<<<<<< HEAD
             'archive_registrations_on_IA': {
                 'task': 'osf.management.commands.archive_registrations_on_IA',
                 'schedule': crontab(minute=0, hour=5),  # Daily 4:00 a.m.
                 'kwargs': {'dry_run': False}
             },
-
-=======
             'delete_withdrawn_or_failed_registration_files': {
                 'task': 'management.commands.delete_withdrawn_or_failed_registration_files',
                 'schedule': crontab(minute=0, hour=5),  # Daily 12 a.m
@@ -670,7 +667,6 @@
                     'batch_size_stuck': 10
                 }
             },
->>>>>>> 24801a06
         }
 
         # Tasks that need metrics and release requirements
