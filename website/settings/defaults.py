--- conflicted
+++ resolved
@@ -130,12 +130,8 @@
 ADDONS_REQUESTED = [
     'wiki', 'osffiles',
     'github', 's3', 'figshare',
-<<<<<<< HEAD
     'dataverse',
-    'dropbox',
-=======
     'badges', 'dropbox',
->>>>>>> cde7d420
 ]
 
 ADDON_CATEGORIES = [
