# -*- coding: utf-8 -*-
"""
Base settings file, common to all environments.
These settings can be overridden in local.py.
"""

import os
import json
import hashlib

os_env = os.environ

def parent_dir(path):
    '''Return the parent of a directory.'''
    return os.path.abspath(os.path.join(path, os.pardir))

HERE = os.path.dirname(os.path.abspath(__file__))
BASE_PATH = parent_dir(HERE)  # website/ directory
APP_PATH = parent_dir(BASE_PATH)
ADDON_PATH = os.path.join(BASE_PATH, 'addons')
STATIC_FOLDER = os.path.join(BASE_PATH, 'static')
STATIC_URL_PATH = '/static'
ASSET_HASH_PATH = os.path.join(APP_PATH, 'webpack-assets.json')
ROOT = os.path.join(BASE_PATH, '..')

# Hours before email confirmation tokens expire
EMAIL_TOKEN_EXPIRATION = 24
CITATION_STYLES_PATH = os.path.join(BASE_PATH, 'static', 'vendor', 'bower_components', 'styles')

LOAD_BALANCER = False
PROXY_ADDRS = []

# May set these to True in local.py for development
DEV_MODE = False
DEBUG_MODE = False

LOG_PATH = os.path.join(APP_PATH, 'logs')
TEMPLATES_PATH = os.path.join(BASE_PATH, 'templates')
ANALYTICS_PATH = os.path.join(BASE_PATH, 'analytics')

CORE_TEMPLATES = os.path.join(BASE_PATH, 'templates/log_templates.mako')
BUILT_TEMPLATES = os.path.join(BASE_PATH, 'templates/_log_templates.mako')

DOMAIN = 'http://localhost:5000/'
API_DOMAIN = 'http://localhost:8000/'
OFFLOAD_DOMAIN = 'http://localhost:5001/'
GNUPG_HOME = os.path.join(BASE_PATH, 'gpg')
GNUPG_BINARY = 'gpg'

# User management & registration
CONFIRM_REGISTRATIONS_BY_EMAIL = True
ALLOW_REGISTRATION = True
ALLOW_LOGIN = True

SEARCH_ENGINE = 'elastic'  # Can be 'elastic', or None
ELASTIC_URI = 'localhost:9200'
ELASTIC_TIMEOUT = 10
ELASTIC_INDEX = 'website'
SHARE_ELASTIC_URI = ELASTIC_URI
# Sessions
# TODO: Override SECRET_KEY in local.py in production
COOKIE_NAME = 'osf'
SECRET_KEY = 'CHANGEME'

# TODO: Remove after migration to OSF Storage
COPY_GIT_REPOS = False

# Change if using `scripts/cron.py` to manage crontab
CRON_USER = None

# External services
USE_CDN_FOR_CLIENT_LIBS = True

USE_EMAIL = True
FROM_EMAIL = 'openscienceframework-noreply@osf.io'
SUPPORT_EMAIL = 'support@osf.io'
MAIL_SERVER = 'smtp.sendgrid.net'
MAIL_USERNAME = 'osf-smtp'
MAIL_PASSWORD = ''  # Set this in local.py

# Mandrill
MANDRILL_USERNAME = None
MANDRILL_PASSWORD = None
MANDRILL_MAIL_SERVER = None

# Mailchimp
MAILCHIMP_API_KEY = None
MAILCHIMP_WEBHOOK_SECRET_KEY = 'CHANGEME'  # OSF secret key to ensure webhook is secure
ENABLE_EMAIL_SUBSCRIPTIONS = True
MAILCHIMP_GENERAL_LIST = 'Open Science Framework General'

# TODO: Override in local.py
MAILGUN_API_KEY = None

# TODO: Override in local.py in production
UPLOADS_PATH = os.path.join(BASE_PATH, 'uploads')
MFR_CACHE_PATH = os.path.join(BASE_PATH, 'mfrcache')
MFR_TEMP_PATH = os.path.join(BASE_PATH, 'mfrtemp')

# Use Celery for file rendering
USE_CELERY = True

# Use GnuPG for encryption
USE_GNUPG = True

# File rendering timeout (in ms)
MFR_TIMEOUT = 30000

# TODO: Override in local.py in production
DB_HOST = 'localhost'
DB_PORT = os_env.get('OSF_DB_PORT', 27017)
DB_NAME = 'osf20130903'
DB_USER = None
DB_PASS = None

# Cache settings
SESSION_HISTORY_LENGTH = 5
SESSION_HISTORY_IGNORE_RULES = [
    lambda url: '/static/' in url,
    lambda url: 'favicon' in url,
    lambda url: url.startswith('/api/'),
]

# TODO: Configuration should not change between deploys - this should be dynamic.
CANONICAL_DOMAIN = 'openscienceframework.org'
COOKIE_DOMAIN = '.openscienceframework.org' # Beaker
SHORT_DOMAIN = 'osf.io'

# TODO: Combine Python and JavaScript config
COMMENT_MAXLENGTH = 500

# Gravatar options
GRAVATAR_SIZE_PROFILE = 70
GRAVATAR_SIZE_ADD_CONTRIBUTOR = 40
GRAVATAR_SIZE_DISCUSSION = 20

# Conference options
CONFERNCE_MIN_COUNT = 5

WIKI_WHITELIST = {
    'tags': [
        'a', 'abbr', 'acronym', 'b', 'bdo', 'big', 'blockquote', 'br',
        'center', 'cite', 'code',
        'dd', 'del', 'dfn', 'div', 'dl', 'dt', 'em', 'embed', 'font',
        'h1', 'h2', 'h3', 'h4', 'h5', 'h6', 'hr', 'i', 'img', 'ins',
        'kbd', 'li', 'object', 'ol', 'param', 'pre', 'p', 'q',
        's', 'samp', 'small', 'span', 'strike', 'strong', 'sub', 'sup',
        'table', 'tbody', 'td', 'th', 'thead', 'tr', 'tt', 'ul', 'u',
        'var', 'wbr',
    ],
    'attributes': [
        'align', 'alt', 'border', 'cite', 'class', 'dir',
        'height', 'href', 'id', 'src', 'style', 'title', 'type', 'width',
        'face', 'size', # font tags
        'salign', 'align', 'wmode', 'target',
    ],
    # Styles currently used in Reproducibility Project wiki pages
    'styles' : [
        'top', 'left', 'width', 'height', 'position',
        'background', 'font-size', 'text-align', 'z-index',
        'list-style',
    ]
}

##### Celery #####
## Default RabbitMQ broker
BROKER_URL = 'amqp://'

# Default RabbitMQ backend
CELERY_RESULT_BACKEND = 'amqp://'

# Modules to import when celery launches
CELERY_IMPORTS = (
    'framework.tasks',
    'framework.tasks.signals',
    'framework.email.tasks',
    'framework.analytics.tasks',
    'website.mailchimp_utils',
    'scripts.send_digest'
)

# Add-ons
# Load addons from addons.json
with open(os.path.join(ROOT, 'addons.json')) as fp:
    ADDONS_REQUESTED = json.load(fp)['addons']

ADDON_CATEGORIES = [
    'documentation',
    'storage',
    'bibliography',
    'other',
    'security',
    'citations',
]

SYSTEM_ADDED_ADDONS = {
    # 'user': ['badges'],
    'user': [],
    'node': [],
}

# Piwik

# TODO: Override in local.py in production
PIWIK_HOST = None
PIWIK_ADMIN_TOKEN = None
PIWIK_SITE_ID = None

SENTRY_DSN = None
SENTRY_DSN_JS = None


# TODO: Delete me after merging GitLab
MISSING_FILE_NAME = 'untitled'

# Dashboard
ALL_MY_PROJECTS_ID = '-amp'
ALL_MY_REGISTRATIONS_ID = '-amr'
ALL_MY_PROJECTS_NAME = 'All my projects'
ALL_MY_REGISTRATIONS_NAME = 'All my registrations'

# FOR EMERGENCIES ONLY: Setting this to True will disable forks, registrations,
# and uploads in order to save disk space.
DISK_SAVING_MODE = False

# Add Contributors (most in common)
MAX_MOST_IN_COMMON_LENGTH = 15

# Google Analytics
GOOGLE_ANALYTICS_ID = None
GOOGLE_SITE_VERIFICATION = None

# Pingdom
PINGDOM_ID = None

DEFAULT_HMAC_SECRET = 'changeme'
DEFAULT_HMAC_ALGORITHM = hashlib.sha256
WATERBUTLER_URL = 'http://localhost:7777'
WATERBUTLER_ADDRS = ['127.0.0.1']

# Test identifier namespaces
DOI_NAMESPACE = 'doi:10.5072/FK2'
ARK_NAMESPACE = 'ark:99999/fk4'

EZID_USERNAME = 'changeme'
EZID_PASSWORD = 'changeme'
# Format for DOIs and ARKs
EZID_FORMAT = '{namespace}osf.io/{guid}'


SHARE_REGISTRATION_URL = ''
SHARE_API_DOCS_URL = ''

CAS_SERVER_URL = 'http://localhost:8080'
<<<<<<< HEAD


SPAM_ASSASSIN = True
=======
MFR_SERVER_URL = 'http://localhost:7778'
>>>>>>> 7beb6d8f
<|MERGE_RESOLUTION|>--- conflicted
+++ resolved
@@ -252,10 +252,7 @@
 SHARE_API_DOCS_URL = ''
 
 CAS_SERVER_URL = 'http://localhost:8080'
-<<<<<<< HEAD
-
-
-SPAM_ASSASSIN = True
-=======
 MFR_SERVER_URL = 'http://localhost:7778'
->>>>>>> 7beb6d8f
+
+
+SPAM_ASSASSIN = True