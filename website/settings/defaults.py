--- conflicted
+++ resolved
@@ -394,59 +394,11 @@
             'schedule': crontab(minute=0, hour=2, day_of_week=6),  # Saturday 2:00 a.m.
             'kwargs': {'dry_run': False}
         },
-<<<<<<< HEAD
         'update-project-mailing-lists': {
             'task': 'scripts.update_project_mailing_lists',
             'schedule': crontab(minute=0, hour=3, day_of_week=0),  # Sunday 3:00 a.m.
             'kwargs': {'dry_run': False},
         },
-        # 'usage_audit': {
-        #     'task': 'scripts.osfstorage.usage_audit',
-        #     'schedule': crontab(minute=0, hour=0),  # Daily 12 a.m
-        #     'kwargs': {'send_mail': True},
-        # },
-        # 'glacier_inventory': {
-        #     'task': 'scripts.osfstorage.glacier_inventory',
-        #     'schedule': crontab(minute=0, hour= 0, day_of_week=0),  # Sunday 12:00 a.m.
-        #     'args': (),
-        # },
-        # 'glacier_audit': {
-        #     'task': 'scripts.osfstorage.glacier_audit',
-        #     'schedule': crontab(minute=0, hour=6, day_of_week=0),  # Sunday 6:00 a.m.
-        #     'kwargs': {'dry_run': False},
-        # },
-        # 'files_audit_0': {
-        #     'task': 'scripts.osfstorage.files_audit_0',
-        #     'schedule': crontab(minute=0, hour=2, day_of_week=0),  # Sunday 2:00 a.m.
-        #     'kwargs': {'num_of_workers': 4, 'dry_run': False},
-        # },
-        # 'files_audit_1': {
-        #     'task': 'scripts.osfstorage.files_audit_1',
-        #     'schedule': crontab(minute=0, hour=2, day_of_week=0),  # Sunday 2:00 a.m.
-        #     'kwargs': {'num_of_workers': 4, 'dry_run': False},
-        # },
-        # 'files_audit_2': {
-        #     'task': 'scripts.osfstorage.files_audit_2',
-        #     'schedule': crontab(minute=0, hour=2, day_of_week=0),  # Sunday 2:00 a.m.
-        #     'kwargs': {'num_of_workers': 4, 'dry_run': False},
-        # },
-        # 'files_audit_3': {
-        #     'task': 'scripts.osfstorage.files_audit_3',
-        #     'schedule': crontab(minute=0, hour=2, day_of_week=0),  # Sunday 2:00 a.m.
-        #     'kwargs': {'num_of_workers': 4, 'dry_run': False},
-        # },
-        # 'analytics': {
-        #     'task': 'scripts.analytics.tasks',
-        #     'schedule': crontab(minute=0, hour=2),  # Daily 2:00 a.m.
-        #     'kwargs': {}
-        # },
-        # 'analytics-upload': {
-        #     'task': 'scripts.analytics.upload',
-        #     'schedule': crontab(minute=0, hour=6),  # Daily 6:00 a.m.
-        #     'kwargs': {}
-        # },
-=======
->>>>>>> c2653120
     }
 
     # Tasks that need metrics and release requirements
