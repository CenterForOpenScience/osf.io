--- conflicted
+++ resolved
@@ -130,12 +130,8 @@
 ADDONS_REQUESTED = [
     'wiki', 'osffiles',
     'github', 's3', 'figshare',
-<<<<<<< HEAD
     'gitlab',
-    'dropbox',
-=======
     'badges', 'dropbox',
->>>>>>> 849eb455
 ]
 
 ADDON_CATEGORIES = [
