# -*- coding: utf-8 -*-
"""
Base settings file, common to all environments.
These settings can be overridden in local.py.
"""

import datetime
import os
import json
import hashlib
from datetime import timedelta

os_env = os.environ

def parent_dir(path):
    '''Return the parent of a directory.'''
    return os.path.abspath(os.path.join(path, os.pardir))

HERE = os.path.dirname(os.path.abspath(__file__))
BASE_PATH = parent_dir(HERE)  # website/ directory
APP_PATH = parent_dir(BASE_PATH)
ADDON_PATH = os.path.join(BASE_PATH, 'addons')
STATIC_FOLDER = os.path.join(BASE_PATH, 'static')
STATIC_URL_PATH = '/static'
ASSET_HASH_PATH = os.path.join(APP_PATH, 'webpack-assets.json')
ROOT = os.path.join(BASE_PATH, '..')
BCRYPT_LOG_ROUNDS = 12

# Hours before email confirmation tokens expire
EMAIL_TOKEN_EXPIRATION = 24
CITATION_STYLES_PATH = os.path.join(BASE_PATH, 'static', 'vendor', 'bower_components', 'styles')

# Hours before pending embargo/retraction/registration automatically becomes active
RETRACTION_PENDING_TIME = datetime.timedelta(days=2)
EMBARGO_PENDING_TIME = datetime.timedelta(days=2)
REGISTRATION_APPROVAL_TIME = datetime.timedelta(days=2)
# Date range for embargo periods
EMBARGO_END_DATE_MIN = datetime.timedelta(days=2)
EMBARGO_END_DATE_MAX = datetime.timedelta(days=1460)  # Four years

LOAD_BALANCER = False
PROXY_ADDRS = []

# May set these to True in local.py for development
DEV_MODE = False
DEBUG_MODE = False

LOG_PATH = os.path.join(APP_PATH, 'logs')
TEMPLATES_PATH = os.path.join(BASE_PATH, 'templates')
ANALYTICS_PATH = os.path.join(BASE_PATH, 'analytics')

CORE_TEMPLATES = os.path.join(BASE_PATH, 'templates/log_templates.mako')
BUILT_TEMPLATES = os.path.join(BASE_PATH, 'templates/_log_templates.mako')

DOMAIN = 'http://localhost:5000/'
API_DOMAIN = 'http://localhost:8000/'
GNUPG_HOME = os.path.join(BASE_PATH, 'gpg')
GNUPG_BINARY = 'gpg'

# User management & registration
CONFIRM_REGISTRATIONS_BY_EMAIL = True
ALLOW_REGISTRATION = True
ALLOW_LOGIN = True

SEARCH_ENGINE = 'elastic'  # Can be 'elastic', or None
ELASTIC_URI = 'localhost:9200'
ELASTIC_TIMEOUT = 10
ELASTIC_INDEX = 'website'
SHARE_ELASTIC_URI = ELASTIC_URI
SHARE_ELASTIC_INDEX = 'share'
# For old indices
SHARE_ELASTIC_INDEX_TEMPLATE = 'share_v{}'

# Sessions
# TODO: Override OSF_COOKIE_DOMAIN in local.py in production
OSF_COOKIE_DOMAIN = None
COOKIE_NAME = 'osf'
# TODO: Override SECRET_KEY in local.py in production
SECRET_KEY = 'CHANGEME'

# Change if using `scripts/cron.py` to manage crontab
CRON_USER = None

# External services
USE_CDN_FOR_CLIENT_LIBS = True

USE_EMAIL = True
FROM_EMAIL = 'openscienceframework-noreply@osf.io'
SUPPORT_EMAIL = 'support@osf.io'
MAIL_SERVER = 'smtp.sendgrid.net'
MAIL_USERNAME = 'osf-smtp'
MAIL_PASSWORD = ''  # Set this in local.py

# Mandrill
MANDRILL_USERNAME = None
MANDRILL_PASSWORD = None
MANDRILL_MAIL_SERVER = None

# Mailchimp
MAILCHIMP_API_KEY = None
MAILCHIMP_WEBHOOK_SECRET_KEY = 'CHANGEME'  # OSF secret key to ensure webhook is secure
ENABLE_EMAIL_SUBSCRIPTIONS = True
MAILCHIMP_GENERAL_LIST = 'Open Science Framework General'

# TODO: Override in local.py
MAILGUN_API_KEY = None

# TODO: Override in local.py in production
UPLOADS_PATH = os.path.join(BASE_PATH, 'uploads')
MFR_CACHE_PATH = os.path.join(BASE_PATH, 'mfrcache')
MFR_TEMP_PATH = os.path.join(BASE_PATH, 'mfrtemp')

# Use Celery for file rendering
USE_CELERY = True

# Use GnuPG for encryption
USE_GNUPG = True

# File rendering timeout (in ms)
MFR_TIMEOUT = 30000

# TODO: Override in local.py in production
DB_HOST = 'localhost'
DB_PORT = os_env.get('OSF_DB_PORT', 27017)
DB_NAME = 'osf20130903'
DB_USER = None
DB_PASS = None

# Cache settings
SESSION_HISTORY_LENGTH = 5
SESSION_HISTORY_IGNORE_RULES = [
    lambda url: '/static/' in url,
    lambda url: 'favicon' in url,
    lambda url: url.startswith('/api/'),
]

# TODO: Configuration should not change between deploys - this should be dynamic.
CANONICAL_DOMAIN = 'openscienceframework.org'
COOKIE_DOMAIN = '.openscienceframework.org' # Beaker
SHORT_DOMAIN = 'osf.io'

# TODO: Combine Python and JavaScript config
COMMENT_MAXLENGTH = 500

# Gravatar options
GRAVATAR_SIZE_PROFILE = 70
GRAVATAR_SIZE_ADD_CONTRIBUTOR = 40
GRAVATAR_SIZE_DISCUSSION = 20

# Conference options
CONFERNCE_MIN_COUNT = 5

WIKI_WHITELIST = {
    'tags': [
        'a', 'abbr', 'acronym', 'b', 'bdo', 'big', 'blockquote', 'br',
        'center', 'cite', 'code',
        'dd', 'del', 'dfn', 'div', 'dl', 'dt', 'em', 'embed', 'font',
        'h1', 'h2', 'h3', 'h4', 'h5', 'h6', 'hr', 'i', 'img', 'ins',
        'kbd', 'li', 'object', 'ol', 'param', 'pre', 'p', 'q',
        's', 'samp', 'small', 'span', 'strike', 'strong', 'sub', 'sup',
        'table', 'tbody', 'td', 'th', 'thead', 'tr', 'tt', 'ul', 'u',
        'var', 'wbr',
    ],
    'attributes': [
        'align', 'alt', 'border', 'cite', 'class', 'dir',
        'height', 'href', 'id', 'src', 'style', 'title', 'type', 'width',
        'face', 'size', # font tags
        'salign', 'align', 'wmode', 'target',
    ],
    # Styles currently used in Reproducibility Project wiki pages
    'styles' : [
        'top', 'left', 'width', 'height', 'position',
        'background', 'font-size', 'text-align', 'z-index',
        'list-style',
    ]
}

##### Celery #####
## Default RabbitMQ broker
BROKER_URL = 'amqp://'

# Default RabbitMQ backend
CELERY_RESULT_BACKEND = 'amqp://'

# Modules to import when celery launches
CELERY_IMPORTS = (
    'framework.tasks',
    'framework.tasks.signals',
    'framework.email.tasks',
    'framework.analytics.tasks',
    'website.mailchimp_utils',
    'website.search.tasks',
    'scripts.send_digest'
)

# Add-ons
# Load addons from addons.json
with open(os.path.join(ROOT, 'addons.json')) as fp:
    addon_settings = json.load(fp)
    ADDONS_REQUESTED = addon_settings['addons']
    ADDONS_ARCHIVABLE = addon_settings['addons_archivable']

ADDON_CATEGORIES = [
    'documentation',
    'storage',
    'bibliography',
    'other',
    'security',
    'citations',
]

SYSTEM_ADDED_ADDONS = {
    # 'user': ['badges'],
    'user': [],
    'node': [],
}

# Piwik

# TODO: Override in local.py in production
PIWIK_HOST = None
PIWIK_ADMIN_TOKEN = None
PIWIK_SITE_ID = None

SENTRY_DSN = None
SENTRY_DSN_JS = None


# TODO: Delete me after merging GitLab
MISSING_FILE_NAME = 'untitled'

# Dashboard
ALL_MY_PROJECTS_ID = '-amp'
ALL_MY_REGISTRATIONS_ID = '-amr'
ALL_MY_PROJECTS_NAME = 'All my projects'
ALL_MY_REGISTRATIONS_NAME = 'All my registrations'

# FOR EMERGENCIES ONLY: Setting this to True will disable forks, registrations,
# and uploads in order to save disk space.
DISK_SAVING_MODE = False

# Add Contributors (most in common)
MAX_MOST_IN_COMMON_LENGTH = 15

# Seconds before another notification email can be sent to a contributor when added to a project
CONTRIBUTOR_ADDED_EMAIL_THROTTLE = 24 * 3600

# Google Analytics
GOOGLE_ANALYTICS_ID = None
GOOGLE_SITE_VERIFICATION = None

# Pingdom
PINGDOM_ID = None

DEFAULT_HMAC_SECRET = 'changeme'
DEFAULT_HMAC_ALGORITHM = hashlib.sha256
WATERBUTLER_URL = 'http://localhost:7777'
WATERBUTLER_ADDRS = ['127.0.0.1']

# Test identifier namespaces
DOI_NAMESPACE = 'doi:10.5072/FK2'
ARK_NAMESPACE = 'ark:99999/fk4'

EZID_USERNAME = 'changeme'
EZID_PASSWORD = 'changeme'
# Format for DOIs and ARKs
EZID_FORMAT = '{namespace}osf.io/{guid}'


USE_SHARE = True
SHARE_REGISTRATION_URL = ''
SHARE_API_DOCS_URL = ''

CAS_SERVER_URL = 'http://localhost:8080'
MFR_SERVER_URL = 'http://localhost:7778'

###### ARCHIVER ###########
ARCHIVE_PROVIDER = 'osfstorage'

MAX_ARCHIVE_SIZE = 1024 ** 3  # == math.pow(1024, 3) == 1 GB
MAX_FILE_SIZE = MAX_ARCHIVE_SIZE  # TODO limit file size?

ARCHIVE_TIMEOUT_TIMEDELTA = timedelta(1)  # 24 hours

ENABLE_ARCHIVER = True
<<<<<<< HEAD
###########################

MAX_INDEXED_FILE_SIZE = 5 * (2 ** 20)  # Megabytes
=======

JWT_SECRET = 'changeme'
JWT_ALGORITHM = 'HS256'
>>>>>>> 8b2cb976
<|MERGE_RESOLUTION|>--- conflicted
+++ resolved
@@ -283,12 +283,8 @@
 ARCHIVE_TIMEOUT_TIMEDELTA = timedelta(1)  # 24 hours
 
 ENABLE_ARCHIVER = True
-<<<<<<< HEAD
-###########################
 
 MAX_INDEXED_FILE_SIZE = 5 * (2 ** 20)  # Megabytes
-=======
 
 JWT_SECRET = 'changeme'
-JWT_ALGORITHM = 'HS256'
->>>>>>> 8b2cb976
+JWT_ALGORITHM = 'HS256'