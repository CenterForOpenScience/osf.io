--- conflicted
+++ resolved
@@ -103,9 +103,6 @@
 ENABLE_EMAIL_SUBSCRIPTIONS = True
 MAILCHIMP_GENERAL_LIST = 'Open Science Framework General'
 
-<<<<<<< HEAD
-# Mailgun
-=======
 #Triggered emails
 OSF_HELP_LIST = 'Open Science Framework Help'
 WAIT_BETWEEN_MAILS = timedelta(days=7)
@@ -116,8 +113,9 @@
 NEW_PUBLIC_PROJECT_WAIT_TIME = timedelta(hours=24)
 WELCOME_OSF4M_WAIT_TIME_GRACE = timedelta(days=12)
 
+# Mailgun
+
 # TODO: Override in local.py
->>>>>>> cb07dc9e
 MAILGUN_API_KEY = None
 ENABLE_PROJECT_MAILING = True
 
@@ -191,27 +189,6 @@
     ]
 }
 
-<<<<<<< HEAD
-##### Celery #####
-## Default RabbitMQ broker
-BROKER_URL = 'amqp://'
-
-# Default RabbitMQ backend
-CELERY_RESULT_BACKEND = 'amqp://'
-
-# Modules to import when celery launches
-CELERY_IMPORTS = (
-    'framework.tasks',
-    'framework.tasks.signals',
-    'framework.email.tasks',
-    'framework.analytics.tasks',
-    'website.mailchimp_utils',
-    'website.project.mailing_list',
-    'scripts.send_digest'
-)
-
-=======
->>>>>>> cb07dc9e
 # Add-ons
 # Load addons from addons.json
 with open(os.path.join(ROOT, 'addons.json')) as fp:
