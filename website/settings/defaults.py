# -*- coding: utf-8 -*-
"""
Base settings file, common to all environments.
These settings can be overridden in local.py.
"""

import datetime
import os
import json
import hashlib
import logging
from datetime import timedelta
from collections import OrderedDict
import enum

os_env = os.environ


def parent_dir(path):
    '''Return the parent of a directory.'''
    return os.path.abspath(os.path.join(path, os.pardir))

HERE = os.path.dirname(os.path.abspath(__file__))
BASE_PATH = parent_dir(HERE)  # website/ directory
APP_PATH = parent_dir(BASE_PATH)
ADDON_PATH = os.path.join(APP_PATH, 'addons')
STATIC_FOLDER = os.path.join(BASE_PATH, 'static')
STATIC_URL_PATH = '/static'
ASSET_HASH_PATH = os.path.join(APP_PATH, 'webpack-assets.json')
ROOT = os.path.join(BASE_PATH, '..')
BCRYPT_LOG_ROUNDS = 12
LOG_LEVEL = logging.INFO
TEST_ENV = False

with open(os.path.join(APP_PATH, 'package.json'), 'r') as fobj:
    VERSION = json.load(fobj)['version']

# Expiration time for verification key
EXPIRATION_TIME_DICT = {
    'password': 24 * 60,    # 24 hours in minutes for forgot and reset password
    'confirm': 24 * 60,     # 24 hours in minutes for confirm account and email
    'claim': 30 * 24 * 60   # 30 days in minutes for claim contributor-ship
}

CITATION_STYLES_PATH = os.path.join(BASE_PATH, 'static', 'vendor', 'bower_components', 'styles')

# Minimum seconds between forgot password email attempts
SEND_EMAIL_THROTTLE = 30

# Minimum seconds between attempts to change password
CHANGE_PASSWORD_THROTTLE = 30

# Number of incorrect password attempts allowed before throttling.
INCORRECT_PASSWORD_ATTEMPTS_ALLOWED = 3

# Seconds that must elapse before updating a user's date_last_login field
DATE_LAST_LOGIN_THROTTLE = 60
DATE_LAST_LOGIN_THROTTLE_DELTA = datetime.timedelta(seconds=DATE_LAST_LOGIN_THROTTLE)

# Seconds that must elapse before change password attempts are reset(currently 1 hour)
TIME_RESET_CHANGE_PASSWORD_ATTEMPTS = 3600

# Hours before pending embargo/retraction/registration automatically becomes active
RETRACTION_PENDING_TIME = datetime.timedelta(days=2)
EMBARGO_PENDING_TIME = datetime.timedelta(days=2)
EMBARGO_TERMINATION_PENDING_TIME = datetime.timedelta(days=2)
REGISTRATION_APPROVAL_TIME = datetime.timedelta(days=2)
REGISTRATION_UPDATE_APPROVAL_TIME = datetime.timedelta(days=2)
# Date range for embargo periods
EMBARGO_END_DATE_MIN = datetime.timedelta(days=2)
EMBARGO_END_DATE_MAX = datetime.timedelta(days=1460)  # Four years

# Question titles to be reomved for anonymized VOL
ANONYMIZED_TITLES = ['Authors']

LOAD_BALANCER = False

# May set these to True in local.py for development
DEV_MODE = False
DEBUG_MODE = False
SECURE_MODE = not DEBUG_MODE  # Set secure cookie

PROTOCOL = 'https://' if SECURE_MODE else 'http://'
DOMAIN = PROTOCOL + 'localhost:5000/'
INTERNAL_DOMAIN = DOMAIN
API_DOMAIN = PROTOCOL + 'localhost:8000/'

PREPRINT_PROVIDER_DOMAINS = {
    'enabled': False,
    'prefix': PROTOCOL,
    'suffix': '/'
}
# External Ember App Local Development
USE_EXTERNAL_EMBER = False
PROXY_EMBER_APPS = False
# http://docs.python-requests.org/en/master/user/advanced/#timeouts
EXTERNAL_EMBER_SERVER_TIMEOUT = 3.05
EXTERNAL_EMBER_APPS = {}

LOG_PATH = os.path.join(APP_PATH, 'logs')
TEMPLATES_PATH = os.path.join(BASE_PATH, 'templates')

# User management & registration
CONFIRM_REGISTRATIONS_BY_EMAIL = True
ALLOW_LOGIN = True

SEARCH_ENGINE = 'elastic'  # Can be 'elastic', or None
ELASTIC_URI = '127.0.0.1:9200'
ELASTIC_TIMEOUT = 10
ELASTIC_INDEX = 'website'
ELASTIC_KWARGS = {
    # 'use_ssl': False,
    # 'verify_certs': True,
    # 'ca_certs': None,
    # 'client_cert': None,
    # 'client_key': None
}

# Sessions
COOKIE_NAME = 'osf'
# TODO: Override OSF_COOKIE_DOMAIN in local.py in production
OSF_COOKIE_DOMAIN = None
# server-side verification timeout
OSF_SESSION_TIMEOUT = 30 * 24 * 60 * 60  # 30 days in seconds
# TODO: Override SECRET_KEY in local.py in production
SECRET_KEY = 'CHANGEME'
SESSION_COOKIE_SECURE = SECURE_MODE
SESSION_COOKIE_SAMESITE = 'None'
SESSION_COOKIE_HTTPONLY = True

# local path to private key and cert for local development using https, overwrite in local.py
OSF_SERVER_KEY = None
OSF_SERVER_CERT = None

# External services
USE_CDN_FOR_CLIENT_LIBS = True

USE_EMAIL = True
FROM_EMAIL = 'openscienceframework-noreply@osf.io'

# support email
OSF_SUPPORT_EMAIL = 'support@osf.io'
# contact email
OSF_CONTACT_EMAIL = 'contact@osf.io'

# prereg email
PREREG_EMAIL = 'prereg@cos.io'

# Default settings for fake email address generation
FAKE_EMAIL_NAME = 'freddiemercury'
FAKE_EMAIL_DOMAIN = 'cos.io'

# SMTP Settings
MAIL_SERVER = 'smtp.sendgrid.net'
MAIL_USERNAME = 'osf-smtp'
MAIL_PASSWORD = ''  # Set this in local.py

# OR, if using Sendgrid's API
# WARNING: If `SENDGRID_WHITELIST_MODE` is True,
# `tasks.send_email` would only email recipients included in `SENDGRID_EMAIL_WHITELIST`
SENDGRID_API_KEY = None
SENDGRID_WHITELIST_MODE = False
SENDGRID_EMAIL_WHITELIST = []

# Mailchimp
MAILCHIMP_API_KEY = None
MAILCHIMP_WEBHOOK_SECRET_KEY = 'CHANGEME'  # OSF secret key to ensure webhook is secure
ENABLE_EMAIL_SUBSCRIPTIONS = True
MAILCHIMP_GENERAL_LIST = 'Open Science Framework General'

#Triggered emails
OSF_HELP_LIST = 'Open Science Framework Help'
PREREG_AGE_LIMIT = timedelta(weeks=12)
PREREG_WAIT_TIME = timedelta(weeks=2)
WAIT_BETWEEN_MAILS = timedelta(days=7)
NO_ADDON_WAIT_TIME = timedelta(weeks=8)
NO_LOGIN_WAIT_TIME = timedelta(weeks=4)
WELCOME_OSF4M_WAIT_TIME = timedelta(weeks=2)
NO_LOGIN_OSF4M_WAIT_TIME = timedelta(weeks=6)
NEW_PUBLIC_PROJECT_WAIT_TIME = timedelta(hours=24)
WELCOME_OSF4M_WAIT_TIME_GRACE = timedelta(days=12)

# TODO: Override in local.py
MAILGUN_API_KEY = None

# Use Celery for file rendering
USE_CELERY = True

# Trashed File Retention
PURGE_DELTA = timedelta(days=30)

# TODO: Override in local.py in production
DB_HOST = 'localhost'
DB_PORT = os_env.get('OSF_DB_PORT', 27017)

# TODO: Configuration should not change between deploys - this should be dynamic.
COOKIE_DOMAIN = '.openscienceframework.org'  # Beaker

# TODO: Combine Python and JavaScript config
# If you change COMMENT_MAXLENGTH, make sure you create a corresponding migration.
COMMENT_MAXLENGTH = 1000

# Profile image options
PROFILE_IMAGE_LARGE = 70
PROFILE_IMAGE_MEDIUM = 40
# Currently (8/21/2017) only gravatar supported.
PROFILE_IMAGE_PROVIDER = 'gravatar'

# Conference options
CONFERENCE_MIN_COUNT = 5

WIKI_WHITELIST = {
    'tags': [
        'a', 'abbr', 'acronym', 'b', 'bdo', 'big', 'blockquote', 'br',
        'center', 'cite', 'code',
        'dd', 'del', 'dfn', 'div', 'dl', 'dt', 'em', 'embed', 'font',
        'h1', 'h2', 'h3', 'h4', 'h5', 'h6', 'hr', 'i', 'img', 'ins',
        'kbd', 'li', 'object', 'ol', 'param', 'pre', 'p', 'q',
        's', 'samp', 'small', 'span', 'strike', 'strong', 'sub', 'sup',
        'table', 'tbody', 'td', 'th', 'thead', 'tr', 'tt', 'ul', 'u',
        'var', 'wbr',
    ],
    'attributes': [
        'align', 'alt', 'border', 'cite', 'class', 'dir',
        'height', 'href', 'id', 'src', 'style', 'title', 'type', 'width',
        'face', 'size',  # font tags
        'salign', 'align', 'wmode', 'target',
    ],
    # Styles currently used in Reproducibility Project wiki pages
    'styles': [
        'top', 'left', 'width', 'height', 'position',
        'background', 'font-size', 'text-align', 'z-index',
        'list-style',
    ]
}

# Maps category identifier => Human-readable representation for use in
# titles, menus, etc.
# Use an OrderedDict so that menu items show in the correct order
NODE_CATEGORY_MAP = OrderedDict([
    ('analysis', 'Analysis'),
    ('communication', 'Communication'),
    ('data', 'Data'),
    ('hypothesis', 'Hypothesis'),
    ('instrumentation', 'Instrumentation'),
    ('methods and measures', 'Methods and Measures'),
    ('procedure', 'Procedure'),
    ('project', 'Project'),
    ('software', 'Software'),
    ('other', 'Other'),
    ('', 'Uncategorized')
])

# Add-ons
# Load addons from addons.json
with open(os.path.join(ROOT, 'addons.json')) as fp:
    addon_settings = json.load(fp)
    ADDONS_REQUESTED = addon_settings['addons']
    ADDONS_ARCHIVABLE = addon_settings['addons_archivable']
    ADDONS_COMMENTABLE = addon_settings['addons_commentable']
    ADDONS_BASED_ON_IDS = addon_settings['addons_based_on_ids']
    ADDONS_DEFAULT = addon_settings['addons_default']
    ADDONS_OAUTH_NO_REDIRECT = addon_settings['addons_oauth_no_redirect']

SYSTEM_ADDED_ADDONS = {
    'user': [],
    'node': [],
}

KEEN = {
    'public': {
        'project_id': None,
        'master_key': 'changeme',
        'write_key': '',
        'read_key': '',
    },
    'private': {
        'project_id': '',
        'write_key': '',
        'read_key': '',
    },
}

SENTRY_DSN = None
SENTRY_DSN_JS = None

MISSING_FILE_NAME = 'untitled'

# Most Popular and New and Noteworthy Nodes
POPULAR_LINKS_NODE = None  # TODO Override in local.py in production.
POPULAR_LINKS_REGISTRATIONS = None  # TODO Override in local.py in production.
NEW_AND_NOTEWORTHY_LINKS_NODE = None  # TODO Override in local.py in production.

MAX_POPULAR_PROJECTS = 10

NEW_AND_NOTEWORTHY_CONTRIBUTOR_BLACKLIST = []  # TODO Override in local.py in production.

# FOR EMERGENCIES ONLY: Setting this to True will disable forks, registrations,
# and uploads in order to save disk space.
DISK_SAVING_MODE = False

# Seconds before another notification email can be sent to a contributor when added to a project
CONTRIBUTOR_ADDED_EMAIL_THROTTLE = 24 * 3600

# Seconds before another notification email can be sent to a member when added to an OSFGroup
GROUP_MEMBER_ADDED_EMAIL_THROTTLE = 24 * 3600

# Seconds before another notification email can be sent to group members when added to a project
GROUP_CONNECTED_EMAIL_THROTTLE = 24 * 3600

# Google Analytics
GOOGLE_ANALYTICS_ID = None
GOOGLE_SITE_VERIFICATION = None

DEFAULT_HMAC_SECRET = 'changeme'
DEFAULT_HMAC_ALGORITHM = hashlib.sha256
WATERBUTLER_URL = 'http://localhost:7777'
WATERBUTLER_INTERNAL_URL = WATERBUTLER_URL

####################
#   Identifiers   #
###################
DOI_URL_PREFIX = 'https://doi.org/'

# General Format for DOIs
DOI_FORMAT = '{prefix}/osf.io/{guid}'

# datacite
DATACITE_ENABLED = True
DATACITE_USERNAME = None
DATACITE_PASSWORD = None
DATACITE_URL = 'https://mds.datacite.org'
DATACITE_PREFIX = '10.70102'  # Datacite's test DOI prefix -- update in production

# crossref
CROSSREF_USERNAME = None
CROSSREF_PASSWORD = None
CROSSREF_URL = None  # Location to POST crossref data. In production, change this to the production CrossRef API endpoint
CROSSREF_DEPOSITOR_EMAIL = 'None'  # This email will receive confirmation/error messages from CrossRef on submission

ECSARXIV_CROSSREF_USERNAME = None
ECSARXIV_CROSSREF_PASSWORD = None

# if our DOIs cannot be confirmed after X amount of days email the admin
DAYS_CROSSREF_DOIS_MUST_BE_STUCK_BEFORE_EMAIL = 2

# Crossref has a second metadata api that uses JSON with different features
CROSSREF_JSON_API_URL = 'https://api.crossref.org/'


# Leave as `None` for production, test/staging/local envs must set
SHARE_PROVIDER_PREPEND = None

SHARE_ENABLED = True  # This should be False for most local development
SHARE_REGISTRATION_URL = ''
SHARE_URL = 'https://share.osf.io/'
SHARE_API_TOKEN = None  # Required to send project updates to SHARE

CAS_SERVER_URL = 'http://localhost:8080'
MFR_SERVER_URL = 'http://localhost:7778'

###### ARCHIVER ###########
ARCHIVE_PROVIDER = 'osfstorage'

MAX_ARCHIVE_SIZE = 5 * 1024 ** 3  # == math.pow(1024, 3) == 1 GB

ARCHIVE_TIMEOUT_TIMEDELTA = timedelta(1)  # 24 hours
STUCK_FILES_DELETE_TIMEOUT = timedelta(days=45) # Registration files stuck for x days are marked as deleted.

ENABLE_ARCHIVER = True

JWT_SECRET = 'changeme'
JWT_ALGORITHM = 'HS256'

##### CELERY #####

# Default RabbitMQ broker
RABBITMQ_USERNAME = os.environ.get('RABBITMQ_USERNAME', 'guest')
RABBITMQ_PASSWORD = os.environ.get('RABBITMQ_PASSWORD', 'guest')
RABBITMQ_HOST = os.environ.get('RABBITMQ_HOST', 'localhost')
RABBITMQ_PORT = os.environ.get('RABBITMQ_PORT', '5672')
RABBITMQ_VHOST = os.environ.get('RABBITMQ_VHOST', '/')

# Seconds, not an actual celery setting
CELERY_RETRY_BACKOFF_BASE = 5

class CeleryConfig:
    """
    Celery Configuration
    http://docs.celeryproject.org/en/latest/userguide/configuration.html
    """
    timezone = 'UTC'

    task_default_queue = 'celery'
    task_low_queue = 'low'
    task_med_queue = 'med'
    task_high_queue = 'high'

    low_pri_modules = {
        'framework.analytics.tasks',
        'framework.celery_tasks',
        'scripts.osfstorage.usage_audit',
        'scripts.stuck_registration_audit',
        'scripts.analytics.tasks',
        'scripts.populate_new_and_noteworthy_projects',
        'scripts.populate_popular_projects_and_registrations',
        'website.search.elastic_search',
        'scripts.generate_sitemap',
        'scripts.analytics.run_keen_summaries',
        'scripts.analytics.run_keen_snapshots',
        'scripts.analytics.run_keen_events',
        'scripts.clear_sessions',
        'osf.management.commands.delete_withdrawn_or_failed_registration_files',
        'osf.management.commands.check_crossref_dois',
        'osf.management.commands.find_spammy_files',
        'osf.management.commands.migrate_pagecounter_data',
        'osf.management.commands.migrate_deleted_date',
        'osf.management.commands.addon_deleted_date',
        'osf.management.commands.migrate_registration_responses',
        'osf.management.commands.archive_registrations_on_IA'
        'osf.management.commands.sync_collection_provider_indices',
        'osf.management.commands.sync_datacite_doi_metadata',
        'osf.management.commands.update_institution_project_counts',
        'osf.management.commands.populate_branched_from'
    }

    med_pri_modules = {
        'framework.email.tasks',
        'scripts.send_queued_mails',
        'scripts.triggered_mails',
        'website.mailchimp_utils',
        'website.notifications.tasks',
        'website.collections.tasks',
        'website.identifier.tasks',
        'website.preprints.tasks',
        'website.project.tasks',
    }

    high_pri_modules = {
        'scripts.approve_embargo_terminations',
        'scripts.approve_registrations',
        'scripts.embargo_registrations',
        'scripts.premigrate_created_modified',
        'scripts.refresh_addon_tokens',
        'scripts.retract_registrations',
        'website.archiver.tasks',
        'scripts.add_missing_identifiers_to_preprints',
        'osf.management.commands.approve_pending_schema_response',
        'osf.management.commands.fix_quickfiles_waterbutler_logs'
    }

    try:
        from kombu import Queue, Exchange
    except ImportError:
        pass
    else:
        task_queues = (
            Queue(task_low_queue, Exchange(task_low_queue), routing_key=task_low_queue,
                consumer_arguments={'x-priority': -1}),
            Queue(task_default_queue, Exchange(task_default_queue), routing_key=task_default_queue,
                consumer_arguments={'x-priority': 0}),
            Queue(task_med_queue, Exchange(task_med_queue), routing_key=task_med_queue,
                consumer_arguments={'x-priority': 1}),
            Queue(task_high_queue, Exchange(task_high_queue), routing_key=task_high_queue,
                consumer_arguments={'x-priority': 10}),
        )

        task_default_exchange_type = 'direct'
        task_routes = ('framework.celery_tasks.routers.CeleryRouter', )
        task_ignore_result = True
        task_store_errors_even_if_ignored = True

    broker_url = os.environ.get('BROKER_URL', 'amqp://{}:{}@{}:{}/{}'.format(RABBITMQ_USERNAME, RABBITMQ_PASSWORD, RABBITMQ_HOST, RABBITMQ_PORT, RABBITMQ_VHOST))
    broker_use_ssl = False

    # Default RabbitMQ backend
    result_backend = 'django-db'  # django-celery-results

    beat_scheduler = 'django_celery_beat.schedulers:DatabaseScheduler'

    # Modules to import when celery launches
    imports = (
        'framework.celery_tasks',
        'framework.email.tasks',
        'osf.external.chronos.tasks',
        'osf.management.commands.data_storage_usage',
        'osf.management.commands.registration_schema_metrics',
        'website.mailchimp_utils',
        'website.notifications.tasks',
        'website.archiver.tasks',
        'website.search.search',
        'website.project.tasks',
        'scripts.populate_new_and_noteworthy_projects',
        'scripts.populate_popular_projects_and_registrations',
        'scripts.refresh_addon_tokens',
        'scripts.retract_registrations',
        'scripts.embargo_registrations',
        'scripts.approve_registrations',
        'scripts.approve_embargo_terminations',
        'scripts.triggered_mails',
        'scripts.clear_sessions',
        'scripts.send_queued_mails',
        'scripts.analytics.run_keen_summaries',
        'scripts.analytics.run_keen_snapshots',
        'scripts.analytics.run_keen_events',
        'scripts.generate_sitemap',
        'scripts.premigrate_created_modified',
        'scripts.add_missing_identifiers_to_preprints',
        'osf.management.commands.deactivate_requested_accounts',
        'osf.management.commands.check_crossref_dois',
        'osf.management.commands.find_spammy_files',
        'osf.management.commands.update_institution_project_counts',
        'osf.management.commands.correct_registration_moderation_states',
        'osf.management.commands.sync_collection_provider_indices',
        'osf.management.commands.sync_datacite_doi_metadata',
        'osf.management.commands.archive_registrations_on_IA',
        'osf.management.commands.populate_initial_schema_responses',
        'osf.management.commands.approve_pending_schema_responses',
<<<<<<< HEAD
=======
        'osf.management.commands.delete_legacy_quickfiles_nodes',
        'osf.management.commands.fix_quickfiles_waterbutler_logs',
>>>>>>> 2401e445
        'api.providers.tasks'
    )

    # Modules that need metrics and release requirements
    # imports += (
    #     'scripts.osfstorage.usage_audit',
    #     'scripts.stuck_registration_audit',
    #     'scripts.analytics.tasks',
    #     'scripts.analytics.upload',
    # )

    # celery.schedule will not be installed when running invoke requirements the first time.
    try:
        from celery.schedules import crontab
    except ImportError:
        pass
    else:
        #  Setting up a scheduler, essentially replaces an independent cron job
        # Note: these times must be in UTC
        beat_schedule = {
            '5-minute-emails': {
                'task': 'website.notifications.tasks.send_users_email',
                'schedule': crontab(minute='*/5'),
                'args': ('email_transactional',),
            },
            'daily-emails': {
                'task': 'website.notifications.tasks.send_users_email',
                'schedule': crontab(minute=0, hour=5),  # Daily at 12 a.m. EST
                'args': ('email_digest',),
            },
            'refresh_addons': {
                'task': 'scripts.refresh_addon_tokens',
                'schedule': crontab(minute=0, hour=7),  # Daily 2:00 a.m
                'kwargs': {'dry_run': False, 'addons': {
                    'box': 60,          # https://docs.box.com/docs/oauth-20#section-6-using-the-access-and-refresh-tokens
                    'googledrive': 14,  # https://developers.google.com/identity/protocols/OAuth2#expiration
                    'mendeley': 14      # http://dev.mendeley.com/reference/topics/authorization_overview.html
                }},
            },
            'retract_registrations': {
                'task': 'scripts.retract_registrations',
                'schedule': crontab(minute=0, hour=5),  # Daily 12 a.m
                'kwargs': {'dry_run': False},
            },
            'embargo_registrations': {
                'task': 'scripts.embargo_registrations',
                'schedule': crontab(minute=0, hour=5),  # Daily 12 a.m
                'kwargs': {'dry_run': False},
            },
            'add_missing_identifiers_to_preprints': {
                'task': 'scripts.add_missing_identifiers_to_preprints',
                'schedule': crontab(minute=0, hour=5),  # Daily 12 a.m
                'kwargs': {'dry_run': False},
            },
            'approve_registrations': {
                'task': 'scripts.approve_registrations',
                'schedule': crontab(minute=0, hour=5),  # Daily 12 a.m
                'kwargs': {'dry_run': False},
            },
            'approve_embargo_terminations': {
                'task': 'scripts.approve_embargo_terminations',
                'schedule': crontab(minute=0, hour=5),  # Daily 12 a.m
                'kwargs': {'dry_run': False},
            },
            'triggered_mails': {
                'task': 'scripts.triggered_mails',
                'schedule': crontab(minute=0, hour=5),  # Daily 12 a.m
                'kwargs': {'dry_run': False},
            },
            'clear_sessions': {
                'task': 'scripts.clear_sessions',
                'schedule': crontab(minute=0, hour=5),  # Daily 12 a.m
                'kwargs': {'dry_run': False},
            },
            'send_queued_mails': {
                'task': 'scripts.send_queued_mails',
                'schedule': crontab(minute=0, hour=17),  # Daily 12 p.m.
                'kwargs': {'dry_run': False},
            },
            'new-and-noteworthy': {
                'task': 'scripts.populate_new_and_noteworthy_projects',
                'schedule': crontab(minute=0, hour=7, day_of_week=6),  # Saturday 2:00 a.m.
                'kwargs': {'dry_run': False}
            },
            'update_popular_nodes': {
                'task': 'scripts.populate_popular_projects_and_registrations',
                'schedule': crontab(minute=0, hour=7),  # Daily 2:00 a.m.
                'kwargs': {'dry_run': False}
            },
            'registration_schema_metrics': {
                'task': 'management.commands.registration_schema_metrics',
                'schedule': crontab(minute=45, hour=7, day_of_month=3),  # Third day of month 2:45 a.m.
                'kwargs': {'dry_run': False}
            },
            'run_keen_summaries': {
                'task': 'scripts.analytics.run_keen_summaries',
                'schedule': crontab(minute=0, hour=6),  # Daily 1:00 a.m.
                'kwargs': {'yesterday': True}
            },
            # 'run_keen_snapshots': {
            #     'task': 'scripts.analytics.run_keen_snapshots',
            #     'schedule': crontab(minute=0, hour=8),  # Daily 3:00 a.m.
            # },
            'run_keen_events': {
                'task': 'scripts.analytics.run_keen_events',
                'schedule': crontab(minute=0, hour=9),  # Daily 4:00 a.m.
                'kwargs': {'yesterday': True}
            },
            # 'data_storage_usage': {
            #   'task': 'management.commands.data_storage_usage',
            #   'schedule': crontab(day_of_month=1, minute=30, hour=4),  # Last of the month at 11:30 p.m.
            # },
            # 'migrate_pagecounter_data': {
            #   'task': 'management.commands.migrate_pagecounter_data',
            #   'schedule': crontab(minute=0, hour=7),  # Daily 2:00 a.m.
            # },
            # 'migrate_registration_responses': {
            #   'task': 'management.commands.migrate_registration_responses',
            #   'schedule': crontab(minute=32, hour=7),  # Daily 2:32 a.m.
            # 'migrate_deleted_date': {
            #   'task': 'management.commands.migrate_deleted_date',
            #   'schedule': crontab(minute=0, hour=3),
            # 'addon_deleted_date': {
            #   'task': 'management.commands.addon_deleted_date',
            #   'schedule': crontab(minute=0, hour=3),  # Daily 11:00 p.m.
            # },
            # 'populate_branched_from': {
            #   'task': 'management.commands.populate_branched_from',
            #   'schedule': crontab(minute=0, hour=3),
            # },
            'generate_sitemap': {
                'task': 'scripts.generate_sitemap',
                'schedule': crontab(minute=0, hour=5),  # Daily 12:00 a.m.
            },
            'deactivate_requested_accounts': {
                'task': 'management.commands.deactivate_requested_accounts',
                'schedule': crontab(minute=0, hour=5),  # Daily 12:00 a.m.
            },
            'check_crossref_doi': {
                'task': 'management.commands.check_crossref_dois',
                'schedule': crontab(minute=0, hour=4),  # Daily 11:00 p.m.
            },
            'update_institution_project_counts': {
                'task': 'management.commands.update_institution_project_counts',
                'schedule': crontab(minute=0, hour=9), # Daily 05:00 a.m. EDT
            },
#            'archive_registrations_on_IA': {
#                'task': 'osf.management.commands.archive_registrations_on_IA',
#                'schedule': crontab(minute=0, hour=5),  # Daily 4:00 a.m.
#                'kwargs': {'dry_run': False}
#            },
            'delete_withdrawn_or_failed_registration_files': {
                'task': 'management.commands.delete_withdrawn_or_failed_registration_files',
                'schedule': crontab(minute=0, hour=5),  # Daily 12 a.m
                'kwargs': {
                    'dry_run': False,
                    'batch_size_withdrawn': 10,
                    'batch_size_stuck': 10
                }
            },
            'monitor_registration_bulk_upload_jobs': {
                'task': 'api.providers.tasks.monitor_registration_bulk_upload_jobs',
                # 'schedule': crontab(hour='*/3'),  # Every 3 hours
                'schedule': crontab(minute='*/5'),  # Every 5 minutes for staging server QA test
                'kwargs': {'dry_run': False}
            },
            'approve_registration_updates': {
                'task': 'osf.management.commands.approve_pending_schema_responses',
                'schedule': crontab(minute=0, hour=5),  # Daily 12 a.m
                'kwargs': {'dry_run': False},
            },
        }

        # Tasks that need metrics and release requirements
        # beat_schedule.update({
        #     'usage_audit': {
        #         'task': 'scripts.osfstorage.usage_audit',
        #         'schedule': crontab(minute=0, hour=5),  # Daily 12 a.m
        #         'kwargs': {'send_mail': True},
        #     },
        #     'stuck_registration_audit': {
        #         'task': 'scripts.stuck_registration_audit',
        #         'schedule': crontab(minute=0, hour=11),  # Daily 6 a.m
        #         'kwargs': {},
        #     },
        # })


WATERBUTLER_JWE_SALT = 'yusaltydough'
WATERBUTLER_JWE_SECRET = 'CirclesAre4Squares'

WATERBUTLER_JWT_SECRET = 'ILiekTrianglesALot'
WATERBUTLER_JWT_ALGORITHM = 'HS256'
WATERBUTLER_JWT_EXPIRATION = 15

SENSITIVE_DATA_SALT = 'yusaltydough'
SENSITIVE_DATA_SECRET = 'TrainglesAre5Squares'

DRAFT_REGISTRATION_APPROVAL_PERIOD = datetime.timedelta(days=10)
assert (DRAFT_REGISTRATION_APPROVAL_PERIOD > EMBARGO_END_DATE_MIN), 'The draft registration approval period should be more than the minimum embargo end date.'

# TODO: Remove references to this flag
ENABLE_INSTITUTIONS = True

ENABLE_STORAGE_USAGE_CACHE = True

ENABLE_VARNISH = False
ENABLE_ESI = False
VARNISH_SERVERS = []  # This should be set in local.py or cache invalidation won't work
ESI_MEDIA_TYPES = {'application/vnd.api+json', 'application/json'}

# Used for gathering meta information about the current build
GITHUB_API_TOKEN = None

# switch for disabling things that shouldn't happen during
# the modm to django migration
RUNNING_MIGRATION = False

# External Identity Provider
EXTERNAL_IDENTITY_PROFILE = {
    'OrcidProfile': 'ORCID',
}

# Source: https://github.com/maxd/fake_email_validator/blob/master/config/fake_domains.list
BLACKLISTED_DOMAINS = [
    '0-mail.com',
    '0815.ru',
    '0815.su',
    '0clickemail.com',
    '0wnd.net',
    '0wnd.org',
    '10mail.org',
    '10minut.com.pl',
    '10minutemail.cf',
    '10minutemail.co.uk',
    '10minutemail.co.za',
    '10minutemail.com',
    '10minutemail.de',
    '10minutemail.eu',
    '10minutemail.ga',
    '10minutemail.gq',
    '10minutemail.info',
    '10minutemail.ml',
    '10minutemail.net',
    '10minutemail.org',
    '10minutemail.ru',
    '10minutemail.us',
    '10minutesmail.co.uk',
    '10minutesmail.com',
    '10minutesmail.eu',
    '10minutesmail.net',
    '10minutesmail.org',
    '10minutesmail.ru',
    '10minutesmail.us',
    '123-m.com',
    '15qm-mail.red',
    '15qm.com',
    '1chuan.com',
    '1mail.ml',
    '1pad.de',
    '1usemail.com',
    '1zhuan.com',
    '20mail.in',
    '20mail.it',
    '20minutemail.com',
    '2prong.com',
    '30minutemail.com',
    '30minutesmail.com',
    '33mail.com',
    '3d-painting.com',
    '3mail.ga',
    '4mail.cf',
    '4mail.ga',
    '4warding.com',
    '4warding.net',
    '4warding.org',
    '5mail.cf',
    '5mail.ga',
    '60minutemail.com',
    '675hosting.com',
    '675hosting.net',
    '675hosting.org',
    '6ip.us',
    '6mail.cf',
    '6mail.ga',
    '6mail.ml',
    '6paq.com',
    '6url.com',
    '75hosting.com',
    '75hosting.net',
    '75hosting.org',
    '7mail.ga',
    '7mail.ml',
    '7mail7.com',
    '7tags.com',
    '8mail.cf',
    '8mail.ga',
    '8mail.ml',
    '99experts.com',
    '9mail.cf',
    '9ox.net',
    'a-bc.net',
    'a45.in',
    'abcmail.email',
    'abusemail.de',
    'abyssmail.com',
    'acentri.com',
    'advantimo.com',
    'afrobacon.com',
    'agedmail.com',
    'ajaxapp.net',
    'alivance.com',
    'ama-trade.de',
    'amail.com',
    'amail4.me',
    'amilegit.com',
    'amiri.net',
    'amiriindustries.com',
    'anappthat.com',
    'ano-mail.net',
    'anobox.ru',
    'anonbox.net',
    'anonmails.de',
    'anonymail.dk',
    'anonymbox.com',
    'antichef.com',
    'antichef.net',
    'antireg.ru',
    'antispam.de',
    'antispammail.de',
    'appixie.com',
    'armyspy.com',
    'artman-conception.com',
    'asdasd.ru',
    'azmeil.tk',
    'baxomale.ht.cx',
    'beddly.com',
    'beefmilk.com',
    'beerolympics.se',
    'bestemailaddress.net',
    'bigprofessor.so',
    'bigstring.com',
    'binkmail.com',
    'bio-muesli.net',
    'biojuris.com',
    'biyac.com',
    'bladesmail.net',
    'bloatbox.com',
    'bobmail.info',
    'bodhi.lawlita.com',
    'bofthew.com',
    'bootybay.de',
    'bossmail.de',
    'boun.cr',
    'bouncr.com',
    'boxformail.in',
    'boximail.com',
    'boxtemp.com.br',
    'breakthru.com',
    'brefmail.com',
    'brennendesreich.de',
    'broadbandninja.com',
    'bsnow.net',
    'bspamfree.org',
    'buffemail.com',
    'bugmenot.com',
    'bumpymail.com',
    'bund.us',
    'bundes-li.ga',
    'burnthespam.info',
    'burstmail.info',
    'buymoreplays.com',
    'buyusedlibrarybooks.org',
    'byom.de',
    'c2.hu',
    'cachedot.net',
    'card.zp.ua',
    'casualdx.com',
    'cbair.com',
    'cdnqa.com',
    'cek.pm',
    'cellurl.com',
    'cem.net',
    'centermail.com',
    'centermail.net',
    'chammy.info',
    'cheatmail.de',
    'chewiemail.com',
    'childsavetrust.org',
    'chogmail.com',
    'choicemail1.com',
    'chong-mail.com',
    'chong-mail.net',
    'chong-mail.org',
    'clixser.com',
    'clrmail.com',
    'cmail.net',
    'cmail.org',
    'coldemail.info',
    'consumerriot.com',
    'cool.fr.nf',
    'correo.blogos.net',
    'cosmorph.com',
    'courriel.fr.nf',
    'courrieltemporaire.com',
    'crapmail.org',
    'crazymailing.com',
    'cubiclink.com',
    'curryworld.de',
    'cust.in',
    'cuvox.de',
    'd3p.dk',
    'dacoolest.com',
    'daintly.com',
    'dandikmail.com',
    'dayrep.com',
    'dbunker.com',
    'dcemail.com',
    'deadaddress.com',
    'deadfake.cf',
    'deadfake.ga',
    'deadfake.ml',
    'deadfake.tk',
    'deadspam.com',
    'deagot.com',
    'dealja.com',
    'delikkt.de',
    'despam.it',
    'despammed.com',
    'devnullmail.com',
    'dfgh.net',
    'digitalsanctuary.com',
    'dingbone.com',
    'dingfone.com',
    'discard.cf',
    'discard.email',
    'discard.ga',
    'discard.gq',
    'discard.ml',
    'discard.tk',
    'discardmail.com',
    'discardmail.de',
    'dispomail.eu',
    'disposable-email.ml',
    'disposable.cf',
    'disposable.ga',
    'disposable.ml',
    'disposableaddress.com',
    'disposableemailaddresses.com',
    'disposableinbox.com',
    'dispose.it',
    'disposeamail.com',
    'disposemail.com',
    'dispostable.com',
    'divermail.com',
    'dodgeit.com',
    'dodgemail.de',
    'dodgit.com',
    'dodgit.org',
    'dodsi.com',
    'doiea.com',
    'domozmail.com',
    'donemail.ru',
    'dontmail.net',
    'dontreg.com',
    'dontsendmespam.de',
    'dotmsg.com',
    'drdrb.com',
    'drdrb.net',
    'droplar.com',
    'dropmail.me',
    'duam.net',
    'dudmail.com',
    'dump-email.info',
    'dumpandjunk.com',
    'dumpmail.de',
    'dumpyemail.com',
    'duskmail.com',
    'e-mail.com',
    'e-mail.org',
    'e4ward.com',
    'easytrashmail.com',
    'ee1.pl',
    'ee2.pl',
    'eelmail.com',
    'einmalmail.de',
    'einrot.com',
    'einrot.de',
    'eintagsmail.de',
    'email-fake.cf',
    'email-fake.com',
    'email-fake.ga',
    'email-fake.gq',
    'email-fake.ml',
    'email-fake.tk',
    'email60.com',
    'email64.com',
    'emailage.cf',
    'emailage.ga',
    'emailage.gq',
    'emailage.ml',
    'emailage.tk',
    'emaildienst.de',
    'emailgo.de',
    'emailias.com',
    'emailigo.de',
    'emailinfive.com',
    'emaillime.com',
    'emailmiser.com',
    'emailproxsy.com',
    'emails.ga',
    'emailsensei.com',
    'emailspam.cf',
    'emailspam.ga',
    'emailspam.gq',
    'emailspam.ml',
    'emailspam.tk',
    'emailtemporanea.com',
    'emailtemporanea.net',
    'emailtemporar.ro',
    'emailtemporario.com.br',
    'emailthe.net',
    'emailtmp.com',
    'emailto.de',
    'emailwarden.com',
    'emailx.at.hm',
    'emailxfer.com',
    'emailz.cf',
    'emailz.ga',
    'emailz.gq',
    'emailz.ml',
    'emeil.in',
    'emeil.ir',
    'emeraldwebmail.com',
    'emil.com',
    'emkei.cf',
    'emkei.ga',
    'emkei.gq',
    'emkei.ml',
    'emkei.tk',
    'emz.net',
    'enterto.com',
    'ephemail.net',
    'ero-tube.org',
    'etranquil.com',
    'etranquil.net',
    'etranquil.org',
    'evopo.com',
    'example.com',
    'explodemail.com',
    'express.net.ua',
    'eyepaste.com',
    'facebook-email.cf',
    'facebook-email.ga',
    'facebook-email.ml',
    'facebookmail.gq',
    'facebookmail.ml',
    'fake-box.com',
    'fake-mail.cf',
    'fake-mail.ga',
    'fake-mail.ml',
    'fakeinbox.cf',
    'fakeinbox.com',
    'fakeinbox.ga',
    'fakeinbox.ml',
    'fakeinbox.tk',
    'fakeinformation.com',
    'fakemail.fr',
    'fakemailgenerator.com',
    'fakemailz.com',
    'fammix.com',
    'fansworldwide.de',
    'fantasymail.de',
    'fastacura.com',
    'fastchevy.com',
    'fastchrysler.com',
    'fastkawasaki.com',
    'fastmazda.com',
    'fastmitsubishi.com',
    'fastnissan.com',
    'fastsubaru.com',
    'fastsuzuki.com',
    'fasttoyota.com',
    'fastyamaha.com',
    'fatflap.com',
    'fdfdsfds.com',
    'fightallspam.com',
    'fiifke.de',
    'filzmail.com',
    'fivemail.de',
    'fixmail.tk',
    'fizmail.com',
    'fleckens.hu',
    'flurre.com',
    'flurred.com',
    'flurred.ru',
    'flyspam.com',
    'footard.com',
    'forgetmail.com',
    'forward.cat',
    'fr33mail.info',
    'frapmail.com',
    'free-email.cf',
    'free-email.ga',
    'freemails.cf',
    'freemails.ga',
    'freemails.ml',
    'freundin.ru',
    'friendlymail.co.uk',
    'front14.org',
    'fuckingduh.com',
    'fudgerub.com',
    'fux0ringduh.com',
    'fyii.de',
    'garliclife.com',
    'gehensiemirnichtaufdensack.de',
    'gelitik.in',
    'germanmails.biz',
    'get-mail.cf',
    'get-mail.ga',
    'get-mail.ml',
    'get-mail.tk',
    'get1mail.com',
    'get2mail.fr',
    'getairmail.cf',
    'getairmail.com',
    'getairmail.ga',
    'getairmail.gq',
    'getairmail.ml',
    'getairmail.tk',
    'getmails.eu',
    'getonemail.com',
    'getonemail.net',
    'gfcom.com',
    'ghosttexter.de',
    'giantmail.de',
    'girlsundertheinfluence.com',
    'gishpuppy.com',
    'gmailwe.com',
    'gmial.com',
    'goemailgo.com',
    'gorillaswithdirtyarmpits.com',
    'gotmail.com',
    'gotmail.net',
    'gotmail.org',
    'gowikibooks.com',
    'gowikicampus.com',
    'gowikicars.com',
    'gowikifilms.com',
    'gowikigames.com',
    'gowikimusic.com',
    'gowikinetwork.com',
    'gowikitravel.com',
    'gowikitv.com',
    'grandmamail.com',
    'grandmasmail.com',
    'great-host.in',
    'greensloth.com',
    'grr.la',
    'gsrv.co.uk',
    'guerillamail.biz',
    'guerillamail.com',
    'guerillamail.de',
    'guerillamail.net',
    'guerillamail.org',
    'guerillamailblock.com',
    'guerrillamail.biz',
    'guerrillamail.com',
    'guerrillamail.de',
    'guerrillamail.info',
    'guerrillamail.net',
    'guerrillamail.org',
    'guerrillamailblock.com',
    'gustr.com',
    'h8s.org',
    'hacccc.com',
    'haltospam.com',
    'haqed.com',
    'harakirimail.com',
    'hartbot.de',
    'hat-geld.de',
    'hatespam.org',
    'headstrong.de',
    'hellodream.mobi',
    'herp.in',
    'hidemail.de',
    'hideme.be',
    'hidzz.com',
    'hiru-dea.com',
    'hmamail.com',
    'hochsitze.com',
    'hopemail.biz',
    'hot-mail.cf',
    'hot-mail.ga',
    'hot-mail.gq',
    'hot-mail.ml',
    'hot-mail.tk',
    'hotpop.com',
    'hulapla.de',
    'hushmail.com',
    'ieatspam.eu',
    'ieatspam.info',
    'ieh-mail.de',
    'ihateyoualot.info',
    'iheartspam.org',
    'ikbenspamvrij.nl',
    'imails.info',
    'imgof.com',
    'imgv.de',
    'imstations.com',
    'inbax.tk',
    'inbox.si',
    'inboxalias.com',
    'inboxclean.com',
    'inboxclean.org',
    'inboxproxy.com',
    'incognitomail.com',
    'incognitomail.net',
    'incognitomail.org',
    'ineec.net',
    'infocom.zp.ua',
    'inoutmail.de',
    'inoutmail.eu',
    'inoutmail.info',
    'inoutmail.net',
    'insorg-mail.info',
    'instant-mail.de',
    'instantemailaddress.com',
    'instantlyemail.com',
    'ip6.li',
    'ipoo.org',
    'irish2me.com',
    'iwi.net',
    'jetable.com',
    'jetable.fr.nf',
    'jetable.net',
    'jetable.org',
    'jnxjn.com',
    'jourrapide.com',
    'junk1e.com',
    'junkmail.com',
    'junkmail.ga',
    'junkmail.gq',
    'jupimail.com',
    'kasmail.com',
    'kaspop.com',
    'keepmymail.com',
    'killmail.com',
    'killmail.net',
    'kimsdisk.com',
    'kingsq.ga',
    'kiois.com',
    'kir.ch.tc',
    'klassmaster.com',
    'klassmaster.net',
    'klzlk.com',
    'kook.ml',
    'koszmail.pl',
    'kulturbetrieb.info',
    'kurzepost.de',
    'l33r.eu',
    'labetteraverouge.at',
    'lackmail.net',
    'lags.us',
    'laldo.com',
    'landmail.co',
    'lastmail.co',
    'lawlita.com',
    'lazyinbox.com',
    'legitmail.club',
    'letthemeatspam.com',
    'lhsdv.com',
    'libox.fr',
    'lifebyfood.com',
    'link2mail.net',
    'litedrop.com',
    'loadby.us',
    'login-email.cf',
    'login-email.ga',
    'login-email.ml',
    'login-email.tk',
    'lol.ovpn.to',
    'lolfreak.net',
    'lookugly.com',
    'lopl.co.cc',
    'lortemail.dk',
    'losbanosforeclosures.com',
    'lovemeleaveme.com',
    'lr78.com',
    'lroid.com',
    'lukop.dk',
    'm21.cc',
    'm4ilweb.info',
    'maboard.com',
    'mail-filter.com',
    'mail-temporaire.fr',
    'mail.by',
    'mail.mezimages.net',
    'mail.zp.ua',
    'mail114.net',
    'mail1a.de',
    'mail21.cc',
    'mail2rss.org',
    'mail333.com',
    'mail4trash.com',
    'mailbidon.com',
    'mailbiz.biz',
    'mailblocks.com',
    'mailblog.biz',
    'mailbucket.org',
    'mailcat.biz',
    'mailcatch.com',
    'mailde.de',
    'mailde.info',
    'maildrop.cc',
    'maildrop.cf',
    'maildrop.ga',
    'maildrop.gq',
    'maildrop.ml',
    'maildu.de',
    'maildx.com',
    'maileater.com',
    'mailed.ro',
    'maileimer.de',
    'mailexpire.com',
    'mailfa.tk',
    'mailforspam.com',
    'mailfree.ga',
    'mailfree.gq',
    'mailfree.ml',
    'mailfreeonline.com',
    'mailfs.com',
    'mailguard.me',
    'mailhazard.com',
    'mailhazard.us',
    'mailhz.me',
    'mailimate.com',
    'mailin8r.com',
    'mailinater.com',
    'mailinator.com',
    'mailinator.gq',
    'mailinator.net',
    'mailinator.org',
    'mailinator.us',
    'mailinator2.com',
    'mailinator2.net',
    'mailincubator.com',
    'mailismagic.com',
    'mailjunk.cf',
    'mailjunk.ga',
    'mailjunk.gq',
    'mailjunk.ml',
    'mailjunk.tk',
    'mailmate.com',
    'mailme.gq',
    'mailme.ir',
    'mailme.lv',
    'mailme24.com',
    'mailmetrash.com',
    'mailmoat.com',
    'mailms.com',
    'mailnator.com',
    'mailnesia.com',
    'mailnull.com',
    'mailorg.org',
    'mailpick.biz',
    'mailproxsy.com',
    'mailquack.com',
    'mailrock.biz',
    'mailscrap.com',
    'mailshell.com',
    'mailsiphon.com',
    'mailslapping.com',
    'mailslite.com',
    'mailspeed.ru',
    'mailtemp.info',
    'mailtome.de',
    'mailtothis.com',
    'mailtrash.net',
    'mailtv.net',
    'mailtv.tv',
    'mailzilla.com',
    'mailzilla.org',
    'mailzilla.orgmbx.cc',
    'makemetheking.com',
    'mallinator.com',
    'manifestgenerator.com',
    'manybrain.com',
    'mbx.cc',
    'mciek.com',
    'mega.zik.dj',
    'meinspamschutz.de',
    'meltmail.com',
    'messagebeamer.de',
    'mezimages.net',
    'mfsa.ru',
    'mierdamail.com',
    'migmail.pl',
    'migumail.com',
    'mindless.com',
    'ministry-of-silly-walks.de',
    'mintemail.com',
    'misterpinball.de',
    'mjukglass.nu',
    'moakt.com',
    'mobi.web.id',
    'mobileninja.co.uk',
    'moburl.com',
    'mohmal.com',
    'moncourrier.fr.nf',
    'monemail.fr.nf',
    'monmail.fr.nf',
    'monumentmail.com',
    'moyencuen.buzz',
    'msa.minsmail.com',
    'mt2009.com',
    'mt2014.com',
    'mt2015.com',
    'mx0.wwwnew.eu',
    'my10minutemail.com',
    'myalias.pw',
    'mycard.net.ua',
    'mycleaninbox.net',
    'myemailboxy.com',
    'mymail-in.net',
    'mymailoasis.com',
    'mynetstore.de',
    'mypacks.net',
    'mypartyclip.de',
    'myphantomemail.com',
    'myrambler.ru',
    'mysamp.de',
    'myspaceinc.com',
    'myspaceinc.net',
    'myspaceinc.org',
    'myspacepimpedup.com',
    'myspamless.com',
    'mytemp.email',
    'mytempemail.com',
    'mytempmail.com',
    'mytrashmail.com',
    'nabuma.com',
    'neomailbox.com',
    'nepwk.com',
    'nervmich.net',
    'nervtmich.net',
    'netmails.com',
    'netmails.net',
    'netzidiot.de',
    'neverbox.com',
    'nice-4u.com',
    'nincsmail.com',
    'nincsmail.hu',
    'nmail.cf',
    'nnh.com',
    'no-spam.ws',
    'noblepioneer.com',
    'nobulk.com',
    'noclickemail.com',
    'nogmailspam.info',
    'nomail.pw',
    'nomail.xl.cx',
    'nomail2me.com',
    'nomorespamemails.com',
    'nonspam.eu',
    'nonspammer.de',
    'noref.in',
    'nospam.ze.tc',
    'nospam4.us',
    'nospamfor.us',
    'nospammail.net',
    'nospamthanks.info',
    'notmailinator.com',
    'notsharingmy.info',
    'notvn.com',
    'nowhere.org',
    'nowmymail.com',
    'nurfuerspam.de',
    'nwldx.com',
    'objectmail.com',
    'obobbo.com',
    'odaymail.com',
    'odnorazovoe.ru',
    'one-time.email',
    'oneoffemail.com',
    'oneoffmail.com',
    'onewaymail.com',
    'onlatedotcom.info',
    'online.ms',
    'oopi.org',
    'opayq.com',
    'opentrash.com',
    'ordinaryamerican.net',
    'otherinbox.com',
    'ourklips.com',
    'outlawspam.com',
    'ovpn.to',
    'owlpic.com',
    'pancakemail.com',
    'paplease.com',
    'pepbot.com',
    'pfui.ru',
    'pimpedupmyspace.com',
    'pjjkp.com',
    'plexolan.de',
    'poczta.onet.pl',
    'politikerclub.de',
    'poofy.org',
    'pookmail.com',
    'pop3.xyz',
    'postalmail.biz',
    'privacy.net',
    'privatdemail.net',
    'privy-mail.com',
    'privymail.de',
    'proxymail.eu',
    'prtnx.com',
    'prtz.eu',
    'pubmail.io',
    'punkass.com',
    'putthisinyourspamdatabase.com',
    'pwrby.com',
    'q314.net',
    'qisdo.com',
    'qisoa.com',
    'qoika.com',
    'qq.com',
    'quickinbox.com',
    'quickmail.nl',
    'rambler.ru',
    'rainmail.biz',
    'rcpt.at',
    're-gister.com',
    'reallymymail.com',
    'realtyalerts.ca',
    'recode.me',
    'reconmail.com',
    'recursor.net',
    'recyclemail.dk',
    'regbypass.com',
    'regbypass.comsafe-mail.net',
    'rejectmail.com',
    'reliable-mail.com',
    'remail.cf',
    'remail.ga',
    'renraku.in',
    'rhyta.com',
    'rklips.com',
    'rmqkr.net',
    'royal.net',
    'rppkn.com',
    'rtrtr.com',
    's0ny.net',
    'safe-mail.net',
    'safersignup.de',
    'safetymail.info',
    'safetypost.de',
    'sandelf.de',
    'sayawaka-dea.info',
    'saynotospams.com',
    'scatmail.com',
    'sciencejrq.com',
    'schafmail.de',
    'schrott-email.de',
    'secretemail.de',
    'secure-mail.biz',
    'secure-mail.cc',
    'selfdestructingmail.com',
    'selfdestructingmail.org',
    'sendspamhere.com',
    'senseless-entertainment.com',
    'services391.com',
    'sharedmailbox.org',
    'sharklasers.com',
    'shieldedmail.com',
    'shieldemail.com',
    'shiftmail.com',
    'shitmail.me',
    'shitmail.org',
    'shitware.nl',
    'shmeriously.com',
    'shortmail.net',
    'showslow.de',
    'sibmail.com',
    'sinnlos-mail.de',
    'siteposter.net',
    'skeefmail.com',
    'slapsfromlastnight.com',
    'slaskpost.se',
    'slipry.net',
    'slopsbox.com',
    'slowslow.de',
    'slushmail.com',
    'smashmail.de',
    'smellfear.com',
    'smellrear.com',
    'smoug.net',
    'snakemail.com',
    'sneakemail.com',
    'sneakmail.de',
    'snkmail.com',
    'sofimail.com',
    'sofort-mail.de',
    'softpls.asia',
    'sogetthis.com',
    'soisz.com',
    'solvemail.info',
    'soodonims.com',
    'spam.la',
    'spam.su',
    'spam4.me',
    'spamail.de',
    'spamarrest.com',
    'spamavert.com',
    'spambob.com',
    'spambob.net',
    'spambob.org',
    'spambog.com',
    'spambog.de',
    'spambog.net',
    'spambog.ru',
    'spambooger.com',
    'spambox.info',
    'spambox.irishspringrealty.com',
    'spambox.us',
    'spambpg.com',
    'spamcannon.com',
    'spamcannon.net',
    'spamcero.com',
    'spamcon.org',
    'spamcorptastic.com',
    'spamcowboy.com',
    'spamcowboy.net',
    'spamcowboy.org',
    'spamday.com',
    'spamex.com',
    'spamfighter.cf',
    'spamfighter.ga',
    'spamfighter.gq',
    'spamfighter.ml',
    'spamfighter.tk',
    'spamfree.eu',
    'spamfree24.com',
    'spamfree24.de',
    'spamfree24.eu',
    'spamfree24.info',
    'spamfree24.net',
    'spamfree24.org',
    'spamgoes.in',
    'spamgourmet.com',
    'spamgourmet.net',
    'spamgourmet.org',
    'spamherelots.com',
    'spamhereplease.com',
    'spamhole.com',
    'spamify.com',
    'spaminator.de',
    'spamkill.info',
    'spaml.com',
    'spaml.de',
    'spammotel.com',
    'spamobox.com',
    'spamoff.de',
    'spamsalad.in',
    'spamslicer.com',
    'spamsphere.com',
    'spamspot.com',
    'spamstack.net',
    'spamthis.co.uk',
    'spamthisplease.com',
    'spamtrail.com',
    'spamtroll.net',
    'speed.1s.fr',
    'spikio.com',
    'spoofmail.de',
    'spybox.de',
    'squizzy.de',
    'srcitation.com',
    'ssoia.com',
    'startkeys.com',
    'stexsy.com',
    'stinkefinger.net',
    'stop-my-spam.cf',
    'stop-my-spam.com',
    'stop-my-spam.ga',
    'stop-my-spam.ml',
    'stop-my-spam.tk',
    'streetwisemail.com',
    'stuffmail.de',
    'super-auswahl.de',
    'supergreatmail.com',
    'supermailer.jp',
    'superrito.com',
    'superstachel.de',
    'suremail.info',
    'sute.jp',
    'svk.jp',
    'sweetxxx.de',
    'tafmail.com',
    'tagyourself.com',
    'talkinator.com',
    'tapchicuoihoi.com',
    'teewars.org',
    'teleworm.com',
    'teleworm.us',
    'temp-mail.com',
    'temp-mail.net',
    'temp-mail.org',
    'temp-mail.ru',
    'temp15qm.com',
    'tempail.com',
    'tempalias.com',
    'tempe-mail.com',
    'tempemail.biz',
    'tempemail.co.za',
    'tempemail.com',
    'tempemail.net',
    'tempemail.org',
    'tempinbox.co.uk',
    'tempinbox.com',
    'tempmail.de',
    'tempmail.eu',
    'tempmail.it',
    'tempmail2.com',
    'tempmaildemo.com',
    'tempmailer.com',
    'tempmailer.de',
    'tempomail.fr',
    'temporarily.de',
    'temporarioemail.com.br',
    'temporaryemail.net',
    'temporaryemail.us',
    'temporaryforwarding.com',
    'temporaryinbox.com',
    'temporarymailaddress.com',
    'tempsky.com',
    'tempthe.net',
    'tempymail.com',
    'test.com',
    'thanksnospam.info',
    'thankyou2010.com',
    'thc.st',
    'thecloudindex.com',
    'thisisnotmyrealemail.com',
    'thismail.net',
    'thismail.ru',
    'throam.com',
    'throwam.com',
    'throwawayemailaddress.com',
    'throwawaymail.com',
    'tilien.com',
    'tittbit.in',
    'tizi.com',
    'tmail.ws',
    'tmailinator.com',
    'tmpeml.info',
    'toiea.com',
    'tokenmail.de',
    'toomail.biz',
    'topranklist.de',
    'tormail.net',
    'tormail.org',
    'tradermail.info',
    'trash-amil.com',
    'trash-mail.at',
    'trash-mail.cf',
    'trash-mail.com',
    'trash-mail.de',
    'trash-mail.ga',
    'trash-mail.gq',
    'trash-mail.ml',
    'trash-mail.tk',
    'trash-me.com',
    'trash2009.com',
    'trash2010.com',
    'trash2011.com',
    'trashdevil.com',
    'trashdevil.de',
    'trashemail.de',
    'trashmail.at',
    'trashmail.com',
    'trashmail.de',
    'trashmail.me',
    'trashmail.net',
    'trashmail.org',
    'trashmail.ws',
    'trashmailer.com',
    'trashymail.com',
    'trashymail.net',
    'trayna.com',
    'trbvm.com',
    'trialmail.de',
    'trickmail.net',
    'trillianpro.com',
    'tryalert.com',
    'turual.com',
    'twinmail.de',
    'twoweirdtricks.com',
    'tyldd.com',
    'ubismail.net',
    'uggsrock.com',
    'umail.net',
    'unlimit.com',
    'unmail.ru',
    'upliftnow.com',
    'uplipht.com',
    'uroid.com',
    'us.af',
    'valemail.net',
    'venompen.com',
    'vermutlich.net',
    'veryrealemail.com',
    'vidchart.com',
    'viditag.com',
    'viewcastmedia.com',
    'viewcastmedia.net',
    'viewcastmedia.org',
    'viralplays.com',
    'vmail.me',
    'voidbay.com',
    'vomoto.com',
    'vpn.st',
    'vsimcard.com',
    'vubby.com',
    'w3internet.co.uk',
    'walala.org',
    'walkmail.net',
    'watchever.biz',
    'webemail.me',
    'webm4il.info',
    'webuser.in',
    'wee.my',
    'weg-werf-email.de',
    'wegwerf-email-addressen.de',
    'wegwerf-email.at',
    'wegwerf-emails.de',
    'wegwerfadresse.de',
    'wegwerfemail.com',
    'wegwerfemail.de',
    'wegwerfmail.de',
    'wegwerfmail.info',
    'wegwerfmail.net',
    'wegwerfmail.org',
    'wem.com',
    'wetrainbayarea.com',
    'wetrainbayarea.org',
    'wifimaple.com',
    'wh4f.org',
    'whatiaas.com',
    'whatpaas.com',
    'whatsaas.com',
    'whopy.com',
    'whyspam.me',
    'wickmail.net',
    'wilemail.com',
    'willhackforfood.biz',
    'willselfdestruct.com',
    'winemaven.info',
    'wmail.cf',
    'writeme.com',
    'wronghead.com',
    'wuzup.net',
    'wuzupmail.net',
    'wwwnew.eu',
    'wzukltd.com',
    'xagloo.com',
    'xakw1.com',
    'xemaps.com',
    'xents.com',
    'xmaily.com',
    'xoxy.net',
    'xww.ro',
    'xyzfree.net',
    'yapped.net',
    'yep.it',
    'yogamaven.com',
    'yomail.info',
    'yopmail.com',
    'yopmail.fr',
    'yopmail.gq',
    'yopmail.net',
    'yopmail.org',
    'yoru-dea.com',
    'you-spam.com',
    'youmail.ga',
    'yourdomain.com',
    'ypmail.webarnak.fr.eu.org',
    'yuurok.com',
    'yyhmail.com',
    'z1p.biz',
    'za.com',
    'zebins.com',
    'zebins.eu',
    'zehnminuten.de',
    'zehnminutenmail.de',
    'zetmail.com',
    'zippymail.info',
    'zoaxe.com',
    'zoemail.com',
    'zoemail.net',
    'zoemail.org',
    'zomg.info',
    'zxcv.com',
    'zxcvbnm.com',
    'zzz.com',
]

# reCAPTCHA API
# NOTE: Using the recaptcha.net domain h/t https://github.com/google/recaptcha/issues/87#issuecomment-368252094
RECAPTCHA_SITE_KEY = None
RECAPTCHA_SECRET_KEY = None
RECAPTCHA_VERIFY_URL = 'https://recaptcha.net/recaptcha/api/siteverify'

# akismet spam check
AKISMET_APIKEY = None
AKISMET_ENABLED = False

# OOPSpam options
OOPSPAM_APIKEY = None
OOPSPAM_SPAM_LEVEL = 3  # The minimum level (out of 6) that is flagged as spam.
OOPSPAM_CHECK_IP = True  # Whether OOPSpam checks IP addresses. When testing locally, turn this off

# spam options
SPAM_CHECK_ENABLED = False
SPAM_CHECK_PUBLIC_ONLY = True
SPAM_ACCOUNT_SUSPENSION_ENABLED = False
SPAM_ACCOUNT_SUSPENSION_THRESHOLD = timedelta(hours=24)
SPAM_FLAGGED_MAKE_NODE_PRIVATE = False
SPAM_FLAGGED_REMOVE_FROM_SEARCH = False
SPAM_AUTOBAN_IP_BLOCK = True
SPAM_THROTTLE_AUTOBAN = True
SPAM_CREATION_THROTTLE_LIMIT = 5

SHARE_API_TOKEN = None

# refresh campaign every 5 minutes
CAMPAIGN_REFRESH_THRESHOLD = 5 * 60  # 5 minutes in seconds


AWS_ACCESS_KEY_ID = None
AWS_SECRET_ACCESS_KEY = None

# sitemap default settings
SITEMAP_TO_S3 = False
SITEMAP_AWS_BUCKET = None
SITEMAP_URL_MAX = 25000
SITEMAP_INDEX_MAX = 50000
SITEMAP_STATIC_URLS = [
    OrderedDict([('loc', ''), ('changefreq', 'yearly'), ('priority', '0.5')]),
    OrderedDict([('loc', 'preprints'), ('changefreq', 'yearly'), ('priority', '0.5')]),
    OrderedDict([('loc', 'prereg'), ('changefreq', 'yearly'), ('priority', '0.5')]),
    OrderedDict([('loc', 'meetings'), ('changefreq', 'yearly'), ('priority', '0.5')]),
    OrderedDict([('loc', 'registries'), ('changefreq', 'yearly'), ('priority', '0.5')]),
    OrderedDict([('loc', 'reviews'), ('changefreq', 'yearly'), ('priority', '0.5')]),
    OrderedDict([('loc', 'explore/activity'), ('changefreq', 'weekly'), ('priority', '0.5')]),
    OrderedDict([('loc', 'support'), ('changefreq', 'yearly'), ('priority', '0.5')]),
    OrderedDict([('loc', 'faq'), ('changefreq', 'yearly'), ('priority', '0.5')]),

]

SITEMAP_USER_CONFIG = OrderedDict([('loc', ''), ('changefreq', 'yearly'), ('priority', '0.5')])
SITEMAP_NODE_CONFIG = OrderedDict([('loc', ''), ('lastmod', ''), ('changefreq', 'monthly'), ('priority', '0.5')])
SITEMAP_PREPRINT_CONFIG = OrderedDict([('loc', ''), ('lastmod', ''), ('changefreq', 'yearly'), ('priority', '0.5')])
SITEMAP_PREPRINT_FILE_CONFIG = OrderedDict([('loc', ''), ('lastmod', ''), ('changefreq', 'yearly'), ('priority', '0.5')])

# For preventing indexing of QA nodes by Elastic and SHARE
DO_NOT_INDEX_LIST = {
    'tags': ['qatest', 'qa test'],
    'titles': ['Bulk stress 201', 'Bulk stress 202', 'OSF API Registration test'],
}

CUSTOM_CITATIONS = {
    'bluebook-law-review': 'bluebook',
    'bluebook2': 'bluebook',
    'bluebook-inline': 'bluebook'
}

#Email templates logo
OSF_LOGO = 'osf_logo'
OSF_PREPRINTS_LOGO = 'osf_preprints'
OSF_MEETINGS_LOGO = 'osf_meetings'
OSF_PREREG_LOGO = 'osf_prereg'
OSF_REGISTRIES_LOGO = 'osf_registries'
OSF_LOGO_LIST = [OSF_LOGO, OSF_PREPRINTS_LOGO, OSF_MEETINGS_LOGO, OSF_PREREG_LOGO, OSF_REGISTRIES_LOGO]

FOOTER_LINKS = {
    'terms': 'https://github.com/CenterForOpenScience/centerforopenscience.org/blob/master/TERMS_OF_USE.md',
    'privacyPolicy': 'https://github.com/CenterForOpenScience/centerforopenscience.org/blob/master/PRIVACY_POLICY.md',
    'cookies': 'https://github.com/CenterForOpenScience/centerforopenscience.org/blob/master/PRIVACY_POLICY.md#f-cookies',
    'cos': 'https://cos.io',
    'statusPage': 'https://status.cos.io/',
    'apiDocs': 'https://developer.osf.io/',
    'topGuidelines': 'http://cos.io/top/',
    'rpp': 'https://osf.io/ezcuj/wiki/home/',
    'rpcb': 'https://osf.io/e81xl/wiki/home/',
    'twitter': 'http://twitter.com/OSFramework',
    'facebook': 'https://www.facebook.com/CenterForOpenScience/',
    'googleGroup': 'https://groups.google.com/forum/#!forum/openscienceframework',
    'github': 'https://www.github.com/centerforopenscience',
}

CHRONOS_USE_FAKE_FILE = False
CHRONOS_FAKE_FILE_URL = ''
CHRONOS_USERNAME = os_env.get('CHRONOS_USERNAME', '')
CHRONOS_PASSWORD = os_env.get('CHRONOS_PASSWORD', '')
CHRONOS_API_KEY = os_env.get('CHRONOS_API_KEY', '')
CHRONOS_HOST = os_env.get('CHRONOS_HOST', 'https://sandbox.api.chronos-oa.com')
VERIFY_CHRONOS_SSL_CERT = not DEV_MODE
# Maximum minutes we allow ChronosSubmission status to be stale (only update when user is requesting it)
CHRONOS_SUBMISSION_UPDATE_TIME = timedelta(minutes=5)

DS_METRICS_OSF_TOKEN = None
DS_METRICS_BASE_FOLDER = None
REG_METRICS_OSF_TOKEN = None
REG_METRICS_BASE_FOLDER = None

STORAGE_WARNING_THRESHOLD = .9  # percent of maximum storage used before users get a warning message
STORAGE_LIMIT_PUBLIC = 50
STORAGE_LIMIT_PRIVATE = 5

GBs = 10 ** 9


#  Needs to be here so the enum can be used in the admin template
def forDjango(cls):
    cls.do_not_call_in_templates = True
    return cls

@forDjango
@enum.unique
class StorageLimits(enum.IntEnum):
    """
    Values here are in GBs
    """
    NOT_CALCULATED = 0
    DEFAULT = 1
    APPROACHING_PRIVATE = 2
    OVER_PRIVATE = 3
    APPROACHING_PUBLIC = 4
    OVER_PUBLIC = 5


    @classmethod
    def from_node_usage(cls,  usage_bytes, private_limit=None, public_limit=None):
        """ This should indicate if a node is at or over a certain storage threshold indicating a status."""

        public_limit = public_limit or STORAGE_LIMIT_PUBLIC
        private_limit = private_limit or STORAGE_LIMIT_PRIVATE

        if usage_bytes is None:
            return cls.NOT_CALCULATED
        if usage_bytes >= float(public_limit) * GBs:
            return cls.OVER_PUBLIC
        elif usage_bytes >= float(public_limit) * STORAGE_WARNING_THRESHOLD * GBs:
            return cls.APPROACHING_PUBLIC
        elif usage_bytes >= float(private_limit) * GBs:
            return cls.OVER_PRIVATE
        elif usage_bytes >= float(private_limit) * STORAGE_WARNING_THRESHOLD * GBs:
            return cls.APPROACHING_PRIVATE
        else:
            return cls.DEFAULT

STORAGE_USAGE_CACHE_TIMEOUT = 3600 * 24  # seconds in hour times hour (one day)
IA_ARCHIVE_ENABLED = True
OSF_PIGEON_URL = os.environ.get('OSF_PIGEON_URL', None)
ID_VERSION = 'staging_v2'
IA_ROOT_COLLECTION = 'cos-dev-sandbox'
PIGEON_CALLBACK_BEARER_TOKEN = os.getenv('PIGEON_CALLBACK_BEARER_TOKEN')

PRODUCT_OWNER_EMAIL_ADDRESS = {}

CAS_LOG_LEVEL = 3  # ERROR<|MERGE_RESOLUTION|>--- conflicted
+++ resolved
@@ -516,11 +516,8 @@
         'osf.management.commands.archive_registrations_on_IA',
         'osf.management.commands.populate_initial_schema_responses',
         'osf.management.commands.approve_pending_schema_responses',
-<<<<<<< HEAD
-=======
         'osf.management.commands.delete_legacy_quickfiles_nodes',
         'osf.management.commands.fix_quickfiles_waterbutler_logs',
->>>>>>> 2401e445
         'api.providers.tasks'
     )
 
