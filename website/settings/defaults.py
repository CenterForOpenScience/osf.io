--- conflicted
+++ resolved
@@ -602,15 +602,13 @@
                 'task': 'scripts.generate_sitemap',
                 'schedule': crontab(minute=0, hour=5),  # Daily 12:00 a.m.
             },
-<<<<<<< HEAD
             'deactivate_requested_accounts': {
                 'task': 'management.commands.deactivate_requested_accounts',
                 'schedule': crontab(minute=0, hour=5),  # Daily 12:00 a.m.
-=======
+            },
             'check_crossref_doi': {
                 'task': 'management.commands.check_crossref_dois',
                 'schedule': crontab(minute=0, hour=4),  # Daily 11:00 p.m.
->>>>>>> a55c7c85
             },
         }
 
