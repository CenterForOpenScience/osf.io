# -*- coding: utf-8 -*-
"""
Base settings file, common to all environments.
These settings can be overridden in local.py.
"""

import os
import json


os_env = os.environ

def parent_dir(path):
    '''Return the parent of a directory.'''
    return os.path.abspath(os.path.join(path, os.pardir))

HERE = os.path.dirname(os.path.abspath(__file__))
BASE_PATH = parent_dir(HERE)  # website/ directory
APP_PATH = parent_dir(BASE_PATH)
ADDON_PATH = os.path.join(BASE_PATH, 'addons')
STATIC_FOLDER = os.path.join(BASE_PATH, 'static')
STATIC_URL_PATH = "/static"
ROOT = os.path.join(BASE_PATH, '..')

LOAD_BALANCER = False

LOG_PATH = os.path.join(APP_PATH, 'logs')
TEMPLATES_PATH = os.path.join(BASE_PATH, 'templates')
ANALYTICS_PATH = os.path.join(BASE_PATH, 'analytics')

CORE_TEMPLATES = os.path.join(BASE_PATH, 'templates/log_templates.mako')
BUILT_TEMPLATES = os.path.join(BASE_PATH, 'templates/_log_templates.mako')

DOMAIN = 'http://localhost:5000/'
GNUPG_HOME = os.path.join(BASE_PATH, 'gpg')
GNUPG_BINARY = 'gpg'

# User management & registration
CONFIRM_REGISTRATIONS_BY_EMAIL = True
ALLOW_REGISTRATION = True
ALLOW_LOGIN = True

SEARCH_ENGINE = 'elastic'  # Can be 'elastic', or None
ELASTIC_URI = 'localhost:9200'
ELASTIC_TIMEOUT = 10
# Sessions
# TODO: Override SECRET_KEY in local.py in production
COOKIE_NAME = 'osf'
SECRET_KEY = 'CHANGEME'

# May set these to True in local.py for development
DEV_MODE = False
DEBUG_MODE = False


# TODO: Remove after migration to OSF Storage
COPY_GIT_REPOS = False

# External services
USE_CDN_FOR_CLIENT_LIBS = True

USE_EMAIL = True
FROM_EMAIL = 'openscienceframework-noreply@osf.io'
MAIL_SERVER = 'smtp.sendgrid.net'
MAIL_USERNAME = 'osf-smtp'
MAIL_PASSWORD = ''  # Set this in local.py

# Mailchimp
MAILCHIMP_API_KEY = None
MAILCHIMP_WEBHOOK_SECRET_KEY = 'CHANGEME'  # OSF secret key to ensure webhook is secure
ENABLE_EMAIL_SUBSCRIPTIONS = True
MAILCHIMP_GENERAL_LIST = 'Open Science Framework General'

# TODO: Override in local.py
MAILGUN_API_KEY = None

# TODO: Override in local.py in production
UPLOADS_PATH = os.path.join(BASE_PATH, 'uploads')
MFR_CACHE_PATH = os.path.join(BASE_PATH, 'mfrcache')
MFR_TEMP_PATH = os.path.join(BASE_PATH, 'mfrtemp')

# Use Celery for file rendering
USE_CELERY = True

# Use GnuPG for encryption
USE_GNUPG = True

# File rendering timeout (in ms)
MFR_TIMEOUT = 30000

# TODO: Override in local.py in production
USE_TOKU_MX = True
DB_PORT = os_env.get('OSF_DB_PORT', 27017)
DB_NAME = 'osf20130903'
DB_USER = None
DB_PASS = None

# Cache settings
SESSION_HISTORY_LENGTH = 5
SESSION_HISTORY_IGNORE_RULES = [
    lambda url: '/static/' in url,
    lambda url: 'favicon' in url,
]

# TODO: Configuration should not change between deploys - this should be dynamic.
CANONICAL_DOMAIN = 'openscienceframework.org'
COOKIE_DOMAIN = '.openscienceframework.org' # Beaker
SHORT_DOMAIN = 'osf.io'

# TODO: Combine Python and JavaScript config
COMMENT_MAXLENGTH = 500

# Gravatar options
GRAVATAR_SIZE_PROFILE = 70
GRAVATAR_SIZE_ADD_CONTRIBUTOR = 40
GRAVATAR_SIZE_DISCUSSION = 20

# Conference options
CONFERNCE_MIN_COUNT = 5

WIKI_WHITELIST = {
    'tags': [
        'a', 'abbr', 'acronym', 'b', 'bdo', 'big', 'blockquote', 'br',
        'center', 'cite', 'code',
        'dd', 'del', 'dfn', 'div', 'dl', 'dt', 'em', 'embed', 'font',
        'h1', 'h2', 'h3', 'h4', 'h5', 'h6', 'hr', 'i', 'img', 'ins',
        'kbd', 'li', 'object', 'ol', 'param', 'pre', 'p', 'q',
        's', 'samp', 'small', 'span', 'strike', 'strong', 'sub', 'sup',
        'table', 'tbody', 'td', 'th', 'thead', 'tr', 'tt', 'ul', 'u',
        'var', 'wbr',
    ],
    'attributes': [
        'align', 'alt', 'border', 'cite', 'class', 'dir',
        'height', 'href', 'id', 'src', 'style', 'title', 'type', 'width',
        'face', 'size', # font tags
        'salign', 'align', 'wmode', 'target',
    ],
    # Styles currently used in Reproducibility Project wiki pages
    'styles' : [
        'top', 'left', 'width', 'height', 'position',
        'background', 'font-size', 'text-align', 'z-index',
        'list-style',
    ]
}

##### Celery #####
## Default RabbitMQ broker
BROKER_URL = 'amqp://'

# Default RabbitMQ backend
CELERY_RESULT_BACKEND = 'amqp://'

# Modules to import when celery launches
CELERY_IMPORTS = (
    'framework.tasks',
    'framework.tasks.signals',
    'framework.email.tasks',
    'framework.render.tasks',
    'framework.analytics.tasks',
    'website.mailchimp_utils',
)

# Add-ons

<<<<<<< HEAD
ADDONS_REQUESTED = [
    'app',
    'dataverse',
    'dropbox',
    'figshare',
    'forward',
    'github',
    # 'osffiles',
    'osfstorage',
    's3',
    'twofactor',
    'wiki',
]
=======
# Load addons from addons.json
with open(os.path.join(ROOT, 'addons.json')) as fp:
    ADDONS_REQUESTED = json.load(fp)['addons']
>>>>>>> bde6a312

ADDON_CATEGORIES = [
    'documentation',
    'storage',
    'bibliography',
    'other',
    'security',
    'service'
]

SYSTEM_ADDED_ADDONS = {
    # 'user': ['badges'],
    'user': [],
    'node': [],
}

# Piwik

# TODO: Override in local.py in production
PIWIK_HOST = None
PIWIK_ADMIN_TOKEN = None
PIWIK_SITE_ID = None

SENTRY_DSN = None
SENTRY_DSN_JS = None


# TODO: Delete me after merging GitLab
MISSING_FILE_NAME = 'untitled'

# Dashboard
ALL_MY_APPS_ID = '-ama'
ALL_MY_PROJECTS_ID = '-amp'
ALL_MY_REGISTRATIONS_ID = '-amr'
ALL_MY_APPS_NAME = 'All my apps'
ALL_MY_PROJECTS_NAME = 'All my projects'
ALL_MY_REGISTRATIONS_NAME = 'All my registrations'

# FOR EMERGENCIES ONLY: Setting this to True will disable forks, registrations,
# and uploads in order to save disk space.
DISK_SAVING_MODE = False

#SHARE
SHARE_APP_ID = None

# Add Contributors (most in common)
MAX_MOST_IN_COMMON_LENGTH = 15

# Google Analytics
GOOGLE_ANALYTICS_ID = None
GOOGLE_SITE_VERIFICATION = None

# Pingdom
PINGDOM_ID = None<|MERGE_RESOLUTION|>--- conflicted
+++ resolved
@@ -162,25 +162,9 @@
 
 # Add-ons
 
-<<<<<<< HEAD
-ADDONS_REQUESTED = [
-    'app',
-    'dataverse',
-    'dropbox',
-    'figshare',
-    'forward',
-    'github',
-    # 'osffiles',
-    'osfstorage',
-    's3',
-    'twofactor',
-    'wiki',
-]
-=======
 # Load addons from addons.json
 with open(os.path.join(ROOT, 'addons.json')) as fp:
     ADDONS_REQUESTED = json.load(fp)['addons']
->>>>>>> bde6a312
 
 ADDON_CATEGORIES = [
     'documentation',
