--- conflicted
+++ resolved
@@ -41,17 +41,15 @@
         'server': 'http://192.168.168.167:4300',
         'path': '/registries/'
     },
-<<<<<<< HEAD
     'ember_osf_web': {
         'url': '/ember_osf_web/',
         'server': 'http://localhost:4201',
         'path': '/ember_osf_web/'
-=======
+    },
     'reviews': {
         'url': '/reviews/',
         'server': 'http://localhost:4400',
         'path': '/reviews/'
->>>>>>> b7f857f4
     }
     # 'meetings': {
     #     'url': '/meetings/',
