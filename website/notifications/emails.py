from babel import dates, core, Locale
from mako.lookup import Template

from website import mails
from website import models as website_models
from website.notifications import constants
from website.notifications import utils
from website.notifications.model import NotificationDigest
from website.notifications.model import NotificationSubscription
from website.util import web_url_for

<<<<<<< HEAD
=======
LOCALTIME_FORMAT = '%H:%M on %A, %B %d %Z'
EMAIL_SUBJECT_MAP = {
    'comments': '${user.fullname} commented on "${title}".',
    'comment_replies': '${user.fullname} replied to your comment on "${title}".'
}

>>>>>>> 3ad7d2a9

def email_transactional(recipient_ids, uid, event, user, node, timestamp, **context):
    """
    :param recipient_ids: mod-odm User object ids
    :param uid: id of the event owner (Node or User)
    :param event: name of notification event (e.g. 'comments')
    :param context: context variables for email template
        See notify for specifics
    :return:
    """
    template = event + '.html.mako'
<<<<<<< HEAD
    subject = Template(constants.EMAIL_SUBJECT_MAP[event]).render(**context)
=======
    context['title'] = node.title
    context['user'] = user
    subject = Template(EMAIL_SUBJECT_MAP[event]).render(**context)
>>>>>>> 3ad7d2a9

    for user_id in recipient_ids:
        recipient = website_models.User.load(user_id)
        email = recipient.username
        context['localized_timestamp'] = localize_timestamp(timestamp, recipient)
        message = mails.render_message(template, **context)

        if user._id != recipient._id:
            mails.send_mail(
                to_addr=email,
                mail=mails.TRANSACTIONAL,
                mimetype='html',
                name=recipient.fullname,
                node_id=node._id,
                node_title=node.title,
                subject=subject,
                message=message,
                url=get_settings_url(uid, recipient)
            )


def email_digest(recipient_ids, uid, event, user, node, timestamp, **context):
    """ Render the email message from context vars and store in the
        NotificationDigest objects created for each subscribed user.
    """
    template = event + '.html.mako'
    context['user'] = user
    node_lineage_ids = get_node_lineage(node) if node else []

    for user_id in recipient_ids:
        recipient = website_models.User.load(user_id)
        context['localized_timestamp'] = localize_timestamp(timestamp, recipient)
        message = mails.render_message(template, **context)

        if user._id != recipient._id:
            digest = NotificationDigest(
                timestamp=timestamp,
                event=event,
                user_id=recipient._id,
                message=message,
                node_lineage=node_lineage_ids
            )
            digest.save()


EMAIL_FUNCTION_MAP = {
    'email_transactional': email_transactional,
    'email_digest': email_digest,
}


def notify(uid, event, user, node, timestamp, **context):
    """
    :param uid: node's id
    :param event: type of notification
    :param user: user "sending" notification
    :param node: the node
    :param timestamp: time
    :param context: optional variables specific to templates
        target_user: used with comment_replies
    :return:
    """
    node_subscribers = []
    subscription = NotificationSubscription.load(utils.to_subscription_key(uid, event))

    if subscription:
        for notification_type in constants.NOTIFICATION_TYPES:
            subscribed_users = getattr(subscription, notification_type, [])

            node_subscribers.extend(subscribed_users)

            if subscribed_users and notification_type != 'none':
                for recipient in subscribed_users:
                    event = 'comment_replies' if context.get('target_user') == recipient else event
                    send([recipient._id], notification_type, uid, event, user, node, timestamp, **context)

    return check_parent(uid, event, node_subscribers, **context)


def check_parent(uid, event, node_subscribers, **context):
    """ Check subscription object for the event on the parent project
        and send transactional email to indirect subscribers.
    """
    node = website_models.Node.load(uid)
    target_user = context.get('target_user', None)

    if node and node.parent_id:
        key = utils.to_subscription_key(node.parent_id, event)
        subscription = NotificationSubscription.load(key)

        if not subscription:
            return check_parent(node.parent_id, event, node_subscribers, **context)

        for notification_type in constants.NOTIFICATION_TYPES:
            subscribed_users = getattr(subscription, notification_type, [])

            for u in subscribed_users:
                if u not in node_subscribers and node.has_permission(u, 'read'):
                    if notification_type != 'none':
                        event = 'comment_replies' if target_user == u else event
                        send([u._id], notification_type, uid, event, **context)
                    node_subscribers.append(u)

        return check_parent(node.parent_id, event, node_subscribers, **context)

    return node_subscribers


def send(recipient_ids, notification_type, uid, event, user, node, timestamp, **context):
    """Dispatch to the handler for the provided notification_type"""

    if notification_type == 'none':
        return

    try:
        EMAIL_FUNCTION_MAP[notification_type](
            recipient_ids=recipient_ids,
            uid=uid,
            event=event,
            user=user,
            node=node,
            timestamp=timestamp,
            **context
        )
    except KeyError:
        raise ValueError('Unrecognized notification_type')


def get_node_lineage(node):
    """ Get a list of node ids in order from the node to top most project
        e.g. [parent._id, node._id]
    """
    lineage = [node._id]

    while node.parent_id:
        node = website_models.Node.load(node.parent_id)
        lineage = [node._id] + lineage

    return lineage


def get_settings_url(uid, user):
    if uid == user._id:
        return web_url_for('user_notifications', _absolute=True)

    node = website_models.Node.load(uid)
    assert node, 'get_settings_url recieved an invalid Node id'
    return node.web_url_for('node_setting', _guid=True, _absolute=True)


def localize_timestamp(timestamp, user):
    try:
        user_timezone = dates.get_timezone(user.timezone)
    except LookupError:
        user_timezone = dates.get_timezone('Etc/UTC')

    try:
        user_locale = Locale(user.locale)
    except core.UnknownLocaleError:
        user_locale = 'en'

    formatted_date = dates.format_date(timestamp, format='full', locale=user_locale)
    formatted_time = dates.format_time(timestamp, format='short', tzinfo=user_timezone, locale=user_locale)

    return u'{time} on {date}'.format(time=formatted_time, date=formatted_date)<|MERGE_RESOLUTION|>--- conflicted
+++ resolved
@@ -9,15 +9,6 @@
 from website.notifications.model import NotificationSubscription
 from website.util import web_url_for
 
-<<<<<<< HEAD
-=======
-LOCALTIME_FORMAT = '%H:%M on %A, %B %d %Z'
-EMAIL_SUBJECT_MAP = {
-    'comments': '${user.fullname} commented on "${title}".',
-    'comment_replies': '${user.fullname} replied to your comment on "${title}".'
-}
-
->>>>>>> 3ad7d2a9
 
 def email_transactional(recipient_ids, uid, event, user, node, timestamp, **context):
     """
@@ -29,13 +20,9 @@
     :return:
     """
     template = event + '.html.mako'
-<<<<<<< HEAD
-    subject = Template(constants.EMAIL_SUBJECT_MAP[event]).render(**context)
-=======
     context['title'] = node.title
     context['user'] = user
-    subject = Template(EMAIL_SUBJECT_MAP[event]).render(**context)
->>>>>>> 3ad7d2a9
+    subject = Template(constants.EMAIL_SUBJECT_MAP[event]).render(**context)
 
     for user_id in recipient_ids:
         recipient = website_models.User.load(user_id)
