# -*- coding: utf-8 -*-
import os
import httplib as http

from flask import request
from flask import send_from_directory

from geoip import geolite2

from framework import status
from framework import sentry
from framework.auth import cas
from framework.routing import Rule
from framework.flask import redirect
from framework.routing import WebRenderer
from framework.exceptions import HTTPError
from framework.auth import get_display_name
from framework.routing import xml_renderer
from framework.routing import json_renderer
from framework.routing import process_rules
from framework.auth import views as auth_views
from framework.routing import render_mako_string
from framework.auth.core import _get_current_user

from modularodm import Q
from modularodm.exceptions import QueryException, NoResultsFound

from website import util
from website import prereg
from website import settings
from website import language
from website.util import metrics
from website.util import paths
from website.util import sanitize
from website import maintenance
from website.models import Institution
from website import landing_pages as landing_page_views
from website import views as website_views
from website.citations import views as citation_views
from website.search import views as search_views
from website.oauth import views as oauth_views
from website.profile import views as profile_views
from website.project import views as project_views
from website.project.model import Node
from website.addons.base import views as addon_views
from website.discovery import views as discovery_views
from website.conferences import views as conference_views
from website.preprints import views as preprint_views
from website.institutions import views as institution_views
from website.public_files import views as public_files_views
from website.notifications import views as notification_views


def get_globals():
    """Context variables that are available for every template rendered by
    OSFWebRenderer.
    """
    user = _get_current_user()
    try:
        public_files_id = Node.find_one(Q('contributors', 'eq', user._id) & Q('is_public_files_node', 'eq', True))._id
    except (AttributeError, NoResultsFound):
        public_files_id = None
    user_institutions = [{'id': inst._id, 'name': inst.name, 'logo_path': inst.logo_path} for inst in user.affiliated_institutions] if user else []
    all_institutions = [{'id': inst._id, 'name': inst.name, 'logo_path': inst.logo_path} for inst in Institution.find().sort('name')]
<<<<<<< HEAD

=======
    location = geolite2.lookup(request.remote_addr) if request.remote_addr else None
>>>>>>> 98dda2ac
    if request.host_url != settings.DOMAIN:
        try:
            inst_id = (Institution.find_one(Q('domains', 'eq', request.host.lower())))._id
            request_login_url = '{}institutions/{}'.format(settings.DOMAIN, inst_id)
        except NoResultsFound:
            request_login_url = request.url.replace(request.host_url, settings.DOMAIN)
    else:
        request_login_url = request.url
    return {
        'private_link_anonymous': is_private_link_anonymous_view(),
        'user_name': user.username if user else '',
        'user_full_name': user.fullname if user else '',
        'user_id': user._primary_key if user else '',
        'user_locale': user.locale if user and user.locale else '',
        'user_timezone': user.timezone if user and user.timezone else '',
        'user_url': user.url if user else '',
        'user_gravatar': profile_views.current_user_gravatar(size=25)['gravatar_url'] if user else '',
        'user_email_verifications': user.unconfirmed_email_info if user else [],
        'user_api_url': user.api_url if user else '',
        'user_entry_point': metrics.get_entry_point(user) if user else '',
        'user_institutions': user_institutions if user else None,
        'all_institutions': all_institutions,
        'display_name': get_display_name(user.fullname) if user else '',
        'anon': {
            'continent': getattr(location, 'continent', None),
            'country': getattr(location, 'country', None),
        },
        'use_cdn': settings.USE_CDN_FOR_CLIENT_LIBS,
        'sentry_dsn_js': settings.SENTRY_DSN_JS if sentry.enabled else None,
        'dev_mode': settings.DEV_MODE,
        'allow_login': settings.ALLOW_LOGIN,
        'cookie_name': settings.COOKIE_NAME,
        'status': status.pop_status_messages(),
        'prev_status': status.pop_previous_status_messages(),
        'domain': settings.DOMAIN,
        'api_domain': settings.API_DOMAIN,
        'disk_saving_mode': settings.DISK_SAVING_MODE,
        'language': language,
        'noteworthy_links_node': settings.NEW_AND_NOTEWORTHY_LINKS_NODE,
        'popular_links_node': settings.POPULAR_LINKS_NODE,
        'web_url_for': util.web_url_for,
        'api_url_for': util.api_url_for,
        'api_v2_url': util.api_v2_url,  # URL function for templates
        'api_v2_base': util.api_v2_url(''),  # Base url used by JS api helper
        'sanitize': sanitize,
        'sjson': lambda s: sanitize.safe_json(s),
        'webpack_asset': paths.webpack_asset,
        'waterbutler_url': settings.WATERBUTLER_URL,
        'login_url': cas.get_login_url(request_login_url),
        'reauth_url': util.web_url_for('auth_logout', redirect_url=request.url, reauth=True),
        'profile_url': cas.get_profile_url(),
        'enable_institutions': settings.ENABLE_INSTITUTIONS,
        'keen': {
            'public': {
                'project_id': settings.KEEN['public']['project_id'],
                'write_key': settings.KEEN['public']['write_key'],
            },
            'private': {
                'project_id': settings.KEEN['private']['project_id'],
                'write_key': settings.KEEN['private']['write_key'],
            },
        },
        'maintenance': maintenance.get_maintenance(),
        'public_files_id': public_files_id,
    }


def is_private_link_anonymous_view():
    try:
        # Avoid circular import
        from website.project.model import PrivateLink
        return PrivateLink.find_one(
            Q('key', 'eq', request.args.get('view_only'))
        ).anonymous
    except QueryException:
        return False


class OsfWebRenderer(WebRenderer):
    """Render a Mako template with OSF context vars.

    :param trust: Optional. If ``False``, markup-safe escaping will be enabled
    """
    def __init__(self, *args, **kwargs):
        kwargs['data'] = get_globals
        super(OsfWebRenderer, self).__init__(*args, **kwargs)

#: Use if a view only redirects or raises error
notemplate = OsfWebRenderer('', renderer=render_mako_string, trust=False)


# Static files (robots.txt, etc.)

def favicon():
    return send_from_directory(
        settings.STATIC_FOLDER,
        'favicon.ico',
        mimetype='image/vnd.microsoft.icon'
    )


def robots():
    """Serves the robots.txt file."""
    # Allow local robots.txt
    if os.path.exists(os.path.join(settings.STATIC_FOLDER,
                                   'robots.local.txt')):
        robots_file = 'robots.local.txt'
    else:
        robots_file = 'robots.txt'
    return send_from_directory(
        settings.STATIC_FOLDER,
        robots_file,
        mimetype='text/plain'
    )


def goodbye():
    # Redirect to dashboard if logged in
    if _get_current_user():
        return redirect(util.web_url_for('index'))
    status.push_status_message(language.LOGOUT, kind='success', trust=False)
    return {}


def make_url_map(app):
    """Set up all the routes for the OSF app.

    :param app: A Flask/Werkzeug app to bind the rules to.
    """

    # Set default views to 404, using URL-appropriate renderers
    process_rules(app, [
        Rule(
            '/<path:_>',
            ['get', 'post'],
            HTTPError(http.NOT_FOUND),
            OsfWebRenderer('', render_mako_string, trust=False)
        ),
        Rule(
            '/api/v1/<path:_>',
            ['get', 'post'],
            HTTPError(http.NOT_FOUND),
            json_renderer
        ),
    ])

    ### GUID ###
    process_rules(app, [

        Rule(
            [
                '/<guid>/',
                '/<guid>/<path:suffix>',
            ],
            ['get', 'post', 'put', 'patch', 'delete'],
            website_views.resolve_guid,
            notemplate,
        ),

        Rule(
            [
                '/api/v1/<guid>/',
                '/api/v1/<guid>/<path:suffix>',
            ],
            ['get', 'post', 'put', 'patch', 'delete'],
            website_views.resolve_guid,
            json_renderer,
        ),

    ])

    # Static files
    process_rules(app, [
        Rule('/favicon.ico', 'get', favicon, json_renderer),
        Rule('/robots.txt', 'get', robots, json_renderer),
    ])

    ### Base ###

    process_rules(app, [

        Rule(
            '/dashboard/',
            'get',
            website_views.dashboard,
            OsfWebRenderer('home.mako', trust=False)
        ),

        Rule(
            [
                '/public_files/',
            ],
            'get',
            public_files_views.view_public_files,
            OsfWebRenderer('public_files.mako', trust=False),
        ),
        Rule(
            [
                '/public_files/<uid>',
            ],
            'get',
            public_files_views.view_public_files_id,
            OsfWebRenderer('public_files.mako', trust=False),
        ),
        Rule(
            '/myprojects/',
            'get',
            website_views.my_projects,
            OsfWebRenderer('my_projects.mako', trust=False)
        ),

        Rule(
            '/reproducibility/',
            'get',
            website_views.reproducibility,
            notemplate
        ),
        Rule('/about/', 'get', website_views.redirect_about, notemplate),
        Rule('/help/', 'get', website_views.redirect_help, notemplate),
        Rule('/faq/', 'get', {}, OsfWebRenderer('public/pages/faq.mako', trust=False)),
        Rule(['/getting-started/', '/getting-started/email/', '/howosfworks/'], 'get', website_views.redirect_getting_started, notemplate),
        Rule('/support/', 'get', {}, OsfWebRenderer('public/pages/support.mako', trust=False)),

        Rule(
            '/explore/',
            'get',
            {},
            OsfWebRenderer('public/explore.mako', trust=False)
        ),

        Rule(
            [
                '/messages/',
            ],
            'get',
            {},
            OsfWebRenderer('public/comingsoon.mako', trust=False)
        ),

        Rule(
            '/view/<meeting>/',
            'get',
            conference_views.conference_results,
            OsfWebRenderer('public/pages/meeting.mako', trust=False),
        ),

        Rule(
            '/view/<meeting>/plain/',
            'get',
            conference_views.conference_results,
            OsfWebRenderer('public/pages/meeting_plain.mako', trust=False),
            endpoint_suffix='__plain',
        ),

        Rule(
            '/api/v1/view/<meeting>/',
            'get',
            conference_views.conference_data,
            json_renderer,
        ),

        Rule(
            '/meetings/',
            'get',
            conference_views.conference_view,
            OsfWebRenderer('public/pages/meeting_landing.mako', trust=False),
        ),

        Rule(
            '/api/v1/meetings/submissions/',
            'get',
            conference_views.conference_submissions,
            json_renderer,
        ),

        Rule(
            '/presentations/',
            'get',
            conference_views.redirect_to_meetings,
            json_renderer,
        ),

        Rule(
            '/news/',
            'get',
            website_views.redirect_to_cos_news,
            notemplate
        ),

        Rule(
            '/prereg/',
            'get',
            prereg.prereg_landing_page,
            OsfWebRenderer('prereg_landing_page.mako', trust=False)
        ),

        Rule(
            '/preprints/',
            'get',
            preprint_views.preprint_landing_page,
            OsfWebRenderer('public/pages/preprint_landing.mako', trust=False),
        ),

        Rule(
            '/preprint/',
            'get',
            preprint_views.preprint_redirect,
            notemplate,
        ),

        Rule(
            '/api/v1/prereg/draft_registrations/',
            'get',
            prereg.prereg_draft_registrations,
            json_renderer,
        ),
    ])

    # Site-wide API routes

    process_rules(app, [
        Rule(
            '/citations/styles/',
            'get',
            citation_views.list_citation_styles,
            json_renderer,
        ),
    ], prefix='/api/v1')

    process_rules(app, [
        Rule(
            [
                '/project/<pid>/<addon>/settings/disable/',
                '/project/<pid>/node/<nid>/<addon>/settings/disable/',
            ],
            'post',
            addon_views.disable_addon,
            json_renderer,
        ),

        Rule(
            '/profile/<uid>/<addon>/settings/',
            'get',
            addon_views.get_addon_user_config,
            json_renderer,
        ),
    ], prefix='/api/v1')

    # OAuth

    process_rules(app, [
        Rule(
            '/oauth/connect/<service_name>/',
            'get',
            oauth_views.oauth_connect,
            json_renderer,
        ),

        Rule(
            '/oauth/callback/<service_name>/',
            'get',
            oauth_views.oauth_callback,
            OsfWebRenderer('util/oauth_complete.mako', trust=False),
        ),
    ])
    process_rules(app, [
        Rule(
            [
                '/oauth/accounts/<external_account_id>/',
            ],
            'delete',
            oauth_views.oauth_disconnect,
            json_renderer,
        )
    ], prefix='/api/v1')

    process_rules(app, [
        Rule('/confirmed_emails/', 'put', auth_views.unconfirmed_email_add, json_renderer),
        Rule('/confirmed_emails/', 'delete', auth_views.unconfirmed_email_remove, json_renderer)

    ], prefix='/api/v1')

    ### Metadata ###
    process_rules(app, [

        Rule(
            [
                '/project/<pid>/comments/timestamps/',
                '/project/<pid>/node/<nid>/comments/timestamps/',
            ],
            'put',
            project_views.comment.update_comments_timestamp,
            json_renderer,
        ),

        Rule(
            [
                '/project/<pid>/citation/',
                '/project/<pid>/node/<nid>/citation/',
            ],
            'get',
            citation_views.node_citation,
            json_renderer,
        ),

    ], prefix='/api/v1')

    ### Forms ###

    process_rules(app, [
        Rule('/forms/signin/', 'get', website_views.signin_form, json_renderer),
        Rule('/forms/forgot_password/', 'get', website_views.forgot_password_form, json_renderer),
    ], prefix='/api/v1')

    ### Discovery ###

    process_rules(app, [

        Rule(
            '/explore/activity/',
            'get',
            discovery_views.activity,
            OsfWebRenderer('public/pages/active_nodes.mako', trust=False)
        ),
    ])

    ### Auth ###

    process_rules(app, [

        # confirm email
        Rule(
            '/confirm/<uid>/<token>/',
            'get',
            auth_views.confirm_email_get,
            notemplate
        ),

        # reset password get
        Rule(
            '/resetpassword/<verification_key>/',
            'get',
            auth_views.reset_password_get,
            OsfWebRenderer('public/resetpassword.mako', render_mako_string, trust=False)
        ),

        # reset password post
        Rule(
            '/resetpassword/<verification_key>/',
            'post',
            auth_views.reset_password_post,
            OsfWebRenderer('public/resetpassword.mako', render_mako_string, trust=False)
        ),

        # resend confirmation get
        Rule(
            '/resend/',
            'get',
            auth_views.resend_confirmation_get,
            OsfWebRenderer('resend.mako', render_mako_string, trust=False)
        ),

        # resend confirmation post
        Rule(
            '/resend/',
            'post',
            auth_views.resend_confirmation_post,
            OsfWebRenderer('resend.mako', render_mako_string, trust=False)

        ),

        # user sign up page
        Rule(
            '/register/',
            'get',
            auth_views.auth_register,
            OsfWebRenderer('public/login.mako', trust=False)
        ),

        # create user account via api
        Rule(
            '/api/v1/register/',
            'post',
            auth_views.register_user,
            json_renderer
        ),

        # osf login and campaign login
        Rule(
            [
                '/login/',
                '/account/'
            ],
            'get',
            auth_views.auth_login,
            OsfWebRenderer('public/login.mako', trust=False)
        ),

        # osf logout and cas logout
        Rule(
            '/logout/',
            'get',
            auth_views.auth_logout,
            notemplate
        ),

        # forgot password get
        Rule(
            '/forgotpassword/',
            'get',
            auth_views.forgot_password_get,
            OsfWebRenderer('public/forgot_password.mako', trust=False)
        ),

        # forgot password post
        Rule(
            '/forgotpassword/',
            'post',
            auth_views.forgot_password_post,
            OsfWebRenderer('public/forgot_password.mako', trust=False)
        ),

        Rule(
            '/login/connected_tools/',
            'get',
            landing_page_views.connected_tools,
            notemplate
        ),

        Rule(
            '/login/enriched_profile/',
            'get',
            landing_page_views.enriched_profile,
            notemplate
        ),

    ])

    ### Profile ###

    # Web

    process_rules(app, [
        Rule(
            '/profile/',
            'get',
            profile_views.profile_view,
            OsfWebRenderer('profile.mako', trust=False)
        ),

        Rule(
            '/profile/<uid>/',
            'get',
            profile_views.profile_view_id,
            OsfWebRenderer('profile.mako', trust=False)
        ),

        # Route for claiming and setting email and password.
        # Verification token must be querystring argument
        Rule(
            ['/user/<uid>/<pid>/claim/'],
            ['get', 'post'],
            project_views.contributor.claim_user_form,
            OsfWebRenderer('claim_account.mako', trust=False)
        ),

        Rule(
            ['/user/<uid>/<pid>/claim/verify/<token>/'],
            ['get', 'post'],
            project_views.contributor.claim_user_registered,
            OsfWebRenderer('claim_account_registered.mako', trust=False)
        ),

        Rule(
            '/settings/',
            'get',
            profile_views.user_profile,
            OsfWebRenderer('profile/settings.mako', trust=False),
        ),

        Rule(
            '/settings/account/',
            'get',
            profile_views.user_account,
            OsfWebRenderer('profile/account.mako', trust=False),
        ),

        Rule(
            '/settings/account/password',
            'post',
            profile_views.user_account_password,
            OsfWebRenderer('profile/account.mako', trust=False),
        ),

        Rule(
            '/settings/addons/',
            'get',
            profile_views.user_addons,
            OsfWebRenderer('profile/addons.mako', trust=False),
        ),

        Rule(
            '/settings/notifications/',
            'get',
            profile_views.user_notifications,
            OsfWebRenderer('profile/notifications.mako', trust=False),
        ),

        Rule(
            '/settings/applications/',
            'get',
            profile_views.oauth_application_list,
            OsfWebRenderer('profile/oauth_app_list.mako', trust=False)
        ),

        Rule(
            '/settings/applications/create/',
            'get',
            profile_views.oauth_application_register,
            OsfWebRenderer('profile/oauth_app_detail.mako', trust=False)
        ),

        Rule(
            '/settings/applications/<client_id>/',
            'get',
            profile_views.oauth_application_detail,
            OsfWebRenderer('profile/oauth_app_detail.mako', trust=False)
        ),

        Rule(
            '/settings/tokens/',
            'get',
            profile_views.personal_access_token_list,
            OsfWebRenderer('profile/personal_tokens_list.mako', trust=False)
        ),

        Rule(
            '/settings/tokens/create/',
            'get',
            profile_views.personal_access_token_register,
            OsfWebRenderer('profile/personal_tokens_detail.mako', trust=False)
        ),

        Rule(
            '/settings/tokens/<_id>/',
            'get',
            profile_views.personal_access_token_detail,
            OsfWebRenderer('profile/personal_tokens_detail.mako', trust=False)
        ),


        # TODO: Uncomment once outstanding issues with this feature are addressed
        # Rule(
        #     '/@<twitter_handle>/',
        #     'get',
        #     profile_views.redirect_to_twitter,
        #     OsfWebRenderer('error.mako', render_mako_string, trust=False)
        # ),
    ])

    # API

    process_rules(app, [

        Rule('/profile/', 'get', profile_views.profile_view, json_renderer),
        Rule('/profile/', 'put', profile_views.update_user, json_renderer),
        Rule('/resend/', 'put', profile_views.resend_confirmation, json_renderer),
        Rule('/profile/<uid>/', 'get', profile_views.profile_view_id, json_renderer),

        # Used by profile.html
        Rule('/profile/<uid>/edit/', 'post', profile_views.edit_profile, json_renderer),
        Rule('/profile/<uid>/public_projects/', 'get',
             profile_views.get_public_projects, json_renderer),
        Rule('/profile/<uid>/public_components/', 'get',
             profile_views.get_public_components, json_renderer),

        Rule('/profile/<user_id>/summary/', 'get',
             profile_views.get_profile_summary, json_renderer),
        Rule('/user/<uid>/<pid>/claim/email/', 'post',
             project_views.contributor.claim_user_post, json_renderer),

        Rule(
            '/profile/export/',
            'post',
            profile_views.request_export,
            json_renderer,
        ),

        Rule(
            '/profile/deactivate/',
            'post',
            profile_views.request_deactivation,
            json_renderer,
        ),

        Rule(
            [
                '/profile/gravatar/',
                '/users/gravatar/',
                '/profile/gravatar/<size>',
                '/users/gravatar/<size>',
            ],
            'get',
            profile_views.current_user_gravatar,
            json_renderer,
        ),

        Rule(
            [
                '/profile/<uid>/gravatar/',
                '/users/<uid>/gravatar/',
                '/profile/<uid>/gravatar/<size>',
                '/users/<uid>/gravatar/<size>',
            ],
            'get',
            profile_views.get_gravatar,
            json_renderer,
        ),


        # Rules for user profile configuration
        Rule('/settings/names/', 'get', profile_views.serialize_names, json_renderer),
        Rule('/settings/names/', 'put', profile_views.unserialize_names, json_renderer),
        Rule('/settings/names/impute/', 'get', profile_views.impute_names, json_renderer),

        Rule(
            [
                '/settings/social/',
                '/settings/social/<uid>/',
            ],
            'get',
            profile_views.serialize_social,
            json_renderer,
        ),

        Rule(
            [
                '/settings/jobs/',
                '/settings/jobs/<uid>/',
            ],
            'get',
            profile_views.serialize_jobs,
            json_renderer,
        ),

        Rule(
            [
                '/settings/schools/',
                '/settings/schools/<uid>/',
            ],
            'get',
            profile_views.serialize_schools,
            json_renderer,
        ),

        Rule(
            [
                '/settings/social/',
                '/settings/social/<uid>/',
            ],
            'put',
            profile_views.unserialize_social,
            json_renderer
        ),

        Rule(
            [
                '/settings/jobs/',
                '/settings/jobs/<uid>/',
            ],
            'put',
            profile_views.unserialize_jobs,
            json_renderer
        ),

        Rule(
            [
                '/settings/schools/',
                '/settings/schools/<uid>/',
            ],
            'put',
            profile_views.unserialize_schools,
            json_renderer
        ),

    ], prefix='/api/v1',)

    ### Search ###

    # Web

    process_rules(app, [

        Rule(
            '/search/',
            'get',
            {},
            OsfWebRenderer('search.mako', trust=False)
        ),
        Rule(
            '/share/',
            'get',
            {},
            OsfWebRenderer('share_search.mako', trust=False)
        ),
        Rule(
            '/share/registration/',
            'get',
            {'register': settings.SHARE_REGISTRATION_URL},
            OsfWebRenderer('share_registration.mako', trust=False)
        ),
        Rule(
            '/share/help/',
            'get',
            {'help': settings.SHARE_API_DOCS_URL},
            OsfWebRenderer('share_api_docs.mako', trust=False)
        ),
        Rule(  # FIXME: Dead route; possible that template never existed; confirm deletion candidate with ErinB
            '/share_dashboard/',
            'get',
            {},
            OsfWebRenderer('share_dashboard.mako', trust=False)
        ),
        Rule(
            '/share/atom/',
            'get',
            search_views.search_share_atom,
            xml_renderer
        ),
        Rule('/api/v1/user/search/', 'get', search_views.search_contributor, json_renderer),

        Rule(
            '/api/v1/search/node/',
            'post',
            project_views.node.search_node,
            json_renderer,
        ),

    ])

    # API

    process_rules(app, [

        Rule(['/search/', '/search/<type>/'], ['get', 'post'], search_views.search_search, json_renderer),
        Rule('/search/projects/', 'get', search_views.search_projects_by_title, json_renderer),
        Rule('/share/search/', ['get', 'post'], search_views.search_share, json_renderer),
        Rule('/share/stats/', 'get', search_views.search_share_stats, json_renderer),
        Rule('/share/providers/', 'get', search_views.search_share_providers, json_renderer),

    ], prefix='/api/v1')

    # Institution

    process_rules(app, [
        Rule('/institutions/<inst_id>/', 'get', institution_views.view_institution, OsfWebRenderer('institution.mako', trust=False))
    ])

    # Project

    # Web

    process_rules(app, [
        # '/' route loads home.mako if logged in, otherwise loads landing.mako
        Rule('/', 'get', website_views.index, OsfWebRenderer('index.mako', trust=False)),

        Rule('/goodbye/', 'get', goodbye, OsfWebRenderer('landing.mako', trust=False)),

        Rule(
            [
                '/project/<pid>/',
                '/project/<pid>/node/<nid>/',
            ],
            'get',
            project_views.node.view_project,
            OsfWebRenderer('project/project.mako', trust=False)
        ),

        # Create a new subproject/component
        Rule(
            '/project/<pid>/newnode/',
            'post',
            project_views.node.project_new_node,
            notemplate
        ),

        # # TODO: Add API endpoint for tags
        # Rule('/tags/<tag>/', 'get', project_views.tag.project_tag, OsfWebRenderer('tags.mako', trust=False)),
        Rule('/project/new/<pid>/beforeTemplate/', 'get',
             project_views.node.project_before_template, json_renderer),

        Rule(
            [
                '/project/<pid>/contributors/',
                '/project/<pid>/node/<nid>/contributors/',
            ],
            'get',
            project_views.node.node_contributors,
            OsfWebRenderer('project/contributors.mako', trust=False),
        ),

        Rule(
            [
                '/project/<pid>/settings/',
                '/project/<pid>/node/<nid>/settings/',
            ],
            'get',
            project_views.node.node_setting,
            OsfWebRenderer('project/settings.mako', trust=False)
        ),

        # Permissions
        Rule(  # TODO: Where, if anywhere, is this route used?
            [
                '/project/<pid>/permissions/<permissions>/',
                '/project/<pid>/node/<nid>/permissions/<permissions>/',
            ],
            'post',
            project_views.node.project_set_privacy,
            OsfWebRenderer('project/project.mako', trust=False)
        ),

        ### Logs ###

        # View forks
        Rule(
            [
                '/project/<pid>/forks/',
                '/project/<pid>/node/<nid>/forks/',
            ],
            'get',
            project_views.node.node_forks,
            OsfWebRenderer('project/forks.mako', trust=False)
        ),

        # Registrations
        Rule(
            [
                '/project/<pid>/register/',
                '/project/<pid>/node/<nid>/register/',
            ],
            'get',
            project_views.register.node_register_page,
            OsfWebRenderer('project/register.mako', trust=False)
        ),

        Rule(
            [
                '/project/<pid>/register/<metaschema_id>/',
                '/project/<pid>/node/<nid>/register/<metaschema_id>/',
            ],
            'get',
            project_views.register.node_register_template_page,
            OsfWebRenderer('project/register.mako', trust=False)
        ),
        Rule(
            [
                '/project/<pid>/registrations/',
                '/project/<pid>/node/<nid>/registrations/',
            ],
            'get',
            project_views.node.node_registrations,
            OsfWebRenderer('project/registrations.mako', trust=False)
        ),
        Rule(
            [
                '/project/<pid>/registrations/',
                '/project/<pid>/node/<nid>/registrations/',
            ],
            'post',
            project_views.drafts.new_draft_registration,
            OsfWebRenderer('project/edit_draft_registration.mako', trust=False)),
        Rule(
            [
                '/project/<pid>/drafts/<draft_id>/',
                '/project/<pid>/node/<nid>/drafts/<draft_id>/',
            ],
            'get',
            project_views.drafts.edit_draft_registration_page,
            OsfWebRenderer('project/edit_draft_registration.mako', trust=False)),
        Rule(
            [
                '/project/<pid>/drafts/<draft_id>/register/',
                '/project/<pid>/node/<nid>/drafts/<draft_id>/register/',
            ],
            'get',
            project_views.drafts.draft_before_register_page,
            OsfWebRenderer('project/register_draft.mako', trust=False)),

        Rule(
            [
                '/project/<pid>/retraction/',
                '/project/<pid>/node/<nid>/retraction/',
            ],
            'get',
            project_views.register.node_registration_retraction_redirect,
            notemplate,
        ),

        Rule(
            [
                '/project/<pid>/withdraw/',
                '/project/<pid>/node/<nid>/withdraw/',
            ],
            'get',
            project_views.register.node_registration_retraction_get,
            OsfWebRenderer('project/retract_registration.mako', trust=False)
        ),
        # Statistics
        Rule(
            [
                '/project/<pid>/statistics/',
                '/project/<pid>/node/<nid>/statistics/',
            ],
            'get',
            project_views.node.project_statistics_redirect,
            notemplate,
        ),

        Rule(
            [
                '/project/<pid>/analytics/',
                '/project/<pid>/node/<nid>/analytics/',
            ],
            'get',
            project_views.node.project_statistics,
            OsfWebRenderer('project/statistics.mako', trust=False)
        ),

        ### Files ###

        # Note: Web endpoint for files view must pass `mode` = `page` to
        # include project view data and JS includes
        # TODO: Start waterbutler to test
        Rule(
            [
                '/project/<pid>/files/',
                '/project/<pid>/node/<nid>/files/',
            ],
            'get',
            project_views.file.collect_file_trees,
            OsfWebRenderer('project/files.mako', trust=False),
            view_kwargs={'mode': 'page'},
        ),
        Rule(
            [
                '/project/<pid>/files/<provider>/<path:path>/',
                '/project/<pid>/node/<nid>/files/<provider>/<path:path>/',
            ],
            'get',
            addon_views.addon_view_or_download_file,
            OsfWebRenderer('project/view_file.mako', trust=False)
        ),
        Rule(
            [
                '/api/v1/project/<pid>/files/<provider>/<path:path>/',
                '/api/v1/project/<pid>/node/<nid>/files/<provider>/<path:path>/',
            ],
            'get',
            addon_views.addon_view_or_download_file,
            json_renderer
        ),
        Rule(
            [
                '/project/<pid>/files/deleted/<trashed_id>/',
                '/project/<pid>/node/<nid>/files/deleted/<trashed_id>/',
            ],
            'get',
            addon_views.addon_deleted_file,
            OsfWebRenderer('project/view_file.mako', trust=False)
        ),
        Rule(
            [
                # Legacy Addon view file paths
                '/project/<pid>/<provider>/files/<path:path>/',
                '/project/<pid>/node/<nid>/<provider>/files/<path:path>/',

                '/project/<pid>/<provider>/files/<path:path>/download/',
                '/project/<pid>/node/<nid>/<provider>/files/<path:path>/download/',

                # Legacy routes for `download_file`
                '/project/<pid>/osffiles/<fid>/download/',
                '/project/<pid>/node/<nid>/osffiles/<fid>/download/',

                # Legacy routes for `view_file`
                '/project/<pid>/osffiles/<fid>/',
                '/project/<pid>/node/<nid>/osffiles/<fid>/',

                # Note: Added these old URLs for backwards compatibility with
                # hard-coded links.
                '/project/<pid>/osffiles/download/<fid>/',
                '/project/<pid>/node/<nid>/osffiles/download/<fid>/',
                '/project/<pid>/files/<fid>/',
                '/project/<pid>/node/<nid>/files/<fid>/',
                '/project/<pid>/files/download/<fid>/',
                '/project/<pid>/node/<nid>/files/download/<fid>/',

                # Legacy routes for `download_file_by_version`
                '/project/<pid>/osffiles/<fid>/version/<vid>/download/',
                '/project/<pid>/node/<nid>/osffiles/<fid>/version/<vid>/download/',
                # Note: Added these old URLs for backwards compatibility with
                # hard-coded links.
                '/project/<pid>/osffiles/<fid>/version/<vid>/',
                '/project/<pid>/node/<nid>/osffiles/<fid>/version/<vid>/',
                '/project/<pid>/osffiles/download/<fid>/version/<vid>/',
                '/project/<pid>/node/<nid>/osffiles/download/<fid>/version/<vid>/',
                '/project/<pid>/files/<fid>/version/<vid>/',
                '/project/<pid>/node/<nid>/files/<fid>/version/<vid>/',
                '/project/<pid>/files/download/<fid>/version/<vid>/',
                '/project/<pid>/node/<nid>/files/download/<fid>/version/<vid>/',
            ],
            'get',
            addon_views.addon_view_or_download_file_legacy,
            OsfWebRenderer('project/view_file.mako', trust=False),
        ),
        Rule(
            [
                # api/v1 Legacy routes for `download_file`
                '/api/v1/project/<pid>/osffiles/<fid>/',
                '/api/v1/project/<pid>/node/<nid>/osffiles/<fid>/',
                '/api/v1/project/<pid>/files/download/<fid>/',
                '/api/v1/project/<pid>/node/<nid>/files/download/<fid>/',

                #api/v1 Legacy routes for `download_file_by_version`
                '/api/v1/project/<pid>/osffiles/<fid>/version/<vid>/',
                '/api/v1/project/<pid>/node/<nid>/osffiles/<fid>/version/<vid>/',
                '/api/v1/project/<pid>/files/download/<fid>/version/<vid>/',
                '/api/v1/project/<pid>/node/<nid>/files/download/<fid>/version/<vid>/',
            ],
            'get',
            addon_views.addon_view_or_download_file_legacy,
            json_renderer
        ),
    ])

    # API

    process_rules(app, [

        Rule(
            '/email/meeting/',
            'post',
            conference_views.meeting_hook,
            json_renderer,
        ),
        Rule('/mailchimp/hooks/', 'get', profile_views.mailchimp_get_endpoint, json_renderer),

        Rule('/mailchimp/hooks/', 'post', profile_views.sync_data_from_mailchimp, json_renderer),

        # Create project, used by [coming replacement]
        Rule('/project/new/', 'post', project_views.node.project_new_post, json_renderer),

        Rule([
            '/project/<pid>/contributors_abbrev/',
            '/project/<pid>/node/<nid>/contributors_abbrev/',
        ], 'get', project_views.contributor.get_node_contributors_abbrev, json_renderer),

        Rule('/tags/<tag>/', 'get', project_views.tag.project_tag, json_renderer),

        Rule([
            '/project/<pid>/',
            '/project/<pid>/node/<nid>/',
        ], 'get', project_views.node.view_project, json_renderer),
        Rule(
            [
                '/project/<pid>/pointer/',
                '/project/<pid>/node/<nid>/pointer/',
            ],
            'get',
            project_views.node.get_pointed,
            json_renderer,
        ),
        Rule(
            [
                '/project/<pid>/pointer/',
                '/project/<pid>/node/<nid>/pointer/',
            ],
            'post',
            project_views.node.add_pointers,
            json_renderer,
        ),
        Rule(
            [
                '/pointer/',
            ],
            'post',
            project_views.node.add_pointer,
            json_renderer,
        ),
        Rule(
            [
                '/pointers/move/',
            ],
            'post',
            project_views.node.move_pointers,
            json_renderer,
        ),
        Rule(
            [
                '/project/<pid>/pointer/',
                '/project/<pid>/node/<nid>pointer/',
            ],
            'delete',
            project_views.node.remove_pointer,
            json_renderer,
        ),
        Rule(
            [
                '/folder/<pid>/pointer/<pointer_id>',
            ],
            'delete',
            project_views.node.remove_pointer_from_folder,
            json_renderer,
        ),
        Rule([
            '/project/<pid>/get_summary/',
            '/project/<pid>/node/<nid>/get_summary/',
        ], 'get', project_views.node.get_summary, json_renderer),
        # TODO: [#OSF-6557] Route "get_children" is deprecated. Use get_readable_descendants.
        Rule([
            '/project/<pid>/get_children/',
            '/project/<pid>/node/<nid>/get_children/',
            '/project/<pid>/get_readable_descendants/',
            '/project/<pid>/node/<nid>/get_readable_descendants/',
        ], 'get', project_views.node.get_readable_descendants, json_renderer),
        Rule([
            '/project/<pid>/get_forks/',
            '/project/<pid>/node/<nid>/get_forks/',
        ], 'get', project_views.node.get_forks, json_renderer),
        Rule([
            '/project/<pid>/get_registrations/',
            '/project/<pid>/node/<nid>/get_registrations/',
        ], 'get', project_views.node.get_registrations, json_renderer),

        # Draft Registrations
        Rule([
            '/project/<pid>/drafts/',
        ], 'get', project_views.drafts.get_draft_registrations, json_renderer),
        Rule([
            '/project/<pid>/drafts/<draft_id>/',
        ], 'get', project_views.drafts.get_draft_registration, json_renderer),
        Rule([
            '/project/<pid>/drafts/<draft_id>/',
        ], 'put', project_views.drafts.update_draft_registration, json_renderer),
        Rule([
            '/project/<pid>/drafts/<draft_id>/',
        ], 'delete', project_views.drafts.delete_draft_registration, json_renderer),
        Rule([
            '/project/<pid>/drafts/<draft_id>/submit/',
        ], 'post', project_views.drafts.submit_draft_for_review, json_renderer),

        # Meta Schemas
        Rule([
            '/project/drafts/schemas/',
        ], 'get', project_views.drafts.get_metaschemas, json_renderer),

        Rule([
            '/project/<pid>/get_contributors/',
            '/project/<pid>/node/<nid>/get_contributors/',
        ], 'get', project_views.contributor.get_contributors, json_renderer),

        Rule([
            '/project/<pid>/get_contributors_from_parent/',
            '/project/<pid>/node/<nid>/get_contributors_from_parent/',
        ], 'get', project_views.contributor.get_contributors_from_parent, json_renderer),

        # Reorder contributors
        Rule(
            [
                '/project/<pid>/contributors/manage/',
                '/project/<pid>/node/<nid>/contributors/manage/',
            ],
            'POST',
            project_views.contributor.project_manage_contributors,
            json_renderer,
        ),

        Rule(
            [
                '/project/<pid>/contributor/remove/',
                '/project/<pid>/node/<nid>/contributor/remove/',
            ],
            'POST',
            project_views.contributor.project_remove_contributor,
            json_renderer,
        ),

        Rule([
            '/project/<pid>/get_editable_children/',
            '/project/<pid>/node/<nid>/get_editable_children/',
        ], 'get', project_views.node.get_editable_children, json_renderer),


        # Private Link
        Rule([
            '/project/<pid>/private_link/',
            '/project/<pid>/node/<nid>/private_link/',
        ], 'post', project_views.node.project_generate_private_link_post, json_renderer),

        Rule([
            '/project/<pid>/private_link/edit/',
            '/project/<pid>/node/<nid>/private_link/edit/',
        ], 'put', project_views.node.project_private_link_edit, json_renderer),

        Rule([
            '/project/<pid>/private_link/',
            '/project/<pid>/node/<nid>/private_link/',
        ], 'delete', project_views.node.remove_private_link, json_renderer),

        Rule([
            '/project/<pid>/private_link/',
            '/project/<pid>/node/<nid>/private_link/',
        ], 'get', project_views.node.private_link_table, json_renderer),

        # Create, using existing project as a template
        Rule([
            '/project/new/<nid>/',
        ], 'post', project_views.node.project_new_from_template, json_renderer),

        # Update
        Rule(
            [
                '/project/<pid>/',
                '/project/<pid>/node/<nid>/',
            ],
            'put',
            project_views.node.update_node,
            json_renderer,
        ),

        # Remove
        Rule(
            [
                '/project/<pid>/',
                '/project/<pid>/node/<nid>/',
            ],
            'delete',
            project_views.node.component_remove,
            json_renderer,
        ),

        # Reorder components
        Rule('/project/<pid>/reorder_components/', 'post',
             project_views.node.project_reorder_components, json_renderer),

        # Edit node
        Rule([
            '/project/<pid>/edit/',
            '/project/<pid>/node/<nid>/edit/',
        ], 'post', project_views.node.edit_node, json_renderer),

        # Add / remove tags
        Rule([
            '/project/<pid>/tags/',
            '/project/<pid>/node/<nid>/tags/',
            '/project/<pid>/tags/<tag>/',
            '/project/<pid>/node/<nid>/tags/<tag>/',
        ], 'post', project_views.tag.project_add_tag, json_renderer),
        Rule([
            '/project/<pid>/tags/',
            '/project/<pid>/node/<nid>/tags/',
            '/project/<pid>/tags/<tag>/',
            '/project/<pid>/node/<nid>/tags/<tag>/',
        ], 'delete', project_views.tag.project_remove_tag, json_renderer),

        # Add / remove contributors
        Rule([
            '/project/<pid>/contributors/',
            '/project/<pid>/node/<nid>/contributors/',
        ], 'post', project_views.contributor.project_contributors_post, json_renderer),
        # Forks
        Rule(
            [
                '/project/<pid>/fork/before/',
                '/project/<pid>/node/<nid>/fork/before/',
            ], 'get', project_views.node.project_before_fork, json_renderer,
        ),
        Rule(
            [
                '/project/<pid>/fork/',
                '/project/<pid>/node/<nid>/fork/',
            ], 'post', project_views.node.node_fork_page, json_renderer,
        ),
        Rule(
            [
                '/project/<pid>/pointer/fork/',
                '/project/<pid>/node/<nid>/pointer/fork/',
            ], 'post', project_views.node.fork_pointer, json_renderer,
        ),
        # View forks
        Rule([
            '/project/<pid>/forks/',
            '/project/<pid>/node/<nid>/forks/',
        ], 'get', project_views.node.node_forks, json_renderer),

        # Registrations
        Rule([
            '/project/<pid>/beforeregister/',
            '/project/<pid>/node/<nid>/beforeregister',
        ], 'get', project_views.register.project_before_register, json_renderer),
        Rule([
            '/project/<pid>/drafts/<draft_id>/register/',
            '/project/<pid>/node/<nid>/drafts/<draft_id>/register/',
        ], 'post', project_views.drafts.register_draft_registration, json_renderer),
        Rule([
            '/project/<pid>/register/<template>/',
            '/project/<pid>/node/<nid>/register/<template>/',
        ], 'get', project_views.register.node_register_template_page, json_renderer),
        Rule([
            '/project/<pid>/withdraw/',
            '/project/<pid>/node/<nid>/withdraw/'
        ], 'post', project_views.register.node_registration_retraction_post, json_renderer),
        Rule(
            '/ids/<category>/<path:value>/',
            'get',
            project_views.register.get_referent_by_identifier,
            notemplate,
        ),
        Rule(
            [
                '/project/<pid>/identifiers/',
                '/project/<pid>/node/<nid>/identifiers/',
            ],
            'get',
            project_views.register.node_identifiers_get,
            json_renderer,
        ),

        Rule(
            [
                '/project/<pid>/identifiers/',
                '/project/<pid>/node/<nid>/identifiers/',
            ],
            'post',
            project_views.register.node_identifiers_post,
            json_renderer,
        ),

        # Statistics
        Rule([
            '/project/<pid>/statistics/',
            '/project/<pid>/node/<nid>/statistics/',
        ], 'get', project_views.node.project_statistics, json_renderer),

        # Permissions
        Rule([
            '/project/<pid>/permissions/<permissions>/',
            '/project/<pid>/node/<nid>/permissions/<permissions>/',
        ], 'post', project_views.node.project_set_privacy, json_renderer),

        Rule([
            '/project/<pid>/permissions/beforepublic/',
            '/project/<pid>/node/<nid>/permissions/beforepublic/',
        ], 'get', project_views.node.project_before_set_public, json_renderer),

        ### Watching ###
        Rule([
            '/project/<pid>/watch/',
            '/project/<pid>/node/<nid>/watch/'
        ], 'post', project_views.node.watch_post, json_renderer),

        Rule([
            '/project/<pid>/unwatch/',
            '/project/<pid>/node/<nid>/unwatch/'
        ], 'post', project_views.node.unwatch_post, json_renderer),

        Rule([
            '/project/<pid>/togglewatch/',
            '/project/<pid>/node/<nid>/togglewatch/'
        ], 'post', project_views.node.togglewatch_post, json_renderer),

        # Combined files
        Rule(
            [
                '/project/<pid>/files/',
                '/project/<pid>/node/<nid>/files/'
            ],
            'get',
            project_views.file.collect_file_trees,
            json_renderer,
        ),

        # Endpoint to fetch Rubeus.JS/Hgrid-formatted data
        Rule(
            [
                '/project/<pid>/files/grid/',
                '/project/<pid>/node/<nid>/files/grid/'
            ],
            'get',
            project_views.file.grid_data,
            json_renderer
        ),

        # Settings

        Rule(
            '/files/auth/',
            'get',
            addon_views.get_auth,
            json_renderer,
        ),

        Rule(
            [
                '/project/<pid>/waterbutler/logs/',
                '/project/<pid>/node/<nid>/waterbutler/logs/',
            ],
            'put',
            addon_views.create_waterbutler_log,
            json_renderer,
        ),
        Rule(
            [
                '/registration/<pid>/callbacks/',
            ],
            'put',
            project_views.register.registration_callbacks,
            json_renderer,
        ),
        Rule(
            '/settings/addons/',
            'post',
            profile_views.user_choose_addons,
            json_renderer,
        ),

        Rule(
            '/settings/notifications/',
            'get',
            profile_views.user_notifications,
            json_renderer,
        ),

        Rule(
            '/settings/notifications/',
            'post',
            profile_views.user_choose_mailing_lists,
            json_renderer,
        ),

        Rule(
            '/subscriptions/',
            'get',
            notification_views.get_subscriptions,
            json_renderer,
        ),

        Rule(
            [
                '/project/<pid>/subscriptions/',
                '/project/<pid>/node/<nid>/subscriptions/'
            ],
            'get',
            notification_views.get_node_subscriptions,
            json_renderer,
        ),

        Rule(
            [
                '/project/<pid>/tree/',
                '/project/<pid>/node/<nid>/tree/'
            ],
            'get',
            project_views.node.get_node_tree,
            json_renderer,
        ),

        Rule(
            '/subscriptions/',
            'post',
            notification_views.configure_subscription,
            json_renderer,
        ),
        Rule(
            '/resetpassword/<verification_key>/',
            'post',
            auth_views.reset_password_post,
            json_renderer,
        ),
        Rule(
            [
                '/project/<pid>/settings/addons/',
                '/project/<pid>/node/<nid>/settings/addons/',
            ],
            'post',
            project_views.node.node_choose_addons,
            json_renderer,
        ),

        Rule(
            [
                '/project/<pid>/settings/comments/',
                '/project/<pid>/node/<nid>/settings/comments/',
            ],
            'post',
            project_views.node.configure_comments,
            json_renderer,
        ),

        # Invite Users
        Rule(
            [
                '/project/<pid>/invite_contributor/',
                '/project/<pid>/node/<nid>/invite_contributor/'
            ],
            'post',
            project_views.contributor.invite_contributor_post,
            json_renderer
        )
    ], prefix='/api/v1')

    # Set up static routing for addons
    # NOTE: We use nginx to serve static addon assets in production
    addon_base_path = os.path.abspath('website/addons')
    if settings.DEV_MODE:
        @app.route('/static/addons/<addon>/<path:filename>')
        def addon_static(addon, filename):
            addon_path = os.path.join(addon_base_path, addon, 'static')
            return send_from_directory(addon_path, filename)<|MERGE_RESOLUTION|>--- conflicted
+++ resolved
@@ -62,11 +62,8 @@
         public_files_id = None
     user_institutions = [{'id': inst._id, 'name': inst.name, 'logo_path': inst.logo_path} for inst in user.affiliated_institutions] if user else []
     all_institutions = [{'id': inst._id, 'name': inst.name, 'logo_path': inst.logo_path} for inst in Institution.find().sort('name')]
-<<<<<<< HEAD
-
-=======
     location = geolite2.lookup(request.remote_addr) if request.remote_addr else None
->>>>>>> 98dda2ac
+
     if request.host_url != settings.DOMAIN:
         try:
             inst_id = (Institution.find_one(Q('domains', 'eq', request.host.lower())))._id
@@ -1640,6 +1637,7 @@
             notification_views.configure_subscription,
             json_renderer,
         ),
+
         Rule(
             '/resetpassword/<verification_key>/',
             'post',
