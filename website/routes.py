--- conflicted
+++ resolved
@@ -788,10 +788,7 @@
             OsfWebRenderer('project/retract_registration.mako')),
         Rule([
             '/project/<pid>/retraction/approve/<token>/',
-<<<<<<< HEAD
             # FIXME(hrybacki) should be /retraction/approve/...
-=======
->>>>>>> af3f3871
             '/project/<pid>/node/<nid>/retraction/disapprove/<token>/',
         ], 'get', project_views.register.node_registration_retraction_approve,
             OsfWebRenderer('error.mako', render_mako_string)),
@@ -800,7 +797,6 @@
             '/project/<pid>/node/<nid>/retraction/disapprove/<token>/',
         ], 'get', project_views.register.node_registration_retraction_disapprove,
             OsfWebRenderer('error.mako', render_mako_string)),
-<<<<<<< HEAD
         Rule([
             '/project/<pid>/embargo/approve/<token>/',
             '/project/<pid>/node/<nid>/embargo/approve/<token>/',
@@ -812,8 +808,6 @@
         ], 'get', project_views.register.node_registration_embargo_disapprove,
             OsfWebRenderer('error.mako', render_mako_string)),
 
-=======
->>>>>>> af3f3871
         Rule(
             '/ids/<category>/<path:value>/',
             'get',
