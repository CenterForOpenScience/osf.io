--- conflicted
+++ resolved
@@ -77,12 +77,8 @@
         'api_domain': settings.API_DOMAIN,
         'disk_saving_mode': settings.DISK_SAVING_MODE,
         'language': language,
-<<<<<<< HEAD
-        'noteworthy_links_node': settings.NOTEWORTHY_LINKS_NODE,
-=======
         'noteworthy_links_node': settings.NEW_AND_NOTEWORTHY_LINKS_NODE,
         'popular_links_node': settings.POPULAR_LINKS_NODE,
->>>>>>> 927b1fe7
         'web_url_for': util.web_url_for,
         'api_url_for': util.api_url_for,
         'api_v2_url': util.api_v2_url,  # URL function for templates
