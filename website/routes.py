--- conflicted
+++ resolved
@@ -649,10 +649,7 @@
         Rule('/search/', 'get', {}, OsfWebRenderer('search.mako')),
         Rule('/share/', 'get', {}, OsfWebRenderer('share_search.mako')),
         Rule('/share_dashboard/', 'get', {}, OsfWebRenderer('share_dashboard.mako')),
-<<<<<<< HEAD
         Rule('/share/atom/', 'get', search_views.search_share_atom, xml_renderer),
-=======
->>>>>>> 9e53712d
         Rule('/api/v1/user/search/', 'get', search_views.search_contributor, json_renderer),
 
         Rule(
