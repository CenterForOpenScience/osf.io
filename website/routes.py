--- conflicted
+++ resolved
@@ -50,10 +50,7 @@
     """
     user = _get_current_user()
     user_institutions = [{'id': inst._id, 'name': inst.name, 'logo_path': inst.logo_path} for inst in user.affiliated_institutions] if user else []
-<<<<<<< HEAD
-=======
     all_institutions = [{'id': inst._id, 'name': inst.name, 'logo_path': inst.logo_path} for inst in Institution.find().sort('name')]
->>>>>>> 2942eafa
     if request.host_url != settings.DOMAIN:
         try:
             inst_id = (Institution.find_one(Q('domains', 'eq', request.host.lower())))._id
@@ -74,10 +71,7 @@
         'user_api_url': user.api_url if user else '',
         'user_entry_point': metrics.get_entry_point(user) if user else '',
         'user_institutions': user_institutions if user else None,
-<<<<<<< HEAD
-=======
         'all_institutions': all_institutions,
->>>>>>> 2942eafa
         'display_name': get_display_name(user.fullname) if user else '',
         'use_cdn': settings.USE_CDN_FOR_CLIENT_LIBS,
         'piwik_host': settings.PIWIK_HOST,
