--- conflicted
+++ resolved
@@ -466,20 +466,18 @@
         ),
 
         Rule(
-<<<<<<< HEAD
+            '/settings/notifications/',
+            'get',
+            profile_views.user_notifications,
+            OsfWebRenderer('profile/notifications.mako'),
+        ),    
+
+        Rule(
             '/settings/api/',
             'get',
             profile_views.user_apikeys,
             OsfWebRenderer('profile/apikeys.mako'),
         ),
-=======
-            '/settings/notifications/',
-            'get',
-            profile_views.user_notifications,
-            OsfWebRenderer('profile/notifications.mako'),
-        ),
-
->>>>>>> bde6a312
     ])
 
     # API
