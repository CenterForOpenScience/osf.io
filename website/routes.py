--- conflicted
+++ resolved
@@ -196,17 +196,14 @@
     process_rules(app, [
         # API route for getting summary information for dashboard nodes.
         Rule('/dashboard/get_nodes/', 'get', website_views.get_dashboard_nodes, json_renderer),
-<<<<<<< HEAD
         # TODO Fix apps
         # Rule('/dashboard/apps/', 'get', website_views.get_dashboard_apps, json_renderer),
-=======
         # API route for getting serialized HGrid data, e.g. for the project
         # organizer
         # TODO: Perhaps this should be namespaced to so that the above route
         # can use the /dashboard/ URL. e.g.
         # /dashboard/<nid> -> Return info about dashboard nodes
         # /dashboard/grid/<nid>/ -> Return hgrid-serialized data for dashboard nodes
->>>>>>> 8d82003d
         Rule(
             [
                 '/dashboard/<nid>',
@@ -528,31 +525,16 @@
     # Web
 
     process_rules(app, [
-
-<<<<<<< HEAD
-        Rule('/search/', 'get', search_views.search_search, OsfWebRenderer('search.mako')),
-=======
         Rule('/search/', 'get', {}, OsfWebRenderer('search.mako')),
-
->>>>>>> 8d82003d
-        Rule('/api/v1/user/search/', 'get', search_views.search_contributor, json_renderer),
-
-        Rule(
-            '/api/v1/search/node/',
-            'post',
-            project_views.node.search_node,
-            json_renderer,
-        ),
-
     ])
 
     # API
 
     process_rules(app, [
-
         Rule(['/search/', '/search/<type>/'], ['get', 'post'], search_views.search_search, json_renderer),
         Rule('/search/projects/', 'get', search_views.search_projects_by_title, json_renderer),
-
+        Rule('/user/search/', 'get', search_views.search_contributor, json_renderer),
+        Rule('/search/node/', 'post', project_views.node.search_node, json_renderer),
     ], prefix='/api/v1')
 
     # Project
