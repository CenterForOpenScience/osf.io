--- conflicted
+++ resolved
@@ -130,11 +130,8 @@
             },
         },
         'maintenance': maintenance.get_maintenance(),
-<<<<<<< HEAD
         'public_files_id': public_files_id,
-=======
         'recaptcha_site_key': settings.RECAPTCHA_SITE_KEY
->>>>>>> 668e281f
     }
 
 
