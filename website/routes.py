# -*- coding: utf-8 -*-
import os
import httplib as http

from flask import request
from flask import send_from_directory

from framework import status
from framework import sentry
from framework.auth import cas
from framework.routing import Rule
from framework.flask import redirect
from framework.routing import WebRenderer
from framework.exceptions import HTTPError
from framework.auth import get_display_name
from framework.routing import xml_renderer
from framework.routing import json_renderer
from framework.routing import process_rules
from framework.auth import views as auth_views
from framework.routing import render_mako_string
from framework.auth.core import _get_current_user

from modularodm import Q
from modularodm.exceptions import QueryException, NoResultsFound

from website import util
from website import prereg
from website import settings
from website import language
from website.util import metrics
from website.util import paths
from website.util import sanitize
from website.models import Institution
from website import landing_pages as landing_page_views
from website import views as website_views
from website.citations import views as citation_views
from website.search import views as search_views
from website.oauth import views as oauth_views
from website.profile import views as profile_views
from website.project import views as project_views
from website.addons.base import views as addon_views
from website.discovery import views as discovery_views
from website.conferences import views as conference_views
from website.preprints import views as preprint_views
from website.institutions import views as institution_views
from website.notifications import views as notification_views


def get_globals():
    """Context variables that are available for every template rendered by
    OSFWebRenderer.
    """
    user = _get_current_user()
    user_institutions = [{'id': inst._id, 'name': inst.name, 'logo_path': inst.logo_path} for inst in user.affiliated_institutions] if user else []
    all_institutions = [{'id': inst._id, 'name': inst.name, 'logo_path': inst.logo_path} for inst in Institution.find().sort('name')]
    if request.host_url != settings.DOMAIN:
        try:
            inst_id = (Institution.find_one(Q('domains', 'eq', request.host.lower())))._id
            login_url = '{}institutions/{}'.format(settings.DOMAIN, inst_id)
        except NoResultsFound:
            login_url = request.url.replace(request.host_url, settings.DOMAIN)
    else:
        login_url = request.url
    return {
        'private_link_anonymous': is_private_link_anonymous_view(),
        'user_name': user.username if user else '',
        'user_full_name': user.fullname if user else '',
        'user_id': user._primary_key if user else '',
        'user_locale': user.locale if user and user.locale else '',
        'user_timezone': user.timezone if user and user.timezone else '',
        'user_url': user.url if user else '',
        'user_gravatar': profile_views.current_user_gravatar(size=25)['gravatar_url'] if user else '',
        'user_email_verifications': user.unconfirmed_email_info if user else [],
        'user_api_url': user.api_url if user else '',
        'user_entry_point': metrics.get_entry_point(user) if user else '',
        'user_institutions': user_institutions if user else None,
        'all_institutions': all_institutions,
        'display_name': get_display_name(user.fullname) if user else '',
        'use_cdn': settings.USE_CDN_FOR_CLIENT_LIBS,
        'piwik_host': settings.PIWIK_HOST,
        'piwik_site_id': settings.PIWIK_SITE_ID,
        'sentry_dsn_js': settings.SENTRY_DSN_JS if sentry.enabled else None,
        'dev_mode': settings.DEV_MODE,
        'allow_login': settings.ALLOW_LOGIN,
        'cookie_name': settings.COOKIE_NAME,
        'status': status.pop_status_messages(),
        'domain': settings.DOMAIN,
        'api_domain': settings.API_DOMAIN,
        'disk_saving_mode': settings.DISK_SAVING_MODE,
        'language': language,
        'noteworthy_links_node': settings.NEW_AND_NOTEWORTHY_LINKS_NODE,
        'popular_links_node': settings.POPULAR_LINKS_NODE,
        'web_url_for': util.web_url_for,
        'api_url_for': util.api_url_for,
        'api_v2_url': util.api_v2_url,  # URL function for templates
        'api_v2_base': util.api_v2_url(''),  # Base url used by JS api helper
        'sanitize': sanitize,
        'sjson': lambda s: sanitize.safe_json(s),
        'webpack_asset': paths.webpack_asset,
        'waterbutler_url': settings.WATERBUTLER_URL,
        'login_url': cas.get_login_url(login_url),
        'login_url_index': cas.get_login_url(util.web_url_for('index', _absolute=True)),
        'reauth_url': util.web_url_for('auth_logout', redirect_url=request.url, reauth=True),
        'profile_url': cas.get_profile_url(),
        'enable_institutions': settings.ENABLE_INSTITUTIONS,
        'keen_project_id': settings.KEEN_PROJECT_ID,
        'keen_write_key': settings.KEEN_WRITE_KEY,
    }


def is_private_link_anonymous_view():
    try:
        # Avoid circular import
        from website.project.model import PrivateLink
        return PrivateLink.find_one(
            Q('key', 'eq', request.args.get('view_only'))
        ).anonymous
    except QueryException:
        return False


class OsfWebRenderer(WebRenderer):
    """Render a Mako template with OSF context vars.

    :param trust: Optional. If ``False``, markup-safe escaping will be enabled
    """
    def __init__(self, *args, **kwargs):
        kwargs['data'] = get_globals
        super(OsfWebRenderer, self).__init__(*args, **kwargs)

#: Use if a view only redirects or raises error
notemplate = OsfWebRenderer('', renderer=render_mako_string, trust=False)


# Static files (robots.txt, etc.)

def favicon():
    return send_from_directory(
        settings.STATIC_FOLDER,
        'favicon.ico',
        mimetype='image/vnd.microsoft.icon'
    )


def robots():
    """Serves the robots.txt file."""
    # Allow local robots.txt
    if os.path.exists(os.path.join(settings.STATIC_FOLDER,
                                   'robots.local.txt')):
        robots_file = 'robots.local.txt'
    else:
        robots_file = 'robots.txt'
    return send_from_directory(
        settings.STATIC_FOLDER,
        robots_file,
        mimetype='text/plain'
    )


def goodbye():
    # Redirect to dashboard if logged in
    if _get_current_user():
        return redirect(util.web_url_for('index'))
    status.push_status_message(language.LOGOUT, kind='success', trust=False)
    return {}


def make_url_map(app):
    """Set up all the routes for the OSF app.

    :param app: A Flask/Werkzeug app to bind the rules to.
    """

    # Set default views to 404, using URL-appropriate renderers
    process_rules(app, [
        Rule(
            '/<path:_>',
            ['get', 'post'],
            HTTPError(http.NOT_FOUND),
            OsfWebRenderer('', render_mako_string, trust=False)
        ),
        Rule(
            '/api/v1/<path:_>',
            ['get', 'post'],
            HTTPError(http.NOT_FOUND),
            json_renderer
        ),
    ])

    ### GUID ###
    process_rules(app, [

        Rule(
            [
                '/<guid>/',
                '/<guid>/<path:suffix>',
            ],
            ['get', 'post', 'put', 'patch', 'delete'],
            website_views.resolve_guid,
            notemplate,
        ),

        Rule(
            [
                '/api/v1/<guid>/',
                '/api/v1/<guid>/<path:suffix>',
            ],
            ['get', 'post', 'put', 'patch', 'delete'],
            website_views.resolve_guid,
            json_renderer,
        ),

    ])

    # Static files
    process_rules(app, [
        Rule('/favicon.ico', 'get', favicon, json_renderer),
        Rule('/robots.txt', 'get', robots, json_renderer),
    ])

    ### Base ###

    process_rules(app, [

        Rule(
            '/dashboard/',
            'get',
            website_views.dashboard,
            OsfWebRenderer('home.mako', trust=False)
        ),

        Rule(
            '/myprojects/',
            'get',
            website_views.my_projects,
            OsfWebRenderer('my_projects.mako', trust=False)
        ),

        Rule(
            '/reproducibility/',
            'get',
            website_views.reproducibility,
            notemplate
        ),
        Rule('/about/', 'get', website_views.redirect_about, notemplate),
        Rule('/help/', 'get', website_views.redirect_help, notemplate),
        Rule('/faq/', 'get', {}, OsfWebRenderer('public/pages/faq.mako', trust=False)),
        Rule(['/getting-started/', '/getting-started/email/', '/howosfworks/'], 'get', website_views.redirect_getting_started, notemplate),
        Rule('/support/', 'get', {}, OsfWebRenderer('public/pages/support.mako', trust=False)),

        Rule(
            '/explore/',
            'get',
            {},
            OsfWebRenderer('public/explore.mako', trust=False)
        ),
<<<<<<< HEAD
=======
        Rule(
            [
                '/messages/',
            ],
            'get',
            {},
            OsfWebRenderer('public/comingsoon.mako', trust=False)
        ),
>>>>>>> 802488f8

        Rule(
            '/view/<meeting>/',
            'get',
            conference_views.conference_results,
            OsfWebRenderer('public/pages/meeting.mako', trust=False),
        ),

        Rule(
            '/view/<meeting>/plain/',
            'get',
            conference_views.conference_results,
            OsfWebRenderer('public/pages/meeting_plain.mako', trust=False),
            endpoint_suffix='__plain',
        ),

        Rule(
            '/api/v1/view/<meeting>/',
            'get',
            conference_views.conference_data,
            json_renderer,
        ),

        Rule(
            '/meetings/',
            'get',
            conference_views.conference_view,
            OsfWebRenderer('public/pages/meeting_landing.mako', trust=False),
        ),

        Rule(
            '/api/v1/meetings/submissions/',
            'get',
            conference_views.conference_submissions,
            json_renderer,
        ),

        Rule(
            '/presentations/',
            'get',
            conference_views.redirect_to_meetings,
            json_renderer,
        ),

        Rule(
            '/news/',
            'get',
            website_views.redirect_to_cos_news,
            notemplate
        ),

        Rule(
            '/prereg/',
            'get',
            prereg.prereg_landing_page,
            OsfWebRenderer('prereg_landing_page.mako', trust=False)
        ),

        Rule(
            '/preprints/',
            'get',
            preprint_views.preprint_landing_page,
            OsfWebRenderer('public/pages/preprint_landing.mako', trust=False),
        ),

        Rule(
            '/preprint/',
            'get',
            preprint_views.preprint_redirect,
            notemplate,
        ),

        Rule(
            '/api/v1/prereg/draft_registrations/',
            'get',
            prereg.prereg_draft_registrations,
            json_renderer,
        ),
    ])

    # Site-wide API routes

    process_rules(app, [
        Rule(
            '/citations/styles/',
            'get',
            citation_views.list_citation_styles,
            json_renderer,
        ),
    ], prefix='/api/v1')

    process_rules(app, [
        Rule(
            [
                '/project/<pid>/<addon>/settings/disable/',
                '/project/<pid>/node/<nid>/<addon>/settings/disable/',
            ],
            'post',
            addon_views.disable_addon,
            json_renderer,
        ),

        Rule(
            '/profile/<uid>/<addon>/settings/',
            'get',
            addon_views.get_addon_user_config,
            json_renderer,
        ),
    ], prefix='/api/v1')

    # OAuth

    process_rules(app, [
        Rule(
            '/oauth/connect/<service_name>/',
            'get',
            oauth_views.oauth_connect,
            json_renderer,
        ),

        Rule(
            '/oauth/callback/<service_name>/',
            'get',
            oauth_views.oauth_callback,
            OsfWebRenderer('util/oauth_complete.mako', trust=False),
        ),
    ])
    process_rules(app, [
        Rule(
            [
                '/oauth/accounts/<external_account_id>/',
            ],
            'delete',
            oauth_views.oauth_disconnect,
            json_renderer,
        )
    ], prefix='/api/v1')

    process_rules(app, [
        Rule('/confirmed_emails/', 'put', auth_views.unconfirmed_email_add, json_renderer),
        Rule('/confirmed_emails/', 'delete', auth_views.unconfirmed_email_remove, json_renderer)

    ], prefix='/api/v1')

    ### Metadata ###
    process_rules(app, [

        Rule(
            [
                '/project/<pid>/comments/timestamps/',
                '/project/<pid>/node/<nid>/comments/timestamps/',
            ],
            'put',
            project_views.comment.update_comments_timestamp,
            json_renderer,
        ),

        Rule(
            [
                '/project/<pid>/citation/',
                '/project/<pid>/node/<nid>/citation/',
            ],
            'get',
            citation_views.node_citation,
            json_renderer,
        ),

    ], prefix='/api/v1')

    ### Forms ###

    process_rules(app, [
        Rule('/forms/registration/', 'get', website_views.registration_form, json_renderer),
        Rule('/forms/signin/', 'get', website_views.signin_form, json_renderer),
        Rule('/forms/forgot_password/', 'get', website_views.forgot_password_form, json_renderer),
        Rule('/forms/reset_password/', 'get', website_views.reset_password_form, json_renderer),
    ], prefix='/api/v1')

    ### Discovery ###

    process_rules(app, [

        Rule(
            '/explore/activity/',
            'get',
            discovery_views.activity,
            OsfWebRenderer('public/pages/active_nodes.mako', trust=False)
        ),
    ])

    ### Auth ###

    # Web

    process_rules(app, [

        Rule(
            '/confirm/<uid>/<token>/',
            'get',
            auth_views.confirm_email_get,
            # View will either redirect or display error message
            notemplate
        ),

        Rule(
            '/resetpassword/<verification_key>/',
            ['get', 'post'],
            auth_views.reset_password,
            OsfWebRenderer('public/resetpassword.mako', render_mako_string, trust=False)
        ),

        # Resend confirmation URL linked to in CAS login page
        Rule(
            '/resend/',
            ['get', 'post'],
            auth_views.resend_confirmation,
            OsfWebRenderer('resend.mako', render_mako_string, trust=False)
        ),

        # TODO: Remove `auth_register_post`
        Rule(
            '/register/',
            'post',
            auth_views.auth_register_post,
            OsfWebRenderer('public/login.mako', trust=False)
        ),
        Rule('/api/v1/register/', 'post', auth_views.register_user, json_renderer),

        Rule(
            [
                '/login/',
                '/account/'
            ],
            'get',
            auth_views.auth_login,
            OsfWebRenderer('public/login.mako', trust=False)
        ),

        Rule(
            '/logout/',
            'get',
            auth_views.auth_logout,
            notemplate
        ),
        Rule(
            '/forgotpassword/',
            'get',
            auth_views.forgot_password_get,
            OsfWebRenderer('public/forgot_password.mako', trust=False)
        ),
        Rule(
            '/forgotpassword/',
            'post',
            auth_views.forgot_password_post,
            OsfWebRenderer('public/login.mako', trust=False)
        ),

        Rule(
            '/login/connected_tools/',
            'get',
            landing_page_views.connected_tools,
            notemplate
        ),

        Rule(
            '/login/enriched_profile/',
            'get',
            landing_page_views.enriched_profile,
            notemplate
        ),

    ])

    ### Profile ###

    # Web

    process_rules(app, [
        Rule(
            '/profile/',
            'get',
            profile_views.profile_view,
            OsfWebRenderer('profile.mako', trust=False)
        ),
        Rule(
            '/profile/<uid>/',
            'get',
            profile_views.profile_view_id,
            OsfWebRenderer('profile.mako', trust=False)
        ),
        Rule(
            ['/user/merge/'],
            'get',
            auth_views.merge_user_get,
            OsfWebRenderer('merge_accounts.mako', trust=False)
        ),
        Rule(
            ['/user/merge/'],
            'post',
            auth_views.merge_user_post,
            OsfWebRenderer('merge_accounts.mako', trust=False)
        ),
        # Route for claiming and setting email and password.
        # Verification token must be querystring argument
        Rule(
            ['/user/<uid>/<pid>/claim/'],
            ['get', 'post'],
            project_views.contributor.claim_user_form,
            OsfWebRenderer('claim_account.mako', trust=False)
        ),
        Rule(
            ['/user/<uid>/<pid>/claim/verify/<token>/'],
            ['get', 'post'],
            project_views.contributor.claim_user_registered,
            OsfWebRenderer('claim_account_registered.mako', trust=False)
        ),

        Rule(
            '/settings/',
            'get',
            profile_views.user_profile,
            OsfWebRenderer('profile/settings.mako', trust=False),
        ),

        Rule(
            '/settings/account/',
            'get',
            profile_views.user_account,
            OsfWebRenderer('profile/account.mako', trust=False),
        ),

        Rule(
            '/settings/account/password',
            'post',
            profile_views.user_account_password,
            OsfWebRenderer('profile/account.mako', trust=False),
        ),

        Rule(
            '/settings/addons/',
            'get',
            profile_views.user_addons,
            OsfWebRenderer('profile/addons.mako', trust=False),
        ),

        Rule(
            '/settings/notifications/',
            'get',
            profile_views.user_notifications,
            OsfWebRenderer('profile/notifications.mako', trust=False),
        ),

        Rule(
            '/settings/applications/',
            'get',
            profile_views.oauth_application_list,
            OsfWebRenderer('profile/oauth_app_list.mako', trust=False)
        ),

        Rule(
            '/settings/applications/create/',
            'get',
            profile_views.oauth_application_register,
            OsfWebRenderer('profile/oauth_app_detail.mako', trust=False)
        ),

        Rule(
            '/settings/applications/<client_id>/',
            'get',
            profile_views.oauth_application_detail,
            OsfWebRenderer('profile/oauth_app_detail.mako', trust=False)
        ),

        Rule(
            '/settings/tokens/',
            'get',
            profile_views.personal_access_token_list,
            OsfWebRenderer('profile/personal_tokens_list.mako', trust=False)
        ),

        Rule(
            '/settings/tokens/create/',
            'get',
            profile_views.personal_access_token_register,
            OsfWebRenderer('profile/personal_tokens_detail.mako', trust=False)
        ),

        Rule(
            '/settings/tokens/<_id>/',
            'get',
            profile_views.personal_access_token_detail,
            OsfWebRenderer('profile/personal_tokens_detail.mako', trust=False)
        ),


        # TODO: Uncomment once outstanding issues with this feature are addressed
        # Rule(
        #     '/@<twitter_handle>/',
        #     'get',
        #     profile_views.redirect_to_twitter,
        #     OsfWebRenderer('error.mako', render_mako_string, trust=False)
        # ),
    ])

    # API

    process_rules(app, [

        Rule('/profile/', 'get', profile_views.profile_view, json_renderer),
        Rule('/profile/', 'put', profile_views.update_user, json_renderer),
        Rule('/resend/', 'put', profile_views.resend_confirmation, json_renderer),
        Rule('/profile/<uid>/', 'get', profile_views.profile_view_id, json_renderer),

        # Used by profile.html
        Rule('/profile/<uid>/edit/', 'post', profile_views.edit_profile, json_renderer),
        Rule('/profile/<uid>/public_projects/', 'get',
             profile_views.get_public_projects, json_renderer),
        Rule('/profile/<uid>/public_components/', 'get',
             profile_views.get_public_components, json_renderer),

        Rule('/profile/<user_id>/summary/', 'get',
             profile_views.get_profile_summary, json_renderer),
        Rule('/user/<uid>/<pid>/claim/email/', 'post',
             project_views.contributor.claim_user_post, json_renderer),

        Rule(
            '/profile/export/',
            'post',
            profile_views.request_export,
            json_renderer,
        ),

        Rule(
            '/profile/deactivate/',
            'post',
            profile_views.request_deactivation,
            json_renderer,
        ),

        Rule(
            [
                '/profile/gravatar/',
                '/users/gravatar/',
                '/profile/gravatar/<size>',
                '/users/gravatar/<size>',
            ],
            'get',
            profile_views.current_user_gravatar,
            json_renderer,
        ),

        Rule(
            [
                '/profile/<uid>/gravatar/',
                '/users/<uid>/gravatar/',
                '/profile/<uid>/gravatar/<size>',
                '/users/<uid>/gravatar/<size>',
            ],
            'get',
            profile_views.get_gravatar,
            json_renderer,
        ),


        # Rules for user profile configuration
        Rule('/settings/names/', 'get', profile_views.serialize_names, json_renderer),
        Rule('/settings/names/', 'put', profile_views.unserialize_names, json_renderer),
        Rule('/settings/names/impute/', 'get', profile_views.impute_names, json_renderer),

        Rule(
            [
                '/settings/social/',
                '/settings/social/<uid>/',
            ],
            'get',
            profile_views.serialize_social,
            json_renderer,
        ),

        Rule(
            [
                '/settings/jobs/',
                '/settings/jobs/<uid>/',
            ],
            'get',
            profile_views.serialize_jobs,
            json_renderer,
        ),

        Rule(
            [
                '/settings/schools/',
                '/settings/schools/<uid>/',
            ],
            'get',
            profile_views.serialize_schools,
            json_renderer,
        ),

        Rule(
            [
                '/settings/social/',
                '/settings/social/<uid>/',
            ],
            'put',
            profile_views.unserialize_social,
            json_renderer
        ),

        Rule(
            [
                '/settings/jobs/',
                '/settings/jobs/<uid>/',
            ],
            'put',
            profile_views.unserialize_jobs,
            json_renderer
        ),

        Rule(
            [
                '/settings/schools/',
                '/settings/schools/<uid>/',
            ],
            'put',
            profile_views.unserialize_schools,
            json_renderer
        ),

    ], prefix='/api/v1',)

    ### Search ###

    # Web

    process_rules(app, [

        Rule(
            '/search/',
            'get',
            {},
            OsfWebRenderer('search.mako', trust=False)
        ),
        Rule(
            '/share/',
            'get',
            {},
            OsfWebRenderer('share_search.mako', trust=False)
        ),
        Rule(
            '/share/registration/',
            'get',
            {'register': settings.SHARE_REGISTRATION_URL},
            OsfWebRenderer('share_registration.mako', trust=False)
        ),
        Rule(
            '/share/help/',
            'get',
            {'help': settings.SHARE_API_DOCS_URL},
            OsfWebRenderer('share_api_docs.mako', trust=False)
        ),
        Rule(  # FIXME: Dead route; possible that template never existed; confirm deletion candidate with ErinB
            '/share_dashboard/',
            'get',
            {},
            OsfWebRenderer('share_dashboard.mako', trust=False)
        ),
        Rule(
            '/share/atom/',
            'get',
            search_views.search_share_atom,
            xml_renderer
        ),
        Rule('/api/v1/user/search/', 'get', search_views.search_contributor, json_renderer),

        Rule(
            '/api/v1/search/node/',
            'post',
            project_views.node.search_node,
            json_renderer,
        ),

    ])

    # API

    process_rules(app, [

        Rule(['/search/', '/search/<type>/'], ['get', 'post'], search_views.search_search, json_renderer),
        Rule('/search/projects/', 'get', search_views.search_projects_by_title, json_renderer),
        Rule('/share/search/', ['get', 'post'], search_views.search_share, json_renderer),
        Rule('/share/stats/', 'get', search_views.search_share_stats, json_renderer),
        Rule('/share/providers/', 'get', search_views.search_share_providers, json_renderer),

    ], prefix='/api/v1')

    # Institution

    process_rules(app, [
        Rule('/institutions/<inst_id>/', 'get', institution_views.view_institution, OsfWebRenderer('institution.mako', trust=False))
    ])

    # Project

    # Web

    process_rules(app, [
        # '/' route loads home.mako if logged in, otherwise loads landing.mako
        Rule('/', 'get', website_views.index, OsfWebRenderer('index.mako', trust=False)),

        Rule('/goodbye/', 'get', goodbye, OsfWebRenderer('landing.mako', trust=False)),

        Rule(
            [
                '/project/<pid>/',
                '/project/<pid>/node/<nid>/',
            ],
            'get',
            project_views.node.view_project,
            OsfWebRenderer('project/project.mako', trust=False)
        ),

        # Create a new subproject/component
        Rule(
            '/project/<pid>/newnode/',
            'post',
            project_views.node.project_new_node,
            notemplate
        ),

        # # TODO: Add API endpoint for tags
        # Rule('/tags/<tag>/', 'get', project_views.tag.project_tag, OsfWebRenderer('tags.mako', trust=False)),
        Rule('/project/new/<pid>/beforeTemplate/', 'get',
             project_views.node.project_before_template, json_renderer),

        Rule(
            [
                '/project/<pid>/contributors/',
                '/project/<pid>/node/<nid>/contributors/',
            ],
            'get',
            project_views.node.node_contributors,
            OsfWebRenderer('project/contributors.mako', trust=False),
        ),

        Rule(
            [
                '/project/<pid>/settings/',
                '/project/<pid>/node/<nid>/settings/',
            ],
            'get',
            project_views.node.node_setting,
            OsfWebRenderer('project/settings.mako', trust=False)
        ),

        # Permissions
        Rule(  # TODO: Where, if anywhere, is this route used?
            [
                '/project/<pid>/permissions/<permissions>/',
                '/project/<pid>/node/<nid>/permissions/<permissions>/',
            ],
            'post',
            project_views.node.project_set_privacy,
            OsfWebRenderer('project/project.mako', trust=False)
        ),

        ### Logs ###

        # View forks
        Rule(
            [
                '/project/<pid>/forks/',
                '/project/<pid>/node/<nid>/forks/',
            ],
            'get',
            project_views.node.node_forks,
            OsfWebRenderer('project/forks.mako', trust=False)
        ),

        # Registrations
        Rule(
            [
                '/project/<pid>/register/',
                '/project/<pid>/node/<nid>/register/',
            ],
            'get',
            project_views.register.node_register_page,
            OsfWebRenderer('project/register.mako', trust=False)
        ),

        Rule(
            [
                '/project/<pid>/register/<metaschema_id>/',
                '/project/<pid>/node/<nid>/register/<metaschema_id>/',
            ],
            'get',
            project_views.register.node_register_template_page,
            OsfWebRenderer('project/register.mako', trust=False)
        ),
        Rule(
            [
                '/project/<pid>/registrations/',
                '/project/<pid>/node/<nid>/registrations/',
            ],
            'get',
            project_views.node.node_registrations,
            OsfWebRenderer('project/registrations.mako', trust=False)
        ),
        Rule(
            [
                '/project/<pid>/registrations/',
                '/project/<pid>/node/<nid>/registrations/',
            ],
            'post',
            project_views.drafts.new_draft_registration,
            OsfWebRenderer('project/edit_draft_registration.mako', trust=False)),
        Rule(
            [
                '/project/<pid>/drafts/<draft_id>/',
                '/project/<pid>/node/<nid>/drafts/<draft_id>/',
            ],
            'get',
            project_views.drafts.edit_draft_registration_page,
            OsfWebRenderer('project/edit_draft_registration.mako', trust=False)),
        Rule(
            [
                '/project/<pid>/drafts/<draft_id>/register/',
                '/project/<pid>/node/<nid>/drafts/<draft_id>/register/',
            ],
            'get',
            project_views.drafts.draft_before_register_page,
            OsfWebRenderer('project/register_draft.mako', trust=False)),

        Rule(
            [
                '/project/<pid>/retraction/',
                '/project/<pid>/node/<nid>/retraction/',
            ],
            'get',
            project_views.register.node_registration_retraction_redirect,
            notemplate,
        ),

        Rule(
            [
                '/project/<pid>/withdraw/',
                '/project/<pid>/node/<nid>/withdraw/',
            ],
            'get',
            project_views.register.node_registration_retraction_get,
            OsfWebRenderer('project/retract_registration.mako', trust=False)
        ),

        Rule(
            '/ids/<category>/<path:value>/',
            'get',
            project_views.register.get_referent_by_identifier,
            notemplate,
        ),

        # Statistics
        Rule(
            [
                '/project/<pid>/statistics/',
                '/project/<pid>/node/<nid>/statistics/',
            ],
            'get',
            project_views.node.project_statistics_redirect,
            notemplate,
        ),

        Rule(
            [
                '/project/<pid>/analytics/',
                '/project/<pid>/node/<nid>/analytics/',
            ],
            'get',
            project_views.node.project_statistics,
            OsfWebRenderer('project/statistics.mako', trust=False)
        ),

        ### Files ###

        # Note: Web endpoint for files view must pass `mode` = `page` to
        # include project view data and JS includes
        # TODO: Start waterbutler to test
        Rule(
            [
                '/project/<pid>/files/',
                '/project/<pid>/node/<nid>/files/',
            ],
            'get',
            project_views.file.collect_file_trees,
            OsfWebRenderer('project/files.mako', trust=False),
            view_kwargs={'mode': 'page'},
        ),
        Rule(
            [
                '/project/<pid>/files/<provider>/<path:path>/',
                '/project/<pid>/node/<nid>/files/<provider>/<path:path>/',
            ],
            'get',
            addon_views.addon_view_or_download_file,
            OsfWebRenderer('project/view_file.mako', trust=False)
        ),
        Rule(
            [
                '/project/<pid>/files/deleted/<trashed_id>/',
                '/project/<pid>/node/<nid>/files/deleted/<trashed_id>/',
            ],
            'get',
            addon_views.addon_deleted_file,
            OsfWebRenderer('project/view_file.mako', trust=False)
        ),
        Rule(
            [
                # Legacy Addon view file paths
                '/project/<pid>/<provider>/files/<path:path>/',
                '/project/<pid>/node/<nid>/<provider>/files/<path:path>/',

                '/project/<pid>/<provider>/files/<path:path>/download/',
                '/project/<pid>/node/<nid>/<provider>/files/<path:path>/download/',

                # Legacy routes for `download_file`
                '/project/<pid>/osffiles/<fid>/download/',
                '/project/<pid>/node/<nid>/osffiles/<fid>/download/',

                # Legacy routes for `view_file`
                '/project/<pid>/osffiles/<fid>/',
                '/project/<pid>/node/<nid>/osffiles/<fid>/',

                # Note: Added these old URLs for backwards compatibility with
                # hard-coded links.
                '/project/<pid>/osffiles/download/<fid>/',
                '/project/<pid>/node/<nid>/osffiles/download/<fid>/',
                '/project/<pid>/files/<fid>/',
                '/project/<pid>/node/<nid>/files/<fid>/',
                '/project/<pid>/files/download/<fid>/',
                '/project/<pid>/node/<nid>/files/download/<fid>/',

                # Legacy routes for `download_file_by_version`
                '/project/<pid>/osffiles/<fid>/version/<vid>/download/',
                '/project/<pid>/node/<nid>/osffiles/<fid>/version/<vid>/download/',
                # Note: Added these old URLs for backwards compatibility with
                # hard-coded links.
                '/project/<pid>/osffiles/<fid>/version/<vid>/',
                '/project/<pid>/node/<nid>/osffiles/<fid>/version/<vid>/',
                '/project/<pid>/osffiles/download/<fid>/version/<vid>/',
                '/project/<pid>/node/<nid>/osffiles/download/<fid>/version/<vid>/',
                '/project/<pid>/files/<fid>/version/<vid>/',
                '/project/<pid>/node/<nid>/files/<fid>/version/<vid>/',
                '/project/<pid>/files/download/<fid>/version/<vid>/',
                '/project/<pid>/node/<nid>/files/download/<fid>/version/<vid>/',
            ],
            'get',
            addon_views.addon_view_or_download_file_legacy,
            OsfWebRenderer('project/view_file.mako', trust=False),
        ),
        Rule(
            [
                # api/v1 Legacy routes for `download_file`
                '/api/v1/project/<pid>/osffiles/<fid>/',
                '/api/v1/project/<pid>/node/<nid>/osffiles/<fid>/',
                '/api/v1/project/<pid>/files/download/<fid>/',
                '/api/v1/project/<pid>/node/<nid>/files/download/<fid>/',

                #api/v1 Legacy routes for `download_file_by_version`
                '/api/v1/project/<pid>/osffiles/<fid>/version/<vid>/',
                '/api/v1/project/<pid>/node/<nid>/osffiles/<fid>/version/<vid>/',
                '/api/v1/project/<pid>/files/download/<fid>/version/<vid>/',
                '/api/v1/project/<pid>/node/<nid>/files/download/<fid>/version/<vid>/',
            ],
            'get',
            addon_views.addon_view_or_download_file_legacy,
            json_renderer
        ),
    ])

    # API

    process_rules(app, [

        Rule(
            '/email/meeting/',
            'post',
            conference_views.meeting_hook,
            json_renderer,
        ),
        Rule('/mailchimp/hooks/', 'get', profile_views.mailchimp_get_endpoint, json_renderer),

        Rule('/mailchimp/hooks/', 'post', profile_views.sync_data_from_mailchimp, json_renderer),

        # Create project, used by [coming replacement]
        Rule('/project/new/', 'post', project_views.node.project_new_post, json_renderer),

        Rule([
            '/project/<pid>/contributors_abbrev/',
            '/project/<pid>/node/<nid>/contributors_abbrev/',
        ], 'get', project_views.contributor.get_node_contributors_abbrev, json_renderer),

        Rule('/tags/<tag>/', 'get', project_views.tag.project_tag, json_renderer),

        Rule([
            '/project/<pid>/',
            '/project/<pid>/node/<nid>/',
        ], 'get', project_views.node.view_project, json_renderer),
        Rule(
            [
                '/project/<pid>/pointer/',
                '/project/<pid>/node/<nid>/pointer/',
            ],
            'get',
            project_views.node.get_pointed,
            json_renderer,
        ),
        Rule(
            [
                '/project/<pid>/pointer/',
                '/project/<pid>/node/<nid>/pointer/',
            ],
            'post',
            project_views.node.add_pointers,
            json_renderer,
        ),
        Rule(
            [
                '/pointer/',
            ],
            'post',
            project_views.node.add_pointer,
            json_renderer,
        ),
        Rule(
            [
                '/pointers/move/',
            ],
            'post',
            project_views.node.move_pointers,
            json_renderer,
        ),
        Rule(
            [
                '/project/<pid>/pointer/',
                '/project/<pid>/node/<nid>pointer/',
            ],
            'delete',
            project_views.node.remove_pointer,
            json_renderer,
        ),
        Rule(
            [
                '/folder/<pid>/pointer/<pointer_id>',
            ],
            'delete',
            project_views.node.remove_pointer_from_folder,
            json_renderer,
        ),
        Rule([
            '/project/<pid>/get_summary/',
            '/project/<pid>/node/<nid>/get_summary/',
        ], 'get', project_views.node.get_summary, json_renderer),

        Rule([
            '/project/<pid>/get_children/',
            '/project/<pid>/node/<nid>/get_children/',
        ], 'get', project_views.node.get_children, json_renderer),
        Rule([
            '/project/<pid>/get_forks/',
            '/project/<pid>/node/<nid>/get_forks/',
        ], 'get', project_views.node.get_forks, json_renderer),
        Rule([
            '/project/<pid>/get_registrations/',
            '/project/<pid>/node/<nid>/get_registrations/',
        ], 'get', project_views.node.get_registrations, json_renderer),

        # Draft Registrations
        Rule([
            '/project/<pid>/drafts/',
        ], 'get', project_views.drafts.get_draft_registrations, json_renderer),
        Rule([
            '/project/<pid>/drafts/<draft_id>/',
        ], 'get', project_views.drafts.get_draft_registration, json_renderer),
        Rule([
            '/project/<pid>/drafts/<draft_id>/',
        ], 'put', project_views.drafts.update_draft_registration, json_renderer),
        Rule([
            '/project/<pid>/drafts/<draft_id>/',
        ], 'delete', project_views.drafts.delete_draft_registration, json_renderer),
        Rule([
            '/project/<pid>/drafts/<draft_id>/submit/',
        ], 'post', project_views.drafts.submit_draft_for_review, json_renderer),

        # Meta Schemas
        Rule([
            '/project/drafts/schemas/',
        ], 'get', project_views.drafts.get_metaschemas, json_renderer),

        Rule('/log/<log_id>/', 'get', project_views.log.get_log, json_renderer),

        Rule([
            '/project/<pid>/log/',
            '/project/<pid>/node/<nid>/log/',
        ], 'get', project_views.log.get_logs, json_renderer),

        Rule([
            '/project/<pid>/get_contributors/',
            '/project/<pid>/node/<nid>/get_contributors/',
        ], 'get', project_views.contributor.get_contributors, json_renderer),

        Rule([
            '/project/<pid>/get_contributors_from_parent/',
            '/project/<pid>/node/<nid>/get_contributors_from_parent/',
        ], 'get', project_views.contributor.get_contributors_from_parent, json_renderer),

        # Reorder contributors
        Rule(
            [
                '/project/<pid>/contributors/manage/',
                '/project/<pid>/node/<nid>/contributors/manage/',
            ],
            'POST',
            project_views.contributor.project_manage_contributors,
            json_renderer,
        ),

        Rule(
            [
                '/project/<pid>/contributor/remove/',
                '/project/<pid>/node/<nid>/contributor/remove/',
            ],
            'POST',
            project_views.contributor.project_remove_contributor,
            json_renderer,
        ),

        Rule([
            '/project/<pid>/get_editable_children/',
            '/project/<pid>/node/<nid>/get_editable_children/',
        ], 'get', project_views.node.get_editable_children, json_renderer),


        # Private Link
        Rule([
            '/project/<pid>/private_link/',
            '/project/<pid>/node/<nid>/private_link/',
        ], 'post', project_views.node.project_generate_private_link_post, json_renderer),

        Rule([
            '/project/<pid>/private_link/edit/',
            '/project/<pid>/node/<nid>/private_link/edit/',
        ], 'put', project_views.node.project_private_link_edit, json_renderer),

        Rule([
            '/project/<pid>/private_link/',
            '/project/<pid>/node/<nid>/private_link/',
        ], 'delete', project_views.node.remove_private_link, json_renderer),

        Rule([
            '/project/<pid>/private_link/',
            '/project/<pid>/node/<nid>/private_link/',
        ], 'get', project_views.node.private_link_table, json_renderer),

        # Create, using existing project as a template
        Rule([
            '/project/new/<nid>/',
        ], 'post', project_views.node.project_new_from_template, json_renderer),

        # Update
        Rule(
            [
                '/project/<pid>/',
                '/project/<pid>/node/<nid>/',
            ],
            'put',
            project_views.node.update_node,
            json_renderer,
        ),

        # Remove
        Rule(
            [
                '/project/<pid>/',
                '/project/<pid>/node/<nid>/',
            ],
            'delete',
            project_views.node.component_remove,
            json_renderer,
        ),

        # Reorder components
        Rule('/project/<pid>/reorder_components/', 'post',
             project_views.node.project_reorder_components, json_renderer),

        # Edit node
        Rule([
            '/project/<pid>/edit/',
            '/project/<pid>/node/<nid>/edit/',
        ], 'post', project_views.node.edit_node, json_renderer),

        # Add / remove tags
        Rule([
            '/project/<pid>/tags/',
            '/project/<pid>/node/<nid>/tags/',
            '/project/<pid>/tags/<tag>/',
            '/project/<pid>/node/<nid>/tags/<tag>/',
        ], 'post', project_views.tag.project_add_tag, json_renderer),
        Rule([
            '/project/<pid>/tags/',
            '/project/<pid>/node/<nid>/tags/',
            '/project/<pid>/tags/<tag>/',
            '/project/<pid>/node/<nid>/tags/<tag>/',
        ], 'delete', project_views.tag.project_remove_tag, json_renderer),

        # Add / remove contributors
        Rule([
            '/project/<pid>/contributors/',
            '/project/<pid>/node/<nid>/contributors/',
        ], 'post', project_views.contributor.project_contributors_post, json_renderer),
        # Forks
        Rule(
            [
                '/project/<pid>/fork/before/',
                '/project/<pid>/node/<nid>/fork/before/',
            ], 'get', project_views.node.project_before_fork, json_renderer,
        ),
        Rule(
            [
                '/project/<pid>/fork/',
                '/project/<pid>/node/<nid>/fork/',
            ], 'post', project_views.node.node_fork_page, json_renderer,
        ),
        Rule(
            [
                '/project/<pid>/pointer/fork/',
                '/project/<pid>/node/<nid>/pointer/fork/',
            ], 'post', project_views.node.fork_pointer, json_renderer,
        ),
        # View forks
        Rule([
            '/project/<pid>/forks/',
            '/project/<pid>/node/<nid>/forks/',
        ], 'get', project_views.node.node_forks, json_renderer),

        # Registrations
        Rule([
            '/project/<pid>/beforeregister/',
            '/project/<pid>/node/<nid>/beforeregister',
        ], 'get', project_views.register.project_before_register, json_renderer),
        Rule([
            '/project/<pid>/drafts/<draft_id>/register/',
            '/project/<pid>/node/<nid>/drafts/<draft_id>/register/',
        ], 'post', project_views.drafts.register_draft_registration, json_renderer),
        Rule([
            '/project/<pid>/register/<template>/',
            '/project/<pid>/node/<nid>/register/<template>/',
        ], 'get', project_views.register.node_register_template_page, json_renderer),
        Rule([
            '/project/<pid>/withdraw/',
            '/project/<pid>/node/<nid>/withdraw/'
        ], 'post', project_views.register.node_registration_retraction_post, json_renderer),

        Rule(
            [
                '/project/<pid>/identifiers/',
                '/project/<pid>/node/<nid>/identifiers/',
            ],
            'get',
            project_views.register.node_identifiers_get,
            json_renderer,
        ),

        Rule(
            [
                '/project/<pid>/identifiers/',
                '/project/<pid>/node/<nid>/identifiers/',
            ],
            'post',
            project_views.register.node_identifiers_post,
            json_renderer,
        ),

        # Statistics
        Rule([
            '/project/<pid>/statistics/',
            '/project/<pid>/node/<nid>/statistics/',
        ], 'get', project_views.node.project_statistics, json_renderer),

        # Permissions
        Rule([
            '/project/<pid>/permissions/<permissions>/',
            '/project/<pid>/node/<nid>/permissions/<permissions>/',
        ], 'post', project_views.node.project_set_privacy, json_renderer),

        Rule([
            '/project/<pid>/permissions/beforepublic/',
            '/project/<pid>/node/<nid>/permissions/beforepublic/',
        ], 'get', project_views.node.project_before_set_public, json_renderer),

        ### Watching ###
        Rule([
            '/project/<pid>/watch/',
            '/project/<pid>/node/<nid>/watch/'
        ], 'post', project_views.node.watch_post, json_renderer),

        Rule([
            '/project/<pid>/unwatch/',
            '/project/<pid>/node/<nid>/unwatch/'
        ], 'post', project_views.node.unwatch_post, json_renderer),

        Rule([
            '/project/<pid>/togglewatch/',
            '/project/<pid>/node/<nid>/togglewatch/'
        ], 'post', project_views.node.togglewatch_post, json_renderer),

        Rule([
            '/watched/logs/'
        ], 'get', website_views.watched_logs_get, json_renderer),

        ### Accounts ###
        Rule([
            '/user/merge/'
        ], 'post', auth_views.merge_user_post, json_renderer),

        # Combined files
        Rule(
            [
                '/project/<pid>/files/',
                '/project/<pid>/node/<nid>/files/'
            ],
            'get',
            project_views.file.collect_file_trees,
            json_renderer,
        ),

        # Endpoint to fetch Rubeus.JS/Hgrid-formatted data
        Rule(
            [
                '/project/<pid>/files/grid/',
                '/project/<pid>/node/<nid>/files/grid/'
            ],
            'get',
            project_views.file.grid_data,
            json_renderer
        ),

        # Settings

        Rule(
            '/files/auth/',
            'get',
            addon_views.get_auth,
            json_renderer,
        ),

        Rule(
            [
                '/project/<pid>/waterbutler/logs/',
                '/project/<pid>/node/<nid>/waterbutler/logs/',
            ],
            'put',
            addon_views.create_waterbutler_log,
            json_renderer,
        ),
        Rule(
            [
                '/registration/<pid>/callbacks/',
            ],
            'put',
            project_views.register.registration_callbacks,
            json_renderer,
        ),
        Rule(
            '/settings/addons/',
            'post',
            profile_views.user_choose_addons,
            json_renderer,
        ),

        Rule(
            '/settings/notifications/',
            'get',
            profile_views.user_notifications,
            json_renderer,
        ),

        Rule(
            '/settings/notifications/',
            'post',
            profile_views.user_choose_mailing_lists,
            json_renderer,
        ),

        Rule(
            '/subscriptions/',
            'get',
            notification_views.get_subscriptions,
            json_renderer,
        ),

        Rule(
            [
                '/project/<pid>/subscriptions/',
                '/project/<pid>/node/<nid>/subscriptions/'
            ],
            'get',
            notification_views.get_node_subscriptions,
            json_renderer,
        ),

        Rule(
            [
                '/project/<pid>/tree/',
                '/project/<pid>/node/<nid>/tree/'
            ],
            'get',
            project_views.node.get_node_tree,
            json_renderer,
        ),

        Rule(
            '/subscriptions/',
            'post',
            notification_views.configure_subscription,
            json_renderer,
        ),

        Rule(
            [
                '/project/<pid>/settings/addons/',
                '/project/<pid>/node/<nid>/settings/addons/',
            ],
            'post',
            project_views.node.node_choose_addons,
            json_renderer,
        ),

        Rule(
            [
                '/project/<pid>/settings/comments/',
                '/project/<pid>/node/<nid>/settings/comments/',
            ],
            'post',
            project_views.node.configure_comments,
            json_renderer,
        ),

        # Invite Users
        Rule(
            [
                '/project/<pid>/invite_contributor/',
                '/project/<pid>/node/<nid>/invite_contributor/'
            ],
            'post',
            project_views.contributor.invite_contributor_post,
            json_renderer
        )
    ], prefix='/api/v1')

    # Set up static routing for addons
    # NOTE: We use nginx to serve static addon assets in production
    addon_base_path = os.path.abspath('website/addons')
    if settings.DEV_MODE:
        @app.route('/static/addons/<addon>/<path:filename>')
        def addon_static(addon, filename):
            addon_path = os.path.join(addon_base_path, addon, 'static')
            return send_from_directory(addon_path, filename)<|MERGE_RESOLUTION|>--- conflicted
+++ resolved
@@ -254,8 +254,7 @@
             {},
             OsfWebRenderer('public/explore.mako', trust=False)
         ),
-<<<<<<< HEAD
-=======
+
         Rule(
             [
                 '/messages/',
@@ -264,7 +263,6 @@
             {},
             OsfWebRenderer('public/comingsoon.mako', trust=False)
         ),
->>>>>>> 802488f8
 
         Rule(
             '/view/<meeting>/',
