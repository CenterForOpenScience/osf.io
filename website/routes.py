--- conflicted
+++ resolved
@@ -7,17 +7,15 @@
 from framework import status
 from framework.auth import get_current_user, get_display_name
 from framework.exceptions import HTTPError
-<<<<<<< HEAD
 from framework import (Rule, process_rules,
                        WebRenderer, json_renderer,
                        xml_renderer,
                        render_mako_string)
-=======
 from framework.routing import (
     Rule, process_rules, WebRenderer, json_renderer, render_mako_string
 )
->>>>>>> 9b632bb4
 from framework.auth import views as auth_views
+from framework.auth import get_current_user
 
 from website import settings, language, util
 from website import views as website_views
@@ -463,8 +461,7 @@
             json_renderer
         ),
 
-    ], prefix='/api/v1')
-
+    ], prefix='/api/v1',)
 
     ### Search ###
 
