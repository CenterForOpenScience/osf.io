--- conflicted
+++ resolved
@@ -85,7 +85,6 @@
         'allow_login': settings.ALLOW_LOGIN,
         'cookie_name': settings.COOKIE_NAME,
         'status': status.pop_status_messages(),
-        'prev_status': status.pop_previous_status_messages(),
         'domain': settings.DOMAIN,
         'api_domain': settings.API_DOMAIN,
         'disk_saving_mode': settings.DISK_SAVING_MODE,
@@ -439,6 +438,7 @@
     process_rules(app, [
         Rule('/forms/signin/', 'get', website_views.signin_form, json_renderer),
         Rule('/forms/forgot_password/', 'get', website_views.forgot_password_form, json_renderer),
+        Rule('/forms/reset_password/', 'get', website_views.reset_password_form, json_renderer),
     ], prefix='/api/v1')
 
     ### Discovery ###
@@ -465,11 +465,7 @@
             notemplate
         ),
 
-<<<<<<< HEAD
-        # reset password
-=======
         # reset password get
->>>>>>> 293257ba
         Rule(
             '/resetpassword/<verification_key>/',
             'get',
@@ -477,9 +473,6 @@
             OsfWebRenderer('public/resetpassword.mako', render_mako_string, trust=False)
         ),
 
-<<<<<<< HEAD
-        # resend confirmation
-=======
         # reset password post
         Rule(
             '/resetpassword/<verification_key>/',
@@ -489,7 +482,6 @@
         ),
 
         # resend confirmation get
->>>>>>> 293257ba
         Rule(
             '/resend/',
             'get',
@@ -497,10 +489,6 @@
             OsfWebRenderer('resend.mako', render_mako_string, trust=False)
         ),
 
-<<<<<<< HEAD
-        # user sign up page
-        Rule(
-=======
         # resend confirmation post
         Rule(
             '/resend/',
@@ -512,7 +500,6 @@
 
         # user sign up page
         Rule(
->>>>>>> 293257ba
             '/register/',
             'get',
             auth_views.auth_register,
@@ -546,19 +533,13 @@
             notemplate
         ),
 
-<<<<<<< HEAD
-        # forgot password
-=======
         # forgot password get
->>>>>>> 293257ba
         Rule(
             '/forgotpassword/',
-            ['get', 'post'],
-            auth_views.forgot_password,
+            'get',
+            auth_views.forgot_password_get,
             OsfWebRenderer('public/forgot_password.mako', trust=False)
         ),
-<<<<<<< HEAD
-=======
 
         # forgot password post
         Rule(
@@ -567,7 +548,6 @@
             auth_views.forgot_password_post,
             OsfWebRenderer('public/forgot_password.mako', trust=False)
         ),
->>>>>>> 293257ba
 
         Rule(
             '/login/connected_tools/',
@@ -1623,6 +1603,7 @@
             notification_views.configure_subscription,
             json_renderer,
         ),
+
         Rule(
             [
                 '/project/<pid>/settings/addons/',
