--- conflicted
+++ resolved
@@ -42,7 +42,6 @@
 from website.conferences import views as conference_views
 from website.institutions import views as institution_views
 from website.notifications import views as notification_views
-from website.models import Institution
 
 def get_globals():
     """Context variables that are available for every template rendered by
@@ -53,11 +52,7 @@
         try:
             inst_id = (Institution.find_one(Q('domain', 'eq', request.host)))._id
             login_url = '{}institution/{}'.format(settings.DOMAIN, inst_id)
-<<<<<<< HEAD
-        except:
-=======
         except NoResultsFound:
->>>>>>> f9f50246
             login_url = request.url.replace(request.host_url, settings.DOMAIN)
     else:
         login_url = request.url
@@ -742,11 +737,7 @@
     # Institution
 
     process_rules(app, [
-<<<<<<< HEAD
-        Rule('/institution/<id>/', 'get', institution_views.view_institution, OsfWebRenderer('institution.mako', trust=False))
-=======
         Rule('/institution/<inst_id>/', 'get', institution_views.view_institution, OsfWebRenderer('institution.mako', trust=False))
->>>>>>> f9f50246
     ])
 
     # Project
