--- conflicted
+++ resolved
@@ -214,12 +214,8 @@
 
         Rule('/faq/', 'get', {}, OsfWebRenderer('public/pages/faq.mako')),
         Rule('/getting-started/', 'get', {}, OsfWebRenderer('public/pages/getting_started.mako')),
-<<<<<<< HEAD
         Rule('/support/', 'get', {}, OsfWebRenderer('public/pages/support.mako')),
-
-=======
         Rule('/getting-started/email/', 'get', website_views.redirect_meetings_analytics_link, json_renderer),
->>>>>>> f5a25522
         Rule('/explore/', 'get', {}, OsfWebRenderer('public/explore.mako')),
         Rule(['/messages/', '/help/'], 'get', {}, OsfWebRenderer('public/comingsoon.mako')),
 
