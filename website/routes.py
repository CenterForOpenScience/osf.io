# -*- coding: utf-8 -*-
import os
import httplib as http

from flask import request
from flask import send_from_directory

from framework import status
from framework import sentry
from framework.auth import cas
from framework.routing import Rule
from framework.flask import redirect
from framework.routing import WebRenderer
from framework.exceptions import HTTPError
from framework.auth import get_display_name
from framework.routing import xml_renderer
from framework.routing import json_renderer
from framework.routing import process_rules
from framework.auth import views as auth_views
from framework.routing import render_mako_string
from framework.auth.core import _get_current_user

from website import util
from website import prereg
from website import settings
from website import language
from website.util import paths
from website.util import sanitize
from website import landing_pages as landing_page_views
from website import views as website_views
from website.citations import views as citation_views
from website.search import views as search_views
from website.oauth import views as oauth_views
from website.profile import views as profile_views
from website.project import views as project_views
from website.addons.base import views as addon_views
from website.discovery import views as discovery_views
from website.conferences import views as conference_views
from website.notifications import views as notification_views

def get_globals():
    """Context variables that are available for every template rendered by
    OSFWebRenderer.
    """
    user = _get_current_user()
    return {
        'user_name': user.username if user else '',
        'user_full_name': user.fullname if user else '',
        'user_id': user._primary_key if user else '',
        'user_url': user.url if user else '',
        'user_gravatar': profile_views.current_user_gravatar(size=25)['gravatar_url'] if user else '',
        'user_api_url': user.api_url if user else '',
        'display_name': get_display_name(user.fullname) if user else '',
        'use_cdn': settings.USE_CDN_FOR_CLIENT_LIBS,
        'piwik_host': settings.PIWIK_HOST,
        'piwik_site_id': settings.PIWIK_SITE_ID,
        'sentry_dsn_js': settings.SENTRY_DSN_JS if sentry.enabled else None,
        'dev_mode': settings.DEV_MODE,
        'allow_login': settings.ALLOW_LOGIN,
        'cookie_name': settings.COOKIE_NAME,
        'status': status.pop_status_messages(),
        'domain': settings.DOMAIN,
        'api_domain': settings.API_DOMAIN,
        'disk_saving_mode': settings.DISK_SAVING_MODE,
        'language': language,
        'web_url_for': util.web_url_for,
        'api_url_for': util.api_url_for,
        'api_v2_url': util.api_v2_url,  # URL function for templates
        'api_v2_base': util.api_v2_url(''),  # Base url used by JS api helper
        'sanitize': sanitize,
        'js_str': lambda x: x.replace("'", r"\'").replace('"', r'\"'),
        'sjson': lambda s: sanitize.safe_json(s),
        'webpack_asset': paths.webpack_asset,
        'waterbutler_url': settings.WATERBUTLER_URL,
        'login_url': cas.get_login_url(request.url, auto=True),
        'reauth_url': util.web_url_for('auth_logout', redirect_url=request.url, reauth=True),
        'profile_url': cas.get_profile_url(),
    }


class OsfWebRenderer(WebRenderer):
    """Render a Mako template with OSF context vars.

    :param trust: Optional. If ``False``, markup-safe escaping will be enabled
    """
    def __init__(self, *args, **kwargs):
        kwargs['data'] = get_globals
        super(OsfWebRenderer, self).__init__(*args, **kwargs)

#: Use if a view only redirects or raises error
notemplate = OsfWebRenderer('', renderer=render_mako_string)


# Static files (robots.txt, etc.)

def favicon():
    return send_from_directory(
        settings.STATIC_FOLDER,
        'favicon.ico',
        mimetype='image/vnd.microsoft.icon'
    )


def robots():
    """Serves the robots.txt file."""
    # Allow local robots.txt
    if os.path.exists(os.path.join(settings.STATIC_FOLDER,
                                   'robots.local.txt')):
        robots_file = 'robots.local.txt'
    else:
        robots_file = 'robots.txt'
    return send_from_directory(
        settings.STATIC_FOLDER,
        robots_file,
        mimetype='text/plain'
    )


def goodbye():
    # Redirect to dashboard if logged in
    if _get_current_user():
        return redirect(util.web_url_for('dashboard'))
    status.push_status_message(language.LOGOUT, 'success')
    return {}


def make_url_map(app):
    """Set up all the routes for the OSF app.

    :param app: A Flask/Werkzeug app to bind the rules to.
    """

    # Set default views to 404, using URL-appropriate renderers
    process_rules(app, [
        Rule('/<path:_>', ['get', 'post'], HTTPError(http.NOT_FOUND),
             OsfWebRenderer('', render_mako_string)),
        Rule('/api/v1/<path:_>', ['get', 'post'],
             HTTPError(http.NOT_FOUND), json_renderer),
    ])

    ### GUID ###
    process_rules(app, [

        Rule(
            [
                '/<guid>/',
                '/<guid>/<path:suffix>',
            ],
            ['get', 'post', 'put', 'patch', 'delete'],
            website_views.resolve_guid,
            notemplate,
        ),

        Rule(
            [
                '/api/v1/<guid>/',
                '/api/v1/<guid>/<path:suffix>',
            ],
            ['get', 'post', 'put', 'patch', 'delete'],
            website_views.resolve_guid,
            json_renderer,
        ),

    ])

    # Static files
    process_rules(app, [
        Rule('/favicon.ico', 'get', favicon, json_renderer),
        Rule('/robots.txt', 'get', robots, json_renderer),
    ])

    ### Base ###

    process_rules(app, [

        Rule('/dashboard/', 'get', website_views.dashboard, OsfWebRenderer('dashboard.mako')),
        Rule('/reproducibility/', 'get',
             website_views.reproducibility, OsfWebRenderer('', render_mako_string)),

        Rule('/about/', 'get', website_views.redirect_about, json_renderer,),
        Rule('/howosfworks/', 'get', website_views.redirect_howosfworks, json_renderer,),
        Rule('/faq/', 'get', {}, OsfWebRenderer('public/pages/faq.mako')),
        Rule('/getting-started/', 'get', {}, OsfWebRenderer('public/pages/getting_started.mako')),
        Rule('/explore/', 'get', {}, OsfWebRenderer('public/explore.mako')),
        Rule(['/messages/', '/help/'], 'get', {}, OsfWebRenderer('public/comingsoon.mako')),

        Rule(
            '/view/<meeting>/',
            'get',
            conference_views.conference_results,
            OsfWebRenderer('public/pages/meeting.mako'),
        ),

        Rule(
            '/view/<meeting>/plain/',
            'get',
            conference_views.conference_results,
            OsfWebRenderer('public/pages/meeting_plain.mako'),
            endpoint_suffix='__plain',
        ),

        Rule(
            '/api/v1/view/<meeting>/',
            'get',
            conference_views.conference_data,
            json_renderer,
        ),

        Rule(
            '/meetings/',
            'get',
            conference_views.conference_view,
            OsfWebRenderer('public/pages/meeting_landing.mako'),
        ),

        Rule(
            '/api/v1/meetings/submissions/',
            'get',
            conference_views.conference_submissions,
            json_renderer,
        ),

        Rule(
            '/presentations/',
            'get',
            conference_views.redirect_to_meetings,
            json_renderer,
        ),

        Rule('/news/', 'get', {}, OsfWebRenderer('public/pages/news.mako')),

        Rule(
            '/prereg/',
            'get',
            prereg.prereg_landing_page,
            OsfWebRenderer('prereg_landing_page.mako', trust=False)
        ),

        Rule(
            '/api/v1/prereg/draft_registrations/',
            'get',
            prereg.prereg_draft_registrations,
            json_renderer,
        ),
    ])

    # Site-wide API routes

    process_rules(app, [
        Rule(
            '/citations/styles/',
            'get',
            citation_views.list_citation_styles,
            json_renderer,
        ),
    ], prefix='/api/v1')

    process_rules(app, [
        Rule(
            [
                '/project/<pid>/<addon>/settings/disable/',
                '/project/<pid>/node/<nid>/<addon>/settings/disable/',
            ],
            'post',
            addon_views.disable_addon,
            json_renderer,
        ),

        Rule(
            '/profile/<uid>/<addon>/settings/',
            'get',
            addon_views.get_addon_user_config,
            json_renderer,
        ),
    ], prefix='/api/v1')

    # OAuth

    process_rules(app, [
        Rule(
            '/oauth/connect/<service_name>/',
            'get',
            oauth_views.oauth_connect,
            json_renderer,
        ),

        Rule(
            '/oauth/callback/<service_name>/',
            'get',
            oauth_views.oauth_callback,
            OsfWebRenderer('util/oauth_complete.mako'),
        ),
    ])
    process_rules(app, [
        Rule(
            [
                '/oauth/accounts/<external_account_id>/',
            ],
            'delete',
            oauth_views.oauth_disconnect,
            json_renderer,
        )
    ], prefix='/api/v1')

    process_rules(app, [
        Rule('/dashboard/get_nodes/', 'get', website_views.get_dashboard_nodes, json_renderer),
        Rule(
            [
                '/dashboard/<nid>',
                '/dashboard/',
            ],
            'get', website_views.get_dashboard, json_renderer),
    ], prefix='/api/v1')

    ### Metadata ###

    process_rules(app, [

        Rule(
            [
                '/project/<pid>/comments/discussion/',
                '/project/<pid>/node/<nid>/comments/discussion/',
            ],
            'get',
            project_views.comment.comment_discussion,
            json_renderer,
        ),

        Rule(
            [
                '/project/<pid>/comments/timestamps/',
                '/project/<pid>/node/<nid>/comments/timestamps/',
            ],
            'put',
            project_views.comment.update_comments_timestamp,
            json_renderer,
        ),

        Rule(
            [
<<<<<<< HEAD
                '/project/<pid>/comment/<cid>/report/',
                '/project/<pid>/node/<nid>/comment/<cid>/report/',
            ],
            'post',
            project_views.comment.report_spam,
            json_renderer,
        ),

        Rule(
            [
                '/project/<pid>/comment/<cid>/unreport/',
                '/project/<pid>/node/<nid>/comment/<cid>/unreport/',
            ],
            'post',
            project_views.comment.retract_report,
            json_renderer,
        ),

        Rule(
            [
=======
>>>>>>> 0d5d5ef4
                '/project/<pid>/citation/',
                '/project/<pid>/node/<nid>/citation/',
            ],
            'get',
            citation_views.node_citation,
            json_renderer,
        ),

    ], prefix='/api/v1')

    ### Forms ###

    process_rules(app, [
        Rule('/forms/registration/', 'get', website_views.registration_form, json_renderer),
        Rule('/forms/signin/', 'get', website_views.signin_form, json_renderer),
        Rule('/forms/forgot_password/', 'get', website_views.forgot_password_form, json_renderer),
        Rule('/forms/reset_password/', 'get', website_views.reset_password_form, json_renderer),
    ], prefix='/api/v1')

    ### Discovery ###

    process_rules(app, [

        Rule(
            '/explore/activity/',
            'get',
            discovery_views.activity,
            OsfWebRenderer('public/pages/active_nodes.mako', trust=False)
        ),
    ])

    ### Auth ###

    # Web

    process_rules(app, [

        Rule(
            '/confirm/<uid>/<token>/',
            'get',
            auth_views.confirm_email_get,
            # View will either redirect or display error message
            OsfWebRenderer('error.mako', render_mako_string)
        ),

        Rule(
            '/resetpassword/<verification_key>/',
            ['get', 'post'],
            auth_views.reset_password,
            OsfWebRenderer('public/resetpassword.mako', render_mako_string)
        ),

        # Resend confirmation URL linked to in CAS login page
        Rule(
            '/resend/',
            ['get', 'post'],
            auth_views.resend_confirmation,
            OsfWebRenderer('resend.mako', render_mako_string)
        ),

        # TODO: Remove `auth_register_post`
        Rule('/register/', 'post', auth_views.auth_register_post,
             OsfWebRenderer('public/login.mako')),
        Rule('/api/v1/register/', 'post', auth_views.register_user, json_renderer),

        Rule(['/login/', '/account/'], 'get',
             auth_views.auth_login, OsfWebRenderer('public/login.mako')),
        Rule('/login/first/', 'get', auth_views.auth_login,
             OsfWebRenderer('public/login.mako'),
             endpoint_suffix='__first', view_kwargs={'first': True}),
        Rule('/logout/', 'get', auth_views.auth_logout, notemplate),
        Rule('/forgotpassword/', 'get', auth_views.forgot_password_get,
             OsfWebRenderer('public/forgot_password.mako')),
        Rule('/forgotpassword/', 'post', auth_views.forgot_password_post,
             OsfWebRenderer('public/login.mako')),

        Rule([
            '/midas/', '/summit/', '/accountbeta/', '/decline/'
        ], 'get', auth_views.auth_registerbeta, OsfWebRenderer('', render_mako_string)),

        Rule('/login/connected_tools/',
             'get',
             landing_page_views.connected_tools,
             OsfWebRenderer('public/login_landing.mako')),

        Rule('/login/enriched_profile/',
             'get',
             landing_page_views.enriched_profile,
             OsfWebRenderer('public/login_landing.mako')),

    ])

    ### Profile ###

    # Web

    process_rules(app, [
        Rule(
            '/profile/',
            'get',
            profile_views.profile_view,
            OsfWebRenderer('profile.mako', trust=False)
        ),
        Rule(
            '/profile/<uid>/',
            'get',
            profile_views.profile_view_id,
            OsfWebRenderer('profile.mako', trust=False)
        ),
        Rule(
            ["/user/merge/"],
            'get',
            auth_views.merge_user_get,
            OsfWebRenderer("merge_accounts.mako", trust=False)
        ),
        Rule(
            ["/user/merge/"],
            'post',
            auth_views.merge_user_post,
            OsfWebRenderer("merge_accounts.mako", trust=False)
        ),
        # Route for claiming and setting email and password.
        # Verification token must be querystring argument
        Rule(
            ['/user/<uid>/<pid>/claim/'],
            ['get', 'post'],
            project_views.contributor.claim_user_form,
            OsfWebRenderer('claim_account.mako', trust=False)
        ),
        Rule(
            ['/user/<uid>/<pid>/claim/verify/<token>/'],
            ['get', 'post'],
            project_views.contributor.claim_user_registered,
            OsfWebRenderer('claim_account_registered.mako', trust=False)
        ),

        Rule(
            '/settings/',
            'get',
            profile_views.user_profile,
            OsfWebRenderer('profile/settings.mako', trust=False),
        ),

        Rule(
            '/settings/account/',
            'get',
            profile_views.user_account,
            OsfWebRenderer('profile/account.mako', trust=False),
        ),

        Rule(
            '/settings/account/password',
            'post',
            profile_views.user_account_password,
            OsfWebRenderer('profile/account.mako', trust=False),
        ),

        Rule(
            '/settings/addons/',
            'get',
            profile_views.user_addons,
            OsfWebRenderer('profile/addons.mako', trust=False),
        ),

        Rule(
            '/settings/notifications/',
            'get',
            profile_views.user_notifications,
            OsfWebRenderer('profile/notifications.mako', trust=False),
        ),

        Rule(
            '/settings/applications/',
            'get',
            profile_views.oauth_application_list,
            OsfWebRenderer('profile/oauth_app_list.mako', trust=False)
        ),

        Rule(
            '/settings/applications/create/',
            'get',
            profile_views.oauth_application_register,
            OsfWebRenderer('profile/oauth_app_detail.mako', trust=False)
        ),

        Rule(
            '/settings/applications/<client_id>/',
            'get',
            profile_views.oauth_application_detail,
            OsfWebRenderer('profile/oauth_app_detail.mako', trust=False)
        ),

        Rule(
            '/settings/tokens/',
            'get',
            profile_views.personal_access_token_list,
            OsfWebRenderer('profile/personal_tokens_list.mako', trust=False)
        ),

        Rule(
            '/settings/tokens/create/',
            'get',
            profile_views.personal_access_token_register,
            OsfWebRenderer('profile/personal_tokens_detail.mako', trust=False)
        ),

        Rule(
            '/settings/tokens/<_id>/',
            'get',
            profile_views.personal_access_token_detail,
            OsfWebRenderer('profile/personal_tokens_detail.mako', trust=False)
        ),


        # TODO: Uncomment once outstanding issues with this feature are addressed
        # Rule(
        #     '/@<twitter_handle>/',
        #     'get',
        #     profile_views.redirect_to_twitter,
        #     OsfWebRenderer('error.mako', render_mako_string, trust=False)
        # ),
    ])

    # API

    process_rules(app, [

        Rule('/profile/', 'get', profile_views.profile_view, json_renderer),
        Rule('/profile/', 'put', profile_views.update_user, json_renderer),
        Rule('/resend/', 'put', profile_views.resend_confirmation, json_renderer),
        Rule('/profile/<uid>/', 'get', profile_views.profile_view_id, json_renderer),

        # Used by profile.html
        Rule('/profile/<uid>/edit/', 'post', profile_views.edit_profile, json_renderer),
        Rule('/profile/<uid>/public_projects/', 'get',
             profile_views.get_public_projects, json_renderer),
        Rule('/profile/<uid>/public_components/', 'get',
             profile_views.get_public_components, json_renderer),

        Rule('/profile/<user_id>/summary/', 'get',
             profile_views.get_profile_summary, json_renderer),
        Rule('/user/<uid>/<pid>/claim/email/', 'post',
             project_views.contributor.claim_user_post, json_renderer),

        Rule(
            '/profile/export/',
            'post',
            profile_views.request_export,
            json_renderer,
        ),

        Rule(
            '/profile/deactivate/',
            'post',
            profile_views.request_deactivation,
            json_renderer,
        ),

        Rule(
            [
                '/profile/gravatar/',
                '/users/gravatar/',
                '/profile/gravatar/<size>',
                '/users/gravatar/<size>',
            ],
            'get',
            profile_views.current_user_gravatar,
            json_renderer,
        ),

        Rule(
            [
                '/profile/<uid>/gravatar/',
                '/users/<uid>/gravatar/',
                '/profile/<uid>/gravatar/<size>',
                '/users/<uid>/gravatar/<size>',
            ],
            'get',
            profile_views.get_gravatar,
            json_renderer,
        ),


        # Rules for user profile configuration
        Rule('/settings/names/', 'get', profile_views.serialize_names, json_renderer),
        Rule('/settings/names/', 'put', profile_views.unserialize_names, json_renderer),
        Rule('/settings/names/impute/', 'get', profile_views.impute_names, json_renderer),

        Rule(
            [
                '/settings/social/',
                '/settings/social/<uid>/',
            ],
            'get',
            profile_views.serialize_social,
            json_renderer,
        ),

        Rule(
            [
                '/settings/jobs/',
                '/settings/jobs/<uid>/',
            ],
            'get',
            profile_views.serialize_jobs,
            json_renderer,
        ),

        Rule(
            [
                '/settings/schools/',
                '/settings/schools/<uid>/',
            ],
            'get',
            profile_views.serialize_schools,
            json_renderer,
        ),

        Rule(
            [
                '/settings/social/',
                '/settings/social/<uid>/',
            ],
            'put',
            profile_views.unserialize_social,
            json_renderer
        ),

        Rule(
            [
                '/settings/jobs/',
                '/settings/jobs/<uid>/',
            ],
            'put',
            profile_views.unserialize_jobs,
            json_renderer
        ),

        Rule(
            [
                '/settings/schools/',
                '/settings/schools/<uid>/',
            ],
            'put',
            profile_views.unserialize_schools,
            json_renderer
        ),

    ], prefix='/api/v1',)

    ### Search ###

    # Web

    process_rules(app, [

        Rule('/search/', 'get', {}, OsfWebRenderer('search.mako')),
        Rule('/share/', 'get', {}, OsfWebRenderer('share_search.mako')),
        Rule('/share/registration/', 'get', {'register': settings.SHARE_REGISTRATION_URL}, OsfWebRenderer('share_registration.mako')),
        Rule('/share/help/', 'get', {'help': settings.SHARE_API_DOCS_URL}, OsfWebRenderer('share_api_docs.mako')),
        Rule('/share_dashboard/', 'get', {}, OsfWebRenderer('share_dashboard.mako')),
        Rule('/share/atom/', 'get', search_views.search_share_atom, xml_renderer),
        Rule('/api/v1/user/search/', 'get', search_views.search_contributor, json_renderer),

        Rule(
            '/api/v1/search/node/',
            'post',
            project_views.node.search_node,
            json_renderer,
        ),

    ])

    # API

    process_rules(app, [

        Rule(['/search/', '/search/<type>/'], ['get', 'post'], search_views.search_search, json_renderer),
        Rule('/search/projects/', 'get', search_views.search_projects_by_title, json_renderer),
        Rule('/share/search/', ['get', 'post'], search_views.search_share, json_renderer),
        Rule('/share/stats/', 'get', search_views.search_share_stats, json_renderer),
        Rule('/share/providers/', 'get', search_views.search_share_providers, json_renderer),

    ], prefix='/api/v1')

    # Project

    # Web

    process_rules(app, [

        Rule('/', 'get', website_views.index, OsfWebRenderer('index.mako')),
        Rule('/goodbye/', 'get', goodbye, OsfWebRenderer('index.mako')),

        Rule(
            [
                '/project/<pid>/',
                '/project/<pid>/node/<nid>/',
            ],
            'get',
            project_views.node.view_project,
            OsfWebRenderer('project/project.mako', trust=False)
        ),

        # Create a new subproject/component
        Rule(
            '/project/<pid>/newnode/',
            'post',
            project_views.node.project_new_node,
            notemplate
        ),

        # # TODO: Add API endpoint for tags
        # Rule('/tags/<tag>/', 'get', project_views.tag.project_tag, OsfWebRenderer('tags.mako')),
        Rule('/api/v1/folder/<nid>', 'post', project_views.node.folder_new_post, json_renderer),
        Rule('/project/new/<pid>/beforeTemplate/', 'get',
             project_views.node.project_before_template, json_renderer),

        Rule(
            [
                '/project/<pid>/contributors/',
                '/project/<pid>/node/<nid>/contributors/',
            ],
            'get',
            project_views.node.node_contributors,
            OsfWebRenderer('project/contributors.mako', trust=False),
        ),

        Rule(
            [
                '/project/<pid>/settings/',
                '/project/<pid>/node/<nid>/settings/',
            ],
            'get',
            project_views.node.node_setting,
            OsfWebRenderer('project/settings.mako', trust=False)
        ),

        # Permissions
        Rule(
            [
                '/project/<pid>/permissions/<permissions>/',
                '/project/<pid>/node/<nid>/permissions/<permissions>/',
            ],
            'post',
            project_views.node.project_set_privacy,
            OsfWebRenderer('project/project.mako')  # TODO: Should this be notemplate? (post request)
        ),

        ### Logs ###

        # View forks
        Rule(
            [
                '/project/<pid>/forks/',
                '/project/<pid>/node/<nid>/forks/',
            ],
            'get',
            project_views.node.node_forks,
            OsfWebRenderer('project/forks.mako', trust=False)
        ),

        # Registrations
        Rule(
            [
                '/project/<pid>/register/',
                '/project/<pid>/node/<nid>/register/',
            ],
            'get',
            project_views.register.node_register_page,
            OsfWebRenderer('project/register.mako', trust=False)
        ),

        Rule(
            [
                '/project/<pid>/register/<metaschema_id>/',
                '/project/<pid>/node/<nid>/register/<metaschema_id>/',
            ],
            'get',
            project_views.register.node_register_template_page,
            OsfWebRenderer('project/register.mako', trust=False)
        ),
        Rule(
            [
                '/project/<pid>/registrations/',
                '/project/<pid>/node/<nid>/registrations/',
            ],
            'get',
            project_views.node.node_registrations,
            OsfWebRenderer('project/registrations.mako', trust=False)
        ),
        Rule(
            [
                '/project/<pid>/registrations/',
                '/project/<pid>/node/<nid>/registrations/',
            ],
            'post',
            project_views.drafts.new_draft_registration,
            OsfWebRenderer('project/edit_draft_registration.mako', trust=False)),
        Rule(
            [
                '/project/<pid>/drafts/<draft_id>/',
                '/project/<pid>/node/<nid>/drafts/<draft_id>/',
            ],
            'get',
            project_views.drafts.edit_draft_registration_page,
            OsfWebRenderer('project/edit_draft_registration.mako', trust=False)),
        Rule(
            [
                '/project/<pid>/drafts/<draft_id>/register/',
                '/project/<pid>/node/<nid>/drafts/<draft_id>/register/',
            ],
            'get',
            project_views.drafts.draft_before_register_page,
            OsfWebRenderer('project/register_draft.mako', trust=False)),

        # TODO: Can't create a registration locally, so can't test this one..?
        Rule(
            [
                '/project/<pid>/retraction/',
                '/project/<pid>/node/<nid>/retraction/',
            ],
            'get',
            project_views.register.node_registration_retraction_get,
            OsfWebRenderer('project/retract_registration.mako', trust=False)
        ),

        Rule(
            '/ids/<category>/<path:value>/',
            'get',
            project_views.register.get_referent_by_identifier,
            notemplate,
        ),

        # Statistics
        Rule(
            [
                '/project/<pid>/statistics/',
                '/project/<pid>/node/<nid>/statistics/',
            ],
            'get',
            project_views.node.project_statistics_redirect,
            notemplate,
        ),

        Rule(
            [
                '/project/<pid>/analytics/',
                '/project/<pid>/node/<nid>/analytics/',
            ],
            'get',
            project_views.node.project_statistics,
            OsfWebRenderer('project/statistics.mako', trust=False)
        ),

        ### Files ###

        # Note: Web endpoint for files view must pass `mode` = `page` to
        # include project view data and JS includes
        # TODO: Start waterbutler to test
        Rule(
            [
                '/project/<pid>/files/',
                '/project/<pid>/node/<nid>/files/',
            ],
            'get',
            project_views.file.collect_file_trees,
            OsfWebRenderer('project/files.mako', trust=False),
            view_kwargs={'mode': 'page'},
        ),
        Rule(
            [
                '/project/<pid>/files/<provider>/<path:path>/',
                '/project/<pid>/node/<nid>/files/<provider>/<path:path>/',
            ],
            'get',
            addon_views.addon_view_or_download_file,
            OsfWebRenderer('project/view_file.mako', trust=False)
        ),
        Rule(
            [
                '/project/<pid>/files/deleted/<trashed_id>/',
                '/project/<pid>/node/<nid>/files/deleted/<trashed_id>/',
            ],
            'get',
            addon_views.addon_deleted_file,
            OsfWebRenderer('project/view_file.mako', trust=False)
        ),
        Rule(
            [
                # Legacy Addon view file paths
                '/project/<pid>/<provider>/files/<path:path>/',
                '/project/<pid>/node/<nid>/<provider>/files/<path:path>/',

                '/project/<pid>/<provider>/files/<path:path>/download/',
                '/project/<pid>/node/<nid>/<provider>/files/<path:path>/download/',

                # Legacy routes for `download_file`
                '/project/<pid>/osffiles/<fid>/download/',
                '/project/<pid>/node/<nid>/osffiles/<fid>/download/',

                # Legacy routes for `view_file`
                '/project/<pid>/osffiles/<fid>/',
                '/project/<pid>/node/<nid>/osffiles/<fid>/',

                # Note: Added these old URLs for backwards compatibility with
                # hard-coded links.
                '/project/<pid>/osffiles/download/<fid>/',
                '/project/<pid>/node/<nid>/osffiles/download/<fid>/',
                '/project/<pid>/files/<fid>/',
                '/project/<pid>/node/<nid>/files/<fid>/',
                '/project/<pid>/files/download/<fid>/',
                '/project/<pid>/node/<nid>/files/download/<fid>/',

                # Legacy routes for `download_file_by_version`
                '/project/<pid>/osffiles/<fid>/version/<vid>/download/',
                '/project/<pid>/node/<nid>/osffiles/<fid>/version/<vid>/download/',
                # Note: Added these old URLs for backwards compatibility with
                # hard-coded links.
                '/project/<pid>/osffiles/<fid>/version/<vid>/',
                '/project/<pid>/node/<nid>/osffiles/<fid>/version/<vid>/',
                '/project/<pid>/osffiles/download/<fid>/version/<vid>/',
                '/project/<pid>/node/<nid>/osffiles/download/<fid>/version/<vid>/',
                '/project/<pid>/files/<fid>/version/<vid>/',
                '/project/<pid>/node/<nid>/files/<fid>/version/<vid>/',
                '/project/<pid>/files/download/<fid>/version/<vid>/',
                '/project/<pid>/node/<nid>/files/download/<fid>/version/<vid>/',
            ],
            'get',
            addon_views.addon_view_or_download_file_legacy,
            OsfWebRenderer('project/view_file.mako', trust=False),
        ),
        Rule(
            [
                # api/v1 Legacy routes for `download_file`
                '/api/v1/project/<pid>/osffiles/<fid>/',
                '/api/v1/project/<pid>/node/<nid>/osffiles/<fid>/',
                '/api/v1/project/<pid>/files/download/<fid>/',
                '/api/v1/project/<pid>/node/<nid>/files/download/<fid>/',

                #api/v1 Legacy routes for `download_file_by_version`
                '/api/v1/project/<pid>/osffiles/<fid>/version/<vid>/',
                '/api/v1/project/<pid>/node/<nid>/osffiles/<fid>/version/<vid>/',
                '/api/v1/project/<pid>/files/download/<fid>/version/<vid>/',
                '/api/v1/project/<pid>/node/<nid>/files/download/<fid>/version/<vid>/',
            ],
            'get',
            addon_views.addon_view_or_download_file_legacy,
            json_renderer
        ),
    ])

    # API

    process_rules(app, [

        Rule(
            '/email/meeting/',
            'post',
            conference_views.meeting_hook,
            json_renderer,
        ),
        Rule('/mailchimp/hooks/', 'get', profile_views.mailchimp_get_endpoint, json_renderer),

        Rule('/mailchimp/hooks/', 'post', profile_views.sync_data_from_mailchimp, json_renderer),

        # Create project, used by projectCreator.js
        Rule('/project/new/', 'post', project_views.node.project_new_post, json_renderer),

        Rule([
            '/project/<pid>/contributors_abbrev/',
            '/project/<pid>/node/<nid>/contributors_abbrev/',
        ], 'get', project_views.contributor.get_node_contributors_abbrev, json_renderer),

        Rule('/tags/<tag>/', 'get', project_views.tag.project_tag, json_renderer),

        Rule([
            '/project/<pid>/',
            '/project/<pid>/node/<nid>/',
        ], 'get', project_views.node.view_project, json_renderer),
        Rule([
            '/project/<pid>/expand/',
            '/project/<pid>/node/<nid>/expand/',
        ], 'post', project_views.node.expand, json_renderer),
        Rule([
            '/project/<pid>/collapse/',
            '/project/<pid>/node/<nid>/collapse/',
        ], 'post', project_views.node.collapse, json_renderer),

        Rule(
            [
                '/project/<pid>/pointer/',
                '/project/<pid>/node/<nid>/pointer/',
            ],
            'get',
            project_views.node.get_pointed,
            json_renderer,
        ),
        Rule(
            [
                '/project/<pid>/pointer/',
                '/project/<pid>/node/<nid>/pointer/',
            ],
            'post',
            project_views.node.add_pointers,
            json_renderer,
        ),
        Rule(
            [
                '/pointer/',
            ],
            'post',
            project_views.node.add_pointer,
            json_renderer,
        ),
        Rule(
            [
                '/pointers/move/',
            ],
            'post',
            project_views.node.move_pointers,
            json_renderer,
        ),
        Rule(
            [
                '/project/<pid>/pointer/',
                '/project/<pid>/node/<nid>pointer/',
            ],
            'delete',
            project_views.node.remove_pointer,
            json_renderer,
        ),
        Rule(
            [
                '/folder/<pid>/pointer/<pointer_id>',
            ],
            'delete',
            project_views.node.remove_pointer_from_folder,
            json_renderer,
        ),
        Rule(
            [
                '/folder/<pid>/pointers/',
            ],
            'delete',
            project_views.node.remove_pointers_from_folder,
            json_renderer,
        ),
        Rule(
            [
                '/folder/<pid>',
            ],
            'delete',
            project_views.node.delete_folder,
            json_renderer,
        ),
        Rule('/folder/', 'put', project_views.node.add_folder, json_renderer),
        Rule([
            '/project/<pid>/get_summary/',
            '/project/<pid>/node/<nid>/get_summary/',
        ], 'get', project_views.node.get_summary, json_renderer),

        Rule([
            '/project/<pid>/get_children/',
            '/project/<pid>/node/<nid>/get_children/',
        ], 'get', project_views.node.get_children, json_renderer),
        Rule([
            '/project/<pid>/get_folder_pointers/'
        ], 'get', project_views.node.get_folder_pointers, json_renderer),
        Rule([
            '/project/<pid>/get_forks/',
            '/project/<pid>/node/<nid>/get_forks/',
        ], 'get', project_views.node.get_forks, json_renderer),
        Rule([
            '/project/<pid>/get_registrations/',
            '/project/<pid>/node/<nid>/get_registrations/',
        ], 'get', project_views.node.get_registrations, json_renderer),

        # Draft Registrations
        Rule([
            '/project/<pid>/drafts/',
        ], 'get', project_views.drafts.get_draft_registrations, json_renderer),
        Rule([
            '/project/<pid>/drafts/<draft_id>/',
        ], 'get', project_views.drafts.get_draft_registration, json_renderer),
        Rule([
            '/project/<pid>/drafts/<draft_id>/',
        ], 'put', project_views.drafts.update_draft_registration, json_renderer),
        Rule([
            '/project/<pid>/drafts/<draft_id>/',
        ], 'delete', project_views.drafts.delete_draft_registration, json_renderer),
        Rule([
            '/project/<pid>/drafts/<draft_id>/submit/',
        ], 'post', project_views.drafts.submit_draft_for_review, json_renderer),

        # Meta Schemas
        Rule([
            '/project/drafts/schemas/',
        ], 'get', project_views.drafts.get_metaschemas, json_renderer),

        Rule('/log/<log_id>/', 'get', project_views.log.get_log, json_renderer),

        Rule([
            '/project/<pid>/log/',
            '/project/<pid>/node/<nid>/log/',
        ], 'get', project_views.log.get_logs, json_renderer),

        Rule([
            '/project/<pid>/get_contributors/',
            '/project/<pid>/node/<nid>/get_contributors/',
        ], 'get', project_views.contributor.get_contributors, json_renderer),

        Rule([
            '/project/<pid>/get_contributors_from_parent/',
            '/project/<pid>/node/<nid>/get_contributors_from_parent/',
        ], 'get', project_views.contributor.get_contributors_from_parent, json_renderer),

        # Reorder contributors
        Rule(
            [
                '/project/<pid>/contributors/manage/',
                '/project/<pid>/node/<nid>/contributors/manage/',
            ],
            'POST',
            project_views.contributor.project_manage_contributors,
            json_renderer,
        ),

        Rule([
            '/project/<pid>/get_editable_children/',
            '/project/<pid>/node/<nid>/get_editable_children/',
        ], 'get', project_views.node.get_editable_children, json_renderer),


        # Private Link
        Rule([
            '/project/<pid>/private_link/',
            '/project/<pid>/node/<nid>/private_link/',
        ], 'post', project_views.node.project_generate_private_link_post, json_renderer),

        Rule([
            '/project/<pid>/private_link/edit/',
            '/project/<pid>/node/<nid>/private_link/edit/',
        ], 'put', project_views.node.project_private_link_edit, json_renderer),

        Rule([
            '/project/<pid>/private_link/',
            '/project/<pid>/node/<nid>/private_link/',
        ], 'delete', project_views.node.remove_private_link, json_renderer),

        Rule([
            '/project/<pid>/private_link/',
            '/project/<pid>/node/<nid>/private_link/',
        ], 'get', project_views.node.private_link_table, json_renderer),

        # Create, using existing project as a template
        Rule([
            '/project/new/<nid>/',
        ], 'post', project_views.node.project_new_from_template, json_renderer),

        # Update
        Rule(
            [
                '/project/<pid>/',
                '/project/<pid>/node/<nid>/',
            ],
            'put',
            project_views.node.update_node,
            json_renderer,
        ),

        # Remove
        Rule(
            [
                '/project/<pid>/',
                '/project/<pid>/node/<nid>/',
            ],
            'delete',
            project_views.node.component_remove,
            json_renderer,
        ),

        # Reorder components
        Rule('/project/<pid>/reorder_components/', 'post',
             project_views.node.project_reorder_components, json_renderer),

        # Edit node
        Rule([
            '/project/<pid>/edit/',
            '/project/<pid>/node/<nid>/edit/',
        ], 'post', project_views.node.edit_node, json_renderer),

        # Add / remove tags
        Rule([
            '/project/<pid>/tags/',
            '/project/<pid>/node/<nid>/tags/',
            '/project/<pid>/tags/<tag>/',
            '/project/<pid>/node/<nid>/tags/<tag>/',
        ], 'post', project_views.tag.project_add_tag, json_renderer),
        Rule([
            '/project/<pid>/tags/',
            '/project/<pid>/node/<nid>/tags/',
            '/project/<pid>/tags/<tag>/',
            '/project/<pid>/node/<nid>/tags/<tag>/',
        ], 'delete', project_views.tag.project_remove_tag, json_renderer),

        # Add / remove contributors
        Rule([
            '/project/<pid>/contributors/',
            '/project/<pid>/node/<nid>/contributors/',
        ], 'post', project_views.contributor.project_contributors_post, json_renderer),
        Rule([
            '/project/<pid>/beforeremovecontributors/',
            '/project/<pid>/node/<nid>/beforeremovecontributors/',
        ], 'post', project_views.contributor.project_before_remove_contributor, json_renderer),
        # TODO(sloria): should be a delete request to /contributors/
        Rule([
            '/project/<pid>/removecontributors/',
            '/project/<pid>/node/<nid>/removecontributors/',
        ], 'post', project_views.contributor.project_removecontributor, json_renderer),

        # Forks
        Rule(
            [
                '/project/<pid>/fork/before/',
                '/project/<pid>/node/<nid>/fork/before/',
            ], 'get', project_views.node.project_before_fork, json_renderer,
        ),
        Rule(
            [
                '/project/<pid>/fork/',
                '/project/<pid>/node/<nid>/fork/',
            ], 'post', project_views.node.node_fork_page, json_renderer,
        ),
        Rule(
            [
                '/project/<pid>/pointer/fork/',
                '/project/<pid>/node/<nid>/pointer/fork/',
            ], 'post', project_views.node.fork_pointer, json_renderer,
        ),
        # View forks
        Rule([
            '/project/<pid>/forks/',
            '/project/<pid>/node/<nid>/forks/',
        ], 'get', project_views.node.node_forks, json_renderer),

        # Registrations
        Rule([
            '/project/<pid>/beforeregister/',
            '/project/<pid>/node/<nid>/beforeregister',
        ], 'get', project_views.register.project_before_register, json_renderer),
        Rule([
            '/project/<pid>/drafts/<draft_id>/register/',
            '/project/<pid>/node/<nid>/drafts/<draft_id>/register/',
        ], 'post', project_views.drafts.register_draft_registration, json_renderer),
        Rule([
            '/project/<pid>/register/<template>/',
            '/project/<pid>/node/<nid>/register/<template>/',
        ], 'get', project_views.register.node_register_template_page, json_renderer),
        Rule([
            '/project/<pid>/retraction/',
            '/project/<pid>/node/<nid>/retraction/'
        ], 'post', project_views.register.node_registration_retraction_post, json_renderer),

        Rule(
            [
                '/project/<pid>/identifiers/',
                '/project/<pid>/node/<nid>/identifiers/',
            ],
            'get',
            project_views.register.node_identifiers_get,
            json_renderer,
        ),

        Rule(
            [
                '/project/<pid>/identifiers/',
                '/project/<pid>/node/<nid>/identifiers/',
            ],
            'post',
            project_views.register.node_identifiers_post,
            json_renderer,
        ),

        # Statistics
        Rule([
            '/project/<pid>/statistics/',
            '/project/<pid>/node/<nid>/statistics/',
        ], 'get', project_views.node.project_statistics, json_renderer),

        # Permissions
        Rule([
            '/project/<pid>/permissions/<permissions>/',
            '/project/<pid>/node/<nid>/permissions/<permissions>/',
        ], 'post', project_views.node.project_set_privacy, json_renderer),

        Rule([
            '/project/<pid>/permissions/beforepublic/',
            '/project/<pid>/node/<nid>/permissions/beforepublic/',
        ], 'get', project_views.node.project_before_set_public, json_renderer),

        ### Watching ###
        Rule([
            '/project/<pid>/watch/',
            '/project/<pid>/node/<nid>/watch/'
        ], 'post', project_views.node.watch_post, json_renderer),

        Rule([
            '/project/<pid>/unwatch/',
            '/project/<pid>/node/<nid>/unwatch/'
        ], 'post', project_views.node.unwatch_post, json_renderer),

        Rule([
            '/project/<pid>/togglewatch/',
            '/project/<pid>/node/<nid>/togglewatch/'
        ], 'post', project_views.node.togglewatch_post, json_renderer),

        Rule([
            '/watched/logs/'
        ], 'get', website_views.watched_logs_get, json_renderer),

        ### Accounts ###
        Rule([
            '/user/merge/'
        ], 'post', auth_views.merge_user_post, json_renderer),

        # Combined files
        Rule(
            [
                '/project/<pid>/files/',
                '/project/<pid>/node/<nid>/files/'
            ],
            'get',
            project_views.file.collect_file_trees,
            json_renderer,
        ),

        # Endpoint to fetch Rubeus.JS/Hgrid-formatted data
        Rule(
            [
                '/project/<pid>/files/grid/',
                '/project/<pid>/node/<nid>/files/grid/'
            ],
            'get',
            project_views.file.grid_data,
            json_renderer
        ),

        # Settings

        Rule(
            '/files/auth/',
            'get',
            addon_views.get_auth,
            json_renderer,
        ),

        Rule(
            [
                '/project/<pid>/waterbutler/logs/',
                '/project/<pid>/node/<nid>/waterbutler/logs/',
            ],
            'put',
            addon_views.create_waterbutler_log,
            json_renderer,
        ),
        Rule(
            [
                '/registration/<pid>/callbacks/',
            ],
            'put',
            project_views.register.registration_callbacks,
            json_renderer,
        ),
        Rule(
            '/settings/addons/',
            'post',
            profile_views.user_choose_addons,
            json_renderer,
        ),

        Rule(
            '/settings/notifications/',
            'get',
            profile_views.user_notifications,
            json_renderer,
        ),

        Rule(
            '/settings/notifications/',
            'post',
            profile_views.user_choose_mailing_lists,
            json_renderer,
        ),

        Rule(
            '/subscriptions/',
            'get',
            notification_views.get_subscriptions,
            json_renderer,
        ),

        Rule(
            [
                '/project/<pid>/subscriptions/',
                '/project/<pid>/node/<nid>/subscriptions/'
            ],
            'get',
            notification_views.get_node_subscriptions,
            json_renderer,
        ),

        Rule(
            [
                '/project/<pid>/tree/',
                '/project/<pid>/node/<nid>/tree/'
            ],
            'get',
            project_views.node.get_node_tree,
            json_renderer,
        ),

        Rule(
            '/subscriptions/',
            'post',
            notification_views.configure_subscription,
            json_renderer,
        ),

        Rule(
            [
                '/project/<pid>/settings/addons/',
                '/project/<pid>/node/<nid>/settings/addons/',
            ],
            'post',
            project_views.node.node_choose_addons,
            json_renderer,
        ),

        Rule(
            [
                '/project/<pid>/settings/comments/',
                '/project/<pid>/node/<nid>/settings/comments/',
            ],
            'post',
            project_views.node.configure_comments,
            json_renderer,
        ),

        # Invite Users
        Rule(
            [
                '/project/<pid>/invite_contributor/',
                '/project/<pid>/node/<nid>/invite_contributor/'
            ],
            'post',
            project_views.contributor.invite_contributor_post,
            json_renderer
        )
    ], prefix='/api/v1')

    # Set up static routing for addons
    # NOTE: We use nginx to serve static addon assets in production
    addon_base_path = os.path.abspath('website/addons')
    if settings.DEV_MODE:
        @app.route('/static/addons/<addon>/<path:filename>')
        def addon_static(addon, filename):
            addon_path = os.path.join(addon_base_path, addon, 'static')
            return send_from_directory(addon_path, filename)<|MERGE_RESOLUTION|>--- conflicted
+++ resolved
@@ -338,29 +338,6 @@
 
         Rule(
             [
-<<<<<<< HEAD
-                '/project/<pid>/comment/<cid>/report/',
-                '/project/<pid>/node/<nid>/comment/<cid>/report/',
-            ],
-            'post',
-            project_views.comment.report_spam,
-            json_renderer,
-        ),
-
-        Rule(
-            [
-                '/project/<pid>/comment/<cid>/unreport/',
-                '/project/<pid>/node/<nid>/comment/<cid>/unreport/',
-            ],
-            'post',
-            project_views.comment.retract_report,
-            json_renderer,
-        ),
-
-        Rule(
-            [
-=======
->>>>>>> 0d5d5ef4
                 '/project/<pid>/citation/',
                 '/project/<pid>/node/<nid>/citation/',
             ],
