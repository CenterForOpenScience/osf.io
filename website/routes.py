--- conflicted
+++ resolved
@@ -515,13 +515,8 @@
         Rule('/tags/<tag>/', 'get', project_views.tag.project_tag, OsfWebRenderer('tags.mako')),
 
         Rule('/project/new/', 'get', project_views.node.project_new, OsfWebRenderer('project/new.mako')),
-<<<<<<< HEAD
-        Rule('/project/new/', 'post', project_views.node.project_new_post, json_renderer),
         Rule('/folder/new/<nid>', 'get', project_views.node.folder_new, OsfWebRenderer('project/new_folder.mako')),
         Rule('/folder/new/<nid>', 'post', project_views.node.folder_new_post, json_renderer),
-=======
-
->>>>>>> b050fb0e
         Rule(
             [
                 '/project/<pid>/contributors/',
