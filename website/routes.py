--- conflicted
+++ resolved
@@ -310,24 +310,6 @@
     """
 
     # Set default views to 404, using URL-appropriate renderers
-<<<<<<< HEAD
-    process_rules(
-        app, [
-            Rule(
-                '/<path:_>',
-                ['get', 'post'],
-                HTTPError(http.NOT_FOUND),
-                OsfWebRenderer('', render_mako_string, trust=False),
-            ),
-            Rule(
-                '/api/v1/<path:_>',
-                ['get', 'post'],
-                HTTPError(http.NOT_FOUND),
-                json_renderer,
-            ),
-        ],
-    )
-=======
     process_rules(app, [
         Rule(
             '/<path:_>',
@@ -342,7 +324,6 @@
             json_renderer
         ),
     ])
->>>>>>> 34ca37b7
 
     ### GUID ###
     process_rules(
