--- conflicted
+++ resolved
@@ -7,7 +7,7 @@
 
 from framework.exceptions import HTTPError
 from framework.celery_tasks import app as celery_app
-from framework.postcommit_tasks.handlers import enqueue_postcommit_task, get_task_from_postcommit_queue
+from framework.celery_tasks.handlers import enqueue_task, get_task_from_queue
 from framework import sentry
 
 from website import settings, mails
@@ -25,27 +25,20 @@
     preprint = Preprint.load(preprint_id)
     if old_subjects is None:
         old_subjects = []
-<<<<<<< HEAD
-
-    update_or_create_preprint_identifiers(preprint)
 
     need_update = bool(preprint.SEARCH_UPDATE_FIELDS.intersection(saved_fields or {}))
-
     if need_update:
         preprint.update_search()
 
-=======
     if should_update_preprint_identifiers(preprint, old_subjects, saved_fields):
         update_or_create_preprint_identifiers(preprint)
->>>>>>> 26ba2cf7
+
     if update_share:
         update_preprint_share(preprint, old_subjects, share_type)
 
 def should_update_preprint_identifiers(preprint, old_subjects, saved_fields):
     # Only update identifier metadata iff...
     return (
-        # the preprint is valid (has a node)
-        preprint.node and
         # DOI didn't just get created
         not (saved_fields and 'preprint_doi_created' in saved_fields) and
         # subjects aren't being set
@@ -64,7 +57,7 @@
             sentry.log_message(err.args[0])
 
 def update_or_enqueue_on_preprint_updated(preprint_id, update_share=True, share_type=None, old_subjects=None, saved_fields=None):
-    task = get_task_from_postcommit_queue(
+    task = get_task_from_queue(
         'website.preprints.tasks.on_preprint_updated',
         predicate=lambda task: task.kwargs['preprint_id'] == preprint_id
     )
@@ -72,18 +65,13 @@
         old_subjects = old_subjects or []
         task_subjects = task.kwargs['old_subjects'] or []
         saved_fields = saved_fields or {}
-        task_saved_fields = task.kwargs['saved_fields'] or {}
-        task_saved_fields.update(saved_fields)
         task.kwargs['update_share'] = update_share or task.kwargs['update_share']
         task.kwargs['share_type'] = share_type or task.kwargs['share_type']
         task.kwargs['old_subjects'] = old_subjects + task_subjects
-        task.kwargs['saved_fields'] = task_saved_fields or task.kwargs['saved_fields']
+        task.kwargs['saved_fields'] = list(set(task.kwargs['saved_fields']).union(saved_fields))
     else:
-        enqueue_postcommit_task(
-            on_preprint_updated,
-            (),
-            {'preprint_id': preprint_id, 'old_subjects': old_subjects, 'update_share': update_share, 'share_type': share_type, 'saved_fields': saved_fields},
-            celery=True
+        enqueue_task(
+            on_preprint_updated.s(preprint_id=preprint_id, old_subjects=old_subjects, update_share=update_share, share_type=share_type, saved_fields=saved_fields)
         )
 
 def update_preprint_share(preprint, old_subjects=None, share_type=None):
