# -*- coding: utf-8 -*-
"""OSF mailing utilities.

Email templates go in website/templates/emails
Templates must end in ``.txt.mako`` for plaintext emails or``.html.mako`` for html emails.

You can then create a `Mail` object given the basename of the template and
the email subject. ::

    CONFIRM_EMAIL = Mail(tpl_prefix='confirm', subject="Confirm your email address")

You can then use ``send_mail`` to send the email.

Usage: ::

    from website import mails
    ...
    mails.send_mail('foo@bar.com', mails.CONFIRM_EMAIL, user=user)

"""
import os
import logging

from mako.lookup import TemplateLookup, Template

from framework.email import tasks
from website import settings

logger = logging.getLogger(__name__)

EMAIL_TEMPLATES_DIR = os.path.join(settings.TEMPLATES_PATH, 'emails')

_tpl_lookup = TemplateLookup(
    directories=[EMAIL_TEMPLATES_DIR],
)

TXT_EXT = '.txt.mako'
HTML_EXT = '.html.mako'


class Mail(object):
    """An email object.

    :param str tpl_prefix: The template name prefix.
    :param str subject: The subject of the email.
    :param iterable categories: Categories to add to the email using SendGrid's
        SMTPAPI. Used for email analytics.
        See https://sendgrid.com/docs/User_Guide/Statistics/categories.html
    """

    def __init__(self, tpl_prefix, subject, categories=None):
        self.tpl_prefix = tpl_prefix
        self._subject = subject
        self.categories = categories

    def html(self, **context):
        """Render the HTML email message."""
        tpl_name = self.tpl_prefix + HTML_EXT
        return render_message(tpl_name, **context)

    def text(self, **context):
        """Render the plaintext email message"""
        tpl_name = self.tpl_prefix + TXT_EXT
        return render_message(tpl_name, **context)

    def subject(self, **context):
        return Template(self._subject).render(**context)


def render_message(tpl_name, **context):
    """Render an email message."""
    tpl = _tpl_lookup.get_template(tpl_name)
    return tpl.render(**context)


def send_mail(to_addr, mail, mimetype='plain', from_addr=None, mailer=None,
            username=None, password=None, callback=None, **context):
    """Send an email from the OSF.
    Example: ::

        from website import mails

        mails.send_email('foo@bar.com', mails.TEST, name="Foo")

    :param str to_addr: The recipient's email address
    :param Mail mail: The mail object
    :param str mimetype: Either 'plain' or 'html'
    :param function callback: celery task to execute after send_mail completes
    :param **context: Context vars for the message template

    .. note:
         Uses celery if available
    """

    from_addr = from_addr or settings.FROM_EMAIL
    mailer = mailer or tasks.send_email
    subject = mail.subject(**context)
    message = mail.text(**context) if mimetype in ('plain', 'txt') else mail.html(**context)
    # Don't use ttls and login in DEBUG_MODE
    ttls = login = not settings.DEBUG_MODE
    logger.debug('Sending email...')
    logger.debug(u'To: {to_addr}\nFrom: {from_addr}\nSubject: {subject}\nMessage: {message}'.format(**locals()))

    kwargs = dict(
        from_addr=from_addr,
        to_addr=to_addr,
        subject=subject,
        message=message,
        mimetype=mimetype,
        ttls=ttls,
        login=login,
        username=username,
        password=password,
        categories=mail.categories,
    )

    if settings.USE_EMAIL:
        if settings.USE_CELERY:
            return mailer.apply_async(kwargs=kwargs, link=callback)
        else:
            ret = mailer(**kwargs)
            if callback:
                callback()

            return ret

# Predefined Emails

TEST = Mail('test', subject='A test email to ${name}', categories=['test'])

INITIAL_CONFIRM_EMAIL = Mail('initial_confirm', subject='Open Science Framework Account Verification')
CONFIRM_EMAIL = Mail('confirm', subject='Add a new email to your OSF account')
CONFIRM_EMAIL_PREREG = Mail('confirm_prereg', subject='Open Science Framework Account Verification, Preregistration Challenge')

CONFIRM_MERGE = Mail('confirm_merge', subject='Confirm account merge')

REMOVED_EMAIL = Mail('email_removed', subject='Email address removed from your OSF account')
PRIMARY_EMAIL_CHANGED = Mail('primary_email_changed', subject='Primary email changed')
INVITE = Mail('invite', subject='You have been added as a contributor to an OSF project.')
CONTRIBUTOR_ADDED = Mail('contributor_added', subject='You have been added as a contributor to an OSF project.')

FORWARD_INVITE = Mail('forward_invite', subject='Please forward to ${fullname}')
FORWARD_INVITE_REGISTERED = Mail('forward_invite_registered', subject='Please forward to ${fullname}')

FORGOT_PASSWORD = Mail('forgot_password', subject='Reset Password')
PASSWORD_RESET = Mail('password_reset', subject='Your OSF password has been reset')
PENDING_VERIFICATION = Mail('pending_invite', subject='Your account is almost ready!')
PENDING_VERIFICATION_REGISTERED = Mail('pending_registered', subject='Received request to be a contributor')

REQUEST_EXPORT = Mail('support_request', subject='[via OSF] Export Request')
REQUEST_DEACTIVATION = Mail('support_request', subject='[via OSF] Deactivation Request')

CONFERENCE_SUBMITTED = Mail(
    'conference_submitted',
    subject='Project created on Open Science Framework',
)
CONFERENCE_INACTIVE = Mail(
    'conference_inactive',
    subject='Open Science Framework Error: Conference inactive',
)
CONFERENCE_FAILED = Mail(
    'conference_failed',
    subject='Open Science Framework Error: No files attached',
)

DIGEST = Mail(
    'digest', subject='OSF Notifications',
    categories=['notifications', 'notifications-digest']
)
TRANSACTIONAL = Mail(
    'transactional', subject='OSF: ${subject}',
    categories=['notifications', 'notifications-transactional']
)

# Retraction related Mail objects
PENDING_RETRACTION_ADMIN = Mail(
    'pending_retraction_admin',
    subject='Withdrawal pending for one of your projects.'
)
PENDING_RETRACTION_NON_ADMIN = Mail(
    'pending_retraction_non_admin',
    subject='Withdrawal pending for one of your projects.'
)
# Embargo related Mail objects
PENDING_EMBARGO_ADMIN = Mail(
    'pending_embargo_admin',
    subject='Registration pending for one of your projects.'
)
PENDING_EMBARGO_NON_ADMIN = Mail(
    'pending_embargo_non_admin',
    subject='Registration pending for one of your projects.'
)
# Registration related Mail Objects
PENDING_REGISTRATION_ADMIN = Mail(
    'pending_registration_admin',
    subject='Registration pending for one of your projects.'
)
PENDING_REGISTRATION_NON_ADMIN = Mail(
    'pending_registration_non_admin',
    subject='Registration pending for one of your projects.'
)
PENDING_EMBARGO_TERMINATION_ADMIN = Mail(
    'pending_embargo_termination_admin',
    subject='Request to end an embargo early for one of your projects.'
)
PENDING_EMBARGO_TERMINATION_NON_ADMIN = Mail(
    'pending_embargo_termination_non_admin',
    subject='Request to end an embargo early for one of your projects.'
)

FILE_OPERATION_SUCCESS = Mail(
    'file_operation_success',
    subject='Your ${action} has finished',
)
FILE_OPERATION_FAILED = Mail(
    'file_operation_failed',
    subject='Your ${action} has failed',
)

UNESCAPE = '<% from website.util.sanitize import unescape_entities %> ${unescape_entities(src.title)}'
PROBLEM_REGISTERING = 'Problem registering ' + UNESCAPE
<<<<<<< HEAD
=======
PROBLEM_REGISTERING_STUCK = PROBLEM_REGISTERING + '- Stuck Registration'
>>>>>>> 72309448

ARCHIVE_SIZE_EXCEEDED_DESK = Mail(
    'archive_size_exceeded_desk',
    subject=PROBLEM_REGISTERING
)
ARCHIVE_SIZE_EXCEEDED_USER = Mail(
    'archive_size_exceeded_user',
    subject=PROBLEM_REGISTERING
)

ARCHIVE_COPY_ERROR_DESK = Mail(
    'archive_copy_error_desk',
    subject=PROBLEM_REGISTERING
)
ARCHIVE_COPY_ERROR_USER = Mail(
    'archive_copy_error_user',
    subject=PROBLEM_REGISTERING

)
ARCHIVE_FILE_NOT_FOUND_DESK = Mail(
    'archive_file_not_found_desk',
    subject=PROBLEM_REGISTERING
)
ARCHIVE_FILE_NOT_FOUND_USER = Mail(
    'archive_file_not_found_user',
    subject='Registration failed because of altered files'
)

ARCHIVE_UNCAUGHT_ERROR_DESK = Mail(
    'archive_uncaught_error_desk',
    subject=PROBLEM_REGISTERING
)

ARCHIVE_REGISTRATION_STUCK_DESK = Mail(
    'archive_registration_stuck_desk',
    subject=PROBLEM_REGISTERING_STUCK
)

ARCHIVE_UNCAUGHT_ERROR_USER = Mail(
    'archive_uncaught_error_user',
    subject=PROBLEM_REGISTERING
)

ARCHIVE_SUCCESS = Mail(
    'archive_success',
    subject='Registration of ' + UNESCAPE + ' complete'
)

WELCOME = Mail(
    'welcome',
    subject='Welcome to the Open Science Framework'
)

WELCOME_OSF4I = Mail(
    'welcome_osf4i',
    subject='Welcome to the Open Science Framework'
)

PREREG_CHALLENGE_REJECTED = Mail(
    'prereg_challenge_rejected',
    subject='Revisions required, your submission for the Preregistration Challenge is not yet registered'
)

PREREG_CHALLENGE_ACCEPTED = Mail(
    'prereg_challenge_accepted',
    subject='Your research plan has been registered and accepted for the Preregistration Challenge'
)

EMPTY = Mail('empty', subject='${subject}')<|MERGE_RESOLUTION|>--- conflicted
+++ resolved
@@ -219,10 +219,7 @@
 
 UNESCAPE = '<% from website.util.sanitize import unescape_entities %> ${unescape_entities(src.title)}'
 PROBLEM_REGISTERING = 'Problem registering ' + UNESCAPE
-<<<<<<< HEAD
-=======
 PROBLEM_REGISTERING_STUCK = PROBLEM_REGISTERING + '- Stuck Registration'
->>>>>>> 72309448
 
 ARCHIVE_SIZE_EXCEEDED_DESK = Mail(
     'archive_size_exceeded_desk',
