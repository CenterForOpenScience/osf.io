# -*- coding: utf-8 -*-
"""OSF mailing utilities.

Email templates go in website/templates/emails
Templates must end in ``.txt.mako`` for plaintext emails or``.html.mako`` for html emails.

You can then create a `Mail` object given the basename of the template and
the email subject. ::

    CONFIRM_EMAIL = Mail(tpl_prefix='confirm', subject="Confirm your email address")

You can then use ``send_mail`` to send the email.

Usage: ::

    from website import mails
    ...
    mails.send_mail('foo@bar.com', mails.CONFIRM_EMAIL, user=user)

"""
import os
import logging

from mako.lookup import TemplateLookup, Template

from framework.email import tasks
from website import settings

logger = logging.getLogger(__name__)

EMAIL_TEMPLATES_DIR = os.path.join(settings.TEMPLATES_PATH, 'emails')

_tpl_lookup = TemplateLookup(
    directories=[EMAIL_TEMPLATES_DIR],
)

TXT_EXT = '.txt.mako'
HTML_EXT = '.html.mako'


class Mail(object):
    """An email object.

    :param str tpl_prefix: The template name prefix.
    :param str subject: The subject of the email.
    :param iterable categories: Categories to add to the email using SendGrid's
        SMTPAPI. Used for email analytics.
        See https://sendgrid.com/docs/User_Guide/Statistics/categories.html
    """

    def __init__(self, tpl_prefix, subject, categories=None):
        self.tpl_prefix = tpl_prefix
        self._subject = subject
        self.categories = categories

    def html(self, **context):
        """Render the HTML email message."""
        tpl_name = self.tpl_prefix + HTML_EXT
        return render_message(tpl_name, **context)

    def text(self, **context):
        """Render the plaintext email message"""
        tpl_name = self.tpl_prefix + TXT_EXT
        return render_message(tpl_name, **context)

    def subject(self, **context):
        return Template(self._subject).render(**context)


def render_message(tpl_name, **context):
    """Render an email message."""
    tpl = _tpl_lookup.get_template(tpl_name)
    return tpl.render(**context)


def send_mail(to_addr, mail, mimetype='plain', from_addr=None, mailer=None, celery=True,
            username=None, password=None, callback=None, attachment_name=None, attachment_content=None, **context):
    """Send an email from the OSF.
    Example: ::

        from website import mails

        mails.send_email('foo@bar.com', mails.TEST, name="Foo")

    :param str to_addr: The recipient's email address
    :param Mail mail: The mail object
    :param str mimetype: Either 'plain' or 'html'
    :param function callback: celery task to execute after send_mail completes
    :param **context: Context vars for the message template

    .. note:
         Uses celery if available
    """

    from_addr = from_addr or settings.FROM_EMAIL
    mailer = mailer or tasks.send_email
    subject = mail.subject(**context)
    message = mail.text(**context) if mimetype in ('plain', 'txt') else mail.html(**context)
    # Don't use ttls and login in DEBUG_MODE
    ttls = login = not settings.DEBUG_MODE
    logger.debug('Sending email...')
    logger.debug(u'To: {to_addr}\nFrom: {from_addr}\nSubject: {subject}\nMessage: {message}'.format(**locals()))

    kwargs = dict(
        from_addr=from_addr,
        to_addr=to_addr,
        subject=subject,
        message=message,
        mimetype=mimetype,
        ttls=ttls,
        login=login,
        username=username,
        password=password,
        categories=mail.categories,
        attachment_name=attachment_name,
        attachment_content=attachment_content,
    )

    logger.debug('Preparing to send...')
    if settings.USE_EMAIL:
        if settings.USE_CELERY and celery:
            logger.debug('Sending via celery...')
            return mailer.apply_async(kwargs=kwargs, link=callback)
        else:
            logger.debug('Sending without celery')
            ret = mailer(**kwargs)
            if callback:
                callback()

            return ret


def get_english_article(word):
    """
    Decide whether to use 'a' or 'an' for a given English word.

    :param word: the word immediately after the article
    :return: 'a' or 'an'
    """
    return 'a' + ('n' if word[0].lower() in 'aeiou' else '')


# Predefined Emails

TEST = Mail('test', subject='A test email to ${name}', categories=['test'])

# Emails for first-time login through external identity providers.
EXTERNAL_LOGIN_CONFIRM_EMAIL_CREATE = Mail(
    'external_confirm_create',
    subject='Open Science Framework Account Verification'
)

FORK_COMPLETED = Mail(
    'fork_completed',
    subject='Your fork has completed'
)

FORK_FAILED = Mail(
    'fork_failed',
    subject='Your fork has failed'
)

EXTERNAL_LOGIN_CONFIRM_EMAIL_LINK = Mail(
    'external_confirm_link',
    subject='Open Science Framework Account Verification'
)
EXTERNAL_LOGIN_LINK_SUCCESS = Mail(
    'external_confirm_success',
    subject='Open Science Framework Account Verification Success'
)

# Sign up confirmation emails for OSF, native campaigns and branded campaigns
INITIAL_CONFIRM_EMAIL = Mail(
    'initial_confirm',
    subject='Open Science Framework Account Verification'
)
CONFIRM_EMAIL = Mail(
    'confirm',
    subject='Add a new email to your OSF account'
)
CONFIRM_EMAIL_PREREG = Mail(
    'confirm_prereg',
    subject='Open Science Framework Account Verification, Preregistration Challenge'
)
CONFIRM_EMAIL_ERPC = Mail(
    'confirm_erpc',
    subject='Open Science Framework Account Verification, Election Research Preacceptance Competition'
)
CONFIRM_EMAIL_PREPRINTS = lambda name, provider: Mail(
    'confirm_preprints_{}'.format(name),
    subject='Open Science Framework Account Verification, {}'.format(provider)
)
CONFIRM_EMAIL_REGISTRIES_OSF = Mail(
    'confirm_registries_osf',
    subject='Open Science Framework Account Verification, OSF Registries'
)
CONFIRM_EMAIL_MODERATION = lambda provider: Mail(
    'confirm_moderation',
    subject='Open Science Framework Account Verification, {}'.format(provider.name)
)

# Merge account, add or remove email confirmation emails.
CONFIRM_MERGE = Mail('confirm_merge', subject='Confirm account merge')
REMOVED_EMAIL = Mail('email_removed', subject='Email address removed from your OSF account')
PRIMARY_EMAIL_CHANGED = Mail('primary_email_changed', subject='Primary email changed')


# Contributor added confirmation emails
INVITE_DEFAULT = Mail(
    'invite_default',
    subject='You have been added as a contributor to an OSF project.'
)
INVITE_PREPRINT = lambda template, provider: Mail(
    'invite_preprints_{}'.format(template),
    subject='You have been added as a contributor to {} {} {}.'.format(get_english_article(provider.name), provider.name, provider.preprint_word)
)
CONTRIBUTOR_ADDED_DEFAULT = Mail(
    'contributor_added_default',
    subject='You have been added as a contributor to an OSF project.'
)
CONTRIBUTOR_ADDED_PREPRINT = lambda template, provider: Mail(
    'contributor_added_preprints_{}'.format(template),
    subject='You have been added as a contributor to {} {} {}.'.format(get_english_article(provider.name), provider.name, provider.preprint_word)
)
CONTRIBUTOR_ADDED_PREPRINT_NODE_FROM_OSF = Mail(
    'contributor_added_preprint_node_from_osf',
    subject='You have been added as a contributor to an OSF project.'
)
<<<<<<< HEAD
MODERATOR_ADDED = lambda provider: Mail(
    'moderator_added',
    subject='You have been added as a moderator for {}'.format(provider.name)
=======
CONTRIBUTOR_ADDED_ACCESS_REQUEST = Mail(
    'contributor_added_access_request',
    subject='Your access request to an OSF project has been approved.'
>>>>>>> a0695d46
)
PREPRINT_CONFIRMATION_DEFAULT = Mail(
    'preprint_confirmation_default',
    subject="You've shared a preprint on OSF preprints"
)
PREPRINT_CONFIRMATION_BRANDED = lambda provider: Mail(
    'preprint_confirmation_branded',
    subject="You've shared {} {} on {}".format(
        get_english_article(provider.preprint_word),
        provider.preprint_word, provider.name
    )
)
FORWARD_INVITE = Mail('forward_invite', subject='Please forward to ${fullname}')
FORWARD_INVITE_REGISTERED = Mail('forward_invite_registered', subject='Please forward to ${fullname}')

FORGOT_PASSWORD = Mail('forgot_password', subject='Reset Password')
PASSWORD_RESET = Mail('password_reset', subject='Your OSF password has been reset')
PENDING_VERIFICATION = Mail('pending_invite', subject='Your account is almost ready!')
PENDING_VERIFICATION_REGISTERED = Mail('pending_registered', subject='Received request to be a contributor')

REQUEST_EXPORT = Mail('support_request', subject='[via OSF] Export Request')
REQUEST_DEACTIVATION = Mail('support_request', subject='[via OSF] Deactivation Request')

SPAM_USER_BANNED = Mail('spam_user_banned', subject='[OSF] Account flagged as spam')

CONFERENCE_SUBMITTED = Mail(
    'conference_submitted',
    subject='Project created on Open Science Framework',
)
CONFERENCE_INACTIVE = Mail(
    'conference_inactive',
    subject='Open Science Framework Error: Conference inactive',
)
CONFERENCE_FAILED = Mail(
    'conference_failed',
    subject='Open Science Framework Error: No files attached',
)

DIGEST = Mail(
    'digest', subject='OSF Notifications',
    categories=['notifications', 'notifications-digest']
)
TRANSACTIONAL = Mail(
    'transactional', subject='OSF: ${subject}',
    categories=['notifications', 'notifications-transactional']
)

# Retraction related Mail objects
PENDING_RETRACTION_ADMIN = Mail(
    'pending_retraction_admin',
    subject='Withdrawal pending for one of your projects.'
)
PENDING_RETRACTION_NON_ADMIN = Mail(
    'pending_retraction_non_admin',
    subject='Withdrawal pending for one of your projects.'
)
# Embargo related Mail objects
PENDING_EMBARGO_ADMIN = Mail(
    'pending_embargo_admin',
    subject='Registration pending for one of your projects.'
)
PENDING_EMBARGO_NON_ADMIN = Mail(
    'pending_embargo_non_admin',
    subject='Registration pending for one of your projects.'
)
# Registration related Mail Objects
PENDING_REGISTRATION_ADMIN = Mail(
    'pending_registration_admin',
    subject='Registration pending for one of your projects.'
)
PENDING_REGISTRATION_NON_ADMIN = Mail(
    'pending_registration_non_admin',
    subject='Registration pending for one of your projects.'
)
PENDING_EMBARGO_TERMINATION_ADMIN = Mail(
    'pending_embargo_termination_admin',
    subject='Request to end an embargo early for one of your projects.'
)
PENDING_EMBARGO_TERMINATION_NON_ADMIN = Mail(
    'pending_embargo_termination_non_admin',
    subject='Request to end an embargo early for one of your projects.'
)

FILE_OPERATION_SUCCESS = Mail(
    'file_operation_success',
    subject='Your ${action} has finished',
)
FILE_OPERATION_FAILED = Mail(
    'file_operation_failed',
    subject='Your ${action} has failed',
)

UNESCAPE = '<% from website.util.sanitize import unescape_entities %> ${unescape_entities(src.title)}'
PROBLEM_REGISTERING = 'Problem registering ' + UNESCAPE

ARCHIVE_SIZE_EXCEEDED_DESK = Mail(
    'archive_size_exceeded_desk',
    subject=PROBLEM_REGISTERING
)
ARCHIVE_SIZE_EXCEEDED_USER = Mail(
    'archive_size_exceeded_user',
    subject=PROBLEM_REGISTERING
)

ARCHIVE_COPY_ERROR_DESK = Mail(
    'archive_copy_error_desk',
    subject=PROBLEM_REGISTERING
)
ARCHIVE_COPY_ERROR_USER = Mail(
    'archive_copy_error_user',
    subject=PROBLEM_REGISTERING

)
ARCHIVE_FILE_NOT_FOUND_DESK = Mail(
    'archive_file_not_found_desk',
    subject=PROBLEM_REGISTERING
)
ARCHIVE_FILE_NOT_FOUND_USER = Mail(
    'archive_file_not_found_user',
    subject='Registration failed because of altered files'
)

ARCHIVE_UNCAUGHT_ERROR_DESK = Mail(
    'archive_uncaught_error_desk',
    subject=PROBLEM_REGISTERING
)

ARCHIVE_REGISTRATION_STUCK_DESK = Mail(
    'archive_registration_stuck_desk',
    subject='[auto] Stuck registrations audit'
)

ARCHIVE_UNCAUGHT_ERROR_USER = Mail(
    'archive_uncaught_error_user',
    subject=PROBLEM_REGISTERING
)

ARCHIVE_SUCCESS = Mail(
    'archive_success',
    subject='Registration of ' + UNESCAPE + ' complete'
)

WELCOME = Mail(
    'welcome',
    subject='Welcome to the Open Science Framework'
)

WELCOME_OSF4I = Mail(
    'welcome_osf4i',
    subject='Welcome to the Open Science Framework'
)

PREREG_CHALLENGE_REJECTED = Mail(
    'prereg_challenge_rejected',
    subject='Revisions required, your submission for the Preregistration Challenge is not yet registered'
)

PREREG_CHALLENGE_ACCEPTED = Mail(
    'prereg_challenge_accepted',
    subject='Your research plan has been registered and accepted for the Preregistration Challenge'
)

PREREG_CSV = Mail(
    'prereg_csv',
    subject='[auto] Updated Prereg CSV'
)

EMPTY = Mail('empty', subject='${subject}')

SHARE_ERROR_DESK = Mail(
    'send_data_share_error_desk',
    subject='Share Error'
)

SHARE_PREPRINT_ERROR_DESK = Mail(
    'send_data_share_preprint_error_desk',
    subject='Share Error'
)

REVIEWS_SUBMISSION_CONFIRMATION = Mail(
    'reviews_submission_confirmation',
    subject='Confirmation of your submission to ${provider_name}'
)

ACCESS_REQUEST_SUBMITTED = Mail(
    'access_request_submitted',
    subject='An OSF user has requested access to your ${node.project_or_component}'
)

ACCESS_REQUEST_DENIED = Mail(
    'access_request_rejected',
    subject='Your access request to an OSF project has been declined.'
)<|MERGE_RESOLUTION|>--- conflicted
+++ resolved
@@ -226,15 +226,13 @@
     'contributor_added_preprint_node_from_osf',
     subject='You have been added as a contributor to an OSF project.'
 )
-<<<<<<< HEAD
 MODERATOR_ADDED = lambda provider: Mail(
     'moderator_added',
     subject='You have been added as a moderator for {}'.format(provider.name)
-=======
+)
 CONTRIBUTOR_ADDED_ACCESS_REQUEST = Mail(
     'contributor_added_access_request',
     subject='Your access request to an OSF project has been approved.'
->>>>>>> a0695d46
 )
 PREPRINT_CONFIRMATION_DEFAULT = Mail(
     'preprint_confirmation_default',
