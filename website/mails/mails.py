--- conflicted
+++ resolved
@@ -481,7 +481,6 @@
     subject='Your OSF login has changed - here\'s what you need to know!'
 )
 
-<<<<<<< HEAD
 REGISTRATION_BULK_UPLOAD_PRODUCT_OWNER = Mail(
     'registration_bulk_upload_product_owner',
     subject='Registry Could Not Bulk Upload Registrations'
@@ -505,7 +504,6 @@
 REGISTRATION_BULK_UPLOAD_UNEXPECTED_FAILURE = Mail(
     'registration_bulk_upload_unexpected_failure',
     subject='Registrations Were Not Bulk Uploaded to your Community\'s Registry'
-=======
 
 SCHEMA_RESPONSE_INITIATED = Mail(
     'updates_initiated',
@@ -528,5 +526,4 @@
 SCHEMA_RESPONSE_REJECTED = Mail(
     'updates_rejected',
     subject='Changes requested for the proposed updates to your ${resource_type} ${title}'
->>>>>>> f9c16b99
 )