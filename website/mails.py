# -*- coding: utf-8 -*-
"""OSF mailing utilities.

Email templates go in website/templates/emails
Templates must end in ``.txt.mako`` for plaintext emails or``.html.mako`` for html emails.

You can then create a `Mail` object given the basename of the template and
the email subject. ::

    CONFIRM_EMAIL = Mail(tpl_prefix='confirm', subject="Confirm your email address")

You can then use ``send_mail`` to send the email.

Usage: ::

    from website import mails
    ...
    mails.send_mail('foo@bar.com', mails.CONFIRM_EMAIL, user=user)

"""
import os
import logging

from mako.lookup import TemplateLookup, Template
from framework.email import tasks
from website import settings


logger = logging.getLogger(__name__)

EMAIL_TEMPLATES_DIR = os.path.join(settings.TEMPLATES_PATH, 'emails')

_tpl_lookup = TemplateLookup(
    directories=[EMAIL_TEMPLATES_DIR]
)

TXT_EXT = '.txt.mako'
HTML_EXT = '.html.mako'


class Mail(object):
    """An email object.

    :param str tpl_prefix: The template name prefix.
    :param str subject: The subject of the email.
    """

    def __init__(self, tpl_prefix, subject):
        self.tpl_prefix = tpl_prefix
        self._subject = subject

    def html(self, **context):
        """Render the HTML email message."""
        tpl_name = self.tpl_prefix + HTML_EXT
        return render_message(tpl_name, **context)

    def text(self, **context):
        """Render the plaintext email message"""
        tpl_name = self.tpl_prefix + TXT_EXT
        return render_message(tpl_name, **context)

    def subject(self, **context):
        return Template(self._subject).render(**context)


def render_message(tpl_name, **context):
    """Render an email message."""
    tpl = _tpl_lookup.get_template(tpl_name)
    return tpl.render(**context)


def send_mail(to_addr, mail, mimetype='plain', from_addr=None, mailer=None,
            username=None, password=None, mail_server=None, callback=None, **context):
    """Send an email from the OSF.
    Example: ::

        from website import mails

        mails.send_email('foo@bar.com', mails.TEST, name="Foo")

    :param str to_addr: The recipient's email address
    :param Mail mail: The mail object
    :param str mimetype: Either 'plain' or 'html'
    :param function callback: celery task to execute after send_mail completes
    :param **context: Context vars for the message template

    .. note:
         Uses celery if available
    """
    from_addr = from_addr or settings.FROM_EMAIL
    mailer = mailer or tasks.send_email
    subject = mail.subject(**context)
    message = mail.text(**context) if mimetype in ('plain', 'txt') else mail.html(**context)
    # Don't use ttls and login in DEBUG_MODE
    ttls = login = not settings.DEBUG_MODE
    logger.debug('Sending email...')
    logger.debug(u'To: {to_addr}\nFrom: {from_addr}\nSubject: {subject}\nMessage: {message}'.format(**locals()))

    kwargs = dict(
        from_addr=from_addr,
        to_addr=to_addr,
        subject=subject,
        message=message,
        mimetype=mimetype,
        ttls=ttls,
        login=login,
        username=username,
        password=password,
        mail_server=mail_server)

    if settings.USE_CELERY:
        return mailer.apply_async(kwargs=kwargs, link=callback)
    else:
        ret = mailer(**kwargs)
        if callback:
            callback()

        return ret

# Predefined Emails

TEST = Mail('test', subject='A test email to ${name}')
CONFIRM_EMAIL = Mail('confirm', subject='Confirm your email address')
REMOVED_EMAIL = Mail('email_removed', subject='Email address removed from your OSF account')
PRIMARY_EMAIL_CHANGED = Mail('primary_email_changed', subject='Primary email changed')
INVITE = Mail('invite', subject='You have been added as a contributor to an OSF project.')

FORWARD_INVITE = Mail('forward_invite', subject='Please forward to ${fullname}')
FORWARD_INVITE_REGiSTERED = Mail('forward_invite_registered', subject='Please forward to ${fullname}')

FORGOT_PASSWORD = Mail('forgot_password', subject='Reset Password')
PENDING_VERIFICATION = Mail('pending_invite', subject="Your account is almost ready!")
PENDING_VERIFICATION_REGISTERED = Mail('pending_registered', subject='Received request to be a contributor')

REQUEST_EXPORT = Mail('support_request', subject='[via OSF] Export Request')
REQUEST_DEACTIVATION = Mail('support_request', subject='[via OSF] Deactivation Request')

CONFERENCE_SUBMITTED = Mail(
    'conference_submitted',
    subject='Project created on Open Science Framework',
)
CONFERENCE_INACTIVE = Mail(
    'conference_inactive',
    subject='Open Science Framework Error: Conference inactive',
)
CONFERENCE_FAILED = Mail(
    'conference_failed',
    subject='Open Science Framework Error: No files attached',
)

DIGEST = Mail('digest', subject='OSF Email Digest')
TRANSACTIONAL = Mail('transactional', subject='OSF: ${subject}')

<<<<<<< HEAD
PENDING_RETRACTION = Mail('pending_retraction', subject='Retraction pending for one of your projects.')
PENDING_EMBARGO_ADMIN = Mail('pending_embargo_admin', subject='Registration pending for one of your projects.')
PENDING_EMBARGO_NON_ADMIN = Mail('pending_embargo_non_admin', subject='Registration pending for one of your projects.')
=======
PENDING_RETRACTION_ADMIN = Mail(
    'pending_retraction_admin',
    subject='Retraction pending for one of your registrations.'
)
PENDING_RETRACTION_NON_ADMIN = Mail(
    'pending_retraction_non_admin',
    subject='Retraction pending for one of your registrations.'
)
>>>>>>> 723c5873
<|MERGE_RESOLUTION|>--- conflicted
+++ resolved
@@ -151,17 +151,19 @@
 DIGEST = Mail('digest', subject='OSF Email Digest')
 TRANSACTIONAL = Mail('transactional', subject='OSF: ${subject}')
 
-<<<<<<< HEAD
-PENDING_RETRACTION = Mail('pending_retraction', subject='Retraction pending for one of your projects.')
-PENDING_EMBARGO_ADMIN = Mail('pending_embargo_admin', subject='Registration pending for one of your projects.')
-PENDING_EMBARGO_NON_ADMIN = Mail('pending_embargo_non_admin', subject='Registration pending for one of your projects.')
-=======
 PENDING_RETRACTION_ADMIN = Mail(
     'pending_retraction_admin',
-    subject='Retraction pending for one of your registrations.'
+    subject='Retraction pending for one of your projects.'
 )
 PENDING_RETRACTION_NON_ADMIN = Mail(
     'pending_retraction_non_admin',
-    subject='Retraction pending for one of your registrations.'
+    subject='Retraction pending for one of your projects.'
 )
->>>>>>> 723c5873
+PENDING_EMBARGO_ADMIN = Mail(
+    'pending_embargo_admin',
+    subject='Registration pending for one of your projects.'
+ )
+PENDING_EMBARGO_NON_ADMIN = Mail(
+    'pending_embargo_non_admin',
+    subject='Registration pending for one of your projects.'
+)
