--- conflicted
+++ resolved
@@ -7,12 +7,8 @@
 import logging
 
 from django.db import connection
-<<<<<<< HEAD
 from django.core.paginator import Paginator
-from elasticsearch import helpers
-=======
 from elasticsearch2 import helpers
->>>>>>> 6de37677
 
 import website.search.search as search
 from website.search.elastic_search import client
