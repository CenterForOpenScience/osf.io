--- conflicted
+++ resolved
@@ -22,17 +22,9 @@
 def migrate_nodes(index):
     logger.info("Migrating nodes to index: {}".format(index))
     nodes = Node.find(Q('is_public', 'eq', True) & Q('is_deleted', 'eq', False))
-<<<<<<< HEAD
-    for node in nodes:
-        search.update_node(node, index=index, async=False)
-        n_iter += 1
-
-    logger.info('Nodes migrated: {}'.format(n_iter))
-=======
     count = nodes.count()
     Node.bulk_update_search(nodes)
     logger.info('Nodes migrated: {}'.format(count))
->>>>>>> 2d451b32
 
 
 def migrate_users(index):
