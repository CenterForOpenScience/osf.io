--- conflicted
+++ resolved
@@ -8,11 +8,7 @@
 
 from django.db import connection
 from django.core.paginator import Paginator
-<<<<<<< HEAD
-from elasticsearch import helpers
-=======
 from elasticsearch2 import helpers
->>>>>>> 5c89ca4d
 
 import website.search.search as search
 from website.search.elastic_search import client
