--- conflicted
+++ resolved
@@ -4,20 +4,15 @@
 from __future__ import absolute_import
 
 import logging
-<<<<<<< HEAD
 
 from elasticsearch import helpers
 from modularodm.query.querydialect import DefaultQueryDialect as Q
 
-=======
-from modularodm.query.querydialect import DefaultQueryDialect as Q
-from scripts import utils as script_utils
-from website.models import Node
->>>>>>> c493c98e
 from framework.auth import User
 from website.models import Node
 from website.app import init_app
 import website.search.search as search
+from scripts import utils as script_utils
 from website.search.elastic_search import es
 
 
@@ -26,42 +21,29 @@
 app = init_app("website.settings", set_backends=True, routes=True)
 logger = logging.getLogger(__name__)
 
-<<<<<<< HEAD
+
 def migrate_nodes(index):
     logger.info("Migrating nodes")
-    for node in Node.find(Q('is_public', 'eq', True)
-            & Q('is_deleted', 'eq', False)):
-        search.update_node(node, index=index)
-
-
-def migrate_users(index):
-    logger.info("Migrating users")
-    for user in User.find(Q('is_registered', 'eq', True)
-            & Q('date_confirmed', 'ne', None)):
-        search.update_user(user, index=index)
-=======
-
-def migrate_nodes():
     n_iter = 0
     nodes = Node.find(Q('is_public', 'eq', True) & Q('is_deleted', 'eq', False))
     for node in nodes:
-        node.update_search()
+        search.update_node(node, index=index)
         n_iter += 1
 
     logger.info('Nodes migrated: {}'.format(n_iter))
 
 
-def migrate_users():
+def migrate_users(index):
+    logger.info("Migrating users")
     n_migr = 0
     n_iter = 0
     for user in User.find():
         if user.is_active:
-            user.update_search()
+            search.update_user(user, index=index)
             n_migr += 1
         n_iter += 1
 
     logger.info('Users iterated: {0}\nUsers migrated: {1}'.format(n_iter, n_migr))
->>>>>>> c493c98e
 
 
 def migrate(delete):
