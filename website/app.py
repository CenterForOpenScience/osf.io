# -*- coding: utf-8 -*-

import importlib
import json
import os
from collections import OrderedDict

import django
from werkzeug.contrib.fixers import ProxyFix

import framework
import website.models
from framework.addons.utils import render_addon_capabilities
from framework.flask import app, add_handlers
from framework.logging import logger
from framework.mongo import handlers as mongo_handlers
from framework.mongo import set_up_storage
from framework.postcommit_tasks import handlers as postcommit_handlers
from framework.sentry import sentry
from framework.celery_tasks import handlers as celery_task_handlers
from framework.transactions import handlers as transaction_handlers
from modularodm import storage
from website.addons.base import init_addon
from website.project.licenses import ensure_licenses
from website.project.model import ensure_schemas, Node
from website.routes import make_url_map

# This import is necessary to set up the archiver signal listeners
from website.archiver import listeners  # noqa
from website.mails import listeners  # noqa
from api.caching import listeners  # noqa

def build_js_config_files(settings):
    with open(os.path.join(settings.STATIC_FOLDER, 'built', 'nodeCategories.json'), 'wb') as fp:
        json.dump(Node.CATEGORY_MAP, fp)


def init_addons(settings, routes=True):
    """Initialize each addon in settings.ADDONS_REQUESTED.

    :param module settings: The settings module.
    :param bool routes: Add each addon's routing rules to the URL map.
    """
    settings.ADDONS_AVAILABLE = getattr(settings, 'ADDONS_AVAILABLE', [])
    settings.ADDONS_AVAILABLE_DICT = getattr(settings, 'ADDONS_AVAILABLE_DICT', OrderedDict())
    for addon_name in settings.ADDONS_REQUESTED:
        addon = init_addon(app, addon_name, routes=routes)
        if addon:
            if addon not in settings.ADDONS_AVAILABLE:
                settings.ADDONS_AVAILABLE.append(addon)
            settings.ADDONS_AVAILABLE_DICT[addon.short_name] = addon
    settings.ADDON_CAPABILITIES = render_addon_capabilities(settings.ADDONS_AVAILABLE)


def attach_handlers(app, settings):
    """Add callback handlers to ``app`` in the correct order."""
    # Add callback handlers to application
    add_handlers(app, mongo_handlers.handlers)
    add_handlers(app, celery_task_handlers.handlers)
    add_handlers(app, transaction_handlers.handlers)
    add_handlers(app, postcommit_handlers.handlers)

    # Attach handler for checking view-only link keys.
    # NOTE: This must be attached AFTER the TokuMX to avoid calling
    # a commitTransaction (in toku's after_request handler) when no transaction
    # has been created
    add_handlers(app, {'before_request': framework.sessions.prepare_private_key})
    # framework.session's before_request handler must go after
    # prepare_private_key, else view-only links won't work
    add_handlers(app, {'before_request': framework.sessions.before_request,
                       'after_request': framework.sessions.after_request})

    return app


def build_addon_log_templates(build_fp, settings):
    for addon in settings.ADDONS_REQUESTED:
        log_path = os.path.join(settings.ADDON_PATH, addon, 'templates', 'log_templates.mako')
        try:
            with open(log_path) as addon_fp:
                build_fp.write(addon_fp.read())
        except IOError:
            pass


def build_log_templates(settings):
    """Write header and core templates to the built log templates file."""
    with open(settings.BUILT_TEMPLATES, 'w') as build_fp:
        build_fp.write('## Built templates file. DO NOT MODIFY.\n')
        with open(settings.CORE_TEMPLATES) as core_fp:
            # Exclude comments in core templates mako file
            content = '\n'.join([line.rstrip() for line in
                core_fp.readlines() if not line.strip().startswith('##')])
            build_fp.write(content)
        build_fp.write('\n')
        build_addon_log_templates(build_fp, settings)


def do_set_backends(settings):
    logger.debug('Setting storage backends')
    set_up_storage(
        website.models.MODELS,
        storage.MongoStorage,
        addons=settings.ADDONS_AVAILABLE,
    )


def init_app(settings_module='website.settings', set_backends=True, routes=True,
             attach_request_handlers=True):
    """Initializes the OSF. A sort of pseudo-app factory that allows you to
    bind settings, set up routing, and set storage backends, but only acts on
    a single app instance (rather than creating multiple instances).

    :param settings_module: A string, the settings module to use.
    :param set_backends: Whether to set the database storage backends.
    :param routes: Whether to set the url map.

    """
    # The settings module
    settings = importlib.import_module(settings_module)

    build_log_templates(settings)
    init_addons(settings, routes)
    build_js_config_files(settings)

<<<<<<< HEAD
=======
    os.environ.setdefault('DJANGO_SETTINGS_MODULE', 'api.base.settings')
>>>>>>> 9b37d2b8
    django.setup()

    app.debug = settings.DEBUG_MODE

    if set_backends:
        do_set_backends(settings)
    if routes:
        try:
            make_url_map(app)
        except AssertionError:  # Route map has already been created
            pass

    if attach_request_handlers:
        attach_handlers(app, settings)

    if app.debug:
        logger.info("Sentry disabled; Flask's debug mode enabled")
    else:
        sentry.init_app(app)
        logger.info("Sentry enabled; Flask's debug mode disabled")

    if set_backends:
        ensure_schemas()
        ensure_licenses()
    apply_middlewares(app, settings)

    return app


def apply_middlewares(flask_app, settings):
    # Use ProxyFix to respect X-Forwarded-Proto header
    # https://stackoverflow.com/questions/23347387/x-forwarded-proto-and-flask
    if settings.LOAD_BALANCER:
        flask_app.wsgi_app = ProxyFix(flask_app.wsgi_app)

    return flask_app<|MERGE_RESOLUTION|>--- conflicted
+++ resolved
@@ -123,10 +123,7 @@
     init_addons(settings, routes)
     build_js_config_files(settings)
 
-<<<<<<< HEAD
-=======
     os.environ.setdefault('DJANGO_SETTINGS_MODULE', 'api.base.settings')
->>>>>>> 9b37d2b8
     django.setup()
 
     app.debug = settings.DEBUG_MODE
