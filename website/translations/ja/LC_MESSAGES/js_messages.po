--- conflicted
+++ resolved
@@ -8472,7 +8472,6 @@
 msgid "CantCreateXMLParser"
 msgstr ""
 
-<<<<<<< HEAD
 msgid "Do you want to active account?"
 msgstr "アカウントを有効にしますか？"
 
@@ -8487,7 +8486,6 @@
 
 msgid "Invitation failed"
 msgstr "招待に失敗しました"
-=======
+
 #~ msgid "Not selected"
-#~ msgstr "未選択"
->>>>>>> 92fbc8f4
+#~ msgstr "未選択"