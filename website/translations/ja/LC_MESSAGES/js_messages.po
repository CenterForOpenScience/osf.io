# Japanese translations for .
# Copyright (C) 2023 ORGANIZATION
# This file is distributed under the same license as the  project.
# FIRST AUTHOR <EMAIL@ADDRESS>, 2023.
#
msgid ""
msgstr ""
"Project-Id-Version:  0.6.0\n"
"Report-Msgid-Bugs-To: rocs-office@nii.ac.jp\n"
"POT-Creation-Date: 2025-01-29 05:58+0000\n"
"PO-Revision-Date: 2020-11-23 09:30+0900\n"
"Last-Translator: Hidetoshi Yoshimoto\n"
"Language: ja\n"
"Language-Team: RCOS <rocs-office@nii.ac.jp>\n"
"Plural-Forms: nplurals=1; plural=0\n"
"MIME-Version: 1.0\n"
"Content-Type: text/plain; charset=utf-8\n"
"Content-Transfer-Encoding: 8bit\n"
"Generated-By: Babel 2.5.1\n"

#: addons/github/static/githubFangornConfig.js:215
#: website/static/js/fangorn.js:2427
msgid "Upload Folder"
msgstr "フォルダのアップロード"

#: addons/jupyterhub/static/files.js:96
msgid "Launch"
msgstr "起動"

#: addons/metadata/static/files.js:338
msgid "Metadata Schema:"
msgstr "メタデータ様式:"

#: addons/metadata/static/files.js:535
msgid "Paste from Clipboard"
msgstr "クリップボードから貼り付け"

#: addons/metadata/static/files.js:646 addons/metadata/static/files.js:647
#: addons/metadata/static/files.js:661 addons/metadata/static/files.js:662
#: website/static/js/fangorn.js:1865
msgid "Could not copy text"
msgstr "テキストをコピーできませんでした"

#: addons/metadata/static/files.js:659 website/static/js/clipboard.js:27
#: website/static/js/fangorn.js:1859 website/static/js/fangorn.js:1863
msgid "Copied!"
msgstr "コピーされました！"

#: addons/metadata/static/files.js:686 addons/metadata/static/files.js:687
#: addons/metadata/static/files.js:706 addons/metadata/static/files.js:707
msgid "Could not paste text"
msgstr "テキストを貼り付けできませんでした"

#: addons/metadata/static/files.js:757 addons/metadata/static/files.js:771
#: addons/metadata/static/files.js:1120
msgid "Loading..."
msgstr "読み込み中..."

#: addons/metadata/static/files.js:769
msgid "Select the destination of the file metadata."
msgstr "ファイルメタデータの移動先を選択してください。"

#: addons/metadata/static/files.js:774
msgid "Current Metadata:"
msgstr "現在のメタデータ:"

#: addons/metadata/static/files.js:830
msgid "Delete metadata"
msgstr "メタデータを削除"

#: addons/metadata/static/files.js:833 addons/metadata/static/files.js:834
msgid "Could not list hashes"
msgstr "ハッシュ情報の一覧を取得できませんでした"

#: addons/metadata/static/files.js:842 addons/metadata/static/files.js:843
#: addons/metadata/static/metadata-fields.js:1085
msgid "Could not list files"
msgstr "ファイルの一覧を取得できませんでした"

#: addons/metadata/static/files.js:938 addons/metadata/static/files.js:945
msgid "No name"
msgstr "名称未設定"

#: addons/metadata/static/files.js:1030
msgid ""
"There is no draft project metadata compliant with the schema. Create new "
"draft project metadata from the Metadata tab:"
msgstr "スキーマに対応するプロジェクトメタデータの下書きがありません。メタデータ タブから新規プロジェクトメタデータを作成してください:"

#: addons/metadata/static/files.js:1032 addons/metadata/static/files.js:1200
#: addons/metadata/static/files.js:1214
msgid "Open"
msgstr "開く"

#: addons/metadata/static/files.js:1095
msgid "There are errors in some fields."
msgstr "いくつかのフィールドにエラーがあります。"

#: addons/metadata/static/files.js:1131 addons/metadata/static/files.js:2298
#: addons/metadata/static/files.js:2324 website/static/js/folderpicker.js:105
msgid "Select"
msgstr "選択"

#: addons/metadata/static/files.js:1135
msgid "Select the destination for the file metadata."
msgstr "ファイルメタデータの登録先を選択してください。"

#: addons/metadata/static/files.js:1186
msgid "Registering..."
msgstr "登録中..."

#: addons/metadata/static/files.js:1186
msgid "Deleting..."
msgstr "削除中..."

#: addons/metadata/static/files.js:1280 addons/metadata/static/files.js:2139
#: addons/metadata/static/files.js:2217 addons/metadata/static/files.js:2264
#: addons/metadata/static/files.js:2296 addons/metadata/static/files.js:2322
#: addons/metadata/static/files.js:2378
#: addons/metadata/static/metadataImportDatasetButton.js:24
#: website/static/js/accountSettings.js:267 website/static/js/fangorn.js:2817
#: website/static/js/folderPickerNodeConfig.js:591
#: website/static/js/pages/profile-settings-addons-page.js:72
#: website/static/js/pages/project-settings-page.js:118
#: website/static/js/fangorn.js:2674
#: website/static/js/fangorn.js:2684
#: website/static/js/fangorn.js:2807
msgid "Close"
msgstr "閉じる"

#: addons/metadata/static/files.js:1347
msgid "View Metadata"
msgstr "メタデータ確認"

#: addons/metadata/static/files.js:1358
msgid "Edit Metadata"
msgstr "メタデータ編集"

#: addons/metadata/static/files.js:1369
msgid "Register Metadata"
msgstr "メタデータ登録"

#: addons/metadata/static/files.js:1379
msgid "Delete Metadata"
msgstr "メタデータ削除"

#: addons/metadata/static/files.js:1433
msgid "Edit Multiple Metadata"
msgstr "メタデータ複数編集"

#: addons/metadata/static/files.js:1443
msgid "Loading Metadata"
msgstr "メタデータ読み込み中"

#: addons/metadata/static/files.js:1585
msgid "Metadata is defined"
msgstr "メタデータが定義されています"

#: addons/metadata/static/files.js:1593
msgid "Some of the children have metadata."
msgstr "いくつかの子ファイルにメタデータが定義されています。"

#: addons/metadata/static/files.js:1603
msgid "File not found: "
msgstr "ファイルが見つかりません:"

#: addons/metadata/static/files.js:2143 addons/metadata/static/files.js:2219
#: website/static/js/contribManager.js:440
#: website/static/js/filepage/editor.js:182
msgid "Save"
msgstr "保存"

#: addons/metadata/static/files.js:2155 addons/metadata/static/files.js:2344
msgid "Copy to clipboard"
msgstr "クリップボードにコピー"

#: addons/metadata/static/files.js:2171
msgid ""
"Renaming, moving the file/directory, or changing the directory hierarchy "
"can break the association of the metadata you have added."
msgstr "ファイルのリネーム、ファイルやディレクトリの移動、ディレクトリ階層の変更を行うと、入力したメタデータの関連付けが解除される場合があります。"

#: addons/metadata/static/files.js:245
msgid "Hide Items"
msgstr "項目を非表示"

#: addons/metadata/static/files.js:248
msgid "Show Items"
msgstr "項目を表示"

#: addons/metadata/static/files.js:2177
msgid "Edit File Metadata"
msgstr "ファイルメタデータの編集"

#: addons/metadata/static/files.js:2177
msgid "View File Metadata"
msgstr "ファイルメタデータの参照"

#: addons/metadata/static/files.js:2198 addons/metadata/static/files.js:2251
#: website/static/js/saveManager.js:24
msgid "You have unsaved changes."
msgstr "未保存の変更があります。"

#: addons/metadata/static/files.js:2234
msgid "Edit Multiple File Metadata"
msgstr "ファイルメタデータの複数編集"

#: addons/metadata/static/files.js:2270
#: admin/static/js/rdm_custom_storage_location/rdm-institutional-storage-page.js:801
#: website/static/js/fangorn.js:1563 website/static/js/fangorn.js:1586
#: website/static/js/fangorn.js:2482 website/static/js/fangorn.js:2518
#: website/static/js/filepage/index.js:204
#: website/static/js/filepage/index.js:519 website/static/js/myProjects.js:1637
msgid "Delete"
msgstr "削除"

#: addons/metadata/static/files.js:2283
msgid "Delete File Metadata"
msgstr "ファイルメタデータの削除"

#: addons/metadata/static/files.js:2288
msgid "Do you want to delete metadata? This operation cannot be undone."
msgstr "メタデータを削除してよろしいですか？この操作は元に戻せません。"

#: addons/metadata/static/files.js:2305
msgid "Select a destination for file metadata registration"
msgstr "ファイルメタデータ登録先の選択"

#: addons/metadata/static/files.js:2354
msgid "Fix file metadata"
msgstr "ファイルメタデータの修正"

#: addons/metadata/static/files.js:2383
msgid "Paste Metadata"
msgstr "メタデータ貼り付け"

#: addons/metadata/static/files.js:2388
msgid "Press Ctrl-V (Command-V) to paste."
msgstr "クリップボードから貼り付けるために Ctrl-V (Command-V) を押してください。"

#: addons/metadata/static/files.js:2390
msgid ""
"[Why is this needed?] In this browser, retrieving clipboard values with "
"button operations is prohibited. Therefore, you must explicitly indicate "
"clipboard operations by using the shortcut key or by pasting in the "
"browser menu."
msgstr ""
"[この操作が必要な理由] "
"このブラウザでは、ボタン操作でのクリップボードの値取得が禁止されています。そのため、ショートカットキーまたはブラウザメニューの貼り付けにより明示的にクリップボード操作を指示する必要があります。"

#: addons/metadata/static/metadata-fields.js:213
msgid "Clear"
msgstr "クリア"

#: addons/metadata/static/metadata-fields.js:235
#: addons/metadata/static/metadata-fields.js:244
msgid "Show example"
msgstr "サンプル表示"

#: addons/metadata/static/metadata-fields.js:248
msgid "Hide example"
msgstr "サンプル非表示"

#: addons/metadata/static/metadata-fields.js:583
msgid "(Not Modified)"
msgstr "(変更なし)"

#: addons/metadata/static/metadata-fields.js:586
msgid "Choose..."
msgstr "選択..."

#: addons/metadata/static/metadata-fields.js:679
msgid "No data"
msgstr "データはありません"

#: addons/metadata/static/metadata-fields.js:690
#: website/static/js/myProjects.js:1565
msgid "Add"
msgstr "追加"

#: addons/metadata/static/metadata-fields.js:916
msgid "Please enter the correct value. "
msgstr "正しい値を入力してください。 "

#: addons/metadata/static/metadata-fields.js:940
#, python-format
msgid "One of this field or \"%s\" field must be filled."
msgstr "このフィールドか「%s」フィールドのいずれかを入力する必要があります。"

#: addons/metadata/static/metadata-fields.js:955
msgid "This field can't be blank."
msgstr "このフィールドは必須項目です。"

#: addons/metadata/static/metadata-fields.js:1071
msgid "Overwrite already entered value?"
msgstr "すでに入力されている値を上書きしますか？"

#: addons/metadata/static/metadataImportDatasetButton.js:26
#: addons/metadata/static/metadataImportDatasetButton.js:57
#: addons/metadata/static/metadataImportDatasetButton.js:261
msgid "Import Dataset"
msgstr "データセットのインポート"

#: addons/metadata/static/metadataImportDatasetButton.js:42
msgid "Enter URL to import dataset"
msgstr "インポートするデータセットのURLを入力してください"

#: addons/metadata/static/metadataImportDatasetButton.js:45
msgid "Importing..."
msgstr "インポート中..."

#: addons/metadata/static/metadataImportDatasetButton.js:49
#: addons/metadata/static/metadataImportDatasetButton.js:165
#: addons/metadata/static/metadataImportDatasetButton.js:190
msgid "Error importing dataset: "
msgstr "データセットのインポート中にエラーが発生しました: "

#: addons/metadata/static/metadataImportDatasetButton.js:59
msgid "Enter the URL of the dataset you would like to import."
msgstr "インポートしたいデータセットのURLを入力してください。"

#: addons/metadata/static/metadataImportDatasetButton.js:127
msgid "Downloaded!"
msgstr "ダウンロードされました！"

#: addons/metadata/static/metadataNodeConfig.js:113
msgid "Could not GET metadata settings"
msgstr "メタデータ設定を取得できませんでした"

#: addons/metadata/static/metadataNodeConfig.js:156
msgid "Add-on settings configured."
msgstr "アドオンが設定されました。"

#: addons/metadata/static/metadataNodeConfig.js:162
msgid "Failed to configure add-on settings."
msgstr "アドオンの設定に失敗しました。"

#: addons/twofactor/static/twoFactorUserConfig.js:148
#: addons/twofactor/static/twoFactorUserConfig.js:190
#: addons/weko/static/wekoFangornConfig.js:621
#: admin/static/js/rdm_addons/rdm-addons-page.js:71
#: website/static/js/accountSettings.js:249
#: website/static/js/accountSettings.js:327
#: website/static/js/accountSettings.js:392
#: website/static/js/accountSettings.js:518
#: website/static/js/accountSettings.js:590
#: website/static/js/addProjectPlugin.js:346
#: website/static/js/addonPermissions.js:55
#: website/static/js/addonSettings.js:71 website/static/js/addonSettings.js:134
#: website/static/js/apiApplication.js:249
#: website/static/js/apiApplication.js:420
#: website/static/js/apiApplication.js:487
#: website/static/js/apiPersonalToken.js:240
#: website/static/js/apiPersonalToken.js:411
#: website/static/js/apiPersonalToken.js:438
#: website/static/js/citationsNodeConfig.js:169
#: website/static/js/citationsNodeConfig.js:187
#: website/static/js/contribManager.js:444 website/static/js/fangorn.js:565
#: website/static/js/fangorn.js:570 website/static/js/fangorn.js:1562
#: website/static/js/fangorn.js:1585 website/static/js/fangorn.js:1638
#: website/static/js/fangorn.js:1657 website/static/js/fangorn.js:2492
#: website/static/js/filepage/index.js:208
#: website/static/js/folderPickerNodeConfig.js:510
#: website/static/js/folderPickerNodeConfig.js:566
#: website/static/js/institutionProjectSettings.js:102
#: website/static/js/licensePicker.js:243 website/static/js/myProjects.js:1560
#: website/static/js/myProjects.js:1608 website/static/js/myProjects.js:1632
#: website/static/js/nodeControl.js:227
#: website/static/js/oauthAddonNodeConfig.js:156
#: website/static/js/oauthAddonNodeConfig.js:174
#: website/static/js/osfHelpers.js:799 website/static/js/osfHelpers.js:900
#: website/static/js/pages/profile-settings-addons-page.js:35
#: website/static/js/pages/profile-settings-addons-page.js:101
#: website/static/js/pages/project-addons-page.js:41
#: website/static/js/pages/project-addons-page.js:66
#: website/static/js/privateLinkTable.js:119 website/static/js/profile.js:379
#: website/static/js/profile.js:772 website/static/js/profile.js:1004
#: website/static/js/project.js:39 website/static/js/project.js:143
#: website/static/js/project.js:253
#: website/static/js/wikiSettingsTreebeard.js:31
msgid "Cancel"
msgstr "キャンセル"

#: addons/twofactor/static/twoFactorUserConfig.js:178
msgid "Enable Two-factor Authentication"
msgstr "２要素認証を有効にする"

#: addons/twofactor/static/twoFactorUserConfig.js:179
msgid ""
"Enabling two-factor authentication will not immediately activate this "
"feature for your account. You will need to follow the steps that appear "
"below to complete the activation of two-factor authentication for your "
"account."
msgstr ""
"２要素認証を有効にしても、アカウントのこの機能はすぐには有効になりません。 "
"アカウントの２要素認証のアクティベーションを完了するには、以下に表示される手順に従う必要があります。"

#: addons/twofactor/static/twoFactorUserConfig.js:187
msgid "Enable"
msgstr "有効にする"

#: addons/weko/static/wekoFangornConfig.js:40
#: addons/weko/static/wekoFangornConfig.js:60 website/static/js/fangorn.js:2472
#: website/static/js/filepage/index.js:544
msgid "View"
msgstr "プレビュー"

#: addons/weko/static/wekoFangornConfig.js:87
#: addons/weko/static/wekoFangornConfig.js:743
msgid "Deposit"
msgstr "登録"

#: addons/weko/static/wekoFangornConfig.js:265
#: addons/weko/static/wekoFangornConfig.js:286
#: addons/weko/static/wekoFangornConfig.js:326
msgid "Error occurred: "
msgstr "エラーが発生しました: "

#: addons/weko/static/wekoFangornConfig.js:299
msgid "Deposit was successful."
msgstr "登録が成功しました。"

#: addons/weko/static/wekoFangornConfig.js:553
msgid "Error occurred while "
msgstr "エラーが発生しました: "

#: addons/weko/static/wekoFangornConfig.js:564
msgid ""
"No file metadata is defined for the schema available for depositting to "
"WEKO."
msgstr "WEKOに登録可能なスキーマに関するファイルメタデータが定義されていません。"

#: addons/weko/static/wekoFangornConfig.js:584
msgid "Schema"
msgstr "メタデータ様式"

#: addons/weko/static/wekoFangornConfig.js:587
msgid "Select a schema for the file."
msgstr "送信するファイルメタデータのメタデータ様式を選択してください。"

#: addons/weko/static/wekoFangornConfig.js:589
msgid "Project Metadata"
msgstr "プロジェクトメタデータ"

#: addons/weko/static/wekoFangornConfig.js:593
msgid ""
"Select a registration for the file. You can also select a draft "
"registration."
msgstr "送信するプロジェクトメタデータを選択してください。下書きも指定可能です。"

#: addons/weko/static/wekoFangornConfig.js:617
msgid ""
"Do you want to deposit the file/folder \"%1$s\" to WEKO? This operation "
"is irreversible."
msgstr "ファイル(フォルダ) \"%1$s\" をWEKOに登録しますか？この操作は元に戻せません。"

#: addons/weko/static/wekoFangornConfig.js:627
msgid "OK"
msgstr "OK"

#: addons/weko/static/wekoFangornConfig.js:642
msgid "Deposit files"
msgstr "ファイルの登録"

#: addons/weko/static/wekoFangornConfig.js:837
msgid "Save and Deposit to WEKO"
msgstr "保存してWEKOに登録"

#: addons/weko/static/wekoNodeConfig.js:86
#: addons/weko/static/wekoNodeConfig.js:115
#: website/static/js/folderPickerNodeConfig.js:116
msgid ""
"Could not retrieve %1$s settings at this time. Please refresh the page. "
"If the problem persists, email %2$s."
msgstr "現在、%1$sの設定を取得できませんでした。 ページを更新してください。 問題が解決しない場合は、%2$sにお問い合わせください。"

#: addons/weko/static/wekoNodeConfig.js:90
#: website/static/js/folderPickerNodeConfig.js:142
msgid "Are you sure you want to remove this %1$s account?"
msgstr "この%1$sアカウントを切断してもよろしいですか？"

#: addons/weko/static/wekoNodeConfig.js:93
#: website/static/js/folderPickerNodeConfig.js:145
msgid "Are you sure you want to link your %1$s account with this project?"
msgstr "%1$sアカウントをこのプロジェクトに接続してもよろしいですか？"

#: addons/weko/static/wekoNodeConfig.js:96
#: website/static/js/folderPickerNodeConfig.js:122
msgid "Disconnected %1$s."
msgstr "%1$sを切断しました。"

#: addons/weko/static/wekoNodeConfig.js:99
#: website/static/js/folderPickerNodeConfig.js:125
msgid ""
"Could not disconnect %1$s account because of an error. Please try again "
"later."
msgstr "エラーのため、%1$sアカウントを切断できませんでした。 後でもう一度やり直してください。"

#: addons/weko/static/wekoNodeConfig.js:102
#: addons/weko/static/wekoNodeConfig.js:112
#: website/static/js/folderPickerNodeConfig.js:151
msgid "Error occurred while importing %1$s account."
msgstr "%1$sアカウントのインポート中にエラーが発生しました。"

#: addons/weko/static/wekoNodeConfig.js:105
msgid ""
"Sorry, but there was a problem connecting to that instance of %1$s.If you"
" have any questions, please contact %2$s."
msgstr "申し訳ありませんが、%1$sのインスタンスに接続する際に問題が発生しました。この問題に関する質問は、%2$sにお問い合わせください。"

#: addons/weko/static/wekoNodeConfig.js:109
#: website/static/js/folderPickerNodeConfig.js:148
msgid "Successfully imported %1$s account from profile."
msgstr "プロファイルから%1$sアカウントを正常にインポートしました。"

#: addons/weko/static/wekoNodeConfig.js:120
msgid ""
"Successfully linked index \"%1$s\". Go to the <a href=\"%2$s\">Files "
"page</a> to view your content."
msgstr ""
"インデックス\"%1$s\"のリンクに成功しました。コンテンツを表示するには<a "
"href=\"%2$s\">ファイルページ</a>に移動してください。"

#: addons/weko/static/wekoNodeConfig.js:124
msgid ""
"Could not connect to this index. Please refresh the page or contact %1$s "
"if the problem persists."
msgstr "このインデックスに接続できませんでした。 問題が解決しない場合は、ページを更新するか、%1$sにお問い合わせください。"

#: addons/weko/static/wekoNodeConfig.js:270
msgid "Please select WEKO repository."
msgstr "WEKOリポジトリを選択してください。"

#: addons/weko/static/wekoNodeConfig.js:373
#: website/static/js/citationsNodeConfig.js:147
msgid "Choose %1$s Access Token to Import"
msgstr "インポートする%1$s アクセストークンを選択してください"

#: addons/weko/static/wekoNodeConfig.js:392
#: addons/weko/static/wekoNodeConfig.js:407
#: website/static/js/citationsNodeConfig.js:166
#: website/static/js/citationsNodeConfig.js:184
#: website/static/js/folderPickerNodeConfig.js:507
#: website/static/js/oauthAddonNodeConfig.js:153
#: website/static/js/oauthAddonNodeConfig.js:171
msgid "Import"
msgstr "接続"

#: addons/weko/static/wekoNodeConfig.js:398
#: website/static/js/folderPickerNodeConfig.js:497
#: website/static/js/oauthAddonNodeConfig.js:162
msgid "Import %1$s Account?"
msgstr "%1$sアカウントに接続しますか？"

#: addons/weko/static/wekoNodeConfig.js:449
#: website/static/js/folderPickerNodeConfig.js:552
msgid "Disconnect %1$s Account?"
msgstr "%1$sアカウントを切断しますか？"

#: addons/weko/static/wekoNodeConfig.js:458
#: addons/weko/static/wekoUserConfig.js:113
#: admin/static/js/rdm_addons/dataverse/dataverseRdmConfig.js:155
#: admin/static/js/rdm_addons/figshare/rdm-cfg.js:34
#: admin/static/js/rdm_addons/s3/s3RdmConfig.js:124
#: admin/static/js/rdm_addons/weko/wekoRdmConfig.js:118
#: admin/static/js/rdm_custom_storage_location/rdm-institutional-storage-page.js:512
#: website/static/js/addonSettings.js:130
#: website/static/js/folderPickerNodeConfig.js:562
msgid "Disconnect"
msgstr "切断"

#: addons/weko/static/wekoUserConfig.js:63
#: website/static/js/addonSettings.js:106
msgid ""
"Add-on successfully authorized. To link this add-on to an GakuNin RDM "
"project, go to the settings page of the project, enable %1$s, and choose "
"content to connect."
msgstr ""
"アドオンが正常に認証されました。 このアドオンをGakuNin "
"RDMプロジェクトにリンクするには、プロジェクトの設定ページに移動し、%1$sを有効にして、接続するコンテンツを選択します。"

#: addons/weko/static/wekoUserConfig.js:65
#: website/static/js/addonSettings.js:109
msgid ""
"Error while authorizing add-on. Please log in to your %1$s account and "
"grant access to the GakuNin RDM to enable this add-on."
msgstr ""
"アドオンの認証中にエラーが発生しました。 このアドオンを有効にするには、%1$sアカウントにログインし、GakuNin "
"RDMへのアクセスを許可してください。"

#: addons/weko/static/wekoUserConfig.js:101
#: admin/static/js/rdm_custom_storage_location/rdm-institutional-storage-page.js:492
#: website/static/js/addonSettings.js:118
msgid "Disconnect Account?"
msgstr "アカウントを切断しますか？"

#: addons/weko/static/wekoUserConfig.js:103
#: website/static/js/addonSettings.js:120
msgid ""
"Are you sure you want to disconnect the %1$s account "
"<strong>%2$s</strong>? This will revoke access to %1$s for all projects "
"you have authorized."
msgstr ""
"%1$sアカウント<strong>%2$s</strong>を切断してもよろしいですか？ "
"これにより、認証したすべてのプロジェクトの%1$sへのアクセスが取り消されます。"

#: addons/wiki/static/WikiEditor.js:86
msgid "Live editing mode"
msgstr "ライブ編集モード"

#: addons/wiki/static/WikiEditor.js:88
msgid "Attempting to connect"
msgstr "接続試行中"

#: addons/wiki/static/WikiEditor.js:90
msgid "Unsupported browser"
msgstr "サポートされていないブラウザ"

#: addons/wiki/static/WikiEditor.js:92
msgid "Unavailable: Live editing"
msgstr "利用不可：ライブ編集"

#: addons/wiki/static/WikiEditor.js:153
msgid "The wiki content could not be loaded."
msgstr "Wikiコンテンツをロードできませんでした。"

#: addons/wiki/static/WikiEditor.js:155
msgid "Could not GET wiki contents."
msgstr "Wikiコンテンツを取得できませんでした。"

#: addons/wiki/static/WikiEditor.js:176
msgid "There are unsaved changes to your wiki. If you exit "
msgstr "wikiに未保存の変更があります。"

#: addons/wiki/static/WikiEditor.js:177
msgid "the page now, those changes may be lost."
msgstr "ここでページを終了すると、これらの変更が失われる可能性があります。"

#: addons/wiki/static/wikiPage.js:94
#: website/static/js/pages/project-dashboard-page.js:782
msgid ""
"*Add important information, links, or images here to describe your "
"project.*"
msgstr "*重要な情報、リンク、または画像をここに追加して、プロジェクトを説明してください。*"

#: addons/wiki/static/wikiPage.js:96
#: website/static/js/pages/project-dashboard-page.js:784
msgid "*No wiki content.*"
msgstr "* Wikiコンテンツはありません。*"

#: addons/wiki/static/wikiPage.js:220
msgid "Live preview"
msgstr "ライブプレビュー"

#: addons/wiki/static/wikiPage.js:222
msgid "Current version"
msgstr "現在のバージョン"

#: addons/wiki/static/wikiPage.js:224
msgid "Previous version"
msgstr "前のバージョン"

#: addons/wiki/static/wikiPage.js:226
msgid "Version "
msgstr "バージョン"

#: addons/wiki/static/pagedown-ace/Markdown.Editor.js:48
msgid "Strong <strong>"
msgstr "強調構文 <strong>"

#: addons/wiki/static/pagedown-ace/Markdown.Editor.js:51
msgid "Emphasis <em>"
msgstr "強調構文 <em>"

#: addons/wiki/static/pagedown-ace/Markdown.Editor.js:54
msgid "Spellcheck: Toggle spellcheck on and off"
msgstr "スペルチェック：スペルチェックのオンとオフを切り替えます"

#: addons/wiki/static/pagedown-ace/Markdown.Editor.js:56
msgid "Hyperlink <a>"
msgstr "ハイパーリンク <a>"

#: addons/wiki/static/pagedown-ace/Markdown.Editor.js:60
msgid "Blockquote <blockquote>"
msgstr "引用構文 <blockquote>"

#: addons/wiki/static/pagedown-ace/Markdown.Editor.js:63
msgid "Code Sample <pre><code>"
msgstr "コードサンプル <pre><code>"

#: addons/wiki/static/pagedown-ace/Markdown.Editor.js:66
msgid "Image <img>"
msgstr "画像 <img>"

#: addons/wiki/static/pagedown-ace/Markdown.Editor.js:70
msgid "Numbered List <ol>"
msgstr "段落番号 <ol>"

#: addons/wiki/static/pagedown-ace/Markdown.Editor.js:71
msgid "Bulleted List <ul>"
msgstr "箇条書き <ul>"

#: addons/wiki/static/pagedown-ace/Markdown.Editor.js:72
msgid "List item"
msgstr "リストアイテム"

#: addons/wiki/static/pagedown-ace/Markdown.Editor.js:74
msgid "Heading <h1>/<h2>"
msgstr "見出し <h1>/<h2>"

#: addons/wiki/static/pagedown-ace/Markdown.Editor.js:77
msgid "Horizontal Rule <hr>"
msgstr "水平の罫線 <hr>"

#: addons/wiki/static/pagedown-ace/Markdown.Editor.js:79
msgid "Undo -"
msgstr "元に戻す -"

#: addons/wiki/static/pagedown-ace/Markdown.Editor.js:80
msgid "Redo -"
msgstr "やり直す -"

#: addons/wiki/static/pagedown-ace/Markdown.Editor.js:82
msgid "Wiki Syntax Help"
msgstr "Wiki構文のヘルプ"

#: addons/wiki/static/pagedown-ace/Markdown.Editor.js:1939
msgid "Autocomplete"
msgstr "自動更新"

#: admin/static/js/collection_providers/collectionProviders.js:9
msgid "Hide Form"
msgstr "フォームを隠す"

#: admin/static/js/collection_providers/collectionProviders.js:9
msgid "Modify Collection Provider"
msgstr "コレクションプロバイダを変更"

#: admin/static/js/rdm_addons/rdm-addons-page.js:64
#, python-format
msgid "Disallow %s?"
msgstr "%sを禁止しますか？"

#: admin/static/js/rdm_addons/rdm-addons-page.js:65
msgid "Are you sure you want to disallow the %1$s?<br>"
msgstr "%1$sを禁止してもよろしいですか？<br>"

#: admin/static/js/rdm_addons/rdm-addons-page.js:66
msgid ""
"This will revoke access to %1$s for all projects using the "
"accounts.<br><br>"
msgstr "これにより、アカウントを使用するすべてのプロジェクトの%1$sへのアクセスが取り消されます。<br><br>"

#: admin/static/js/rdm_addons/rdm-addons-page.js:67
#: admin/static/js/rdm_custom_storage_location/rdm-institutional-storage-page.js:496
msgid "Type the following to continue: <strong>%1$s</strong><br><br>"
msgstr "次を入力して続行します。<strong>%1$s</ strong><br><br>"

#: admin/static/js/rdm_addons/rdm-addons-page.js:74
msgid "Disallow"
msgstr "禁止"

#: admin/static/js/rdm_addons/rdm-addons-page.js:85
msgid "Strings did not match"
msgstr "文字列が一致しませんでした"

#: admin/static/js/rdm_addons/dataverse/dataverseRdmConfig.js:26
#: admin/static/js/rdm_addons/owncloud/owncloudRdmConfig.js:19
msgid "Other (Please Specify)"
msgstr "その他(具体的にご記入ください)"

#: admin/static/js/rdm_addons/dataverse/dataverseRdmConfig.js:85
#: admin/static/js/rdm_addons/s3/s3RdmConfig.js:100
#: website/static/js/addonSettings.js:171
msgid "Error while updating addon account"
msgstr "アドオンアカウントの更新中にエラーが発生しました"

#: admin/static/js/rdm_addons/dataverse/dataverseRdmConfig.js:100
msgid "Please select a Dataverse repository."
msgstr "Dataverseリポジトリを選択してください。"

#: admin/static/js/rdm_addons/dataverse/dataverseRdmConfig.js:105
msgid "Please enter an API token."
msgstr "APIトークンを入力してください。"

#: admin/static/js/rdm_addons/dataverse/dataverseRdmConfig.js:110
msgid "Please enter a Dataverse host and an API token."
msgstr "DataverseホストとAPIトークンを入力してください。"

#: admin/static/js/rdm_addons/dataverse/dataverseRdmConfig.js:131
msgid "Could not authenticate with Dataverse"
msgstr "Dataverseで認証できませんでした"

#: admin/static/js/rdm_addons/dataverse/dataverseRdmConfig.js:144
msgid "Disconnect Dataverse Account?"
msgstr "Dataverseアカウントを切断しますか？"

#: admin/static/js/rdm_addons/dataverse/dataverseRdmConfig.js:146
msgid ""
"Are you sure you want to disconnect the Dataverse account on "
"<strong>%1$s</strong>? This will revoke access to Dataverse for all "
"projects associated with this account."
msgstr ""
"<strong>%1$s</ strong>のDataverseアカウントを切断してもよろしいですか？ "
"これにより、このアカウントに関連付けられているすべてのプロジェクトのDataverseへのアクセスが取り消されます。"

#: admin/static/js/rdm_addons/dataverse/dataverseRdmConfig.js:173
#: admin/static/js/rdm_addons/s3/s3RdmConfig.js:142
#: admin/static/js/rdm_addons/weko/wekoRdmConfig.js:136
#: website/static/js/addonSettings.js:150
msgid "Error while removing addon authorization for %1$s"
msgstr "%1$sのアドオン認証を削除中にエラーが発生しました"

#: admin/static/js/rdm_addons/dataverse/dataverseRdmConfig.js:212
msgid "Could not GET Dataverse settings"
msgstr "Dataverse設定を取得できませんでした"

#: admin/static/js/rdm_addons/figshare/rdm-cfg.js:17
msgid "Disconnect figshare Account?"
msgstr "figshareアカウントを切断しますか？"

#: admin/static/js/rdm_addons/iqbrims/iqbrimsRdmConfig.js:46
msgid "Invalid management URL: "
msgstr "無効な管理URL："

#: admin/static/js/rdm_addons/iqbrims/iqbrimsRdmConfig.js:61
msgid "Saving management project was successful"
msgstr "管理プロジェクトの保存に成功しました"

#: admin/static/js/rdm_addons/iqbrims/iqbrimsRdmConfig.js:63
msgid "Error while saving addon management project"
msgstr "アドオン管理プロジェクトの保存中にエラーが発生しました"

#: admin/static/js/rdm_addons/iqbrims/iqbrimsRdmConfig.js:71
msgid "Permission error while saving management project"
msgstr "管理プロジェクトの保存中のアクセス許可エラー"

#: admin/static/js/rdm_addons/iqbrims/iqbrimsRdmConfig.js:73
msgid "Error while saving management project"
msgstr "管理プロジェクトの保存中にエラーが発生しました"

#: admin/static/js/rdm_addons/iqbrims/iqbrimsRdmConfig.js:91
msgid "Removing management project was successful"
msgstr "管理プロジェクトの削除に成功しました"

#: admin/static/js/rdm_addons/iqbrims/iqbrimsRdmConfig.js:93
msgid "Error while removing addon management project"
msgstr "アドオン管理プロジェクトの削除中にエラーが発生しました"

#: admin/static/js/rdm_addons/iqbrims/iqbrimsRdmConfig.js:101
msgid "Permission error while removing management project"
msgstr "管理プロジェクトの削除中に権限エラーが発生しました"

#: admin/static/js/rdm_addons/iqbrims/iqbrimsRdmConfig.js:103
msgid "Error while removing management project"
msgstr "管理プロジェクトの削除中にエラーが発生しました"

#: admin/static/js/rdm_addons/iqbrims/iqbrimsRdmConfig.js:118
msgid "Error while fetching addon management project"
msgstr "アドオン管理プロジェクトの取得中にエラーが発生しました"

#: admin/static/js/rdm_addons/iqbrims/iqbrimsRdmConfig.js:149
msgid "Saving organizational project was successful"
msgstr "組織プロジェクトの保存に成功しました"

#: admin/static/js/rdm_addons/iqbrims/iqbrimsRdmConfig.js:151
msgid "Error while saving addon organizational project"
msgstr "アドオン組織プロジェクトの保存中にエラーが発生しました"

#: admin/static/js/rdm_addons/iqbrims/iqbrimsRdmConfig.js:159
msgid "Permission error while saving organizational project"
msgstr "組織プロジェクトの保存中に権限エラーが発生しました"

#: admin/static/js/rdm_addons/iqbrims/iqbrimsRdmConfig.js:161
msgid "Error while saving organizational project"
msgstr "組織プロジェクトの保存中にエラーが発生しました"

#: admin/static/js/rdm_addons/iqbrims/iqbrimsRdmConfig.js:179
msgid "Removing organizational project was successful"
msgstr "組織プロジェクトの削除に成功しました"

#: admin/static/js/rdm_addons/iqbrims/iqbrimsRdmConfig.js:181
msgid "Error while removing addon organizational project"
msgstr "アドオン組織プロジェクトの削除中にエラーが発生しました"

#: admin/static/js/rdm_addons/iqbrims/iqbrimsRdmConfig.js:189
msgid "Permission error while removing organizational project"
msgstr "組織プロジェクトの削除中に許可エラーが発生しました"

#: admin/static/js/rdm_addons/iqbrims/iqbrimsRdmConfig.js:191
msgid "Error while removing organizational project"
msgstr "組織プロジェクトの削除中にエラーが発生しました"

#: admin/static/js/rdm_addons/iqbrims/iqbrimsRdmConfig.js:206
msgid "Error while fetching addon organization project"
msgstr "アドオン組織プロジェクトの取得中にエラーが発生しました"

#: admin/static/js/rdm_addons/iqbrims/iqbrimsRdmConfig.js:222
msgid "Error while fetching management project"
msgstr "管理プロジェクトの取得中にエラーが発生しました"

#: admin/static/js/rdm_addons/iqbrims/iqbrimsRdmConfig.js:226
msgid "Error while fetching organizational project"
msgstr "組織プロジェクトの取得中にエラーが発生しました"

#: admin/static/js/rdm_addons/owncloud/owncloudRdmConfig.js:58
msgid "Could not GET OwnCloud settings"
msgstr "OwnCloud設定を取得できませんでした"

#: admin/static/js/rdm_addons/owncloud/owncloudRdmConfig.js:75
msgid "Please enter an ownCloud server."
msgstr "ownCloudサーバーを入力してください。"

#: admin/static/js/rdm_addons/owncloud/owncloudRdmConfig.js:77
msgid "Please select an ownCloud server."
msgstr "ownCloudサーバーを選択してください。"

#: admin/static/js/rdm_addons/owncloud/owncloudRdmConfig.js:82
msgid "Please enter a username and password."
msgstr "ユーザー名とパスワードを入力してください。"

#: admin/static/js/rdm_addons/owncloud/owncloudRdmConfig.js:86
msgid "Please enter an ownCloud host and credentials."
msgstr "ownCloudホストと認証情報を入力してください。"

#: admin/static/js/rdm_addons/owncloud/owncloudRdmConfig.js:104
msgid "Could not authenticate with ownCloud"
msgstr "ownCloudで認証できませんでした"

#: admin/static/js/rdm_addons/s3/s3RdmConfig.js:48
msgid "Please enter both an API access key and secret key."
msgstr "APIアクセスキーとシークレットキーの両方を入力してください。"

#: admin/static/js/rdm_addons/s3/s3RdmConfig.js:53
msgid "Please enter an API access key."
msgstr "APIアクセスキーを入力してください。"

#: admin/static/js/rdm_addons/s3/s3RdmConfig.js:58
msgid "Please enter an API secret key."
msgstr "APIシークレットキーを入力してください。"

#: admin/static/js/rdm_addons/s3/s3RdmConfig.js:75
msgid "Could not authenticate with S3"
msgstr "S3で認証できませんでした"

#: admin/static/js/rdm_addons/s3/s3RdmConfig.js:113
msgid "Disconnect Amazon S3 Account?"
msgstr "Amazon S3アカウントを切断しますか？"

#: admin/static/js/rdm_addons/s3/s3RdmConfig.js:115
msgid ""
"Are you sure you want to disconnect the S3 account <strong>%1$s</strong>?"
" This will revoke access to S3 for all projects associated with this "
"account."
msgstr ""
"S3アカウント<strong>%1$s</ "
"strong>を切断してもよろしいですか？これにより、このアカウントに関連付けられているすべてのプロジェクトのS3へのアクセスが取り消されます。"

#: admin/static/js/rdm_addons/weko/wekoRdmConfig.js:70
msgid "Error while retrieving addon account"
msgstr "アドオン情報の取得に失敗しました"

#: admin/static/js/rdm_addons/weko/wekoRdmConfig.js:91
msgid "Could not set accounts for WEKO"
msgstr "WEKOのアカウント設定に失敗しました"

#: admin/static/js/rdm_addons/weko/wekoRdmConfig.js:107
msgid "Delete WEKO Application?"
msgstr "WEKOアプリケーションを削除しますか？"

#: admin/static/js/rdm_addons/weko/wekoRdmConfig.js:109
msgid ""
"Are you sure you want to delete the WEKO application "
"<strong>%1$s</strong>? WEKO add-on connections already set up for the "
"projects will be preserved."
msgstr ""
"本当にWEKOアプリケーション <strong>%1$s</strong> "
"を削除してもよろしいですか？すでにプロジェクトに設定されているWEKOアドオンの接続は維持されます。"

#: admin/static/js/rdm_custom_storage_location/rdm-institutional-storage-page.js:92
msgid "Are you sure you want to change institutional storage?"
msgstr "機関のストレージを変更してもよろしいですか？"

#: admin/static/js/rdm_custom_storage_location/rdm-institutional-storage-page.js:93
msgid ""
"<p>The previous storage will no longer be available to all contributors "
"on the project.</p>"
msgstr "<p>以前のストレージは、プロジェクトのすべてのメンバーが利用できなくなります。</p>"

#: admin/static/js/rdm_custom_storage_location/rdm-institutional-storage-page.js:97
#: admin/static/js/rdm_custom_storage_location/rdm-institutional-storage-page.js:124
#: website/static/js/folderPickerNodeConfig.js:100
#: website/static/js/folderPickerNodeConfig.js:102
#: website/static/js/folderPickerNodeConfig.js:594
msgid "Change"
msgstr "変更"

#: admin/static/js/rdm_custom_storage_location/rdm-institutional-storage-page.js:120
msgid "Are you sure you want to add this Export Data Storage Location?"
msgstr "このストレージをエクスポートデータ保存場所として追加してもよろしいですか？"

#: admin/static/js/rdm_custom_storage_location/rdm-institutional-storage-page.js:363
#: admin/static/js/rdm_custom_storage_location/rdm-institutional-storage-page.js:597
#: admin/static/js/rdm_custom_storage_location/rdm-institutional-storage-page.js:737
#: admin/static/js/rdm_custom_storage_location/rdm-institutional-storage-page.js:843
msgid "Some errors occurred"
msgstr "いくつかのエラーが発生しました"

#: admin/static/js/rdm_custom_storage_location/rdm-institutional-storage-page.js:410
msgid "Institutional Storage set successfully"
msgstr "機関ストレージが正常に設定されました"

#: admin/static/js/rdm_custom_storage_location/rdm-institutional-storage-page.js:494
msgid ""
"Are you sure you want to disconnect the %1$s account "
"<strong>%2$s</strong>?<br>"
msgstr "1$sアカウント<strong>%2$s</ strong>を切断してもよろしいですか？"

#: admin/static/js/rdm_custom_storage_location/rdm-institutional-storage-page.js:495
msgid ""
"This will revoke access to %1$s for all projects using this "
"account.<br><br>"
msgstr "これにより、このアカウントを使用するすべてのプロジェクトの%1$sへのアクセスが取り消されます。"

#: admin/static/js/rdm_custom_storage_location/rdm-institutional-storage-page.js:786
msgid "Unable to delete location %1$s"
msgstr "場所%1$sを削除できません"

#: admin/static/js/rdm_custom_storage_location/rdm-institutional-storage-page.js:795
msgid "Are you sure you want to delete this export data storage location?"
msgstr "エクスポートデータ保存場所を削除してよろしいですか？"

#: admin/static/js/rdm_custom_storage_location/rdm-institutional-storage-page.js:981
msgid "Export Data"
msgstr "エクスポートデータ"

#: admin/static/js/rdm_custom_storage_location/rdm-institutional-storage-page.js:982
msgid "Stop Export Data"
msgstr "エクスポートデータ処理を停止する"

#: admin/static/js/rdm_custom_storage_location/rdm-institutional-storage-page.js:985
msgid "Export data successfully."
msgstr "エクスポートデータに成功した"

#: admin/static/js/rdm_custom_storage_location/rdm-institutional-storage-page.js:986
msgid "Cannot export data."
msgstr "データをエクスポートできません"

#: admin/static/js/rdm_custom_storage_location/rdm-institutional-storage-page.js:987
msgid "Error occurred while exporting data."
msgstr "エクスポートデータにエラーが発生された"

#: admin/static/js/rdm_custom_storage_location/rdm-institutional-storage-page.js:988
msgid "Export data failed."
msgstr "エクスポートデータに失敗した"

#: admin/static/js/rdm_custom_storage_location/rdm-institutional-storage-page.js:989
msgid "Export data in background."
msgstr "バックグラウンドでデータをエクスポートする"

#: admin/static/js/rdm_custom_storage_location/rdm-institutional-storage-page.js:990
msgid "Stop exporting successfully."
msgstr "エクスポートデータ処理の停止に成功した"

#: admin/static/js/rdm_custom_storage_location/rdm-institutional-storage-page.js:991
msgid "Cannot stop exporting data."
msgstr "エクスポートデータ処理を停止できません"

#: admin/static/js/rdm_custom_storage_location/rdm-institutional-storage-page.js:992
msgid "Error occurred while stopping export data."
msgstr "エクスポートデータ処理の停止にエラーが発生された"

#: admin/static/js/rdm_custom_storage_location/rdm-institutional-storage-page.js:993
msgid "Stop exporting in background."
msgstr "バックグラウンドでエクスポートデータ処理を停止する"

#: admin/static/js/rdm_custom_storage_location/rdm-institutional-storage-page.js:1453
msgid "Are you sure you want to permanently delete these export data?"
msgstr "エクスポートデータを恒久的に削除してよろしいですか？"

#: admin/static/js/rdm_custom_storage_location/rdm-institutional-storage-page.js:1459
msgid "Delete Permanently"
msgstr "削除"

#: admin/static/js/rdm_custom_storage_location/rdm-institutional-storage-page.js:1608
#: admin/static/js/rdm_custom_storage_location/rdm-institutional-storage-page.js:1610
#: admin/static/js/rdm_custom_storage_location/rdm-institutional-storage-page.js:1623
#: admin/static/js/rdm_custom_storage_location/rdm-institutional-storage-page.js:1679
#: admin/static/js/rdm_custom_storage_location/rdm-institutional-storage-page.js:1731
#: admin/static/js/rdm_custom_storage_location/rdm-institutional-storage-page.js:1738
#: admin/static/js/rdm_custom_storage_location/rdm-institutional-storage-page.js:1751
#: admin/static/js/rdm_custom_storage_location/rdm-institutional-storage-page.js:1786
msgid "Restore Export Data"
msgstr "エクスポートデータを復元する"

#: admin/static/js/rdm_custom_storage_location/rdm-institutional-storage-page.js:1623
#: admin/static/js/rdm_custom_storage_location/rdm-institutional-storage-page.js:1657
#: admin/static/js/rdm_custom_storage_location/rdm-institutional-storage-page.js:1742
#: admin/static/js/rdm_custom_storage_location/rdm-institutional-storage-page.js:1786
msgid "message"
msgstr ""

#: admin/static/js/rdm_custom_storage_location/rdm-institutional-storage-page.js:1645
#: admin/static/js/rdm_custom_storage_location/rdm-institutional-storage-page.js:1649
#: admin/static/js/rdm_custom_storage_location/rdm-institutional-storage-page.js:1657
#: admin/static/js/rdm_custom_storage_location/rdm-institutional-storage-page.js:1717
#: admin/static/js/rdm_custom_storage_location/rdm-institutional-storage-page.js:1740
#: admin/static/js/rdm_custom_storage_location/rdm-institutional-storage-page.js:1753
msgid "Stop Restore Export Data"
msgstr "エクスポートデータの復元を停止する"

#: admin/static/js/rdm_custom_storage_location/rdm-institutional-storage-page.js:1645
#: admin/static/js/rdm_custom_storage_location/rdm-institutional-storage-page.js:1717
#: admin/static/js/rdm_custom_storage_location/rdm-institutional-storage-page.js:1733
msgid "Stopped restoring data process."
msgstr "エクスポートデータの復元が停止されました"

#: admin/static/js/rdm_custom_storage_location/rdm-institutional-storage-page.js:1679
msgid "Restore completed."
msgstr "復元に成功した"

#: admin/static/js/rdm_custom_storage_location/rdm-institutional-storage-page.js:1755
msgid "result"
msgstr ""

#: scripts/translations/messages_addonsJson.js:3
msgid ""
"\n"
"\n"
"<h3>Box Add-on Terms</h3>\n"
"\n"
"<table class=\"table table-bordered table-addon-terms\">\n"
"\n"
"    <thead>\n"
"        <tr>\n"
"            <th>Function</th>\n"
"            <th>Status</th>\n"
"        </tr>\n"
"    </thead>\n"
"\n"
"    <tbody>\n"
"            <tr class=\"warning\">\n"
"                <td>Permissions</td>\n"
"                <td>Making a GakuNin RDM project public or private is "
"independent of Box privacy. The GakuNin RDM does not alter the "
"permissions of linked Box folders.</td>\n"
"            </tr>\n"
"            <tr class=\"success\">\n"
"                <td>View / download file versions</td>\n"
"                <td>Box files and their versions can be viewed/downloaded"
" via GakuNin RDM.</td>\n"
"            </tr>\n"
"            <tr class=\"success\">\n"
"                <td>Add / update files</td>\n"
"                <td>Adding/updating files in the project via GakuNin RDM "
"will be reflected in Box.</td>\n"
"            </tr>\n"
"            <tr class=\"success\">\n"
"                <td>Delete files</td>\n"
"                <td>Files deleted via GakuNin RDM will be deleted in "
"Box.</td>\n"
"            </tr>\n"
"            <tr class=\"warning\">\n"
"                <td>Logs</td>\n"
"                <td>The GakuNin RDM keeps track of changes you make to "
"your Box content through the GakuNin RDM, but not for changes made using "
"Box directly.</td>\n"
"            </tr>\n"
"            <tr class=\"warning\">\n"
"                <td>Forking</td>\n"
"                <td>Forking a project or component does not copy Box "
"authorization unless the user forking the project is the same user who "
"authorized the Box add-on in the source project being forked.</td>\n"
"            </tr>\n"
"    </tbody>\n"
"\n"
"</table>\n"
"\n"
"<ul>\n"
"        <li>This add-on connects your GakuNin RDM project to an external "
"service. Use of this service is bound by its terms and conditions. The "
"GakuNin RDM is not responsible for the service or for your use "
"thereof.</li>\n"
"        <li>This add-on allows you to store files using an external "
"service. Files added to this add-on are not stored within the GakuNin "
"RDM.</li>\n"
"</ul>\n"
msgstr ""
"\n"
"\n"
"<h3>Box アドオン規約</h3>\n"
"\n"
"<table class=\"table table-bordered table-addon-terms\">\n"
"\n"
"    <thead>\n"
"        <tr>\n"
"            <th>機能</th>\n"
"            <th>ステータス</th>\n"
"        </tr>\n"
"    </thead>\n"
"\n"
"    <tbody>\n"
"            <tr class=\"warning\">\n"
"                <td>権限</td>\n"
"                <td>GakuNin "
"RDMプロジェクトを公開または非公開にする設定は、Boxのプライバシー設定とは独立しています。GakuNin "
"RDMはリンクされたBoxフォルダの権限を変更することはありません。</td>\n"
"            </tr>\n"
"            <tr class=\"success\">\n"
"                <td>ファイルバージョンの閲覧/ダウンロード</td>\n"
"                <td>BoxファイルとそのバージョンはGakuNin RDM経由で閲覧/ダウンロードできます。</td>\n"
"            </tr>\n"
"            <tr class=\"success\">\n"
"                <td>ファイルの追加/更新</td>\n"
"                <td>GakuNin RDM経由でプロジェクトのファイルを追加/更新すると、Boxにも反映されます。</td>\n"
"            </tr>\n"
"            <tr class=\"success\">\n"
"                <td>ファイルの削除</td>\n"
"                <td>GakuNin RDM経由で削除したファイルは、Boxでも削除されます。</td>\n"
"            </tr>\n"
"            <tr class=\"warning\">\n"
"                <td>ログ</td>\n"
"                <td>GakuNin RDM経由で行われたBoxコンテンツへの変更の履歴はGakuNin "
"RDMに記録されますが、直接Boxを使って行われた変更は記録されません。</td>\n"
"            </tr>\n"
"            <tr class=\"warning\">\n"
"                <td>フォーク</td>\n"
"                "
"<td>プロジェクトやコンポーネントのフォーク時、Boxの認証はコピーされません。ただし、プロジェクトをフォークするユーザーが、フォーク元のプロジェクトでBoxアドオンを承認したユーザーと同一である場合はコピーされます。</td>"
"\n"
"            </tr>\n"
"    </tbody>\n"
"\n"
"</table>\n"
"\n"
"<ul>\n"
"        <li>このアドオンにより、GakuNin "
"RDMプロジェクトは外部サービスに接続されます。このサービスを利用することで、それら外部サービスの利用規約に拘束されます。GakuNin "
"RDMは、それらサービスまたはユーザーによるその利用に対して責任を負いません。</li>\n"
"        "
"<li>このアドオンにより、外部サービスを使ってファイルを保存することが可能となります。このアドオンに追加されたファイルは、GakuNin "
"RDM内には保存されません。</li>\n"
"</ul>\n"

#: scripts/translations/messages_addonsJson.js:5
msgid ""
"\n"
"\n"
"<h3>Dataverse Add-on Terms</h3>\n"
"\n"
"<table class=\"table table-bordered table-addon-terms\">\n"
"\n"
"    <thead>\n"
"        <tr>\n"
"            <th>Function</th>\n"
"            <th>Status</th>\n"
"        </tr>\n"
"    </thead>\n"
"\n"
"    <tbody>\n"
"            <tr class=\"warning\">\n"
"                <td>Permissions</td>\n"
"                <td>Making a GakuNin RDM project public or private is "
"independent of making a Dataverse study public or private. The GakuNin "
"RDM allows you to release the latest draft version of a Dataverse "
"dataset.</td>\n"
"            </tr>\n"
"            <tr class=\"warning\">\n"
"                <td>View / download file versions</td>\n"
"                <td>Files from the latest release of the selected "
"Dataverse study can be viewed/downloaded. GakuNin RDM users with write "
"permissions can view/download draft files as well.</td>\n"
"            </tr>\n"
"            <tr class=\"success\">\n"
"                <td>Add / update files</td>\n"
"                <td>Adding/updating files in the project via GakuNin RDM "
"will be reflected in Dataverse.</td>\n"
"            </tr>\n"
"            <tr class=\"success\">\n"
"                <td>Delete files</td>\n"
"                <td>Files deleted via GakuNin RDM will be deleted in "
"Dataverse.</td>\n"
"            </tr>\n"
"            <tr class=\"warning\">\n"
"                <td>Logs</td>\n"
"                <td>The GakuNin RDM keeps track of changes you make to "
"your Dataverse studies through the GakuNin RDM, but not for changes made "
"using Dataverse directly.</td>\n"
"            </tr>\n"
"            <tr class=\"warning\">\n"
"                <td>Forking</td>\n"
"                <td>Forking a project or component does not copy "
"Dataverse authorization unless the user forking the project is the same "
"user who authorized the Dataverse add-on in the source project being "
"forked.</td>\n"
"            </tr>\n"
"    </tbody>\n"
"\n"
"</table>\n"
"\n"
"<ul>\n"
"        <li>This add-on connects your GakuNin RDM project to an external "
"service. Use of this service is bound by its terms and conditions. The "
"GakuNin RDM is not responsible for the service or for your use "
"thereof.</li>\n"
"        <li>This add-on allows you to store files using an external "
"service. Files added to this add-on are not stored within the GakuNin "
"RDM.</li>\n"
"</ul>\n"
msgstr ""
"\n"
"\n"
"<h3>Dataverse アドオン規約</h3>\n"
"\n"
"<table class=\"table table-bordered table-addon-terms\">\n"
"\n"
"    <thead>\n"
"        <tr>\n"
"            <th>機能</th>\n"
"            <th>ステータス</th>\n"
"        </tr>\n"
"    </thead>\n"
"\n"
"    <tbody>\n"
"            <tr class=\"warning\">\n"
"                <td>権限</td>\n"
"                <td>GakuNin "
"RDMプロジェクトを公開または非公開にする設定は、Dataverse研究をパブリックまたはプライベートにする設定とは独立しています。GakuNin"
" RDMでは最新のドラフトバージョンのDataverseデータセットのリリースが行えます。</td>\n"
"            </tr>\n"
"            <tr class=\"warning\">\n"
"                <td>ファイルバージョンの閲覧/ダウンロード</td>\n"
"                "
"<td>選択したDataverse研究の最新リリースのファイルを閲覧/ダウンロードできます。書き込み許可を持つGakuNin "
"RDMユーザーは、ドラフトファイルも閲覧/ダウンロードできます。</td>\n"
"            </tr>\n"
"            <tr class=\"success\">\n"
"                <td>ファイルの追加/更新</td>\n"
"                <td>GakuNin "
"RDM経由でプロジェクトのファイルを追加/更新すると、Dataverseにも反映されます。</td>\n"
"            </tr>\n"
"            <tr class=\"success\">\n"
"                <td>ファイルの削除</td>\n"
"                <td>GakuNin RDM経由で削除したファイルは、Dataverseでも削除されます。</td>\n"
"            </tr>\n"
"            <tr class=\"warning\">\n"
"                <td>ログ</td>\n"
"                <td>GakuNin RDM経由で行われたDataverse研究への変更の履歴はGakuNin "
"RDMに記録されますが、直接Dataverseを使って行われた変更は記録されません。</td>\n"
"            </tr>\n"
"            <tr class=\"warning\">\n"
"                <td>フォーク</td>\n"
"                "
"<td>プロジェクトやコンポーネントのフォーク時、Dataverseの認証はコピーされません。ただし、プロジェクトをフォークするユーザーが、フォーク元のプロジェクトでDataverseアドオンを承認したユーザーと同一である場合はコピーされます。</td>"
"\n"
"            </tr>\n"
"    </tbody>\n"
"\n"
"</table>\n"
"\n"
"<ul>\n"
"        <li>このアドオンにより、GakuNin "
"RDMプロジェクトは外部サービスに接続されます。このサービスを利用することで、それら外部サービスの利用規約に拘束されます。GakuNin "
"RDMは、それらサービスまたはユーザーによるその利用に対して責任を負いません。</li>\n"
"        "
"<li>このアドオンにより、外部サービスを使ってファイルを保存することが可能となります。このアドオンに追加されたファイルは、GakuNin "
"RDM内には保存されません。</li>\n"
"</ul>\n"

#: scripts/translations/messages_addonsJson.js:7
msgid ""
"\n"
"\n"
"<h3>Dropbox Add-on Terms</h3>\n"
"\n"
"<table class=\"table table-bordered table-addon-terms\">\n"
"\n"
"    <thead>\n"
"        <tr>\n"
"            <th>Function</th>\n"
"            <th>Status</th>\n"
"        </tr>\n"
"    </thead>\n"
"\n"
"    <tbody>\n"
"            <tr class=\"warning\">\n"
"                <td>Permissions</td>\n"
"                <td>Making a GakuNin RDM project public or private is "
"independent of Dropbox privacy. The GakuNin RDM does not alter the "
"permissions of linked Dropbox folders.</td>\n"
"            </tr>\n"
"            <tr class=\"success\">\n"
"                <td>View / download file versions</td>\n"
"                <td>Dropbox files and their versions can be "
"viewed/downloaded via GakuNin RDM.</td>\n"
"            </tr>\n"
"            <tr class=\"success\">\n"
"                <td>Add / update files</td>\n"
"                <td>Adding/updating files in the project via GakuNin RDM "
"will be reflected in Dropbox.</td>\n"
"            </tr>\n"
"            <tr class=\"success\">\n"
"                <td>Delete files</td>\n"
"                <td>Files deleted via GakuNin RDM will be deleted in "
"Dropbox.</td>\n"
"            </tr>\n"
"            <tr class=\"warning\">\n"
"                <td>Logs</td>\n"
"                <td>GakuNin RDM keeps track of changes you make to your "
"Dropbox content through GakuNin RDM, but not for changes made using "
"Dropbox directly.</td>\n"
"            </tr>\n"
"            <tr class=\"warning\">\n"
"                <td>Forking</td>\n"
"                <td>Forking a project or component does not copy Dropbox "
"authorization unless the user forking the project is the same user who "
"authorized the Dropbox add-on in the source project being forked.</td>\n"
"            </tr>\n"
"    </tbody>\n"
"\n"
"</table>\n"
"\n"
"<ul>\n"
"        <li>This add-on connects your GakuNin RDM project to an external "
"service. Use of this service is bound by its terms and conditions. The "
"GakuNin RDM is not responsible for the service or for your use "
"thereof.</li>\n"
"        <li>This add-on allows you to store files using an external "
"service. Files added to this add-on are not stored within the GakuNin "
"RDM.</li>\n"
"</ul>\n"
msgstr ""
"\n"
"\n"
"<h3>Dropbox アドオン規約</h3>\n"
"\n"
"<table class=\"table table-bordered table-addon-terms\">\n"
"\n"
"    <thead>\n"
"        <tr>\n"
"            <th>機能</th>\n"
"            <th>ステータス</th>\n"
"        </tr>\n"
"    </thead>\n"
"\n"
"    <tbody>\n"
"            <tr class=\"warning\">\n"
"                <td>権限</td>\n"
"                <td>GakuNin "
"RDMプロジェクトを公開または非公開にする設定は、Dropboxのプライバシー設定とは独立しています。GakuNin "
"RDMはリンクされたDropboxフォルダの権限を変更することはありません。</td>\n"
"            </tr>\n"
"            <tr class=\"success\">\n"
"                <td>ファイルバージョンの閲覧/ダウンロード</td>\n"
"                <td>DropboxファイルとそのバージョンはGakuNin RDM経由で閲覧/ダウンロードできます。</td>"
"\n"
"            </tr>\n"
"            <tr class=\"success\">\n"
"                <td>ファイルの追加/更新</td>\n"
"                <td>GakuNin "
"RDM経由でプロジェクトのファイルを追加/更新すると、Dropboxにも反映されます。</td>\n"
"            </tr>\n"
"            <tr class=\"success\">\n"
"                <td>ファイルの削除</td>\n"
"                <td>GakuNin RDM経由で削除したファイルは、Dropboxでも削除されます。</td>\n"
"            </tr>\n"
"            <tr class=\"warning\">\n"
"                <td>ログ</td>\n"
"                <td>GakuNin RDM経由で行われたDropboxコンテンツへの変更の履歴はGakuNin "
"RDMに記録されますが、直接Dropboxを使って行われた変更は記録されません。</td>\n"
"            </tr>\n"
"            <tr class=\"warning\">\n"
"                <td>フォーク</td>\n"
"                "
"<td>プロジェクトやコンポーネントのフォーク時、Dropboxの認証はコピーされません。ただし、プロジェクトをフォークするユーザーが、フォーク元のプロジェクトでDropboxアドオンを承認したユーザーと同一である場合はコピーされます。</td>"
"\n"
"            </tr>\n"
"    </tbody>\n"
"\n"
"</table>\n"
"\n"
"<ul>\n"
"        <li>このアドオンにより、GakuNin "
"RDMプロジェクトは外部サービスに接続されます。このサービスを利用することで、それら外部サービスの利用規約に拘束されます。GakuNin "
"RDMは、それらサービスまたはユーザーによるその利用に対して責任を負いません。</li>\n"
"        "
"<li>このアドオンにより、外部サービスを使ってファイルを保存することが可能となります。このアドオンに追加されたファイルは、GakuNin "
"RDM内には保存されません。</li>\n"
"</ul>\n"

#: scripts/translations/messages_addonsJson.js:9
msgid ""
"\n"
"\n"
"<h3>figshare Add-on Terms</h3>\n"
"\n"
"<table class=\"table table-bordered table-addon-terms\">\n"
"\n"
"    <thead>\n"
"        <tr>\n"
"            <th>Function</th>\n"
"            <th>Status</th>\n"
"        </tr>\n"
"    </thead>\n"
"\n"
"    <tbody>\n"
"            <tr class=\"warning\">\n"
"                <td>Permissions</td>\n"
"                <td> Making a GakuNin RDM project public or private is "
"independent of making figshare content public or private. The GakuNin RDM"
" does not alter the permissions of linked figshare content.</td>\n"
"            </tr>\n"
"            <tr class=\"warning\">\n"
"                <td>View / download file versions</td>\n"
"                <td>figshare files can be viewed/downloaded via GakuNin "
"RDM, but version history is not supported.</td>\n"
"            </tr>\n"
"            <tr class=\"warning\">\n"
"                <td>Add / update files</td>\n"
"                <td>Files can be added but not updated.</td>\n"
"            </tr>\n"
"            <tr class=\"warning\">\n"
"                <td>Delete files</td>\n"
"                <td>Private files and filesets can be deleted via GakuNin"
" RDM.</td>\n"
"            </tr>\n"
"            <tr class=\"warning\">\n"
"                <td>Logs</td>\n"
"                <td>GakuNin RDM keeps track of changes you make to your "
"figshare content through GakuNin RDM, but not for changes made using "
"figshare directly.</td>\n"
"            </tr>\n"
"            <tr class=\"warning\">\n"
"                <td>Forking</td>\n"
"                <td>Forking a project or component does not copy figshare"
" authorization unless the user forking the project is the same user who "
"authorized the figshare add-on in the source project being forked.</td>\n"
"            </tr>\n"
"    </tbody>\n"
"\n"
"</table>\n"
"\n"
"<ul>\n"
"        <li>This add-on connects your GakuNin RDM project to an external "
"service. Use of this service is bound by its terms and conditions. The "
"GakuNin RDM is not responsible for the service or for your use "
"thereof.</li>\n"
"        <li>This add-on allows you to store files using an external "
"service. Files added to this add-on are not stored within the GakuNin "
"RDM.</li>\n"
"</ul>\n"
msgstr ""
"\n"
"\n"
"<h3>figshare アドオン規約</h3>\n"
"\n"
"<table class=\"table table-bordered table-addon-terms\">\n"
"\n"
"    <thead>\n"
"        <tr>\n"
"            <th>機能</th>\n"
"            <th>ステータス</th>\n"
"        </tr>\n"
"    </thead>\n"
"\n"
"    <tbody>\n"
"            <tr class=\"warning\">\n"
"                <td>権限</td>\n"
"                <td>GakuNin "
"RDMプロジェクトを公開または非公開にする設定は、figshareコンテンツをパブリックまたはプライベートにする設定とは独立しています。GakuNin"
" RDMはリンクされたfigshareコンテンツの権限を変更することはありません。</td>\n"
"            </tr>\n"
"            <tr class=\"warning\">\n"
"                <td>ファイルバージョンの閲覧/ダウンロード</td>\n"
"                <td>figshareファイルはGakuNin "
"RDM経由で閲覧/ダウンロードできますが、バージョン履歴はサポートされていません。</td>\n"
"            </tr>\n"
"            <tr class=\"warning\">\n"
"                <td>ファイルの追加/更新</td>\n"
"                <td>ファイルの追加はできますが更新はできません。</td>\n"
"            </tr>\n"
"            <tr class=\"warning\">\n"
"                <td>ファイルの削除</td>\n"
"                <td>プライベートファイルとファイルセットはGakuNin RDM経由で削除できます。</td>\n"
"            </tr>\n"
"            <tr class=\"warning\">\n"
"                <td>ログ</td>\n"
"                <td>GakuNin RDM経由で行われたfigshareコンテンツへの変更の履歴はGakuNin "
"RDMに記録されますが、直接figshareを使って行われた変更は記録されません。</td>\n"
"            </tr>\n"
"            <tr class=\"warning\">\n"
"                <td>フォーク</td>\n"
"                "
"<td>プロジェクトやコンポーネントのフォーク時、figshareの認証はコピーされません。ただし、プロジェクトをフォークするユーザーが、フォーク元のプロジェクトでfigshareアドオンを承認したユーザーと同一である場合はコピーされます。</td>"
"\n"
"            </tr>\n"
"    </tbody>\n"
"\n"
"</table>\n"
"\n"
"<ul>\n"
"        <li>このアドオンにより、GakuNin "
"RDMプロジェクトは外部サービスに接続されます。このサービスを利用することで、それら外部サービスの利用規約に拘束されます。GakuNin "
"RDMは、それらサービスまたはユーザーによるその利用に対して責任を負いません。</li>\n"
"        "
"<li>このアドオンにより、外部サービスを使ってファイルを保存することが可能となります。このアドオンに追加されたファイルは、GakuNin "
"RDM内には保存されません。</li>\n"
"</ul>\n"

#: scripts/translations/messages_addonsJson.js:11
msgid ""
"\n"
"\n"
"<h3>GitHub Add-on Terms</h3>\n"
"\n"
"<table class=\"table table-bordered table-addon-terms\">\n"
"\n"
"    <thead>\n"
"        <tr>\n"
"            <th>Function</th>\n"
"            <th>Status</th>\n"
"        </tr>\n"
"    </thead>\n"
"\n"
"    <tbody>\n"
"            <tr class=\"warning\">\n"
"                <td>Permissions</td>\n"
"                <td>Making a GakuNin RDM project public or private is "
"independent of making a GitHub repo public or private. The GakuNin RDM "
"does not alter the permissions of linked GitHub repos.</td>\n"
"            </tr>\n"
"            <tr class=\"success\">\n"
"                <td>View / download file versions</td>\n"
"                <td>GitHub files and their versions can be "
"viewed/downloaded via GakuNin RDM.</td>\n"
"            </tr>\n"
"            <tr class=\"success\">\n"
"                <td>Add / update files</td>\n"
"                <td>Adding/updating files in the project via GakuNin RDM "
"will be reflected in GitHub.</td>\n"
"            </tr>\n"
"            <tr class=\"success\">\n"
"                <td>Delete files</td>\n"
"                <td>Files deleted via GakuNin RDM will be deleted in "
"GitHub.</td>\n"
"            </tr>\n"
"            <tr class=\"success\">\n"
"                <td>Logs</td>\n"
"                <td>GitHub dynamically updates GakuNin RDM logs when "
"files are modified outside the GakuNin RDM. Changes to GitHub repos made "
"before the repo is linked to the GakuNin RDM will not be reflected in "
"GakuNin RDM logs.</td>\n"
"            </tr>\n"
"            <tr class=\"warning\">\n"
"                <td>Forking</td>\n"
"                <td>Forking a project or component does not copy Github "
"authorization unless the user forking the project is the same user who "
"authorized the Github add-on in the source project being forked.</td>\n"
"            </tr>\n"
"    </tbody>\n"
"\n"
"</table>\n"
"\n"
"<ul>\n"
"        <li>This add-on connects your GakuNin RDM project to an external "
"service. Use of this service is bound by its terms and conditions. The "
"GakuNin RDM is not responsible for the service or for your use "
"thereof.</li>\n"
"        <li>This add-on allows you to store files using an external "
"service. Files added to this add-on are not stored within the GakuNin "
"RDM.</li>\n"
"</ul>\n"
msgstr ""
"\n"
"\n"
"<h3>GitHub アドオン規約</h3>\n"
"\n"
"<table class=\"table table-bordered table-addon-terms\">\n"
"\n"
"    <thead>\n"
"        <tr>\n"
"            <th>機能</th>\n"
"            <th>ステータス</th>\n"
"        </tr>\n"
"    </thead>\n"
"\n"
"    <tbody>\n"
"            <tr class=\"warning\">\n"
"                <td>権限</td>\n"
"                <td>GakuNin "
"RDMプロジェクトを公開または非公開にする設定は、GitHubリポジトリをパブリックまたはプライベートにする設定とは独立しています。GakuNin"
" RDMはリンクされたGitHubリポジトリの権限を変更することはありません。</td>\n"
"            </tr>\n"
"            <tr class=\"success\">\n"
"                <td>ファイルバージョンの閲覧/ダウンロード</td>\n"
"                <td>GitHubファイルとそのバージョンはGakuNin RDM経由で閲覧/ダウンロードできます。</td>\n"
"            </tr>\n"
"            <tr class=\"success\">\n"
"                <td>ファイルの追加/更新</td>\n"
"                <td>GakuNin "
"RDM経由でプロジェクトのファイルを追加/更新すると、GitHubにも反映されます。</td>\n"
"            </tr>\n"
"            <tr class=\"success\">\n"
"                <td>ファイルの削除</td>\n"
"                <td>GakuNin RDM経由で削除したファイルは、GitHubでも削除されます。</td>\n"
"            </tr>\n"
"            <tr class=\"success\">\n"
"                <td>ログ</td>\n"
"                <td>GakuNin RDM外でファイルが変更された場合、GitHubは同時にGakuNin "
"RDMログを更新します。GakuNin RDMへリンクする以前にGitHubリポジトリに加えられた変更は、GakuNin "
"RDMログには反映されません。</td>\n"
"            </tr>\n"
"            <tr class=\"warning\">\n"
"                <td>フォーク</td>\n"
"                "
"<td>プロジェクトやコンポーネントのフォーク時、Githubの認証はコピーされません。ただし、プロジェクトをフォークするユーザーが、フォーク元のプロジェクトでGithubアドオンを承認したユーザーと同一である場合はコピーされます。</td>"
"\n"
"            </tr>\n"
"    </tbody>\n"
"\n"
"</table>\n"
"\n"
"<ul>\n"
"        <li>このアドオンにより、GakuNin "
"RDMプロジェクトは外部サービスに接続されます。このサービスを利用することで、それら外部サービスの利用規約に拘束されます。GakuNin "
"RDMは、それらサービスまたはユーザーによるその利用に対して責任を負いません。</li>\n"
"        "
"<li>このアドオンにより、外部サービスを使ってファイルを保存することが可能となります。このアドオンに追加されたファイルは、GakuNin "
"RDM内には保存されません。</li>\n"
"</ul>\n"

#: scripts/translations/messages_addonsJson.js:13
msgid ""
"\n"
"\n"
"<h3>GitLab Add-on Terms</h3>\n"
"\n"
"<table class=\"table table-bordered table-addon-terms\">\n"
"\n"
"    <thead>\n"
"        <tr>\n"
"            <th>Function</th>\n"
"            <th>Status</th>\n"
"        </tr>\n"
"    </thead>\n"
"\n"
"    <tbody>\n"
"            <tr class=\"warning\">\n"
"                <td>Permissions</td>\n"
"                <td>Making a GakuNin RDM project public or private is "
"independent of making a GitLab repo public or private. The GakuNin RDM "
"does not alter the permissions of linked GitLab repos.</td>\n"
"            </tr>\n"
"            <tr class=\"success\">\n"
"                <td>View / download file versions</td>\n"
"                <td>GitLab files and their versions can be "
"viewed/downloaded via GakuNin RDM.</td>\n"
"            </tr>\n"
"            <tr class=\"danger\">\n"
"                <td>Add / update files</td>\n"
"                <td>Adding/updating files in the project via GakuNin RDM "
"is not implemented yet.</td>\n"
"            </tr>\n"
"            <tr class=\"danger\">\n"
"                <td>Delete files</td>\n"
"                <td>Deleting files via GakuNin RDM is not implemented "
"yet.</td>\n"
"            </tr>\n"
"            <tr class=\"danger\">\n"
"                <td>Logs</td>\n"
"                <td>GakuNin RDM does not keep track of changes made using"
" Gitlab directly.</td>\n"
"            </tr>\n"
"            <tr class=\"warning\">\n"
"                <td>Forking</td>\n"
"                <td>Forking a project or component does not copy GitLab "
"authorization unless the user forking the project is the same user who "
"authorized the GitLab add-on in the source project being forked.</td>\n"
"            </tr>\n"
"    </tbody>\n"
"\n"
"</table>\n"
"\n"
"<ul>\n"
"        <li>This add-on connects your GakuNin RDM project to an external "
"service. Use of this service is bound by its terms and conditions. The "
"GakuNin RDM is not responsible for the service or for your use "
"thereof.</li>\n"
"        <li>This add-on allows you to store files using an external "
"service. Files added to this add-on are not stored within the GakuNin "
"RDM.</li>\n"
"</ul>\n"
msgstr ""
"\n"
"\n"
"<h3>GitLab アドオン規約</h3>\n"
"\n"
"<table class=\"table table-bordered table-addon-terms\">\n"
"\n"
"    <thead>\n"
"        <tr>\n"
"            <th>規約</th>\n"
"            <th>ステータス</th>\n"
"        </tr>\n"
"    </thead>\n"
"\n"
"    <tbody>\n"
"            <tr class=\"warning\">\n"
"                <td>権限</td>\n"
"                <td>GakuNin "
"RDMプロジェクトを公開または非公開にする設定は、GitLabリポジトリをパブリックまたはプライベートにする設定とは独立しています。GakuNin"
" RDMはリンクされたGitLabリポジトリの権限を変更することはありません。</td>\n"
"            </tr>\n"
"            <tr class=\"success\">\n"
"                <td>ファイルバージョンの閲覧/ダウンロード</td>\n"
"                <td>GitLabファイルとそのバージョンはGakuNin RDM経由で閲覧/ダウンロードできます。</td>\n"
"            </tr>\n"
"            <tr class=\"danger\">\n"
"                <td>ファイルの追加/更新</td>\n"
"                <td>GakuNin RDM経由でプロジェクトのファイルを追加/更新する機能はまだ実装されていません。</td>"
"\n"
"            </tr>\n"
"            <tr class=\"danger\">\n"
"                <td>ファイルの削除</td>\n"
"                <td>GakuNin RDM経由でファイルを削除する機能はまだ実装されていません。</td>\n"
"            </tr>\n"
"            <tr class=\"danger\">\n"
"                <td>ログ</td>\n"
"                <td>直接Gitlabを使って行われた変更の履歴はGakuNin RDMに記録されません。</td>\n"
"            </tr>\n"
"            <tr class=\"warning\">\n"
"                <td>フォーク</td>\n"
"                "
"<td>プロジェクトやコンポーネントのフォーク時、GitLabの認証はコピーされません。ただし、プロジェクトをフォークするユーザーが、フォーク元のプロジェクトでGitLabアドオンを承認したユーザーと同一である場合はコピーされます。</td>"
"\n"
"            </tr>\n"
"    </tbody>\n"
"\n"
"</table>\n"
"\n"
"<ul>\n"
"        <li>このアドオンにより、GakuNin "
"RDMプロジェクトは外部サービスに接続されます。このサービスを利用することで、それら外部サービスの利用規約に拘束されます。GakuNin "
"RDMは、それらサービスまたはユーザーによるその利用に対して責任を負いません。</li>\n"
"        "
"<li>このアドオンにより、外部サービスを使ってファイルを保存することが可能となります。このアドオンに追加されたファイルは、GakuNin "
"RDM内には保存されません。</li>\n"
"</ul>\n"

#: scripts/translations/messages_addonsJson.js:15
msgid ""
"\n"
"\n"
"<h3>Mendeley Add-on Terms</h3>\n"
"\n"
"<table class=\"table table-bordered table-addon-terms\">\n"
"\n"
"    <thead>\n"
"        <tr>\n"
"            <th>Function</th>\n"
"            <th>Status</th>\n"
"        </tr>\n"
"    </thead>\n"
"\n"
"    <tbody>\n"
"            <tr class=\"warning\">\n"
"                <td>Permissions</td>\n"
"                <td>Making a GakuNin RDM project public or private is "
"independent of making a Mendeley folder public or private. The GakuNin "
"RDM does not alter the permissions of a linked Mendeley folder.</td>\n"
"            </tr>\n"
"            <tr class=\"warning\">\n"
"                <td>Forking</td>\n"
"                <td>Forking a project or component does not copy Mendeley"
" authorization unless the user forking the project is the same user who "
"authorized the Mendeley add-on in the source project being forked.</td>\n"
"            </tr>\n"
"    </tbody>\n"
"\n"
"</table>\n"
"\n"
"<ul>\n"
"        <li>This add-on connects your GakuNin RDM project to an external "
"service. Use of this service is bound by its terms and conditions. The "
"GakuNin RDM is not responsible for the service or for your use "
"thereof.</li>\n"
"        <li>This add-on allows you to store files using an external "
"service. Files added to this add-on are not stored within the GakuNin "
"RDM.</li>\n"
"</ul>\n"
msgstr ""
"\n"
"\n"
"<h3>Mendeley アドオン規約</h3>\n"
"\n"
"<table class=\"table table-bordered table-addon-terms\">\n"
"\n"
"    <thead>\n"
"        <tr>\n"
"            <th>機能</th>\n"
"            <th>ステータス</th>\n"
"        </tr>\n"
"    </thead>\n"
"\n"
"    <tbody>\n"
"            <tr class=\"warning\">\n"
"                <td>権限</td>\n"
"                <td>GakuNin "
"RDMプロジェクトを公開または非公開にする設定は、Mendeleyフォルダをパブリックまたはプライベートにする設定とは独立しています。GakuNin"
" RDMはリンクされたMendeleyフォルダの権限を変更することはありません。</td>\n"
"            </tr>\n"
"            <tr class=\"warning\">\n"
"                <td>フォーク</td>\n"
"                "
"<td>プロジェクトやコンポーネントのフォーク時、Mendeleyの認証はコピーされません。ただし、プロジェクトをフォークするユーザーが、フォーク元のプロジェクトでMendeleyアドオンを承認したユーザーと同一である場合はコピーされます。</td>"
"\n"
"            </tr>\n"
"    </tbody>\n"
"\n"
"</table>\n"
"\n"
"<ul>\n"
"        <li>このアドオンにより、GakuNin "
"RDMプロジェクトは外部サービスに接続されます。このサービスを利用することで、それら外部サービスの利用規約に拘束されます。GakuNin "
"RDMは、それらサービスまたはユーザーによるその利用に対して責任を負いません。</li>\n"
"        "
"<li>このアドオンにより、外部サービスを使ってファイルを保存することが可能となります。このアドオンに追加されたファイルは、GakuNin "
"RDM内には保存されません。</li>\n"
"</ul>\n"

#: scripts/translations/messages_addonsJson.js:17
msgid ""
"\n"
"\n"
"<h3>Zotero Add-on Terms</h3>\n"
"\n"
"<table class=\"table table-bordered table-addon-terms\">\n"
"\n"
"    <thead>\n"
"        <tr>\n"
"            <th>Function</th>\n"
"            <th>Status</th>\n"
"        </tr>\n"
"    </thead>\n"
"\n"
"    <tbody>\n"
"            <tr class=\"warning\">\n"
"                <td>Permissions</td>\n"
"                <td>Making a GakuNin RDM project public or private is "
"independent of making a Zotero folder public or private. The GakuNin RDM "
"does not alter the permissions of a linked Zotero folder.</td>\n"
"            </tr>\n"
"            <tr class=\"warning\">\n"
"                <td>Forking</td>\n"
"                <td>Forking a project or component does not copy Zotero "
"authorization unless the user forking the project is the same user who "
"authorized the Zotero add-on in the source project being forked.</td>\n"
"            </tr>\n"
"    </tbody>\n"
"\n"
"</table>\n"
"\n"
"<ul>\n"
"        <li>This add-on connects your GakuNin RDM project to an external "
"service. Use of this service is bound by its terms and conditions. The "
"GakuNin RDM is not responsible for the service or for your use "
"thereof.</li>\n"
"        <li>This add-on allows you to store files using an external "
"service. Files added to this add-on are not stored within the GakuNin "
"RDM.</li>\n"
"</ul>\n"
msgstr ""
"\n"
"\n"
"<h3>Zotero アドオン規約</h3>\n"
"\n"
"<table class=\"table table-bordered table-addon-terms\">\n"
"\n"
"    <thead>\n"
"        <tr>\n"
"            <th>機能</th>\n"
"            <th>ステータス</th>\n"
"        </tr>\n"
"    </thead>\n"
"\n"
"    <tbody>\n"
"            <tr class=\"warning\">\n"
"                <td>権限</td>\n"
"                <td>GakuNin GakuNin "
"RDMプロジェクトを公開または非公開にする設定は、Zoteroフォルダをパブリックまたはプライベートにする設定とは独立しています。GakuNin "
"RDMはリンクされたZoteroフォルダの権限を変更することはありません。</td>\n"
"            </tr>\n"
"            <tr class=\"warning\">\n"
"                <td>フォーク</td>\n"
"                "
"<td>プロジェクトやコンポーネントのフォーク時、Zoteroの認証はコピーされません。ただし、プロジェクトをフォークするユーザーが、フォーク元のプロジェクトでZoteroアドオンを承認したユーザーと同一である場合はコピーされます。</td>"
"\n"
"            </tr>\n"
"    </tbody>\n"
"\n"
"</table>\n"
"\n"
"<ul>\n"
"        <li>このアドオンにより、GakuNin "
"RDMプロジェクトは外部サービスに接続されます。このサービスを利用することで、それら外部サービスの利用規約に拘束されます。GakuNin "
"RDMは、それらサービスまたはユーザーによるその利用に対して責任を負いません。</li>\n"
"        "
"<li>このアドオンにより、外部サービスを使ってファイルを保存することが可能となります。このアドオンに追加されたファイルは、GakuNin "
"RDM内には保存されません。</li>\n"
"</ul>\n"

#: scripts/translations/messages_addonsJson.js:19
msgid ""
"\n"
"\n"
"<h3>ownCloud Add-on Terms</h3>\n"
"\n"
"<table class=\"table table-bordered table-addon-terms\">\n"
"\n"
"    <thead>\n"
"        <tr>\n"
"            <th>Function</th>\n"
"            <th>Status</th>\n"
"        </tr>\n"
"    </thead>\n"
"\n"
"    <tbody>\n"
"            <tr class=\"warning\">\n"
"                <td>Permissions</td>\n"
"                <td>Making a GakuNin RDM project public or private is "
"independent of ownCloud privacy. The GakuNin RDM does not alter the "
"permissions of linked ownCloud folders.</td>\n"
"            </tr>\n"
"            <tr class=\"warning\">\n"
"                <td>View / download file versions</td>\n"
"                <td>ownCloud files can be viewed/downloaded via GakuNin "
"RDM, but version history is not supported by the ownCloud WebDAV "
"API.</td>\n"
"            </tr>\n"
"            <tr class=\"success\">\n"
"                <td>Add / update files</td>\n"
"                <td>Adding/updating files in the project via GakuNin RDM "
"will be reflected in ownCloud.</td>\n"
"            </tr>\n"
"            <tr class=\"success\">\n"
"                <td>Delete files</td>\n"
"                <td>Files deleted via GakuNin RDM will be deleted in "
"ownCloud.</td>\n"
"            </tr>\n"
"            <tr class=\"warning\">\n"
"                <td>Logs</td>\n"
"                <td>GakuNin RDM keeps track of changes you make to your "
"ownCloud content through GakuNin RDM, but not for changes made using "
"ownCloud directly.</td>\n"
"            </tr>\n"
"            <tr class=\"warning\">\n"
"                <td>Forking</td>\n"
"                <td>Forking a project or component does not copy ownCloud"
" authorization unless the user forking the project is the same user who "
"authorized the ownCloud add-on in the source project being forked.</td>\n"
"            </tr>\n"
"    </tbody>\n"
"\n"
"</table>\n"
"\n"
"<ul>\n"
"        <li>This add-on connects your GakuNin RDM project to an external "
"service. Use of this service is bound by its terms and conditions. The "
"GakuNin RDM is not responsible for the service or for your use "
"thereof.</li>\n"
"        <li>This add-on allows you to store files using an external "
"service. Files added to this add-on are not stored within the GakuNin "
"RDM.</li>\n"
"</ul>\n"
msgstr ""
"\n"
"\n"
"<h3>ownCloud アドオン規約</h3>\n"
"\n"
"<table class=\"table table-bordered table-addon-terms\">\n"
"\n"
"    <thead>\n"
"        <tr>\n"
"            <th>機能</th>\n"
"            <th>ステータス</th>\n"
"        </tr>\n"
"    </thead>\n"
"\n"
"    <tbody>\n"
"            <tr class=\"warning\">\n"
"                <td>権限</td>\n"
"                <td>GakuNin GakuNin "
"RDMプロジェクトを公開または非公開にする設定は、ownCloudのプライバシー設定とは独立しています。GakuNin "
"RDMはリンクされたownCloudフォルダの権限を変更することはありません。</td>\n"
"            </tr>\n"
"            <tr class=\"warning\">\n"
"                <td>ファイルバージョンの閲覧/ダウンロード</td>\n"
"                <td>ownCloudのファイルは、GakuNin RDMから閲覧 / "
"ダウンロードをすることができますが、バージョン履歴はownCloud WebDAV APIではサポートされていません。</td>\n"
"            </tr>\n"
"            <tr class=\"success\">\n"
"                <td>ファイルの追加/更新</td>\n"
"                <td>GakuNin RDMからプロジェクトのファイルを追加 / "
"更新すると、ownCloudに反映されます。</td>\n"
"            </tr>\n"
"            <tr class=\"success\">\n"
"                <td>ファイルの削除</td>\n"
"                <td>GakuNin RDMから削除されたファイルは、ownCloudで削除されます。</td>\n"
"            </tr>\n"
"            <tr class=\"warning\">\n"
"                <td>ログ</td>\n"
"                <td>GakuNin RDMは、GakuNin "
"RDMからownCloudのコンテンツに行った変更を追跡しますが、ownCloudを使って直接行った変更については追跡しません。</td>\n"
"            </tr>\n"
"            <tr class=\"warning\">\n"
"                <td>フォーク</td>\n"
"                "
"<td>プロジェクトやコンポーネントのフォーク時、ownCloudの認証はコピーされません。ただし、プロジェクトをフォークするユーザーが、フォーク元のプロジェクトでownCloudアドオンを承認したユーザーと同一である場合はコピーされます。</td>"
"\n"
"            </tr>\n"
"    </tbody>\n"
"\n"
"</table>\n"
"\n"
"<ul>\n"
"        <li>このアドオンにより、GakuNin "
"RDMプロジェクトは外部サービスに接続されます。このサービスを利用することで、それら外部サービスの利用規約に拘束されます。GakuNin "
"RDMは、それらサービスまたはユーザーによるその利用に対して責任を負いません。</li>\n"
"        "
"<li>このアドオンにより、外部サービスを使ってファイルを保存することが可能となります。このアドオンに追加されたファイルは、GakuNin "
"RDM内には保存されません。</li>\n"
"</ul>\n"

#: scripts/translations/messages_addonsJson.js:21
msgid ""
"\n"
"\n"
"<h3>OneDrive Add-on Terms</h3>\n"
"\n"
"<table class=\"table table-bordered table-addon-terms\">\n"
"\n"
"    <thead>\n"
"        <tr>\n"
"            <th>Function</th>\n"
"            <th>Status</th>\n"
"        </tr>\n"
"    </thead>\n"
"\n"
"    <tbody>\n"
"            <tr class=\"warning\">\n"
"                <td>Permissions</td>\n"
"                <td>Making a GakuNin RDM project public or private is "
"independent of OneDrive privacy. The GakuNin RDM does not alter the "
"permissions of linked OneDrive folders.</td>\n"
"            </tr>\n"
"            <tr class=\"success\">\n"
"                <td>View / download file versions</td>\n"
"                <td>OneDrive files and their versions can be "
"viewed/downloaded via GakuNin RDM.  OneNote files are unexportable and "
"cannot be downloaded or viewed.</td>\n"
"            </tr>\n"
"            <tr class=\"success\">\n"
"                <td>Add / update files</td>\n"
"                <td>Adding/updating files in the project via GakuNin RDM "
"will be reflected in OneDrive.</td>\n"
"            </tr>\n"
"            <tr class=\"success\">\n"
"                <td>Delete files</td>\n"
"                <td>Files deleted via GakuNin RDM will be deleted in "
"OneDrive.</td>\n"
"            </tr>\n"
"            <tr class=\"warning\">\n"
"                <td>Logs</td>\n"
"                <td>GakuNin RDM keeps track of changes you make to your "
"OneDrive add-on configuration.  It does not track changes to OneDrive "
"content.</td>\n"
"            </tr>\n"
"            <tr class=\"warning\">\n"
"                <td>Forking</td>\n"
"                <td>Forking a project or component does not copy OneDrive"
" authorization unless the user forking the project is the same user who "
"authorized the OneDrive add-on in the source project being forked.</td>\n"
"            </tr>\n"
"    </tbody>\n"
"\n"
"</table>\n"
"\n"
"<ul>\n"
"        <li>This add-on connects your GakuNin RDM project to an external "
"service. Use of this service is bound by its terms and conditions. The "
"GakuNin RDM is not responsible for the service or for your use "
"thereof.</li>\n"
"        <li>This add-on allows you to store files using an external "
"service. Files added to this add-on are not stored within the GakuNin "
"RDM.</li>\n"
"</ul>\n"
msgstr ""
"\n"
"\n"
"<h3>OneDrive アドオン規約</h3>\n"
"\n"
"<table class=\"table table-bordered table-addon-terms\">\n"
"\n"
"    <thead>\n"
"        <tr>\n"
"            <th>機能</th>\n"
"            <th>ステータス</th>\n"
"        </tr>\n"
"    </thead>\n"
"\n"
"    <tbody>\n"
"            <tr class=\"warning\">\n"
"                <td>権限</td>\n"
"                <td>GakuNin "
"RDMプロジェクトを公開または非公開にする設定は、OneDriveのプライバシー設定とは独立しています。GakuNin "
"RDMはリンクされたOneDriveフォルダの権限を変更することはありません。</td>\n"
"            </tr>\n"
"            <tr class=\"success\">\n"
"                <td>ファイルバージョンの閲覧/ダウンロード</td>\n"
"                <td>OneDriveファイルとそのバージョンはGakuNin "
"RDM経由で閲覧/ダウンロードできます。OneNoteファイルはエクスポート不可で、ダウンロードも閲覧もできません。</td>\n"
"            </tr>\n"
"            <tr class=\"success\">\n"
"                <td>ファイルの追加/更新</td>\n"
"                <td>GakuNin "
"RDM経由でプロジェクトのファイルを追加/更新すると、OneDriveにも反映されます。</td>\n"
"            </tr>\n"
"            <tr class=\"success\">\n"
"                <td>ファイルの削除</td>\n"
"                <td>GakuNin RDM経由で削除したファイルは、OneDriveでも削除されます。</td>\n"
"            </tr>\n"
"            <tr class=\"warning\">\n"
"                <td>ログ</td>\n"
"                <td>OneDriveアドオン設定に加えられた変更の履歴はGakuNin "
"RDMに記録されますが、OneDriveコンテンツへの変更の履歴は記録されません。</td>\n"
"            </tr>\n"
"            <tr class=\"warning\">\n"
"                <td>フォーク</td>\n"
"                "
"<td>プロジェクトやコンポーネントのフォーク時、OneDriveの認証はコピーされません。ただし、プロジェクトをフォークするユーザーが、フォーク元のプロジェクトでOneDriveアドオンを承認したユーザーと同一である場合はコピーされます。</td>"
"\n"
"            </tr>\n"
"    </tbody>\n"
"\n"
"</table>\n"
"\n"
"<ul>\n"
"        <li>このアドオンにより、GakuNin "
"RDMプロジェクトは外部サービスに接続されます。このサービスを利用することで、それら外部サービスの利用規約に拘束されます。GakuNin "
"RDMは、それらサービスまたはユーザーによるその利用に対して責任を負いません。</li>\n"
"        "
"<li>このアドオンにより、外部サービスを使ってファイルを保存することが可能となります。このアドオンに追加されたファイルは、GakuNin "
"RDM内には保存されません。</li>\n"
"</ul>\n"

#: scripts/translations/messages_addonsJson.js:23
msgid ""
"\n"
"\n"
"<h3>Amazon S3 Add-on Terms</h3>\n"
"\n"
"<table class=\"table table-bordered table-addon-terms\">\n"
"\n"
"    <thead>\n"
"        <tr>\n"
"            <th>Function</th>\n"
"            <th>Status</th>\n"
"        </tr>\n"
"    </thead>\n"
"\n"
"    <tbody>\n"
"            <tr class=\"warning\">\n"
"                <td>Permissions</td>\n"
"                <td>Making a GakuNin RDM project public or private is "
"independent of making an S3 bucket public or private. The GakuNin RDM "
"does not alter the permissions of linked S3 buckets.</td>\n"
"            </tr>\n"
"            <tr class=\"warning\">\n"
"                <td>View / download file versions</td>\n"
"                <td>The S3 add-on supports file versions if versioning is"
" enabled for your S3 buckets.</td>\n"
"            </tr>\n"
"            <tr class=\"success\">\n"
"                <td>Add / update files</td>\n"
"                <td>Adding/updating files in the project via GakuNin RDM "
"will be reflected in Amazon S3.</td>\n"
"            </tr>\n"
"            <tr class=\"success\">\n"
"                <td>Delete files</td>\n"
"                <td>Files deleted via GakuNin RDM will be deleted in "
"Amazon S3.</td>\n"
"            </tr>\n"
"            <tr class=\"warning\">\n"
"                <td>Logs</td>\n"
"                <td>The GakuNin RDM keeps track of changes you make to "
"your S3 buckets through the GakuNin RDM, but not for changes made using "
"S3 directly.</td>\n"
"            </tr>\n"
"            <tr class=\"warning\">\n"
"                <td>Forking</td>\n"
"                <td>Forking a project or component does not copy S3 "
"authorization unless the user forking the project is the same user who "
"authorized the S3 add-on in the source project being forked.</td>\n"
"            </tr>\n"
"    </tbody>\n"
"\n"
"</table>\n"
"\n"
"<ul>\n"
"        <li>This add-on connects your GakuNin RDM project to an external "
"service. Use of this service is bound by its terms and conditions. The "
"GakuNin RDM is not responsible for the service or for your use "
"thereof.</li>\n"
"        <li>This add-on allows you to store files using an external "
"service. Files added to this add-on are not stored within the GakuNin "
"RDM.</li>\n"
"</ul>\n"
msgstr ""
"\n"
"\n"
"<h3>Amazon S3 アドオン規約</h3>\n"
"\n"
"<table class=\"table table-bordered table-addon-terms\">\n"
"\n"
"    <thead>\n"
"        <tr>\n"
"            <th>機能</th>\n"
"            <th>ステータス</th>\n"
"        </tr>\n"
"    </thead>\n"
"\n"
"    <tbody>\n"
"            <tr class=\"warning\">\n"
"                <td>権限</td>\n"
"                <td>GakuNin "
"RDMプロジェクトを公開または非公開にする設定は、S3バケットをパブリックまたはプライベートにする設定とは独立しています。GakuNin "
"RDMはリンクされたS3バケットの権限を変更することはありません。</td>\n"
"            </tr>\n"
"            <tr class=\"warning\">\n"
"                <td>ファイルバージョンの閲覧/ダウンロード</td>\n"
"                "
"<td>ご利用のS3でバージョニングが有効になっている場合は、S3アドオンでファイルバージョンがサポートされます。</td>\n"
"            </tr>\n"
"            <tr class=\"success\">\n"
"                <td>ファイルの追加/更新</td>\n"
"                <td>GakuNin RDM経由でプロジェクトのファイルを追加/更新すると、Amazon "
"S3にも反映されます。</td>\n"
"            </tr>\n"
"            <tr class=\"success\">\n"
"                <td>ファイルの削除</td>\n"
"                <td>GakuNin RDM経由で削除したファイルは、Amazon S3でも削除されます。</td>\n"
"            </tr>\n"
"            <tr class=\"warning\">\n"
"                <td>ログ</td>\n"
"                <td>GakuNin RDM経由で行われたS3バケットへの変更の履歴はGakuNin "
"RDMに記録されますが、直接S3を使って行われた変更は記録されません。</td>\n"
"            </tr>\n"
"            <tr class=\"warning\">\n"
"                <td>フォーク</td>\n"
"                "
"<td>プロジェクトやコンポーネントのフォーク時、S3の認証はコピーされません。ただし、プロジェクトをフォークするユーザーが、フォーク元のプロジェクトでS3アドオンを承認したユーザーと同一である場合はコピーされます。</td>"
"\n"
"            </tr>\n"
"    </tbody>\n"
"\n"
"</table>\n"
"\n"
"<ul>\n"
"        <li>このアドオンにより、GakuNin "
"RDMプロジェクトは外部サービスに接続されます。このサービスを利用することで、それら外部サービスの利用規約に拘束されます。GakuNin "
"RDMは、それらサービスまたはユーザーによるその利用に対して責任を負いません。</li>\n"
"        "
"<li>このアドオンにより、外部サービスを使ってファイルを保存することが可能となります。このアドオンに追加されたファイルは、GakuNin "
"RDM内には保存されません。</li>\n"
"</ul>\n"

#: scripts/translations/messages_addonsJson.js:25
msgid ""
"\n"
"\n"
"<h3>Google Drive Add-on Terms</h3>\n"
"\n"
"<table class=\"table table-bordered table-addon-terms\">\n"
"\n"
"    <thead>\n"
"        <tr>\n"
"            <th>Function</th>\n"
"            <th>Status</th>\n"
"        </tr>\n"
"    </thead>\n"
"\n"
"    <tbody>\n"
"            <tr class=\"warning\">\n"
"                <td>Permissions</td>\n"
"                <td>Making a GakuNin RDM project public or private is "
"independent of Google Drive privacy. The GakuNin RDM does not alter the "
"permissions of linked Google Drive folders.</td>\n"
"            </tr>\n"
"            <tr class=\"success\">\n"
"                <td>View / download file versions</td>\n"
"                <td>Google Drive files and their versions can be "
"viewed/downloaded via GakuNin RDM.</td>\n"
"            </tr>\n"
"            <tr class=\"success\">\n"
"                <td>Add / update files</td>\n"
"                <td>Adding/updating files in the project via GakuNin RDM "
"will be reflected in Google Drive.</td>\n"
"            </tr>\n"
"            <tr class=\"success\">\n"
"                <td>Delete files</td>\n"
"                <td>Files deleted via GakuNin RDM will be deleted in "
"Google Drive.</td>\n"
"            </tr>\n"
"            <tr class=\"warning\">\n"
"                <td>Logs</td>\n"
"                <td>The GakuNin RDM keeps track of changes you make to "
"your Google Drive content through the GakuNin RDM, but not for changes "
"made using Google Drive directly.</td>\n"
"            </tr>\n"
"            <tr class=\"warning\">\n"
"                <td>Forking</td>\n"
"                <td>Forking a project or component does not copy Google "
"Drive authorization unless the user forking the project is the same user "
"who authorized the Google Drive add-on in the source project being "
"forked.</td>\n"
"            </tr>\n"
"    </tbody>\n"
"\n"
"</table>\n"
"\n"
"<ul>\n"
"        <li>This add-on connects your GakuNin RDM project to an external "
"service. Use of this service is bound by its terms and conditions. The "
"GakuNin RDM is not responsible for the service or for your use "
"thereof.</li>\n"
"        <li>This add-on allows you to store files using an external "
"service. Files added to this add-on are not stored within the GakuNin "
"RDM.</li>\n"
"</ul>\n"
msgstr ""
"\n"
"\n"
"<h3>Google Drive アドオン規約</h3>\n"
"\n"
"<table class=\"table table-bordered table-addon-terms\">\n"
"\n"
"    <thead>\n"
"        <tr>\n"
"            <th>機能</th>\n"
"            <th>ステータス</th>\n"
"        </tr>\n"
"    </thead>\n"
"\n"
"    <tbody>\n"
"            <tr class=\"warning\">\n"
"                <td>権限</td>\n"
"                <td>GakuNin RDMプロジェクトを公開または非公開にする設定は、Google "
"Driveのプライバシー設定とは独立しています。GakuNin RDMはリンクされたGoogle "
"Driveフォルダの権限を変更することはありません。</td>\n"
"            </tr>\n"
"            <tr class=\"success\">\n"
"                <td>ファイルバージョンの閲覧/ダウンロード</td>\n"
"                <td>Google DriveファイルとそのバージョンはGakuNin "
"RDM経由で閲覧/ダウンロードできます。</td>\n"
"            </tr>\n"
"            <tr class=\"success\">\n"
"                <td>ファイルの追加/更新</td>\n"
"                <td>GakuNin RDM経由でプロジェクトのファイルを追加/更新すると、Google "
"Driveにも反映されます。</td>\n"
"            </tr>\n"
"            <tr class=\"success\">\n"
"                <td>ファイルの削除</td>\n"
"                <td>GakuNin RDM経由で削除したファイルは、Google Driveでも削除されます。</td>\n"
"            </tr>\n"
"            <tr class=\"warning\">\n"
"                <td>ログ</td>\n"
"                <td>GakuNin RDM経由で行われたGoogle Driveコンテンツへの変更の履歴はGakuNin "
"RDMに記録されますが、直接Google Driveを使って行われた変更は記録されません。</td>\n"
"            </tr>\n"
"            <tr class=\"warning\">\n"
"                <td>フォーク</td>\n"
"                <td>プロジェクトやコンポーネントのフォーク時、Google "
"Driveの認証はコピーされません。ただし、プロジェクトをフォークするユーザーが、フォーク元のプロジェクトでGoogle "
"Driveアドオンを承認したユーザーと同一である場合はコピーされます。</td>\n"
"            </tr>\n"
"    </tbody>\n"
"\n"
"</table>\n"
"\n"
"<ul>\n"
"        <li>このアドオンにより、GakuNin "
"RDMプロジェクトは外部サービスに接続されます。このサービスを利用することで、それら外部サービスの利用規約に拘束されます。GakuNin "
"RDMは、それらサービスまたはユーザーによるその利用に対して責任を負いません。</li>\n"
"        "
"<li>このアドオンにより、外部サービスを使ってファイルを保存することが可能となります。このアドオンに追加されたファイルは、GakuNin "
"RDM内には保存されません。</li>\n"
"</ul>\n"

#: scripts/translations/messages_addonsJson.js:27
msgid ""
"\n"
"\n"
"<h3>Bitbucket Add-on Terms</h3>\n"
"\n"
"<table class=\"table table-bordered table-addon-terms\">\n"
"\n"
"    <thead>\n"
"        <tr>\n"
"            <th>Function</th>\n"
"            <th>Status</th>\n"
"        </tr>\n"
"    </thead>\n"
"\n"
"    <tbody>\n"
"            <tr class=\"warning\">\n"
"                <td>Permissions</td>\n"
"                <td>Making a GakuNin RDM project public or private is "
"independent of making a Bitbucket repo public or private. The GakuNin RDM"
" does not alter the permissions of linked Bitbucket repos.</td>\n"
"            </tr>\n"
"            <tr class=\"success\">\n"
"                <td>View / download file versions</td>\n"
"                <td>Bitbucket files and their versions can be "
"viewed/downloaded via GakuNin RDM.</td>\n"
"            </tr>\n"
"            <tr class=\"danger\">\n"
"                <td>Add / update files</td>\n"
"                <td>Bitbucket does not support adding or updating files "
"via their API.</td>\n"
"            </tr>\n"
"            <tr class=\"danger\">\n"
"                <td>Delete files</td>\n"
"                <td>Bitbucket does not support deleting files via their "
"API.</td>\n"
"            </tr>\n"
"            <tr class=\"success\">\n"
"                <td>Logs</td>\n"
"                <td>GakuNin RDM keeps track of changes you make to your "
"Bitbucket content through GakuNin RDM, but not for changes made using "
"Bitbucket directly.</td>\n"
"            </tr>\n"
"            <tr class=\"warning\">\n"
"                <td>Forking</td>\n"
"                <td>Forking a project or component does not copy "
"Bitbucket authorization unless the user forking the project is the same "
"user who authorized the Bitbucket add-on in the source project being "
"forked.</td>\n"
"            </tr>\n"
"    </tbody>\n"
"\n"
"</table>\n"
"\n"
"<ul>\n"
"        <li>This add-on connects your GakuNin RDM project to an external "
"service. Use of this service is bound by its terms and conditions. The "
"GakuNin RDM is not responsible for the service or for your use "
"thereof.</li>\n"
"        <li>This add-on allows you to store files using an external "
"service. Files added to this add-on are not stored within the GakuNin "
"RDM.</li>\n"
"</ul>\n"
msgstr ""
"\n"
"\n"
"<h3>Bitbucket アドオン規約</h3>\n"
"\n"
"<table class=\"table table-bordered table-addon-terms\">\n"
"\n"
"    <thead>\n"
"        <tr>\n"
"            <th>規約</th>\n"
"            <th>ステータス</th>\n"
"        </tr>\n"
"    </thead>\n"
"\n"
"    <tbody>\n"
"            <tr class=\"warning\">\n"
"                <td>権限</td>\n"
"                <td>GakuNin GakuNin "
"RDMプロジェクトを公開または非公開にする設定は、Bitbucketリポジトリをパブリックまたはプライベートにする設定とは独立しています。GakuNin"
" RDMはリンクされたBitbucketリポジトリの権限を変更することはありません。</td>\n"
"            </tr>\n"
"            <tr class=\"success\">\n"
"                <td>ファイルバージョンの閲覧/ダウンロード</td>\n"
"                <td>Bitbucketのファイルおよびそのバージョンは、GakuNin RDMから閲覧 / "
"ダウンロードすることができます。</td>\n"
"            </tr>\n"
"            <tr class=\"danger\">\n"
"                <td>ファイルの追加/更新</td>\n"
"                <td>Bitbucketは、APIからのファイルの追加または更新をサポートしていません。</td>\n"
"            </tr>\n"
"            <tr class=\"danger\">\n"
"                <td>ファイルの削除</td>\n"
"                <td>Bitbucketは、APIからのファイルの削除をサポートしていません。</td>\n"
"            </tr>\n"
"            <tr class=\"success\">\n"
"                <td>ログ</td>\n"
"                <td>GakuNin RDMは、GakuNin "
"RDMからBitbucketのコンテンツに行った変更を追跡しますが、Bitbucketを使って直接行った変更については追跡しません。</td>\n"
"            </tr>\n"
"            <tr class=\"warning\">\n"
"                <td>フォーク</td>\n"
"                "
"<td>プロジェクトやコンポーネントのフォーク時、Bitbucketの認証はコピーされません。ただし、プロジェクトをフォークするユーザーが、フォーク元のプロジェクトでBitbucketアドオンを承認したユーザーと同一である場合はコピーされます。</td>"
"\n"
"            </tr>\n"
"    </tbody>\n"
"\n"
"</table>\n"
"\n"
"<ul>\n"
"        <li>このアドオンにより、GakuNin "
"RDMプロジェクトは外部サービスに接続されます。このサービスを利用することで、それら外部サービスの利用規約に拘束されます。GakuNin "
"RDMは、それらサービスまたはユーザーによるその利用に対して責任を負いません。</li>\n"
"        "
"<li>このアドオンにより、外部サービスを使ってファイルを保存することが可能となります。このアドオンに追加されたファイルは、GakuNin "
"RDM内には保存されません。</li>\n"
"</ul>\n"

#: scripts/translations/messages_addonsJson.js:29
msgid ""
"\n"
"\n"
"<h3>OpenStack Swift Add-on Terms</h3>\n"
"\n"
"<table class=\"table table-bordered table-addon-terms\">\n"
"\n"
"    <thead>\n"
"        <tr>\n"
"            <th>Function</th>\n"
"            <th>Status</th>\n"
"        </tr>\n"
"    </thead>\n"
"\n"
"    <tbody>\n"
"            <tr class=\"warning\">\n"
"                <td>Permissions</td>\n"
"                <td>Making a GakuNin RDM project public or private is "
"independent of making an Swift container public or private.</td>\n"
"            </tr>\n"
"            <tr class=\"warning\">\n"
"                <td>View / download file versions</td>\n"
"                <td>The Swift add-on does not support file versions.</td>"
"\n"
"            </tr>\n"
"            <tr class=\"success\">\n"
"                <td>Add / update files</td>\n"
"                <td>Adding/updating files in the project via GakuNin RDM "
"will be reflected in Swift.</td>\n"
"            </tr>\n"
"            <tr class=\"success\">\n"
"                <td>Delete files</td>\n"
"                <td>Files deleted via GakuNin RDM will be deleted in "
"Swift.</td>\n"
"            </tr>\n"
"            <tr class=\"warning\">\n"
"                <td>Logs</td>\n"
"                <td>The GakuNin RDM keeps track of changes you make to "
"your Swift containers through the GakuNin RDM, but not for changes made "
"using Swift directly.</td>\n"
"            </tr>\n"
"            <tr class=\"warning\">\n"
"                <td>Forking</td>\n"
"                <td>Forking a project or component does not copy Swift "
"authorization unless the user forking the project is the same user who "
"authorized the Swift add-on in the source project being forked.</td>\n"
"            </tr>\n"
"    </tbody>\n"
"\n"
"</table>\n"
"\n"
"<ul>\n"
"        <li>This add-on connects your GakuNin RDM project to an external "
"service. Use of this service is bound by its terms and conditions. The "
"GakuNin RDM is not responsible for the service or for your use "
"thereof.</li>\n"
"        <li>This add-on allows you to store files using an external "
"service. Files added to this add-on are not stored within the GakuNin "
"RDM.</li>\n"
"</ul>\n"
msgstr ""
"\n"
"\n"
"<h3>OpenStack Swift アドオン規約</h3>\n"
"\n"
"<table class=\"table table-bordered table-addon-terms\">\n"
"\n"
"    <thead>\n"
"        <tr>\n"
"            <th>機能</th>\n"
"            <th>ステータス</th>\n"
"        </tr>\n"
"    </thead>\n"
"\n"
"    <tbody>\n"
"            <tr class=\"warning\">\n"
"                <td>権限</td>\n"
"                <td>GakuNin GakuNin "
"RDMプロジェクトを公開または非公開にする設定は、Swiftコンテナをパブリックまたはプライベートにする設定とは独立しています。</td>\n"
"            </tr>\n"
"            <tr class=\"warning\">\n"
"                <td>ファイルバージョンの閲覧/ダウンロード</td>\n"
"                <td>Swiftアドオンは、ファイルバージョンをサポートしていません。</td>\n"
"            </tr>\n"
"            <tr class=\"success\">\n"
"                <td>ファイルの追加/更新</td>\n"
"                <td>GakuNin RDMからプロジェクトのファイルを追加 / "
"更新すると、Swiftに反映されます。</td>\n"
"            </tr>\n"
"            <tr class=\"success\">\n"
"                <td>ファイルの削除</td>\n"
"                <td>GakuNin RDMから削除されたファイルは、Swiftで削除されます。</td>\n"
"            </tr>\n"
"            <tr class=\"warning\">\n"
"                <td>ログ</td>\n"
"                <td>GakuNin RDMは、GakuNin "
"RDMからSwiftのコンテナに行った変更を追跡しますが、Swiftを使って直接行った変更については追跡しません。</td>\n"
"            </tr>\n"
"            <tr class=\"warning\">\n"
"                <td>フォーク</td>\n"
"                "
"<td>プロジェクトやコンポーネントのフォーク時、Swiftの認証はコピーされません。ただし、プロジェクトをフォークするユーザーが、フォーク元のプロジェクトでSwiftアドオンを承認したユーザーと同一である場合はコピーされます。</td>"
"\n"
"            </tr>\n"
"    </tbody>\n"
"\n"
"</table>\n"
"\n"
"<ul>\n"
"        <li>このアドオンにより、GakuNin "
"RDMプロジェクトは外部サービスに接続されます。このサービスを利用することで、それら外部サービスの利用規約に拘束されます。GakuNin "
"RDMは、それらサービスまたはユーザーによるその利用に対して責任を負いません。</li>\n"
"        "
"<li>このアドオンにより、外部サービスを使ってファイルを保存することが可能となります。このアドオンに追加されたファイルは、GakuNin "
"RDM内には保存されません。</li>\n"
"</ul>\n"

#: scripts/translations/messages_addonsJson.js:31
msgid ""
"\n"
"\n"
"<h3>Azure Blob Storage Add-on Terms</h3>\n"
"\n"
"<table class=\"table table-bordered table-addon-terms\">\n"
"\n"
"    <thead>\n"
"        <tr>\n"
"            <th>Function</th>\n"
"            <th>Status</th>\n"
"        </tr>\n"
"    </thead>\n"
"\n"
"    <tbody>\n"
"            <tr class=\"warning\">\n"
"                <td>Permissions</td>\n"
"                <td>Making a GakuNin RDM project public or private is "
"independent of making an Azure Blob Storage container public or "
"private.</td>\n"
"            </tr>\n"
"            <tr class=\"warning\">\n"
"                <td>View / download file versions</td>\n"
"                <td>The Azure Blob Storage add-on supports only Block "
"Blobs, and does not support file versions.</td>\n"
"            </tr>\n"
"            <tr class=\"success\">\n"
"                <td>Add / update files</td>\n"
"                <td>Adding/updating files in the project via GakuNin RDM "
"will be reflected in Azure Blob Storage.</td>\n"
"            </tr>\n"
"            <tr class=\"success\">\n"
"                <td>Delete files</td>\n"
"                <td>Files deleted via GakuNin RDM will be deleted in "
"Azure Blob Storage.</td>\n"
"            </tr>\n"
"            <tr class=\"warning\">\n"
"                <td>Logs</td>\n"
"                <td>The GakuNin RDM keeps track of changes you make to "
"your Azure Blob Storage containers through the GakuNin RDM, but not for "
"changes made using Azure Blob Storage directly.</td>\n"
"            </tr>\n"
"            <tr class=\"warning\">\n"
"                <td>Forking</td>\n"
"                <td>Forking a project or component does not copy Azure "
"Blob Storage authorization unless the user forking the project is the "
"same user who authorized the Azure Blob Storage add-on in the source "
"project being forked.</td>\n"
"            </tr>\n"
"    </tbody>\n"
"\n"
"</table>\n"
"\n"
"<ul>\n"
"        <li>This add-on connects your GakuNin RDM project to an external "
"service. Use of this service is bound by its terms and conditions. The "
"GakuNin RDM is not responsible for the service or for your use "
"thereof.</li>\n"
"        <li>This add-on allows you to store files using an external "
"service. Files added to this add-on are not stored within the GakuNin "
"RDM.</li>\n"
"</ul>\n"
msgstr ""
"\n"
"\n"
"<h3>Azure Blob Storage アドオン規約</h3>\n"
"\n"
"<table class=\"table table-bordered table-addon-terms\">\n"
"\n"
"    <thead>\n"
"        <tr>\n"
"            <th>機能</th>\n"
"            <th>ステータス</th>\n"
"        </tr>\n"
"    </thead>\n"
"\n"
"    <tbody>\n"
"            <tr class=\"warning\">\n"
"                <td>権限</td>\n"
"                <td>GakuNin RDMプロジェクトを公開または非公開にする設定は、Azure Blob "
"Storageコンテナをパブリックまたはプライベートにする設定とは独立しています。</td>\n"
"            </tr>\n"
"            <tr class=\"warning\">\n"
"                <td>ファイルバージョンの閲覧/ダウンロード</td>\n"
"                <td>Azure Blob StorageのアドオンはBlock "
"Blobsのみをサポートしており、ファイルバージョンはサポートされていません。</td>\n"
"            </tr>\n"
"            <tr class=\"success\">\n"
"                <td>ファイルの追加/更新</td>\n"
"                <td>GakuNin RDMからプロジェクトのファイルを追加 / 更新すると、Azure Blob "
"Storageに反映されます。</td>\n"
"            </tr>\n"
"            <tr class=\"success\">\n"
"                <td>ファイルの削除</td>\n"
"                <td>GakuNin RDMから削除されたファイルは、Azure Blob "
"Storageで削除されます。</td>\n"
"            </tr>\n"
"            <tr class=\"warning\">\n"
"                <td>ログ</td>\n"
"                <td>GakuNin RDMは、GakuNin RDMからAzure Blob "
"Storageのコンテナに行った変更を追跡しますが、Azure Blob Storageを使って直接行った変更については追跡しません。</td>"
"\n"
"            </tr>\n"
"            <tr class=\"warning\">\n"
"                <td>フォーク</td>\n"
"                <td>プロジェクトやコンポーネントのフォーク時、Azure Blob "
"Storageの認証はコピーされません。ただし、プロジェクトをフォークするユーザーが、フォーク元のプロジェクトでAzure Blob "
"Storageアドオンを承認したユーザーと同一である場合はコピーされます。</td>\n"
"            </tr>\n"
"    </tbody>\n"
"\n"
"</table>\n"
"\n"
"<ul>\n"
"        <li>このアドオンにより、GakuNin "
"RDMプロジェクトは外部サービスに接続されます。このサービスを利用することで、それら外部サービスの利用規約に拘束されます。GakuNin "
"RDMは、それらサービスまたはユーザーによるその利用に対して責任を負いません。</li>\n"
"        "
"<li>このアドオンにより、外部サービスを使ってファイルを保存することが可能となります。このアドオンに追加されたファイルは、GakuNin "
"RDM内には保存されません。</li>\n"
"</ul>\n"

#: scripts/translations/messages_addonsJson.js:33
msgid ""
"\n"
"\n"
"<h3>WEKO Add-on Terms</h3>\n"
"\n"
"<table class=\"table table-bordered table-addon-terms\">\n"
"\n"
"    <thead>\n"
"        <tr>\n"
"            <th>Function</th>\n"
"            <th>Status</th>\n"
"        </tr>\n"
"    </thead>\n"
"\n"
"    <tbody>\n"
"            <tr class=\"warning\">\n"
"                <td>Add / update files</td>\n"
"                <td>Deposit files to the index in the project via GakuNin"
" RDM will be reflected in WEKO.</td>\n"
"            </tr>\n"
"            <tr class=\"warning\">\n"
"                <td>Logs</td>\n"
"                <td>The GakuNin RDM keeps track of changes you make to "
"your WEKO index through the GakuNin RDM, but not for changes made using "
"WEKO directly.</td>\n"
"            </tr>\n"
"            <tr class=\"warning\">\n"
"                <td>Forking</td>\n"
"                <td>Forking a project or component does not copy WEKO "
"authorization unless the user forking the project is the same user who "
"authorized the WEKO add-on in the source project being forked.</td>\n"
"            </tr>\n"
"    </tbody>\n"
"\n"
"</table>\n"
"\n"
"<ul>\n"
"        <li>This add-on connects your GakuNin RDM project to an external "
"service. Use of this service is bound by its terms and conditions. The "
"GakuNin RDM is not responsible for the service or for your use "
"thereof.</li>\n"
"        <li>This add-on allows you to store files using an external "
"service. Files added to this add-on are not stored within the GakuNin "
"RDM.</li>\n"
"</ul>\n"
msgstr ""
"\n"
"\n"
"<h3>WEKO アドオン規約</h3>\n"
"\n"
"<table class=\"table table-bordered table-addon-terms\">\n"
"\n"
"    <thead>\n"
"        <tr>\n"
"            <th>機能</th>\n"
"            <th>ステータス</th>\n"
"        </tr>\n"
"    </thead>\n"
"\n"
"    <tbody>\n"
"            <tr class=\"warning\">\n"
"                <td>ファイルの追加/更新</td>\n"
"                <td>GakuNin "
"RDMからファイルをプロジェクトのインデックスに登録すると、WEKOに反映されます。</td>\n"
"            </tr>\n"
"            <tr class=\"warning\">\n"
"                <td>ログ</td>\n"
"                <td>GakuNin RDMは、GakuNin "
"RDMからWEKOのインデックスに行った変更を追跡しますが、WEKOを使って直接行った変更については追跡しません。</td>\n"
"            </tr>\n"
"            <tr class=\"warning\">\n"
"                <td>フォーク</td>\n"
"                "
"<td>プロジェクトやコンポーネントのフォーク時、WEKOの認証はコピーされません。ただし、プロジェクトをフォークするユーザーが、フォーク元のプロジェクトでWEKOアドオンを承認したユーザーと同一である場合はコピーされます。</td>"
"\n"
"            </tr>\n"
"    </tbody>\n"
"\n"
"</table>\n"
"\n"
"<ul>\n"
"        <li>このアドオンにより、GakuNin "
"RDMプロジェクトは外部サービスに接続されます。このサービスを利用することで、それら外部サービスの利用規約に拘束されます。GakuNin "
"RDMは、それらサービスまたはユーザーによるその利用に対して責任を負いません。</li>\n"
"        "
"<li>このアドオンにより、外部サービスを使ってファイルを保存することが可能となります。このアドオンに追加されたファイルは、GakuNin "
"RDM内には保存されません。</li>\n"
"</ul>\n"

#: scripts/translations/messages_addonsJson.js:35
msgid ""
"\n"
"\n"
"<h3>JupyterHub Add-on Terms</h3>\n"
"\n"
"<table class=\"table table-bordered table-addon-terms\">\n"
"\n"
"    <thead>\n"
"        <tr>\n"
"            <th>Function</th>\n"
"            <th>Status</th>\n"
"        </tr>\n"
"    </thead>\n"
"\n"
"    <tbody>\n"
"            <tr class=\"danger\">\n"
"                <td>Permissions</td>\n"
"                <td>The GakuNin RDM does not affect the permissions of "
"JupyterHub.</td>\n"
"            </tr>\n"
"            <tr class=\"danger\">\n"
"                <td>View / download file versions</td>\n"
"                <td>The JupyterHub add-on does not provide Storage "
"Features.</td>\n"
"            </tr>\n"
"            <tr class=\"danger\">\n"
"                <td>Add / update files</td>\n"
"                <td>The JupyterHub add-on does not provide Storage "
"Features.</td>\n"
"            </tr>\n"
"            <tr class=\"danger\">\n"
"                <td>Delete files</td>\n"
"                <td>The JupyterHub add-on does not provide Storage "
"Features.</td>\n"
"            </tr>\n"
"            <tr class=\"danger\">\n"
"                <td>Logs</td>\n"
"                <td>The JupyterHub add-on does not provide Storage "
"Features.</td>\n"
"            </tr>\n"
"            <tr class=\"warning\">\n"
"                <td>Forking</td>\n"
"                <td>Forking a project or component copies information "
"about linked JupyterHub but the GakuNin RDM does not affect "
"authentication of JupyterHub.</td>\n"
"            </tr>\n"
"    </tbody>\n"
"\n"
"</table>\n"
"\n"
"<ul>\n"
"        <li>This add-on connects your GakuNin RDM project to an external "
"service. Use of this service is bound by its terms and conditions. The "
"GakuNin RDM is not responsible for the service or for your use "
"thereof.</li>\n"
"        <li>This add-on allows you to store files using an external "
"service. Files added to this add-on are not stored within the GakuNin "
"RDM.</li>\n"
"</ul>\n"
msgstr ""
"\n"
"\n"
"<h3>JupyterHub アドオン規約</h3>\n"
"\n"
"<table class=\"table table-bordered table-addon-terms\">\n"
"\n"
"    <thead>\n"
"        <tr>\n"
"            <th>機能</th>\n"
"            <th>ステータス</th>\n"
"        </tr>\n"
"    </thead>\n"
"\n"
"    <tbody>\n"
"            <tr class=\"danger\">\n"
"                <td>権限</td>\n"
"                <td>GakuNin RDMは、JupyterHubの権限に影響を及ぼしません。</td>\n"
"            </tr>\n"
"            <tr class=\"danger\">\n"
"                <td>ファイルバージョンの閲覧/ダウンロード</td>\n"
"                <td>JupyterHubアドオンはストレージ機能を提供しません。</td>\n"
"            </tr>\n"
"            <tr class=\"danger\">\n"
"                <td>ファイルの追加/更新</td>\n"
"                <td>JupyterHubアドオンはストレージ機能を提供しません。</td>\n"
"            </tr>\n"
"            <tr class=\"danger\">\n"
"                <td>ファイルの削除</td>\n"
"                <td>JupyterHubアドオンはストレージ機能を提供しません。</td>\n"
"            </tr>\n"
"            <tr class=\"danger\">\n"
"                <td>ログ</td>\n"
"                <td>JupyterHubアドオンはストレージ機能を提供しません。</td>\n"
"            </tr>\n"
"            <tr class=\"warning\">\n"
"                <td>フォーク</td>\n"
"                "
"<td>プロジェクトまたはコンポーネントのフォークを行うと、リンクされたJupyterHubに関する情報がコピーされますが、GakuNin "
"RDMはJupyterHubの認証に影響を及ぼしません。</td>\n"
"            </tr>\n"
"    </tbody>\n"
"\n"
"</table>\n"
"\n"
"<ul>\n"
"        <li>このアドオンにより、GakuNin "
"RDMプロジェクトは外部サービスに接続されます。このサービスを利用することで、それら外部サービスの利用規約に拘束されます。GakuNin "
"RDMは、それらサービスまたはユーザーによるその利用に対して責任を負いません。</li>\n"
"        "
"<li>このアドオンにより、外部サービスを使ってファイルを保存することが可能となります。このアドオンに追加されたファイルは、GakuNin "
"RDM内には保存されません。</li>\n"
"</ul>\n"

#: scripts/translations/messages_addonsJson.js:37
msgid ""
"\n"
"\n"
"<h3>S3 Compatible Storage Add-on Terms</h3>\n"
"\n"
"<table class=\"table table-bordered table-addon-terms\">\n"
"\n"
"    <thead>\n"
"        <tr>\n"
"            <th>Function</th>\n"
"            <th>Status</th>\n"
"        </tr>\n"
"    </thead>\n"
"\n"
"    <tbody>\n"
"            <tr class=\"warning\">\n"
"                <td>Permissions</td>\n"
"                <td>Making a GakuNin RDM project public or private is "
"independent of making an S3 Compatible Storage bucket public or private. "
"The GakuNin RDM does not alter the permissions of linked S3 Compatible "
"Storage buckets.</td>\n"
"            </tr>\n"
"            <tr class=\"warning\">\n"
"                <td>View / download file versions</td>\n"
"                <td>The S3 add-on supports file versions if versioning is"
" enabled for your S3 Compatible Storage buckets.</td>\n"
"            </tr>\n"
"            <tr class=\"success\">\n"
"                <td>Add / update files</td>\n"
"                <td>Adding/updating files in the project via GakuNin RDM "
"will be reflected in S3 Compatible Storage.</td>\n"
"            </tr>\n"
"            <tr class=\"success\">\n"
"                <td>Delete files</td>\n"
"                <td>Files deleted via GakuNin RDM will be deleted in S3 "
"Compatible Storage.</td>\n"
"            </tr>\n"
"            <tr class=\"warning\">\n"
"                <td>Logs</td>\n"
"                <td>The GakuNin RDM keeps track of changes you make to "
"your S3 Compatible Storage buckets through the GakuNin RDM, but not for "
"changes made using S3 Compatible Storage directly.</td>\n"
"            </tr>\n"
"            <tr class=\"warning\">\n"
"                <td>Forking</td>\n"
"                <td>Forking a project or component does not copy S3 "
"Compatible Storage authorization unless the user forking the project is "
"the same user who authorized the S3 Compatible Storage add-on in the "
"source project being forked.</td>\n"
"            </tr>\n"
"    </tbody>\n"
"\n"
"</table>\n"
"\n"
"<ul>\n"
"        <li>This add-on connects your GakuNin RDM project to an external "
"service. Use of this service is bound by its terms and conditions. The "
"GakuNin RDM is not responsible for the service or for your use "
"thereof.</li>\n"
"        <li>This add-on allows you to store files using an external "
"service. Files added to this add-on are not stored within the GakuNin "
"RDM.</li>\n"
"</ul>\n"
msgstr ""
"\n"
"\n"
"<h3>S3 Compatible Storage アドオン規約</h3>\n"
"\n"
"<table class=\"table table-bordered table-addon-terms\">\n"
"\n"
"    <thead>\n"
"        <tr>\n"
"            <th>機能</th>\n"
"            <th>ステータス</th>\n"
"        </tr>\n"
"    </thead>\n"
"\n"
"    <tbody>\n"
"            <tr class=\"warning\">\n"
"                <td>権限</td>\n"
"                <td>GakuNin RDMプロジェクトを公開または非公開にする設定は、S3 Compatible "
"Storageバケットをパブリックまたはプライベートにする設定とは独立しています。GakuNin RDMはリンクされたS3 Compatible "
"Storageバケットの権限を変更することはありません。</td>\n"
"            </tr>\n"
"            <tr class=\"warning\">\n"
"                <td>ファイルバージョンの閲覧/ダウンロード</td>\n"
"                <td>S3 Compatible "
"Storageバケットのバージョニングが有効になっていれば、S3アドオンはファイルバージョンをサポートします。</td>\n"
"            </tr>\n"
"            <tr class=\"success\">\n"
"                <td>ファイルの追加/更新</td>\n"
"                <td>GakuNin RDMからプロジェクトのファイルを追加 / 更新すると、S3 Compatible "
"Storageに反映されます。</td>\n"
"            </tr>\n"
"            <tr class=\"success\">\n"
"                <td>ファイルの削除</td>\n"
"                <td>GakuNin RDMから削除されたファイルは、S3 Compatible "
"Storageで削除されます。</td>\n"
"            </tr>\n"
"            <tr class=\"warning\">\n"
"                <td>ログ</td>\n"
"                <td>GakuNin RDMは、GakuNin RDMからS3 Compatible "
"Storageのバケットに行った変更を追跡しますが、S3 Compatible "
"Storageを使って直接行った変更については追跡しません。</td>\n"
"            </tr>\n"
"            <tr class=\"warning\">\n"
"                <td>フォーク</td>\n"
"                <td>プロジェクトやコンポーネントのフォーク時、S3 Compatible "
"Storageの認証はコピーされません。ただし、プロジェクトをフォークするユーザーが、フォーク元のプロジェクトでS3 Compatible "
"Storageアドオンを承認したユーザーと同一である場合はコピーされます。</td>\n"
"            </tr>\n"
"    </tbody>\n"
"\n"
"</table>\n"
"\n"
"<ul>\n"
"        <li>このアドオンにより、GakuNin "
"RDMプロジェクトは外部サービスに接続されます。このサービスを利用することで、それら外部サービスの利用規約に拘束されます。GakuNin "
"RDMは、それらサービスまたはユーザーによるその利用に対して責任を負いません。</li>\n"
"        "
"<li>このアドオンにより、外部サービスを使ってファイルを保存することが可能となります。このアドオンに追加されたファイルは、GakuNin "
"RDM内には保存されません。</li>\n"
"</ul>\n"

#: scripts/translations/messages_addonsJson.js:39
msgid ""
"\n"
"\n"
"<h3>Oracle Cloud Infrastructure Object Storage Add-on Terms</h3>\n"
"\n"
"<table class=\"table table-bordered table-addon-terms\">\n"
"\n"
"    <thead>\n"
"        <tr>\n"
"            <th>Function</th>\n"
"            <th>Status</th>\n"
"        </tr>\n"
"    </thead>\n"
"\n"
"    <tbody>\n"
"            <tr class=\"warning\">\n"
"                <td>Permissions</td>\n"
"                <td>Making a GakuNin RDM project public or private is "
"independent of making an Oracle Cloud Infrastructure Object Storage "
"bucket public or private. The GakuNin RDM does not alter the permissions "
"of linked Oracle Cloud Infrastructure Object Storage buckets.</td>\n"
"            </tr>\n"
"            <tr class=\"warning\">\n"
"                <td>View / download file versions</td>\n"
"                <td>The Oracle Cloud Infrastructure Object Storage add-on"
" does not support file versions.</td>\n"
"            </tr>\n"
"            <tr class=\"success\">\n"
"                <td>Add / update files</td>\n"
"                <td>Adding/updating files in the project via GakuNin RDM "
"will be reflected in Oracle Cloud Infrastructure Object Storage.</td>\n"
"            </tr>\n"
"            <tr class=\"success\">\n"
"                <td>Delete files</td>\n"
"                <td>Files deleted via GakuNin RDM will be deleted in "
"Oracle Cloud Infrastructure Object Storage.</td>\n"
"            </tr>\n"
"            <tr class=\"warning\">\n"
"                <td>Logs</td>\n"
"                <td>The GakuNin RDM keeps track of changes you make to "
"your Oracle Cloud Infrastructure Object Storage buckets through the "
"GakuNin RDM, but not for changes made using Oracle Cloud Infrastructure "
"Object Storage directly.</td>\n"
"            </tr>\n"
"            <tr class=\"warning\">\n"
"                <td>Forking</td>\n"
"                <td>Forking a project or component does not copy Oracle "
"Cloud Infrastructure Object Storage authorization unless the user forking"
" the project is the same user who authorized the Oracle Cloud "
"Infrastructure Object Storage add-on in the source project being "
"forked.</td>\n"
"            </tr>\n"
"    </tbody>\n"
"\n"
"</table>\n"
"\n"
"<ul>\n"
"        <li>This add-on connects your GakuNin RDM project to an external "
"service. Use of this service is bound by its terms and conditions. The "
"GakuNin RDM is not responsible for the service or for your use "
"thereof.</li>\n"
"        <li>This add-on allows you to store files using an external "
"service. Files added to this add-on are not stored within the GakuNin "
"RDM.</li>\n"
"</ul>\n"
msgstr ""
"\n"
"\n"
"<h3>Oracle Cloud Infrastructure アドオン規約</h3>\n"
"\n"
"<table class=\"table table-bordered table-addon-terms\">\n"
"\n"
"    <thead>\n"
"        <tr>\n"
"            <th>機能</th>\n"
"            <th>ステータス</th>\n"
"        </tr>\n"
"    </thead>\n"
"\n"
"    <tbody>\n"
"            <tr class=\"warning\">\n"
"                <td>権限</td>\n"
"                <td>GakuNin RDMプロジェクトを公開または非公開にする設定は、Oracle Cloud "
"Infrastructure バケットをパブリックまたはプライベートにする設定とは独立しています。GakuNin RDMはリンクされたOracle"
" Cloud Infrastructure バケットの権限を変更することはありません。</td>\n"
"            </tr>\n"
"            <tr class=\"warning\">\n"
"                <td>ファイルバージョンの閲覧/ダウンロード</td>\n"
"                <td>Oracle Cloud Infrastructure "
"アドオンはファイルバージョンをサポートしません。</td>\n"
"            </tr>\n"
"            <tr class=\"success\">\n"
"                <td>ファイルの追加/更新</td>\n"
"                <td>GakuNin RDMからプロジェクトのファイルを追加 / 更新すると、Oracle Cloud "
"Infrastructure に反映されます。</td>\n"
"            </tr>\n"
"            <tr class=\"success\">\n"
"                <td>ファイルの削除</td>\n"
"                <td>GakuNin RDMから削除されたファイルは、Oracle Cloud Infrastructure "
"で削除されます。</td>\n"
"            </tr>\n"
"            <tr class=\"warning\">\n"
"                <td>ログ</td>\n"
"                <td>GakuNin RDMは、GakuNin RDMからOracle Cloud Infrastructure"
" のバケットに行った変更を追跡しますが、Oracle Cloud Infrastructure "
"を使って直接行った変更については追跡しません。</td>\n"
"            </tr>\n"
"            <tr class=\"warning\">\n"
"                <td>フォーク</td>\n"
"                <td>プロジェクトやコンポーネントのフォーク時、Oracle Cloud Infrastructure "
"の認証はコピーされません。ただし、プロジェクトをフォークするユーザーが、フォーク元のプロジェクトでOracle Cloud "
"Infrastructure アドオンを承認したユーザーと同一である場合はコピーされます。</td>\n"
"            </tr>\n"
"    </tbody>\n"
"\n"
"</table>\n"
"\n"
"<ul>\n"
"        <li>このアドオンにより、GakuNin "
"RDMプロジェクトは外部サービスに接続されます。このサービスを利用することで、それら外部サービスの利用規約に拘束されます。GakuNin "
"RDMは、それらサービスまたはユーザーによるその利用に対して責任を負いません。</li>\n"
"        "
"<li>このアドオンにより、外部サービスを使ってファイルを保存することが可能となります。このアドオンに追加されたファイルは、GakuNin "
"RDM内には保存されません。</li>\n"
"</ul>\n"

#: scripts/translations/messages_addonsJson.js:41
msgid ""
"\n"
"\n"
"<h3>Nextcloud Add-on Terms</h3>\n"
"\n"
"<table class=\"table table-bordered table-addon-terms\">\n"
"\n"
"    <thead>\n"
"        <tr>\n"
"            <th>Function</th>\n"
"            <th>Status</th>\n"
"        </tr>\n"
"    </thead>\n"
"\n"
"    <tbody>\n"
"            <tr class=\"warning\">\n"
"                <td>Permissions</td>\n"
"                <td>Making a GakuNin RDM project public or private is "
"independent of Nextcloud privacy. The GakuNin RDM does not alter the "
"permissions of linked Nextcloud folders.</td>\n"
"            </tr>\n"
"            <tr class=\"warning\">\n"
"                <td>View / download file versions</td>\n"
"                <td>Nextcloud files can be viewed/downloaded via GakuNin "
"RDM, but version history is not supported by the Nextcloud WebDAV "
"API.</td>\n"
"            </tr>\n"
"            <tr class=\"success\">\n"
"                <td>Add / update files</td>\n"
"                <td>Adding/updating files in the project via GakuNin RDM "
"will be reflected in Nextcloud.</td>\n"
"            </tr>\n"
"            <tr class=\"success\">\n"
"                <td>Delete files</td>\n"
"                <td>Files deleted via GakuNin RDM will be deleted in "
"Nextcloud.</td>\n"
"            </tr>\n"
"            <tr class=\"warning\">\n"
"                <td>Logs</td>\n"
"                <td>GakuNin RDM keeps track of changes you make to your "
"Nextcloud content through GakuNin RDM, but not for changes made using "
"Nextcloud directly.</td>\n"
"            </tr>\n"
"            <tr class=\"warning\">\n"
"                <td>Forking</td>\n"
"                <td>Forking a project or component does not copy "
"Nextcloud authorization unless the user forking the project is the same "
"user who authorized the Nextcloud add-on in the source project being "
"forked.</td>\n"
"            </tr>\n"
"    </tbody>\n"
"\n"
"</table>\n"
"\n"
"<ul>\n"
"        <li>This add-on connects your GakuNin RDM project to an external "
"service. Use of this service is bound by its terms and conditions. The "
"GakuNin RDM is not responsible for the service or for your use "
"thereof.</li>\n"
"        <li>This add-on allows you to store files using an external "
"service. Files added to this add-on are not stored within the GakuNin "
"RDM.</li>\n"
"</ul>\n"
msgstr ""
"\n"
"\n"
"<h3>Nextcloud アドオン規約</h3>\n"
"\n"
"<table class=\"table table-bordered table-addon-terms\">\n"
"\n"
"    <thead>\n"
"        <tr>\n"
"            <th>機能</th>\n"
"            <th>ステータス</th>\n"
"        </tr>\n"
"    </thead>\n"
"\n"
"    <tbody>\n"
"            <tr class=\"warning\">\n"
"                <td>権限</td>\n"
"                <td>GakuNin "
"RDMプロジェクトを公開または非公開にする設定は、Nextcloudのプライバシー設定とは独立しています。GakuNin "
"RDMはリンクされたNextcloudフォルダの権限を変更することはありません。</td>\n"
"            </tr>\n"
"            <tr class=\"warning\">\n"
"                <td>ファイルバージョンの閲覧/ダウンロード</td>\n"
"                <td>Nextcloudのファイルは、GakuNin RDMから閲覧 / "
"ダウンロードをすることができますが、バージョン履歴はNextcloud WebDAV APIではサポートされていません。</td>\n"
"            </tr>\n"
"            <tr class=\"success\">\n"
"                <td>ファイルの追加/更新</td>\n"
"                <td>GakuNin RDMからプロジェクトのファイルを追加 / "
"更新すると、Nextcloudに反映されます。</td>\n"
"            </tr>\n"
"            <tr class=\"success\">\n"
"                <td>ファイルの削除</td>\n"
"                <td>GakuNin RDMから削除されたファイルは、Nextcloudで削除されます。</td>\n"
"            </tr>\n"
"            <tr class=\"warning\">\n"
"                <td>ログ</td>\n"
"                <td>GakuNin RDMは、GakuNin "
"RDMからNextcloudのコンテンツに行った変更を追跡しますが、Nextcloudを使って直接行った変更については追跡しません。</td>\n"
"            </tr>\n"
"            <tr class=\"warning\">\n"
"                <td>フォーク</td>\n"
"                "
"<td>プロジェクトやコンポーネントのフォーク時、Nextcloudの認証はコピーされません。ただし、プロジェクトをフォークするユーザーが、フォーク元のプロジェクトでNextcloudアドオンを承認したユーザーと同一である場合はコピーされます。</td>"
"\n"
"            </tr>\n"
"    </tbody>\n"
"\n"
"</table>\n"
"\n"
"<ul>\n"
"        <li>このアドオンにより、GakuNin "
"RDMプロジェクトは外部サービスに接続されます。このサービスを利用することで、それら外部サービスの利用規約に拘束されます。GakuNin "
"RDMは、それらサービスまたはユーザーによるその利用に対して責任を負いません。</li>\n"
"        "
"<li>このアドオンにより、外部サービスを使ってファイルを保存することが可能となります。このアドオンに追加されたファイルは、GakuNin "
"RDM内には保存されません。</li>\n"
"</ul>\n"

#: scripts/translations/messages_addonsJson.js:43
msgid ""
"\n"
"\n"
"<h3>IQB-RIMS Add-on Terms</h3>\n"
"\n"
"<table class=\"table table-bordered table-addon-terms\">\n"
"\n"
"    <thead>\n"
"        <tr>\n"
"            <th>Function</th>\n"
"            <th>Status</th>\n"
"        </tr>\n"
"    </thead>\n"
"\n"
"    <tbody>\n"
"            <tr class=\"warning\">\n"
"                <td>Permissions</td>\n"
"                <td>Making an GakuNin RDM project public or private is "
"independent of Google Drive privacy. The GakuNin RDM does not alter the "
"permissions of linked Google Drive folders.</td>\n"
"            </tr>\n"
"            <tr class=\"success\">\n"
"                <td>View / download file versions</td>\n"
"                <td>IQB-RIMS files and their versions can be "
"viewed/downloaded via GakuNin RDM.</td>\n"
"            </tr>\n"
"            <tr class=\"success\">\n"
"                <td>Add / update files</td>\n"
"                <td>Adding/updating files in the project via GakuNin RDM "
"will be reflected in Google Drive.</td>\n"
"            </tr>\n"
"            <tr class=\"success\">\n"
"                <td>Delete files</td>\n"
"                <td>Files deleted via GakuNin RDM will be deleted in "
"Google Drive.</td>\n"
"            </tr>\n"
"            <tr class=\"warning\">\n"
"                <td>Logs</td>\n"
"                <td>The GakuNin RDM keeps track of changes you make to "
"your Google Drive content through the GakuNin RDM, but not for changes "
"made using Google Drive directly.</td>\n"
"            </tr>\n"
"            <tr class=\"warning\">\n"
"                <td>Forking</td>\n"
"                <td>Forking a project or component does not copy Google "
"Drive authorization unless the user forking the project is the same user "
"who authorized the IQB-RIMS add-on in the source project being "
"forked.</td>\n"
"            </tr>\n"
"    </tbody>\n"
"\n"
"</table>\n"
"\n"
"<ul>\n"
"        <li>This add-on connects your GakuNin RDM project to an external "
"service. Use of this service is bound by its terms and conditions. The "
"GakuNin RDM is not responsible for the service or for your use "
"thereof.</li>\n"
"        <li>This add-on allows you to store files using an external "
"service. Files added to this add-on are not stored within the GakuNin "
"RDM.</li>\n"
"</ul>\n"
msgstr ""
"\n"
"\n"
"<h3>IQB-RIMS アドオン規約</h3>\n"
"\n"
"<table class=\"table table-bordered table-addon-terms\">\n"
"\n"
"    <thead>\n"
"        <tr>\n"
"            <th>機能</th>\n"
"            <th>ステータス</th>\n"
"        </tr>\n"
"    </thead>\n"
"\n"
"    <tbody>\n"
"            <tr class=\"warning\">\n"
"                <td>権限</td>\n"
"                <td>GakuNin RDMプロジェクトを公開または非公開にする設定は、Google "
"Driveのプライバシー設定とは独立しています。GakuNin RDMはリンクされたGoogle "
"Driveフォルダの権限を変更することはありません。</td>\n"
"            </tr>\n"
"            <tr class=\"success\">\n"
"                <td>ファイルバージョンの閲覧/ダウンロード</td>\n"
"                <td>IQB-RIMSのファイルとそのバージョンは、GakuNin RDMから閲覧 / "
"ダウンロードをすることができます。</td>\n"
"            </tr>\n"
"            <tr class=\"success\">\n"
"                <td>ファイルの追加/更新</td>\n"
"                <td>GakuNin RDM経由でプロジェクトのファイルを追加/更新すると、Google "
"Driveにも反映されます。</td>\n"
"            </tr>\n"
"            <tr class=\"success\">\n"
"                <td>ファイルの削除</td>\n"
"                <td>GakuNin RDM経由で削除したファイルは、Google Driveでも削除されます。</td>\n"
"            </tr>\n"
"            <tr class=\"warning\">\n"
"                <td>ログ</td>\n"
"                <td>GakuNin RDMは、GakuNin RDMからGoogle "
"Driveのコンテンツに行った変更を追跡しますが、Google Driveを使って直接行った変更については追跡しません。</td>\n"
"            </tr>\n"
"            <tr class=\"warning\">\n"
"                <td>フォーク</td>\n"
"                <td>プロジェクトやコンポーネントのフォーク時、Google "
"Driveの認証はコピーされません。ただし、プロジェクトをフォークするユーザーが、フォーク元のプロジェクトでIQB-"
"RIMSアドオンを承認したユーザーと同一である場合はコピーされます。</td>\n"
"            </tr>\n"
"    </tbody>\n"
"\n"
"</table>\n"
"\n"
"<ul>\n"
"        <li>このアドオンにより、GakuNin "
"RDMプロジェクトは外部サービスに接続されます。このサービスを利用することで、それら外部サービスの利用規約に拘束されます。GakuNin "
"RDMは、それらサービスまたはユーザーによるその利用に対して責任を負いません。</li>\n"
"        "
"<li>このアドオンにより、外部サービスを使ってファイルを保存することが可能となります。このアドオンに追加されたファイルは、GakuNin "
"RDM内には保存されません。</li>\n"
"</ul>\n"

#: scripts/translations/messages_addonsJson.js:45
msgid ""
"\n"
"\n"
"<h3>GakuNin Federated Computing Services (Jupyter) Add-on Terms</h3>\n"
"\n"
"<table class=\"table table-bordered table-addon-terms\">\n"
"\n"
"    <thead>\n"
"        <tr>\n"
"            <th>Function</th>\n"
"            <th>Status</th>\n"
"        </tr>\n"
"    </thead>\n"
"\n"
"    <tbody>\n"
"            <tr class=\"danger\">\n"
"                <td>Permissions</td>\n"
"                <td>The GakuNin RDM does not affect the permissions of "
"BidnerHub.</td>\n"
"            </tr>\n"
"            <tr class=\"danger\">\n"
"                <td>View / download file versions</td>\n"
"                <td>The GakuNin Federated Computing Services (Jupyter) "
"add-on does not provide Storage Features.</td>\n"
"            </tr>\n"
"            <tr class=\"danger\">\n"
"                <td>Add / update files</td>\n"
"                <td>The GakuNin Federated Computing Services (Jupyter) "
"add-on does not provide Storage Features.</td>\n"
"            </tr>\n"
"            <tr class=\"danger\">\n"
"                <td>Delete files</td>\n"
"                <td>The GakuNin Federated Computing Services (Jupyter) "
"add-on does not provide Storage Features.</td>\n"
"            </tr>\n"
"            <tr class=\"danger\">\n"
"                <td>Logs</td>\n"
"                <td>The GakuNin Federated Computing Services (Jupyter) "
"add-on does not provide Storage Features.</td>\n"
"            </tr>\n"
"            <tr class=\"warning\">\n"
"                <td>Forking</td>\n"
"                <td>Forking a project or component copies information "
"about linked GakuNin Federated Computing Services (Jupyter) but the "
"GakuNin RDM does not affect authentication of GakuNin Federated Computing"
" Services (Jupyter).</td>\n"
"            </tr>\n"
"    </tbody>\n"
"\n"
"</table>\n"
"\n"
"<ul>\n"
"        <li>This add-on connects your GakuNin RDM project to an external "
"service. Use of this service is bound by its terms and conditions. The "
"GakuNin RDM is not responsible for the service or for your use "
"thereof.</li>\n"
"        <li>This add-on allows you to store files using an external "
"service. Files added to this add-on are not stored within the GakuNin "
"RDM.</li>\n"
"</ul>\n"
msgstr ""
"\n"
"\n"
"<h3>GakuNin Federated Computing Services (Jupyter) アドオン規約</h3>\n"
"\n"
"<table class=\"table table-bordered table-addon-terms\">\n"
"\n"
"    <thead>\n"
"        <tr>\n"
"            <th>機能</th>\n"
"            <th>ステータス</th>\n"
"        </tr>\n"
"    </thead>\n"
"\n"
"    <tbody>\n"
"            <tr class=\"danger\">\n"
"                <td>権限</td>\n"
"                <td>GakuNin RDMは、GakuNin Federated Computing Services "
"(Jupyter)の権限に影響を及ぼしません。</td>\n"
"            </tr>\n"
"            <tr class=\"danger\">\n"
"                <td>ファイルバージョンの閲覧/ダウンロード</td>\n"
"                <td>GakuNin Federated Computing Services "
"(Jupyter)アドオンはストレージ機能を提供しません。</td>\n"
"            </tr>\n"
"            <tr class=\"danger\">\n"
"                <td>ファイルの追加/更新</td>\n"
"                <td>GakuNin Federated Computing Services "
"(Jupyter)アドオンはストレージ機能を提供しません。</td>\n"
"            </tr>\n"
"            <tr class=\"danger\">\n"
"                <td>ファイルの削除</td>\n"
"                <td>GakuNin Federated Computing Services "
"(Jupyter)アドオンはストレージ機能を提供しません。</td>\n"
"            </tr>\n"
"            <tr class=\"danger\">\n"
"                <td>ログ</td>\n"
"                <td>GakuNin Federated Computing Services "
"(Jupyter)アドオンはストレージ機能を提供しません。</td>\n"
"            </tr>\n"
"            <tr class=\"warning\">\n"
"                <td>フォーク</td>\n"
"                <td>プロジェクトまたはコンポーネントのフォークを行うと、リンクされたGakuNin Federated "
"Computing Services (Jupyter)に関する情報がコピーされますが、GakuNin RDMはGakuNin Federated"
" Computing Services (Jupyter)の認証に影響を及ぼしません。</td>\n"
"            </tr>\n"
"    </tbody>\n"
"\n"
"</table>\n"
"\n"
"<ul>\n"
"        <li>このアドオンにより、GakuNin "
"RDMプロジェクトは外部サービスに接続されます。このサービスを利用することで、それら外部サービスの利用規約に拘束されます。GakuNin "
"RDMは、それらサービスまたはユーザーによるその利用に対して責任を負いません。</li>\n"
"        "
"<li>このアドオンにより、外部サービスを使ってファイルを保存することが可能となります。このアドオンに追加されたファイルは、GakuNin "
"RDM内には保存されません。</li>\n"
"</ul>\n"

#: scripts/translations/messages_addonsJson.js:47
msgid ""
"\n"
"\n"
"<h3>Metadata Add-on Terms</h3>\n"
"\n"
"<table class=\"table table-bordered table-addon-terms\">\n"
"\n"
"    <thead>\n"
"        <tr>\n"
"            <th>Function</th>\n"
"            <th>Status</th>\n"
"        </tr>\n"
"    </thead>\n"
"\n"
"    <tbody>\n"
"            <tr class=\"danger\">\n"
"                <td>Permissions</td>\n"
"                <td>The GakuNin RDM does not affect the permissions of "
"Metadata.</td>\n"
"            </tr>\n"
"            <tr class=\"danger\">\n"
"                <td>View / download file versions</td>\n"
"                <td>The Metadata add-on does not provide Storage "
"Features.</td>\n"
"            </tr>\n"
"            <tr class=\"danger\">\n"
"                <td>Add / update files</td>\n"
"                <td>The Metadata add-on does not provide Storage "
"Features.</td>\n"
"            </tr>\n"
"            <tr class=\"danger\">\n"
"                <td>Delete files</td>\n"
"                <td>The Metadata add-on does not provide Storage "
"Features.</td>\n"
"            </tr>\n"
"            <tr class=\"danger\">\n"
"                <td>Logs</td>\n"
"                <td>The Metadata add-on does not provide Storage "
"Features.</td>\n"
"            </tr>\n"
"            <tr class=\"warning\">\n"
"                <td>Forking</td>\n"
"                <td>Forking a project or component copies information "
"about linked Metadata but the GakuNin RDM does not affect authentication "
"of Metadata.</td>\n"
"            </tr>\n"
"    </tbody>\n"
"\n"
"</table>\n"
"\n"
"<ul>\n"
"        <li>This add-on connects your GakuNin RDM project to an external "
"service. Use of this service is bound by its terms and conditions. The "
"GakuNin RDM is not responsible for the service or for your use "
"thereof.</li>\n"
"        <li>This add-on allows you to store files using an external "
"service. Files added to this add-on are not stored within the GakuNin "
"RDM.</li>\n"
"</ul>\n"
msgstr ""
"\n"
"\n"
"<h3>Metadata アドオン規約</h3>\n"
"\n"
"<table class=\"table table-bordered table-addon-terms\">\n"
"\n"
"    <thead>\n"
"        <tr>\n"
"            <th>機能</th>\n"
"            <th>ステータス</th>\n"
"        </tr>\n"
"    </thead>\n"
"\n"
"    <tbody>\n"
"            <tr class=\"danger\">\n"
"                <td>権限</td>\n"
"                <td>MetadataアドオンはGRDMの権限に影響を及ぼしません。</td>\n"
"            </tr>\n"
"            <tr class=\"danger\">\n"
"                <td>ファイルバージョンの閲覧/ダウンロード</td>\n"
"                <td>Metadataアドオンはストレージ機能を提供しません。</td>\n"
"            </tr>\n"
"            <tr class=\"danger\">\n"
"                <td>ファイルの追加/更新</td>\n"
"                <td>Metadataアドオンはストレージ機能を提供しません。</td>\n"
"            </tr>\n"
"            <tr class=\"danger\">\n"
"                <td>ファイルの削除</td>\n"
"                <td>Metadataアドオンはストレージ機能を提供しません。</td>\n"
"            </tr>\n"
"            <tr class=\"danger\">\n"
"                <td>ログ</td>\n"
"                <td>Metadataアドオンはストレージ機能を提供しません。</td>\n"
"            </tr>\n"
"            <tr class=\"warning\">\n"
"                <td>フォーク</td>\n"
"                "
"<td>プロジェクトまたはコンポーネントのフォークを行うと、リンクされたMetadataに関する情報がコピーされます。</td>\n"
"            </tr>\n"
"    </tbody>\n"
"\n"
"</table>\n"
"\n"

#: scripts/translations/messages_addonsJson.js:49
msgid ""
"\n"
"\n"
"<h3>ONLYOFFICE Add-on Terms</h3>\n"
"\n"
"<table class=\"table table-bordered table-addon-terms\">\n"
"\n"
"    <thead>\n"
"        <tr>\n"
"            <th>Function</th>\n"
"            <th>Status</th>\n"
"        </tr>\n"
"    </thead>\n"
"\n"
"    <tbody>\n"
"            <tr class=\"danger\">\n"
"                <td>Permissions</td>\n"
"                <td>The GakuNin RDM does not affect the permissions of "
"ONLYOFFICE.</td>\n"
"            </tr>\n"
"            <tr class=\"danger\">\n"
"                <td>View / download file versions</td>\n"
"                <td>The ONLYOFFICE add-on does not provide Storage "
"Features.</td>\n"
"            </tr>\n"
"            <tr class=\"danger\">\n"
"                <td>Add / update files</td>\n"
"                <td>The ONLYOFFICE add-on does not provide Storage "
"Features.</td>\n"
"            </tr>\n"
"            <tr class=\"danger\">\n"
"                <td>Delete files</td>\n"
"                <td>The ONLYOFFICE add-on does not provide Storage "
"Features.</td>\n"
"            </tr>\n"
"            <tr class=\"danger\">\n"
"                <td>Logs</td>\n"
"                <td>The ONLYOFFICE add-on does not provide Storage "
"Features.</td>\n"
"            </tr>\n"
"            <tr class=\"warning\">\n"
"                <td>Forking</td>\n"
"                <td>Forking a project or component copies information "
"about linked ONLYOFFICE but the GakuNin RDM does not affect "
"authentication of ONLYOFFICE.</td>\n"
"            </tr>\n"
"    </tbody>\n"
"\n"
"</table>\n"
"\n"
"<ul>\n"
"        <li>This add-on connects your GakuNin RDM project to an external "
"service. Use of this service is bound by its terms and conditions. The "
"GakuNin RDM is not responsible for the service or for your use "
"thereof.</li>\n"
"        <li>This add-on allows you to store files using an external "
"service. Files added to this add-on are not stored within the GakuNin "
"RDM.</li>\n"
"</ul>\n"
msgstr ""
"\n"
"\n"
"<h3>ONLYOFFICE アドオン規約</h3>\n"
"\n"
"<table class=\"table table-bordered table-addon-terms\">\n"
"\n"
"    <thead>\n"
"        <tr>\n"
"            <th>機能</th>\n"
"            <th>ステータス</th>\n"
"        </tr>\n"
"    </thead>\n"
"\n"
"    <tbody>\n"
"            <tr class=\"danger\">\n"
"                <td>権限</td>\n"
"                <td>ONLYOFFICEアドオンはGRDMの権限に影響を及ぼしません。</td>\n"
"            </tr>\n"
"            <tr class=\"danger\">\n"
"                <td>ファイルバージョンの閲覧/ダウンロード</td>\n"
"                <td>ONLYOFFICEアドオンはストレージ機能を提供しません。</td>\n"
"            </tr>\n"
"            <tr class=\"danger\">\n"
"                <td>ファイルの更新</td>\n"
"                <td>ONLYOFFICEでプロジェクトのファイルを更新すると、元のファイルに反映されます。</td>\n"
"            </tr>\n"
"            <tr class=\"danger\">\n"
"                <td>ファイルの削除</td>\n"
"                <td>ONLYOFFICEアドオンはストレージ機能を提供しません。</td>\n"
"            </tr>\n"
"            <tr class=\"danger\">\n"
"                <td>ログ</td>\n"
"                <td>ONLYOFFICEアドオンはストレージ機能を提供しません。</td>\n"
"            </tr>\n"
"            <tr class=\"warning\">\n"
"                <td>フォーク</td>\n"
"                <td>ONLYOFFICEアドオンはフォーク機能を提供しません。</td>\n"
"                "
"            </tr>\n"
"    </tbody>\n"
"\n"
"</table>\n"
"\n"

#: website/static/js/accessRequestManager.js:85
msgid "There was a problem trying to %1$s the request from the user. %2$s"
msgstr "ユーザーからのリクエストを%1$sしようとして問題が発生しました。%2$s"

#: website/static/js/accessRequestManager.js:86
#: website/static/js/accessRequestManager.js:87
msgid "Could not %1$s access request"
msgstr "アクセスリクエストを%1$sできませんでした"

#: website/static/js/accessRequestManager.js:115
#: website/static/js/contribAdder.js:72 website/static/js/contribManager.js:222
msgid "Read"
msgstr "読込み"

#: website/static/js/accessRequestManager.js:116
#: website/static/js/contribAdder.js:73 website/static/js/contribManager.js:223
msgid "Read + Write"
msgstr "読込み / 書込み"

#: website/static/js/accessRequestManager.js:117
#: website/static/js/contribAdder.js:74 website/static/js/contribManager.js:224
msgid "Administrator"
msgstr "管理者"

#: website/static/js/accountClaimer.js:34
#: website/static/js/contribManager.js:128
msgid "Email will arrive shortly"
msgstr "メールはまもなく届きます"

#: website/static/js/accountClaimer.js:34
msgid "Please check <em>"
msgstr "こちらのメールアドレスをチェックしてください。<em>"

#: website/static/js/accountClaimer.js:41
msgid "Claim as %1$s?"
msgstr "%1$sとして申し立てますか？"

#: website/static/js/accountClaimer.js:42
msgid "If you claim this account, a contributor of this project "
msgstr "このアカウントを申請すると、このプロジェクトのメンバー"

#: website/static/js/accountClaimer.js:43
msgid "will be emailed to confirm your identity."
msgstr "にメールで本人確認が行われます。"

#: website/static/js/accountClaimer.js:61
msgid "Claim"
msgstr "請求"

#: website/static/js/accountClaimer.js:73
msgid "Is this you? Click to claim"
msgstr "あなたですか？ クリックして申し立てる"

#: website/static/js/accountClaimer.js:99
msgid "Claim Account"
msgstr "アカウントを請求"

#: website/static/js/accountClaimer.js:101
msgid "Enter email..."
msgstr "メールアドレスを入力…"

#: website/static/js/accountClaimer.js:105
msgid "Not a valid email."
msgstr "有効なメールではありません。"

#: website/static/js/accountSettings.js:86
msgid "Could not fetch user profile."
msgstr "ユーザープロフィールを取得できませんでした。"

#: website/static/js/accountSettings.js:87
#: website/static/js/accountSettings.js:118
#: website/static/js/licensePicker.js:197
msgid "Error fetching user profile"
msgstr "ユーザープロフィールの取得エラー"

#: website/static/js/accountSettings.js:115
msgid ""
"User profile not updated. Please refresh the page and try again or "
"contact %1$s if the problem persists."
msgstr "ユーザープロファイルは更新されません。 ページを更新して再試行するか、問題が解決しない場合は%1$sにお問い合わせください。"

#: website/static/js/accountSettings.js:213
msgid "Duplicate Email"
msgstr "メールアドレスが重複"

#: website/static/js/accountSettings.js:240
msgid "Do you want to active account?"
msgstr "アカウントを有効にしますか？"

#: website/static/js/accountSettings.js:241
msgid "Fullname: <em>%1$s</em></br>Email: <em>%2$s</em></br>"
msgstr ""

#: website/static/js/accountSettings.js:252
msgid "Active"
msgstr "アクティブ"

#: website/static/js/accountSettings.js:261
msgid "Confirmation email sent"
msgstr "確認メールを送信しました"

#: website/static/js/accountSettings.js:262
msgid "<em>%1$s</em> was added to your account."
msgstr "<em>%1$s</em>がアカウントに追加されました。"

#: website/static/js/accountSettings.js:263
msgid " You will receive a confirmation email at <em>%1$s</em>."
msgstr "<em>%1$s</em>に確認メールが届きます。"

#: website/static/js/accountSettings.js:264
msgid ""
" Please click the link in your email to confirm this action. You will be "
"required to enter your password."
msgstr "このアクションを確認するには、メールのリンクをクリックしてください。 パスワードを入力する必要があります。"

#: website/static/js/accountSettings.js:277
msgid "Email cannot be empty."
msgstr "メールを空にすることはできません。"

#: website/static/js/accountSettings.js:285
msgid "Resend Email Confirmation?"
msgstr "メールの確認を再送信しますか？"

#: website/static/js/accountSettings.js:286
msgid "Are you sure that you want to resend email confirmation to <em>%1$s</em>?"
msgstr "確認メールを<em>%1$s</em>に再送信してもよろしいですか？"

#: website/static/js/accountSettings.js:291
msgid "Email confirmation resent to <em>%1$s</em>"
msgstr "確認メールを<em>%1$s</em>に再送信してもよろしいですか？"

#: website/static/js/accountSettings.js:292
msgid "You will receive a new confirmation email at <em>%1$s</em>."
msgstr "<em>%1$s</em>に新しい確認メールが届きます。"

#: website/static/js/accountSettings.js:293
msgid ""
" Please log out of this account and check your email to confirm this "
"action."
msgstr "このアカウントからログアウトし、メールを確認してこのアクションを確認してください。"

#: website/static/js/accountSettings.js:300
msgid "Resend"
msgstr "再送"

#: website/static/js/accountSettings.js:311
msgid "Remove Email?"
msgstr "メールを削除しますか？"

#: website/static/js/accountSettings.js:312
msgid "Are you sure that you want to remove <em>%1$s</em> from your email list?"
msgstr "メーリングリストから<em>%1$s</em>を削除してもよろしいですか？"

#: website/static/js/accountSettings.js:323
#: website/static/js/accountSettings.js:388
#: website/static/js/addonPermissions.js:51
#: website/static/js/addonSettings.js:67
#: website/static/js/pages/profile-settings-addons-page.js:97
#: website/static/js/privateLinkTable.js:115 website/static/js/profile.js:768
#: website/static/js/profile.js:1000 website/static/js/project.js:249
msgid "Remove"
msgstr "削除"

#: website/static/js/accountSettings.js:332
#: website/static/js/accountSettings.js:345
msgid "Please refresh the page and try again."
msgstr "ページを更新してもう一度お試しください。"

#: website/static/js/accountSettings.js:358
msgid "You have revoked this connected identity."
msgstr "この接続されたIDを取り消しました。"

#: website/static/js/accountSettings.js:363
msgid "Revocation request failed. Please contact %1$s if the problem persists."
msgstr "取り消し要求が失敗しました。 問題が解決しない場合は%1$sにお問い合わせください。"

#: website/static/js/accountSettings.js:366
msgid "Error revoking connected identity"
msgstr "接続されたIDの取り消しエラー"

#: website/static/js/accountSettings.js:379
msgid "Remove authorization?"
msgstr "認証を削除しますか？"

#: website/static/js/accountSettings.js:380
msgid "Are you sure you want to remove this authorization?"
msgstr "この認証を削除してもよろしいですか？"

#: website/static/js/accountSettings.js:424
msgid ""
"You have successfully changed your default storage location to "
"<b>%1$s</b>."
msgstr "デフォルトの保存場所を<b>%1$s</b>に正常に変更しました。"

#: website/static/js/accountSettings.js:428
msgid ""
"Your attempt to change your default storage location has failed. Please "
"contact %1$s if the problem persists."
msgstr "デフォルトの保存場所を変更しようとして失敗しました。 問題が解決しない場合は%1$sにお問い合わせください。"

#: website/static/js/accountSettings.js:431
msgid "Error updating default storage location "
msgstr "デフォルトの保管場所の更新エラー"

#: website/static/js/accountSettings.js:454
msgid ""
"An GakuNin RDM administrator will contact you shortly to confirm your "
"deactivation request."
msgstr "GakuNin RDM管理者から、非アクティブ化リクエストを確認するためにすぐに連絡があります。"

#: website/static/js/accountSettings.js:462
msgid "Deactivation request failed. Please contact %1$s if the problem persists."
msgstr "非アクティブ化要求が失敗しました。 問題が解決しない場合は%1$sにお問い合わせください。"

#: website/static/js/accountSettings.js:466
#: website/static/js/accountSettings.js:491
msgid "Error requesting account deactivation"
msgstr "アカウントの無効化のリクエストエラー"

#: website/static/js/accountSettings.js:479
msgid "An GakuNin RDM account is no longer up for review."
msgstr "GakuNin RDMアカウントのレビューは終了しました。"

#: website/static/js/accountSettings.js:487
msgid ""
"Deactivation request failed. Please contact <a href=\"mailto: "
"rdm_support@nii.ac.jp\">rdm_support@nii.ac.jp</a> if the problem "
"persists."
msgstr ""
"非アクティブ化要求が失敗しました。 問題が解決しない場合は、<a href=\"mailto: "
"rdm_support@nii.ac.jp\">rdm_support@nii.ac.jp</a>までご連絡ください。"

#: website/static/js/accountSettings.js:504
msgid "Request account deactivation?"
msgstr "アカウントの無効化をリクエストしますか？"

#: website/static/js/accountSettings.js:505
msgid ""
"Are you sure you want to request account deactivation? A GakuNinRDM "
"administrator will review your request. If accepted, you "
msgstr "アカウントの無効化をリクエストしてもよろしいですか？ GakuNinRDM管理者がリクエストを確認します。 認証された場合、"

#: website/static/js/accountSettings.js:506
msgid "will <strong>NOT</strong> be able to reactivate your account."
msgstr "アカウントを再開することは<strong>できません。</strong>"

#: website/static/js/accountSettings.js:514
#: website/static/js/accountSettings.js:587
msgid "Request"
msgstr "リクエスト"

#: website/static/js/accountSettings.js:526
msgid "Cancel deactivation request?"
msgstr "無効化リクエストをキャンセルしますか？"

#: website/static/js/accountSettings.js:527
msgid ""
"Are you sure you want to rescind your account deactivation request? This "
"will preserve your account status."
msgstr "アカウントの無効化リクエストを取り消してもよろしいですか？ これにより、アカウントの状態が保持されます。"

#: website/static/js/accountSettings.js:535
msgid "Cancel Deactivation Request"
msgstr "無効化リクエストをキャンセルする"

#: website/static/js/accountSettings.js:553
msgid ""
"An GakuNin RDM administrator will contact you shortly to confirm your "
"export request."
msgstr "GakuNin RDM管理者から、エクスポートリクエストを確認するためにすぐに連絡があります。"

#: website/static/js/accountSettings.js:561
msgid "Export request failed. Please contact %1$s if the problem persists."
msgstr "エクスポート要求が失敗しました。 問題が解決しない場合は%1$sにお問い合わせください。"

#: website/static/js/accountSettings.js:565
msgid "Error requesting account export"
msgstr "アカウントのエクスポートをリクエスト中にエラーが発生しました"

#: website/static/js/accountSettings.js:578
msgid "Request account export?"
msgstr "アカウントのエクスポートをリクエストしますか？"

#: website/static/js/accountSettings.js:579
msgid "Are you sure you want to request account export?"
msgstr "アカウントのエクスポートをリクエストしてもよろしいですか？"

#: website/static/js/addProjectPlugin.js:21
#: website/static/js/addProjectPlugin.js:24
#: website/static/js/myProjects.js:1118
msgid "Create new project"
msgstr "新規プロジェクト作成"

#: website/static/js/addProjectPlugin.js:57
msgid "There was an unknown error. Please try again later."
msgstr "不明なエラーがありました。 後でもう一度やり直してください。"

#: website/static/js/addProjectPlugin.js:184 website/static/js/conference.js:19
msgid "Title"
msgstr "タイトル"

#: website/static/js/addProjectPlugin.js:198
msgid "Enter %1$s title"
msgstr "%1$sのタイトルを入力してください"

#: website/static/js/addProjectPlugin.js:203
msgid "Affiliation"
msgstr "所属"

#: website/static/js/addProjectPlugin.js:210
msgid "Remove all"
msgstr "全て削除"

#: website/static/js/addProjectPlugin.js:217
msgid "Select all"
msgstr "全て選択"

#: website/static/js/addProjectPlugin.js:233
msgid "Storage location"
msgstr "ストレージロケーション"

#: website/static/js/addProjectPlugin.js:251
msgid " Add contributors from "
msgstr "次からメンバーを追加する："

#: website/static/js/addProjectPlugin.js:253
msgid " Admins of "
msgstr " "

#: website/static/js/addProjectPlugin.js:253
msgid " will have read access to this component."
msgstr "の管理者は、このコンポーネントへの読み取りアクセス権を持ちます。"

#: website/static/js/addProjectPlugin.js:264
msgid " Add tags from "
msgstr "次からタグを追加する："

#: website/static/js/addProjectPlugin.js:268
msgid "License"
msgstr "ライセンス"

#: website/static/js/addProjectPlugin.js:270
msgid " This component will inherit the same license as "
msgstr "このコンポーネントは、次と同じライセンスを継承します："

#: website/static/js/addProjectPlugin.js:281
msgid " More"
msgstr "詳細"

#: website/static/js/addProjectPlugin.js:285
msgid "Description"
msgstr "説明"

#: website/static/js/addProjectPlugin.js:294
msgid "Enter %1$s description"
msgstr "%1$sの説明を入力する"

#: website/static/js/addProjectPlugin.js:298 website/static/js/conference.js:31
msgid "Category"
msgstr "カテゴリ"

#: website/static/js/addProjectPlugin.js:299
msgid " (for descriptive purposes)"
msgstr "(説明のため)"

#: website/static/js/addProjectPlugin.js:306
msgid "Uncategorized"
msgstr "未分類"

#: website/static/js/addProjectPlugin.js:319
msgid "(Empty category)"
msgstr "（空のカテゴリ）"

#: website/static/js/addProjectPlugin.js:329
msgid "Template (optional)"
msgstr "テンプレート（オプション）"

#: website/static/js/addProjectPlugin.js:330
msgid ""
"Start typing to search your projects. Selecting project as template will "
"duplicate its "
msgstr "入力を開始してプロジェクトを検索します。 プロジェクトをテンプレートとして選択すると、"

#: website/static/js/addProjectPlugin.js:331
msgid ""
"structure in the new project without importing the content of that "
"project."
msgstr "そのプロジェクトのコンテンツをインポートすることなく、新しいプロジェクトでその構造が複製されます。"

#: website/static/js/addProjectPlugin.js:350
#: website/static/js/nodeControl.js:224
#: website/static/js/privateLinkManager.js:31 website/static/js/project.js:140
msgid "Create"
msgstr "作成"

#: website/static/js/addProjectPlugin.js:361
#, python-format
msgid "Saving your %s..."
msgstr "%sを保存中..."

#: website/static/js/addProjectPlugin.js:375
msgid "New %1$s created successfully!"
msgstr "新しい%1$sが作成されました！"

#: website/static/js/addProjectPlugin.js:385
#: website/static/js/addProjectPlugin.js:433 website/static/js/project.js:62
msgid "Keep working here"
msgstr "このページに留まる"

#: website/static/js/addProjectPlugin.js:391
#: website/static/js/addProjectPlugin.js:436
msgid "Go to new %1$s"
msgstr "新しい%1$sへ移動する"

#: website/static/js/addProjectPlugin.js:404
msgid "Couldn't create your %1$s"
msgstr "%1$sが作成できませんでした。"

#: website/static/js/addProjectPlugin.js:423
msgid "Could not add institution affiliation to your new %1$s"
msgstr "新しい%1$sに所属機関を追加できませんでした"

#: website/static/js/addProjectPlugin.js:470
msgid "Select a project to use as a template"
msgstr "テンプレートとして使用するプロジェクトを選択します"

#: website/static/js/addonHelper.js:37
#: website/static/js/nodeSelectTreebeard.js:59
#: website/static/js/notificationsTreebeard.js:59
#: website/static/js/profile.js:317
#: website/static/js/wikiSettingsTreebeard.js:54
msgid "Settings updated"
msgstr "設定が更新されました"

#: website/static/js/addonHelper.js:46
msgid "Settings not updated."
msgstr "設定が更新されませんでした。"

#: website/static/js/addonNodeConfig.js:39
#: website/static/js/oauthAddonNodeConfig.js:47
msgid "Successfully linked \"%1$s\""
msgstr "\"%1$s\"が正常にリンクされました"

#: website/static/js/addonNodeConfig.js:40
#: website/static/js/oauthAddonNodeConfig.js:48
msgid " Go to the <a href=\"%1$s\">Files page</a> to view your content."
msgstr "<a href=\"%1$s\">ファイルページ</a>に移動して、コンテンツを表示します。"

#: website/static/js/addonPermissions.js:21
#: website/static/js/addonSettings.js:58
msgid "Remove addon?"
msgstr "アドオンを削除しますか？"

#: website/static/js/addonPermissions.js:22
msgid "Are you sure you want to disconnnect the %1$s account from this project?"
msgstr "このプロジェクトから%1$sアカウントを切断してもよろしいですか？"

#: website/static/js/addonPermissions.js:43
msgid "An error occurred, the account is still connected to the project. "
msgstr "エラーが発生し、アカウントはまだプロジェクトに接続されています。"

#: website/static/js/addonPermissions.js:44
msgid "If the issue persists, please report it to %1$s."
msgstr "問題が解決しない場合は、%1$sに報告してください。"

#: website/static/js/addonSettings.js:46
msgid "Error deauthorizing node: "
msgstr "ノードの認証解除エラー："

#: website/static/js/addonSettings.js:59
msgid "Are you sure you want to remove the %1$s authorization from this project?"
msgstr "このプロジェクトから%1$s認証を削除してもよろしいですか？"

#: website/static/js/addonSettings.js:100
msgid ""
"Add-on successfully authorized. If you wish to link a different account, "
"log out of dropbox.com before attempting to connect to a second Dropbox "
"account on the GakuNin RDM. This will clear the credentials stored in "
"your browser."
msgstr ""
"アドオンが正常に認証されました。 別のアカウントをリンクする場合は、GakuNin "
"RDMの2番目のDropboxアカウントに接続する前に、dropbox.comからログアウトしてください。 "
"これにより、ブラウザに保存されている認証情報がクリアされます。"

#: website/static/js/addonSettings.js:102
msgid ""
"Add-on successfully authorized. If you wish to link a different account, "
"log out of bitbucket.org before attempting to connect to a second "
"Bitbucket account on the GakuNin RDM. This will clear the credentials "
"stored in your browser."
msgstr ""
"アドオンが正常に認証されました。 別のアカウントをリンクする場合は、GakuNin "
"RDMの2つ目のBitbucketアカウントに接続する前に、bitbucket.orgからログアウトしてください。 "
"これにより、ブラウザに保存されている認証情報がクリアされます"

#: website/static/js/addonSettings.js:104
msgid ""
"Add-on successfully authorized. If you wish to link a different account, "
"log out of Personal OneDrive at login.live.com and OneDrive for School or"
" Business at login.microsoftonline.com before attempting to connect to a "
"second OneDrive account on the GakuNin RDM. This will clear the "
"credentials stored in your browser."
msgstr ""
"アドオンが正常に認証されました。 別のアカウントをリンクする場合は、GakuNin "
"RDMの2つ目のOneDriveアカウントに接続する前にPersonal OneDrive(login.live.com)とOneDrive "
"for School or Business(login.microsoftonline.com)からログアウトします。 "
"これにより、ブラウザに保存されている認証情報がクリアされます。"

#: website/static/js/alertsManager.js:42
msgid "Could not dismiss alert. Please refresh page and try again."
msgstr "アラートを却下できませんでした。 ページを更新してもう一度お試しください。"

#: website/static/js/alertsManager.js:43 website/static/js/alertsManager.js:77
msgid "Error fetching user alerts"
msgstr "ユーザーアラートの取得エラー"

#: website/static/js/alertsManager.js:76
msgid "Could not fetch alerts for this page. Please refresh page and try again."
msgstr "このページのアラートを取得できませんでした。 ページを更新してもう一度お試しください。"

#: website/static/js/anonymousLogActionsList_extract.js:2
#: website/static/js/anonymousLogActionsList_extract.js:75
msgid "A user created a project"
msgstr ""

#: website/static/js/anonymousLogActionsList_extract.js:3
msgid "A user registered a project"
msgstr ""

#: website/static/js/anonymousLogActionsList_extract.js:4
msgid "Project registered"
msgstr ""

#: website/static/js/anonymousLogActionsList_extract.js:5
msgid ""
"A user submitted for review to the Preregistration Challenge a "
"registration of a project"
msgstr ""

#: website/static/js/anonymousLogActionsList_extract.js:6
msgid "A user deleted a project"
msgstr ""

#: website/static/js/anonymousLogActionsList_extract.js:7
msgid "A user created a project based on a template"
msgstr ""

#: website/static/js/anonymousLogActionsList_extract.js:8
msgid "A user created a link to a project"
msgstr ""

#: website/static/js/anonymousLogActionsList_extract.js:9
msgid "A user forked a link to a project"
msgstr ""

#: website/static/js/anonymousLogActionsList_extract.js:10
msgid "A user removed a link to a project"
msgstr ""

#: website/static/js/anonymousLogActionsList_extract.js:11
msgid "A user added a group to a project"
msgstr ""

#: website/static/js/anonymousLogActionsList_extract.js:12
msgid "A user removed a group from a project"
msgstr ""

#: website/static/js/anonymousLogActionsList_extract.js:13
msgid "A user changed a group's permissions to a project"
msgstr ""

#: website/static/js/anonymousLogActionsList_extract.js:14
msgid "A user made a project public"
msgstr ""

#: website/static/js/anonymousLogActionsList_extract.js:15
msgid "Project made public"
msgstr ""

#: website/static/js/anonymousLogActionsList_extract.js:16
msgid "A user made a project private"
msgstr ""

#: website/static/js/anonymousLogActionsList_extract.js:17
msgid "A user added a tag to a project"
msgstr ""

#: website/static/js/anonymousLogActionsList_extract.js:18
msgid "A user removed a tag from a project"
msgstr ""

#: website/static/js/anonymousLogActionsList_extract.js:19
msgid "A user changed the title of a project"
msgstr ""

#: website/static/js/anonymousLogActionsList_extract.js:20
msgid "A user edited the description of a project"
msgstr ""

#: website/static/js/anonymousLogActionsList_extract.js:21
msgid "A user changed the category of a project"
msgstr ""

#: website/static/js/anonymousLogActionsList_extract.js:22
msgid "A user changed the article_doi of a project"
msgstr ""

#: website/static/js/anonymousLogActionsList_extract.js:23
msgid "A user changed the ${updated_fields} for a project"
msgstr ""

#: website/static/js/anonymousLogActionsList_extract.js:24
msgid "A user created external identifiers on a project"
msgstr ""

#: website/static/js/anonymousLogActionsList_extract.js:25
msgid "A user created a custom citation for a project"
msgstr ""

#: website/static/js/anonymousLogActionsList_extract.js:26
msgid "A user updated a custom citation for a project"
msgstr ""

#: website/static/js/anonymousLogActionsList_extract.js:27
msgid "A user removed a custom citation from a project"
msgstr ""

#: website/static/js/anonymousLogActionsList_extract.js:28
msgid "A user added contributor(s) to a project"
msgstr ""

#: website/static/js/anonymousLogActionsList_extract.js:29
msgid "A user removed contributor(s) from a project"
msgstr ""

#: website/static/js/anonymousLogActionsList_extract.js:30
msgid "Contributor(s) cancelled invitation from a project"
msgstr ""

#: website/static/js/anonymousLogActionsList_extract.js:31
msgid "A user reordered contributors for a project"
msgstr ""

#: website/static/js/anonymousLogActionsList_extract.js:32
msgid "A user changed permissions for a project"
msgstr ""

#: website/static/js/anonymousLogActionsList_extract.js:33
msgid "A user made contributor(s) visible on a project"
msgstr ""

#: website/static/js/anonymousLogActionsList_extract.js:34
msgid "A user made contributor(s) invisible on a project"
msgstr ""

#: website/static/js/anonymousLogActionsList_extract.js:35
msgid "A user updated a wiki page of a project"
msgstr ""

#: website/static/js/anonymousLogActionsList_extract.js:36
msgid "A user deleted a wiki page of a project"
msgstr ""

#: website/static/js/anonymousLogActionsList_extract.js:37
msgid "A user renamed a wiki page of a project"
msgstr ""

#: website/static/js/anonymousLogActionsList_extract.js:38
msgid "A user made the wiki of a project publicly editable"
msgstr ""

#: website/static/js/anonymousLogActionsList_extract.js:39
msgid "A user made the wiki of a project privately editable"
msgstr ""

#: website/static/js/anonymousLogActionsList_extract.js:40
msgid "A user added an addon to a project"
msgstr ""

#: website/static/js/anonymousLogActionsList_extract.js:41
msgid "A user removed an addon from a project"
msgstr ""

#: website/static/js/anonymousLogActionsList_extract.js:42
msgid "A user moved a file"
msgstr ""

#: website/static/js/anonymousLogActionsList_extract.js:43
msgid "A user copied a file"
msgstr ""

#: website/static/js/anonymousLogActionsList_extract.js:44
msgid "A user renamed a file"
msgstr ""

#: website/static/js/anonymousLogActionsList_extract.js:45
msgid "A user created a folder in a project"
msgstr ""

#: website/static/js/anonymousLogActionsList_extract.js:46
msgid "A user added a file to a project"
msgstr ""

#: website/static/js/anonymousLogActionsList_extract.js:47
msgid "A user updated a file in a project"
msgstr ""

#: website/static/js/anonymousLogActionsList_extract.js:48
msgid "A user removed a file from a project"
msgstr ""

#: website/static/js/anonymousLogActionsList_extract.js:49
msgid "A user restored a file from a project"
msgstr ""

#: website/static/js/anonymousLogActionsList_extract.js:50
msgid "A user updated the file metadata for a file"
msgstr ""

#: website/static/js/anonymousLogActionsList_extract.js:51
msgid "A user checked out a file from a project"
msgstr ""

#: website/static/js/anonymousLogActionsList_extract.js:52
msgid "A user checked in a file to a project"
msgstr ""

#: website/static/js/anonymousLogActionsList_extract.js:53
msgid "A user added a comment to a project"
msgstr ""

#: website/static/js/anonymousLogActionsList_extract.js:54
msgid "A user deleted a comment from a project"
msgstr ""

#: website/static/js/anonymousLogActionsList_extract.js:55
msgid "A user restored a comment in a project"
msgstr ""

#: website/static/js/anonymousLogActionsList_extract.js:56
msgid "A user updated a comment on a project"
msgstr ""

#: website/static/js/anonymousLogActionsList_extract.js:57
msgid "A user initiated an embargoed registration of a project"
msgstr ""

#: website/static/js/anonymousLogActionsList_extract.js:58
msgid "A user approved an embargoed registration of a project"
msgstr ""

#: website/static/js/anonymousLogActionsList_extract.js:59
msgid "Embargo of registration of a project approved"
msgstr ""

#: website/static/js/anonymousLogActionsList_extract.js:60
msgid "A user cancelled an embargoed registration of a project"
msgstr ""

#: website/static/js/anonymousLogActionsList_extract.js:61
msgid "A user completed an embargo of a project"
msgstr ""

#: website/static/js/anonymousLogActionsList_extract.js:62
msgid "Embargo for a project completed"
msgstr ""

#: website/static/js/anonymousLogActionsList_extract.js:63
msgid "Embargo for a project ended"
msgstr ""

#: website/static/js/anonymousLogActionsList_extract.js:64
msgid "A user initiated a withdrawal of a registration of a project"
msgstr ""

#: website/static/js/anonymousLogActionsList_extract.js:65
msgid "A withdrawal of a registration of a project was proposed"
msgstr ""

#: website/static/js/anonymousLogActionsList_extract.js:66
msgid "A user approved a withdrawal of a registration of a project"
msgstr ""

#: website/static/js/anonymousLogActionsList_extract.js:67
#: website/static/js/logActionsList_extract.js:68
msgid "A withdrawal of a registration of ${node} was approved"
msgstr ""

#: website/static/js/anonymousLogActionsList_extract.js:68
msgid "A user cancelled a withdrawal of a registration of a project"
msgstr ""

#: website/static/js/anonymousLogActionsList_extract.js:69
msgid "Registration was created on an external registry."
msgstr ""

#: website/static/js/anonymousLogActionsList_extract.js:70
msgid "Registration was imported to OSF from an external registry."
msgstr ""

#: website/static/js/anonymousLogActionsList_extract.js:71
msgid "A user initiated a registration of a project"
msgstr ""

#: website/static/js/anonymousLogActionsList_extract.js:72
msgid "A user approved a registration of a project"
msgstr ""

#: website/static/js/anonymousLogActionsList_extract.js:73
msgid "Registration of a project was approved"
msgstr ""

#: website/static/js/anonymousLogActionsList_extract.js:74
msgid "A user cancelled a registration of a project"
msgstr ""

#: website/static/js/anonymousLogActionsList_extract.js:76
msgid "A user created fork from a project"
msgstr ""

#: website/static/js/anonymousLogActionsList_extract.js:77
msgid "A user removed a project"
msgstr ""

#: website/static/js/anonymousLogActionsList_extract.js:78
msgid "A user enabled access requests for a project"
msgstr ""

#: website/static/js/anonymousLogActionsList_extract.js:79
msgid "A user disabled access requests for a project"
msgstr ""

#: website/static/js/anonymousLogActionsList_extract.js:80
msgid "A user updated the license of a project"
msgstr ""

#: website/static/js/anonymousLogActionsList_extract.js:81
msgid "A user added a tag to a file in NII Storage in a project"
msgstr ""

#: website/static/js/anonymousLogActionsList_extract.js:82
msgid "A user removed tag from a file in NII Storage in a project"
msgstr ""

#: website/static/js/anonymousLogActionsList_extract.js:83
msgid "A user added a file to NII Storage in a project"
msgstr ""

#: website/static/js/anonymousLogActionsList_extract.js:84
msgid "A user created a folder in NII Storage in a project"
msgstr ""

#: website/static/js/anonymousLogActionsList_extract.js:85
msgid "A user updated a file in NII Storage in a project"
msgstr ""

#: website/static/js/anonymousLogActionsList_extract.js:86
msgid "A user removed a file from NII Storage in a project"
msgstr ""

#: website/static/js/anonymousLogActionsList_extract.js:87
msgid "A user added an affiliation to a project"
msgstr ""

#: website/static/js/anonymousLogActionsList_extract.js:88
msgid "A user removed an affiliation from a project"
msgstr ""

#: website/static/js/anonymousLogActionsList_extract.js:89
msgid "A user made a project a preprint"
msgstr ""

#: website/static/js/anonymousLogActionsList_extract.js:90
msgid "A user updated the primary file of a preprint"
msgstr ""

#: website/static/js/anonymousLogActionsList_extract.js:91
msgid "A user updated the license of a preprint"
msgstr ""

#: website/static/js/anonymousLogActionsList_extract.js:92
msgid "A user updated the subjects"
msgstr ""

#: website/static/js/anonymousLogActionsList_extract.js:93
msgid "A user created a view-only link to a project"
msgstr ""

#: website/static/js/anonymousLogActionsList_extract.js:94
msgid "A user removed a view-only link to a project"
msgstr ""

#: website/static/js/anonymousLogActionsList_extract.js:95
msgid "A user added a file to Box in a project"
msgstr ""

#: website/static/js/anonymousLogActionsList_extract.js:96
msgid "A user removed a file from Box in a project"
msgstr ""

#: website/static/js/anonymousLogActionsList_extract.js:97
msgid "A user updated a file in Box in a project"
msgstr ""

#: website/static/js/anonymousLogActionsList_extract.js:98
msgid "A user created a folder in Box in a project"
msgstr ""

#: website/static/js/anonymousLogActionsList_extract.js:99
msgid "A user linked a Box folder to a project"
msgstr ""

#: website/static/js/anonymousLogActionsList_extract.js:100
msgid "A user authorized the Box addon for a project"
msgstr ""

#: website/static/js/anonymousLogActionsList_extract.js:101
msgid "A user deauthorized the Box addon for a project"
msgstr ""

#: website/static/js/anonymousLogActionsList_extract.js:102
msgid "Box addon for a project deauthorized"
msgstr ""

#: website/static/js/anonymousLogActionsList_extract.js:103
msgid "A user added a file to a Dataverse dataset in a project"
msgstr ""

#: website/static/js/anonymousLogActionsList_extract.js:104
msgid "A user removed a file from a Dataverse dataset in a project"
msgstr ""

#: website/static/js/anonymousLogActionsList_extract.js:105
#: website/static/js/anonymousLogActionsList_extract.js:106
msgid "A user linked a Dataverse dataset to a project"
msgstr ""

#: website/static/js/anonymousLogActionsList_extract.js:107
#: website/static/js/anonymousLogActionsList_extract.js:108
msgid "A user published a new version of a Dataverse dataset to a project"
msgstr ""

#: website/static/js/anonymousLogActionsList_extract.js:109
msgid "A user authorized the Dataverse addon for a project"
msgstr ""

#: website/static/js/anonymousLogActionsList_extract.js:110
msgid "A user deauthorized the Dataverse addon for a project"
msgstr ""

#: website/static/js/anonymousLogActionsList_extract.js:111
msgid "Dataverse addon for a project deauthorized"
msgstr ""

#: website/static/js/anonymousLogActionsList_extract.js:112
msgid "A user added a file to Dropbox in a project"
msgstr ""

#: website/static/js/anonymousLogActionsList_extract.js:113
msgid "A user removed a file from Dropbox in a project"
msgstr ""

#: website/static/js/anonymousLogActionsList_extract.js:114
msgid "A user  updated a file in Dropbox in a project"
msgstr ""

#: website/static/js/anonymousLogActionsList_extract.js:115
msgid "A user created a folder in Dropbox in a project"
msgstr ""

#: website/static/js/anonymousLogActionsList_extract.js:116
msgid "A user linked a Dropbox folder in a project"
msgstr ""

#: website/static/js/anonymousLogActionsList_extract.js:117
msgid "A user authorized the Dropbox addon for a project"
msgstr ""

#: website/static/js/anonymousLogActionsList_extract.js:118
msgid "A user deauthorized the Dropbox addon for a project"
msgstr ""

#: website/static/js/anonymousLogActionsList_extract.js:119
msgid "Dropbox addon for a project deauthorized"
msgstr ""

#: website/static/js/anonymousLogActionsList_extract.js:120
msgid "A user linked content from figshare in a project"
msgstr ""

#: website/static/js/anonymousLogActionsList_extract.js:121
msgid "A user unlinked content from figshare in a project"
msgstr ""

#: website/static/js/anonymousLogActionsList_extract.js:122
msgid "A user added a file to figshare in a project"
msgstr ""

#: website/static/js/anonymousLogActionsList_extract.js:123
msgid "A user removed a file or folder from figshare in a project"
msgstr ""

#: website/static/js/anonymousLogActionsList_extract.js:124
msgid "A user created a folder in figshare in a project"
msgstr ""

#: website/static/js/anonymousLogActionsList_extract.js:125
msgid "A user authorized the figshare addon for a project"
msgstr ""

#: website/static/js/anonymousLogActionsList_extract.js:126
msgid "A user deauthorized the figshare addon for a project"
msgstr ""

#: website/static/js/anonymousLogActionsList_extract.js:127
msgid "figshare addon for a project deauthorized"
msgstr ""

#: website/static/js/anonymousLogActionsList_extract.js:128
msgid "A user changed the forward URL in a project"
msgstr ""

#: website/static/js/anonymousLogActionsList_extract.js:129
msgid "A user added a file to a GitHub repo in a project"
msgstr ""

#: website/static/js/anonymousLogActionsList_extract.js:130
msgid "A user removed a file in a GitHub repo in a project"
msgstr ""

#: website/static/js/anonymousLogActionsList_extract.js:131
msgid "A user updated a file in a GitHub repo in a project"
msgstr ""

#: website/static/js/anonymousLogActionsList_extract.js:132
msgid "A user created a folder in a GitHub repo in a project"
msgstr ""

#: website/static/js/anonymousLogActionsList_extract.js:133
msgid "A user authorized the GitHub addon for a project"
msgstr ""

#: website/static/js/anonymousLogActionsList_extract.js:134
msgid "A user deauthorized the GitHub addon for a project"
msgstr ""

#: website/static/js/anonymousLogActionsList_extract.js:135
msgid "GitHub addon for a project deauthorized"
msgstr ""

#: website/static/js/anonymousLogActionsList_extract.js:136
msgid "A user linked a GitHub repo in a project"
msgstr ""

#: website/static/js/anonymousLogActionsList_extract.js:137
msgid "A user selected a folder in Mendeley in a project"
msgstr ""

#: website/static/js/anonymousLogActionsList_extract.js:138
msgid "A user authorized the Mendeley addon for a project"
msgstr ""

#: website/static/js/anonymousLogActionsList_extract.js:139
msgid "A user deauthorized the Mendeley addon for a project"
msgstr ""

#: website/static/js/anonymousLogActionsList_extract.js:140
msgid "A user linked a Zotero folder to a project"
msgstr ""

#: website/static/js/anonymousLogActionsList_extract.js:141
msgid "A user linked a Zotero library to a project"
msgstr ""

#: website/static/js/anonymousLogActionsList_extract.js:142
msgid "A user authorized the Zotero addon for a project"
msgstr ""

#: website/static/js/anonymousLogActionsList_extract.js:143
msgid "A user deauthorized the Zotero addon for a project"
msgstr ""

#: website/static/js/anonymousLogActionsList_extract.js:144
msgid "A user added a file to ownCloud in a project"
msgstr ""

#: website/static/js/anonymousLogActionsList_extract.js:145
msgid "A user removed a file from ownCloud in a project"
msgstr ""

#: website/static/js/anonymousLogActionsList_extract.js:146
msgid "A user updated a file in ownCloud in a project"
msgstr ""

#: website/static/js/anonymousLogActionsList_extract.js:147
msgid "A user created a folder in ownCloud in a project"
msgstr ""

#: website/static/js/anonymousLogActionsList_extract.js:148
msgid "A user linked a ownCloud folder in a project"
msgstr ""

#: website/static/js/anonymousLogActionsList_extract.js:149
msgid "A user authorized the ownCloud addon for a project"
msgstr ""

#: website/static/js/anonymousLogActionsList_extract.js:150
msgid "A user deauthorized the ownCloud addon for a project"
msgstr ""

#: website/static/js/anonymousLogActionsList_extract.js:151
msgid "ownCloud addon for a project deauthorized"
msgstr ""

#: website/static/js/anonymousLogActionsList_extract.js:152
msgid "A user added a file to Microsoft OneDrive in a project"
msgstr ""

#: website/static/js/anonymousLogActionsList_extract.js:153
msgid "A user removed a file from Microsoft OneDrive in a project"
msgstr ""

#: website/static/js/anonymousLogActionsList_extract.js:154
msgid "A user updated a file in Microsoft OneDrive in a project"
msgstr ""

#: website/static/js/anonymousLogActionsList_extract.js:155
msgid "A user created a folder in Microsoft OneDrive in a project"
msgstr ""

#: website/static/js/anonymousLogActionsList_extract.js:156
msgid "A user linked a Microsoft OneDrive folder to a project"
msgstr ""

#: website/static/js/anonymousLogActionsList_extract.js:157
msgid "A user authorized the Microsoft OneDrive addon for a project"
msgstr ""

#: website/static/js/anonymousLogActionsList_extract.js:158
msgid "A user deauthorized the Microsoft OneDrive addon for a project"
msgstr ""

#: website/static/js/anonymousLogActionsList_extract.js:159
msgid "Microsoft OneDrive addon for a project deauthorized"
msgstr ""

#: website/static/js/anonymousLogActionsList_extract.js:160
msgid "A user linked an Amazon S3 bucket to a project"
msgstr ""

#: website/static/js/anonymousLogActionsList_extract.js:161
msgid "A user unselected an Amazon S3 bucket in a project"
msgstr ""

#: website/static/js/anonymousLogActionsList_extract.js:162
msgid "A user added a file to an Amazon S3 bucket in a project"
msgstr ""

#: website/static/js/anonymousLogActionsList_extract.js:163
msgid "A user removed a file in an Amazon S3 bucket in a project"
msgstr ""

#: website/static/js/anonymousLogActionsList_extract.js:164
msgid "A user updated a file in an Amazon S3 bucket in a project"
msgstr ""

#: website/static/js/anonymousLogActionsList_extract.js:165
msgid "A user created a folder in an Amazon S3 in a project"
msgstr ""

#: website/static/js/anonymousLogActionsList_extract.js:166
msgid "A user authorized the Amazon S3 addon for a project"
msgstr ""

#: website/static/js/anonymousLogActionsList_extract.js:167
msgid "A user deauthorized the Amazon S3 addon for a project"
msgstr ""

#: website/static/js/anonymousLogActionsList_extract.js:168
msgid "Amazon S3 addon for a project deauthorized"
msgstr ""

#: website/static/js/anonymousLogActionsList_extract.js:169
msgid "A user added a file to Google Drive in a project"
msgstr ""

#: website/static/js/anonymousLogActionsList_extract.js:170
msgid "A user removed a file from Google Drive in a project"
msgstr ""

#: website/static/js/anonymousLogActionsList_extract.js:171
msgid "A user updated a file in Google Drive in a project"
msgstr ""

#: website/static/js/anonymousLogActionsList_extract.js:172
msgid "A user created a folder in Google Drive in a project"
msgstr ""

#: website/static/js/anonymousLogActionsList_extract.js:173
msgid "A user linked a Google Drive folder to a project"
msgstr ""

#: website/static/js/anonymousLogActionsList_extract.js:174
msgid "A user authorized the Google Drive addon for a project"
msgstr ""

#: website/static/js/anonymousLogActionsList_extract.js:175
msgid "A user deauthorized the Google Drive addon for a project"
msgstr ""

#: website/static/js/anonymousLogActionsList_extract.js:176
msgid "Google Drive addon for a project deauthorized"
msgstr ""

#: website/static/js/anonymousLogActionsList_extract.js:177
msgid "A user added a file to a Bitbucket repo in a project"
msgstr ""

#: website/static/js/anonymousLogActionsList_extract.js:178
msgid "A user removed a file in a Bitbucket repo in a project"
msgstr ""

#: website/static/js/anonymousLogActionsList_extract.js:179
msgid "A user updated a file in a Bitbucket repo in a project"
msgstr ""

#: website/static/js/anonymousLogActionsList_extract.js:180
msgid "A user created a folder in a Bitbucket repo in a project"
msgstr ""

#: website/static/js/anonymousLogActionsList_extract.js:181
msgid "A user authorized the Bitbucket addon for a project"
msgstr ""

#: website/static/js/anonymousLogActionsList_extract.js:182
msgid "A user deauthorized the Bitbucket addon for a project"
msgstr ""

#: website/static/js/anonymousLogActionsList_extract.js:183
msgid "Bitbucket addon for a project deauthorized"
msgstr ""

#: website/static/js/anonymousLogActionsList_extract.js:184
msgid "A user linked a Bitbucket repo in a project"
msgstr ""

#: website/static/js/anonymousLogActionsList_extract.js:185
msgid "A user linked an Swift container to a project"
msgstr ""

#: website/static/js/anonymousLogActionsList_extract.js:186
msgid "A user unselected an Swift container in a project"
msgstr ""

#: website/static/js/anonymousLogActionsList_extract.js:187
msgid "A user added a file to an Swift container in a project"
msgstr ""

#: website/static/js/anonymousLogActionsList_extract.js:188
msgid "A user removed a file in an Swift container in a project"
msgstr ""

#: website/static/js/anonymousLogActionsList_extract.js:189
msgid "A user updated a file in an Swift container in a project"
msgstr ""

#: website/static/js/anonymousLogActionsList_extract.js:190
msgid "A user created a folder in an Swift in a project"
msgstr ""

#: website/static/js/anonymousLogActionsList_extract.js:191
msgid "A user authorized the Swift addon for a project"
msgstr ""

#: website/static/js/anonymousLogActionsList_extract.js:192
msgid "A user deauthorized the Swift addon for a project"
msgstr ""

#: website/static/js/anonymousLogActionsList_extract.js:193
msgid "Swift addon for a project deauthorized"
msgstr ""

#: website/static/js/anonymousLogActionsList_extract.js:194
msgid "A user linked an Azure Blob Storage container to a project"
msgstr ""

#: website/static/js/anonymousLogActionsList_extract.js:195
msgid "A user unselected an Azure Blob Storage container in a project"
msgstr ""

#: website/static/js/anonymousLogActionsList_extract.js:196
msgid "A user added a file to an Azure Blob Storage container in a project"
msgstr ""

#: website/static/js/anonymousLogActionsList_extract.js:197
msgid "A user removed a file in an Azure Blob Storage container in a project"
msgstr ""

#: website/static/js/anonymousLogActionsList_extract.js:198
msgid "A user updated a file in an Azure Blob Storage container in a project"
msgstr ""

#: website/static/js/anonymousLogActionsList_extract.js:199
msgid "A user created a folder in an Azure Blob Storage in a project"
msgstr ""

#: website/static/js/anonymousLogActionsList_extract.js:200
msgid "A user authorized the Azure Blob Storage addon for a project"
msgstr ""

#: website/static/js/anonymousLogActionsList_extract.js:201
msgid "A user deauthorized the Azure Blob Storage addon for a project"
msgstr ""

#: website/static/js/anonymousLogActionsList_extract.js:202
msgid "Azure Blob Storage addon for a project deauthorized"
msgstr ""

#: website/static/js/anonymousLogActionsList_extract.js:203
msgid "A user added a draft file to a WEKO index in a project"
msgstr ""

#: website/static/js/anonymousLogActionsList_extract.js:204
msgid "A user removed a draft file from a WEKO index in a project"
msgstr ""

#: website/static/js/anonymousLogActionsList_extract.js:205
msgid "A user linked a WEKO index to a project"
msgstr ""

#: website/static/js/anonymousLogActionsList_extract.js:206
msgid "A user created a draft folder in WEKO in a project"
msgstr ""

#: website/static/js/anonymousLogActionsList_extract.js:207
msgid "A user deposit item in a WEKO index in a project"
msgstr ""

#: website/static/js/anonymousLogActionsList_extract.js:208
msgid "A user authorized the WEKO addon for a project"
msgstr ""

#: website/static/js/anonymousLogActionsList_extract.js:209
msgid "A user deauthorized the WEKO addon for a project"
msgstr ""

#: website/static/js/anonymousLogActionsList_extract.js:210
msgid "WEKO addon for a project deauthorized"
msgstr ""

#: website/static/js/anonymousLogActionsList_extract.js:211
msgid "A user linked an S3 Compatible Storage bucket to a project"
msgstr ""

#: website/static/js/anonymousLogActionsList_extract.js:212
msgid "A user unselected an S3 Compatible Storage bucket in a project"
msgstr ""

#: website/static/js/anonymousLogActionsList_extract.js:213
msgid "A user added a file to an S3 Compatible Storage bucket in a project"
msgstr ""

#: website/static/js/anonymousLogActionsList_extract.js:214
msgid "A user removed a file in an S3 Compatible Storage bucket in a project"
msgstr ""

#: website/static/js/anonymousLogActionsList_extract.js:215
msgid "A user updated a file in an S3 Compatible Storage bucket in a project"
msgstr ""

#: website/static/js/anonymousLogActionsList_extract.js:216
msgid "A user created a folder in an S3 Compatible Storage in a project"
msgstr ""

#: website/static/js/anonymousLogActionsList_extract.js:217
msgid "A user authorized the S3 Compatible Storage addon for a project"
msgstr ""

#: website/static/js/anonymousLogActionsList_extract.js:218
msgid "A user deauthorized the S3 Compatible Storage addon for a project"
msgstr ""

#: website/static/js/anonymousLogActionsList_extract.js:219
msgid "S3 Compatible Storage addon for a project deauthorized"
msgstr ""

#: website/static/js/anonymousLogActionsList_extract.js:220
msgid "A user added a file to S3compat (for Institutions) in a project"
msgstr ""

#: website/static/js/anonymousLogActionsList_extract.js:221
msgid "A user removed a file from S3compat (for Institutions) in a project"
msgstr ""

#: website/static/js/anonymousLogActionsList_extract.js:222
msgid "A user updated a file in S3compat (for Institutions) in a project"
msgstr ""

#: website/static/js/anonymousLogActionsList_extract.js:223
msgid "A user created a folder in S3compat (for Institutions) in a project"
msgstr ""

#: website/static/js/anonymousLogActionsList_extract.js:224
msgid "A user linked a S3compat (for Institutions) folder in a project"
msgstr ""

#: website/static/js/anonymousLogActionsList_extract.js:225
msgid "A user authorized the S3compat (for Institutions) addon for a project"
msgstr ""

#: website/static/js/anonymousLogActionsList_extract.js:226
msgid "A user deauthorized the S3compat (for Institutions) addon for a project"
msgstr ""

#: website/static/js/anonymousLogActionsList_extract.js:227
msgid "S3compat (for Institutions) addon for a project deauthorized"
msgstr ""

#: website/static/js/anonymousLogActionsList_extract.js:228
msgid ""
"A user linked an Oracle Cloud Infrastructure Object Storage bucket to a "
"project"
msgstr ""

#: website/static/js/anonymousLogActionsList_extract.js:229
msgid ""
"A user unselected an Oracle Cloud Infrastructure Object Storage bucket in"
" a project"
msgstr ""

#: website/static/js/anonymousLogActionsList_extract.js:230
msgid ""
"A user added a file to an Oracle Cloud Infrastructure Object Storage "
"bucket in a project"
msgstr ""

#: website/static/js/anonymousLogActionsList_extract.js:231
msgid ""
"A user removed a file in an Oracle Cloud Infrastructure Object Storage "
"bucket in a project"
msgstr ""

#: website/static/js/anonymousLogActionsList_extract.js:232
msgid ""
"A user updated a file in an Oracle Cloud Infrastructure Object Storage "
"bucket in a project"
msgstr ""

#: website/static/js/anonymousLogActionsList_extract.js:233
msgid ""
"A user created a folder in an Oracle Cloud Infrastructure Object Storage "
"in a project"
msgstr ""

#: website/static/js/anonymousLogActionsList_extract.js:234
msgid ""
"A user authorized the Oracle Cloud Infrastructure Object Storage addon "
"for a project"
msgstr ""

#: website/static/js/anonymousLogActionsList_extract.js:235
msgid ""
"A user deauthorized the Oracle Cloud Infrastructure Object Storage addon "
"for a project"
msgstr ""

#: website/static/js/anonymousLogActionsList_extract.js:236
msgid ""
"Oracle Cloud Infrastructure Object Storage addon for a project "
"deauthorized"
msgstr ""

#: website/static/js/anonymousLogActionsList_extract.js:237
msgid ""
"A user added a file to Oracle Cloud Infrastructure (for Institutions) in "
"a project"
msgstr ""

#: website/static/js/anonymousLogActionsList_extract.js:238
msgid ""
"A user removed a file from Oracle Cloud Infrastructure (for Institutions)"
" in a project"
msgstr ""

#: website/static/js/anonymousLogActionsList_extract.js:239
msgid ""
"A user updated a file in Oracle Cloud Infrastructure (for Institutions) "
"in a project"
msgstr ""

#: website/static/js/anonymousLogActionsList_extract.js:240
msgid ""
"A user created a folder in Oracle Cloud Infrastructure (for Institutions)"
" in a project"
msgstr ""

#: website/static/js/anonymousLogActionsList_extract.js:241
msgid ""
"A user linked a Oracle Cloud Infrastructure (for Institutions) folder in "
"a project"
msgstr ""

#: website/static/js/anonymousLogActionsList_extract.js:242
msgid ""
"A user authorized the Oracle Cloud Infrastructure (for Institutions) "
"addon for a project"
msgstr ""

#: website/static/js/anonymousLogActionsList_extract.js:243
msgid ""
"A user deauthorized the Oracle Cloud Infrastructure (for Institutions) "
"addon for a project"
msgstr ""

#: website/static/js/anonymousLogActionsList_extract.js:244
msgid ""
"Oracle Cloud Infrastructure (for Institutions) addon for a project "
"deauthorized"
msgstr ""

#: website/static/js/anonymousLogActionsList_extract.js:245
msgid "A user added a file to Nextcloud in a project"
msgstr ""

#: website/static/js/anonymousLogActionsList_extract.js:246
msgid "A user removed a file from Nextcloud in a project"
msgstr ""

#: website/static/js/anonymousLogActionsList_extract.js:247
msgid "A user updated a file in Nextcloud in a project"
msgstr ""

#: website/static/js/anonymousLogActionsList_extract.js:248
msgid "A user created a folder in Nextcloud in a project"
msgstr ""

#: website/static/js/anonymousLogActionsList_extract.js:249
msgid "A user linked a Nextcloud folder in a project"
msgstr ""

#: website/static/js/anonymousLogActionsList_extract.js:250
msgid "A user authorized the Nextcloud addon for a project"
msgstr ""

#: website/static/js/anonymousLogActionsList_extract.js:251
msgid "A user deauthorized the Nextcloud addon for a project"
msgstr ""

#: website/static/js/anonymousLogActionsList_extract.js:252
msgid "Nextcloud addon for a project deauthorized"
msgstr ""

#: website/static/js/anonymousLogActionsList_extract.js:253
msgid "A user added a file to Nextcloud (for Institutions) in a project"
msgstr ""

#: website/static/js/anonymousLogActionsList_extract.js:254
msgid "A user removed a file from Nextcloud (for Institutions) in a project"
msgstr ""

#: website/static/js/anonymousLogActionsList_extract.js:255
msgid "A user updated a file in Nextcloud (for Institutions) in a project"
msgstr ""

#: website/static/js/anonymousLogActionsList_extract.js:256
msgid "A user created a folder in Nextcloud (for Institutions) in a project"
msgstr ""

#: website/static/js/anonymousLogActionsList_extract.js:257
msgid "A user linked a Nextcloud (for Institutions) folder in a project"
msgstr ""

#: website/static/js/anonymousLogActionsList_extract.js:258
msgid "A user authorized the Nextcloud (for Institutions) addon for a project"
msgstr ""

#: website/static/js/anonymousLogActionsList_extract.js:259
msgid "A user deauthorized the Nextcloud (for Institutions) addon for a project"
msgstr ""

#: website/static/js/anonymousLogActionsList_extract.js:260
msgid "Nextcloud (for Institutions) addon for a project deauthorized"
msgstr ""

#: website/static/js/anonymousLogActionsList_extract.js:261
msgid "A user added a file to IQB-RIMS in a project"
msgstr ""

#: website/static/js/anonymousLogActionsList_extract.js:262
msgid "A user removed a file from IQB-RIMS in a project"
msgstr ""

#: website/static/js/anonymousLogActionsList_extract.js:263
msgid "A user updated a file in IQB-RIMS in a project"
msgstr ""

#: website/static/js/anonymousLogActionsList_extract.js:264
msgid "A user created a folder in IQB-RIMS in a project"
msgstr ""

#: website/static/js/anonymousLogActionsList_extract.js:265
msgid "A user linked a IQB-RIMS folder to a project"
msgstr ""

#: website/static/js/anonymousLogActionsList_extract.js:266
msgid "A user authorized the IQB-RIMS addon for a project"
msgstr ""

#: website/static/js/anonymousLogActionsList_extract.js:267
msgid "A user deauthorized the IQB-RIMS addon for a project"
msgstr ""

#: website/static/js/anonymousLogActionsList_extract.js:268
msgid "IQB-RIMS addon for a project deauthorized"
msgstr ""

#: website/static/js/anonymousLogActionsList_extract.js:269
msgid "A user added a file to Dropbox Business in a project"
msgstr ""

#: website/static/js/anonymousLogActionsList_extract.js:270
msgid "A user removed a file from Dropbox Business in a project"
msgstr ""

#: website/static/js/anonymousLogActionsList_extract.js:271
msgid "A user  updated a file in Dropbox Business in a project"
msgstr ""

#: website/static/js/anonymousLogActionsList_extract.js:272
msgid "A user created a folder in Dropbox Business in a project"
msgstr ""

#: website/static/js/anonymousLogActionsList_extract.js:273
msgid "A user linked a Dropbox Business folder in a project"
msgstr ""

#: website/static/js/anonymousLogActionsList_extract.js:274
msgid "A user authorized the Dropbox Business addon for a project"
msgstr ""

#: website/static/js/anonymousLogActionsList_extract.js:275
msgid "A user deauthorized the Dropbox Business addon for a project"
msgstr ""

#: website/static/js/anonymousLogActionsList_extract.js:276
msgid "Dropbox Business addon for a project deauthorized"
msgstr ""

#: website/static/js/anonymousLogActionsList_extract.js:277
msgid "A user added a file to an OneDrive team folder in a project"
msgstr ""

#: website/static/js/anonymousLogActionsList_extract.js:278
msgid "A user removed a file in an OneDrive team folder in a project"
msgstr ""

#: website/static/js/anonymousLogActionsList_extract.js:279
msgid "A user updated a file in an OneDrive team folder in a project"
msgstr ""

#: website/static/js/anonymousLogActionsList_extract.js:280
msgid "A user created a folder in an OneDrive team folder in a project"
msgstr ""

#: website/static/js/anonymousLogActionsList_extract.js:281
msgid "A user authorized the OneDrive for Office365 addon for a project"
msgstr ""

#: website/static/js/anonymousLogActionsList_extract.js:282
msgid "A user deauthorized the OneDrive for Office365 addon for a project"
msgstr ""

#: website/static/js/anonymousLogActionsList_extract.js:283
msgid "OneDrive for Office365 addon for a project deauthorized"
msgstr ""

#: website/static/js/anonymousLogActionsList_extract.js:284
msgid "A user added a metadata in a project"
msgstr ""

#: website/static/js/anonymousLogActionsList_extract.js:285
msgid "A user added a metadata to a ${path} in a project"
msgstr ""

#: website/static/js/anonymousLogActionsList_extract.js:286
msgid "A user updated a metadata for a ${path} in a project"
msgstr ""

#: website/static/js/anonymousLogActionsList_extract.js:287
msgid "A user deleted a metadata for a ${path} in a project"
msgstr ""

#: website/static/js/apiApplication.js:215
msgid "Error fetching list of registered applications"
msgstr "登録済みアプリケーションのリストの取得エラー"

#: website/static/js/apiApplication.js:226
#: website/static/js/apiApplication.js:396
msgid "Deactivate application?"
msgstr "アプリケーションを無効にしますか？"

#: website/static/js/apiApplication.js:234
#: website/static/js/apiPersonalToken.js:225
msgid " has been deactivated"
msgstr "は無効化されました"

#: website/static/js/apiApplication.js:245
#: website/static/js/apiApplication.js:416
#: website/static/js/apiPersonalToken.js:236
#: website/static/js/apiPersonalToken.js:407
msgid "Deactivate"
msgstr "無効にする"

#: website/static/js/apiApplication.js:295
#: website/static/js/apiPersonalToken.js:286
msgid "There are unsaved changes on this page."
msgstr "このページには未保存の変更があります。"

#: website/static/js/apiApplication.js:309
msgid "Error fetching application data"
msgstr "アプリケーションデータの取得エラー"

#: website/static/js/apiApplication.js:344
#: website/static/js/apiPersonalToken.js:335
msgid "Error updating instance"
msgstr "インスタンスの更新エラー"

#: website/static/js/apiApplication.js:370
msgid "Error registering new OAuth2 application"
msgstr "新しいOAuth2アプリケーションの登録エラー"

#: website/static/js/apiApplication.js:429
msgid "Reset client secret?"
msgstr "クライアントシークレットをリセットしますか？"

#: website/static/js/apiApplication.js:447
msgid "Error resetting instance secret"
msgstr "インスタンスシークレットのリセットエラー"

#: website/static/js/apiApplication.js:459
msgid "Reset Secret"
msgstr "シークレットをリセット"

#: website/static/js/apiApplication.js:473
#: website/static/js/apiPersonalToken.js:424 website/static/js/profile.js:363
msgid "Discard changes?"
msgstr "変更を破棄しますか？"

#: website/static/js/apiApplication.js:483
#: website/static/js/apiPersonalToken.js:434 website/static/js/profile.js:375
msgid "Discard"
msgstr "破棄"

#: website/static/js/apiPersonalToken.js:206
msgid "Error fetching list of registered personal access tokens"
msgstr "登録済みの個人アクセストークンのリストの取得エラー"

#: website/static/js/apiPersonalToken.js:217
msgid "Deactivate personal access token?"
msgstr "パーソナルアクセストークンを無効にしますか？"

#: website/static/js/apiPersonalToken.js:300
msgid "Error fetching token data"
msgstr "トークンデータの取得エラー"

#: website/static/js/apiPersonalToken.js:361
msgid "Error registering new OAuth2 personal access token"
msgstr "新しいOAuth2個人用アクセストークンの登録エラー"

#: website/static/js/apiPersonalToken.js:387
msgid "Deactivate token?"
msgstr "トークンを無効にしますか？"

#: website/static/js/citationGrid.js:180
msgid "Copy citation"
msgstr "サイテーションをコピー"

#: website/static/js/citationGrid.js:190
msgid "View original document"
msgstr "元のドキュメントを表示"

#: website/static/js/citationGrid.js:202 website/static/js/fangorn.js:2527
msgid "View on %1$s"
msgstr "%1$sで表示"

#: website/static/js/citationGrid.js:213
msgid "Download citations"
msgstr "サイテーションをダウンロード"

#: website/static/js/citationGrid.js:242
msgid "Citation"
msgstr "引用"

#: website/static/js/citationGrid.js:246
msgid "Actions"
msgstr "アクション"

#: website/static/js/citationGrid.js:294
msgid "Only 200 citations may be displayed"
msgstr "200件のサイテーションのみが表示されます"

#: website/static/js/citationGrid.js:311 website/static/js/citationWidget.js:44
msgid "Enter citation style (e.g. \"APA\")"
msgstr "引用スタイルを入力します（例：\"APA\"）"

#: website/static/js/citationGrid.js:333
msgid "Error while selecting citation style: "
msgstr "引用スタイルの選択中にエラーが発生しました："

#: website/static/js/citationGrid.js:412
msgid ""
"<em>Could not render entry. Please check the contents of your citations "
"for correctness.</em>"
msgstr "<em>エントリをレンダリングできませんでした。 引用の内容が正しいかどうかを確認してください。</ em>"

#: website/static/js/citationList.js:113
msgid "Your custom citation not updated. Please refresh the page and try "
msgstr "カスタム引用は更新されません。 ページを更新して再試行するか、"

#: website/static/js/citationList.js:114
msgid "again or contact %1$s"
msgstr "問題が解決しない場合は%1$sにお問い合わせください。"

#: website/static/js/citationList.js:114
#: website/static/js/components/publicNodes.js:192
#: website/static/js/components/quickFiles.js:123
#: website/static/js/osfHelpers.js:311
msgid " if the problem persists."
msgstr " "

#: website/static/js/citationWidget.js:46
#: website/static/js/pages/project-dashboard-page.js:173
#, python-format
msgid "Please enter %s or more characters"
msgstr "後%s文字入力してください"

#: website/static/js/citationWidget.js:47 website/static/js/pointers.js:30
msgid "Searching..."
msgstr "検索中..."

#: website/static/js/citationWidget.js:48
msgid "No matches found."
msgstr "該当なし"

#: website/static/js/citationWidget.js:77
msgid "Citation render failed"
msgstr "引用のレンダリングに失敗しました"

#: website/static/js/citationWidget.js:78
msgid "The requested citation format generated an error."
msgstr "要求された引用形式はエラーを生成しました。"

#: website/static/js/citationWidget.js:81
msgid "Unexpected error when fetching citation"
msgstr "引用を取得する際の予期しないエラー"

#: website/static/js/citationsNodeConfig.js:38
#: website/static/js/citationsNodeConfig.js:42
msgid "Successfully linked \"%1$s\"."
msgstr "\"%1$s\"が正常にリンクされました。"

#: website/static/js/citationsNodeConfig.js:38
msgid " Go to the <a href=\"%1$s\">Overview page</a> to view your citations."
msgstr "<a href=\"%1$s\">概要ページ</a>に移動して、引用を表示します。"

#: website/static/js/citationsNodeConfig.js:42
msgid " Next, choose which folder to link above."
msgstr "次に、上記のリンクするフォルダーを選択します。"

#: website/static/js/citationsNodeConfig.js:81
#: website/static/js/oauthAddonNodeConfig.js:209
msgid "Could not GET %1$s accounts for user"
msgstr "ユーザーの%1$sアカウントを取得できませんでした"

#: website/static/js/citationsNodeConfig.js:175
msgid "Import %1$s access token"
msgstr "%1$sアクセストークンをインポート"

#: website/static/js/clipboard.js:32
msgid "Copy failed!"
msgstr "コピーが失敗しました！"

#: website/static/js/comment.js:55
msgid "Error getting contributors and group members"
msgstr "メンバーとグループメンバーの取得エラー"

#: website/static/js/comment.js:73
msgid "Spam or advertising"
msgstr "スパムまたは広告"

#: website/static/js/comment.js:74
msgid "Hate speech"
msgstr "ヘイトスピーチ"

#: website/static/js/comment.js:75
msgid "Violence or harmful behavior"
msgstr "暴力や有害な行動"

#: website/static/js/comment.js:212
msgid "Commenting"
msgstr "コメント中"

#: website/static/js/comment.js:212
msgid "Comment"
msgstr "コメント"

#: website/static/js/comment.js:232
msgid "Exceeds character limit. Please reduce to %1$s characters or less."
msgstr "文字数の制限を超えています。%1$s文字以下に減らしてください。"

#: website/static/js/comment.js:347 website/static/js/comment.js:555
msgid "Please enter a comment"
msgstr "コメントを入れて下さい"

#: website/static/js/comment.js:393 website/static/js/comment.js:588
msgid "Could not submit comment"
msgstr "コメントを送信できませんでした"

#: website/static/js/comment.js:394
msgid "Error creating comment"
msgstr "コメント作成エラー"

#: website/static/js/comment.js:589
msgid "Error editing comment"
msgstr "コメント編集エラー"

#: website/static/js/comment.js:634
msgid "Could not report abuse."
msgstr "不正行為を報告できませんでした。"

#: website/static/js/comment.js:635
msgid "Error reporting abuse"
msgstr "不正行為の報告エラー"

#: website/static/js/comment.js:664
msgid "Error deleting comment"
msgstr "コメントの削除エラー"

#: website/static/js/comment.js:702
msgid "Error undeleting comment"
msgstr "コメントの削除解除エラー"

#: website/static/js/comment.js:727
msgid "Error unreporting comment"
msgstr "コメントの報告エラー"

#: website/static/js/comment.js:807
msgid "Your comments have unsaved changes. Are you sure "
msgstr "コメントには未保存の変更があります。"

#: website/static/js/comment.js:808
msgid "you want to leave this page?"
msgstr "このページから移動してもよろしいですか？"

#: website/static/js/comment.js:826
msgid "Could not update comment timestamp"
msgstr "コメントのタイムスタンプを更新できませんでした"

#: website/static/js/commentpane.js:31
msgid "Option `toggleWidth` must be greater than or equal to "
msgstr "オプション「toggleWidth」は、オプション「maxWidthProp」以上でなければなりません。"

#: website/static/js/commentpane.js:32
msgid "option `maxWidthProp`."
msgstr " "

#: website/static/js/conference.js:25
msgid "Author"
msgstr "著者"

#: website/static/js/conference.js:37
msgid "Date Created"
msgstr "作成日時"

#: website/static/js/conference.js:43 website/static/js/fangorn.js:2117
msgid "Downloads"
msgstr "ダウンロード"

#: website/static/js/contribAdder.js:26
msgid " project in common"
msgstr "共通プロジェクト"

#: website/static/js/contribAdder.js:28
msgid "Yourself"
msgstr "あなた自身"

#: website/static/js/contribAdder.js:30
msgid " projects in common"
msgstr "共通プロジェクト"

#: website/static/js/contribAdder.js:83
msgid "Add Contributors"
msgstr "メンバーを追加"

#: website/static/js/contribAdder.js:84
msgid "Select Components"
msgstr "コンポーネントを選択"

#: website/static/js/contribAdder.js:86
msgid "Invite new contributor by e-mail"
msgstr "電子メールで新しいメンバーを招待する"

#: website/static/js/contribAdder.js:87
msgid "Add Unregistered Contributor"
msgstr "未登録のメンバーを追加"

#: website/static/js/contribAdder.js:332
msgid "Full Name is required."
msgstr "氏名が必要です。"

#: website/static/js/contribAdder.js:335
msgid "Not a valid email address."
msgstr "有効な電子メールアドレスではありません。"

#: website/static/js/contribAdder.js:342
msgid "%1$s is already in queue."
msgstr "%1$sはすでにキューにあります。"

#: website/static/js/contribAdder.js:458
msgid "There was a problem trying to add contributors%1$s."
msgstr "メンバー%1$sを追加しようとして問題が発生しました。"

#: website/static/js/contribAdder.js:459
msgid "Could not add contributors"
msgstr "メンバーを追加できませんでした"

#: website/static/js/contribAdder.js:460
#: website/static/js/contribManager.js:150
msgid "Error adding contributors"
msgstr "メンバーの追加エラー"

#: website/static/js/contribAdder.js:530
#: website/static/js/institutionProjectSettings.js:254
#: website/static/js/nodesDelete.js:194 website/static/js/nodesPrivacy.js:207
msgid "Unable to retrieve project settings"
msgstr "プロジェクト設定を取得できません"

#: website/static/js/contribAdder.js:531
#: website/static/js/institutionProjectSettings.js:255
#: website/static/js/nodesDelete.js:195 website/static/js/nodesPrivacy.js:208
msgid "Could not GET project settings."
msgstr "プロジェクト設定を取得できませんでした。"

#: website/static/js/contribManager.js:128
msgid "Sent"
msgstr "送信完了"

#: website/static/js/contribManager.js:130
#: website/static/js/pages/project-dashboard-page.js:534
msgid "Error"
msgstr "エラー"

#: website/static/js/contribManager.js:130
msgid "Invitation failed"
msgstr "招待に失敗しました"

#: website/static/js/contribManager.js:148
msgid "There was a problem trying to add the contributor. "
msgstr "メンバーを追加しようとして問題が発生しました。"

#: website/static/js/contribManager.js:149
msgid "Could not add contributor"
msgstr "メンバーを追加できませんでした"

#: website/static/js/contribManager.js:311
msgid "Must have at least one registered admin contributor"
msgstr "登録された管理者が少なくとも1人必要です"

#: website/static/js/contribManager.js:319
msgid "Must have at least one bibliographic contributor"
msgstr "少なくとも1人の書誌メンバーが必要です。"

#: website/static/js/contribManager.js:375
msgid "Your contributor list has unsaved changes. Please "
msgstr "メンバーリストには未保存の変更があります。 "

#: website/static/js/contribManager.js:376
msgid "save or cancel your changes before adding "
msgstr "メンバーを追加する前に、変更を保存または"

#: website/static/js/contribManager.js:377
msgid "contributors."
msgstr "キャンセルしてください。"

#: website/static/js/contribManager.js:386
msgid "There are unsaved changes to your contributor settings"
msgstr "メンバーの設定に保存されていない変更があります"

#: website/static/js/contribManager.js:415
msgid "Save changes?"
msgstr "変更を保存しますか？"

#: website/static/js/contribManager.js:416
msgid "Are you sure you want to save these changes?"
msgstr "これらの変更を保存してもよろしいですか？"

#: website/static/js/contribManager.js:432
msgid "Submission failed: "
msgstr "送信に失敗しました："

#: website/static/js/contribRemover.js:57
#: website/static/js/contribRemover.js:58
#: website/static/js/contribRemover.js:59
msgid "Remove Contributor"
msgstr "メンバーを削除"

#: website/static/js/contribRemover.js:205
#: website/static/js/contribRemover.js:206
msgid "Unable to retrieve projects and components"
msgstr "プロジェクトとコンポーネントを取得できません"

#: website/static/js/contribRemover.js:229
msgid "Unable to delete Contributor"
msgstr "メンバーを削除できません"

#: website/static/js/contribRemover.js:230
msgid "Could not DELETE Contributor."
msgstr "メンバーを削除できませんでした"

#: website/static/js/fangorn.js:38
msgid "Upload pending..."
msgstr "アップロード保留中"

#: website/static/js/fangorn.js:41
msgid "Copying "
msgstr "コピー中"

#: website/static/js/fangorn.js:44
msgid "Deleting "
msgstr "削除中"

#: website/static/js/fangorn.js:47
msgid "Moving "
msgstr "移動中"

#: website/static/js/fangorn.js:50
msgid "Renaming "
msgstr "名前を変更中"

#: website/static/js/fangorn.js:476
msgid "Not allowed: Private folder"
msgstr "許可されない：非公開フォルダ"

#: website/static/js/fangorn.js:520 website/static/js/fangorn.js:550
msgid "You cannot replace the Wiki images folder"
msgstr "Wiki画像フォルダーを置き換えることはできません"

#: website/static/js/fangorn.js:525 website/static/js/fangorn.js:558
msgid "An item named \"%1$s\" already exists in this location."
msgstr "\"%1$s\"という名前のアイテムはこの場所に既に存在します"

#: website/static/js/fangorn.js:527 website/static/js/fangorn.js:536
#: website/static/js/fangorn.js:560
msgid "Keep Both"
msgstr "両方を保持"

#: website/static/js/fangorn.js:527 website/static/js/fangorn.js:560
msgid " will retain both files (and their version histories) in this location."
msgstr "はこの場所に両方のファイル（およびそれらのバージョン履歴）が保持されます。"

#: website/static/js/fangorn.js:529 website/static/js/fangorn.js:537
#: website/static/js/fangorn.js:562
msgid "Replace"
msgstr "置換"

#: website/static/js/fangorn.js:529 website/static/js/fangorn.js:562
msgid " will overwrite the existing file in this location. "
msgstr "はこの場所にある既存のファイルを上書きします。"

#: website/static/js/fangorn.js:530 website/static/js/fangorn.js:563
msgid "You will lose previous versions of the overwritten file. "
msgstr "上書きされたファイルの以前のバージョンは失われます。"

#: website/static/js/fangorn.js:531 website/static/js/fangorn.js:564
msgid "You will keep previous versions of the moved file."
msgstr "移動したファイルの以前のバージョンを保持します。"

#: website/static/js/fangorn.js:532
msgid "\"Skip\" will skip the current file."
msgstr "\"スキップ\"は現在のファイルをスキップします。"

#: website/static/js/fangorn.js:533
msgid "\"Stop\" will only move files with no conflicts."
msgstr "\"停止\"は、競合のないファイルのみを移動します。"

#: website/static/js/fangorn.js:538
msgid "Skip"
msgstr "スキップ"

#: website/static/js/fangorn.js:539
msgid "Stop"
msgstr "停止"

#: website/static/js/fangorn.js:541
#, python-format
msgid "Replace \"%s\"?"
msgstr "\"%s\"を置換しますか？"

#: website/static/js/fangorn.js:565
msgid " will cancel the move."
msgstr "は移動をキャンセルします。"

#: website/static/js/fangorn.js:574
msgid "Replace \"%1$s\"?"
msgstr "\"%1$s\"を置換しますか？"

#: website/static/js/fangorn.js:604
msgid "%1$s conflicts left to resolve."
msgid_plural "%1$s conflict left to resolve."
msgstr[0] "%1$sの競合が残っています。"

#: website/static/js/fangorn.js:689
msgid "Successfully %1$s."
msgstr "%1$sに成功しました。"

#: website/static/js/fangorn.js:737
msgid "Please refresh the page or contact %1$s if the problem persists."
msgstr "問題が解決しない場合は、ページを更新するか%1$sに連絡してください。"

#: website/static/js/fangorn.js:742
msgid "Failed to move or copy file"
msgstr "ファイルの移動またはコピーに失敗しました"

#: website/static/js/fangorn.js:1037
msgid "Could not upload file. The file may be invalid "
msgstr "ファイルをアップロードできませんでした。 ファイルが無効である"

#: website/static/js/fangorn.js:1038
msgid "or the file folder has been deleted."
msgstr "か、ファイルフォルダーが削除されている可能性があります。"

#: website/static/js/fangorn.js:1046 website/static/js/fangorn.js:1051
msgid "Cannot upload folders."
msgstr "フォルダーをアップロードできません。"

#: website/static/js/fangorn.js:1053
msgid "Cannot upload file due to insufficient storage."
msgstr "ストレージが不十分なため、ファイルをアップロードできません。"

#: website/static/js/fangorn.js:1058
msgid "Could not upload file. Possible reasons: <br>"
msgstr "ファイルをアップロードできませんでした。 考えられる理由：<br>"

#: website/static/js/fangorn.js:1059
msgid "1. Cannot upload folders. <br>2. "
msgstr "1.フォルダーをアップロードできません。 <br> 2."

#: website/static/js/fangorn.js:1061
msgid "Unable to reach the provider, please try again later. "
msgstr "プロバイダーに到達できません。しばらくしてからもう一度お試しください。"

#: website/static/js/fangorn.js:1062
msgid "If the problem persists, please contact %1$s."
msgstr "問題が解決しない場合は、%1$sにお問い合わせください"

#: website/static/js/fangorn.js:1192
msgid "The folder that wants to upload is empty."
msgstr "空のフォルダはアップロードできません。"

#: website/static/js/fangorn.js:1224
msgid "Not enough quota to upload. The total size of the folder %1$s."
msgstr "アップロードするための空き容量が足りません。フォルダのサイズは%1$sです。"

#: website/static/js/fangorn.js:1357 website/static/js/fangorn.js:1436
msgid "Folder creation failed."
msgstr "フォルダ作成に失敗しました。"

#: website/static/js/fangorn.js:1400
msgid "Please enter a folder name."
msgstr "フォルダー名を入力してください。"

#: website/static/js/fangorn.js:1404
msgid "Folder name contains illegal characters."
msgstr "フォルダー名に無効な文字が含まれています。"

#: website/static/js/fangorn.js:1427
msgid "New folder created!"
msgstr "新しいフォルダが作成されました。"

#: website/static/js/fangorn.js:1450
msgid "Please enter a file name."
msgstr "ファイル名を入力してください。"

#: website/static/js/fangorn.js:1454
msgid "File name contains illegal characters."
msgstr "ファイル名に無効な文字が含まれています。"

#: website/static/js/fangorn.js:1483
msgid "New file created!"
msgstr "新しいファイルが作成されました。"

#: website/static/js/fangorn.js:1496
msgid "File creation failed."
msgstr "ファイル作成に失敗しました。"

#: website/static/js/fangorn.js:1515
msgid "<i> Deleting...</i>"
msgstr "<i> 削除中...</i>"

#: website/static/js/fangorn.js:1537
msgid "Delete failed."
msgstr "削除に失敗しました。"

#: website/static/js/fangorn.js:1552
msgid ""
"This folder and all of its contents will be deleted. This folder is "
"linked to "
msgstr "このフォルダーとその内容はすべて削除されます。 このフォルダーは、"

#: website/static/js/fangorn.js:1553
msgid "your wiki(s). Deleting it will remove images embedded in your wiki(s). "
msgstr "Wikiにリンクされています。 削除すると、Wikiに埋め込まれた画像が削除されます。"

#: website/static/js/fangorn.js:1554 website/static/js/fangorn.js:1582
#: website/static/js/fangorn.js:1605 website/static/js/pages/base-page.js:132
msgid "This action is irreversible."
msgstr "このアクションは元に戻せません。"

#: website/static/js/fangorn.js:1557
msgid ""
"This folder and ALL its contents will be deleted. This action is "
"irreversible."
msgstr "このフォルダーとその内容はすべて削除されます。 このアクションは元に戻せません。"

#: website/static/js/fangorn.js:1565 website/static/js/fangorn.js:1590
msgid "Delete \"%1$s\"?"
msgstr "\"%1$s\"を削除しますか？"

#: website/static/js/fangorn.js:1567
msgid "You don't have permission to delete this file."
msgstr "このファイルを削除する権限がありません。"

#: website/static/js/fangorn.js:1575
msgid "This file may be linked to your wiki(s). Deleting it will remove the"
msgstr "このファイルはWikiにリンクされている場合があります。 削除すると、"

#: website/static/js/fangorn.js:1576
msgid " image embedded in your wiki(s). "
msgstr "Wikiに埋め込まれた画像が削除されます"

#: website/static/js/fangorn.js:1616
msgid ""
"Some of the selected items are folders. This will delete the folder(s) "
"and ALL of their content."
msgstr "選択したアイテムの一部はフォルダーです。 これにより、フォルダーとそのすべてのコンテンツが削除されます。"

#: website/static/js/fangorn.js:1630
msgid " may be linked to"
msgstr "ウィキにリンクされている可能性があります。"

#: website/static/js/fangorn.js:1631
msgid " your wiki(s). Deleting them will remove images embedded in your wiki(s). "
msgstr "れらを削除すると、ウィキに埋め込まれた画像が削除されます。"

#: website/static/js/fangorn.js:1639
msgid "Delete All"
msgstr "全て削除"

#: website/static/js/fangorn.js:1643
msgid ""
"Some of these files can't be deleted but you can delete the ones "
"highlighted with green. This action is irreversible."
msgstr "これらのファイルの一部は削除できませんが、削除できます"

#: website/static/js/fangorn.js:1658
msgid "Delete Some"
msgstr "一部を削除"

#: website/static/js/fangorn.js:1661
msgid "Delete multiple files?"
msgstr "複数のファイルを削除しますか？"

#: website/static/js/fangorn.js:1687
msgid ""
"Unable to check out file. This is most likely due to the file being "
"already checked-out"
msgstr "ファイルをチェックアウトできません。 これは、ファイルが別のユーザーによって既にチェックアウトされていることが原因"

#: website/static/js/fangorn.js:1688
msgid " by another user."
msgstr "である可能性があります。"

#: website/static/js/fangorn.js:2006
msgid "%1$s is not configured"
msgstr "%1$sが未設定です"

#: website/static/js/fangorn.js:2009
msgid " Restore Add-ons"
msgstr " 設定"

#: website/static/js/fangorn.js:2104 website/static/js/fileViewTreebeard.js:63
#: website/static/js/filesWidget.js:34 website/static/js/meetings.js:18
#: website/static/js/pages/project-dashboard-page.js:582
#: website/static/js/project-organizer.js:192
#: website/static/js/project-organizer.js:208 website/static/js/wikiMenu.js:58
msgid "Name"
msgstr "名前"

#: website/static/js/fangorn.js:2109
msgid "Size"
msgstr "サイズ"

#: website/static/js/fangorn.js:2113
msgid "Version"
msgstr "バージョン"

#: website/static/js/fangorn.js:2121
#: website/static/js/pages/project-dashboard-page.js:588
#: website/static/js/project-organizer.js:201
msgid "Modified"
msgstr "最終更新日時"

#: website/static/js/fangorn.js:2233
msgid "Unable to retrieve components."
msgstr "コンポーネントを取得できません。"

#: website/static/js/fangorn.js:2235
msgid "Unable to retrieve components for node %1$s"
msgstr "ノード%1$sのコンポーネントを取得できません"

#: website/static/js/fangorn.js:2317
msgid "You cannot rename your Wiki images folder."
msgstr "Wiki画像フォルダの名前を変更することはできません。"

#: website/static/js/fangorn.js:2432
msgid "Upload"
msgstr "アップロード"

#: website/static/js/fangorn.js:2439
msgid "Create Folder"
msgstr "新規フォルダ作成"

#: website/static/js/fangorn.js:2446
msgid "Create File"
msgstr "新規ファイル作成"

#: website/static/js/fangorn.js:2453
msgid "Delete Folder"
msgstr "フォルダを削除"

#: website/static/js/fangorn.js:2462 website/static/js/filepage/index.js:522
#: website/static/js/filepage/revisions.js:111
#: website/static/js/pages/project-dashboard-page.js:515
#: website/static/js/pages/project-dashboard-page.js:525
#: website/static/js/pages/project-dashboard-page.js:532
msgid "Download"
msgstr "ダウンロード"

#: website/static/js/fangorn.js:2488 website/static/js/filepage/index.js:216
msgid "This would mean "
msgstr "これは、"

#: website/static/js/fangorn.js:2489 website/static/js/filepage/index.js:217
msgid ""
"other contributors cannot edit, delete or upload new versions of this "
"file "
msgstr "チェックアウトされている限り他のメンバーがこのファイルの新しいバージョンを編集、削除、またはアップロードできないことを意味します。"

#: website/static/js/fangorn.js:2490
msgid "as long as it is checked-out. You can check it back in at anytime."
msgstr "いつでもチェックインできます。"

#: website/static/js/fangorn.js:2495 website/static/js/fangorn.js:2500
#: website/static/js/filepage/index.js:243
msgid "Check out file"
msgstr "ファイルをチェックアウト"

#: website/static/js/fangorn.js:2496
msgid "Confirm file check-out?"
msgstr "ファイルのチェックアウトを確認しますか？"

#: website/static/js/fangorn.js:2509
msgid "Check in file"
msgstr "ファイルをチェックイン"

#: website/static/js/fangorn.js:2537
msgid "Download as zip"
msgstr "ZIPでダウンロード"

#: website/static/js/fangorn.js:2548 website/static/js/myProjects.js:1613
msgid "Rename"
msgstr "名前を変更"

#: website/static/js/fangorn.js:2557
msgid "copy link"
msgstr "リンクをコピー"

#: website/static/js/fangorn.js:2642
msgid "New folder name"
msgstr "新しいフォルダ名"

#: website/static/js/fangorn.js:2670
msgid "Enter name"
msgstr "名前を入力"

#: website/static/js/fangorn.js:2700
msgid "New file name"
msgstr "新しいファイル名"

#: website/static/js/fangorn.js:2762
msgid "Cancel Pending Uploads"
msgstr "保留中のアップロードをキャンセル"

#: website/static/js/fangorn.js:2791
msgid "Delete Multiple"
msgstr "複数削除"

#: website/static/js/fangorn.js:2803 website/static/js/fangorn.js:3655
msgid "Filter"
msgstr "フィルタ"

#: website/static/js/fangorn.js:2808
msgid "Select rows:"
msgstr "行を選択："

#: website/static/js/fangorn.js:2808
msgid ""
" Click on a row (outside the add-on, file, or folder name) to show "
"further actions in the toolbar. Use Command or Shift keys to select "
"multiple files."
msgstr ""
"行（アドオン、ファイル、またはフォルダー名の外側）をクリックして、ツールバーにさらにアクションを表示します。 "
"複数のファイルを選択するには、コマンドまたはShiftキーを使用します。"

#: website/static/js/fangorn.js:2809
msgid "Open files:"
msgstr "ファイルを開く："

#: website/static/js/fangorn.js:2809
msgid " Click a file name to go to view the file in the GakuNin RDM."
msgstr "ファイル名をクリックして、GakuNin RDMでファイルを表示します。"

#: website/static/js/fangorn.js:2810
msgid "Open files in new tab:"
msgstr "新しいタブでファイルを開く："

#: website/static/js/fangorn.js:2810
msgid ""
" Press Command (Ctrl in Windows) and click a file name to open it in a "
"new tab."
msgstr "コマンド（WindowsではCtrl）を押し、ファイル名をクリックして新しいタブで開きます。"

#: website/static/js/fangorn.js:2811
msgid "Download as zip:"
msgstr "ZIPでダウンロード："

#: website/static/js/fangorn.js:2811
msgid ""
" Click on the row of an add-on or folder and click the Download as Zip "
"button in the toolbar."
msgstr "アドオンまたはフォルダーの行をクリックし、ツールバーの [ZIPでダウンロード] ボタンをクリックします。"

#: website/static/js/fangorn.js:2811
msgid " Not available for all storage add-ons."
msgstr "すべてのストレージアドオンで利用できるわけではありません。"

#: website/static/js/fangorn.js:2812
msgid "Copy files:"
msgstr "ファイルをコピー："

<<<<<<< HEAD
#: website/static/js/fangorn.js:2791
msgid "Properties"
msgstr "プロパティ"

#: website/static/js/fangorn.js:2791
msgid "Size: "
msgstr "サイズ: "

#: website/static/js/fangorn.js:2793
msgid "Total size: "
msgstr "合計サイズ: "

#: website/static/js/fangorn.js:2810
msgid "Path: "
msgstr "パス: "

#: website/static/js/fangorn.js:2755
msgid "Total files: "
msgstr "合計ファイル数: "

#: website/static/js/fangorn.js:2761
msgid "Created at: "
msgstr "作成日時: "

#: website/static/js/fangorn.js:2767
msgid "Modified at: "
msgstr "更新日時: "

#: website/static/js/fangorn.js:2773
msgid "Modified by: "
msgstr "最終更新者: "

#: website/static/js/fangorn.js:2665
msgid "Loading..."
msgstr "読み込み中..."

#: website/static/js/fangorn.js:2649
=======
#: website/static/js/fangorn.js:2812
>>>>>>> ade1fc55
msgid ""
" Press Option (Alt in Windows) while dragging a file to a new folder or "
"component."
msgstr "オプション（WindowsではAlt）を押しながら、ファイルを新しいフォルダーまたはコンポーネントにドラッグします。"

#: website/static/js/fangorn.js:2812
msgid " Only for contributors with write access."
msgstr "書き込みアクセス権を持つメンバーのみ。"

#: website/static/js/fangorn.js:2818
msgid "How to Use the File Browser"
msgstr "ファイルブラウザの使用方法"

#: website/static/js/fangorn.js:2882
msgid "Please wait for current action to complete"
msgstr "現在のアクションが完了するまでお待ちください"

#: website/static/js/fangorn.js:3063
msgid "Upload Status"
msgstr "ステータスをアップロード"

#: website/static/js/fangorn.js:3063
msgid " files succeeded."
msgstr "ファイルが成功しました。"

#: website/static/js/fangorn.js:3175
msgid "Done"
msgstr "完了"

#: website/static/js/fangorn.js:3177
msgid "Move Status"
msgstr "移動ステータス"

#: website/static/js/fangorn.js:3179
msgid " files successfully moved."
msgstr "ファイルが移動成功しました。"

#: website/static/js/fangorn.js:3180
msgid " Skipped %1$s/%2$s files."
msgstr "%1$s/%2$sファイルをスキップしました。"

#: website/static/js/fangorn.js:3569
msgid "You have pending uploads, if you leave this page they may not complete."
msgstr "保留中のアップロードがあります。このページを離れると、アップロードが完了しない場合があります。"

#: website/static/js/fangorn.js:3572
msgid ""
"You have pending file operations, if you leave this page they may not "
"complete."
msgstr "保留中のファイル操作があります。このページを離れると、完了しない場合があります。"

#: website/static/js/fangorn.js:3616
msgid "This file is too large (%1$s). Max file size is %2$s."
msgstr "このファイルは大きすぎます(%1$s)。 最大ファイルサイズは%2$sです。"

#: website/static/js/fangorn.js:3632
msgid "Not enough quota to upload the file."
msgstr "ファイルをアップロードするのに十分なクォータがありません。"

#: website/static/js/fangorn.js:3639
msgid "Quota usage alert"
msgstr "クォータ使用量アラート"

#: website/static/js/fangorn.js:3640
#, python-format
msgid "You have used more than %1$s%% of your quota."
msgstr ""

#: website/static/js/fileViewTreebeard.js:120
msgid "Uploading %1$s..."
msgstr "%1$sをアップロードしています..."

#: website/static/js/filesWidget.js:77
msgid "Could not GET files"
msgstr "ファイルを取得できませんでした"

#: website/static/js/filesWidget.js:92
msgid "Sorry, we could not load files right now. "
msgstr "申し訳ありませんが、現在ファイルを読み込めませんでした。"

#: website/static/js/firebase-messaging-sw.js:11
msgid "RDM Announcements"
msgstr "RDMのお知らせ"

#: website/static/js/firebase-messaging-sw.js:13
msgid "Background Message body."
msgstr "背景メッセージ本文。"

#: website/static/js/folderPickerNodeConfig.js:108
msgid ""
"Could not retrieve %1$s settings at this time. The credentials associated"
" with this %1$s account may no longer be valid."
msgstr "現在、%1$sの設定を取得できませんでした。 この%1$sアカウントに関連付けられている認証情報は無効になっている可能性があります。"

#: website/static/js/folderPickerNodeConfig.js:109
msgid ""
" Try disconnecting and reconnecting the %1$s account on your <a "
"href=\"%2$s\">account settings page</a>."
msgstr "<a href=\"%2$s\">アカウント設定ページ</a>で%1$sアカウントを切断して再接続してみてください"

#: website/static/js/folderPickerNodeConfig.js:112
msgid ""
"Could not retrieve %1$s settings at this time. The %1$s addon credentials"
" may no longer be valid."
msgstr "現在、%1$sの設定を取得できませんでした。%1$sアドオンの認証情報は無効になっている可能性があります。"

#: website/static/js/folderPickerNodeConfig.js:113
msgid " Contact %1$s to verify."
msgstr "確認するには%1$sにお問い合わせください。"

#: website/static/js/folderPickerNodeConfig.js:119
msgid ""
"Could not retrieve %1$s account list at this time. Please refresh the "
"page. If the problem persists, email %2$s."
msgstr "現在、%1$sアカウントリストを取得できませんでした。 ページを更新してください。 問題が解決しない場合は、%2$sにメールしてください。"

#: website/static/js/folderPickerNodeConfig.js:128
msgid "Successfully connected a %1$s account"
msgstr "%1$sアカウントを正常に接続しました"

#: website/static/js/folderPickerNodeConfig.js:131
msgid ""
"Error while authorizing addon. Please log in to your %1$s account and "
"grant access to the GakuNin RDM to enable this addon."
msgstr ""
"アドオンの認証中にエラーが発生しました。 このアドオンを有効にするには、%1$sアカウントにログインし、GakuNin "
"RDMへのアクセスを許可してください。"

#: website/static/js/folderPickerNodeConfig.js:139
msgid "Could not change %1$s settings. Please try again later."
msgstr "%1$sの設定を変更できませんでした。 後でもう一度やり直してください。"

#: website/static/js/folderPickerNodeConfig.js:154
msgid "Error occurred while importing %1$s group libraries."
msgstr "%1$sアカウントのインポート中にエラーが発生しました。"

#: website/static/js/folderPickerNodeConfig.js:157
msgid "Could not connect to %1$s at this time. Please try again later."
msgstr "現在、%1$sに接続できませんでした。 後でもう一度やり直してください。"

#: website/static/js/folderPickerNodeConfig.js:321
msgid "Could not GET %1$s settings"
msgstr "%1$sの設定を取得できませんでした"

#: website/static/js/folderPickerNodeConfig.js:349
#: website/static/js/folderPickerNodeConfig.js:382
msgid "Failed to update %1$s settings."
msgstr "%1$sの設定を更新できませんでした。"

#: website/static/js/folderPickerNodeConfig.js:431
msgid "Failed to import %1$s access token."
msgstr "%1$sアクセストークンのインポートに失敗しました。"

#: website/static/js/folderPickerNodeConfig.js:443
msgid "Failed to import %1$s group libraries."
msgstr "%1$sグループライブラリのインポートに失敗しました。"

#: website/static/js/folderPickerNodeConfig.js:536
msgid "Could not deauthorize %1$s account from node"
msgstr "ノードから%1$sアカウントを認証解除できませんでした"

#: website/static/js/folderPickerNodeConfig.js:645
#: website/static/js/folderPickerNodeConfig.js:656
msgid "Could not GET get %1$s contents."
msgstr "%1$sアカウントを切断しますか？"

#: website/static/js/folderpicker.js:101
msgid "Folders"
msgstr "フォルダ"

#: website/static/js/institutionNodes.js:26
msgid "Failed to load Institution's nodes"
msgstr "機関のノードを読み込めませんでした"

#: website/static/js/institutionProjectSettings.js:47
#: website/static/js/institutionProjectSettings.js:127
msgid "Add institution"
msgstr "機関を追加"

#: website/static/js/institutionProjectSettings.js:47
#: website/static/js/institutionProjectSettings.js:127
msgid "Remove institution"
msgstr "機関を削除"

#: website/static/js/institutionProjectSettings.js:59
msgid ""
"Add <b>%1$s</b> to <b>%2$s</b> or to <b>%3$s</b> and every component in "
"it?<br><br>"
msgstr "<b>%1$s</b>を<b>%2$s</b>または<b>%3$s</b>とその中のすべてのコンポーネントに追加しますか？"

#: website/static/js/institutionProjectSettings.js:60
msgid "Add to <b>%1$s</b>."
msgstr "<b>%1$s</b>に追加"

#: website/static/js/institutionProjectSettings.js:61
msgid "Add to <b>%1$s</b> and every component for which you have permission."
msgstr "<b>%1$s</b>と、許可があるすべてのコンポーネントに追加します。"

#: website/static/js/institutionProjectSettings.js:64
msgid ""
"Remove <b>%1$s</b> from <b>%2$s</b> or from <b>%3$s</b> and every "
"component in it?<br><br>"
msgstr "<b>%2$s</b>または<b>%3$s</b>およびその中のすべてのコンポーネントから<b>%1$s</b>を削除しますか？"

#: website/static/js/institutionProjectSettings.js:65
msgid "Remove from <b>%1$s</b>."
msgstr "<b>%1$s</b>から削除します。"

#: website/static/js/institutionProjectSettings.js:66
msgid "Remove from <b>%1$s</b> and every component for which you have permission."
msgstr "<b>%1$s</b>および許可されているすべてのコンポーネントから削除します。"

#: website/static/js/institutionProjectSettings.js:69
#: website/static/js/institutionProjectSettings.js:86
msgid "Warning, you are not affiliated with <b>%1$s</b>."
msgstr "警告、<b>%1$s</b>と提携していません"

#: website/static/js/institutionProjectSettings.js:70
#: website/static/js/institutionProjectSettings.js:87
msgid " If you remove it from your project, you cannot add it back.</div></br>"
msgstr "プロジェクトから削除した場合、追加し直すことはできません。</div></br>"

#: website/static/js/institutionProjectSettings.js:85
msgid "Remove <b>%1$s</b> from <b>%2$s</b>."
msgstr "<b>%2$s</b>から<b>%1$s</b>を削除します。"

#: website/static/js/institutionProjectSettings.js:157
msgid "Updating affiliation... this may take a minute."
msgstr "所属を更新しています...これには数分かかる場合があります。"

#: website/static/js/institutionProjectSettings.js:202
msgid ""
"Unable to modify the institution on this node. Please try again. If the "
"problem persists, email %1$s"
msgstr "このノードの機関を変更できません。もう一度試してください。問題が解決しない場合は、%1$sにメールを送信してください"

#: website/static/js/institutionProjectSettings.js:203
msgid "Unable to modify this institution!"
msgstr "この機関を変更できません！"

#: website/static/js/js_messages.js:3
msgid "Bookmarks"
msgstr "ブックマーク"

#: website/static/js/js_messages.js:5
msgid "Edit"
msgstr "編集"

#: website/static/js/js_messages.js:7
msgid "Analysis"
msgstr "分析"

#: website/static/js/js_messages.js:7
msgid "Communication"
msgstr "コミュニケーション"

#: website/static/js/js_messages.js:7
msgid "Data"
msgstr "データ"

#: website/static/js/js_messages.js:7
msgid "Hypothesis"
msgstr "仮説"

#: website/static/js/js_messages.js:7
msgid "Instrumentation"
msgstr "器具"

#: website/static/js/js_messages.js:7
msgid "Methods and Measures"
msgstr "方法と対策"

#: website/static/js/js_messages.js:7
msgid "Procedure"
msgstr "手順"

#: website/static/js/js_messages.js:7
#: website/static/js/projectSettingsTreebeardBase.js:90
#: website/static/js/render-nodes.js:45
msgid "Project"
msgstr "プロジェクト"

#: website/static/js/js_messages.js:7
msgid "Software"
msgstr "ソフトウェア"

#: website/static/js/js_messages.js:7
msgid "Other"
msgstr "その他"

#: website/static/js/js_messages.js:9
msgid "analysis"
msgstr "分析"

#: website/static/js/js_messages.js:9
msgid "communication"
msgstr "コミュニケーション"

#: website/static/js/js_messages.js:9
msgid "data"
msgstr "データ"

#: website/static/js/js_messages.js:9
msgid "hypothesis"
msgstr "仮説"

#: website/static/js/js_messages.js:9
msgid "instrumentation"
msgstr "器具"

#: website/static/js/js_messages.js:9
msgid "methods and measures"
msgstr "方法と対策"

#: website/static/js/js_messages.js:9
msgid "procedure"
msgstr "手順"

#: website/static/js/js_messages.js:9 website/static/js/nodeControl.js:114
#: website/static/js/nodeSelectTreebeard.js:87
#: website/static/js/nodesDeleteTreebeard.js:62
#: website/static/js/nodesPrivacySettingsTreebeard.js:62
msgid "project"
msgstr "プロジェクト"

#: website/static/js/js_messages.js:9
msgid "software"
msgstr "ソフトウェア"

#: website/static/js/js_messages.js:9
msgid "other"
msgstr "その他"

#: website/static/js/js_messages.js:11 website/static/js/js_messages.js:13
msgid "Comments added"
msgstr "コメント追加時"

#: website/static/js/js_messages.js:11 website/static/js/js_messages.js:13
msgid "Files updated"
msgstr "ファイルアップロード時"

#: website/static/js/js_messages.js:13
msgid "Replies to your comments"
msgstr "コメントへの返信時"

#: website/static/js/js_messages.js:13
msgid "Mentions added"
msgstr "メンション追加時"

#: website/static/js/js_messages.js:13
msgid "Preprint submissions updated"
msgstr "プレプリント提出の更新時"

#: website/static/js/js_messages.js:15
msgid "No license"
msgstr "ライセンスなし"

#: website/static/js/js_messages.js:17 website/static/js/passwordForms.js:178
#: website/static/js/passwordForms.js:241
msgid "This field is required."
msgstr "この項目は必須です。"

#: website/static/js/js_messages.js:17
msgid "Please enter a value greater than or equal to {0}."
msgstr "{0}以上の値を入力してください。"

#: website/static/js/js_messages.js:17
msgid "Please enter a value less than or equal to {0}."
msgstr "{0}以下の値を入力してください。"

#: website/static/js/js_messages.js:17
msgid "Please enter at least {0} characters."
msgstr "{0}文字以上入力してください。"

#: website/static/js/js_messages.js:17
msgid "Please enter no more than {0} characters."
msgstr "{0}文字以下で入力してください。"

#: website/static/js/js_messages.js:17
msgid "Please check this value."
msgstr "値を確認してください。"

#: website/static/js/js_messages.js:17
msgid "The value must increment by {0}."
msgstr "値は{0}ずつ増加する必要があります。"

#: website/static/js/js_messages.js:17
msgid "Please enter a proper email address."
msgstr "正しいメールアドレスを入力してください。"

#: website/static/js/js_messages.js:17
msgid "Please enter a proper date."
msgstr "適切な日付を入力してください。"

#: website/static/js/js_messages.js:17
msgid "Please enter a number."
msgstr "数字を入力してください。"

#: website/static/js/js_messages.js:17
msgid "Please enter a digit."
msgstr "数字を入力してください。"

#: website/static/js/js_messages.js:17
msgid "Please specify a valid phone number."
msgstr "有効な電話番号を指定してください。"

#: website/static/js/js_messages.js:17
msgid "Values must equal."
msgstr "値は等しくなければなりません。"

#: website/static/js/js_messages.js:17
msgid "Please choose another value."
msgstr "別の値を選択してください。"

#: website/static/js/js_messages.js:17
msgid "Please make sure the value is unique."
msgstr "値が一意であることを確認してください。"

#: website/static/js/js_messages.js:19
msgid "Project Wiki Pages"
msgstr "プロジェクトのWiki"

#: website/static/js/js_messages.js:19
msgid "Component Wiki Pages"
msgstr "コンポーネントのWiki"

#: website/static/js/js_messages.js:19
msgid "Home"
msgstr "ホーム"

#: website/static/js/js_messages.js:21
msgid "Projects"
msgstr "プロジェクト"

#: website/static/js/js_messages.js:21
msgid "Components"
msgstr "コンポーネント"

#: website/static/js/js_messages.js:21
msgid "Registrations"
msgstr "プロジェクトメタデータ"

#: website/static/js/js_messages.js:21
msgid "Users"
msgstr "ユーザー"

#: website/static/js/js_messages.js:21
msgid "All Results"
msgstr "全検索結果"

#: website/static/js/js_messages.js:21
msgid "Files"
msgstr "ファイル"

#: website/static/js/js_messages.js:21
msgid "Institutions"
msgstr "機関"

#: website/static/js/js_messages.js:21
msgid "Preprints"
msgstr "プレプリント"

#: website/static/js/js_messages.js:21
msgid "Groups"
msgstr "グループ"

#: website/static/js/js_messages.js:21
msgid "Wiki"
msgstr "Wiki"

#: website/static/js/js_messages.js:21
msgid "Comments"
msgstr "コメント"

#: website/static/js/js_messages.js:21
msgid "Metadata"
msgstr "ファイルメタデータ"

#: website/static/js/js_messages.js:23
msgid "Default Notification Settings"
msgstr "デフォルトの通知設定"

#: website/static/js/js_messages.js:23
msgid ""
"These are default settings for new projects you create or are added to. "
"Modifying these settings will not modify settings on existing projects."
msgstr "これらは、作成または追加される新しいプロジェクトのデフォルト設定です。 これらの設定を変更しても、既存のプロジェクトの設定は変更されません。"

#: website/static/js/js_messages.js:23
msgid "Project Notifications"
msgstr "プロジェクト通知"

#: website/static/js/js_messages.js:23
msgid ""
"These are settings for each of your projects. Modifying these settings "
"will only modify the settings for the selected project."
msgstr "これらは、プロジェクトごとの設定です。 これらの設定を変更すると、選択したプロジェクトの設定のみが変更されます。"

#: website/static/js/js_messages.js:25
msgid "moved"
msgstr "移動"

#: website/static/js/js_messages.js:25
msgid "renamed"
msgstr "名前の変更"

#: website/static/js/js_messages.js:25
msgid "copied"
msgstr "コピー"

#: website/static/js/js_messages.js:27
msgid "Skipped"
msgstr "スキップ済"

#: website/static/js/js_messages.js:27
msgid "Moved or replaced old version"
msgstr "古いバージョンを移動または置換"

#: website/static/js/js_messages.js:27
msgid "Kept both versions"
msgstr "両方のバージョンを保持"

#: website/static/js/js_messages.js:29
msgid "admin"
msgstr "管理者"

#: website/static/js/js_messages.js:29
msgid "write"
msgstr "書込み"

#: website/static/js/js_messages.js:29
msgid "read"
msgstr "読込み"

#: website/static/js/js_messages.js:31
msgid "home"
msgstr "ホーム"

#: website/static/js/js_messages.js:33
msgid "No tokens."
msgstr "トークンがありません。"

#: website/static/js/js_messages.js:33
msgid "Invalid tokens."
msgstr "無効なトークンです。"

#: website/static/js/js_messages.js:35
msgid "Invalid folder."
msgstr "無効なフォルダです。"

#: website/static/js/js_messages.js:35
msgid "Credentials are valid"
msgstr "有効な認証情報が設定されています。"

#: website/static/js/keen.js:114
msgid "Error sending Keen data to %1$s:<%2$s>"
msgstr "Keenデータの%1$sへの送信エラー：<%2$s>"

#: website/static/js/keen.js:132
msgid "Error sending Keen data for multiple events: <%1$s>"
msgstr "複数のイベントのKeenデータの送信エラー：<%1$s>"

#: website/static/js/keen.js:141
msgid "Error sending Keen data to %1$s."
msgstr "Keenデータを%1$sに送信中にエラーが発生しました。"

#: website/static/js/keen.js:153
msgid "Cannot instantiate another KeenTracker instance."
msgstr "別のKeenTrackerインスタンスをインスタンス化できません。"

#: website/static/js/koHelpers.js:129
msgid "End date must be greater than or equal to the start date."
msgstr "終了日は開始日以上でなければなりません。"

#: website/static/js/koHelpers.js:147
msgid "Date must be greater than or equal to 1900."
msgstr "日付は1900以上でなければなりません。"

#: website/static/js/koHelpers.js:169
msgid "Please enter a date prior to the current date."
msgstr "現在の日付より前の日付を入力してください。"

#: website/static/js/koHelpers.js:175
msgid "Please enter a valid year."
msgstr "有効な年を入力してください。"

#: website/static/js/koHelpers.js:190
msgid "Please enter a valid URL."
msgstr "有効なURLを入力してください。"

#: website/static/js/koHelpers.js:197
msgid "The field does not match the required input."
msgstr "フィールドが必要な入力と一致しません。"

#: website/static/js/licensePicker.js:20 website/static/js/profile.js:128
#: website/static/js/profile.js:132
msgid "Year"
msgstr "年"

#: website/static/js/licensePicker.js:21
msgid "Copyright Holders"
msgstr "著作権者"

#: website/static/js/licensePicker.js:26
msgid "License:"
msgstr "ライセンス："

#: website/static/js/licensePicker.js:27
msgid "Choose a license:"
msgstr "ライセンスを選択："

#: website/static/js/licensePicker.js:28
msgid ">Save<"
msgstr ">保存<"

#: website/static/js/licensePicker.js:68
msgid "Add a license"
msgstr "ライセンスを追加"

#: website/static/js/licensePicker.js:104
msgid "Please specify a valid year."
msgstr "有効な年を指定してください。"

#: website/static/js/licensePicker.js:108
msgid "Future years are not allowed."
msgstr "将来の年は許可されていません。"

#: website/static/js/licensePicker.js:190
msgid "License updated successfully."
msgstr "ライセンスが正常に更新されました。"

#: website/static/js/licensePicker.js:195
msgid "There was a problem updating your license. Please try again."
msgstr "ライセンスの更新中に問題が発生しました。 もう一度やり直してください。"

#: website/static/js/licensePicker.js:239
msgid "Your Own License"
msgstr "自分のライセンス"

#: website/static/js/licensePicker.js:240
msgid ""
"You have opted to use your own license. Please upload a license file "
"named \"license.txt\" into the GakuNin RDM Storage of this project."
msgstr ""
"独自のライセンスを使用することを選択しました。「license.txt」という名前のライセンスファイルをこのプロジェクトのGakuNin "
"RDMストレージにアップロードしてください。"

#: website/static/js/licensePicker.js:247
msgid "Add license"
msgstr "ライセンスを追加"

#: website/static/js/licenses.js:27
msgid "Content:"
msgstr "コンテンツ用"

#: website/static/js/licenses.js:31
msgid "Code - Permissive:"
msgstr "コード用 - 非コピーレフト"

#: website/static/js/licenses.js:35
msgid "Code - Copyleft:"
msgstr "コード用 - コピーレフト"

#: website/static/js/licenses.js:39
msgid "Code - Other:"
msgstr "コード用 - その他"

#: website/static/js/logActionsList_extract.js:3
#: website/static/js/logActionsList_extract.js:76
msgid "${user} created ${node}"
msgstr "${user}が${node}を作成しました"

#: website/static/js/logActionsList_extract.js:4
msgid "${user} registered ${node}"
msgstr "${user}が${node}を登録しました"

#: website/static/js/logActionsList_extract.js:5
msgid "${node} registered"
msgstr "${node}が登録されました"

#: website/static/js/logActionsList_extract.js:6
msgid ""
"${user} submitted for review to the Preregistration Challenge a "
"registration of ${node}"
msgstr "${user}が${node}の登録を事前登録チャレンジにレビューのために提出しました"

#: website/static/js/logActionsList_extract.js:7
msgid "${user} deleted ${node}"
msgstr "${user}が${node}を削除しました"

#: website/static/js/logActionsList_extract.js:8
msgid "${user} created ${node} based on ${template}"
msgstr "${user}が${template}に基づいて${node}を作成しました"

#: website/static/js/logActionsList_extract.js:9
msgid "${user} created a link to ${pointer_category} ${pointer}"
msgstr "${user}が${pointer_category} ${pointer}へのリンクを作成しました"

#: website/static/js/logActionsList_extract.js:10
msgid "${user} forked a link to ${pointer_category} ${pointer}"
msgstr "${user}が${pointer_category} ${pointer}へのリンクをフォークしました"

#: website/static/js/logActionsList_extract.js:11
msgid "${user} removed a link to ${pointer_category} ${pointer}"
msgstr "${user}が${pointer_category} ${pointer}へのリンクを削除しました"

#: website/static/js/logActionsList_extract.js:12
msgid "${user} added ${group} to ${node}"
msgstr "${user}が${group}を${node}に追加しました"

#: website/static/js/logActionsList_extract.js:13
msgid "${user} removed ${group} from ${node}"
msgstr "${user}が${node}から${group}を削除しました"

#: website/static/js/logActionsList_extract.js:14
msgid "${user} changed ${group} permissions to ${node}"
msgstr "${user}が${group}の権限を${node}に変更しました"

#: website/static/js/logActionsList_extract.js:15
msgid "${user} made ${node} public"
msgstr "${user}が${node}を公開しました"

#: website/static/js/logActionsList_extract.js:16
msgid "${node} made public"
msgstr "${node}が公開されました"

#: website/static/js/logActionsList_extract.js:17
msgid "${user} made ${node} private"
msgstr "${user}が${node}を非公開にしました"

#: website/static/js/logActionsList_extract.js:18
msgid "${user} added tag ${tag} to ${node}"
msgstr "${user}がタグ${tag}を${node}に追加しました"

#: website/static/js/logActionsList_extract.js:19
msgid "${user} removed tag ${tag} from ${node}"
msgstr "${user}がタグ${tag}を${node}から削除しました"

#: website/static/js/logActionsList_extract.js:20
msgid "${user} changed the title from ${title_original} to ${title_new}"
msgstr "${user}がタイトルを${title_original}から${title_new}に変更しました"

#: website/static/js/logActionsList_extract.js:21
msgid "${user} edited description of ${node}"
msgstr "${user}が${node}の説明を編集しました"

#: website/static/js/logActionsList_extract.js:22
msgid "${user} changed the category of ${node}"
msgstr ""

#: website/static/js/logActionsList_extract.js:23
msgid "${user} changed the article_doi of ${node}"
msgstr ""

#: website/static/js/logActionsList_extract.js:24
msgid "${user} changed the ${updated_fields} for ${node}"
msgstr "${user}が${node}の${updated_fields}を変更しました"

#: website/static/js/logActionsList_extract.js:25
msgid "${user} created external identifier(s) ${identifiers} on ${node}"
msgstr "${user}が${node}に外部識別子${identifiers}を作成しました"

#: website/static/js/logActionsList_extract.js:26
msgid "${user} created a custom citation for ${node}"
msgstr "${user}が${node}のカスタム引用を作成しました"

#: website/static/js/logActionsList_extract.js:27
msgid "${user} edited a custom citation for ${node}"
msgstr "${user}が${node}のカスタム引用を編集しました"

#: website/static/js/logActionsList_extract.js:28
msgid "${user} removed a custom citation from ${node}"
msgstr ""

#: website/static/js/logActionsList_extract.js:29
msgid "${user} added ${contributors} as contributor(s) to ${node}"
msgstr "${user}が${contributors}をコントリビューターとして${node}に追加しました"

#: website/static/js/logActionsList_extract.js:30
msgid "${user} removed ${contributors} as contributor(s) from ${node}"
msgstr "${user}が${node}からコントリビューターとして${contributors}を削除しました"

#: website/static/js/logActionsList_extract.js:31
msgid "${contributors} cancelled invitation as contributor(s) from ${node}"
msgstr "${contributors}は${node}からのコントリビューターとしての招待をキャンセルしました"

#: website/static/js/logActionsList_extract.js:32
msgid "${user} reordered contributors for ${node}"
msgstr "${user}が${node}の投稿者を並べ替えました"

#: website/static/js/logActionsList_extract.js:33
msgid "${user} changed permissions for ${node}"
msgstr "${user}が${node}の権限を変更しました"

#: website/static/js/logActionsList_extract.js:34
msgid ""
"${user} made non-bibliographic contributor ${contributors} a "
"bibliographic contributor on ${node}"
msgstr "${user}が目録非表示メンバー(${contributors})を${node}の目録表示メンバーにしました"

#: website/static/js/logActionsList_extract.js:35
msgid ""
"${user} made bibliographic contributor ${contributors} a non-"
"bibliographic contributor on ${node}"
msgstr "${user}が目録表示メンバー(${contributors})を${node}の目録非表示メンバーにしました"

#: website/static/js/logActionsList_extract.js:36
msgid "${user} updated wiki page ${page} to version ${version} of ${node}"
msgstr "${user}が${node}のWiki(${page})をバージョン${version}に更新しました"

#: website/static/js/logActionsList_extract.js:37
msgid "${user} deleted wiki page ${page} of ${node}"
msgstr "${user}が${node}のWikiページ${page}を削除しました"

#: website/static/js/logActionsList_extract.js:38
msgid "${user} renamed wiki page ${old_page} to ${page} of ${node}"
msgstr "${user}がWikiページ${old_page}の名前を${node}の${page}に変更しました"

#: website/static/js/logActionsList_extract.js:39
msgid "${user} made the wiki of ${node} publicly editable"
msgstr "${user}が${node}のwikiをパブリックに編集可能にしました"

#: website/static/js/logActionsList_extract.js:40
msgid "${user} made the wiki of ${node} privately editable"
msgstr "${user}が${node}のwikiをプライベートに編集可能にしました"

#: website/static/js/logActionsList_extract.js:41
msgid "${user} added addon ${addon} to ${node}"
msgstr "${user}が${node}にアドオン${addon}を追加しました"

#: website/static/js/logActionsList_extract.js:42
msgid "${user} removed addon ${addon} from ${node}"
msgstr "${user}が${node}からアドオン${addon}を削除しました"

#: website/static/js/logActionsList_extract.js:43
msgid "${user} moved ${source} to ${destination} in ${node}"
msgstr "${user}が${source}を${node}の${destination}に移動しました"

#: website/static/js/logActionsList_extract.js:44
msgid "${user} copied ${source} to ${destination} in ${node}"
msgstr "${user}が${source}を${node}の${destination}にコピーしました"

#: website/static/js/logActionsList_extract.js:45
msgid "${user} renamed ${source} to ${destination} in ${node}"
msgstr "${user}は${node}で${source}を${destination}に名前変更しました"

#: website/static/js/logActionsList_extract.js:46
msgid "${user} created a folder in ${node}"
msgstr "${user}が${node}にフォルダを作成しました"

#: website/static/js/logActionsList_extract.js:47
msgid "${user} added file ${path} to ${node}"
msgstr "${user}がファイル${path}を${node}に追加しました"

#: website/static/js/logActionsList_extract.js:48
msgid "${user} updated file in ${node}"
msgstr "${user}が${node}のファイルを更新しました"

#: website/static/js/logActionsList_extract.js:49
msgid "${user} removed ${path_type} ${path} from ${node}"
msgstr "${user}が${node}から${path_type} ${path}を削除しました"

#: website/static/js/logActionsList_extract.js:50
msgid "${user} restored file ${path} from ${node}"
msgstr "${user}が${node}からファイル${path}を復元しました"

#: website/static/js/logActionsList_extract.js:51
msgid "${user} updated the file metadata for ${path}"
msgstr "${user}が${path}のファイルメタデータを更新しました"

#: website/static/js/logActionsList_extract.js:52
msgid "${user} checked out ${kind} ${path} from ${node}"
msgstr "${user}が${node}から${kind} ${path}をチェックアウトしました"

#: website/static/js/logActionsList_extract.js:53
msgid "${user} checked in ${kind} ${path} to ${node}"
msgstr "${user}が${kind} ${path}を${node}にチェックインしました"

#: website/static/js/logActionsList_extract.js:54
msgid "${user} added a comment ${comment_location} in ${node}"
msgstr "${user}が${node}にコメント${comment_location}を追加しました"

#: website/static/js/logActionsList_extract.js:55
msgid "${user} deleted a comment ${comment_location} in ${node}"
msgstr "${user}が${node}のコメント${comment_location}を削除しました"

#: website/static/js/logActionsList_extract.js:56
msgid "${user} restored a comment ${comment_location}  in ${node}"
msgstr "${user}が${node}のコメント${comment_location}を復元しました"

#: website/static/js/logActionsList_extract.js:57
msgid "${user} updated a comment ${comment_location} in ${node}"
msgstr "${user}が${node}のコメント${comment_location}を更新しました"

#: website/static/js/logActionsList_extract.js:58
msgid "${user} initiated an embargoed registration of ${node}"
msgstr "${user}が${node}の禁止登録を開始しました"

#: website/static/js/logActionsList_extract.js:59
msgid "${user} approved embargoed registration of ${node}"
msgstr "${user}が${node}の禁止登録を承認しました"

#: website/static/js/logActionsList_extract.js:60
msgid "Embargo of registration of ${node} approved"
msgstr "${node}の登録の禁止が承認されました"

#: website/static/js/logActionsList_extract.js:61
msgid "${user} cancelled embargoed registration of ${node}"
msgstr "${user}が${node}の禁止登録をキャンセルしました"

#: website/static/js/logActionsList_extract.js:62
msgid "${user} completed embargo of ${node}"
msgstr "${user}が${node}の禁止を完了しました"

#: website/static/js/logActionsList_extract.js:63
msgid "Embargo for ${node} completed"
msgstr "${node}の禁止が完了しました"

#: website/static/js/logActionsList_extract.js:64
msgid "Embargo for ${node} ended"
msgstr "${node}の禁止が終了しました"

#: website/static/js/logActionsList_extract.js:65
msgid "${user} initiated withdrawal of a registration of ${node}"
msgstr ""

#: website/static/js/logActionsList_extract.js:66
msgid "A withdrawal of a registration of ${node} was proposed"
msgstr ""

#: website/static/js/logActionsList_extract.js:67
msgid "${user} approved a withdrawal of a registration of ${node}"
msgstr ""

#: website/static/js/logActionsList_extract.js:69
msgid "${user} cancelled withdrawal of a registration of ${node}"
msgstr ""

#: website/static/js/logActionsList_extract.js:70
msgid "A registration of ${node} was created on an external registry."
msgstr ""

#: website/static/js/logActionsList_extract.js:71
msgid "A registration of ${node} was imported to OSF from an external registry."
msgstr ""

#: website/static/js/logActionsList_extract.js:72
msgid "${user} initiated a registration of ${node}"
msgstr ""

#: website/static/js/logActionsList_extract.js:73
msgid "${user} approved a registration of ${node}"
msgstr ""

#: website/static/js/logActionsList_extract.js:74
msgid "Registration of ${node} was approved"
msgstr ""

#: website/static/js/logActionsList_extract.js:75
msgid "${user} cancelled a registration of ${node}"
msgstr ""

#: website/static/js/logActionsList_extract.js:77
msgid "${user} created fork from ${forked_from}"
msgstr "${user}が${forked_from}からフォークを作成しました"

#: website/static/js/logActionsList_extract.js:78
msgid "${user} removed ${node}"
msgstr "${user}が${node}を削除しました"

#: website/static/js/logActionsList_extract.js:79
msgid "${user} enabled access requests for ${node}"
msgstr "${user}が${node}のアクセス要求を有効にしました"

#: website/static/js/logActionsList_extract.js:80
msgid "${user} disabled access requests for ${node}"
msgstr "${user}が${node}のアクセス要求を無効にしました"

#: website/static/js/logActionsList_extract.js:81
msgid "${user} updated the license of ${node} ${license}"
msgstr "${user}が${node} ${license}のライセンスを更新しました"

#: website/static/js/logActionsList_extract.js:82
msgid "${user} added tag ${tag} to ${path} in ${storage_name} in ${node}"
msgstr "${user}が${node}の${storage_name}の${path}にタグ${tag}を追加しました"

#: website/static/js/logActionsList_extract.js:83
msgid "${user} removed tag ${tag} from ${path} in ${storage_name} in ${node}"
msgstr "${user}が${node}の${storage_name}の${path}からタグ${tag}を削除しました"

#: website/static/js/logActionsList_extract.js:84
msgid "${user} added file ${path} to ${storage_name} in ${node}"
msgstr "${user}が${node}の${storage_name}にファイル${path}を追加しました"

#: website/static/js/logActionsList_extract.js:85
msgid "${user} created folder ${path} in ${storage_name} in ${node}"
msgstr "${user}が${node}の${storage_name}にフォルダ${path}を作成しました"

#: website/static/js/logActionsList_extract.js:86
msgid "${user} updated file ${path} in ${storage_name} in ${node}"
msgstr "${user}が${node}の${storage_name}のファイル${path}を更新しました"

#: website/static/js/logActionsList_extract.js:87
msgid "${user} removed ${path_type} ${path} from ${storage_name} in ${node}"
msgstr "${user}は${node}の${storage_name}から${path_type} ${path}を削除しました"

#: website/static/js/logActionsList_extract.js:88
msgid "${user} added ${institution} affiliation to ${node}"
msgstr "${user}が${institution}の所属を${node}に追加しました"

#: website/static/js/logActionsList_extract.js:89
msgid "${user} removed ${institution} affiliation from ${node}"
msgstr "${user}が${institution}の所属を${node}から削除しました"

#: website/static/js/logActionsList_extract.js:90
msgid "${user} made ${node} a ${preprint} on ${preprint_provider} Preprints"
msgstr "${user}が${preprint_provider}プレプリントで${node}を${preprint}にしました"

#: website/static/js/logActionsList_extract.js:91
msgid ""
"${user} updated the primary file of this ${preprint} on "
"${preprint_provider} Preprints"
msgstr "$ß{user}が${preprint_provider}プレプリントでこの${preprint}のプライマリファイルを更新しました"

#: website/static/js/logActionsList_extract.js:92
msgid ""
"${user} updated the license of this ${preprint} on ${preprint_provider} "
"Preprints ${license}"
msgstr "${user}が${preprint_provider}プレプリント${license}でこの${preprint}のライセンスを更新しました"

#: website/static/js/logActionsList_extract.js:93
msgid "${user} updated the subjects on ${node}"
msgstr ""

#: website/static/js/logActionsList_extract.js:94
msgid "${user} created ${anonymous_link} view-only link to ${node}"
msgstr "${user}が${node}への${anonymous_link}参照専用リンクを作成しました"

#: website/static/js/logActionsList_extract.js:95
msgid "${user} removed ${anonymous_link} view-only link to ${node}"
msgstr "${user}が${node}への${anonymous_link}参照専用リンクを削除しました"

#: website/static/js/logActionsList_extract.js:96
msgid ""
"${user} changed the conflict of interest statement availability for "
"${preprint}."
msgstr ""

#: website/static/js/logActionsList_extract.js:97
msgid "${user} changed the conflict of interest statement for ${preprint}."
msgstr ""

#: website/static/js/logActionsList_extract.js:98
msgid "${user} has updated the has links to data field to ${value}"
msgstr ""

#: website/static/js/logActionsList_extract.js:99
msgid "${user} has updated their data links"
msgstr ""

#: website/static/js/logActionsList_extract.js:100
msgid "${user} has updated their data statement"
msgstr ""

#: website/static/js/logActionsList_extract.js:101
msgid ""
"${user} has updated their preregistration data link availability to "
"${value}"
msgstr ""

#: website/static/js/logActionsList_extract.js:102
msgid "${user} has updated their preregistration data links"
msgstr ""

#: website/static/js/logActionsList_extract.js:103
msgid "${user} has updated their preregistration data availability statement"
msgstr ""

#: website/static/js/logActionsList_extract.js:104
msgid "${user} has updated their preregistration links to ${value}"
msgstr ""

#: website/static/js/logActionsList_extract.js:105
msgid "${user} verified timestamp"
msgstr "${user}がタイムスタンプ確認をしました"

#: website/static/js/logActionsList_extract.js:106
msgid "${user} requested trusted timestamp"
msgstr "${user}がタイムスタンプを打ちました"

#: website/static/js/logActionsList_extract.js:107
msgid "${user} requested trusted timestamp file ${path}"
msgstr "${user}がファイル${path}にタイムスタンプを打ちました"

#: website/static/js/logActionsList_extract.js:108
msgid ""
"${user} downloaded a file of timestamp errors as a "
"${timestamp_errors_file_format}"
msgstr "${user}がタイムスタンプエラーのファイルを${timestamp_errors_file_format}でダウンロードしました"

#: website/static/js/logActionsList_extract.js:109
msgid ""
"[MAPCORE_SYNC:ERROR] ${user} cannot create a new mAP group for GRDM "
"project <${node}> (See logs for details)"
msgstr ""
"[MAPCORE_SYNC:ERROR] "
"${user}はGRDMプロジェクト<${node}>の新しいmAPグループを作成できません(詳細はログを参照してください)"

#: website/static/js/logActionsList_extract.js:110
msgid ""
"[MAPCORE_SYNC:ERROR] mAP group for GRDM project <${node}> cannot be "
"updated (See logs for details)"
msgstr "[MAPCORE_SYNC:ERROR] GRDMプロジェクト<${node}>のmAPグループを更新できません(詳細はログを参照してください)"

#: website/static/js/logActionsList_extract.js:111
msgid ""
"[MAPCORE_SYNC:ERROR] GRDM project <${node}> cannot be updated with mAP "
"group (See logs for details)"
msgstr "[MAPCORE_SYNC:ERROR] GRDMプロジェクト<${node}>はmAPグループで更新できません(詳細はログを参照してください)"

#: website/static/js/logActionsList_extract.js:112
msgid ""
"[MAPCORE_SYNC:NOTICE] Unknown (unregistered in GRDM) users belong to mAP "
"group <${node}> (ignored) (See logs for details)"
msgstr "不明(GRDMに登録されていない)ユーザーはmAPグループ<${node}>に属しています(無視されます)(詳細についてはログを参照してください)"

#: website/static/js/logActionsList_extract.js:113
msgid "${user} added file ${path} to Box in ${node}"
msgstr "${user}がファイル${path}を${node}のBoxに追加しました"

#: website/static/js/logActionsList_extract.js:114
msgid "${user} removed ${path_type} ${path} from Box in ${node}"
msgstr "${user}が${node}のBoxから${path_type}(${path})を削除しました"

#: website/static/js/logActionsList_extract.js:115
msgid "${user} updated file ${path} in Box in ${node}"
msgstr "${user}が${node}のBoxのファイル(${path})を更新しました"

#: website/static/js/logActionsList_extract.js:116
msgid "${user} created folder ${path} in Box in ${node}"
msgstr "${user}が${node}のBoxにフォルダ(${path})を作成しました"

#: website/static/js/logActionsList_extract.js:117
msgid "${user} linked Box folder ${box_folder} to ${node}"
msgstr "${user}がBoxフォルダ(${box_folder})を${node}にリンクしました"

#: website/static/js/logActionsList_extract.js:118
msgid "${user} authorized the Box addon in ${node}"
msgstr "${user}が${node}のBoxアドオンを承認しました"

#: website/static/js/logActionsList_extract.js:119
msgid "${user} deauthorized the Box addon for ${node}"
msgstr "${user}が${node}のBoxアドオンの認証を解除しました"

#: website/static/js/logActionsList_extract.js:120
msgid "Box addon for ${node} deauthorized"
msgstr "${node}のBoxアドオンの認証が解除されました"

#: website/static/js/logActionsList_extract.js:121
msgid "${user} added file ${filename} to Dataverse dataset ${dataset} in ${node}"
msgstr "${user}がファイル(${filename})を${node}のDataverseデータセット(${dataset})に追加しました"

#: website/static/js/logActionsList_extract.js:122
msgid ""
"${user} removed file ${filename} from Dataverse dataset ${dataset} in "
"${node}"
msgstr "${user}が${node}のDataverseデータセット(${dataset})からファイル(${filename})を削除しました"

#: website/static/js/logActionsList_extract.js:123
msgid "${user} linked Dataverse dataset ${dataset} to ${node}"
msgstr "${user}がDataverseデータセット(${dataset})を${node}にリンクしました"

#: website/static/js/logActionsList_extract.js:124
msgid "${user} linked Dataverse dataset ${study} to ${node}"
msgstr "${user}がDataverseデータセット(${study})を${node}にリンクしました"

#: website/static/js/logActionsList_extract.js:125
msgid "${user} published a new version of Dataverse dataset ${dataset} on ${node}"
msgstr "${user}がDataverseデータセット(${dataset})の新しいバージョンを${node}に公開しました"

#: website/static/js/logActionsList_extract.js:126
msgid "${user} published a new version of Dataverse dataset ${study} to ${node}"
msgstr "${user}がDataverseデータセット(${study})の新しいバージョンを${node}に公開しました"

#: website/static/js/logActionsList_extract.js:127
msgid "${user} authorized the Dataverse addon for ${node}"
msgstr "${user}が${node}のDataverseアドオンを承認しました"

#: website/static/js/logActionsList_extract.js:128
msgid "${user} deauthorized the Dataverse addon for ${node}"
msgstr "${user}が${node}のDataverseアドオンの認証を解除しました"

#: website/static/js/logActionsList_extract.js:129
msgid "Dataverse addon for ${node} deauthorized"
msgstr "${node}のDataverseアドオンの認証が解除されました"

#: website/static/js/logActionsList_extract.js:130
msgid "${user} added file ${path} to Dropbox in ${node}"
msgstr "${user}がファイル${path}を${node}のDropboxに追加しました"

#: website/static/js/logActionsList_extract.js:131
msgid "${user} removed ${path_type} ${path} from Dropbox in ${node}"
msgstr "${user}が${node}のDropboxから${path_type}(${path})を削除しました"

#: website/static/js/logActionsList_extract.js:132
msgid "${user} updated file ${path} in Dropbox in ${node}"
msgstr "${user}が${node}のDropboxのファイル(${path})を更新しました"

#: website/static/js/logActionsList_extract.js:133
msgid "${user} created folder ${path} in Dropbox in ${node}"
msgstr "${user}が${node}のDropboxにフォルダ(${path})を作成しました"

#: website/static/js/logActionsList_extract.js:134
msgid "${user} linked Dropbox folder ${dropbox_folder} to ${node}"
msgstr "${user}がDropboxフォルダ(${dropbox_folder})を${node}にリンクしました"

#: website/static/js/logActionsList_extract.js:135
msgid "${user} authorized the Dropbox addon for ${node}"
msgstr "${user}が${node}のDropboxアドオンを承認しました"

#: website/static/js/logActionsList_extract.js:136
msgid "${user} deauthorized the Dropbox addon for ${node}"
msgstr "${user}が${node}のDropboxアドオンの認証を解除しました"

#: website/static/js/logActionsList_extract.js:137
msgid "Dropbox addon for ${node} deauthorized"
msgstr "${node}のDropboxアドオンの認証が解除されました"

#: website/static/js/logActionsList_extract.js:138
msgid "${user} linked figshare ${folder} ${folder_name} to ${node}"
msgstr "${user}がfigshare ${folder}(${folder_name})を${node}にリンクしました"

#: website/static/js/logActionsList_extract.js:139
msgid "${user} unlinked content from figshare in ${node}"
msgstr "${user}が${node}のfigshareからコンテンツのリンクを解除しました。"

#: website/static/js/logActionsList_extract.js:140
msgid "${user} added file ${path} to figshare in ${node}"
msgstr "${user}がファイル${path}を${node}のfigshareに追加しました"

#: website/static/js/logActionsList_extract.js:141
msgid "${user} removed ${path_type} ${path} from figshare in ${node}"
msgstr "${user}が${node}のfigshareから${path_type}(${path})を削除しました"

#: website/static/js/logActionsList_extract.js:142
msgid "${user} created folder ${path} in figshare in ${node}"
msgstr "${user}が${node}のfigshareにフォルダ(${path})を作成しました"

#: website/static/js/logActionsList_extract.js:143
msgid "${user} authorized the figshare addon for ${node}"
msgstr "${user}が${node}のfigshareアドオンを承認しました"

#: website/static/js/logActionsList_extract.js:144
msgid "${user} deauthorized the figshare addon for ${node}"
msgstr "${user}が${node}のfigshareアドオンの認証を解除しました"

#: website/static/js/logActionsList_extract.js:145
msgid "figshare addon for ${node} deauthorized"
msgstr "${node}のfigshareアドオンの認証が解除されました"

#: website/static/js/logActionsList_extract.js:146
msgid "${user} changed external link to ${forward_url} in ${node}"
msgstr "${user}が${node}の外部リンクを${forward_url}に変更しました"

#: website/static/js/logActionsList_extract.js:147
msgid "${user} added file ${path} to GitHub repo ${repo} in ${node}"
msgstr "${user}がファイル${path}を${node}のGitHubリポジトリ(${repo})に追加しました"

#: website/static/js/logActionsList_extract.js:148
msgid "${user} removed ${path_type} ${path} in GitHub repo ${repo} in ${node}"
msgstr "${user}が${node}のGitHubリポジトリ(${repo})で${path_type}(${path})を削除しました"

#: website/static/js/logActionsList_extract.js:149
msgid "${user} updated file ${path} in GitHub repo ${repo} in ${node}"
msgstr "${user}が${node}のGitHubリポジトリ(${repo})のファイル(${path})を更新しました"

#: website/static/js/logActionsList_extract.js:150
msgid "${user} created folder ${path} in GitHub repo ${repo} in ${node}"
msgstr "${user}が${node}のGitHubリポジトリ(${repo})にフォルダ(${path})を作成しました"

#: website/static/js/logActionsList_extract.js:151
msgid "${user} authorized the GitHub addon for ${node}"
msgstr "${user}が${node}のGitHubアドオンを承認しました"

#: website/static/js/logActionsList_extract.js:152
msgid "${user} deauthorized the GitHub addon for ${node}"
msgstr "${user}が${node}のGitHubアドオンの認証を解除しました"

#: website/static/js/logActionsList_extract.js:153
msgid "GitHub addon for ${node} deauthorized"
msgstr "${node}のGitHubアドオンの認証が解除されました"

#: website/static/js/logActionsList_extract.js:154
msgid "${user} linked GitHub repo ${repo} to ${node}"
msgstr "${user}がGitHubリポジトリ${repo}を${node}にリンクしました"

#: website/static/js/logActionsList_extract.js:155
msgid "${user} added file ${path} to GitLab repo ${gitlab_repo} in ${node}"
msgstr "${user}がファイル(${path})を${node}のGitLabリポジトリ(${gitlab_repo})に追加しました"

#: website/static/js/logActionsList_extract.js:156
msgid "${user} removed file ${path} in GitLab repo ${gitlab_repo} in ${node}"
msgstr "${user}が${node}のGitLabリポジトリ(${gitlab_repo})のファイル(${path})を削除しました"

#: website/static/js/logActionsList_extract.js:157
msgid "${user} updated file ${path} in GitLab repo ${gitlab_repo} in ${node}"
msgstr "${user}が${node}のGitLabリポジトリ(${gitlab_repo})のファイル(${path})を更新しました"

#: website/static/js/logActionsList_extract.js:158
msgid "${user} created folder ${path} in GitLab repo ${gitlab_repo} in ${node}"
msgstr "${user}が${node}のGitLabリポジトリ(${gitlab_repo})にフォルダ(${path})を作成しました"

#: website/static/js/logActionsList_extract.js:159
msgid "${user} authorized the GitLab addon for ${node}"
msgstr "${user}が${node}のGitLabアドオンを承認しました"

#: website/static/js/logActionsList_extract.js:160
msgid "${user} deauthorized the GitLab addon for ${node}"
msgstr "${user}が${node}のGitLabアドオンの認証を解除しました"

#: website/static/js/logActionsList_extract.js:161
msgid "GitLab addon for ${node} deauthorized"
msgstr "${node}のGitLabアドオンの認証が解除されました"

#: website/static/js/logActionsList_extract.js:162
msgid "${user} linked GitLab repo ${gitlab_repo} to ${node}"
msgstr "${user}がGitLabリポジトリ(${gitlab_repo})を${node}にリンクしました"

#: website/static/js/logActionsList_extract.js:163
msgid "${user} linked Mendeley folder ${folder_name} to ${node}"
msgstr "${user}がMendeleyフォルダ(${folder_name})を${node}にリンクしました"

#: website/static/js/logActionsList_extract.js:164
msgid "${user} authorized the Mendeley addon for ${node}"
msgstr "${user}が${node}のMendeleyアドオンを承認しました"

#: website/static/js/logActionsList_extract.js:165
msgid "${user} deauthorized the Mendeley addon for ${node}"
msgstr "${user}が${node}のMendeleyアドオンの認証を解除しました"

#: website/static/js/logActionsList_extract.js:166
msgid "${user} linked Zotero folder ${folder_name} to ${node}"
msgstr "${user}がZoteroフォルダ(${folder_name})を${node}にリンクしました"

#: website/static/js/logActionsList_extract.js:167
msgid "${user} linked Zotero library ${library_name} to ${node}"
msgstr "${user}がZoteroライブラリ(${library_name})を${node}にリンクしました"

#: website/static/js/logActionsList_extract.js:168
msgid "${user} authorized the Zotero addon for ${node}"
msgstr "${user}が${node}のZoteroアドオンを承認しました"

#: website/static/js/logActionsList_extract.js:169
msgid "${user} deauthorized the Zotero addon for ${node}"
msgstr "${user}が${node}のZoteroアドオンの認証を解除しました"

#: website/static/js/logActionsList_extract.js:170
msgid "${user} added file ${path} to ownCloud in ${node}"
msgstr "${user}がファイル${path}を${node}のownCloudに追加しました"

#: website/static/js/logActionsList_extract.js:171
msgid "${user} removed ${path_type} ${path} from ownCloud in ${node}"
msgstr "${user}が${node}のownCloudから${path_type}(${path})を削除しました"

#: website/static/js/logActionsList_extract.js:172
msgid "${user} updated file ${path} in ownCloud in ${node}"
msgstr "${user}が${node}のownCloudのファイル(${path})を更新しました"

#: website/static/js/logActionsList_extract.js:173
msgid "${user} created folder ${path} in ownCloud in ${node}"
msgstr "${user}が${node}のownCloudにフォルダ(${path})を作成しました"

#: website/static/js/logActionsList_extract.js:174
msgid "${user} linked ownCloud folder ${folder} to ${node}"
msgstr "${user}がownCloudフォルダ(${folder})を${node}にリンクしました"

#: website/static/js/logActionsList_extract.js:175
msgid "${user} authorized the ownCloud addon for ${node}"
msgstr "${user}が${node}のownCloudアドオンを承認しました"

#: website/static/js/logActionsList_extract.js:176
msgid "${user} deauthorized the ownCloud addon for ${node}"
msgstr "${user}が${node}のownCloudアドオンの認証を解除しました"

#: website/static/js/logActionsList_extract.js:177
msgid "ownCloud addon for ${node} deauthorized"
msgstr "${node}のownCloudアドオンの認証が解除されました"

#: website/static/js/logActionsList_extract.js:178
msgid "${user} added file ${path} to Microsoft OneDrive in ${node}"
msgstr "${user}が${node}のMicrosoft OneDriveにファイル(${path})を追加しました"

#: website/static/js/logActionsList_extract.js:179
msgid "${user} removed ${path_type} ${path} from Microsoft OneDrive in ${node}"
msgstr "${user}が${node}のMicrosoft OneDriveから${path_type}(${path})を削除しました"

#: website/static/js/logActionsList_extract.js:180
msgid "${user} updated file ${path} in Microsoft OneDrive in ${node}"
msgstr "${user}が${node}のMicrosoft OneDriveのファイル(${path})を更新しました"

#: website/static/js/logActionsList_extract.js:181
msgid "${user} created folder ${path} in Microsoft OneDrive in ${node}"
msgstr "${user}がMicrosoft OneDriveの${node}にフォルダ(${path})を作成しました"

#: website/static/js/logActionsList_extract.js:182
msgid "${user} linked Microsoft OneDrive folder ${onedrive_folder} to ${node}"
msgstr "${user}がMicrosoft OneDriveフォルダ(${onedrive_folder})を${node}にリンクしました"

#: website/static/js/logActionsList_extract.js:183
msgid "${user} authorized the Microsoft OneDrive addon for ${node}"
msgstr "${user}が${node}のMicrosoft OneDriveアドオンを承認しました"

#: website/static/js/logActionsList_extract.js:184
msgid "${user} deauthorized the Microsoft OneDrive addon for ${node}"
msgstr "${user}が${node}のMicrosoft OneDriveアドオンの認証を解除しました"

#: website/static/js/logActionsList_extract.js:185
msgid "Microsoft OneDrive addon for ${node} deauthorized"
msgstr "${node}のMicrosoft OneDriveアドオンの認証が解除されました"

#: website/static/js/logActionsList_extract.js:186
msgid "${user} linked the Amazon S3 bucket ${bucket} to ${node}"
msgstr "${user}がAmazon S3バケット(${bucket})を${node}にリンクしました"

#: website/static/js/logActionsList_extract.js:187
msgid "${user} unselected the Amazon S3 bucket ${bucket} in ${node}"
msgstr "${user}が${node}のAmazon S3バケット(${bucket})を選択解除しました"

#: website/static/js/logActionsList_extract.js:188
msgid "${user} added file ${path} to Amazon S3 bucket ${bucket} in ${node}"
msgstr "${user}がファイル(${path})を${node}のAmazon S3バケット(${bucket})に追加しました"

#: website/static/js/logActionsList_extract.js:189
msgid "${user} removed ${path} in Amazon S3 bucket ${bucket} in ${node}"
msgstr "${user}が${node}のAmazon S3バケット(${bucket})で${path}を削除しました"

#: website/static/js/logActionsList_extract.js:190
msgid "${user} updated file ${path} in Amazon S3 bucket ${bucket} in ${node}"
msgstr "${user}が${node}のAmazon S3バケット(${bucket}の)ファイル(${path})を更新しました"

#: website/static/js/logActionsList_extract.js:191
msgid "${user} created folder ${path} in Amazon S3 bucket ${bucket} in ${node}"
msgstr "${user}が${node}のAmazon S3バケット$({bucket})にフォルダ(${path})を作成しました"

#: website/static/js/logActionsList_extract.js:192
msgid "${user} authorized the Amazon S3 addon for ${node}"
msgstr "${user}が${node}のAmazon S3アドオンを承認しました"

#: website/static/js/logActionsList_extract.js:193
msgid "${user} deauthorized the Amazon S3 addon for ${node}"
msgstr "${user}が${node}のAmazon S3アドオンの認証を解除しました"

#: website/static/js/logActionsList_extract.js:194
msgid "Amazon S3 addon for ${node} deauthorized"
msgstr "${node}のAmazon S3アドオンの認証が解除されました"

#: website/static/js/logActionsList_extract.js:195
msgid "${user} added file ${googledrive_path} to Google Drive in ${node}"
msgstr "${user}がファイル(${googledrive_path})を${node}のGoogle Driveに追加しました"

#: website/static/js/logActionsList_extract.js:196
msgid ""
"${user} removed ${path_type} ${googledrive_path} from Google Drive in "
"${node}"
msgstr "${user}が${node}のGoogle Driveから${path_type}(${googledrive_path})を削除しました"

#: website/static/js/logActionsList_extract.js:197
msgid "${user} updated file ${googledrive_path} in Google Drive in ${node}"
msgstr "${user}が${node}のGoogle Driveのファイル(${googledrive_path})を更新しました"

#: website/static/js/logActionsList_extract.js:198
msgid "${user} created folder ${googledrive_path} in Google Drive in ${node}"
msgstr "${user}が${node}のGoogle Driveにフォルダ(${googledrive_path})を作成しました"

#: website/static/js/logActionsList_extract.js:199
msgid "${user} linked Google Drive folder ${googledrive_folder} to ${node}"
msgstr "${user}がGoogle Driveフォルダ(${googledrive_folder})を${node}にリンクしました"

#: website/static/js/logActionsList_extract.js:200
msgid "${user} authorized the Google Drive addon for ${node}"
msgstr "${user}が${node}のGoogle Driveアドオンを承認しました"

#: website/static/js/logActionsList_extract.js:201
msgid "${user} deauthorized the Google Drive addon for ${node}"
msgstr "${user}が${node}のGoogle Driveアドオンの認証を解除しました"

#: website/static/js/logActionsList_extract.js:202
msgid "Google Drive addon for ${node} deauthorized"
msgstr "${node}のGoogle Driveアドオンの認証が解除されました"

#: website/static/js/logActionsList_extract.js:203
msgid "${user} added file ${path} to Bitbucket repo ${bitbucket_repo} in ${node}"
msgstr "${user}がファイル${path}を${node}のBitbucketリポジトリ(${bitbucket_repo})に追加しました"

#: website/static/js/logActionsList_extract.js:204
msgid ""
"${user} removed ${path_type} ${path} in Bitbucket repo ${bitbucket_repo} "
"in ${node}"
msgstr "${user}が${node}のBitbucketリポジトリ(${bitbucket_repo})で${path_type}(${path})を削除しました"

#: website/static/js/logActionsList_extract.js:205
msgid ""
"${user} updated file ${path} in Bitbucket repo ${bitbucket_repo} in "
"${node}"
msgstr "${user}が${node}のBitbucketレポジトリ(${bitbucket_repo})のファイル(${path})を更新しました"

#: website/static/js/logActionsList_extract.js:206
msgid ""
"${user} created folder ${path} in Bitbucket repo ${bitbucket_repo} in "
"${node}"
msgstr "${user}が${node}のBitbucketリポジトリ(${bitbucket_repo})のファイル(${path})を更新しました"

#: website/static/js/logActionsList_extract.js:207
msgid "${user} authorized the Bitbucket addon for ${node}"
msgstr "${user}が${node}のBitbucketアドオンを承認しました"

#: website/static/js/logActionsList_extract.js:208
msgid "${user} deauthorized the Bitbucket addon for ${node}"
msgstr "${user}が${node}のBitbucketアドオンの認証を解除しました"

#: website/static/js/logActionsList_extract.js:209
msgid "Bitbucket addon for ${node} deauthorized"
msgstr "${node}のBitbucketドオンの認証が解除されました"

#: website/static/js/logActionsList_extract.js:210
msgid "${user} linked Bitbucket repo ${bitbucket_repo} to ${node}"
msgstr "${user}がBitbucketリポジトリ(${bitbucket_repo})を${node}にリンクしました"

#: website/static/js/logActionsList_extract.js:211
msgid "${user} linked the Swift container ${bucket} to ${node}"
msgstr "${user}がSwiftコンテナ(${bucket})を${node}にリンクしました"

#: website/static/js/logActionsList_extract.js:212
msgid "${user} unselected the Swift container ${bucket} in ${node}"
msgstr "${user}が${node}のSwiftコンテナ(${bucket})の選択を解除しました"

#: website/static/js/logActionsList_extract.js:213
msgid "${user} added file ${path} to Swift container ${bucket} in ${node}"
msgstr "${user}がファイル(${path})を${node}のSwiftコンテナ(${bucket})に追加しました"

#: website/static/js/logActionsList_extract.js:214
msgid "${user} removed ${path} in Swift container ${bucket} in ${node}"
msgstr "${user}が${node}のSwiftコンテナ(${bucket})で${path}を削除しました"

#: website/static/js/logActionsList_extract.js:215
msgid "${user} updated file ${path} in Swift container ${bucket} in ${node}"
msgstr "${user}が${node}のSwiftコンテナ(${bucket})のファイル(${path})を更新しました"

#: website/static/js/logActionsList_extract.js:216
msgid "${user} created folder ${path} in Swift container ${bucket} in ${node}"
msgstr "${user}が${node}のSwiftコンテナ(${bucket})にフォルダ(${path})を作成しました"

#: website/static/js/logActionsList_extract.js:217
msgid "${user} authorized the Swift addon for ${node}"
msgstr "${user}が${node}のSwiftアドオンを承認しました"

#: website/static/js/logActionsList_extract.js:218
msgid "${user} deauthorized the Swift addon for ${node}"
msgstr "${user}が${node}のSwiftアドオンの認証を解除しました"

#: website/static/js/logActionsList_extract.js:219
msgid "Swift addon for ${node} deauthorized"
msgstr "${node}のSwiftアドオンの認証が解除されました"

#: website/static/js/logActionsList_extract.js:220
msgid "${user} linked the Azure Blob Storage container ${bucket} to ${node}"
msgstr "${user}がAzure Blob Storageコンテナ${bucket}を${node}にリンクしました"

#: website/static/js/logActionsList_extract.js:221
msgid "${user} unselected the Azure Blob Storage container ${bucket} in ${node}"
msgstr "${user}が${node}のAzure Blob Storageコンテナ${bucket}の選択を解除しました"

#: website/static/js/logActionsList_extract.js:222
msgid ""
"${user} added file ${path} to Azure Blob Storage container ${bucket} in "
"${node}"
msgstr "${user}がファイル${path}を${node}のAzure Blob Storageコンテナ${bucket}に追加しました"

#: website/static/js/logActionsList_extract.js:223
msgid ""
"${user} removed ${path} in Azure Blob Storage container ${bucket} in "
"${node}"
msgstr "${user}が${node}のAzure Blob Storageコンテナ${bucket}の${path}を削除しました"

#: website/static/js/logActionsList_extract.js:224
msgid ""
"${user} updated file ${path} in Azure Blob Storage container ${bucket} in"
" ${node}"
msgstr "${user}が${node}のAzure Blob Storageコンテナ${bucket}のファイル${path}を更新しました"

#: website/static/js/logActionsList_extract.js:225
msgid ""
"${user} created folder ${path} in Azure Blob Storage container ${bucket} "
"in ${node}"
msgstr "${user}が${node}のAzure Blob Storageコンテナ${bucket}にフォルダ${path}を作成しました"

#: website/static/js/logActionsList_extract.js:226
msgid "${user} authorized the Azure Blob Storage addon for ${node}"
msgstr "${user}が${node}のAzure Blob Storageアドオンを承認しました"

#: website/static/js/logActionsList_extract.js:227
msgid "${user} deauthorized the Azure Blob Storage addon for ${node}"
msgstr "${user}が${node}のAzure Blob Storageアドオンの認証を解除しました"

#: website/static/js/logActionsList_extract.js:228
msgid "Azure Blob Storage addon for ${node} deauthorized"
msgstr "${node}のAzure Blob Storageアドオンの認証が解除されました"

#: website/static/js/logActionsList_extract.js:229
msgid "${user} added draft file ${filename} to WEKO index ${dataset} in ${node}"
msgstr "${user}が${node}のWEKOインデックス(${dataset})にドラフトファイル(${filename})を追加しました"

#: website/static/js/logActionsList_extract.js:230
msgid ""
"${user} removed draft file ${filename} from WEKO index ${dataset} in "
"${node}"
msgstr "${user}が${node}のWEKOインデックス(${dataset})からドラフトファイル(${filename})を削除しました"

#: website/static/js/logActionsList_extract.js:231
msgid "${user} linked WEKO index ${dataset} to ${node}"
msgstr "${user}がWEKOインデックス(${dataset})を${node}にリンクしました"

#: website/static/js/logActionsList_extract.js:232
msgid ""
"${user} created draft folder ${filename} in WEKO index ${dataset} in "
"${node}"
msgstr "${user}が${node}のWEKOインデックス(${dataset})にドラフトフォルダ(${filename})を作成しました"

#: website/static/js/logActionsList_extract.js:233
msgid "${user} deposit item ${path} in WEKO index ${dataset} in ${node}"
msgstr "${user}が${node}のWEKOインデックス(${dataset})にアイテムを登録しました"

#: website/static/js/logActionsList_extract.js:234
msgid "${user} authorized the WEKO addon for ${node}"
msgstr "${user}が${node}のWEKOアドオンを承認しました"

#: website/static/js/logActionsList_extract.js:235
msgid "${user} deauthorized the WEKO addon for ${node}"
msgstr "${user}が${node}のWEKOアドオンの認証を解除しました"

#: website/static/js/logActionsList_extract.js:236
msgid "WEKO addon for ${node} deauthorized"
msgstr "${node}のWEKOアドオンの認証が解除されました"

#: website/static/js/logActionsList_extract.js:237
msgid "${user} linked the S3 Compatible Storage bucket ${bucket} to ${node}"
msgstr "${user}がS3互換ストレージバケット(${bucket})を${node}にリンクしました"

#: website/static/js/logActionsList_extract.js:238
msgid "${user} unselected the S3 Compatible Storage bucket ${bucket} in ${node}"
msgstr "${user}が${node}のS3互換ストレージバケット(${bucket})の選択を解除しました"

#: website/static/js/logActionsList_extract.js:239
msgid ""
"${user} added file ${path} to S3 Compatible Storage bucket ${bucket} in "
"${node}"
msgstr "${user}がファイル(${path})を${node}のS3互換ストレージバケット(${bucket})に追加しました"

#: website/static/js/logActionsList_extract.js:240
msgid ""
"${user} removed ${path} in S3 Compatible Storage bucket ${bucket} in "
"${node}"
msgstr "${user}が${node}のS3互換ストレージバケット(${bucket})で${path}を削除しました"

#: website/static/js/logActionsList_extract.js:241
msgid ""
"${user} updated file ${path} in S3 Compatible Storage bucket ${bucket} in"
" ${node}"
msgstr "${user}が${node}のS3互換ストレージバケット(${bucket})のファイル(${path})を更新しました"

#: website/static/js/logActionsList_extract.js:242
msgid ""
"${user} created folder ${path} in S3 Compatible Storage bucket ${bucket} "
"in ${node}"
msgstr "${user}が${node}のS3互換ストレージバケット(${bucket})にフォルダ(${path})を作成しました"

#: website/static/js/logActionsList_extract.js:243
msgid "${user} authorized the S3 Compatible Storage addon for ${node}"
msgstr "${user}が${node}のS3互換ストレージアドオンを承認しました"

#: website/static/js/logActionsList_extract.js:244
msgid "${user} deauthorized the S3 Compatible Storage addon for ${node}"
msgstr "${user}が${node}のS3互換ストレージアドオンの認証を解除しました"

#: website/static/js/logActionsList_extract.js:245
msgid "S3 Compatible Storage addon for ${node} deauthorized"
msgstr "${node}のS3互換ストレージアドオンの認証が解除されました"

#: website/static/js/logActionsList_extract.js:246
msgid ""
"${user} added file ${path} to S3 Compatible Storage for Institutions in "
"${node}"
msgstr "${user}が${node}のS3互換ストレージ(for Institutions)にファイル(${path})を追加しました"

#: website/static/js/logActionsList_extract.js:247
msgid ""
"${user} removed ${path_type} ${path} from S3 Compatible Storage for "
"Institutions in ${node}"
msgstr "${user}が${node}のS3互換ストレージ(for Institutions)から${path_type}(${path})を削除しました"

#: website/static/js/logActionsList_extract.js:248
msgid ""
"${user} updated file ${path} in S3 Compatible Storage for Institutions in"
" ${node}"
msgstr "${user}が${node}のS3互換ストレージ(for Institutions)のファイル(${path})を更新しました"

#: website/static/js/logActionsList_extract.js:249
msgid ""
"${user} created folder ${path} in S3 Compatible Storage for Institutions "
"in ${node}"
msgstr "${user}が${node}のS3互換ストレージ(for Institutions)にフォルダ(${path})を作成しました"

#: website/static/js/logActionsList_extract.js:250
msgid ""
"${user} linked S3 Compatible Storage for Institutions folder ${folder} to"
" ${node}"
msgstr "${user}がS3互換ストレージ(for Institutions)のフォルダ(${folder})を${node}にリンクしました"

#: website/static/js/logActionsList_extract.js:251
msgid ""
"${user} authorized the S3 Compatible Storage for Institutions addon for "
"${node}"
msgstr "${user}が${node}のS3互換ストレージ(for Institutions)アドオンを承認しました"

#: website/static/js/logActionsList_extract.js:252
msgid ""
"${user} deauthorized the S3 Compatible Storage for Institutions addon for"
" ${node}"
msgstr "${user}が${node}のS3互換ストレージ(for Institutions)アドオンの認証を解除しました"

#: website/static/js/logActionsList_extract.js:253
msgid "S3 Compatible Storage for Institutions addon for ${node} deauthorized"
msgstr "${node}のS3互換ストレージ(for Institutions)アドオンの認証が解除されました"

#: website/static/js/logActionsList_extract.js:254
msgid ""
"${user} linked the Oracle Cloud Infrastructure Object Storage bucket "
"${bucket} to ${node}"
msgstr ""

#: website/static/js/logActionsList_extract.js:255
msgid ""
"${user} unselected the Oracle Cloud Infrastructure Object Storage bucket "
"${bucket} in ${node}"
msgstr ""

#: website/static/js/logActionsList_extract.js:256
msgid ""
"${user} added file ${path} to Oracle Cloud Infrastructure Object Storage "
"bucket ${bucket} in ${node}"
msgstr ""

#: website/static/js/logActionsList_extract.js:257
msgid ""
"${user} removed ${path} in Oracle Cloud Infrastructure Object Storage "
"bucket ${bucket} in ${node}"
msgstr ""

#: website/static/js/logActionsList_extract.js:258
msgid ""
"${user} updated file ${path} in Oracle Cloud Infrastructure Object "
"Storage bucket ${bucket} in ${node}"
msgstr ""

#: website/static/js/logActionsList_extract.js:259
msgid ""
"${user} created folder ${path} in Oracle Cloud Infrastructure Object "
"Storage bucket ${bucket} in ${node}"
msgstr ""

#: website/static/js/logActionsList_extract.js:260
msgid ""
"${user} authorized the Oracle Cloud Infrastructure Object Storage addon "
"for ${node}"
msgstr ""

#: website/static/js/logActionsList_extract.js:261
msgid ""
"${user} deauthorized the Oracle Cloud Infrastructure Object Storage addon"
" for ${node}"
msgstr ""

#: website/static/js/logActionsList_extract.js:262
msgid "Oracle Cloud Infrastructure Object Storage addon for ${node} deauthorized"
msgstr ""

#: website/static/js/logActionsList_extract.js:263
msgid ""
"${user} added file ${path} to Oracle Cloud Infrastructure for "
"Institutions in ${node}"
msgstr "${user}が${node}のOCIオブジェクトストレージ(for Institutions)にファイル(${path})を追加しました"

#: website/static/js/logActionsList_extract.js:264
msgid ""
"${user} removed ${path_type} ${path} from Oracle Cloud Infrastructure for"
" Institutions in ${node}"
msgstr ""
"${user}が${node}のOCIオブジェクトストレージ(for "
"Institutions)から${path_type}(${path})を削除しました"

#: website/static/js/logActionsList_extract.js:265
msgid ""
"${user} updated file ${path} in Oracle Cloud Infrastructure for "
"Institutions in ${node}"
msgstr "${user}が${node}のOCIオブジェクトストレージ(for Institutions)のファイル(${path})を更新しました"

#: website/static/js/logActionsList_extract.js:266
msgid ""
"${user} created folder ${path} in Oracle Cloud Infrastructure for "
"Institutions in ${node}"
msgstr "${user}が${node}のOCIオブジェクトストレージ(for Institutions)にフォルダ(${path})を作成しました"

#: website/static/js/logActionsList_extract.js:267
msgid ""
"${user} linked Oracle Cloud Infrastructure for Institutions folder "
"${folder} to ${node}"
msgstr "${user}がOCIオブジェクトストレージ(for Institutions)のフォルダ(${folder})を${node}にリンクしました"

#: website/static/js/logActionsList_extract.js:268
msgid ""
"${user} authorized the Oracle Cloud Infrastructure for Institutions addon"
" for ${node}"
msgstr "${user}が${node}のOCIオブジェクトストレージ(for Institutions)アドオンを承認しました"

#: website/static/js/logActionsList_extract.js:269
msgid ""
"${user} deauthorized the Oracle Cloud Infrastructure for Institutions "
"addon for ${node}"
msgstr "${user}が${node}のOCIオブジェクトストレージ(for Institutions)アドオンの認証を解除しました"

#: website/static/js/logActionsList_extract.js:270
msgid ""
"Oracle Cloud Infrastructure for Institutions addon for ${node} "
"deauthorized"
msgstr "${node}のOCIオブジェクトストレージ(for Institutions)アドオンの認証が解除されました"

#: website/static/js/logActionsList_extract.js:271
msgid "${user} added file ${path} to Nextcloud in ${node}"
msgstr "${user}が${node}のNextcloudにファイル(${path})を追加しました"

#: website/static/js/logActionsList_extract.js:272
msgid "${user} removed ${path_type} ${path} from Nextcloud in ${node}"
msgstr "${user}が${node}のNextcloudから${path_type}(${path})を削除しました"

#: website/static/js/logActionsList_extract.js:273
msgid "${user} updated file ${path} in Nextcloud in ${node}"
msgstr "${user}が${node}のNextcloudのファイル(${path})を更新しました"

#: website/static/js/logActionsList_extract.js:274
msgid "${user} created folder ${path} in Nextcloud in ${node}"
msgstr "${user}が${node}のNextcloudにフォルダ(${path})を作成しました"

#: website/static/js/logActionsList_extract.js:275
msgid "${user} linked Nextcloud folder ${folder} to ${node}"
msgstr "${user}がNextcloudフォルダ(${folder})を${node}にリンクしました"

#: website/static/js/logActionsList_extract.js:276
msgid "${user} authorized the Nextcloud addon for ${node}"
msgstr "${user}が${node}のNextcloudアドオンを承認しました"

#: website/static/js/logActionsList_extract.js:277
msgid "${user} deauthorized the Nextcloud addon for ${node}"
msgstr "${user}が${node}のNextcloudアドオンの認証を解除しました"

#: website/static/js/logActionsList_extract.js:278
msgid "Nextcloud addon for ${node} deauthorized"
msgstr "${node}のNextcloudアドオンの認証が解除されました"

#: website/static/js/logActionsList_extract.js:279
msgid "${user} added file ${path} to Nextcloud (for Institutions) in ${node}"
msgstr "${user}が${node}のNextcloud(for Institutions)にファイル(${path})を追加しました"

#: website/static/js/logActionsList_extract.js:280
msgid ""
"${user} removed ${path_type} ${path} from Nextcloud (for Institutions) in"
" ${node}"
msgstr "${user}が${node}のNextcloud(for Institutions)から${path_type}(${path})を削除しました"

#: website/static/js/logActionsList_extract.js:281
msgid "${user} updated file ${path} in Nextcloud (for Institutions) in ${node}"
msgstr "${user}が${node}のNextcloud(for Institutions)のファイル(${path})を更新しました"

#: website/static/js/logActionsList_extract.js:282
msgid "${user} created folder ${path} in Nextcloud (for Institutions) in ${node}"
msgstr "${user}が${node}のNextcloud(for Institutions)にフォルダ(${path})を作成しました"

#: website/static/js/logActionsList_extract.js:283
msgid "${user} linked Nextcloud (for Institutions) folder ${folder} to ${node}"
msgstr "${user}がNextcloud(for Institutions)フォルダ(${folder})を${node}にリンクしました"

#: website/static/js/logActionsList_extract.js:284
msgid "${user} authorized the Nextcloud (for Institutions) addon for ${node}"
msgstr "${user}が${node}のNextcloud(for Institutions)アドオンを承認しました"

#: website/static/js/logActionsList_extract.js:285
msgid "${user} deauthorized the Nextcloud (for Institutions) addon for ${node}"
msgstr "${user}が${node}のNextcloud(for Institutions)アドオンの認証を解除しました"

#: website/static/js/logActionsList_extract.js:286
msgid "Nextcloud (for Institutions) addon for ${node} deauthorized"
msgstr "${node}のNextcloud(for Institutions)アドオンの認証が解除されました"

#: website/static/js/logActionsList_extract.js:287
msgid "${user} added file ${iqbrims_path} to IQB-RIMS in ${node}"
msgstr "${user}が${node}のIQB-RIMSにファイル$({iqbrims_path})を追加しました"

#: website/static/js/logActionsList_extract.js:288
msgid "${user} removed ${path_type} ${iqbrims_path} from IQB-RIMS in ${node}"
msgstr "${user}が${node}のIQB-RIMSから${path_type}(${iqbrims_path})を削除しました"

#: website/static/js/logActionsList_extract.js:289
msgid "${user} updated file ${iqbrims_path} in IQB-RIMS in ${node}"
msgstr "${user}が${node}のIQB-RIMSのファイル(${iqbrims_path})を更新しました"

#: website/static/js/logActionsList_extract.js:290
msgid "${user} created folder ${iqbrims_path} in IQB-RIMS in ${node}"
msgstr "${user}が${node}のIQB-RIMSにフォルダ(${iqbrims_path})を作成しました"

#: website/static/js/logActionsList_extract.js:291
msgid "${user} linked IQB-RIMS folder ${iqbrims_folder} to ${node}"
msgstr "${user}がIQB-RIMSフォルダ(${iqbrims_folder})を${node}にリンクしました"

#: website/static/js/logActionsList_extract.js:292
msgid "${user} authorized the IQB-RIMS addon for ${node}"
msgstr "${user}が${node}のIQB-RIMSアドオンを承認しました"

#: website/static/js/logActionsList_extract.js:293
msgid "${user} deauthorized the IQB-RIMS addon for ${node}"
msgstr "${user}が${node}のIQB-RIMSアドオンの認証を解除しました"

#: website/static/js/logActionsList_extract.js:294
msgid "IQB-RIMS addon for ${node} deauthorized"
msgstr "${node}のIQB-RIMSアドオンの認証が解除されました"

#: website/static/js/logActionsList_extract.js:295
#: website/static/js/logActionsList_extract.js:297
msgid "${user} started IQB-RIMS workflow for ${node}"
msgstr "${user}が${node}のIQB-RIMSワークフローを開始しました"

#: website/static/js/logActionsList_extract.js:296
#: website/static/js/logActionsList_extract.js:298
msgid "Finished workflow of ${user} for ${node}"
msgstr "${node}の${user}のワークフローが終了しました"

#: website/static/js/logActionsList_extract.js:299
msgid "${user} added file ${path} to Dropbox Business in ${node}"
msgstr "${user}がファイル(${path})を${node}のDropbox Businessに追加しました"

#: website/static/js/logActionsList_extract.js:300
msgid "${user} removed ${path_type} ${path} from Dropbox Business in ${node}"
msgstr "${user}が${node}のDropbox Businessから${path_type}(${path})を削除しました"

#: website/static/js/logActionsList_extract.js:301
msgid "${user} updated file ${path} in Dropbox Business in ${node}"
msgstr "${user}が${node}のDropbox Businessのファイル(${path})を更新しました"

#: website/static/js/logActionsList_extract.js:302
msgid "${user} created folder ${path} in Dropbox Business in ${node}"
msgstr "${user}が${node}のDropbox Businessにフォルダ${path}を作成しました"

#: website/static/js/logActionsList_extract.js:303
msgid ""
"${user} linked Dropbox Business folder ${dropboxbusiness_folder} to "
"${node}"
msgstr "${user}がDropbox Businessフォルダ(${dropboxbusiness_folder})を${node}にリンクしました"

#: website/static/js/logActionsList_extract.js:304
msgid "${user} authorized the Dropbox Business addon for ${node}"
msgstr "${user}が${node}のDropbox Businessアドオンを承認しました"

#: website/static/js/logActionsList_extract.js:305
msgid "${user} deauthorized the Dropbox Business addon for ${node}"
msgstr "${user}が${node}のDropbox Businessアドオンの認証を解除しました"

#: website/static/js/logActionsList_extract.js:306
msgid "Dropbox Business addon for ${node} deauthorized"
msgstr "${node}のDropbox Businessアドオンの認証が解除されました"

#: website/static/js/logActionsList_extract.js:307
msgid ""
"${user} added file ${path} to the OneDrive team folder ${folder} in "
"${node}"
msgstr ""

#: website/static/js/logActionsList_extract.js:308
msgid "${user} removed ${path} in the OneDrive team folder ${folder} in ${node}"
msgstr ""

#: website/static/js/logActionsList_extract.js:309
msgid ""
"${user} updated file ${path} in the OneDrive team folder ${folder} in "
"${node}"
msgstr ""

#: website/static/js/logActionsList_extract.js:310
msgid ""
"${user} created folder ${path} in the OneDrive team folder ${folder} in "
"${node}"
msgstr ""

#: website/static/js/logActionsList_extract.js:311
msgid "${user} authorized the OneDrive for Office365 addon for ${node}"
msgstr ""

#: website/static/js/logActionsList_extract.js:312
msgid "${user} deauthorized the OneDrive for Office365 addon for ${node}"
msgstr ""

#: website/static/js/logActionsList_extract.js:313
msgid "OneDrive for Office365 addon for ${node} deauthorized"
msgstr ""

#: website/static/js/logActionsList_extract.js:314
msgid "${user} added metadata in ${node}"
msgstr ""

#: website/static/js/logActionsList_extract.js:315
msgid "${user} added metadata ${path} in ${node}"
msgstr ""

#: website/static/js/logActionsList_extract.js:316
msgid "${user} updated metadata ${path} in ${node}"
msgstr ""

#: website/static/js/logActionsList_extract.js:317
msgid "${user} deleted metadata ${path} in ${node}"
msgstr ""

#: website/static/js/logTextParser.js:829
msgid "unknown format"
msgstr "不明な形式"

#: website/static/js/meetings.js:24
msgid "Submissions"
msgstr "提出"

#: website/static/js/meetings.js:30
msgid "Location"
msgstr "ロケーション"

#: website/static/js/filepage/revisions.js:109 website/static/js/meetings.js:36
msgid "Date"
msgstr "更新日時"

#: website/static/js/myProjects.js:308
msgid "We're having some trouble contacting our servers. Try reloading the page."
msgstr "サーバーへの接続に問題があります。 ページを再読み込みしてください。"

#: website/static/js/myProjects.js:308
msgid "Something went wrong!"
msgstr "何かがうまくいきませんでした！"

#: website/static/js/myProjects.js:433
msgid "All my projects"
msgstr "全てのプロジェクト"

#: website/static/js/myProjects.js:461
msgid "Error loading project category names."
msgstr "プロジェクトカテゴリ名の読み込みエラー。"

#: website/static/js/myProjects.js:665
msgid "Some projects"
msgstr "いくつかのプロジェクト"

#: website/static/js/myProjects.js:669
msgid " could not be removed from the collection"
msgstr "がコレクションから削除できませんでした"

#: website/static/js/myProjects.js:671
msgid "Please try again."
msgstr "もう一度やり直して下さい"

#: website/static/js/myProjects.js:764
msgid "You have not created any projects yet."
msgstr "プロジェクトはまだ作成されていません。"

#: website/static/js/myProjects.js:768
msgid ""
"There have been no completed registrations for this institution, but you "
"can view the "
msgstr "この機関の登録は完了していませんが、次を表示できます："

#: website/static/js/myProjects.js:769
msgid "newest public registrations"
msgstr "最新の公開登録"

#: website/static/js/myProjects.js:770 website/static/js/myProjects.js:778
msgid " or "
msgstr "または"

#: website/static/js/myProjects.js:771
msgid "popular public registrations."
msgstr "人気のある公開登録。"

#: website/static/js/myProjects.js:774
msgid "You have not made any registrations yet. Go to "
msgstr "まだ登録していません。登録の"

#: website/static/js/myProjects.js:775
msgid "Guides"
msgstr "仕組みを学習するためにガイドに"

#: website/static/js/myProjects.js:775
msgid " to learn how registrations work."
msgstr "行って下さい。"

#: website/static/js/myProjects.js:778
msgid "You have not made any preprints yet. Learn more about preprints in the "
msgstr "まだプレプリントを作成していません。 プレプリントの詳細については、"

#: website/static/js/myProjects.js:778
msgid "OSF Guides"
msgstr "OSFガイド"

#: website/static/js/myProjects.js:778
msgid "make one now."
msgstr "を読むか、今すぐ作りましょう。"

#: website/static/js/myProjects.js:780
msgid ""
"You have no bookmarks. You can add projects or registrations by dragging "
"them into your bookmarks or by clicking the Add to Bookmark button on the"
" project or registration."
msgstr ""
"ブックマークがありません。 "
"プロジェクトまたは登録を追加するには、それらをブックマークにドラッグするか、プロジェクトまたは登録の[ブックマークに追加]ボタンをクリックします。"

#: website/static/js/myProjects.js:782
msgid "This collection is empty."
msgstr "このコレクションは空です。"

#: website/static/js/myProjects.js:784
msgid ""
" You can add projects, registrations, or preprints by dragging them into "
"the collection."
msgstr "プロジェクト、登録、またはプレプリントをコレクションにドラッグして追加できます。"

#: website/static/js/myProjects.js:795
msgid ""
"No components to display. Either there are no components, or there are "
"private components in which you are not a contributor."
msgstr "表示するコンポーネントはありません。 コンポーネントがないか、メンバーではないプライベートコンポーネントがあります。"

#: website/static/js/myProjects.js:966
msgid "Collections could not be loaded."
msgstr "コレクションを読み込めませんでした。"

#: website/static/js/myProjects.js:967
msgid "Please reload the page."
msgstr "ページをリロードしてください。"

#: website/static/js/myProjects.js:1109
msgid "My Projects "
msgstr "マイプロジェクト "

#: website/static/js/myProjects.js:1110
msgid "Browse and organize all your projects"
msgstr "すべてのプロジェクトを管理する"

#: website/static/js/myProjects.js:1115
msgid "Create Project"
msgstr "新規プロジェクト作成"

#: website/static/js/myProjects.js:1172
msgid "Fetching more projects"
msgstr "より多くのプロジェクトを取得する"

#: website/static/js/myProjects.js:1278
msgid "\" collection could not be created."
msgstr "\"コレクションを作成できませんでした。"

#: website/static/js/myProjects.js:1279 website/static/js/myProjects.js:1311
#: website/static/js/myProjects.js:1336
msgid "Please try again"
msgstr "もう一度やり直して下さい。"

#: website/static/js/myProjects.js:1310
msgid "\" could not be deleted."
msgstr "\"は削除できませんでした。"

#: website/static/js/myProjects.js:1335
msgid "\" could not be renamed."
msgstr "\"は名前を変更できませんでした。"

#: website/static/js/myProjects.js:1383
msgid "\" is already in \"%1$s\""
msgstr "はすでに「%1$s」にあります。"

#: website/static/js/myProjects.js:1469
msgid "Collections "
msgstr "コレクション"

#: website/static/js/myProjects.js:1472
msgid ""
"Collections are groups of projects. You can create custom collections. "
"Drag and drop your projects or bookmarked projects to add them."
msgstr ""
"コレクションはプロジェクトのグループです。 "
"カスタムコレクションを作成できます。プロジェクトまたはブックマークしたプロジェクトをドラッグアンドドロップして追加します。"

#: website/static/js/myProjects.js:1501
msgid " Rename"
msgstr "リネーム"

#: website/static/js/myProjects.js:1510
msgid " Delete"
msgstr "削除"

#: website/static/js/myProjects.js:1528
msgid "Add new collection"
msgstr "新しいコレクションを追加"

#: website/static/js/myProjects.js:1531
msgid ""
"Collections are groups of projects that help you organize your work. "
"After you create your collection, you can add projects by dragging them "
"into the collection."
msgstr "コレクションは、作業の整理に役立つプロジェクトのグループです。コレクションを作成したら、プロジェクトをコレクションにドラッグしてプロジェクトを追加できます。"

#: website/static/js/myProjects.js:1533
msgid "Collection name"
msgstr "コレクション名"

#: website/static/js/myProjects.js:1548
msgid "e.g.  My Replications"
msgstr "例：マイコレクション"

#: website/static/js/myProjects.js:1576
msgid "Rename collection"
msgstr "コレクションの名前を変更"

#: website/static/js/myProjects.js:1581
msgid "Rename to: "
msgstr "名前を変更："

#: website/static/js/myProjects.js:1624
msgid "Delete collection \"%1$s\"?"
msgstr "コレクション(%1$s)を削除しますか？"

#: website/static/js/myProjects.js:1627
msgid "This will delete your collection, but your projects will not be deleted."
msgstr "これによりコレクションが削除されますが、プロジェクトは削除されません。"

#: website/static/js/myProjects.js:1737
msgid "Parent projects"
msgstr "親プロジェクト"

#: website/static/js/myProjects.js:1786
msgid "Create component"
msgstr "コンポーネントを作成"

#: website/static/js/myProjects.js:1875
msgid ""
"No contributors to display in this collection. Project administrators can"
" add contributors."
msgstr "このコレクションに表示するメンバーはいません。 プロジェクト管理者はメンバーを追加できます。"

#: website/static/js/myProjects.js:1898
msgid ""
"No tags to display in this collection. Project administrators and write "
"contributors can add tags."
msgstr "このコレクションに表示するタグはありません。 プロジェクト管理者とメンバーはタグを追加できます。"

#: website/static/js/myProjects.js:1924
msgid "Contributors "
msgstr "メンバー"

#: website/static/js/myProjects.js:1927
msgid "Click a contributor's name to see projects that you have in common."
msgstr "メンバーの名前をクリックすると、共通のプロジェクトが表示されます。"

#: website/static/js/myProjects.js:1938 website/static/js/myProjects.js:2019
msgid "Tags"
msgstr "タグ"

#: website/static/js/myProjects.js:1963
msgid "Select a row to view project details."
msgstr "行を選択して、プロジェクトの詳細を表示します。"

#: website/static/js/myProjects.js:1994
msgid "Information"
msgstr "プロジェクト情報"

#: website/static/js/myProjects.js:1998
msgid "Activity"
msgstr "最近の活動"

#: website/static/js/myProjects.js:2005
msgid "Visibility: "
msgstr "可視性："

#: website/static/js/myProjects.js:2005
msgid "Public"
msgstr "公開"

#: website/static/js/myProjects.js:2005
msgid "Private"
msgstr "非公開"

#: website/static/js/myProjects.js:2007
msgid "Category: "
msgstr "カテゴリ："

#: website/static/js/myProjects.js:2011
msgid "Permission: "
msgstr "権限："

#: website/static/js/myProjects.js:2012
msgid "Last Modified on: "
msgstr "最終更新日時："

#: website/static/js/myProjects.js:2040
msgid "Remove selected from collection"
msgstr "コレクションから選択を削除"

#: website/static/js/nodeControl.js:61
msgid "A request to make this registration public is pending"
msgstr "この登録を公開するリクエストは保留中です"

#: website/static/js/nodeControl.js:102
msgid "Edit Title"
msgstr "タイトルを編集"

#: website/static/js/nodeControl.js:106
msgid "Title cannot be blank."
msgstr "タイトルを空白にすることはできません。"

#: website/static/js/nodeControl.js:109
msgid "Title cannot exceed 512 characters."
msgstr "タイトルは512文字を超えることはできません。"

#: website/static/js/nodeControl.js:114
msgid "component"
msgstr "コンポーネント"

#: website/static/js/nodeControl.js:117
msgid "Edit Description"
msgstr "説明を編集"

#: website/static/js/nodeControl.js:118
msgid "Add a brief description to your %1$s"
msgstr "%1$sに簡単な説明を追加してください"

#: website/static/js/nodeControl.js:135
msgid "Select a category"
msgstr "カテゴリを編集"

#: website/static/js/nodeControl.js:175
msgid "The project could not be removed"
msgstr "プロジェクトを削除できませんでした"

#: website/static/js/nodeControl.js:212
msgid "Create DOI"
msgstr "DOIを作成"

#: website/static/js/nodeControl.js:214
msgid "Are you sure you want to create a DOI for this %1$s"
msgstr "%1$sのためのDOIを作成してもよろしいですか？"

#: website/static/js/nodeControl.js:215
msgid "? A DOI"
msgstr "DOIは"

#: website/static/js/nodeControl.js:216
msgid " is persistent and will always resolve to this page."
msgstr "永続的であり、常にこのページに解決されます。"

#: website/static/js/nodeControl.js:245
msgid "We could not create the identifier at this time. "
msgstr "現時点では識別子を作成できませんでした。"

#: website/static/js/nodeControl.js:246
msgid "The DOI acquisition service may be down right now. "
msgstr "DOI取得サービスは現在停止している可能性があります。"

#: website/static/js/nodeControl.js:247
msgid "Please try again soon and/or contact %1$s"
msgstr "すぐに再試行するか、%1$sにお問い合わせ下さい"

#: website/static/js/nodeControl.js:249
msgid "Could not create doi"
msgstr "DOIを作成できませんでした。"

#: website/static/js/nodeSelectTreebeard.js:62
#: website/static/js/notificationsTreebeard.js:62
#: website/static/js/profile.js:326
#: website/static/js/wikiSettingsTreebeard.js:57
msgid "Could not update settings"
msgstr "設定を更新できませんでした"

#: website/static/js/nodeSelectTreebeard.js:81
#: website/static/js/nodesDeleteTreebeard.js:56
#: website/static/js/nodesPrivacySettingsTreebeard.js:56
msgid "checkBox"
msgstr "チェックボックス"

#: website/static/js/nodesDelete.js:38
msgid ""
"This %1$s also contains supplemental materials for a "
"<strong>preprint</strong>.  It will"
msgstr "この%1$sには、<strong>プレプリント</strong>の補足資料も含まれています。"

#: website/static/js/nodesDelete.js:39
msgid " no longer be available to contributors or connected to the preprint."
msgstr "メンバーは利用できなくなり、プレプリントに接続できなくなります。"

#: website/static/js/nodesDelete.js:43
msgid "It will no longer be available to other contributors on the project."
msgstr "プロジェクトの他のメンバーは利用できなくなります。"

#: website/static/js/nodesDelete.js:49
msgid "Are you sure you want to delete this %1$s?"
msgstr "この%1$sを削除してもよろしいですか？"

#: website/static/js/nodesDelete.js:80 website/static/js/nodesDelete.js:340
msgid "Unable to delete %1$s"
msgstr "%1$sを削除できません"

#: website/static/js/nodesDelete.js:84 website/static/js/nodesDelete.js:344
msgid "Problem deleting %1$s"
msgstr "%1$sの削除中に問題が発生しました"

#: website/static/js/nodesDelete.js:85
msgid "Could not delete %$1s"
msgstr "%$1sを削除できませんでした"

#: website/static/js/nodesDelete.js:116
msgid ""
"<br><br>This %1$s also contains supplemental materials for a "
"<strong>preprint</strong>, and one or more of its %2$s contains "
"supplemental materials for a <strong>preprint</strong>."
msgstr "<br><br>この%1$sには<strong>プレプリント</strong>の補足資料も含まれており、1つ以上の%2$sには<strong>プレプリント</strong>の補足資料が含まれています。"

#: website/static/js/nodesDelete.js:119
msgid ""
"<br><br>This %1$s also contains supplemental materials for a "
"<strong>preprint</strong>."
msgstr "<br><br>この%1$sには、<strong>プレプリント</strong>の補足資料も含まれています。"

#: website/static/js/nodesDelete.js:122
msgid ""
"<br><br>This %1$s also has one or more %2$s that contain supplemental "
"materials for a <strong>preprint</strong>."
msgstr "<br><br>この%1$sには、<strong>プレプリント</strong>の補足資料を含む1つ以上の%2$sもあります。"

#: website/static/js/nodesDelete.js:150
msgid "Delete %1$s"
msgstr "%1$sを削除"

#: website/static/js/nodesDelete.js:151
msgid "Delete %1$s and %2$s"
msgstr "%1$sと%2$sを削除"

#: website/static/js/nodesDelete.js:156
msgid "This %1$s contains %2$s."
msgstr "この%1$sには%2$sが含まれています。"

#: website/static/js/nodesDelete.js:156
msgid " To delete this %1$s, you must also delete all %2$s."
msgstr "この%1$sを削除するには、すべての%2$sも削除する必要があります。"

#: website/static/js/nodesDelete.js:158
msgid " The following %1$s and %2$s will be deleted."
msgstr "次の%1$sと%2$sは削除されます。"

#: website/static/js/nodesDelete.js:161
msgid " This action is irreversible."
msgstr "このアクションは元に戻せません。"

#: website/static/js/nodesDelete.js:167
msgid ""
"Please note that deleting your %1$s will erase all your %2$s data and "
"this process is IRREVERSIBLE. Deleted %3$s and %4$s will no longer be "
"available to other contributors on the %5$s"
msgstr ""
"%1$sを削除すると、すべての%2$sデータが消去され、このプロセスは不可逆であることに注意してください。 "
"削除された%3$sと%4$sは、%5$sの他のメンバーが利用できなくなります"

#: website/static/js/nodesDelete.js:168
msgid " and will be disconnected from your preprints."
msgstr "そして、プレプリントから切断されます。"

#: website/static/js/nodesDelete.js:168
msgid "."
msgstr "。"

#: website/static/js/nodesDelete.js:331
msgid "Your %1$s has been successfully deleted."
msgstr "%1$sは正常に削除されました。"

#: website/static/js/nodesDelete.js:345
msgid "Could not batch delete project and its components."
msgstr "プロジェクトとそのコンポーネントをバッチ削除できませんでした。"

#: website/static/js/nodesDeleteTreebeard.js:84
msgid "You must have admin permissions on this component to be able to delete it."
msgstr "このコンポーネントを削除するには、このコンポーネントの管理者権限が必要です。"

#: website/static/js/nodesPrivacy.js:19
msgid ""
"Please review your projects, components, and add-ons for sensitive or "
"restricted information before making them public."
msgstr "このコンポーネントを削除するには、このコンポーネントの管理者権限が必要です。"

#: website/static/js/nodesPrivacy.js:20
msgid ""
"<br><br>Once they are made public, you should assume they will always be "
"public. You can "
msgstr "<br><br>それらが公開されると、それらは常に公開されると想定する必要があります。"

#: website/static/js/nodesPrivacy.js:21
msgid ""
"return them to private later, but search engines (including Google’s "
"cache) or others may access files, wiki pages, or analytics before you "
"do."
msgstr "後でプライベートに戻すことができますが、検索エンジン（Googleのキャッシュを含む）または他のユーザーは、ファイル、Wikiページ、または分析にアクセスする前にアクセスする場合があります。"

#: website/static/js/nodesPrivacy.js:23
msgid ""
"<ul><li>Public forks and registrations of this project will remain "
"public.</li>"
msgstr "<ul><li>このプロジェクトのパブリックフォークと登録はパブリックのままです。</li>"

#: website/static/js/nodesPrivacy.js:24 website/static/js/nodesPrivacy.js:27
msgid ""
"<li>Search engines (including Google's cache) or others may have accessed"
" files, wiki pages, or analytics while this project was public.</li></ul>"
msgstr "<li>このプロジェクトが公開されている間に、検索エンジン（Googleのキャッシュを含む）または他のユーザーがファイル、Wikiページ、または分析にアクセスした可能性があります。</li></ul>"

#: website/static/js/nodesPrivacy.js:26
msgid ""
"<ul><li>Preprints will remain public.</li><li>Public forks and "
"registrations of this project will remain public.</li>"
msgstr "<ul><li>プレプリントは公開されます。</li><li>このプロジェクトの公開フォークと登録は公開されます。</li>"

#: website/static/js/nodesPrivacy.js:28
msgid ""
"By clicking confirm, an email will be sent to project administrator(s) to"
" approve ending the embargo. If approved, this registration, including "
"any components, will be made public immediately. This action is "
"irreversible."
msgstr ""
"[確認]をクリックすると、禁止措置の終了を承認するためのメールがプロジェクト管理者に送信されます。 "
"承認されると、コンポーネントを含むこの登録はすぐに公開されます。 このアクションは元に戻せません。"

#: website/static/js/nodesPrivacy.js:29
msgid "End embargo early"
msgstr "禁止措置を早期に終了する"

#: website/static/js/nodesPrivacy.js:30
msgid "Adjust your privacy settings by checking the boxes below. "
msgstr "下のチェックボックスをオンにして、プライバシー設定を調整します。"

#: website/static/js/nodesPrivacy.js:31
msgid ""
"<br><br><b>Checked</b> projects and components will be <b>public</b>.  "
"<br><b>Unchecked</b> components will be <b>private</b>."
msgstr "<br><br><b>チェックされた</b>プロジェクトとコンポーネントは<b>公開</b>になり、<br><b>チェックされていない</b>コンポーネントは<b>非公開</b>になります"

#: website/static/js/nodesPrivacy.js:33
msgid "The following projects and components will be made <b>public</b>."
msgstr "次のプロジェクトとコンポーネントが<b>公開</b>されます。"

#: website/static/js/nodesPrivacy.js:34
msgid "The following projects and components will be made <b>private</b>."
msgstr "次のプロジェクトとコンポーネントは<b>非公開</b>になります。"

#: website/static/js/nodesPrivacy.js:35
msgid "No privacy settings were changed. Go back to make a change."
msgstr "プライバシー設定は変更されていません。 戻って変更を加えます。"

#: website/static/js/nodesPrivacy.js:36
msgid ""
"You can only change the privacy of 100 projects and components at a time."
"  Please go back and limit your selection."
msgstr "一度に変更できるのは、100個のプロジェクトとコンポーネントのプライバシーのみです。 戻って選択を制限してください。"

#: website/static/js/nodesPrivacy.js:38
msgid "This project/component contains supplemental materials for a preprint."
msgstr "このプロジェクト/コンポーネントには、プレプリントの補足資料が含まれています。"

#: website/static/js/nodesPrivacy.js:39
msgid ""
"<p><strong>Making this project/component private will prevent others from"
" accessing it.</strong></p>"
msgstr "<p><strong>このプロジェクト/コンポーネントを非公開にすると、他の人がアクセスできなくなります。</strong></p>"

#: website/static/js/nodesPrivacy.js:155
msgid "Make %1$s private"
msgstr "%1$sを非公開にします"

#: website/static/js/nodesPrivacy.js:156
msgid "Warning"
msgstr "警告"

#: website/static/js/nodesPrivacy.js:157
msgid "Change privacy settings"
msgstr "プライバシー設定を変更する"

#: website/static/js/nodesPrivacy.js:158
msgid "Projects and components affected"
msgstr "影響を受けるプロジェクトとコンポーネント"

#: website/static/js/nodesPrivacy.js:247
msgid "Updating Privacy"
msgstr "プライバシーの更新"

#: website/static/js/nodesPrivacy.js:257
msgid "Unable to update project privacy"
msgstr "プロジェクトのプライバシーを更新できません"

#: website/static/js/nodesPrivacy.js:261
msgid "Problem changing privacy"
msgstr "プライバシーを変更する問題"

#: website/static/js/nodesPrivacy.js:262
msgid "Could not PATCH project settings."
msgstr "プロジェクト設定をパッチできませんでした。"

#: website/static/js/nodesPrivacy.js:318
msgid "Submitting request to end embargo early ..."
msgstr "禁止措置を早期に終了する要求を送信しています..."

#: website/static/js/nodesPrivacy.js:324
msgid "Email sent"
msgstr "メールを送信しました"

#: website/static/js/nodesPrivacy.js:325
msgid ""
"The administrator(s) can approve or cancel the action within 48 hours. If"
" 48 hours pass without any action taken, then the registration will "
"become public."
msgstr "管理者は、48時間以内にアクションを承認またはキャンセルできます。 48時間経過してもアクションが実行されない場合、登録は公開されます。"

#: website/static/js/notificationsConfig.js:31
msgid "Could not retrieve settings information."
msgstr "設定情報を取得できませんでした。"

#: website/static/js/notificationsConfig.js:63
msgid "Could not update email preferences at this time. If this issue persists, "
msgstr "現在、メール設定を更新できませんでした。 この問題が続く場合、"

#: website/static/js/notificationsConfig.js:64
#: website/static/js/osfHelpers.js:316
msgid "please report it to %1$s."
msgstr "%1$sに報告してください。"

#: website/static/js/notificationsTreebeard.js:68
#: website/static/js/notificationsTreebeard.js:182
#: website/static/js/notificationsTreebeard.js:187
#: website/static/js/notificationsTreebeard.js:230
msgid "Instantly"
msgstr "すぐに"

#: website/static/js/notificationsTreebeard.js:69
#: website/static/js/notificationsTreebeard.js:188
#: website/static/js/notificationsTreebeard.js:231
msgid "Daily"
msgstr "毎日"

#: website/static/js/notificationsTreebeard.js:70
msgid "Adopt setting from parent project"
msgstr "親プロジェクトから設定を採用する"

#: website/static/js/notificationsTreebeard.js:71
#: website/static/js/notificationsTreebeard.js:186
#: website/static/js/notificationsTreebeard.js:229
msgid "Never"
msgstr "無し"

#: website/static/js/notificationsTreebeard.js:118
msgid " No configured projects."
msgstr "設定済みのプロジェクトはありません。"

#: website/static/js/notificationsTreebeard.js:228
msgid "Adopt setting from parent project %1$s"
msgstr "親プロジェクト%1$sから設定を採用"

#: website/static/js/oauthAddonNodeConfig.js:143
msgid "Choose %1$s Account to Import"
msgstr "インポートする%1$sアカウントを選択"

#: website/static/js/osfHelpers.js:311
msgid "Please refresh the page and try again or contact %1$s"
msgstr "ページを更新して再試行するか、%1$sに連絡してください"

#: website/static/js/osfHelpers.js:315
msgid "GakuNin RDM was unable to resolve your request. If this issue persists, "
msgstr "GakuNin RDMはリクエストを解決できませんでした。 この問題が解決しない場合、"

#: website/static/js/osfHelpers.js:339
msgid "Unexpected error occurred in JSON request"
msgstr "JSONリクエストで予期しないエラーが発生しました"

#: website/static/js/osfHelpers.js:344
msgid "Unexpected error occurred in an editable input"
msgstr "編集可能な入力で予期しないエラーが発生しました"

#: website/static/js/osfHelpers.js:361
#: website/static/js/privateLinkManager.js:105
msgid "Please wait"
msgstr "お待ち下さい"

#: website/static/js/osfHelpers.js:803
#: website/static/js/pages/profile-settings-addons-page.js:32
#: website/static/js/pages/project-addons-page.js:63
msgid "Confirm"
msgstr "確認"

#: website/static/js/osfHelpers.js:814
msgid "<p>Type the following to continue: <strong>"
msgstr "<p>次を入力して続行します: <strong>"

#: website/static/js/passwordForms.js:23
msgid "Please enter a more complex password."
msgstr "より複雑なパスワードを入力してください。"

#: website/static/js/passwordForms.js:117
#: website/static/js/passwordForms.js:192
#: website/static/js/passwordForms.js:258
msgid "Your password cannot be the same as your email address."
msgstr "パスワードをメールアドレスと同じにすることはできません。"

#: website/static/js/passwordForms.js:132
msgid "Your new password cannot be the same as your old password."
msgstr "新しいパスワードを古いパスワードと同じにすることはできません。"

#: website/static/js/passwordForms.js:143
#: website/static/js/passwordForms.js:203
msgid "Passwords must match."
msgstr "パスワードが一致する必要があります。"

#: website/static/js/passwordForms.js:230
msgid "Email addresses must match."
msgstr "メールアドレスは一致する必要があります。"

#: website/static/js/passwordForms.js:301
msgid "You have already submitted. You cannot sign up more than once."
msgstr "あなたはすでに提出しました。 複数回サインアップすることはできません。"

#: website/static/js/passwordForms.js:322
msgid "Please complete reCAPTCHA"
msgstr "reCAPTCHAを完了してください"

#: website/static/js/pointers.js:28
msgid "Search all projects"
msgstr "すべてのプロジェクトの検索"

#: website/static/js/pointers.js:29
msgid "Search my projects"
msgstr "マイプロジェクトの検索"

#: website/static/js/pointers.js:133
msgid "No results found."
msgstr "結果が見つかりません。"

#: website/static/js/pointers.js:183
msgid "Error retrieving nodes"
msgstr "ノードの取得エラー"

#: website/static/js/pointers.js:328
msgid "Registered: "
msgstr "登録日："

#: website/static/js/pointers.js:330
msgid "Created: "
msgstr "作成日時："

#: website/static/js/pointers.js:330
msgid ""
"\n"
"Modified: "
msgstr ""
"\n"
"最終更新日時："

#: website/static/js/pointers.js:362
msgid "Could not get links"
msgstr "リンクを取得できませんでした"

#: website/static/js/privateLinkManager.js:63
msgid "Could not retrieve projects."
msgstr "プロジェクトを取得できませんでした。"

#: website/static/js/privateLinkManager.js:63
#: website/static/js/privateLinkTable.js:72
msgid "Please refresh the page or "
msgstr "ページを更新するか、"

#: website/static/js/privateLinkManager.js:64
#: website/static/js/privateLinkTable.js:73
msgid "contact %1$s"
msgstr "問題が解決しない場合は、%1$sに"

#: website/static/js/privateLinkManager.js:64
#: website/static/js/privateLinkTable.js:73
msgid " if the "
msgstr "お問い合わせ"

#: website/static/js/privateLinkManager.js:65
#: website/static/js/privateLinkTable.js:74
msgid "problem persists."
msgstr "下さい。"

#: website/static/js/privateLinkTable.js:37
msgid "Yes"
msgstr "はい"

#: website/static/js/privateLinkTable.js:37
msgid "No"
msgstr "いいえ"

#: website/static/js/privateLinkTable.js:72
msgid "Could not retrieve view-only links."
msgstr "参照専用リンクを取得できませんでした。"

#: website/static/js/privateLinkTable.js:96
msgid "Remove view-only link?"
msgstr "参照専用リンクを削除しますか？"

#: website/static/js/privateLinkTable.js:97
msgid "Are you sure you want to remove this view-only link?"
msgstr "この参照専用リンクを削除してもよろしいですか？"

#: website/static/js/privateLinkTable.js:109
msgid "Failed to delete the private link."
msgstr "プライベートリンクを削除できませんでした。"

#: website/static/js/privateLinkTable.js:138
msgid "Edit Link Name"
msgstr "リンク名を編集"

#: website/static/js/profile.js:106
msgid "January"
msgstr "1月"

#: website/static/js/profile.js:106
msgid "February"
msgstr "2月"

#: website/static/js/profile.js:106
msgid "March"
msgstr "3月"

#: website/static/js/profile.js:106
msgid "April"
msgstr "4月"

#: website/static/js/profile.js:106
msgid "May"
msgstr "5月"

#: website/static/js/profile.js:106
msgid "June"
msgstr "6月"

#: website/static/js/profile.js:107
msgid "July"
msgstr "7月"

#: website/static/js/profile.js:107
msgid "August"
msgstr "8月"

#: website/static/js/profile.js:107
msgid "September"
msgstr "9月"

#: website/static/js/profile.js:107
msgid "October"
msgstr "10月"

#: website/static/js/profile.js:107
msgid "November"
msgstr "11月"

#: website/static/js/profile.js:107
msgid "December"
msgstr "12月"

#: website/static/js/profile.js:112
msgid "ongoing"
msgstr "在籍"

#: website/static/js/profile.js:152
msgid "Please enter a year for the start date."
msgstr "開始日の年を入力してください。"

#: website/static/js/profile.js:165
msgid "Please enter an end date or mark as ongoing."
msgstr "終了日を入力するか、在籍としてマークしてください。"

#: website/static/js/profile.js:168
msgid "Please enter a year for the end date."
msgstr "終了日の年を入力してください。"

#: website/static/js/profile.js:271 website/static/js/profile.js:280
msgid "There are unsaved changes to your settings."
msgstr "設定に保存されていない変更があります。"

#: website/static/js/profile.js:281
msgid "Please save or discard your changes before switching "
msgstr "タブを切り替える前に変更を保存または破棄して"

#: website/static/js/profile.js:282
msgid "tabs."
msgstr "ください。"

#: website/static/js/profile.js:347
msgid "Could not fetch data"
msgstr "データを取得できませんでした"

#: website/static/js/profile.js:364
msgid "Are you sure you want to discard your unsaved changes?"
msgstr "保存していない変更を破棄してもよろしいですか？"

#: website/static/js/profile.js:749
msgid "Remove website?"
msgstr "ウェブサイトを削除しますか？"

#: website/static/js/profile.js:750
msgid "Are you sure you want to remove this website from your profile?"
msgstr "このウェブサイトをプロフィールから削除してもよろしいですか？"

#: website/static/js/profile.js:757
msgid "Website removed"
msgstr "ウェブサイトを削除しました"

#: website/static/js/profile.js:844
msgid "Please update your website"
msgstr "ウェブサイトを更新してください"

#: website/static/js/profile.js:982
msgid "Remove Institution?"
msgstr "機関を削除しますか？"

#: website/static/js/profile.js:983
msgid "Are you sure you want to remove this institution?"
msgstr "この機関を削除してもよろしいですか？"

#: website/static/js/profile.js:992
msgid "Institution Removed"
msgstr "機関が削除されました"

#: website/static/js/profile.js:1108 website/static/js/profile.js:1289
msgid "Affiliation (English) required"
msgstr "所属（英語）が必要です"

#: website/static/js/profile.js:1117 website/static/js/profile.js:1298
msgid "Affiliation required"
msgstr "所属が必要です"

#: website/static/js/profile.js:1176
msgid "Institution required"
msgstr "機関が必要です"

#: website/static/js/components/publicNodes.js:103
#: website/static/js/project-organizer.js:100
msgid "A contributor"
msgstr "一人のメンバー"

#: website/static/js/project-organizer.js:197
msgid "Contributors"
msgstr "メンバー"

#: website/static/js/project-organizer.js:416
msgid ""
"input.form-control[placeholder=\"Filter displayed "
"projects\"][type=\"text\"]"
msgstr "input.form-control[placeholder=\"表示されたプロジェクトをフィルターする\"][type=\"text\"]"

#: website/static/js/project.js:28
msgid "<h4>Are you sure you want to fork this project?</h4>"
msgstr "<h4>このプロジェクトをフォークしてもよろしいですか？</h4>"

#: website/static/js/project.js:36 website/static/js/project.js:115
msgid "Fork"
msgstr "フォーク"

#: website/static/js/project.js:50
msgid "Fork created successfully!"
msgstr "フォークが正常に作成されました！"

#: website/static/js/project.js:58
msgid "Go to new fork"
msgstr "新しいフォークに行く"

#: website/static/js/project.js:87
msgid "Your fork is being created. You'll receive an email when it is complete."
msgstr "フォークを作成しています。 完了するとメールが届きます。"

#: website/static/js/project.js:93
msgid "Fork this project?"
msgstr "このプロジェクトをフォークしますか？"

#: website/static/js/project.js:94
msgid "Are you sure you want to fork this project?"
msgstr "このプロジェクトをフォークしてもよろしいですか？"

#: website/static/js/project.js:109
msgid "Could not fork link."
msgstr "リンクを分岐できませんでした。"

#: website/static/js/project.js:126
msgid ""
"<h4>Are you sure you want to create a new project using this project as a"
" template?</h4>"
msgstr "<h4>このプロジェクトをテンプレートとして使用して新しいプロジェクトを作成してもよろしいですか？</h4>"

#: website/static/js/project.js:127
msgid ""
"<p>Any add-ons configured for this project will not be authenticated in "
"the new project.</p>"
msgstr "<p>このプロジェクト用に設定されたアドオンは、新しいプロジェクトでは認証されません。</p>"

#: website/static/js/project.js:129
msgid ""
"<h4>Are you sure you want to create a new project using this registration"
" as a template?</h4>"
msgstr "<h4>この登録をテンプレートとして使用して新しいプロジェクトを作成してもよろしいですか？</h4>"

#: website/static/js/project.js:205
msgid "<dt>Read</dt>"
msgstr "<dt>読込み</dt>"

#: website/static/js/project.js:206
msgid "<dd><ul><li>View project content and comment</li></ul></dd>"
msgstr "<dd><ul><li>プロジェクトのコンテンツとコメントを表示</li></ul></dd>"

#: website/static/js/project.js:207
msgid "<dt>Read + Write</dt>"
msgstr "<dt>読込み/書込み</dt>"

#: website/static/js/project.js:208
msgid "<dd><ul><li>Read privileges</li> "
msgstr "<dd><ul><li>読込み権限</li>"

#: website/static/js/project.js:209
msgid "<li>Add and configure components</li> "
msgstr "<li>コンポーネントを追加および構成する</li>"

#: website/static/js/project.js:210
msgid "<li>Add and edit content</li></ul></dd>"
msgstr "<li>コンテンツの追加と編集</li></ul></dd>"

#: website/static/js/project.js:211
msgid "<dt>Administrator</dt><dd><ul>"
msgstr "<dt>管理者</dt><dd><ul>"

#: website/static/js/project.js:212
msgid "<li>Read and write privileges</li>"
msgstr "<li>読込み/書込み権限</li>"

#: website/static/js/project.js:213
msgid "<li>Manage contributor</li>"
msgstr "<li>メンバーの管理</li>"

#: website/static/js/project.js:214
msgid ""
"<li>Delete and register project</li><li>Public-private "
"settings</li></ul></dd>"
msgstr "<li>プロジェクトの削除と登録</li><li>公開/非公開設定</li></ul></dd>"

#: website/static/js/project.js:223
msgid ""
"Only bibliographic contributors will be displayed in the Contributors "
"list and in project citations. Non-bibliographic contributors can read "
"and modify the project as normal."
msgstr "メンバーリストおよびプロジェクトの引用には、書誌のメンバーのみが表示されます。 書誌以外のメンバーは、通常どおりプロジェクトを読んで修正できます。"

#: website/static/js/project.js:238
msgid "Remove this link?"
msgstr "このリンクを削除しますか？"

#: website/static/js/project.js:239
msgid ""
"Are you sure you want to remove this link? This will not remove the "
"project this link refers to."
msgstr "このリンクを削除してもよろしいですか？このリンクが参照するプロジェクトは削除されません。"

#: website/static/js/projectSettingsTreebeardBase.js:96
msgid "Editing Toggle"
msgstr "トグルを編集中"

#: website/static/js/render-nodes.js:28
msgid "Linked "
msgstr ""

#: website/static/js/render-nodes.js:46
msgid "Component"
msgstr ""

#: website/static/js/requestAccess.js:17
msgid "Request access"
msgstr "アクセス権をリクエスト"

#: website/static/js/requestAccess.js:27 website/static/js/requestAccess.js:62
msgid "Access requested"
msgstr "アクセス権がリクエストされました"

#: website/static/js/requestAccess.js:30
msgid "Request declined"
msgstr "リクエストは拒否されました"

#: website/static/js/requestAccess.js:67
msgid "Access request failed. Please contact %1$s if the problem persists."
msgstr "アクセス要求が失敗しました。 問題が解決しない場合は%1$sにお問い合わせください。"

#: website/static/js/requestAccess.js:70
msgid "Error requesting project access"
msgstr "プロジェクトアクセス権のリクエストエラー"

#: website/static/js/requestAccess.js:83
msgid "If this should not have occurred, please contact %1$s."
msgstr "これが発生してはならない場合は、%1$sにお問い合わせください。"

#: website/static/js/search-grdm.js:151
msgid "Date Modified (Desc)"
msgstr "更新日時の新しい順"

#: website/static/js/search-grdm.js:152
msgid "Date Modified (Asc)"
msgstr "更新日時の古い順"

#: website/static/js/search-grdm.js:153
msgid "Date Created (Desc)"
msgstr "作成日時の新しい順"

#: website/static/js/search-grdm.js:154
msgid "Date Created (Asc)"
msgstr "作成日時の古い順"

#: website/static/js/search-grdm.js:155
msgid "Project name (Asc)"
msgstr "プロジェクト名の正順"

#: website/static/js/search-grdm.js:156
msgid "Project name (Desc)"
msgstr "プロジェクト名の逆順"

#: website/static/js/search-grdm.js:157
msgid "File name (Asc)"
msgstr "ファイル名の正順"

#: website/static/js/search-grdm.js:158
msgid "File name (Desc)"
msgstr "ファイル名の逆順"

#: website/static/js/search-grdm.js:159
msgid "User name (Asc)"
msgstr "ユーザー名の正順"

#: website/static/js/search-grdm.js:160
msgid "User name (Desc)"
msgstr "ユーザー名の逆順"

#: website/static/js/search-grdm.js:161
msgid "Institution name (Asc)"
msgstr "機関名の正順"

#: website/static/js/search-grdm.js:162
msgid "Institution name (Desc)"
msgstr "機関名の逆順"

#: website/static/js/search-grdm.js:163
msgid "Wiki title (Asc)"
msgstr "Wikiタイトルの正順"

#: website/static/js/search-grdm.js:164
msgid "Wiki title (Desc)"
msgstr "Wikiタイトルの逆順"

#: website/static/js/search-grdm.js:314 website/static/js/search.js:190
msgid "Page %1$s of %2$s"
msgstr "ページ %1$s / %2$s"

#: website/static/js/search-grdm.js:394 website/static/js/search.js:270
msgid "Search help"
msgstr "検索ヘルプ"

#: website/static/js/search-grdm.js:395 website/static/js/search.js:271
msgid "<h4>Queries</h4>"
msgstr "<h4>クエリ</h4>"

#: website/static/js/search-grdm.js:396 website/static/js/search.js:272
msgid ""
"<p>Search uses the <a "
"href=\"http://extensions.xwiki.org/xwiki/bin/view/Extension/Search+Application+Query+Syntax\">Lucene"
" search syntax</a>. "
msgstr ""
"<p>検索では<a "
"href=\"http://extensions.xwiki.org/xwiki/bin/view/Extension/Search+Application+Query+Syntax\">Lucene検索構文</a>を使用します。"
" "

#: website/static/js/search-grdm.js:397 website/static/js/search.js:273
msgid "This gives you many options, but can be very simple as well. "
msgstr "これにより多くのオプションが提供されますが、非常に簡単な場合もあります。"

#: website/static/js/search-grdm.js:398 website/static/js/search.js:274
msgid "Examples of valid searches include:"
msgstr "有効な検索の例は次のとおりです。"

#: website/static/js/search-grdm.js:770 website/static/js/search-grdm.js:1068
#: website/static/js/search.js:578 website/static/js/search.js:605
msgid "GakuNin RDM | Search"
msgstr "GakuNin RDM | 検索"

#: website/static/js/wikiSettingsTreebeard.js:26
msgid "Make publicly editable"
msgstr "公開で編集可能にする"

#: website/static/js/wikiSettingsTreebeard.js:27
msgid ""
"Are you sure you want to make the wiki of <b>%1$s</b> publicly editable? "
"This will allow any logged in user to edit the content of this wiki. "
msgstr ""
"<b>%1$s</b>のwikiを一般に編集可能にしますか？ "
"これにより、ログインしているユーザーがこのwikiのコンテンツを編集できるようになります。"

#: website/static/js/wikiSettingsTreebeard.js:28
msgid ""
"<b>Note</b>: Users without write access will not be able to add, delete, "
"or rename pages."
msgstr "<b>注意</b>：書き込みアクセス権のないユーザーは、ページを追加、削除、または名前変更できません。"

#: website/static/js/wikiSettingsTreebeard.js:36
msgid "Apply"
msgstr "適用"

#: website/static/js/wikiSettingsTreebeard.js:114
msgid "Only admins may change permissions of this wiki."
msgstr "このwikiの権限を変更できるのは管理者のみです。"

#: website/static/js/wikiSettingsTreebeard.js:116
msgid "Select who can edit"
msgstr "編集できるユーザーを選択"

#: website/static/js/wikiSettingsTreebeard.js:116
msgid "This feature is disabled for wikis of private %1$ss"
msgstr "この機能はプライベート%1$sのWikiでは無効になっています"

#: website/static/js/wikiSettingsTreebeard.js:133
msgid "Contributors (with write access)"
msgstr "メンバー（書き込みアクセス権付き）"

#: website/static/js/wikiSettingsTreebeard.js:134
msgid "All GakuNin RDM users"
msgstr "全てのGakuNin RDMユーザ"

#: website/static/js/components/autocomplete.js:84
msgid "Could not GET autocomplete data"
msgstr "オートコンプリートデータを取得できませんでした"

#: website/static/js/components/autocomplete.js:150
msgid "Initiated by: "
msgstr "発起人："

#: website/static/js/components/autocomplete.js:156
msgid "Initiated: "
msgstr "開始日"

#: website/static/js/components/autocomplete.js:162
msgid "Last updated: "
msgstr "最終更新日"

#: website/static/js/components/logFeed.js:90
#: website/static/js/components/logFeed.js:106
msgid "Download as file for %1$s logs"
msgstr "%1$s件のファイルをダウンロード"

#: website/static/js/components/publicNodes.js:68
msgid "Error retrieving projects"
msgstr "プロジェクトの取得エラー"

#: website/static/js/components/publicNodes.js:120
msgid " more"
msgstr "もっと"

#: website/static/js/components/publicNodes.js:152
msgid "-- private project -- / "
msgstr "-- 非公開プロジェクト -- / "

#: website/static/js/components/publicNodes.js:190
msgid "Unable to retrieve public %1$s"
msgstr "現在、パブリック%1$sを取得できません。"

#: website/static/js/components/publicNodes.js:190
msgid " at this time. Please refresh the page or contact "
msgstr "ページを更新するか、こちらに問い合わせて下さい"

#: website/static/js/components/publicNodes.js:204
msgid "You have no public %1$s."
msgstr "パブリック%1$sはありません。"

#: website/static/js/components/publicNodes.js:206
msgid "Find out how to make your %1$s"
msgstr "%1$sを公開にする方法を"

#: website/static/js/components/publicNodes.js:207
msgid "public"
msgstr "ご覧ください"

#: website/static/js/components/publicNodes.js:211
msgid "This user has no public %1$s."
msgstr "このユーザーにはパブリック%1$sがありません。"

#: website/static/js/components/quickFiles.js:54
msgid "Error retrieving quickfiles"
msgstr "クイックファイルの取得エラー"

#: website/static/js/components/quickFiles.js:121
msgid ""
"Unable to retrieve quickfiles at this time. Please refresh the page or "
"contact "
msgstr "現時点ではクイックファイルを取得できません。 ページを更新するか、こちらにお問い合わせ下さい。"

#: website/static/js/components/quickFiles.js:134
msgid "You have no public quickfiles"
msgstr "パブリッククイックファイルがありません"

#: website/static/js/components/quickFiles.js:135
msgid "This user has no public quickfiles."
msgstr "このユーザーには公開クイックファイルがありません。"

#: website/static/js/components/utils.js:15
msgid "Missing required option: "
msgstr "必須オプションがありません："

#: website/static/js/filepage/editor.js:82
msgid "The file content could not be loaded."
msgstr "ファイルの内容をロードできませんでした。"

#: website/static/js/filepage/editor.js:83
msgid "Could not GET file contents."
msgstr "ファイルの内容を取得できませんでした。"

#: website/static/js/filepage/editor.js:113
msgid "Could not update file. Insufficient storage space in your Dropbox."
msgstr "ファイルを更新できませんでした。 Dropboxのストレージスペースが不足しています。"

#: website/static/js/filepage/editor.js:117
msgid "The file could not be updated."
msgstr "ファイルを更新できませんでした。"

#: website/static/js/filepage/editor.js:124
msgid "Could not PUT file content."
msgstr "ファイルコンテンツをPUTできませんでした。"

#: website/static/js/filepage/editor.js:180
msgid "Revert"
msgstr "元に戻す"

#: website/static/js/filepage/index.js:89
msgid "Direct iframe with fixed height and width"
msgstr "高さと幅を固定したiframeを管理する"

#: website/static/js/filepage/index.js:131
msgid "File is checked out."
msgstr "ファイルはチェックアウトされています。"

#: website/static/js/filepage/index.js:132
msgid " This file has been checked out by a "
msgstr "このファイルは"

#: website/static/js/filepage/index.js:133
msgid "collaborator"
msgstr "コラボレータ"

#: website/static/js/filepage/index.js:134
msgid ". It needs to be checked in before any changes can be made."
msgstr "によってチェックアウトされました。変更を行う前にチェックインする必要があります。"

#: website/static/js/filepage/index.js:179
msgid "Delete file?"
msgstr "ファイルを削除しますか？"

#: website/static/js/filepage/index.js:181
msgid "Are you sure you want to delete <strong>%1$s</strong>?"
msgstr "<strong>%1$s</strong>を削除してもよろしいですか？"

#: website/static/js/filepage/index.js:199
msgid "Could not delete file."
msgstr "ファイルを削除できませんでした。"

#: website/static/js/filepage/index.js:215
msgid "Confirm file check out?"
msgstr "ファイルのチェックアウトを確認しますか？"

#: website/static/js/filepage/index.js:218
msgid "as long as it is checked out. You can check it back in at anytime."
msgstr "いつでもチェックインできます。"

#: website/static/js/filepage/index.js:238
msgid "Unable to check out file"
msgstr "ファイルをチェックアウトできません"

#: website/static/js/filepage/index.js:265
msgid "Unable to check in file"
msgstr "ファイルをチェックインできません"

#: website/static/js/filepage/index.js:270
msgid "Force check in file?"
msgstr "ファイルを強制的にチェックインしますか？"

#: website/static/js/filepage/index.js:271
msgid ""
"This will check in the file for all users, allowing it to be edited. Are "
"you sure?"
msgstr "これにより、すべてのユーザーのファイルがチェックインされ、編集できるようになります。 よろしいですか？"

#: website/static/js/filepage/index.js:274
msgid "Force check in"
msgstr "強制チェックイン"

#: website/static/js/filepage/index.js:297
msgid "Unable to force check in file. Make sure you have admin privileges."
msgstr "ファイルを強制的にチェックインできません。 管理者権限を持っていることを確認してください。"

#: website/static/js/filepage/index.js:338
msgid "Live editing mode "
msgstr "ライブ編集モード"

#: website/static/js/filepage/index.js:339
msgid "Attempting to connect "
msgstr "接続試行中"

#: website/static/js/filepage/index.js:340
msgid "Unsupported browser "
msgstr "サポートされていないブラウザ"

#: website/static/js/filepage/index.js:341
msgid "Saving... "
msgstr "保存中..."

#: website/static/js/filepage/index.js:342
msgid "Unavailable: Live editing "
msgstr "利用不可：ライブ編集"

#: website/static/js/filepage/index.js:465
msgid "View this file on "
msgstr "このファイルを次のアドオンで表示："

#: website/static/js/filepage/index.js:502
msgid "Check out"
msgstr "チェックアウト"

#: website/static/js/filepage/index.js:505
msgid "Check in"
msgstr "チェックイン"

#: website/static/js/filepage/index.js:511
msgid "Request Trusted Timestamp"
msgstr "タイムスタンプを打つ"

#: website/static/js/filepage/index.js:528
msgid "Toggle view: "
msgstr "トグルビュー："

#: website/static/js/filepage/index.js:567
#: website/static/js/filepage/revisions.js:173
msgid "Revisions"
msgstr "バージョン管理"

#: website/static/js/filepage/index.js:572
msgid "Edit(ONLYOFFICE)"
msgstr "ONLYOFFICEで編集"

#: website/static/js/filepage/revisions.js:72
#: website/static/js/filepage/revisions.js:73
msgid "Unable to fetch versions"
msgstr "バージョンを取得できません"

#: website/static/js/filepage/revisions.js:108
msgid "Version ID"
msgstr "バージョンID"

#: website/static/js/filepage/revisions.js:110
msgid "User"
msgstr "ユーザ名"

#: website/static/js/filepage/revisions.js:113
msgid ""
".fa.fa-question-circle[data-content=\"MD5 is an algorithm used to verify "
"data integrity.\"][rel=\"popover\"]"
msgstr ""
".fa.fa-question-circle[data-"
"content=\"MD5は、データの整合性を検証するために使用されるアルゴリズムです。\"][rel=\"popover\"]"

#: website/static/js/filepage/revisions.js:116
msgid ""
".fa.fa-question-circle[data-content=\"SHA-2 is a cryptographic hash "
"function designed by the NSA used to verify data "
"integrity.\"][rel=\"popover\"]"
msgstr ""
".fa.fa-question-circle[data-"
"content=\"SHA-2は、データの整合性を検証するために使用されるNSAによって設計された暗号ハッシュ関数です。\"][rel=\"popover\"]"

#: website/static/js/filepage/revisions.js:133
msgid "Anonymous Contributor"
msgstr "匿名のメンバー"

#: website/static/js/filepage/util.js:36
msgid " Loading... "
msgstr "ロード中..."

#: website/static/js/home-page/scheduledBannerPlugin.js:25
msgid "Error in request to %1$s"
msgstr "%1$sへのリクエストでエラーが発生しました"

#: website/static/js/pages/base-page.js:130
msgid "Merge account"
msgstr "アカウントをマージ"

#: website/static/js/pages/base-page.js:131
msgid "Would you like to merge <b>%1$s</b> into your account?  "
msgstr "<b>%1$s</b>をアカウントに統合しますか？"

#: website/static/js/pages/base-page.js:133
msgid "<b>%1$s</b> has been merged into your account."
msgstr "<b>%1$s</b>はアカウントに統合されました。"

#: website/static/js/pages/base-page.js:134
msgid "You have chosen to not merge <b>%1$s</b>  into your account. "
msgstr "アカウントに<b>%1$s</b>をマージしないことを選択しました。"

#: website/static/js/pages/base-page.js:135
#: website/static/js/pages/base-page.js:142
msgid ""
"If you change your mind, visit the <a href=\"/settings/account/\">user "
"settings page</a>."
msgstr "意見が変わったら、<a href=\"/settings/account/\">ユーザー設定ページ</a>にアクセスしてください。"

#: website/static/js/pages/base-page.js:138
#: website/static/js/pages/base-page.js:188
msgid "Add email"
msgstr "メールを追加"

#: website/static/js/pages/base-page.js:139
msgid "Would you like to add <b>%1$s</b> to your account?"
msgstr "アカウントに<b>%1$s</b>を追加しますか？"

#: website/static/js/pages/base-page.js:140
msgid "<b>%1$s</b> has been added into your account."
msgstr "<b>%1$s</b>がアカウントに追加されました。"

#: website/static/js/pages/base-page.js:141
msgid "You have chosen not to add <b>%1$s</b> to your account. "
msgstr "アカウントに<b>%1$s</b>を追加しないことを選択しました。"

#: website/static/js/pages/base-page.js:145
msgid "There was a problem adding <b>"
msgstr "次のメールアドレスを追加中に問題が発生しました："

#: website/static/js/pages/base-page.js:146
#: website/static/js/pages/base-page.js:149
msgid "</b>. Please contact %1$s if the problem persists."
msgstr "</b>。問題が解決しない場合は%1$sにお問い合わせください。"

#: website/static/js/pages/base-page.js:148
msgid "There was a problem removing <b>"
msgstr "次のメールアドレスを削除中に問題が発生しました："

#: website/static/js/pages/base-page.js:160
msgid "Do not add email"
msgstr "メールを追加しないで下さい"

#: website/static/js/pages/base-page.js:173
msgid "Could not remove email"
msgstr "メールを削除できませんでした"

#: website/static/js/pages/base-page.js:198
msgid "Could not add email"
msgstr "メールを追加できませんでした"

#: website/static/js/pages/base-page.js:291
msgid " and "
msgstr "と"

#: website/static/js/pages/dashboard-page.js:35
msgid "Could not set user timezone or locale"
msgstr "ユーザーのタイムゾーンまたはロケールを設定できませんでした"

#: website/static/js/pages/dashboard-page.js:53
msgid ""
"This is taking longer than normal. <br>  Try reloading the page. If the "
"problem persist, please contact us at %1$s"
msgstr "これには通常より時間がかかります。<br> ページを再読み込みしてください。 問題が解決しない場合は、%1$sまでご連絡ください"

#: website/static/js/pages/file-page.js:21
msgid "Add a file tag to enhance discoverability"
msgstr "タグを追加してファイルを発見しやすくする"

#: website/static/js/pages/file-page.js:23
#: website/static/js/pages/file-page.js:58
#: website/static/js/pages/file-page.js:60
#: website/static/js/pages/project-dashboard-page.js:681
#: website/static/js/pages/project-dashboard-page.js:765
#: website/static/js/pages/project-dashboard-page.js:798
msgid "Removing tag"
msgstr "タグを削除"

#: website/static/js/pages/file-page.js:24
#: website/static/js/pages/project-dashboard-page.js:682
msgid "Add a tag"
msgstr "タグを追加"

#: website/static/js/pages/file-page.js:28
msgid "Could not add tag."
msgstr "タグを追加できませんでした"

#: website/static/js/pages/file-page.js:29
#: website/static/js/pages/project-dashboard-page.js:705
msgid "Failed to add tag"
msgstr "タグの追加に失敗しました"

#: website/static/js/pages/file-page.js:43
msgid "Could not remove tag."
msgstr "タグを削除できませんでした。"

#: website/static/js/pages/file-page.js:44
#: website/static/js/pages/project-dashboard-page.js:741
msgid "Failed to remove tag"
msgstr "タグの削除に失敗しました。"

#: website/static/js/pages/file-page.js:90
msgid "The file title cannot be empty."
msgstr "ファイルのタイトルを空にすることはできません。"

#: website/static/js/pages/file-page.js:92
msgid "The file title cannot be more than 100 characters."
msgstr "ファイルのタイトルは100文字を超えることはできません。"

#: website/static/js/pages/file-page.js:103
msgid ""
"Your file was successfully renamed. To view the new filename in the file "
"tree below, refresh the page."
msgstr "ファイルの名前が正常に変更されました。 下のファイルツリーで新しいファイル名を表示するには、ページを更新します。"

#: website/static/js/pages/file-page.js:124
#: website/static/js/pages/file-page.js:127
msgid "Timestamp verification:"
msgstr "タイムスタンプの検証："

#: website/static/js/pages/file-page.js:127
msgid "Fail: not responded"
msgstr "失敗：レスポンスなし"

#: website/static/js/pages/files-page.js:57
#: website/static/js/pages/files-page.js:104
msgid "Could not open the path"
msgstr "指定パスを開けませんでした"

#: website/static/js/pages/institution-page.js:30
msgid "All Projects"
msgstr "全てのプロジェクト"

#: website/static/js/pages/institution-page.js:43
msgid ""
"This is taking longer than normal. <br>  Try reloading the page. If the "
"problem persist, please contact us at %1$s."
msgstr "これには通常より時間がかかります。<br> ページを再読み込みしてください。 問題が解決しない場合は、%1$sまでご連絡ください。"

#: website/static/js/pages/notifications-config-page.js:21
#: website/static/js/pages/project-settings-page.js:33
msgid "Could not retrieve notification settings."
msgstr "通知設定を取得できませんでした。"

#: website/static/js/pages/profile-settings-addons-page.js:66
#: website/static/js/pages/project-addons-page.js:15
msgid ""
"Sorry, we had trouble saving your settings. If this persists please "
"contact "
msgstr "申し訳ありませんが、設定を保存できませんでした。 それでも解決しない場合は、こちらにお問い合わせ下さい："

#: website/static/js/pages/profile-settings-addons-page.js:68
msgid "Request failed"
msgstr "要求が失敗しました"

#: website/static/js/pages/profile-settings-addons-page.js:86
msgid "Are you sure you want to remove the add-ons you have deselected? "
msgstr "選択解除したアドオンを削除してもよろしいですか？"

#: website/static/js/pages/profile-settings-addons-page.js:129
msgid "The changes on addon setting are not submitted!"
msgstr "アドオン設定の変更は送信されません！"

#: website/static/js/pages/project-addons-page.js:10
msgid "Your add-on settings have been successfully changed."
msgstr "アドオンの設定が正常に変更されました。"

#: website/static/js/pages/project-addons-page.js:26
msgid "Disable Add-on?"
msgstr "アドオンを無効にしますか？"

#: website/static/js/pages/project-addons-page.js:27
msgid "Are you sure you want to disable this add-on?"
msgstr "このアドオンを無効にしますか？"

#: website/static/js/pages/project-addons-page.js:37
msgid "Disable"
msgstr "無効にする"

#: website/static/js/pages/project-dashboard-page.js:119
msgid "Filter by users"
msgstr "ユーザでフィルタ"

#: website/static/js/pages/project-dashboard-page.js:120
msgid "Select from current contributors"
msgstr "現在のメンバーから選択"

#: website/static/js/pages/project-dashboard-page.js:121
msgid "Select including past contributors"
msgstr "過去のメンバーも含めて選択"

#: website/static/js/pages/project-dashboard-page.js:122
msgid "Include past project contributors in your search"
msgstr "過去のプロジェクトメンバーも含めて検索する"

#: website/static/js/pages/project-dashboard-page.js:123
msgid "Use dropdown menu"
msgstr "ドロップダウンメニュー使用"

#: website/static/js/pages/project-dashboard-page.js:442
msgid "Add Component"
msgstr "コンポーネントを追加"

#: website/static/js/pages/project-dashboard-page.js:444
msgid "Create new component"
msgstr "新しいコンポーネントを作成する"

#: website/static/js/pages/project-dashboard-page.js:512
msgid "Downloading"
msgstr "ダウンロード中"

#: website/static/js/pages/project-dashboard-page.js:534
msgid "Download failed."
msgstr "ダウンロードが失敗されました。"

#: website/static/js/pages/project-dashboard-page.js:662
msgid "Error retrieving filebrowser"
msgstr "ファイルブラウザの取得エラー"

#: website/static/js/pages/project-dashboard-page.js:679
msgid "Add a project tag to enhance discoverability"
msgstr "タグを追加してプロジェクトを発見しやすくする"

#: website/static/js/pages/project-dashboard-page.js:740
msgid "Could not remove tag"
msgstr "タグを削除できませんでした"

#: website/static/js/pages/project-settings-page.js:34
msgid "Could not GET notification settings."
msgstr "通知設定を取得できませんでした。"

#: website/static/js/pages/project-settings-page.js:54
msgid "Could not retrieve wiki settings."
msgstr "ウィキ設定を取得できませんでした。"

#: website/static/js/pages/project-settings-page.js:55
msgid "Could not GET wiki settings."
msgstr "ウィキ設定を取得できませんでした。"

#: website/static/js/pages/project-settings-page.js:104
msgid "Successfully updated settings."
msgstr "設定を更新しました。"

#: website/static/js/pages/project-settings-page.js:115
msgid "Could not set commenting configuration. Please try again."
msgstr "コメント設定を設定できませんでした。 もう一度やり直してください。"

#: website/static/js/pages/project-settings-page.js:151
msgid "Unable to update settings"
msgstr "設定を更新できません"

#: website/static/js/pages/project-settings-page.js:152
msgid "Could not update settings."
msgstr "設定を更新できませんでした。"

#: website/static/js/pages/rdm-profile-settings-addons-page.js:31
msgid "Import Account from Admin"
msgstr "管理者からアカウントをインポート"

#: website/static/js/pages/rdm-profile-settings-addons-page.js:52
#: website/static/js/pages/rdm-profile-settings-addons-page.js:54
msgid "Successfully imported the account."
msgstr "アカウントを正常にインポートしました。"

#: website/static/js/pages/rdm-profile-settings-addons-page.js:59
#: website/static/js/pages/rdm-profile-settings-addons-page.js:61
msgid "Failed to import the account."
msgstr "アカウントのインポートに失敗しました。"

#: website/static/js/pages/timestamp-common.js:172
msgid "A verify request is being processed!"
msgstr "確認リクエストが処理されています！"

#: website/static/js/pages/timestamp-common.js:175
msgid "Something went wrong with the Verify request."
msgstr "確認リクエストで問題が発生しました。"

#: website/static/js/pages/timestamp-common.js:191
msgid "Using the checkbox, please select the files to request timestamp."
msgstr "チェックボックスを使用して、タイムスタンプを要求するファイルを選択してください。"

#: website/static/js/pages/timestamp-common.js:214
msgid "Timestamp is being added to the selected files!"
msgstr "選択したファイルにタイムスタンプが追加されています！"

#: website/static/js/pages/timestamp-common.js:217
msgid "Something went wrong with the Request Trusted Timestamp request."
msgstr "Request Trusted Timestampリクエストで問題が発生しました。"

#: website/static/js/pages/timestamp-common.js:222
msgid "The task has been cancelled."
msgstr "タスクはキャンセルされました。"

#: website/static/js/pages/timestamp-common.js:231
msgid "The task already finished."
msgstr "タスクはすでに終了しています。"

#: website/static/js/pages/timestamp-common.js:234
msgid "Something went wrong in the cancel request."
msgstr "キャンセルリクエストで問題が発生しました。"

#: website/static/js/pages/timestamp-common.js:288
msgid "Using the checkbox, please select the files to download."
msgstr "チェックボックスを使用して、ダウンロードするファイルを選択してください。"

#: website/static/js/pages/timestamp-common.js:323
msgid "Failed to log \"downloaded errors\" into Recent Activity"
msgstr "エラーリストがダウンロードされたことを最近の活動に記録できませんでした。"

#: website/static/js/pages/wiki-edit-page.js:64
msgid "The wiki page name cannot be empty."
msgstr "Wikiページ名を空にすることはできません。"

#: website/static/js/pages/wiki-edit-page.js:66
msgid "The wiki page name cannot be more than 100 characters."
msgstr "Wikiページ名は100文字を超えることはできません。"

#: website/static/js/pages/wiki-edit-page.js:81
msgid "Error in renaming wiki"
msgstr "Wikiの名前変更中のエラー"

#: website/static/js/pages/wiki-edit-page.js:88
msgid "An unexpected error occurred. Please try again."
msgstr "予期しないエラーが発生しました。 もう一度やり直してください。"

#: website/static/js/fangorn.js:2732
msgid "A server error occurred. Please contact %1$s."
msgstr "サーバーエラーが発生しました。%1$sにお問い合わせください。"

#: website/static/js/pages/wiki-edit-page.js:108
msgid "<p>Could not retrieve wiki pages. If this issue persists, "
msgstr "<p>wikiページを取得できませんでした。 この問題が解決しない場合、"

#: website/static/js/pages/wiki-edit-page.js:109
msgid "please report it to %1$s"
msgstr "%1$sに報告してください"

#: website/static/js/pages/wiki-edit-page.js:110
msgid "Could not GET wiki menu pages"
msgstr "Wikiメニューページを取得できませんでした"

#~ msgid "Not selected"
#~ msgstr "未選択"

#~ msgid ""
#~ "Contacts of data manager can't be "
#~ "blank. Please fill mail address, or "
#~ "organization name, address and phone "
#~ "number."
#~ msgstr "データ管理者は必須項目です。メールアドレスを入力するか、所属機関名・連絡先住所・連絡先電話番号を入力してください。"

#~ msgid "Calculate"
#~ msgstr "集計"

#~ msgid "Fill"
#~ msgstr "入力"

#~ msgid "Could not generate Data No."
#~ msgstr "データ No. を生成できませんでした"

#~ msgid "No members"
#~ msgstr "作成者が設定されていません"

#~ msgid "e-Rad Researcher Number"
#~ msgstr "e-Rad研究者番号"

#~ msgid "Name (Japanese)"
#~ msgstr "名前 (日本語)"

#~ msgid "Name (English)"
#~ msgstr ""

#~ msgid "'"
#~ msgstr ""

#~ msgid "Learn more."
#~ msgstr "もっと詳しく見る"

#~ msgid "Create File"
#~ msgstr ""

#~ msgid "You have used more than %1$s% of your quota."
#~ msgstr "割り当ての%1$s%％以上を使用しました。"

#~ msgid "${user} removed a custom citation for ${node}"
#~ msgstr "${user}が${node}のカスタム引用を削除しました"

#~ msgid "${user} initiated withdrawal of registration of ${node}"
#~ msgstr "${user}が${node}の登録の取り消しを開始しました"

#~ msgid "A withdrawal of registration of ${node} is proposed"
#~ msgstr "${node}の登録の削除が提案されています"

#~ msgid "${user} approved withdrawal of registration of ${node}"
#~ msgstr "${user}は${node}の登録の取り消しを承認しました"

#~ msgid "${user} cancelled withdrawal of registration of ${node}"
#~ msgstr "${user}が${node}の登録の取り消しをキャンセルしました"

#~ msgid "${user} initiated registration of ${node}"
#~ msgstr "${user}が${node}の登録を開始しました"

#~ msgid "${user} approved registration of ${node}"
#~ msgstr "${user}が${node}の登録を承認しました"

#~ msgid "Registration of ${node} approved"
#~ msgstr "${node}の登録が承認されました"

#~ msgid "${user} cancelled registration of ${node}"
#~ msgstr "${user}が${node}の登録をキャンセルしました"

#~ msgid "${user} updated the subjects on ${node} to ${subjects}"
#~ msgstr "${user}が${node}の件名を${subjects}に更新しました"

#~ msgid "${user} added a citation ${citation} to ${node}"
#~ msgstr "${user}が${node}に引用(${citation})を追加しました"

#~ msgid "${user} updated a citation ${citation} in ${node}"
#~ msgstr "${user}が${node}の引用(${citation})を更新しました"

#~ msgid "${user} removed a citation ${citation} in ${node}"
#~ msgstr "${user}が${node}の引用(${citation})を削除しました"

#~ msgid "MathML"
#~ msgstr ""

#~ msgid "HelpDialog"
#~ msgstr ""

#~ msgid "CloseAboutDialog"
#~ msgstr ""

#~ msgid "NoOriginalForm"
#~ msgstr ""

#~ msgid "UnknownNodeType"
#~ msgstr ""

#~ msgid "CantCreateXMLParser"
#~ msgstr ""

# message from export/restore process
#~ msgid "The equivalent process is running"
#~ msgstr "同じプロセスが実行されています。"

#~ msgid "The export data files are corrupted"
#~ msgstr "エクスポートしたデータが破損しています。"

#~ msgid "Permission denied for this institution"
#~ msgstr "この機関に対する許可が拒否されました。"

#~ msgid "Permission denied for this storage"
#~ msgstr "このストレージに対する許可が拒否されました。"

#~ msgid "Permission denied for this export storage location"
#~ msgstr "このエクスポートストレージ場所に対する許可が拒否されました。"

#~ msgid "Permission denied for this export process"
#~ msgstr "このエクスポートプロセスに対する許可が拒否されました。"

#~ msgid "Cannot connect to the export data storage location"
#~ msgstr "エクスポート先のストレージに接続できません。"

#~ msgid "Cannot connect to source storage"
#~ msgstr "エクスポート元のストレージに接続できません。"

#~ msgid "Cannot connect to destination storage"
#~ msgstr "エクスポート先のストレージに接続できません。"

#~ msgid "Cannot check in this time. The process is {status}."
#~ msgstr "エクスポート処理は現在「{status}」のためデータをチェックできません。"

#~ msgid "Cannot stop this export process"
#~ msgstr "このエクスポート プロセスを停止できません。"

#~ msgid "Cannot abort this export process"
#~ msgstr "このエクスポート プロセスをアボートできません。"

#~ msgid "Cannot be restored because export data does not exist"
#~ msgstr "エクスポートデータが存在しないため、復元できません。"

#~ msgid "Institution does not exist"
#~ msgstr "機関が存在しません"

msgid "Download failed."
msgstr "ダウンロードに失敗しました。"

msgid "%s is being used."
msgstr "%sは使用されています。"

msgid "The attribute list is invalid."
msgstr "属性一覧に誤りがあります。"

msgid "The attribute list is required."
msgstr "属性一覧は必須です。"

msgid "The template not exist."
msgstr "ルール名称が存在しません。"

msgid "The template name is required."
msgstr "ルール名称は必須です。"

msgid "The template name already exists."
msgstr "同じルール名称が存在します。"

msgid "The attribute name is required."
msgstr "使用する属性は必須です。"

msgid "The setting type is required."
msgstr "値の設定方法は必須です。"

msgid "The attribute value is required."
msgstr "属性値は必須です。"

msgid "The setting not exist."
msgstr "設定が存在しません。"

msgid "The setting name is required."
msgstr "設定名は必須です。"

msgid "The setting name is invalid."
msgstr "設定名に誤りがあります。"

msgid "The setting name already exists."
msgstr "同じ設定名が存在します。"

msgid "The project limit number is invalid."
msgstr "プロジェクト制限数が不正な値です。"

msgid "The new project cannot be created due to the created project number is greater than or equal the project number can create."
msgstr "作成したプロジェクト数が作成可能なプロジェクトの数の上限に達しているため、新規プロジェクトを作成できません。"<|MERGE_RESOLUTION|>--- conflicted
+++ resolved
@@ -6449,7 +6449,6 @@
 msgid "Copy files:"
 msgstr "ファイルをコピー："
 
-<<<<<<< HEAD
 #: website/static/js/fangorn.js:2791
 msgid "Properties"
 msgstr "プロパティ"
@@ -6487,9 +6486,6 @@
 msgstr "読み込み中..."
 
 #: website/static/js/fangorn.js:2649
-=======
-#: website/static/js/fangorn.js:2812
->>>>>>> ade1fc55
 msgid ""
 " Press Option (Alt in Windows) while dragging a file to a new folder or "
 "component."
