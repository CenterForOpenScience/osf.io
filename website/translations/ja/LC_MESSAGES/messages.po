--- conflicted
+++ resolved
@@ -3852,13 +3852,6 @@
 msgid "Update"
 msgstr "更新"
 
-<<<<<<< HEAD
-=======
-#: website/templates/project/project.mako:619
-msgid "End time"
-msgstr ""
-
->>>>>>> fe0f97c3
 #: website/templates/project/project.mako:641
 msgid "Loading logs..."
 msgstr "ログをロード中..."
