--- conflicted
+++ resolved
@@ -4030,7 +4030,6 @@
 #~ "on the settings page."
 #~ msgstr "{addon}アドオンは別のユーザーによって承認されているため、フォークすると、認証がフォークされた{category}に転送されません。設定ページの新しいフォークで{addon}アドオンを承認して設定できます。"
 
-<<<<<<< HEAD
 msgid "Display name"
 msgstr "表示名"
 
@@ -4060,7 +4059,7 @@
 
 msgid "Account Information"
 msgstr "アカウント情報"
-=======
+
 msgid "Invitation Code"
 msgstr "招待再送信"
 
@@ -4071,5 +4070,4 @@
 msgstr "招待の有効期限が切れています。"
 
 msgid "Please click the button below if you would like to receive an invitation to the project again."
-msgstr "プロジェクトへの招待を再度受け取りたい場合、以下のボタンをクリックしてください。"
->>>>>>> 92502d24
+msgstr "プロジェクトへの招待を再度受け取りたい場合、以下のボタンをクリックしてください。"