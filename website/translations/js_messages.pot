# Translations template for PROJECT.
<<<<<<< HEAD
# Copyright (C) 2024 ORGANIZATION
# This file is distributed under the same license as the PROJECT project.
# FIRST AUTHOR <EMAIL@ADDRESS>, 2024.
=======
# Copyright (C) 2025 ORGANIZATION
# This file is distributed under the same license as the PROJECT project.
# FIRST AUTHOR <EMAIL@ADDRESS>, 2025.
>>>>>>> 6a28d88e
#
#, fuzzy
msgid ""
msgstr ""
"Project-Id-Version: PROJECT VERSION\n"
"Report-Msgid-Bugs-To: EMAIL@ADDRESS\n"
<<<<<<< HEAD
"POT-Creation-Date: 2024-11-18 15:42+0900\n"
=======
"POT-Creation-Date: 2025-01-29 05:58+0000\n"
>>>>>>> 6a28d88e
"PO-Revision-Date: YEAR-MO-DA HO:MI+ZONE\n"
"Last-Translator: FULL NAME <EMAIL@ADDRESS>\n"
"Language-Team: LANGUAGE <LL@li.org>\n"
"MIME-Version: 1.0\n"
"Content-Type: text/plain; charset=utf-8\n"
"Content-Transfer-Encoding: 8bit\n"
"Generated-By: Babel 2.11.0\n"

#: addons/github/static/githubFangornConfig.js:215
#: website/static/js/fangorn.js:2427
msgid "Upload Folder"
msgstr ""

#: addons/jupyterhub/static/files.js:96
msgid "Launch"
msgstr ""

#: addons/metadata/static/files.js:338
msgid "Metadata Schema:"
msgstr ""

#: addons/metadata/static/files.js:535
msgid "Paste from Clipboard"
msgstr ""

#: addons/metadata/static/files.js:646 addons/metadata/static/files.js:647
#: addons/metadata/static/files.js:661 addons/metadata/static/files.js:662
<<<<<<< HEAD
#: website/static/js/fangorn.js:1794
=======
#: website/static/js/fangorn.js:1865
>>>>>>> 6a28d88e
msgid "Could not copy text"
msgstr ""

#: addons/metadata/static/files.js:659 website/static/js/clipboard.js:27
<<<<<<< HEAD
#: website/static/js/fangorn.js:1788 website/static/js/fangorn.js:1792
=======
#: website/static/js/fangorn.js:1859 website/static/js/fangorn.js:1863
>>>>>>> 6a28d88e
msgid "Copied!"
msgstr ""

#: addons/metadata/static/files.js:686 addons/metadata/static/files.js:687
#: addons/metadata/static/files.js:706 addons/metadata/static/files.js:707
msgid "Could not paste text"
msgstr ""

#: addons/metadata/static/files.js:757 addons/metadata/static/files.js:771
#: addons/metadata/static/files.js:1120
msgid "Loading..."
msgstr ""

#: addons/metadata/static/files.js:769
msgid "Select the destination of the file metadata."
msgstr ""

#: addons/metadata/static/files.js:774
msgid "Current Metadata:"
msgstr ""

#: addons/metadata/static/files.js:830
msgid "Delete metadata"
msgstr ""

#: addons/metadata/static/files.js:833 addons/metadata/static/files.js:834
msgid "Could not list hashes"
msgstr ""

#: addons/metadata/static/files.js:842 addons/metadata/static/files.js:843
#: addons/metadata/static/metadata-fields.js:1085
msgid "Could not list files"
msgstr ""

#: addons/metadata/static/files.js:938 addons/metadata/static/files.js:945
msgid "No name"
msgstr ""

#: addons/metadata/static/files.js:1030
msgid ""
"There is no draft project metadata compliant with the schema. Create new "
"draft project metadata from the Metadata tab:"
msgstr ""

#: addons/metadata/static/files.js:1032 addons/metadata/static/files.js:1200
#: addons/metadata/static/files.js:1214
msgid "Open"
msgstr ""

#: addons/metadata/static/files.js:1095
msgid "There are errors in some fields."
msgstr ""

#: addons/metadata/static/files.js:1131 addons/metadata/static/files.js:2298
#: addons/metadata/static/files.js:2324 website/static/js/folderpicker.js:105
msgid "Select"
msgstr ""

#: addons/metadata/static/files.js:1135
msgid "Select the destination for the file metadata."
msgstr ""

#: addons/metadata/static/files.js:1186
msgid "Registering..."
msgstr ""

#: addons/metadata/static/files.js:1186
msgid "Deleting..."
msgstr ""

#: addons/metadata/static/files.js:1280 addons/metadata/static/files.js:2139
#: addons/metadata/static/files.js:2217 addons/metadata/static/files.js:2264
#: addons/metadata/static/files.js:2296 addons/metadata/static/files.js:2322
#: addons/metadata/static/files.js:2378
#: addons/metadata/static/metadataImportDatasetButton.js:24
<<<<<<< HEAD
#: website/static/js/accountSettings.js:267 website/static/js/fangorn.js:2679
=======
#: website/static/js/accountSettings.js:267 website/static/js/fangorn.js:2817
>>>>>>> 6a28d88e
#: website/static/js/folderPickerNodeConfig.js:591
#: website/static/js/pages/profile-settings-addons-page.js:72
#: website/static/js/pages/project-settings-page.js:118
msgid "Close"
msgstr ""

#: addons/metadata/static/files.js:1347
msgid "View Metadata"
msgstr ""

#: addons/metadata/static/files.js:1358
msgid "Edit Metadata"
msgstr ""

#: addons/metadata/static/files.js:1369
msgid "Register Metadata"
msgstr ""

#: addons/metadata/static/files.js:1379
msgid "Delete Metadata"
msgstr ""

#: addons/metadata/static/files.js:1433
msgid "Edit Multiple Metadata"
msgstr ""

#: addons/metadata/static/files.js:1443
msgid "Loading Metadata"
msgstr ""

#: addons/metadata/static/files.js:1585
msgid "Metadata is defined"
msgstr ""

#: addons/metadata/static/files.js:1593
msgid "Some of the children have metadata."
msgstr ""

#: addons/metadata/static/files.js:1603
msgid "File not found: "
msgstr ""

#: addons/metadata/static/files.js:2143 addons/metadata/static/files.js:2219
#: website/static/js/contribManager.js:440
#: website/static/js/filepage/editor.js:182
msgid "Save"
msgstr ""

#: addons/metadata/static/files.js:2155 addons/metadata/static/files.js:2344
msgid "Copy to clipboard"
msgstr ""

#: addons/metadata/static/files.js:2171
msgid ""
"Renaming, moving the file/directory, or changing the directory hierarchy "
"can break the association of the metadata you have added."
msgstr ""

#: addons/metadata/static/files.js:2177
msgid "Edit File Metadata"
msgstr ""

#: addons/metadata/static/files.js:2177
msgid "View File Metadata"
msgstr ""

#: addons/metadata/static/files.js:2198 addons/metadata/static/files.js:2251
#: website/static/js/saveManager.js:24
msgid "You have unsaved changes."
msgstr ""

#: addons/metadata/static/files.js:2234
msgid "Edit Multiple File Metadata"
msgstr ""

#: addons/metadata/static/files.js:2270
#: admin/static/js/rdm_custom_storage_location/rdm-institutional-storage-page.js:801
<<<<<<< HEAD
#: website/static/js/fangorn.js:1492 website/static/js/fangorn.js:1515
#: website/static/js/fangorn.js:2402 website/static/js/fangorn.js:2438
#: website/static/js/filepage/index.js:204
#: website/static/js/filepage/index.js:517 website/static/js/myProjects.js:1637
=======
#: website/static/js/fangorn.js:1563 website/static/js/fangorn.js:1586
#: website/static/js/fangorn.js:2482 website/static/js/fangorn.js:2518
#: website/static/js/filepage/index.js:204
#: website/static/js/filepage/index.js:519 website/static/js/myProjects.js:1637
>>>>>>> 6a28d88e
msgid "Delete"
msgstr ""

#: addons/metadata/static/files.js:2283
msgid "Delete File Metadata"
msgstr ""

#: addons/metadata/static/files.js:2288
msgid "Do you want to delete metadata? This operation cannot be undone."
msgstr ""

#: addons/metadata/static/files.js:2305
msgid "Select a destination for file metadata registration"
msgstr ""

#: addons/metadata/static/files.js:2354
msgid "Fix file metadata"
msgstr ""

#: addons/metadata/static/files.js:2383
msgid "Paste Metadata"
msgstr ""

#: addons/metadata/static/files.js:2388
msgid "Press Ctrl-V (Command-V) to paste."
msgstr ""

#: addons/metadata/static/files.js:2390
msgid ""
"[Why is this needed?] In this browser, retrieving clipboard values with "
"button operations is prohibited. Therefore, you must explicitly indicate "
"clipboard operations by using the shortcut key or by pasting in the "
"browser menu."
msgstr ""

#: addons/metadata/static/metadata-fields.js:213
msgid "Clear"
msgstr ""

#: addons/metadata/static/metadata-fields.js:235
#: addons/metadata/static/metadata-fields.js:244
msgid "Show Items"
msgstr ""

#: addons/metadata/static/metadata-fields.js:248
<<<<<<< HEAD
msgid "Hide example"
=======
msgid "Hide Items"
>>>>>>> 6a28d88e
msgstr ""

#: addons/metadata/static/metadata-fields.js:583
msgid "(Not Modified)"
msgstr ""

#: addons/metadata/static/metadata-fields.js:586
msgid "Choose..."
msgstr ""

#: addons/metadata/static/metadata-fields.js:679
msgid "No data"
msgstr ""

#: addons/metadata/static/metadata-fields.js:690
#: website/static/js/myProjects.js:1565
msgid "Add"
msgstr ""

#: addons/metadata/static/metadata-fields.js:916
msgid "Please enter the correct value. "
msgstr ""

#: addons/metadata/static/metadata-fields.js:940
#, python-format
msgid "One of this field or \"%s\" field must be filled."
msgstr ""

#: addons/metadata/static/metadata-fields.js:955
msgid "This field can't be blank."
msgstr ""

#: addons/metadata/static/metadata-fields.js:1071
msgid "Overwrite already entered value?"
msgstr ""

#: addons/metadata/static/metadataImportDatasetButton.js:26
#: addons/metadata/static/metadataImportDatasetButton.js:57
#: addons/metadata/static/metadataImportDatasetButton.js:261
msgid "Import Dataset"
msgstr ""

#: addons/metadata/static/metadataImportDatasetButton.js:42
msgid "Enter URL to import dataset"
msgstr ""

#: addons/metadata/static/metadataImportDatasetButton.js:45
msgid "Importing..."
msgstr ""

#: addons/metadata/static/metadataImportDatasetButton.js:49
#: addons/metadata/static/metadataImportDatasetButton.js:165
#: addons/metadata/static/metadataImportDatasetButton.js:190
msgid "Error importing dataset: "
msgstr ""

#: addons/metadata/static/metadataImportDatasetButton.js:59
msgid "Enter the URL of the dataset you would like to import."
msgstr ""

#: addons/metadata/static/metadataImportDatasetButton.js:127
msgid "Downloaded!"
msgstr ""

#: addons/metadata/static/metadataNodeConfig.js:113
msgid "Could not GET metadata settings"
msgstr ""

#: addons/metadata/static/metadataNodeConfig.js:156
msgid "Add-on settings configured."
msgstr ""

#: addons/metadata/static/metadataNodeConfig.js:162
msgid "Failed to configure add-on settings."
msgstr ""

#: addons/metadata/static/metadata-fields.js:1187
msgid "File size exceeds the maximum allowed size."
msgstr ""

#: addons/twofactor/static/twoFactorUserConfig.js:148
#: addons/twofactor/static/twoFactorUserConfig.js:190
#: addons/weko/static/wekoFangornConfig.js:621
#: admin/static/js/rdm_addons/rdm-addons-page.js:71
#: website/static/js/accountSettings.js:249
#: website/static/js/accountSettings.js:327
#: website/static/js/accountSettings.js:392
#: website/static/js/accountSettings.js:518
#: website/static/js/accountSettings.js:590
#: website/static/js/addProjectPlugin.js:346
#: website/static/js/addonPermissions.js:55
#: website/static/js/addonSettings.js:71 website/static/js/addonSettings.js:134
#: website/static/js/apiApplication.js:249
#: website/static/js/apiApplication.js:420
#: website/static/js/apiApplication.js:487
#: website/static/js/apiPersonalToken.js:240
#: website/static/js/apiPersonalToken.js:411
#: website/static/js/apiPersonalToken.js:438
#: website/static/js/citationsNodeConfig.js:169
#: website/static/js/citationsNodeConfig.js:187
<<<<<<< HEAD
#: website/static/js/contribManager.js:444 website/static/js/fangorn.js:562
#: website/static/js/fangorn.js:567 website/static/js/fangorn.js:1491
#: website/static/js/fangorn.js:1514 website/static/js/fangorn.js:1567
#: website/static/js/fangorn.js:1586 website/static/js/fangorn.js:2412
=======
#: website/static/js/contribManager.js:444 website/static/js/fangorn.js:565
#: website/static/js/fangorn.js:570 website/static/js/fangorn.js:1562
#: website/static/js/fangorn.js:1585 website/static/js/fangorn.js:1638
#: website/static/js/fangorn.js:1657 website/static/js/fangorn.js:2492
>>>>>>> 6a28d88e
#: website/static/js/filepage/index.js:208
#: website/static/js/folderPickerNodeConfig.js:510
#: website/static/js/folderPickerNodeConfig.js:566
#: website/static/js/institutionProjectSettings.js:102
#: website/static/js/licensePicker.js:243 website/static/js/myProjects.js:1560
#: website/static/js/myProjects.js:1608 website/static/js/myProjects.js:1632
#: website/static/js/nodeControl.js:227
#: website/static/js/oauthAddonNodeConfig.js:156
#: website/static/js/oauthAddonNodeConfig.js:174
#: website/static/js/osfHelpers.js:799 website/static/js/osfHelpers.js:900
#: website/static/js/pages/profile-settings-addons-page.js:35
#: website/static/js/pages/profile-settings-addons-page.js:101
#: website/static/js/pages/project-addons-page.js:41
#: website/static/js/pages/project-addons-page.js:66
#: website/static/js/privateLinkTable.js:119 website/static/js/profile.js:379
#: website/static/js/profile.js:772 website/static/js/profile.js:1004
#: website/static/js/project.js:39 website/static/js/project.js:143
#: website/static/js/project.js:253
#: website/static/js/wikiSettingsTreebeard.js:31
msgid "Cancel"
msgstr ""

#: addons/twofactor/static/twoFactorUserConfig.js:178
msgid "Enable Two-factor Authentication"
msgstr ""

#: addons/twofactor/static/twoFactorUserConfig.js:179
msgid ""
"Enabling two-factor authentication will not immediately activate this "
"feature for your account. You will need to follow the steps that appear "
"below to complete the activation of two-factor authentication for your "
"account."
msgstr ""

#: addons/twofactor/static/twoFactorUserConfig.js:187
msgid "Enable"
msgstr ""

#: addons/weko/static/wekoFangornConfig.js:40
<<<<<<< HEAD
#: addons/weko/static/wekoFangornConfig.js:60 website/static/js/fangorn.js:2392
#: website/static/js/filepage/index.js:542
=======
#: addons/weko/static/wekoFangornConfig.js:60 website/static/js/fangorn.js:2472
#: website/static/js/filepage/index.js:544
>>>>>>> 6a28d88e
msgid "View"
msgstr ""

#: addons/weko/static/wekoFangornConfig.js:87
#: addons/weko/static/wekoFangornConfig.js:743
msgid "Deposit"
msgstr ""

#: addons/weko/static/wekoFangornConfig.js:265
#: addons/weko/static/wekoFangornConfig.js:286
#: addons/weko/static/wekoFangornConfig.js:326
msgid "Error occurred: "
msgstr ""

#: addons/weko/static/wekoFangornConfig.js:299
msgid "Deposit was successful."
msgstr ""

#: addons/weko/static/wekoFangornConfig.js:553
msgid "Error occurred while "
msgstr ""

#: addons/weko/static/wekoFangornConfig.js:564
msgid ""
"No file metadata is defined for the schema available for depositting to "
"WEKO."
msgstr ""

#: addons/weko/static/wekoFangornConfig.js:584
msgid "Schema"
msgstr ""

#: addons/weko/static/wekoFangornConfig.js:587
msgid "Select a schema for the file."
msgstr ""

#: addons/weko/static/wekoFangornConfig.js:589
msgid "Project Metadata"
msgstr ""

#: addons/weko/static/wekoFangornConfig.js:593
msgid ""
"Select a registration for the file. You can also select a draft "
"registration."
msgstr ""

#: addons/weko/static/wekoFangornConfig.js:617
msgid ""
"Do you want to deposit the file/folder \"%1$s\" to WEKO? This operation "
"is irreversible."
msgstr ""

#: addons/weko/static/wekoFangornConfig.js:627
msgid "OK"
msgstr ""

#: addons/weko/static/wekoFangornConfig.js:642
msgid "Deposit files"
msgstr ""

#: addons/weko/static/wekoFangornConfig.js:837
msgid "Save and Deposit to WEKO"
msgstr ""

#: addons/weko/static/wekoNodeConfig.js:86
#: addons/weko/static/wekoNodeConfig.js:115
#: website/static/js/folderPickerNodeConfig.js:116
msgid ""
"Could not retrieve %1$s settings at this time. Please refresh the page. "
"If the problem persists, email %2$s."
msgstr ""

#: addons/weko/static/wekoNodeConfig.js:90
#: website/static/js/folderPickerNodeConfig.js:142
msgid "Are you sure you want to remove this %1$s account?"
msgstr ""

#: addons/weko/static/wekoNodeConfig.js:93
#: website/static/js/folderPickerNodeConfig.js:145
msgid "Are you sure you want to link your %1$s account with this project?"
msgstr ""

#: addons/weko/static/wekoNodeConfig.js:96
#: website/static/js/folderPickerNodeConfig.js:122
msgid "Disconnected %1$s."
msgstr ""

#: addons/weko/static/wekoNodeConfig.js:99
#: website/static/js/folderPickerNodeConfig.js:125
msgid ""
"Could not disconnect %1$s account because of an error. Please try again "
"later."
msgstr ""

#: addons/weko/static/wekoNodeConfig.js:102
#: addons/weko/static/wekoNodeConfig.js:112
#: website/static/js/folderPickerNodeConfig.js:151
msgid "Error occurred while importing %1$s account."
msgstr ""

#: addons/weko/static/wekoNodeConfig.js:105
msgid ""
"Sorry, but there was a problem connecting to that instance of %1$s.If you"
" have any questions, please contact %2$s."
msgstr ""

#: addons/weko/static/wekoNodeConfig.js:109
#: website/static/js/folderPickerNodeConfig.js:148
msgid "Successfully imported %1$s account from profile."
msgstr ""

#: addons/weko/static/wekoNodeConfig.js:120
msgid ""
"Successfully linked index \"%1$s\". Go to the <a href=\"%2$s\">Files "
"page</a> to view your content."
msgstr ""

#: addons/weko/static/wekoNodeConfig.js:124
msgid ""
"Could not connect to this index. Please refresh the page or contact %1$s "
"if the problem persists."
msgstr ""

#: addons/weko/static/wekoNodeConfig.js:270
msgid "Please select WEKO repository."
msgstr ""

#: addons/weko/static/wekoNodeConfig.js:373
#: website/static/js/citationsNodeConfig.js:147
msgid "Choose %1$s Access Token to Import"
msgstr ""

#: addons/weko/static/wekoNodeConfig.js:392
#: addons/weko/static/wekoNodeConfig.js:407
#: website/static/js/citationsNodeConfig.js:166
#: website/static/js/citationsNodeConfig.js:184
#: website/static/js/folderPickerNodeConfig.js:507
#: website/static/js/oauthAddonNodeConfig.js:153
#: website/static/js/oauthAddonNodeConfig.js:171
msgid "Import"
msgstr ""

#: addons/weko/static/wekoNodeConfig.js:398
#: website/static/js/folderPickerNodeConfig.js:497
#: website/static/js/oauthAddonNodeConfig.js:162
msgid "Import %1$s Account?"
msgstr ""

#: addons/weko/static/wekoNodeConfig.js:449
#: website/static/js/folderPickerNodeConfig.js:552
msgid "Disconnect %1$s Account?"
msgstr ""

#: addons/weko/static/wekoNodeConfig.js:458
#: addons/weko/static/wekoUserConfig.js:113
#: admin/static/js/rdm_addons/dataverse/dataverseRdmConfig.js:155
#: admin/static/js/rdm_addons/figshare/rdm-cfg.js:34
#: admin/static/js/rdm_addons/s3/s3RdmConfig.js:124
#: admin/static/js/rdm_addons/weko/wekoRdmConfig.js:118
#: admin/static/js/rdm_custom_storage_location/rdm-institutional-storage-page.js:512
#: website/static/js/addonSettings.js:130
#: website/static/js/folderPickerNodeConfig.js:562
msgid "Disconnect"
msgstr ""

#: addons/weko/static/wekoUserConfig.js:63
#: website/static/js/addonSettings.js:106
msgid ""
"Add-on successfully authorized. To link this add-on to an GakuNin RDM "
"project, go to the settings page of the project, enable %1$s, and choose "
"content to connect."
msgstr ""

#: addons/weko/static/wekoUserConfig.js:65
#: website/static/js/addonSettings.js:109
msgid ""
"Error while authorizing add-on. Please log in to your %1$s account and "
"grant access to the GakuNin RDM to enable this add-on."
msgstr ""

#: addons/weko/static/wekoUserConfig.js:101
#: admin/static/js/rdm_custom_storage_location/rdm-institutional-storage-page.js:492
#: website/static/js/addonSettings.js:118
msgid "Disconnect Account?"
msgstr ""

#: addons/weko/static/wekoUserConfig.js:103
#: website/static/js/addonSettings.js:120
msgid ""
"Are you sure you want to disconnect the %1$s account "
"<strong>%2$s</strong>? This will revoke access to %1$s for all projects "
"you have authorized."
msgstr ""

#: addons/wiki/static/WikiEditor.js:86
msgid "Live editing mode"
msgstr ""

#: addons/wiki/static/WikiEditor.js:88
msgid "Attempting to connect"
msgstr ""

#: addons/wiki/static/WikiEditor.js:90
msgid "Unsupported browser"
msgstr ""

#: addons/wiki/static/WikiEditor.js:92
msgid "Unavailable: Live editing"
msgstr ""

#: addons/wiki/static/WikiEditor.js:153
msgid "The wiki content could not be loaded."
msgstr ""

#: addons/wiki/static/WikiEditor.js:155
msgid "Could not GET wiki contents."
msgstr ""

#: addons/wiki/static/WikiEditor.js:176
msgid "There are unsaved changes to your wiki. If you exit "
msgstr ""

#: addons/wiki/static/WikiEditor.js:177
msgid "the page now, those changes may be lost."
msgstr ""

#: addons/wiki/static/wikiPage.js:94
<<<<<<< HEAD
#: website/static/js/pages/project-dashboard-page.js:793
=======
#: website/static/js/pages/project-dashboard-page.js:782
>>>>>>> 6a28d88e
msgid ""
"*Add important information, links, or images here to describe your "
"project.*"
msgstr ""

#: addons/wiki/static/wikiPage.js:96
<<<<<<< HEAD
#: website/static/js/pages/project-dashboard-page.js:795
=======
#: website/static/js/pages/project-dashboard-page.js:784
>>>>>>> 6a28d88e
msgid "*No wiki content.*"
msgstr ""

#: addons/wiki/static/wikiPage.js:220
msgid "Live preview"
msgstr ""

#: addons/wiki/static/wikiPage.js:222
msgid "Current version"
msgstr ""

#: addons/wiki/static/wikiPage.js:224
msgid "Previous version"
msgstr ""

#: addons/wiki/static/wikiPage.js:226
msgid "Version "
msgstr ""

#: addons/wiki/static/pagedown-ace/Markdown.Editor.js:48
msgid "Strong <strong>"
msgstr ""

#: addons/wiki/static/pagedown-ace/Markdown.Editor.js:51
msgid "Emphasis <em>"
msgstr ""

#: addons/wiki/static/pagedown-ace/Markdown.Editor.js:54
msgid "Spellcheck: Toggle spellcheck on and off"
msgstr ""

#: addons/wiki/static/pagedown-ace/Markdown.Editor.js:56
msgid "Hyperlink <a>"
msgstr ""

#: addons/wiki/static/pagedown-ace/Markdown.Editor.js:60
msgid "Blockquote <blockquote>"
msgstr ""

#: addons/wiki/static/pagedown-ace/Markdown.Editor.js:63
msgid "Code Sample <pre><code>"
msgstr ""

#: addons/wiki/static/pagedown-ace/Markdown.Editor.js:66
msgid "Image <img>"
msgstr ""

#: addons/wiki/static/pagedown-ace/Markdown.Editor.js:70
msgid "Numbered List <ol>"
msgstr ""

#: addons/wiki/static/pagedown-ace/Markdown.Editor.js:71
msgid "Bulleted List <ul>"
msgstr ""

#: addons/wiki/static/pagedown-ace/Markdown.Editor.js:72
msgid "List item"
msgstr ""

#: addons/wiki/static/pagedown-ace/Markdown.Editor.js:74
msgid "Heading <h1>/<h2>"
msgstr ""

#: addons/wiki/static/pagedown-ace/Markdown.Editor.js:77
msgid "Horizontal Rule <hr>"
msgstr ""

#: addons/wiki/static/pagedown-ace/Markdown.Editor.js:79
msgid "Undo -"
msgstr ""

#: addons/wiki/static/pagedown-ace/Markdown.Editor.js:80
msgid "Redo -"
msgstr ""

#: addons/wiki/static/pagedown-ace/Markdown.Editor.js:82
msgid "Wiki Syntax Help"
msgstr ""

#: addons/wiki/static/pagedown-ace/Markdown.Editor.js:1939
msgid "Autocomplete"
msgstr ""

#: admin/static/js/collection_providers/collectionProviders.js:9
msgid "Hide Form"
msgstr ""

#: admin/static/js/collection_providers/collectionProviders.js:9
msgid "Modify Collection Provider"
msgstr ""

#: admin/static/js/rdm_addons/rdm-addons-page.js:64
#, python-format
msgid "Disallow %s?"
msgstr ""

#: admin/static/js/rdm_addons/rdm-addons-page.js:65
msgid "Are you sure you want to disallow the %1$s?<br>"
msgstr ""

#: admin/static/js/rdm_addons/rdm-addons-page.js:66
msgid ""
"This will revoke access to %1$s for all projects using the "
"accounts.<br><br>"
msgstr ""

#: admin/static/js/rdm_addons/rdm-addons-page.js:67
#: admin/static/js/rdm_custom_storage_location/rdm-institutional-storage-page.js:496
msgid "Type the following to continue: <strong>%1$s</strong><br><br>"
msgstr ""

#: admin/static/js/rdm_addons/rdm-addons-page.js:74
msgid "Disallow"
msgstr ""

#: admin/static/js/rdm_addons/rdm-addons-page.js:85
msgid "Strings did not match"
msgstr ""

#: admin/static/js/rdm_addons/dataverse/dataverseRdmConfig.js:26
#: admin/static/js/rdm_addons/owncloud/owncloudRdmConfig.js:19
msgid "Other (Please Specify)"
msgstr ""

#: admin/static/js/rdm_addons/dataverse/dataverseRdmConfig.js:85
#: admin/static/js/rdm_addons/s3/s3RdmConfig.js:100
#: website/static/js/addonSettings.js:171
msgid "Error while updating addon account"
msgstr ""

#: admin/static/js/rdm_addons/dataverse/dataverseRdmConfig.js:100
msgid "Please select a Dataverse repository."
msgstr ""

#: admin/static/js/rdm_addons/dataverse/dataverseRdmConfig.js:105
msgid "Please enter an API token."
msgstr ""

#: admin/static/js/rdm_addons/dataverse/dataverseRdmConfig.js:110
msgid "Please enter a Dataverse host and an API token."
msgstr ""

#: admin/static/js/rdm_addons/dataverse/dataverseRdmConfig.js:131
msgid "Could not authenticate with Dataverse"
msgstr ""

#: admin/static/js/rdm_addons/dataverse/dataverseRdmConfig.js:144
msgid "Disconnect Dataverse Account?"
msgstr ""

#: admin/static/js/rdm_addons/dataverse/dataverseRdmConfig.js:146
msgid ""
"Are you sure you want to disconnect the Dataverse account on "
"<strong>%1$s</strong>? This will revoke access to Dataverse for all "
"projects associated with this account."
msgstr ""

#: admin/static/js/rdm_addons/dataverse/dataverseRdmConfig.js:173
#: admin/static/js/rdm_addons/s3/s3RdmConfig.js:142
#: admin/static/js/rdm_addons/weko/wekoRdmConfig.js:136
#: website/static/js/addonSettings.js:150
msgid "Error while removing addon authorization for %1$s"
msgstr ""

#: admin/static/js/rdm_addons/dataverse/dataverseRdmConfig.js:212
msgid "Could not GET Dataverse settings"
msgstr ""

#: admin/static/js/rdm_addons/figshare/rdm-cfg.js:17
msgid "Disconnect figshare Account?"
msgstr ""

#: admin/static/js/rdm_addons/iqbrims/iqbrimsRdmConfig.js:46
msgid "Invalid management URL: "
msgstr ""

#: admin/static/js/rdm_addons/iqbrims/iqbrimsRdmConfig.js:61
msgid "Saving management project was successful"
msgstr ""

#: admin/static/js/rdm_addons/iqbrims/iqbrimsRdmConfig.js:63
msgid "Error while saving addon management project"
msgstr ""

#: admin/static/js/rdm_addons/iqbrims/iqbrimsRdmConfig.js:71
msgid "Permission error while saving management project"
msgstr ""

#: admin/static/js/rdm_addons/iqbrims/iqbrimsRdmConfig.js:73
msgid "Error while saving management project"
msgstr ""

#: admin/static/js/rdm_addons/iqbrims/iqbrimsRdmConfig.js:91
msgid "Removing management project was successful"
msgstr ""

#: admin/static/js/rdm_addons/iqbrims/iqbrimsRdmConfig.js:93
msgid "Error while removing addon management project"
msgstr ""

#: admin/static/js/rdm_addons/iqbrims/iqbrimsRdmConfig.js:101
msgid "Permission error while removing management project"
msgstr ""

#: admin/static/js/rdm_addons/iqbrims/iqbrimsRdmConfig.js:103
msgid "Error while removing management project"
msgstr ""

#: admin/static/js/rdm_addons/iqbrims/iqbrimsRdmConfig.js:118
msgid "Error while fetching addon management project"
msgstr ""

#: admin/static/js/rdm_addons/iqbrims/iqbrimsRdmConfig.js:149
msgid "Saving organizational project was successful"
msgstr ""

#: admin/static/js/rdm_addons/iqbrims/iqbrimsRdmConfig.js:151
msgid "Error while saving addon organizational project"
msgstr ""

#: admin/static/js/rdm_addons/iqbrims/iqbrimsRdmConfig.js:159
msgid "Permission error while saving organizational project"
msgstr ""

#: admin/static/js/rdm_addons/iqbrims/iqbrimsRdmConfig.js:161
msgid "Error while saving organizational project"
msgstr ""

#: admin/static/js/rdm_addons/iqbrims/iqbrimsRdmConfig.js:179
msgid "Removing organizational project was successful"
msgstr ""

#: admin/static/js/rdm_addons/iqbrims/iqbrimsRdmConfig.js:181
msgid "Error while removing addon organizational project"
msgstr ""

#: admin/static/js/rdm_addons/iqbrims/iqbrimsRdmConfig.js:189
msgid "Permission error while removing organizational project"
msgstr ""

#: admin/static/js/rdm_addons/iqbrims/iqbrimsRdmConfig.js:191
msgid "Error while removing organizational project"
msgstr ""

#: admin/static/js/rdm_addons/iqbrims/iqbrimsRdmConfig.js:206
msgid "Error while fetching addon organization project"
msgstr ""

#: admin/static/js/rdm_addons/iqbrims/iqbrimsRdmConfig.js:222
msgid "Error while fetching management project"
msgstr ""

#: admin/static/js/rdm_addons/iqbrims/iqbrimsRdmConfig.js:226
msgid "Error while fetching organizational project"
msgstr ""

#: admin/static/js/rdm_addons/owncloud/owncloudRdmConfig.js:58
msgid "Could not GET OwnCloud settings"
msgstr ""

#: admin/static/js/rdm_addons/owncloud/owncloudRdmConfig.js:75
msgid "Please enter an ownCloud server."
msgstr ""

#: admin/static/js/rdm_addons/owncloud/owncloudRdmConfig.js:77
msgid "Please select an ownCloud server."
msgstr ""

#: admin/static/js/rdm_addons/owncloud/owncloudRdmConfig.js:82
msgid "Please enter a username and password."
msgstr ""

#: admin/static/js/rdm_addons/owncloud/owncloudRdmConfig.js:86
msgid "Please enter an ownCloud host and credentials."
msgstr ""

#: admin/static/js/rdm_addons/owncloud/owncloudRdmConfig.js:104
msgid "Could not authenticate with ownCloud"
msgstr ""

#: admin/static/js/rdm_addons/s3/s3RdmConfig.js:48
msgid "Please enter both an API access key and secret key."
msgstr ""

#: admin/static/js/rdm_addons/s3/s3RdmConfig.js:53
msgid "Please enter an API access key."
msgstr ""

#: admin/static/js/rdm_addons/s3/s3RdmConfig.js:58
msgid "Please enter an API secret key."
msgstr ""

#: admin/static/js/rdm_addons/s3/s3RdmConfig.js:75
msgid "Could not authenticate with S3"
msgstr ""

#: admin/static/js/rdm_addons/s3/s3RdmConfig.js:113
msgid "Disconnect Amazon S3 Account?"
msgstr ""

#: admin/static/js/rdm_addons/s3/s3RdmConfig.js:115
msgid ""
"Are you sure you want to disconnect the S3 account <strong>%1$s</strong>?"
" This will revoke access to S3 for all projects associated with this "
"account."
msgstr ""

#: admin/static/js/rdm_addons/weko/wekoRdmConfig.js:70
msgid "Error while retrieving addon account"
msgstr ""

#: admin/static/js/rdm_addons/weko/wekoRdmConfig.js:91
msgid "Could not set accounts for WEKO"
msgstr ""

#: admin/static/js/rdm_addons/weko/wekoRdmConfig.js:107
msgid "Delete WEKO Application?"
msgstr ""

#: admin/static/js/rdm_addons/weko/wekoRdmConfig.js:109
msgid ""
"Are you sure you want to delete the WEKO application "
"<strong>%1$s</strong>? WEKO add-on connections already set up for the "
"projects will be preserved."
msgstr ""

#: admin/static/js/rdm_custom_storage_location/rdm-institutional-storage-page.js:92
msgid "Are you sure you want to change institutional storage?"
msgstr ""

#: admin/static/js/rdm_custom_storage_location/rdm-institutional-storage-page.js:93
msgid ""
"<p>The previous storage will no longer be available to all contributors "
"on the project.</p>"
msgstr ""

#: admin/static/js/rdm_custom_storage_location/rdm-institutional-storage-page.js:97
#: admin/static/js/rdm_custom_storage_location/rdm-institutional-storage-page.js:124
#: website/static/js/folderPickerNodeConfig.js:100
#: website/static/js/folderPickerNodeConfig.js:102
#: website/static/js/folderPickerNodeConfig.js:594
msgid "Change"
msgstr ""

#: admin/static/js/rdm_custom_storage_location/rdm-institutional-storage-page.js:120
msgid "Are you sure you want to add this Export Data Storage Location?"
msgstr ""

#: admin/static/js/rdm_custom_storage_location/rdm-institutional-storage-page.js:363
#: admin/static/js/rdm_custom_storage_location/rdm-institutional-storage-page.js:597
#: admin/static/js/rdm_custom_storage_location/rdm-institutional-storage-page.js:737
#: admin/static/js/rdm_custom_storage_location/rdm-institutional-storage-page.js:843
msgid "Some errors occurred"
msgstr ""

#: admin/static/js/rdm_custom_storage_location/rdm-institutional-storage-page.js:410
msgid "Institutional Storage set successfully"
msgstr ""

#: admin/static/js/rdm_custom_storage_location/rdm-institutional-storage-page.js:494
msgid ""
"Are you sure you want to disconnect the %1$s account "
"<strong>%2$s</strong>?<br>"
msgstr ""

#: admin/static/js/rdm_custom_storage_location/rdm-institutional-storage-page.js:495
msgid ""
"This will revoke access to %1$s for all projects using this "
"account.<br><br>"
msgstr ""

#: admin/static/js/rdm_custom_storage_location/rdm-institutional-storage-page.js:786
msgid "Unable to delete location %1$s"
msgstr ""

#: admin/static/js/rdm_custom_storage_location/rdm-institutional-storage-page.js:795
msgid "Are you sure you want to delete this export data storage location?"
msgstr ""

#: admin/static/js/rdm_custom_storage_location/rdm-institutional-storage-page.js:981
msgid "Export Data"
msgstr ""

#: admin/static/js/rdm_custom_storage_location/rdm-institutional-storage-page.js:982
msgid "Stop Export Data"
msgstr ""

#: admin/static/js/rdm_custom_storage_location/rdm-institutional-storage-page.js:985
msgid "Export data successfully."
msgstr ""

#: admin/static/js/rdm_custom_storage_location/rdm-institutional-storage-page.js:986
msgid "Cannot export data."
msgstr ""

#: admin/static/js/rdm_custom_storage_location/rdm-institutional-storage-page.js:987
msgid "Error occurred while exporting data."
msgstr ""

#: admin/static/js/rdm_custom_storage_location/rdm-institutional-storage-page.js:988
msgid "Export data failed."
msgstr ""

#: admin/static/js/rdm_custom_storage_location/rdm-institutional-storage-page.js:989
msgid "Export data in background."
msgstr ""

#: admin/static/js/rdm_custom_storage_location/rdm-institutional-storage-page.js:990
msgid "Stop exporting successfully."
msgstr ""

#: admin/static/js/rdm_custom_storage_location/rdm-institutional-storage-page.js:991
msgid "Cannot stop exporting data."
msgstr ""

#: admin/static/js/rdm_custom_storage_location/rdm-institutional-storage-page.js:992
msgid "Error occurred while stopping export data."
msgstr ""

#: admin/static/js/rdm_custom_storage_location/rdm-institutional-storage-page.js:993
msgid "Stop exporting in background."
msgstr ""

#: admin/static/js/rdm_custom_storage_location/rdm-institutional-storage-page.js:1453
msgid "Are you sure you want to permanently delete these export data?"
msgstr ""

#: admin/static/js/rdm_custom_storage_location/rdm-institutional-storage-page.js:1459
msgid "Delete Permanently"
msgstr ""

#: admin/static/js/rdm_custom_storage_location/rdm-institutional-storage-page.js:1608
#: admin/static/js/rdm_custom_storage_location/rdm-institutional-storage-page.js:1610
#: admin/static/js/rdm_custom_storage_location/rdm-institutional-storage-page.js:1623
#: admin/static/js/rdm_custom_storage_location/rdm-institutional-storage-page.js:1679
#: admin/static/js/rdm_custom_storage_location/rdm-institutional-storage-page.js:1731
#: admin/static/js/rdm_custom_storage_location/rdm-institutional-storage-page.js:1738
#: admin/static/js/rdm_custom_storage_location/rdm-institutional-storage-page.js:1751
#: admin/static/js/rdm_custom_storage_location/rdm-institutional-storage-page.js:1786
msgid "Restore Export Data"
msgstr ""

#: admin/static/js/rdm_custom_storage_location/rdm-institutional-storage-page.js:1623
#: admin/static/js/rdm_custom_storage_location/rdm-institutional-storage-page.js:1657
#: admin/static/js/rdm_custom_storage_location/rdm-institutional-storage-page.js:1742
#: admin/static/js/rdm_custom_storage_location/rdm-institutional-storage-page.js:1786
msgid "message"
msgstr ""

#: admin/static/js/rdm_custom_storage_location/rdm-institutional-storage-page.js:1645
#: admin/static/js/rdm_custom_storage_location/rdm-institutional-storage-page.js:1649
#: admin/static/js/rdm_custom_storage_location/rdm-institutional-storage-page.js:1657
#: admin/static/js/rdm_custom_storage_location/rdm-institutional-storage-page.js:1717
#: admin/static/js/rdm_custom_storage_location/rdm-institutional-storage-page.js:1740
#: admin/static/js/rdm_custom_storage_location/rdm-institutional-storage-page.js:1753
msgid "Stop Restore Export Data"
msgstr ""

#: admin/static/js/rdm_custom_storage_location/rdm-institutional-storage-page.js:1645
#: admin/static/js/rdm_custom_storage_location/rdm-institutional-storage-page.js:1717
#: admin/static/js/rdm_custom_storage_location/rdm-institutional-storage-page.js:1733
msgid "Stopped restoring data process."
msgstr ""

#: admin/static/js/rdm_custom_storage_location/rdm-institutional-storage-page.js:1679
msgid "Restore completed."
msgstr ""

#: admin/static/js/rdm_custom_storage_location/rdm-institutional-storage-page.js:1755
msgid "result"
msgstr ""

#: scripts/translations/messages_addonsJson.js:3
msgid ""
"\n"
"\n"
"<h3>Box Add-on Terms</h3>\n"
"\n"
"<table class=\"table table-bordered table-addon-terms\">\n"
"\n"
"    <thead>\n"
"        <tr>\n"
"            <th>Function</th>\n"
"            <th>Status</th>\n"
"        </tr>\n"
"    </thead>\n"
"\n"
"    <tbody>\n"
"            <tr class=\"warning\">\n"
"                <td>Permissions</td>\n"
"                <td>Making a GakuNin RDM project public or private is "
"independent of Box privacy. The GakuNin RDM does not alter the "
"permissions of linked Box folders.</td>\n"
"            </tr>\n"
"            <tr class=\"success\">\n"
"                <td>View / download file versions</td>\n"
"                <td>Box files and their versions can be viewed/downloaded"
" via GakuNin RDM.</td>\n"
"            </tr>\n"
"            <tr class=\"success\">\n"
"                <td>Add / update files</td>\n"
"                <td>Adding/updating files in the project via GakuNin RDM "
"will be reflected in Box.</td>\n"
"            </tr>\n"
"            <tr class=\"success\">\n"
"                <td>Delete files</td>\n"
"                <td>Files deleted via GakuNin RDM will be deleted in "
"Box.</td>\n"
"            </tr>\n"
"            <tr class=\"warning\">\n"
"                <td>Logs</td>\n"
"                <td>The GakuNin RDM keeps track of changes you make to "
"your Box content through the GakuNin RDM, but not for changes made using "
"Box directly.</td>\n"
"            </tr>\n"
"            <tr class=\"warning\">\n"
"                <td>Forking</td>\n"
"                <td>Forking a project or component does not copy Box "
"authorization unless the user forking the project is the same user who "
"authorized the Box add-on in the source project being forked.</td>\n"
"            </tr>\n"
"    </tbody>\n"
"\n"
"</table>\n"
"\n"
"<ul>\n"
"        <li>This add-on connects your GakuNin RDM project to an external "
"service. Use of this service is bound by its terms and conditions. The "
"GakuNin RDM is not responsible for the service or for your use "
"thereof.</li>\n"
"        <li>This add-on allows you to store files using an external "
"service. Files added to this add-on are not stored within the GakuNin "
"RDM.</li>\n"
"</ul>\n"
msgstr ""

#: scripts/translations/messages_addonsJson.js:5
msgid ""
"\n"
"\n"
"<h3>Dataverse Add-on Terms</h3>\n"
"\n"
"<table class=\"table table-bordered table-addon-terms\">\n"
"\n"
"    <thead>\n"
"        <tr>\n"
"            <th>Function</th>\n"
"            <th>Status</th>\n"
"        </tr>\n"
"    </thead>\n"
"\n"
"    <tbody>\n"
"            <tr class=\"warning\">\n"
"                <td>Permissions</td>\n"
"                <td>Making a GakuNin RDM project public or private is "
"independent of making a Dataverse study public or private. The GakuNin "
"RDM allows you to release the latest draft version of a Dataverse "
"dataset.</td>\n"
"            </tr>\n"
"            <tr class=\"warning\">\n"
"                <td>View / download file versions</td>\n"
"                <td>Files from the latest release of the selected "
"Dataverse study can be viewed/downloaded. GakuNin RDM users with write "
"permissions can view/download draft files as well.</td>\n"
"            </tr>\n"
"            <tr class=\"success\">\n"
"                <td>Add / update files</td>\n"
"                <td>Adding/updating files in the project via GakuNin RDM "
"will be reflected in Dataverse.</td>\n"
"            </tr>\n"
"            <tr class=\"success\">\n"
"                <td>Delete files</td>\n"
"                <td>Files deleted via GakuNin RDM will be deleted in "
"Dataverse.</td>\n"
"            </tr>\n"
"            <tr class=\"warning\">\n"
"                <td>Logs</td>\n"
"                <td>The GakuNin RDM keeps track of changes you make to "
"your Dataverse studies through the GakuNin RDM, but not for changes made "
"using Dataverse directly.</td>\n"
"            </tr>\n"
"            <tr class=\"warning\">\n"
"                <td>Forking</td>\n"
"                <td>Forking a project or component does not copy "
"Dataverse authorization unless the user forking the project is the same "
"user who authorized the Dataverse add-on in the source project being "
"forked.</td>\n"
"            </tr>\n"
"    </tbody>\n"
"\n"
"</table>\n"
"\n"
"<ul>\n"
"        <li>This add-on connects your GakuNin RDM project to an external "
"service. Use of this service is bound by its terms and conditions. The "
"GakuNin RDM is not responsible for the service or for your use "
"thereof.</li>\n"
"        <li>This add-on allows you to store files using an external "
"service. Files added to this add-on are not stored within the GakuNin "
"RDM.</li>\n"
"</ul>\n"
msgstr ""

#: scripts/translations/messages_addonsJson.js:7
msgid ""
"\n"
"\n"
"<h3>Dropbox Add-on Terms</h3>\n"
"\n"
"<table class=\"table table-bordered table-addon-terms\">\n"
"\n"
"    <thead>\n"
"        <tr>\n"
"            <th>Function</th>\n"
"            <th>Status</th>\n"
"        </tr>\n"
"    </thead>\n"
"\n"
"    <tbody>\n"
"            <tr class=\"warning\">\n"
"                <td>Permissions</td>\n"
"                <td>Making a GakuNin RDM project public or private is "
"independent of Dropbox privacy. The GakuNin RDM does not alter the "
"permissions of linked Dropbox folders.</td>\n"
"            </tr>\n"
"            <tr class=\"success\">\n"
"                <td>View / download file versions</td>\n"
"                <td>Dropbox files and their versions can be "
"viewed/downloaded via GakuNin RDM.</td>\n"
"            </tr>\n"
"            <tr class=\"success\">\n"
"                <td>Add / update files</td>\n"
"                <td>Adding/updating files in the project via GakuNin RDM "
"will be reflected in Dropbox.</td>\n"
"            </tr>\n"
"            <tr class=\"success\">\n"
"                <td>Delete files</td>\n"
"                <td>Files deleted via GakuNin RDM will be deleted in "
"Dropbox.</td>\n"
"            </tr>\n"
"            <tr class=\"warning\">\n"
"                <td>Logs</td>\n"
"                <td>GakuNin RDM keeps track of changes you make to your "
"Dropbox content through GakuNin RDM, but not for changes made using "
"Dropbox directly.</td>\n"
"            </tr>\n"
"            <tr class=\"warning\">\n"
"                <td>Forking</td>\n"
"                <td>Forking a project or component does not copy Dropbox "
"authorization unless the user forking the project is the same user who "
"authorized the Dropbox add-on in the source project being forked.</td>\n"
"            </tr>\n"
"    </tbody>\n"
"\n"
"</table>\n"
"\n"
"<ul>\n"
"        <li>This add-on connects your GakuNin RDM project to an external "
"service. Use of this service is bound by its terms and conditions. The "
"GakuNin RDM is not responsible for the service or for your use "
"thereof.</li>\n"
"        <li>This add-on allows you to store files using an external "
"service. Files added to this add-on are not stored within the GakuNin "
"RDM.</li>\n"
"</ul>\n"
msgstr ""

#: scripts/translations/messages_addonsJson.js:9
msgid ""
"\n"
"\n"
"<h3>figshare Add-on Terms</h3>\n"
"\n"
"<table class=\"table table-bordered table-addon-terms\">\n"
"\n"
"    <thead>\n"
"        <tr>\n"
"            <th>Function</th>\n"
"            <th>Status</th>\n"
"        </tr>\n"
"    </thead>\n"
"\n"
"    <tbody>\n"
"            <tr class=\"warning\">\n"
"                <td>Permissions</td>\n"
"                <td> Making a GakuNin RDM project public or private is "
"independent of making figshare content public or private. The GakuNin RDM"
" does not alter the permissions of linked figshare content.</td>\n"
"            </tr>\n"
"            <tr class=\"warning\">\n"
"                <td>View / download file versions</td>\n"
"                <td>figshare files can be viewed/downloaded via GakuNin "
"RDM, but version history is not supported.</td>\n"
"            </tr>\n"
"            <tr class=\"warning\">\n"
"                <td>Add / update files</td>\n"
"                <td>Files can be added but not updated.</td>\n"
"            </tr>\n"
"            <tr class=\"warning\">\n"
"                <td>Delete files</td>\n"
"                <td>Private files and filesets can be deleted via GakuNin"
" RDM.</td>\n"
"            </tr>\n"
"            <tr class=\"warning\">\n"
"                <td>Logs</td>\n"
"                <td>GakuNin RDM keeps track of changes you make to your "
"figshare content through GakuNin RDM, but not for changes made using "
"figshare directly.</td>\n"
"            </tr>\n"
"            <tr class=\"warning\">\n"
"                <td>Forking</td>\n"
"                <td>Forking a project or component does not copy figshare"
" authorization unless the user forking the project is the same user who "
"authorized the figshare add-on in the source project being forked.</td>\n"
"            </tr>\n"
"    </tbody>\n"
"\n"
"</table>\n"
"\n"
"<ul>\n"
"        <li>This add-on connects your GakuNin RDM project to an external "
"service. Use of this service is bound by its terms and conditions. The "
"GakuNin RDM is not responsible for the service or for your use "
"thereof.</li>\n"
"        <li>This add-on allows you to store files using an external "
"service. Files added to this add-on are not stored within the GakuNin "
"RDM.</li>\n"
"</ul>\n"
msgstr ""

#: scripts/translations/messages_addonsJson.js:11
msgid ""
"\n"
"\n"
"<h3>GitHub Add-on Terms</h3>\n"
"\n"
"<table class=\"table table-bordered table-addon-terms\">\n"
"\n"
"    <thead>\n"
"        <tr>\n"
"            <th>Function</th>\n"
"            <th>Status</th>\n"
"        </tr>\n"
"    </thead>\n"
"\n"
"    <tbody>\n"
"            <tr class=\"warning\">\n"
"                <td>Permissions</td>\n"
"                <td>Making a GakuNin RDM project public or private is "
"independent of making a GitHub repo public or private. The GakuNin RDM "
"does not alter the permissions of linked GitHub repos.</td>\n"
"            </tr>\n"
"            <tr class=\"success\">\n"
"                <td>View / download file versions</td>\n"
"                <td>GitHub files and their versions can be "
"viewed/downloaded via GakuNin RDM.</td>\n"
"            </tr>\n"
"            <tr class=\"success\">\n"
"                <td>Add / update files</td>\n"
"                <td>Adding/updating files in the project via GakuNin RDM "
"will be reflected in GitHub.</td>\n"
"            </tr>\n"
"            <tr class=\"success\">\n"
"                <td>Delete files</td>\n"
"                <td>Files deleted via GakuNin RDM will be deleted in "
"GitHub.</td>\n"
"            </tr>\n"
"            <tr class=\"success\">\n"
"                <td>Logs</td>\n"
"                <td>GitHub dynamically updates GakuNin RDM logs when "
"files are modified outside the GakuNin RDM. Changes to GitHub repos made "
"before the repo is linked to the GakuNin RDM will not be reflected in "
"GakuNin RDM logs.</td>\n"
"            </tr>\n"
"            <tr class=\"warning\">\n"
"                <td>Forking</td>\n"
"                <td>Forking a project or component does not copy Github "
"authorization unless the user forking the project is the same user who "
"authorized the Github add-on in the source project being forked.</td>\n"
"            </tr>\n"
"    </tbody>\n"
"\n"
"</table>\n"
"\n"
"<ul>\n"
"        <li>This add-on connects your GakuNin RDM project to an external "
"service. Use of this service is bound by its terms and conditions. The "
"GakuNin RDM is not responsible for the service or for your use "
"thereof.</li>\n"
"        <li>This add-on allows you to store files using an external "
"service. Files added to this add-on are not stored within the GakuNin "
"RDM.</li>\n"
"</ul>\n"
msgstr ""

#: scripts/translations/messages_addonsJson.js:13
msgid ""
"\n"
"\n"
"<h3>GitLab Add-on Terms</h3>\n"
"\n"
"<table class=\"table table-bordered table-addon-terms\">\n"
"\n"
"    <thead>\n"
"        <tr>\n"
"            <th>Function</th>\n"
"            <th>Status</th>\n"
"        </tr>\n"
"    </thead>\n"
"\n"
"    <tbody>\n"
"            <tr class=\"warning\">\n"
"                <td>Permissions</td>\n"
"                <td>Making a GakuNin RDM project public or private is "
"independent of making a GitLab repo public or private. The GakuNin RDM "
"does not alter the permissions of linked GitLab repos.</td>\n"
"            </tr>\n"
"            <tr class=\"success\">\n"
"                <td>View / download file versions</td>\n"
"                <td>GitLab files and their versions can be "
"viewed/downloaded via GakuNin RDM.</td>\n"
"            </tr>\n"
"            <tr class=\"danger\">\n"
"                <td>Add / update files</td>\n"
"                <td>Adding/updating files in the project via GakuNin RDM "
"is not implemented yet.</td>\n"
"            </tr>\n"
"            <tr class=\"danger\">\n"
"                <td>Delete files</td>\n"
"                <td>Deleting files via GakuNin RDM is not implemented "
"yet.</td>\n"
"            </tr>\n"
"            <tr class=\"danger\">\n"
"                <td>Logs</td>\n"
"                <td>GakuNin RDM does not keep track of changes made using"
" Gitlab directly.</td>\n"
"            </tr>\n"
"            <tr class=\"warning\">\n"
"                <td>Forking</td>\n"
"                <td>Forking a project or component does not copy GitLab "
"authorization unless the user forking the project is the same user who "
"authorized the GitLab add-on in the source project being forked.</td>\n"
"            </tr>\n"
"    </tbody>\n"
"\n"
"</table>\n"
"\n"
"<ul>\n"
"        <li>This add-on connects your GakuNin RDM project to an external "
"service. Use of this service is bound by its terms and conditions. The "
"GakuNin RDM is not responsible for the service or for your use "
"thereof.</li>\n"
"        <li>This add-on allows you to store files using an external "
"service. Files added to this add-on are not stored within the GakuNin "
"RDM.</li>\n"
"</ul>\n"
msgstr ""

#: scripts/translations/messages_addonsJson.js:15
msgid ""
"\n"
"\n"
"<h3>Mendeley Add-on Terms</h3>\n"
"\n"
"<table class=\"table table-bordered table-addon-terms\">\n"
"\n"
"    <thead>\n"
"        <tr>\n"
"            <th>Function</th>\n"
"            <th>Status</th>\n"
"        </tr>\n"
"    </thead>\n"
"\n"
"    <tbody>\n"
"            <tr class=\"warning\">\n"
"                <td>Permissions</td>\n"
"                <td>Making a GakuNin RDM project public or private is "
"independent of making a Mendeley folder public or private. The GakuNin "
"RDM does not alter the permissions of a linked Mendeley folder.</td>\n"
"            </tr>\n"
"            <tr class=\"warning\">\n"
"                <td>Forking</td>\n"
"                <td>Forking a project or component does not copy Mendeley"
" authorization unless the user forking the project is the same user who "
"authorized the Mendeley add-on in the source project being forked.</td>\n"
"            </tr>\n"
"    </tbody>\n"
"\n"
"</table>\n"
"\n"
"<ul>\n"
"        <li>This add-on connects your GakuNin RDM project to an external "
"service. Use of this service is bound by its terms and conditions. The "
"GakuNin RDM is not responsible for the service or for your use "
"thereof.</li>\n"
"        <li>This add-on allows you to store files using an external "
"service. Files added to this add-on are not stored within the GakuNin "
"RDM.</li>\n"
"</ul>\n"
msgstr ""

#: scripts/translations/messages_addonsJson.js:17
msgid ""
"\n"
"\n"
"<h3>Zotero Add-on Terms</h3>\n"
"\n"
"<table class=\"table table-bordered table-addon-terms\">\n"
"\n"
"    <thead>\n"
"        <tr>\n"
"            <th>Function</th>\n"
"            <th>Status</th>\n"
"        </tr>\n"
"    </thead>\n"
"\n"
"    <tbody>\n"
"            <tr class=\"warning\">\n"
"                <td>Permissions</td>\n"
"                <td>Making a GakuNin RDM project public or private is "
"independent of making a Zotero folder public or private. The GakuNin RDM "
"does not alter the permissions of a linked Zotero folder.</td>\n"
"            </tr>\n"
"            <tr class=\"warning\">\n"
"                <td>Forking</td>\n"
"                <td>Forking a project or component does not copy Zotero "
"authorization unless the user forking the project is the same user who "
"authorized the Zotero add-on in the source project being forked.</td>\n"
"            </tr>\n"
"    </tbody>\n"
"\n"
"</table>\n"
"\n"
"<ul>\n"
"        <li>This add-on connects your GakuNin RDM project to an external "
"service. Use of this service is bound by its terms and conditions. The "
"GakuNin RDM is not responsible for the service or for your use "
"thereof.</li>\n"
"        <li>This add-on allows you to store files using an external "
"service. Files added to this add-on are not stored within the GakuNin "
"RDM.</li>\n"
"</ul>\n"
msgstr ""

#: scripts/translations/messages_addonsJson.js:19
msgid ""
"\n"
"\n"
"<h3>ownCloud Add-on Terms</h3>\n"
"\n"
"<table class=\"table table-bordered table-addon-terms\">\n"
"\n"
"    <thead>\n"
"        <tr>\n"
"            <th>Function</th>\n"
"            <th>Status</th>\n"
"        </tr>\n"
"    </thead>\n"
"\n"
"    <tbody>\n"
"            <tr class=\"warning\">\n"
"                <td>Permissions</td>\n"
"                <td>Making a GakuNin RDM project public or private is "
"independent of ownCloud privacy. The GakuNin RDM does not alter the "
"permissions of linked ownCloud folders.</td>\n"
"            </tr>\n"
"            <tr class=\"warning\">\n"
"                <td>View / download file versions</td>\n"
"                <td>ownCloud files can be viewed/downloaded via GakuNin "
"RDM, but version history is not supported by the ownCloud WebDAV "
"API.</td>\n"
"            </tr>\n"
"            <tr class=\"success\">\n"
"                <td>Add / update files</td>\n"
"                <td>Adding/updating files in the project via GakuNin RDM "
"will be reflected in ownCloud.</td>\n"
"            </tr>\n"
"            <tr class=\"success\">\n"
"                <td>Delete files</td>\n"
"                <td>Files deleted via GakuNin RDM will be deleted in "
"ownCloud.</td>\n"
"            </tr>\n"
"            <tr class=\"warning\">\n"
"                <td>Logs</td>\n"
"                <td>GakuNin RDM keeps track of changes you make to your "
"ownCloud content through GakuNin RDM, but not for changes made using "
"ownCloud directly.</td>\n"
"            </tr>\n"
"            <tr class=\"warning\">\n"
"                <td>Forking</td>\n"
"                <td>Forking a project or component does not copy ownCloud"
" authorization unless the user forking the project is the same user who "
"authorized the ownCloud add-on in the source project being forked.</td>\n"
"            </tr>\n"
"    </tbody>\n"
"\n"
"</table>\n"
"\n"
"<ul>\n"
"        <li>This add-on connects your GakuNin RDM project to an external "
"service. Use of this service is bound by its terms and conditions. The "
"GakuNin RDM is not responsible for the service or for your use "
"thereof.</li>\n"
"        <li>This add-on allows you to store files using an external "
"service. Files added to this add-on are not stored within the GakuNin "
"RDM.</li>\n"
"</ul>\n"
msgstr ""

#: scripts/translations/messages_addonsJson.js:21
msgid ""
"\n"
"\n"
"<h3>OneDrive Add-on Terms</h3>\n"
"\n"
"<table class=\"table table-bordered table-addon-terms\">\n"
"\n"
"    <thead>\n"
"        <tr>\n"
"            <th>Function</th>\n"
"            <th>Status</th>\n"
"        </tr>\n"
"    </thead>\n"
"\n"
"    <tbody>\n"
"            <tr class=\"warning\">\n"
"                <td>Permissions</td>\n"
"                <td>Making a GakuNin RDM project public or private is "
"independent of OneDrive privacy. The GakuNin RDM does not alter the "
"permissions of linked OneDrive folders.</td>\n"
"            </tr>\n"
"            <tr class=\"success\">\n"
"                <td>View / download file versions</td>\n"
"                <td>OneDrive files and their versions can be "
"viewed/downloaded via GakuNin RDM.  OneNote files are unexportable and "
"cannot be downloaded or viewed.</td>\n"
"            </tr>\n"
"            <tr class=\"success\">\n"
"                <td>Add / update files</td>\n"
"                <td>Adding/updating files in the project via GakuNin RDM "
"will be reflected in OneDrive.</td>\n"
"            </tr>\n"
"            <tr class=\"success\">\n"
"                <td>Delete files</td>\n"
"                <td>Files deleted via GakuNin RDM will be deleted in "
"OneDrive.</td>\n"
"            </tr>\n"
"            <tr class=\"warning\">\n"
"                <td>Logs</td>\n"
"                <td>GakuNin RDM keeps track of changes you make to your "
"OneDrive add-on configuration.  It does not track changes to OneDrive "
"content.</td>\n"
"            </tr>\n"
"            <tr class=\"warning\">\n"
"                <td>Forking</td>\n"
"                <td>Forking a project or component does not copy OneDrive"
" authorization unless the user forking the project is the same user who "
"authorized the OneDrive add-on in the source project being forked.</td>\n"
"            </tr>\n"
"    </tbody>\n"
"\n"
"</table>\n"
"\n"
"<ul>\n"
"        <li>This add-on connects your GakuNin RDM project to an external "
"service. Use of this service is bound by its terms and conditions. The "
"GakuNin RDM is not responsible for the service or for your use "
"thereof.</li>\n"
"        <li>This add-on allows you to store files using an external "
"service. Files added to this add-on are not stored within the GakuNin "
"RDM.</li>\n"
"</ul>\n"
msgstr ""

#: scripts/translations/messages_addonsJson.js:23
msgid ""
"\n"
"\n"
"<h3>Amazon S3 Add-on Terms</h3>\n"
"\n"
"<table class=\"table table-bordered table-addon-terms\">\n"
"\n"
"    <thead>\n"
"        <tr>\n"
"            <th>Function</th>\n"
"            <th>Status</th>\n"
"        </tr>\n"
"    </thead>\n"
"\n"
"    <tbody>\n"
"            <tr class=\"warning\">\n"
"                <td>Permissions</td>\n"
"                <td>Making a GakuNin RDM project public or private is "
"independent of making an S3 bucket public or private. The GakuNin RDM "
"does not alter the permissions of linked S3 buckets.</td>\n"
"            </tr>\n"
"            <tr class=\"warning\">\n"
"                <td>View / download file versions</td>\n"
"                <td>The S3 add-on supports file versions if versioning is"
" enabled for your S3 buckets.</td>\n"
"            </tr>\n"
"            <tr class=\"success\">\n"
"                <td>Add / update files</td>\n"
"                <td>Adding/updating files in the project via GakuNin RDM "
"will be reflected in Amazon S3.</td>\n"
"            </tr>\n"
"            <tr class=\"success\">\n"
"                <td>Delete files</td>\n"
"                <td>Files deleted via GakuNin RDM will be deleted in "
"Amazon S3.</td>\n"
"            </tr>\n"
"            <tr class=\"warning\">\n"
"                <td>Logs</td>\n"
"                <td>The GakuNin RDM keeps track of changes you make to "
"your S3 buckets through the GakuNin RDM, but not for changes made using "
"S3 directly.</td>\n"
"            </tr>\n"
"            <tr class=\"warning\">\n"
"                <td>Forking</td>\n"
"                <td>Forking a project or component does not copy S3 "
"authorization unless the user forking the project is the same user who "
"authorized the S3 add-on in the source project being forked.</td>\n"
"            </tr>\n"
"    </tbody>\n"
"\n"
"</table>\n"
"\n"
"<ul>\n"
"        <li>This add-on connects your GakuNin RDM project to an external "
"service. Use of this service is bound by its terms and conditions. The "
"GakuNin RDM is not responsible for the service or for your use "
"thereof.</li>\n"
"        <li>This add-on allows you to store files using an external "
"service. Files added to this add-on are not stored within the GakuNin "
"RDM.</li>\n"
"</ul>\n"
msgstr ""

#: scripts/translations/messages_addonsJson.js:25
msgid ""
"\n"
"\n"
"<h3>Google Drive Add-on Terms</h3>\n"
"\n"
"<table class=\"table table-bordered table-addon-terms\">\n"
"\n"
"    <thead>\n"
"        <tr>\n"
"            <th>Function</th>\n"
"            <th>Status</th>\n"
"        </tr>\n"
"    </thead>\n"
"\n"
"    <tbody>\n"
"            <tr class=\"warning\">\n"
"                <td>Permissions</td>\n"
"                <td>Making a GakuNin RDM project public or private is "
"independent of Google Drive privacy. The GakuNin RDM does not alter the "
"permissions of linked Google Drive folders.</td>\n"
"            </tr>\n"
"            <tr class=\"success\">\n"
"                <td>View / download file versions</td>\n"
"                <td>Google Drive files and their versions can be "
"viewed/downloaded via GakuNin RDM.</td>\n"
"            </tr>\n"
"            <tr class=\"success\">\n"
"                <td>Add / update files</td>\n"
"                <td>Adding/updating files in the project via GakuNin RDM "
"will be reflected in Google Drive.</td>\n"
"            </tr>\n"
"            <tr class=\"success\">\n"
"                <td>Delete files</td>\n"
"                <td>Files deleted via GakuNin RDM will be deleted in "
"Google Drive.</td>\n"
"            </tr>\n"
"            <tr class=\"warning\">\n"
"                <td>Logs</td>\n"
"                <td>The GakuNin RDM keeps track of changes you make to "
"your Google Drive content through the GakuNin RDM, but not for changes "
"made using Google Drive directly.</td>\n"
"            </tr>\n"
"            <tr class=\"warning\">\n"
"                <td>Forking</td>\n"
"                <td>Forking a project or component does not copy Google "
"Drive authorization unless the user forking the project is the same user "
"who authorized the Google Drive add-on in the source project being "
"forked.</td>\n"
"            </tr>\n"
"    </tbody>\n"
"\n"
"</table>\n"
"\n"
"<ul>\n"
"        <li>This add-on connects your GakuNin RDM project to an external "
"service. Use of this service is bound by its terms and conditions. The "
"GakuNin RDM is not responsible for the service or for your use "
"thereof.</li>\n"
"        <li>This add-on allows you to store files using an external "
"service. Files added to this add-on are not stored within the GakuNin "
"RDM.</li>\n"
"</ul>\n"
msgstr ""

#: scripts/translations/messages_addonsJson.js:27
msgid ""
"\n"
"\n"
"<h3>Bitbucket Add-on Terms</h3>\n"
"\n"
"<table class=\"table table-bordered table-addon-terms\">\n"
"\n"
"    <thead>\n"
"        <tr>\n"
"            <th>Function</th>\n"
"            <th>Status</th>\n"
"        </tr>\n"
"    </thead>\n"
"\n"
"    <tbody>\n"
"            <tr class=\"warning\">\n"
"                <td>Permissions</td>\n"
"                <td>Making a GakuNin RDM project public or private is "
"independent of making a Bitbucket repo public or private. The GakuNin RDM"
" does not alter the permissions of linked Bitbucket repos.</td>\n"
"            </tr>\n"
"            <tr class=\"success\">\n"
"                <td>View / download file versions</td>\n"
"                <td>Bitbucket files and their versions can be "
"viewed/downloaded via GakuNin RDM.</td>\n"
"            </tr>\n"
"            <tr class=\"danger\">\n"
"                <td>Add / update files</td>\n"
"                <td>Bitbucket does not support adding or updating files "
"via their API.</td>\n"
"            </tr>\n"
"            <tr class=\"danger\">\n"
"                <td>Delete files</td>\n"
"                <td>Bitbucket does not support deleting files via their "
"API.</td>\n"
"            </tr>\n"
"            <tr class=\"success\">\n"
"                <td>Logs</td>\n"
"                <td>GakuNin RDM keeps track of changes you make to your "
"Bitbucket content through GakuNin RDM, but not for changes made using "
"Bitbucket directly.</td>\n"
"            </tr>\n"
"            <tr class=\"warning\">\n"
"                <td>Forking</td>\n"
"                <td>Forking a project or component does not copy "
"Bitbucket authorization unless the user forking the project is the same "
"user who authorized the Bitbucket add-on in the source project being "
"forked.</td>\n"
"            </tr>\n"
"    </tbody>\n"
"\n"
"</table>\n"
"\n"
"<ul>\n"
"        <li>This add-on connects your GakuNin RDM project to an external "
"service. Use of this service is bound by its terms and conditions. The "
"GakuNin RDM is not responsible for the service or for your use "
"thereof.</li>\n"
"        <li>This add-on allows you to store files using an external "
"service. Files added to this add-on are not stored within the GakuNin "
"RDM.</li>\n"
"</ul>\n"
msgstr ""

#: scripts/translations/messages_addonsJson.js:29
msgid ""
"\n"
"\n"
"<h3>OpenStack Swift Add-on Terms</h3>\n"
"\n"
"<table class=\"table table-bordered table-addon-terms\">\n"
"\n"
"    <thead>\n"
"        <tr>\n"
"            <th>Function</th>\n"
"            <th>Status</th>\n"
"        </tr>\n"
"    </thead>\n"
"\n"
"    <tbody>\n"
"            <tr class=\"warning\">\n"
"                <td>Permissions</td>\n"
"                <td>Making a GakuNin RDM project public or private is "
"independent of making an Swift container public or private.</td>\n"
"            </tr>\n"
"            <tr class=\"warning\">\n"
"                <td>View / download file versions</td>\n"
"                <td>The Swift add-on does not support file versions.</td>"
"\n"
"            </tr>\n"
"            <tr class=\"success\">\n"
"                <td>Add / update files</td>\n"
"                <td>Adding/updating files in the project via GakuNin RDM "
"will be reflected in Swift.</td>\n"
"            </tr>\n"
"            <tr class=\"success\">\n"
"                <td>Delete files</td>\n"
"                <td>Files deleted via GakuNin RDM will be deleted in "
"Swift.</td>\n"
"            </tr>\n"
"            <tr class=\"warning\">\n"
"                <td>Logs</td>\n"
"                <td>The GakuNin RDM keeps track of changes you make to "
"your Swift containers through the GakuNin RDM, but not for changes made "
"using Swift directly.</td>\n"
"            </tr>\n"
"            <tr class=\"warning\">\n"
"                <td>Forking</td>\n"
"                <td>Forking a project or component does not copy Swift "
"authorization unless the user forking the project is the same user who "
"authorized the Swift add-on in the source project being forked.</td>\n"
"            </tr>\n"
"    </tbody>\n"
"\n"
"</table>\n"
"\n"
"<ul>\n"
"        <li>This add-on connects your GakuNin RDM project to an external "
"service. Use of this service is bound by its terms and conditions. The "
"GakuNin RDM is not responsible for the service or for your use "
"thereof.</li>\n"
"        <li>This add-on allows you to store files using an external "
"service. Files added to this add-on are not stored within the GakuNin "
"RDM.</li>\n"
"</ul>\n"
msgstr ""

#: scripts/translations/messages_addonsJson.js:31
msgid ""
"\n"
"\n"
"<h3>Azure Blob Storage Add-on Terms</h3>\n"
"\n"
"<table class=\"table table-bordered table-addon-terms\">\n"
"\n"
"    <thead>\n"
"        <tr>\n"
"            <th>Function</th>\n"
"            <th>Status</th>\n"
"        </tr>\n"
"    </thead>\n"
"\n"
"    <tbody>\n"
"            <tr class=\"warning\">\n"
"                <td>Permissions</td>\n"
"                <td>Making a GakuNin RDM project public or private is "
"independent of making an Azure Blob Storage container public or "
"private.</td>\n"
"            </tr>\n"
"            <tr class=\"warning\">\n"
"                <td>View / download file versions</td>\n"
"                <td>The Azure Blob Storage add-on supports only Block "
"Blobs, and does not support file versions.</td>\n"
"            </tr>\n"
"            <tr class=\"success\">\n"
"                <td>Add / update files</td>\n"
"                <td>Adding/updating files in the project via GakuNin RDM "
"will be reflected in Azure Blob Storage.</td>\n"
"            </tr>\n"
"            <tr class=\"success\">\n"
"                <td>Delete files</td>\n"
"                <td>Files deleted via GakuNin RDM will be deleted in "
"Azure Blob Storage.</td>\n"
"            </tr>\n"
"            <tr class=\"warning\">\n"
"                <td>Logs</td>\n"
"                <td>The GakuNin RDM keeps track of changes you make to "
"your Azure Blob Storage containers through the GakuNin RDM, but not for "
"changes made using Azure Blob Storage directly.</td>\n"
"            </tr>\n"
"            <tr class=\"warning\">\n"
"                <td>Forking</td>\n"
"                <td>Forking a project or component does not copy Azure "
"Blob Storage authorization unless the user forking the project is the "
"same user who authorized the Azure Blob Storage add-on in the source "
"project being forked.</td>\n"
"            </tr>\n"
"    </tbody>\n"
"\n"
"</table>\n"
"\n"
"<ul>\n"
"        <li>This add-on connects your GakuNin RDM project to an external "
"service. Use of this service is bound by its terms and conditions. The "
"GakuNin RDM is not responsible for the service or for your use "
"thereof.</li>\n"
"        <li>This add-on allows you to store files using an external "
"service. Files added to this add-on are not stored within the GakuNin "
"RDM.</li>\n"
"</ul>\n"
msgstr ""

#: scripts/translations/messages_addonsJson.js:33
msgid ""
"\n"
"\n"
"<h3>WEKO Add-on Terms</h3>\n"
"\n"
"<table class=\"table table-bordered table-addon-terms\">\n"
"\n"
"    <thead>\n"
"        <tr>\n"
"            <th>Function</th>\n"
"            <th>Status</th>\n"
"        </tr>\n"
"    </thead>\n"
"\n"
"    <tbody>\n"
"            <tr class=\"warning\">\n"
"                <td>Add / update files</td>\n"
"                <td>Deposit files to the index in the project via GakuNin"
" RDM will be reflected in WEKO.</td>\n"
"            </tr>\n"
"            <tr class=\"warning\">\n"
"                <td>Logs</td>\n"
"                <td>The GakuNin RDM keeps track of changes you make to "
"your WEKO index through the GakuNin RDM, but not for changes made using "
"WEKO directly.</td>\n"
"            </tr>\n"
"            <tr class=\"warning\">\n"
"                <td>Forking</td>\n"
"                <td>Forking a project or component does not copy WEKO "
"authorization unless the user forking the project is the same user who "
"authorized the WEKO add-on in the source project being forked.</td>\n"
"            </tr>\n"
"    </tbody>\n"
"\n"
"</table>\n"
"\n"
"<ul>\n"
"        <li>This add-on connects your GakuNin RDM project to an external "
"service. Use of this service is bound by its terms and conditions. The "
"GakuNin RDM is not responsible for the service or for your use "
"thereof.</li>\n"
"        <li>This add-on allows you to store files using an external "
"service. Files added to this add-on are not stored within the GakuNin "
"RDM.</li>\n"
"</ul>\n"
msgstr ""

#: scripts/translations/messages_addonsJson.js:35
msgid ""
"\n"
"\n"
"<h3>JupyterHub Add-on Terms</h3>\n"
"\n"
"<table class=\"table table-bordered table-addon-terms\">\n"
"\n"
"    <thead>\n"
"        <tr>\n"
"            <th>Function</th>\n"
"            <th>Status</th>\n"
"        </tr>\n"
"    </thead>\n"
"\n"
"    <tbody>\n"
"            <tr class=\"danger\">\n"
"                <td>Permissions</td>\n"
"                <td>The GakuNin RDM does not affect the permissions of "
"JupyterHub.</td>\n"
"            </tr>\n"
"            <tr class=\"danger\">\n"
"                <td>View / download file versions</td>\n"
"                <td>The JupyterHub add-on does not provide Storage "
"Features.</td>\n"
"            </tr>\n"
"            <tr class=\"danger\">\n"
"                <td>Add / update files</td>\n"
"                <td>The JupyterHub add-on does not provide Storage "
"Features.</td>\n"
"            </tr>\n"
"            <tr class=\"danger\">\n"
"                <td>Delete files</td>\n"
"                <td>The JupyterHub add-on does not provide Storage "
"Features.</td>\n"
"            </tr>\n"
"            <tr class=\"danger\">\n"
"                <td>Logs</td>\n"
"                <td>The JupyterHub add-on does not provide Storage "
"Features.</td>\n"
"            </tr>\n"
"            <tr class=\"warning\">\n"
"                <td>Forking</td>\n"
"                <td>Forking a project or component copies information "
"about linked JupyterHub but the GakuNin RDM does not affect "
"authentication of JupyterHub.</td>\n"
"            </tr>\n"
"    </tbody>\n"
"\n"
"</table>\n"
"\n"
"<ul>\n"
"        <li>This add-on connects your GakuNin RDM project to an external "
"service. Use of this service is bound by its terms and conditions. The "
"GakuNin RDM is not responsible for the service or for your use "
"thereof.</li>\n"
"        <li>This add-on allows you to store files using an external "
"service. Files added to this add-on are not stored within the GakuNin "
"RDM.</li>\n"
"</ul>\n"
msgstr ""

#: scripts/translations/messages_addonsJson.js:37
msgid ""
"\n"
"\n"
"<h3>S3 Compatible Storage Add-on Terms</h3>\n"
"\n"
"<table class=\"table table-bordered table-addon-terms\">\n"
"\n"
"    <thead>\n"
"        <tr>\n"
"            <th>Function</th>\n"
"            <th>Status</th>\n"
"        </tr>\n"
"    </thead>\n"
"\n"
"    <tbody>\n"
"            <tr class=\"warning\">\n"
"                <td>Permissions</td>\n"
"                <td>Making a GakuNin RDM project public or private is "
"independent of making an S3 Compatible Storage bucket public or private. "
"The GakuNin RDM does not alter the permissions of linked S3 Compatible "
"Storage buckets.</td>\n"
"            </tr>\n"
"            <tr class=\"warning\">\n"
"                <td>View / download file versions</td>\n"
"                <td>The S3 add-on supports file versions if versioning is"
" enabled for your S3 Compatible Storage buckets.</td>\n"
"            </tr>\n"
"            <tr class=\"success\">\n"
"                <td>Add / update files</td>\n"
"                <td>Adding/updating files in the project via GakuNin RDM "
"will be reflected in S3 Compatible Storage.</td>\n"
"            </tr>\n"
"            <tr class=\"success\">\n"
"                <td>Delete files</td>\n"
"                <td>Files deleted via GakuNin RDM will be deleted in S3 "
"Compatible Storage.</td>\n"
"            </tr>\n"
"            <tr class=\"warning\">\n"
"                <td>Logs</td>\n"
"                <td>The GakuNin RDM keeps track of changes you make to "
"your S3 Compatible Storage buckets through the GakuNin RDM, but not for "
"changes made using S3 Compatible Storage directly.</td>\n"
"            </tr>\n"
"            <tr class=\"warning\">\n"
"                <td>Forking</td>\n"
"                <td>Forking a project or component does not copy S3 "
"Compatible Storage authorization unless the user forking the project is "
"the same user who authorized the S3 Compatible Storage add-on in the "
"source project being forked.</td>\n"
"            </tr>\n"
"    </tbody>\n"
"\n"
"</table>\n"
"\n"
"<ul>\n"
"        <li>This add-on connects your GakuNin RDM project to an external "
"service. Use of this service is bound by its terms and conditions. The "
"GakuNin RDM is not responsible for the service or for your use "
"thereof.</li>\n"
"        <li>This add-on allows you to store files using an external "
"service. Files added to this add-on are not stored within the GakuNin "
"RDM.</li>\n"
"</ul>\n"
msgstr ""

#: scripts/translations/messages_addonsJson.js:39
msgid ""
"\n"
"\n"
"<h3>Oracle Cloud Infrastructure Object Storage Add-on Terms</h3>\n"
"\n"
"<table class=\"table table-bordered table-addon-terms\">\n"
"\n"
"    <thead>\n"
"        <tr>\n"
"            <th>Function</th>\n"
"            <th>Status</th>\n"
"        </tr>\n"
"    </thead>\n"
"\n"
"    <tbody>\n"
"            <tr class=\"warning\">\n"
"                <td>Permissions</td>\n"
"                <td>Making a GakuNin RDM project public or private is "
"independent of making an Oracle Cloud Infrastructure Object Storage "
"bucket public or private. The GakuNin RDM does not alter the permissions "
"of linked Oracle Cloud Infrastructure Object Storage buckets.</td>\n"
"            </tr>\n"
"            <tr class=\"warning\">\n"
"                <td>View / download file versions</td>\n"
"                <td>The Oracle Cloud Infrastructure Object Storage add-on"
" does not support file versions.</td>\n"
"            </tr>\n"
"            <tr class=\"success\">\n"
"                <td>Add / update files</td>\n"
"                <td>Adding/updating files in the project via GakuNin RDM "
"will be reflected in Oracle Cloud Infrastructure Object Storage.</td>\n"
"            </tr>\n"
"            <tr class=\"success\">\n"
"                <td>Delete files</td>\n"
"                <td>Files deleted via GakuNin RDM will be deleted in "
"Oracle Cloud Infrastructure Object Storage.</td>\n"
"            </tr>\n"
"            <tr class=\"warning\">\n"
"                <td>Logs</td>\n"
"                <td>The GakuNin RDM keeps track of changes you make to "
"your Oracle Cloud Infrastructure Object Storage buckets through the "
"GakuNin RDM, but not for changes made using Oracle Cloud Infrastructure "
"Object Storage directly.</td>\n"
"            </tr>\n"
"            <tr class=\"warning\">\n"
"                <td>Forking</td>\n"
"                <td>Forking a project or component does not copy Oracle "
"Cloud Infrastructure Object Storage authorization unless the user forking"
" the project is the same user who authorized the Oracle Cloud "
"Infrastructure Object Storage add-on in the source project being "
"forked.</td>\n"
"            </tr>\n"
"    </tbody>\n"
"\n"
"</table>\n"
"\n"
"<ul>\n"
"        <li>This add-on connects your GakuNin RDM project to an external "
"service. Use of this service is bound by its terms and conditions. The "
"GakuNin RDM is not responsible for the service or for your use "
"thereof.</li>\n"
"        <li>This add-on allows you to store files using an external "
"service. Files added to this add-on are not stored within the GakuNin "
"RDM.</li>\n"
"</ul>\n"
msgstr ""

#: scripts/translations/messages_addonsJson.js:41
msgid ""
"\n"
"\n"
"<h3>Nextcloud Add-on Terms</h3>\n"
"\n"
"<table class=\"table table-bordered table-addon-terms\">\n"
"\n"
"    <thead>\n"
"        <tr>\n"
"            <th>Function</th>\n"
"            <th>Status</th>\n"
"        </tr>\n"
"    </thead>\n"
"\n"
"    <tbody>\n"
"            <tr class=\"warning\">\n"
"                <td>Permissions</td>\n"
"                <td>Making a GakuNin RDM project public or private is "
"independent of Nextcloud privacy. The GakuNin RDM does not alter the "
"permissions of linked Nextcloud folders.</td>\n"
"            </tr>\n"
"            <tr class=\"warning\">\n"
"                <td>View / download file versions</td>\n"
"                <td>Nextcloud files can be viewed/downloaded via GakuNin "
"RDM, but version history is not supported by the Nextcloud WebDAV "
"API.</td>\n"
"            </tr>\n"
"            <tr class=\"success\">\n"
"                <td>Add / update files</td>\n"
"                <td>Adding/updating files in the project via GakuNin RDM "
"will be reflected in Nextcloud.</td>\n"
"            </tr>\n"
"            <tr class=\"success\">\n"
"                <td>Delete files</td>\n"
"                <td>Files deleted via GakuNin RDM will be deleted in "
"Nextcloud.</td>\n"
"            </tr>\n"
"            <tr class=\"warning\">\n"
"                <td>Logs</td>\n"
"                <td>GakuNin RDM keeps track of changes you make to your "
"Nextcloud content through GakuNin RDM, but not for changes made using "
"Nextcloud directly.</td>\n"
"            </tr>\n"
"            <tr class=\"warning\">\n"
"                <td>Forking</td>\n"
"                <td>Forking a project or component does not copy "
"Nextcloud authorization unless the user forking the project is the same "
"user who authorized the Nextcloud add-on in the source project being "
"forked.</td>\n"
"            </tr>\n"
"    </tbody>\n"
"\n"
"</table>\n"
"\n"
"<ul>\n"
"        <li>This add-on connects your GakuNin RDM project to an external "
"service. Use of this service is bound by its terms and conditions. The "
"GakuNin RDM is not responsible for the service or for your use "
"thereof.</li>\n"
"        <li>This add-on allows you to store files using an external "
"service. Files added to this add-on are not stored within the GakuNin "
"RDM.</li>\n"
"</ul>\n"
msgstr ""

#: scripts/translations/messages_addonsJson.js:43
msgid ""
"\n"
"\n"
"<h3>IQB-RIMS Add-on Terms</h3>\n"
"\n"
"<table class=\"table table-bordered table-addon-terms\">\n"
"\n"
"    <thead>\n"
"        <tr>\n"
"            <th>Function</th>\n"
"            <th>Status</th>\n"
"        </tr>\n"
"    </thead>\n"
"\n"
"    <tbody>\n"
"            <tr class=\"warning\">\n"
"                <td>Permissions</td>\n"
"                <td>Making an GakuNin RDM project public or private is "
"independent of Google Drive privacy. The GakuNin RDM does not alter the "
"permissions of linked Google Drive folders.</td>\n"
"            </tr>\n"
"            <tr class=\"success\">\n"
"                <td>View / download file versions</td>\n"
"                <td>IQB-RIMS files and their versions can be "
"viewed/downloaded via GakuNin RDM.</td>\n"
"            </tr>\n"
"            <tr class=\"success\">\n"
"                <td>Add / update files</td>\n"
"                <td>Adding/updating files in the project via GakuNin RDM "
"will be reflected in Google Drive.</td>\n"
"            </tr>\n"
"            <tr class=\"success\">\n"
"                <td>Delete files</td>\n"
"                <td>Files deleted via GakuNin RDM will be deleted in "
"Google Drive.</td>\n"
"            </tr>\n"
"            <tr class=\"warning\">\n"
"                <td>Logs</td>\n"
"                <td>The GakuNin RDM keeps track of changes you make to "
"your Google Drive content through the GakuNin RDM, but not for changes "
"made using Google Drive directly.</td>\n"
"            </tr>\n"
"            <tr class=\"warning\">\n"
"                <td>Forking</td>\n"
"                <td>Forking a project or component does not copy Google "
"Drive authorization unless the user forking the project is the same user "
"who authorized the IQB-RIMS add-on in the source project being "
"forked.</td>\n"
"            </tr>\n"
"    </tbody>\n"
"\n"
"</table>\n"
"\n"
"<ul>\n"
"        <li>This add-on connects your GakuNin RDM project to an external "
"service. Use of this service is bound by its terms and conditions. The "
"GakuNin RDM is not responsible for the service or for your use "
"thereof.</li>\n"
"        <li>This add-on allows you to store files using an external "
"service. Files added to this add-on are not stored within the GakuNin "
"RDM.</li>\n"
"</ul>\n"
msgstr ""

#: scripts/translations/messages_addonsJson.js:45
msgid ""
"\n"
"\n"
"<h3>GakuNin Federated Computing Services (Jupyter) Add-on Terms</h3>\n"
"\n"
"<table class=\"table table-bordered table-addon-terms\">\n"
"\n"
"    <thead>\n"
"        <tr>\n"
"            <th>Function</th>\n"
"            <th>Status</th>\n"
"        </tr>\n"
"    </thead>\n"
"\n"
"    <tbody>\n"
"            <tr class=\"danger\">\n"
"                <td>Permissions</td>\n"
"                <td>The GakuNin RDM does not affect the permissions of "
"BidnerHub.</td>\n"
"            </tr>\n"
"            <tr class=\"danger\">\n"
"                <td>View / download file versions</td>\n"
"                <td>The GakuNin Federated Computing Services (Jupyter) "
"add-on does not provide Storage Features.</td>\n"
"            </tr>\n"
"            <tr class=\"danger\">\n"
"                <td>Add / update files</td>\n"
"                <td>The GakuNin Federated Computing Services (Jupyter) "
"add-on does not provide Storage Features.</td>\n"
"            </tr>\n"
"            <tr class=\"danger\">\n"
"                <td>Delete files</td>\n"
"                <td>The GakuNin Federated Computing Services (Jupyter) "
"add-on does not provide Storage Features.</td>\n"
"            </tr>\n"
"            <tr class=\"danger\">\n"
"                <td>Logs</td>\n"
"                <td>The GakuNin Federated Computing Services (Jupyter) "
"add-on does not provide Storage Features.</td>\n"
"            </tr>\n"
"            <tr class=\"warning\">\n"
"                <td>Forking</td>\n"
"                <td>Forking a project or component copies information "
"about linked GakuNin Federated Computing Services (Jupyter) but the "
"GakuNin RDM does not affect authentication of GakuNin Federated Computing"
" Services (Jupyter).</td>\n"
"            </tr>\n"
"    </tbody>\n"
"\n"
"</table>\n"
"\n"
"<ul>\n"
"        <li>This add-on connects your GakuNin RDM project to an external "
"service. Use of this service is bound by its terms and conditions. The "
"GakuNin RDM is not responsible for the service or for your use "
"thereof.</li>\n"
"        <li>This add-on allows you to store files using an external "
"service. Files added to this add-on are not stored within the GakuNin "
"RDM.</li>\n"
"</ul>\n"
msgstr ""

#: scripts/translations/messages_addonsJson.js:47
msgid ""
"\n"
"\n"
"<h3>Metadata Add-on Terms</h3>\n"
"\n"
"<table class=\"table table-bordered table-addon-terms\">\n"
"\n"
"    <thead>\n"
"        <tr>\n"
"            <th>Function</th>\n"
"            <th>Status</th>\n"
"        </tr>\n"
"    </thead>\n"
"\n"
"    <tbody>\n"
"            <tr class=\"danger\">\n"
"                <td>Permissions</td>\n"
"                <td>The GakuNin RDM does not affect the permissions of "
"Metadata.</td>\n"
"            </tr>\n"
"            <tr class=\"danger\">\n"
"                <td>View / download file versions</td>\n"
"                <td>The Metadata add-on does not provide Storage "
"Features.</td>\n"
"            </tr>\n"
"            <tr class=\"danger\">\n"
"                <td>Add / update files</td>\n"
"                <td>The Metadata add-on does not provide Storage "
"Features.</td>\n"
"            </tr>\n"
"            <tr class=\"danger\">\n"
"                <td>Delete files</td>\n"
"                <td>The Metadata add-on does not provide Storage "
"Features.</td>\n"
"            </tr>\n"
"            <tr class=\"danger\">\n"
"                <td>Logs</td>\n"
"                <td>The Metadata add-on does not provide Storage "
"Features.</td>\n"
"            </tr>\n"
"            <tr class=\"warning\">\n"
"                <td>Forking</td>\n"
"                <td>Forking a project or component copies information "
"about linked Metadata but the GakuNin RDM does not affect authentication "
"of Metadata.</td>\n"
"            </tr>\n"
"    </tbody>\n"
"\n"
"</table>\n"
"\n"
"<ul>\n"
"        <li>This add-on connects your GakuNin RDM project to an external "
"service. Use of this service is bound by its terms and conditions. The "
"GakuNin RDM is not responsible for the service or for your use "
"thereof.</li>\n"
"        <li>This add-on allows you to store files using an external "
"service. Files added to this add-on are not stored within the GakuNin "
"RDM.</li>\n"
"</ul>\n"
msgstr ""

#: scripts/translations/messages_addonsJson.js:49
msgid ""
"\n"
"\n"
"<h3>ONLYOFFICE Add-on Terms</h3>\n"
"\n"
"<table class=\"table table-bordered table-addon-terms\">\n"
"\n"
"    <thead>\n"
"        <tr>\n"
"            <th>Function</th>\n"
"            <th>Status</th>\n"
"        </tr>\n"
"    </thead>\n"
"\n"
"    <tbody>\n"
"            <tr class=\"danger\">\n"
"                <td>Permissions</td>\n"
"                <td>The GakuNin RDM does not affect the permissions of "
"ONLYOFFICE.</td>\n"
"            </tr>\n"
"            <tr class=\"danger\">\n"
"                <td>View / download file versions</td>\n"
"                <td>The ONLYOFFICE add-on does not provide Storage "
"Features.</td>\n"
"            </tr>\n"
"            <tr class=\"danger\">\n"
"                <td>Add / update files</td>\n"
"                <td>The ONLYOFFICE add-on does not provide Storage "
"Features.</td>\n"
"            </tr>\n"
"            <tr class=\"danger\">\n"
"                <td>Delete files</td>\n"
"                <td>The ONLYOFFICE add-on does not provide Storage "
"Features.</td>\n"
"            </tr>\n"
"            <tr class=\"danger\">\n"
"                <td>Logs</td>\n"
"                <td>The ONLYOFFICE add-on does not provide Storage "
"Features.</td>\n"
"            </tr>\n"
"            <tr class=\"warning\">\n"
"                <td>Forking</td>\n"
"                <td>Forking a project or component copies information "
"about linked ONLYOFFICE but the GakuNin RDM does not affect "
"authentication of ONLYOFFICE.</td>\n"
"            </tr>\n"
"    </tbody>\n"
"\n"
"</table>\n"
"\n"
"<ul>\n"
"        <li>This add-on connects your GakuNin RDM project to an external "
"service. Use of this service is bound by its terms and conditions. The "
"GakuNin RDM is not responsible for the service or for your use "
"thereof.</li>\n"
"        <li>This add-on allows you to store files using an external "
"service. Files added to this add-on are not stored within the GakuNin "
"RDM.</li>\n"
"</ul>\n"
msgstr ""

#: website/static/js/accessRequestManager.js:85
msgid "There was a problem trying to %1$s the request from the user. %2$s"
msgstr ""

#: website/static/js/accessRequestManager.js:86
#: website/static/js/accessRequestManager.js:87
msgid "Could not %1$s access request"
msgstr ""

#: website/static/js/accessRequestManager.js:115
#: website/static/js/contribAdder.js:72 website/static/js/contribManager.js:222
msgid "Read"
msgstr ""

#: website/static/js/accessRequestManager.js:116
#: website/static/js/contribAdder.js:73 website/static/js/contribManager.js:223
msgid "Read + Write"
msgstr ""

#: website/static/js/accessRequestManager.js:117
#: website/static/js/contribAdder.js:74 website/static/js/contribManager.js:224
msgid "Administrator"
msgstr ""

#: website/static/js/accountClaimer.js:34
#: website/static/js/contribManager.js:128
msgid "Email will arrive shortly"
msgstr ""

#: website/static/js/accountClaimer.js:34
msgid "Please check <em>"
msgstr ""

#: website/static/js/accountClaimer.js:41
msgid "Claim as %1$s?"
msgstr ""

#: website/static/js/accountClaimer.js:42
msgid "If you claim this account, a contributor of this project "
msgstr ""

#: website/static/js/accountClaimer.js:43
msgid "will be emailed to confirm your identity."
msgstr ""

#: website/static/js/accountClaimer.js:61
msgid "Claim"
msgstr ""

#: website/static/js/accountClaimer.js:73
msgid "Is this you? Click to claim"
msgstr ""

#: website/static/js/accountClaimer.js:99
msgid "Claim Account"
msgstr ""

#: website/static/js/accountClaimer.js:101
msgid "Enter email..."
msgstr ""

#: website/static/js/accountClaimer.js:105
msgid "Not a valid email."
msgstr ""

#: website/static/js/accountSettings.js:86
msgid "Could not fetch user profile."
msgstr ""

#: website/static/js/accountSettings.js:87
#: website/static/js/accountSettings.js:118
#: website/static/js/licensePicker.js:197
msgid "Error fetching user profile"
msgstr ""

#: website/static/js/accountSettings.js:115
msgid ""
"User profile not updated. Please refresh the page and try again or "
"contact %1$s if the problem persists."
msgstr ""

#: website/static/js/accountSettings.js:213
msgid "Duplicate Email"
msgstr ""

#: website/static/js/accountSettings.js:240
msgid "Do you want to active account?"
msgstr ""

#: website/static/js/accountSettings.js:241
msgid "Fullname: <em>%1$s</em></br>Email: <em>%2$s</em></br>"
msgstr ""

#: website/static/js/accountSettings.js:252
msgid "Active"
msgstr ""

#: website/static/js/accountSettings.js:261
msgid "Confirmation email sent"
msgstr ""

#: website/static/js/accountSettings.js:262
msgid "<em>%1$s</em> was added to your account."
msgstr ""

#: website/static/js/accountSettings.js:263
msgid " You will receive a confirmation email at <em>%1$s</em>."
msgstr ""

#: website/static/js/accountSettings.js:264
msgid ""
" Please click the link in your email to confirm this action. You will be "
"required to enter your password."
msgstr ""

#: website/static/js/accountSettings.js:277
msgid "Email cannot be empty."
msgstr ""

#: website/static/js/accountSettings.js:285
msgid "Resend Email Confirmation?"
msgstr ""

#: website/static/js/accountSettings.js:286
msgid "Are you sure that you want to resend email confirmation to <em>%1$s</em>?"
msgstr ""

#: website/static/js/accountSettings.js:291
msgid "Email confirmation resent to <em>%1$s</em>"
msgstr ""

#: website/static/js/accountSettings.js:292
msgid "You will receive a new confirmation email at <em>%1$s</em>."
msgstr ""

#: website/static/js/accountSettings.js:293
msgid ""
" Please log out of this account and check your email to confirm this "
"action."
msgstr ""

#: website/static/js/accountSettings.js:300
msgid "Resend"
msgstr ""

#: website/static/js/accountSettings.js:311
msgid "Remove Email?"
msgstr ""

#: website/static/js/accountSettings.js:312
msgid "Are you sure that you want to remove <em>%1$s</em> from your email list?"
msgstr ""

#: website/static/js/accountSettings.js:323
#: website/static/js/accountSettings.js:388
#: website/static/js/addonPermissions.js:51
#: website/static/js/addonSettings.js:67
#: website/static/js/pages/profile-settings-addons-page.js:97
#: website/static/js/privateLinkTable.js:115 website/static/js/profile.js:768
#: website/static/js/profile.js:1000 website/static/js/project.js:249
msgid "Remove"
msgstr ""

#: website/static/js/accountSettings.js:332
#: website/static/js/accountSettings.js:345
msgid "Please refresh the page and try again."
msgstr ""

#: website/static/js/accountSettings.js:358
msgid "You have revoked this connected identity."
msgstr ""

#: website/static/js/accountSettings.js:363
msgid "Revocation request failed. Please contact %1$s if the problem persists."
msgstr ""

#: website/static/js/accountSettings.js:366
msgid "Error revoking connected identity"
msgstr ""

#: website/static/js/accountSettings.js:379
msgid "Remove authorization?"
msgstr ""

#: website/static/js/accountSettings.js:380
msgid "Are you sure you want to remove this authorization?"
msgstr ""

#: website/static/js/accountSettings.js:424
msgid ""
"You have successfully changed your default storage location to "
"<b>%1$s</b>."
msgstr ""

#: website/static/js/accountSettings.js:428
msgid ""
"Your attempt to change your default storage location has failed. Please "
"contact %1$s if the problem persists."
msgstr ""

#: website/static/js/accountSettings.js:431
msgid "Error updating default storage location "
msgstr ""

#: website/static/js/accountSettings.js:454
msgid ""
"An GakuNin RDM administrator will contact you shortly to confirm your "
"deactivation request."
msgstr ""

#: website/static/js/accountSettings.js:462
msgid "Deactivation request failed. Please contact %1$s if the problem persists."
msgstr ""

#: website/static/js/accountSettings.js:466
#: website/static/js/accountSettings.js:491
msgid "Error requesting account deactivation"
msgstr ""

#: website/static/js/accountSettings.js:479
msgid "An GakuNin RDM account is no longer up for review."
msgstr ""

#: website/static/js/accountSettings.js:487
msgid ""
"Deactivation request failed. Please contact <a href=\"mailto: "
"rdm_support@nii.ac.jp\">rdm_support@nii.ac.jp</a> if the problem "
"persists."
msgstr ""

#: website/static/js/accountSettings.js:504
msgid "Request account deactivation?"
msgstr ""

#: website/static/js/accountSettings.js:505
msgid ""
"Are you sure you want to request account deactivation? A GakuNinRDM "
"administrator will review your request. If accepted, you "
msgstr ""

#: website/static/js/accountSettings.js:506
msgid "will <strong>NOT</strong> be able to reactivate your account."
msgstr ""

#: website/static/js/accountSettings.js:514
#: website/static/js/accountSettings.js:587
msgid "Request"
msgstr ""

#: website/static/js/accountSettings.js:526
msgid "Cancel deactivation request?"
msgstr ""

#: website/static/js/accountSettings.js:527
msgid ""
"Are you sure you want to rescind your account deactivation request? This "
"will preserve your account status."
msgstr ""

#: website/static/js/accountSettings.js:535
msgid "Cancel Deactivation Request"
msgstr ""

#: website/static/js/accountSettings.js:553
msgid ""
"An GakuNin RDM administrator will contact you shortly to confirm your "
"export request."
msgstr ""

#: website/static/js/accountSettings.js:561
msgid "Export request failed. Please contact %1$s if the problem persists."
msgstr ""

#: website/static/js/accountSettings.js:565
msgid "Error requesting account export"
msgstr ""

#: website/static/js/accountSettings.js:578
msgid "Request account export?"
msgstr ""

#: website/static/js/accountSettings.js:579
msgid "Are you sure you want to request account export?"
msgstr ""

#: website/static/js/addProjectPlugin.js:21
#: website/static/js/addProjectPlugin.js:24
#: website/static/js/myProjects.js:1118
msgid "Create new project"
msgstr ""

#: website/static/js/addProjectPlugin.js:57
msgid "There was an unknown error. Please try again later."
msgstr ""

#: website/static/js/addProjectPlugin.js:184 website/static/js/conference.js:19
msgid "Title"
msgstr ""

#: website/static/js/addProjectPlugin.js:198
msgid "Enter %1$s title"
msgstr ""

#: website/static/js/addProjectPlugin.js:203
msgid "Affiliation"
msgstr ""

#: website/static/js/addProjectPlugin.js:210
msgid "Remove all"
msgstr ""

#: website/static/js/addProjectPlugin.js:217
msgid "Select all"
msgstr ""

#: website/static/js/addProjectPlugin.js:233
msgid "Storage location"
msgstr ""

#: website/static/js/addProjectPlugin.js:251
msgid " Add contributors from "
msgstr ""

#: website/static/js/addProjectPlugin.js:253
msgid " Admins of "
msgstr ""

#: website/static/js/addProjectPlugin.js:253
msgid " will have read access to this component."
msgstr ""

#: website/static/js/addProjectPlugin.js:264
msgid " Add tags from "
msgstr ""

#: website/static/js/addProjectPlugin.js:268
msgid "License"
msgstr ""

#: website/static/js/addProjectPlugin.js:270
msgid " This component will inherit the same license as "
msgstr ""

#: website/static/js/addProjectPlugin.js:281
msgid " More"
msgstr ""

#: website/static/js/addProjectPlugin.js:285
msgid "Description"
msgstr ""

#: website/static/js/addProjectPlugin.js:294
msgid "Enter %1$s description"
msgstr ""

#: website/static/js/addProjectPlugin.js:298 website/static/js/conference.js:31
msgid "Category"
msgstr ""

#: website/static/js/addProjectPlugin.js:299
msgid " (for descriptive purposes)"
msgstr ""

#: website/static/js/addProjectPlugin.js:306
msgid "Uncategorized"
msgstr ""

#: website/static/js/addProjectPlugin.js:319
msgid "(Empty category)"
msgstr ""

#: website/static/js/addProjectPlugin.js:329
msgid "Template (optional)"
msgstr ""

#: website/static/js/addProjectPlugin.js:330
msgid ""
"Start typing to search your projects. Selecting project as template will "
"duplicate its "
msgstr ""

#: website/static/js/addProjectPlugin.js:331
msgid ""
"structure in the new project without importing the content of that "
"project."
msgstr ""

#: website/static/js/addProjectPlugin.js:350
#: website/static/js/nodeControl.js:224
#: website/static/js/privateLinkManager.js:31 website/static/js/project.js:140
msgid "Create"
msgstr ""

#: website/static/js/addProjectPlugin.js:361
#, python-format
msgid "Saving your %s..."
msgstr ""

#: website/static/js/addProjectPlugin.js:375
msgid "New %1$s created successfully!"
msgstr ""

#: website/static/js/addProjectPlugin.js:385
#: website/static/js/addProjectPlugin.js:433 website/static/js/project.js:62
msgid "Keep working here"
msgstr ""

#: website/static/js/addProjectPlugin.js:391
#: website/static/js/addProjectPlugin.js:436
msgid "Go to new %1$s"
msgstr ""

#: website/static/js/addProjectPlugin.js:404
msgid "Couldn't create your %1$s"
msgstr ""

#: website/static/js/addProjectPlugin.js:423
msgid "Could not add institution affiliation to your new %1$s"
msgstr ""

#: website/static/js/addProjectPlugin.js:470
msgid "Select a project to use as a template"
msgstr ""

#: website/static/js/addonHelper.js:37
#: website/static/js/nodeSelectTreebeard.js:59
#: website/static/js/notificationsTreebeard.js:59
#: website/static/js/profile.js:317
#: website/static/js/wikiSettingsTreebeard.js:54
msgid "Settings updated"
msgstr ""

#: website/static/js/addonHelper.js:46
msgid "Settings not updated."
msgstr ""

#: website/static/js/addonNodeConfig.js:39
#: website/static/js/oauthAddonNodeConfig.js:47
msgid "Successfully linked \"%1$s\""
msgstr ""

#: website/static/js/addonNodeConfig.js:40
#: website/static/js/oauthAddonNodeConfig.js:48
msgid " Go to the <a href=\"%1$s\">Files page</a> to view your content."
msgstr ""

#: website/static/js/addonPermissions.js:21
#: website/static/js/addonSettings.js:58
msgid "Remove addon?"
msgstr ""

#: website/static/js/addonPermissions.js:22
msgid "Are you sure you want to disconnnect the %1$s account from this project?"
msgstr ""

#: website/static/js/addonPermissions.js:43
msgid "An error occurred, the account is still connected to the project. "
msgstr ""

#: website/static/js/addonPermissions.js:44
msgid "If the issue persists, please report it to %1$s."
msgstr ""

#: website/static/js/addonSettings.js:46
msgid "Error deauthorizing node: "
msgstr ""

#: website/static/js/addonSettings.js:59
msgid "Are you sure you want to remove the %1$s authorization from this project?"
msgstr ""

#: website/static/js/addonSettings.js:100
msgid ""
"Add-on successfully authorized. If you wish to link a different account, "
"log out of dropbox.com before attempting to connect to a second Dropbox "
"account on the GakuNin RDM. This will clear the credentials stored in "
"your browser."
msgstr ""

#: website/static/js/addonSettings.js:102
msgid ""
"Add-on successfully authorized. If you wish to link a different account, "
"log out of bitbucket.org before attempting to connect to a second "
"Bitbucket account on the GakuNin RDM. This will clear the credentials "
"stored in your browser."
msgstr ""

#: website/static/js/addonSettings.js:104
msgid ""
"Add-on successfully authorized. If you wish to link a different account, "
"log out of Personal OneDrive at login.live.com and OneDrive for School or"
" Business at login.microsoftonline.com before attempting to connect to a "
"second OneDrive account on the GakuNin RDM. This will clear the "
"credentials stored in your browser."
msgstr ""

#: website/static/js/alertsManager.js:42
msgid "Could not dismiss alert. Please refresh page and try again."
msgstr ""

#: website/static/js/alertsManager.js:43 website/static/js/alertsManager.js:77
msgid "Error fetching user alerts"
msgstr ""

#: website/static/js/alertsManager.js:76
msgid "Could not fetch alerts for this page. Please refresh page and try again."
msgstr ""

#: website/static/js/anonymousLogActionsList_extract.js:2
#: website/static/js/anonymousLogActionsList_extract.js:75
msgid "A user created a project"
msgstr ""

#: website/static/js/anonymousLogActionsList_extract.js:3
msgid "A user registered a project"
msgstr ""

#: website/static/js/anonymousLogActionsList_extract.js:4
msgid "Project registered"
msgstr ""

#: website/static/js/anonymousLogActionsList_extract.js:5
msgid ""
"A user submitted for review to the Preregistration Challenge a "
"registration of a project"
msgstr ""

#: website/static/js/anonymousLogActionsList_extract.js:6
msgid "A user deleted a project"
msgstr ""

#: website/static/js/anonymousLogActionsList_extract.js:7
msgid "A user created a project based on a template"
msgstr ""

#: website/static/js/anonymousLogActionsList_extract.js:8
msgid "A user created a link to a project"
msgstr ""

#: website/static/js/anonymousLogActionsList_extract.js:9
msgid "A user forked a link to a project"
msgstr ""

#: website/static/js/anonymousLogActionsList_extract.js:10
msgid "A user removed a link to a project"
msgstr ""

#: website/static/js/anonymousLogActionsList_extract.js:11
msgid "A user added a group to a project"
msgstr ""

#: website/static/js/anonymousLogActionsList_extract.js:12
msgid "A user removed a group from a project"
msgstr ""

#: website/static/js/anonymousLogActionsList_extract.js:13
msgid "A user changed a group's permissions to a project"
msgstr ""

#: website/static/js/anonymousLogActionsList_extract.js:14
msgid "A user made a project public"
msgstr ""

#: website/static/js/anonymousLogActionsList_extract.js:15
msgid "Project made public"
msgstr ""

#: website/static/js/anonymousLogActionsList_extract.js:16
msgid "A user made a project private"
msgstr ""

#: website/static/js/anonymousLogActionsList_extract.js:17
msgid "A user added a tag to a project"
msgstr ""

#: website/static/js/anonymousLogActionsList_extract.js:18
msgid "A user removed a tag from a project"
msgstr ""

#: website/static/js/anonymousLogActionsList_extract.js:19
msgid "A user changed the title of a project"
msgstr ""

#: website/static/js/anonymousLogActionsList_extract.js:20
msgid "A user edited the description of a project"
msgstr ""

#: website/static/js/anonymousLogActionsList_extract.js:21
msgid "A user changed the category of a project"
msgstr ""

<<<<<<< HEAD
#: website/static/js/citationGrid.js:202 website/static/js/fangorn.js:2447
msgid "View on %1$s"
=======
#: website/static/js/anonymousLogActionsList_extract.js:22
msgid "A user changed the article_doi of a project"
>>>>>>> 6a28d88e
msgstr ""

#: website/static/js/anonymousLogActionsList_extract.js:23
msgid "A user changed the ${updated_fields} for a project"
msgstr ""

#: website/static/js/anonymousLogActionsList_extract.js:24
msgid "A user created external identifiers on a project"
msgstr ""

#: website/static/js/anonymousLogActionsList_extract.js:25
msgid "A user created a custom citation for a project"
msgstr ""

#: website/static/js/anonymousLogActionsList_extract.js:26
msgid "A user updated a custom citation for a project"
msgstr ""

#: website/static/js/anonymousLogActionsList_extract.js:27
msgid "A user removed a custom citation from a project"
msgstr ""

#: website/static/js/anonymousLogActionsList_extract.js:28
msgid "A user added contributor(s) to a project"
msgstr ""

#: website/static/js/anonymousLogActionsList_extract.js:29
msgid "A user removed contributor(s) from a project"
msgstr ""

#: website/static/js/anonymousLogActionsList_extract.js:30
msgid "Contributor(s) cancelled invitation from a project"
msgstr ""

#: website/static/js/anonymousLogActionsList_extract.js:31
msgid "A user reordered contributors for a project"
msgstr ""

#: website/static/js/anonymousLogActionsList_extract.js:32
msgid "A user changed permissions for a project"
msgstr ""

<<<<<<< HEAD
#: website/static/js/citationWidget.js:46
#: website/static/js/pages/project-dashboard-page.js:175
#, python-format
msgid "Please enter %s or more characters"
=======
#: website/static/js/anonymousLogActionsList_extract.js:33
msgid "A user made contributor(s) visible on a project"
>>>>>>> 6a28d88e
msgstr ""

#: website/static/js/anonymousLogActionsList_extract.js:34
msgid "A user made contributor(s) invisible on a project"
msgstr ""

#: website/static/js/anonymousLogActionsList_extract.js:35
msgid "A user updated a wiki page of a project"
msgstr ""

#: website/static/js/anonymousLogActionsList_extract.js:36
msgid "A user deleted a wiki page of a project"
msgstr ""

#: website/static/js/anonymousLogActionsList_extract.js:37
msgid "A user renamed a wiki page of a project"
msgstr ""

#: website/static/js/anonymousLogActionsList_extract.js:38
msgid "A user made the wiki of a project publicly editable"
msgstr ""

#: website/static/js/anonymousLogActionsList_extract.js:39
msgid "A user made the wiki of a project privately editable"
msgstr ""

#: website/static/js/anonymousLogActionsList_extract.js:40
msgid "A user added an addon to a project"
msgstr ""

#: website/static/js/anonymousLogActionsList_extract.js:41
msgid "A user removed an addon from a project"
msgstr ""

#: website/static/js/anonymousLogActionsList_extract.js:42
msgid "A user moved a file"
msgstr ""

#: website/static/js/anonymousLogActionsList_extract.js:43
msgid "A user copied a file"
msgstr ""

#: website/static/js/anonymousLogActionsList_extract.js:44
msgid "A user renamed a file"
msgstr ""

#: website/static/js/anonymousLogActionsList_extract.js:45
msgid "A user created a folder in a project"
msgstr ""

#: website/static/js/anonymousLogActionsList_extract.js:46
msgid "A user added a file to a project"
msgstr ""

#: website/static/js/anonymousLogActionsList_extract.js:47
msgid "A user updated a file in a project"
msgstr ""

#: website/static/js/anonymousLogActionsList_extract.js:48
msgid "A user removed a file from a project"
msgstr ""

#: website/static/js/anonymousLogActionsList_extract.js:49
msgid "A user restored a file from a project"
msgstr ""

#: website/static/js/anonymousLogActionsList_extract.js:50
msgid "A user updated the file metadata for a file"
msgstr ""

#: website/static/js/anonymousLogActionsList_extract.js:51
msgid "A user checked out a file from a project"
msgstr ""

#: website/static/js/anonymousLogActionsList_extract.js:52
msgid "A user checked in a file to a project"
msgstr ""

#: website/static/js/anonymousLogActionsList_extract.js:53
msgid "A user added a comment to a project"
msgstr ""

#: website/static/js/anonymousLogActionsList_extract.js:54
msgid "A user deleted a comment from a project"
msgstr ""

#: website/static/js/anonymousLogActionsList_extract.js:55
msgid "A user restored a comment in a project"
msgstr ""

#: website/static/js/anonymousLogActionsList_extract.js:56
msgid "A user updated a comment on a project"
msgstr ""

#: website/static/js/anonymousLogActionsList_extract.js:57
msgid "A user initiated an embargoed registration of a project"
msgstr ""

#: website/static/js/anonymousLogActionsList_extract.js:58
msgid "A user approved an embargoed registration of a project"
msgstr ""

#: website/static/js/anonymousLogActionsList_extract.js:59
msgid "Embargo of registration of a project approved"
msgstr ""

#: website/static/js/anonymousLogActionsList_extract.js:60
msgid "A user cancelled an embargoed registration of a project"
msgstr ""

#: website/static/js/anonymousLogActionsList_extract.js:61
msgid "A user completed an embargo of a project"
msgstr ""

#: website/static/js/anonymousLogActionsList_extract.js:62
msgid "Embargo for a project completed"
msgstr ""

#: website/static/js/anonymousLogActionsList_extract.js:63
msgid "Embargo for a project ended"
msgstr ""

#: website/static/js/anonymousLogActionsList_extract.js:64
msgid "A user initiated a withdrawal of a registration of a project"
msgstr ""

#: website/static/js/anonymousLogActionsList_extract.js:65
msgid "A withdrawal of a registration of a project was proposed"
msgstr ""

#: website/static/js/anonymousLogActionsList_extract.js:66
msgid "A user approved a withdrawal of a registration of a project"
msgstr ""

#: website/static/js/anonymousLogActionsList_extract.js:67
#: website/static/js/logActionsList_extract.js:68
msgid "A withdrawal of a registration of ${node} was approved"
msgstr ""

<<<<<<< HEAD
#: website/static/js/conference.js:43 website/static/js/fangorn.js:2046
msgid "Downloads"
=======
#: website/static/js/anonymousLogActionsList_extract.js:68
msgid "A user cancelled a withdrawal of a registration of a project"
>>>>>>> 6a28d88e
msgstr ""

#: website/static/js/anonymousLogActionsList_extract.js:69
msgid "Registration was created on an external registry."
msgstr ""

#: website/static/js/anonymousLogActionsList_extract.js:70
msgid "Registration was imported to OSF from an external registry."
msgstr ""

#: website/static/js/anonymousLogActionsList_extract.js:71
msgid "A user initiated a registration of a project"
msgstr ""

#: website/static/js/anonymousLogActionsList_extract.js:72
msgid "A user approved a registration of a project"
msgstr ""

#: website/static/js/anonymousLogActionsList_extract.js:73
msgid "Registration of a project was approved"
msgstr ""

#: website/static/js/anonymousLogActionsList_extract.js:74
msgid "A user cancelled a registration of a project"
msgstr ""

#: website/static/js/anonymousLogActionsList_extract.js:76
msgid "A user created fork from a project"
msgstr ""

<<<<<<< HEAD
#: website/static/js/contribAdder.js:339
msgid "Full Name is required."
msgstr ""

#: website/static/js/contribAdder.js:342
msgid "Not a valid email address."
msgstr ""

#: website/static/js/contribAdder.js:349
msgid "%1$s is already in queue."
msgstr ""

#: website/static/js/contribAdder.js:465
msgid "There was a problem trying to add contributors%1$s."
msgstr ""

#: website/static/js/contribAdder.js:466
msgid "Could not add contributors"
msgstr ""

#: website/static/js/contribAdder.js:467
#: website/static/js/contribManager.js:150
msgid "Error adding contributors"
msgstr ""

#: website/static/js/contribAdder.js:541
#: website/static/js/institutionProjectSettings.js:254
#: website/static/js/nodesDelete.js:194 website/static/js/nodesPrivacy.js:207
msgid "Unable to retrieve project settings"
msgstr ""

#: website/static/js/contribAdder.js:542
#: website/static/js/institutionProjectSettings.js:255
#: website/static/js/nodesDelete.js:195 website/static/js/nodesPrivacy.js:208
msgid "Could not GET project settings."
=======
#: website/static/js/anonymousLogActionsList_extract.js:77
msgid "A user removed a project"
msgstr ""

#: website/static/js/anonymousLogActionsList_extract.js:78
msgid "A user enabled access requests for a project"
msgstr ""

#: website/static/js/anonymousLogActionsList_extract.js:79
msgid "A user disabled access requests for a project"
msgstr ""

#: website/static/js/anonymousLogActionsList_extract.js:80
msgid "A user updated the license of a project"
msgstr ""

#: website/static/js/anonymousLogActionsList_extract.js:81
msgid "A user added a tag to a file in NII Storage in a project"
msgstr ""

#: website/static/js/anonymousLogActionsList_extract.js:82
msgid "A user removed tag from a file in NII Storage in a project"
msgstr ""

#: website/static/js/anonymousLogActionsList_extract.js:83
msgid "A user added a file to NII Storage in a project"
msgstr ""

#: website/static/js/anonymousLogActionsList_extract.js:84
msgid "A user created a folder in NII Storage in a project"
>>>>>>> 6a28d88e
msgstr ""

#: website/static/js/anonymousLogActionsList_extract.js:85
msgid "A user updated a file in NII Storage in a project"
msgstr ""

<<<<<<< HEAD
#: website/static/js/contribManager.js:130
#: website/static/js/pages/project-dashboard-page.js:545
msgid "Error"
=======
#: website/static/js/anonymousLogActionsList_extract.js:86
msgid "A user removed a file from NII Storage in a project"
>>>>>>> 6a28d88e
msgstr ""

#: website/static/js/anonymousLogActionsList_extract.js:87
msgid "A user added an affiliation to a project"
msgstr ""

#: website/static/js/anonymousLogActionsList_extract.js:88
msgid "A user removed an affiliation from a project"
msgstr ""

#: website/static/js/anonymousLogActionsList_extract.js:89
msgid "A user made a project a preprint"
msgstr ""

#: website/static/js/anonymousLogActionsList_extract.js:90
msgid "A user updated the primary file of a preprint"
msgstr ""

#: website/static/js/anonymousLogActionsList_extract.js:91
msgid "A user updated the license of a preprint"
msgstr ""

#: website/static/js/anonymousLogActionsList_extract.js:92
msgid "A user updated the subjects"
msgstr ""

#: website/static/js/anonymousLogActionsList_extract.js:93
msgid "A user created a view-only link to a project"
msgstr ""

#: website/static/js/anonymousLogActionsList_extract.js:94
msgid "A user removed a view-only link to a project"
msgstr ""

#: website/static/js/anonymousLogActionsList_extract.js:95
msgid "A user added a file to Box in a project"
msgstr ""

#: website/static/js/anonymousLogActionsList_extract.js:96
msgid "A user removed a file from Box in a project"
msgstr ""

#: website/static/js/anonymousLogActionsList_extract.js:97
msgid "A user updated a file in Box in a project"
msgstr ""

#: website/static/js/anonymousLogActionsList_extract.js:98
msgid "A user created a folder in Box in a project"
msgstr ""

#: website/static/js/anonymousLogActionsList_extract.js:99
msgid "A user linked a Box folder to a project"
msgstr ""

#: website/static/js/anonymousLogActionsList_extract.js:100
msgid "A user authorized the Box addon for a project"
msgstr ""

#: website/static/js/anonymousLogActionsList_extract.js:101
msgid "A user deauthorized the Box addon for a project"
msgstr ""

#: website/static/js/anonymousLogActionsList_extract.js:102
msgid "Box addon for a project deauthorized"
msgstr ""

#: website/static/js/anonymousLogActionsList_extract.js:103
msgid "A user added a file to a Dataverse dataset in a project"
msgstr ""

#: website/static/js/anonymousLogActionsList_extract.js:104
msgid "A user removed a file from a Dataverse dataset in a project"
msgstr ""

#: website/static/js/anonymousLogActionsList_extract.js:105
#: website/static/js/anonymousLogActionsList_extract.js:106
msgid "A user linked a Dataverse dataset to a project"
msgstr ""

#: website/static/js/anonymousLogActionsList_extract.js:107
#: website/static/js/anonymousLogActionsList_extract.js:108
msgid "A user published a new version of a Dataverse dataset to a project"
msgstr ""

#: website/static/js/anonymousLogActionsList_extract.js:109
msgid "A user authorized the Dataverse addon for a project"
msgstr ""

#: website/static/js/anonymousLogActionsList_extract.js:110
msgid "A user deauthorized the Dataverse addon for a project"
msgstr ""

#: website/static/js/anonymousLogActionsList_extract.js:111
msgid "Dataverse addon for a project deauthorized"
msgstr ""

#: website/static/js/anonymousLogActionsList_extract.js:112
msgid "A user added a file to Dropbox in a project"
msgstr ""

#: website/static/js/anonymousLogActionsList_extract.js:113
msgid "A user removed a file from Dropbox in a project"
msgstr ""

#: website/static/js/anonymousLogActionsList_extract.js:114
msgid "A user  updated a file in Dropbox in a project"
msgstr ""

#: website/static/js/anonymousLogActionsList_extract.js:115
msgid "A user created a folder in Dropbox in a project"
msgstr ""

#: website/static/js/anonymousLogActionsList_extract.js:116
msgid "A user linked a Dropbox folder in a project"
msgstr ""

#: website/static/js/anonymousLogActionsList_extract.js:117
msgid "A user authorized the Dropbox addon for a project"
msgstr ""

#: website/static/js/anonymousLogActionsList_extract.js:118
msgid "A user deauthorized the Dropbox addon for a project"
msgstr ""

#: website/static/js/anonymousLogActionsList_extract.js:119
msgid "Dropbox addon for a project deauthorized"
msgstr ""

#: website/static/js/anonymousLogActionsList_extract.js:120
msgid "A user linked content from figshare in a project"
msgstr ""

#: website/static/js/anonymousLogActionsList_extract.js:121
msgid "A user unlinked content from figshare in a project"
msgstr ""

#: website/static/js/anonymousLogActionsList_extract.js:122
msgid "A user added a file to figshare in a project"
msgstr ""

#: website/static/js/anonymousLogActionsList_extract.js:123
msgid "A user removed a file or folder from figshare in a project"
msgstr ""

#: website/static/js/anonymousLogActionsList_extract.js:124
msgid "A user created a folder in figshare in a project"
msgstr ""

#: website/static/js/anonymousLogActionsList_extract.js:125
msgid "A user authorized the figshare addon for a project"
msgstr ""

#: website/static/js/anonymousLogActionsList_extract.js:126
msgid "A user deauthorized the figshare addon for a project"
msgstr ""

#: website/static/js/anonymousLogActionsList_extract.js:127
msgid "figshare addon for a project deauthorized"
msgstr ""

#: website/static/js/anonymousLogActionsList_extract.js:128
msgid "A user changed the forward URL in a project"
msgstr ""

#: website/static/js/anonymousLogActionsList_extract.js:129
msgid "A user added a file to a GitHub repo in a project"
msgstr ""

#: website/static/js/anonymousLogActionsList_extract.js:130
msgid "A user removed a file in a GitHub repo in a project"
msgstr ""

#: website/static/js/anonymousLogActionsList_extract.js:131
msgid "A user updated a file in a GitHub repo in a project"
msgstr ""

#: website/static/js/anonymousLogActionsList_extract.js:132
msgid "A user created a folder in a GitHub repo in a project"
msgstr ""

#: website/static/js/anonymousLogActionsList_extract.js:133
msgid "A user authorized the GitHub addon for a project"
msgstr ""

#: website/static/js/anonymousLogActionsList_extract.js:134
msgid "A user deauthorized the GitHub addon for a project"
msgstr ""

#: website/static/js/anonymousLogActionsList_extract.js:135
msgid "GitHub addon for a project deauthorized"
msgstr ""

#: website/static/js/anonymousLogActionsList_extract.js:136
msgid "A user linked a GitHub repo in a project"
msgstr ""

#: website/static/js/anonymousLogActionsList_extract.js:137
msgid "A user selected a folder in Mendeley in a project"
msgstr ""

#: website/static/js/anonymousLogActionsList_extract.js:138
msgid "A user authorized the Mendeley addon for a project"
msgstr ""

#: website/static/js/anonymousLogActionsList_extract.js:139
msgid "A user deauthorized the Mendeley addon for a project"
msgstr ""

#: website/static/js/anonymousLogActionsList_extract.js:140
msgid "A user linked a Zotero folder to a project"
msgstr ""

#: website/static/js/anonymousLogActionsList_extract.js:141
msgid "A user linked a Zotero library to a project"
msgstr ""

#: website/static/js/anonymousLogActionsList_extract.js:142
msgid "A user authorized the Zotero addon for a project"
msgstr ""

#: website/static/js/anonymousLogActionsList_extract.js:143
msgid "A user deauthorized the Zotero addon for a project"
msgstr ""

#: website/static/js/anonymousLogActionsList_extract.js:144
msgid "A user added a file to ownCloud in a project"
msgstr ""

#: website/static/js/anonymousLogActionsList_extract.js:145
msgid "A user removed a file from ownCloud in a project"
msgstr ""

#: website/static/js/anonymousLogActionsList_extract.js:146
msgid "A user updated a file in ownCloud in a project"
msgstr ""

#: website/static/js/anonymousLogActionsList_extract.js:147
msgid "A user created a folder in ownCloud in a project"
msgstr ""

#: website/static/js/anonymousLogActionsList_extract.js:148
msgid "A user linked a ownCloud folder in a project"
msgstr ""

#: website/static/js/anonymousLogActionsList_extract.js:149
msgid "A user authorized the ownCloud addon for a project"
msgstr ""

#: website/static/js/anonymousLogActionsList_extract.js:150
msgid "A user deauthorized the ownCloud addon for a project"
msgstr ""

#: website/static/js/anonymousLogActionsList_extract.js:151
msgid "ownCloud addon for a project deauthorized"
msgstr ""

#: website/static/js/anonymousLogActionsList_extract.js:152
msgid "A user added a file to Microsoft OneDrive in a project"
msgstr ""

#: website/static/js/anonymousLogActionsList_extract.js:153
msgid "A user removed a file from Microsoft OneDrive in a project"
msgstr ""

#: website/static/js/anonymousLogActionsList_extract.js:154
msgid "A user updated a file in Microsoft OneDrive in a project"
msgstr ""

#: website/static/js/anonymousLogActionsList_extract.js:155
msgid "A user created a folder in Microsoft OneDrive in a project"
msgstr ""

#: website/static/js/anonymousLogActionsList_extract.js:156
msgid "A user linked a Microsoft OneDrive folder to a project"
msgstr ""

#: website/static/js/anonymousLogActionsList_extract.js:157
msgid "A user authorized the Microsoft OneDrive addon for a project"
msgstr ""

#: website/static/js/anonymousLogActionsList_extract.js:158
msgid "A user deauthorized the Microsoft OneDrive addon for a project"
msgstr ""

#: website/static/js/anonymousLogActionsList_extract.js:159
msgid "Microsoft OneDrive addon for a project deauthorized"
msgstr ""

#: website/static/js/anonymousLogActionsList_extract.js:160
msgid "A user linked an Amazon S3 bucket to a project"
msgstr ""

#: website/static/js/anonymousLogActionsList_extract.js:161
msgid "A user unselected an Amazon S3 bucket in a project"
msgstr ""

#: website/static/js/anonymousLogActionsList_extract.js:162
msgid "A user added a file to an Amazon S3 bucket in a project"
msgstr ""

<<<<<<< HEAD
#: website/static/js/fangorn.js:1935
msgid "%1$s is not configured"
msgstr ""

#: website/static/js/fangorn.js:1938
msgid " Restore Add-ons"
msgstr ""

#: website/static/js/fangorn.js:2033 website/static/js/fileViewTreebeard.js:63
#: website/static/js/filesWidget.js:34 website/static/js/meetings.js:18
#: website/static/js/pages/project-dashboard-page.js:593
#: website/static/js/project-organizer.js:192
#: website/static/js/project-organizer.js:208 website/static/js/wikiMenu.js:59
#: website/static/js/wikiMenu_copy.js:64
msgid "Name"
msgstr ""

#: website/static/js/fangorn.js:2038
msgid "Size"
msgstr ""

#: website/static/js/fangorn.js:2042
msgid "Version"
msgstr ""

#: website/static/js/fangorn.js:2050
#: website/static/js/pages/project-dashboard-page.js:599
#: website/static/js/project-organizer.js:201
msgid "Modified"
msgstr ""

#: website/static/js/fangorn.js:2161
msgid "Unable to retrieve components."
msgstr ""

#: website/static/js/fangorn.js:2163
msgid "Unable to retrieve components for node %1$s"
msgstr ""

#: website/static/js/fangorn.js:2245
msgid "You cannot rename your Wiki images folder."
msgstr ""

#: website/static/js/fangorn.js:2354
msgid "Upload Folder"
msgstr ""

#: website/static/js/fangorn.js:2359
msgid "Upload"
msgstr ""

#: website/static/js/fangorn.js:2366
msgid "Create Folder"
msgstr ""

#: website/static/js/fangorn.js:2373
msgid "Delete Folder"
msgstr ""

#: website/static/js/fangorn.js:2382 website/static/js/filepage/index.js:520
#: website/static/js/filepage/revisions.js:111
#: website/static/js/pages/project-dashboard-page.js:526
#: website/static/js/pages/project-dashboard-page.js:536
#: website/static/js/pages/project-dashboard-page.js:543
msgid "Download"
msgstr ""

#: website/static/js/fangorn.js:2408 website/static/js/filepage/index.js:216
msgid "This would mean "
msgstr ""

#: website/static/js/fangorn.js:2409 website/static/js/filepage/index.js:217
msgid ""
"other contributors cannot edit, delete or upload new versions of this "
"file "
msgstr ""

#: website/static/js/fangorn.js:2410
msgid "as long as it is checked-out. You can check it back in at anytime."
msgstr ""

#: website/static/js/fangorn.js:2415 website/static/js/fangorn.js:2420
#: website/static/js/filepage/index.js:243
msgid "Check out file"
msgstr ""

#: website/static/js/fangorn.js:2416
msgid "Confirm file check-out?"
msgstr ""

#: website/static/js/fangorn.js:2429
msgid "Check in file"
msgstr ""

#: website/static/js/fangorn.js:2457
msgid "Download as zip"
msgstr ""

#: website/static/js/fangorn.js:2468 website/static/js/myProjects.js:1613
msgid "Rename"
msgstr ""

#: website/static/js/fangorn.js:2477
msgid "copy link"
msgstr ""

#: website/static/js/fangorn.js:2559
msgid "New folder name"
msgstr ""

#: website/static/js/fangorn.js:2587
msgid "Enter name"
msgstr ""

#: website/static/js/fangorn.js:2624
msgid "Cancel Pending Uploads"
msgstr ""

#: website/static/js/fangorn.js:2653
msgid "Delete Multiple"
msgstr ""

#: website/static/js/fangorn.js:2665 website/static/js/fangorn.js:3516
msgid "Filter"
msgstr ""

#: website/static/js/fangorn.js:2670
msgid "Select rows:"
msgstr ""

#: website/static/js/fangorn.js:2670
msgid ""
" Click on a row (outside the add-on, file, or folder name) to show "
"further actions in the toolbar. Use Command or Shift keys to select "
"multiple files."
msgstr ""

#: website/static/js/fangorn.js:2671
msgid "Open files:"
msgstr ""

#: website/static/js/fangorn.js:2671
msgid " Click a file name to go to view the file in the GakuNin RDM."
msgstr ""

#: website/static/js/fangorn.js:2672
msgid "Open files in new tab:"
msgstr ""

#: website/static/js/fangorn.js:2672
msgid ""
" Press Command (Ctrl in Windows) and click a file name to open it in a "
"new tab."
msgstr ""

#: website/static/js/fangorn.js:2673
msgid "Download as zip:"
msgstr ""

#: website/static/js/fangorn.js:2673
msgid ""
" Click on the row of an add-on or folder and click the Download as Zip "
"button in the toolbar."
msgstr ""

#: website/static/js/fangorn.js:2673
msgid " Not available for all storage add-ons."
msgstr ""

#: website/static/js/fangorn.js:2674
msgid "Copy files:"
msgstr ""

#: website/static/js/fangorn.js:2674
msgid ""
" Press Option (Alt in Windows) while dragging a file to a new folder or "
"component."
msgstr ""

#: website/static/js/fangorn.js:2674
msgid " Only for contributors with write access."
msgstr ""

#: website/static/js/fangorn.js:2680
msgid "How to Use the File Browser"
msgstr ""

#: website/static/js/fangorn.js:2744
msgid "Please wait for current action to complete"
msgstr ""

#: website/static/js/fangorn.js:2925
msgid "Upload Status"
msgstr ""

#: website/static/js/fangorn.js:2925
msgid " files succeeded."
msgstr ""

#: website/static/js/fangorn.js:3036
msgid "Done"
msgstr ""

#: website/static/js/fangorn.js:3038
msgid "Move Status"
msgstr ""

#: website/static/js/fangorn.js:3040
msgid " files successfully moved."
msgstr ""

#: website/static/js/fangorn.js:3041
msgid " Skipped %1$s/%2$s files."
msgstr ""

#: website/static/js/fangorn.js:3430
msgid "You have pending uploads, if you leave this page they may not complete."
msgstr ""

#: website/static/js/fangorn.js:3433
msgid ""
"You have pending file operations, if you leave this page they may not "
"complete."
msgstr ""

#: website/static/js/fangorn.js:3477
msgid "This file is too large (%1$s). Max file size is %2$s."
msgstr ""

#: website/static/js/fangorn.js:3493
msgid "Not enough quota to upload the file."
msgstr ""

#: website/static/js/fangorn.js:3500
msgid "Quota usage alert"
msgstr ""

#: website/static/js/fangorn.js:3501
#, python-format
msgid "You have used more than %1$s%% of your quota."
=======
#: website/static/js/anonymousLogActionsList_extract.js:163
msgid "A user removed a file in an Amazon S3 bucket in a project"
msgstr ""

#: website/static/js/anonymousLogActionsList_extract.js:164
msgid "A user updated a file in an Amazon S3 bucket in a project"
msgstr ""

#: website/static/js/anonymousLogActionsList_extract.js:165
msgid "A user created a folder in an Amazon S3 in a project"
msgstr ""

#: website/static/js/anonymousLogActionsList_extract.js:166
msgid "A user authorized the Amazon S3 addon for a project"
msgstr ""

#: website/static/js/anonymousLogActionsList_extract.js:167
msgid "A user deauthorized the Amazon S3 addon for a project"
msgstr ""

#: website/static/js/anonymousLogActionsList_extract.js:168
msgid "Amazon S3 addon for a project deauthorized"
msgstr ""

#: website/static/js/anonymousLogActionsList_extract.js:169
msgid "A user added a file to Google Drive in a project"
msgstr ""

#: website/static/js/anonymousLogActionsList_extract.js:170
msgid "A user removed a file from Google Drive in a project"
msgstr ""

#: website/static/js/anonymousLogActionsList_extract.js:171
msgid "A user updated a file in Google Drive in a project"
msgstr ""

#: website/static/js/anonymousLogActionsList_extract.js:172
msgid "A user created a folder in Google Drive in a project"
msgstr ""

#: website/static/js/anonymousLogActionsList_extract.js:173
msgid "A user linked a Google Drive folder to a project"
msgstr ""

#: website/static/js/anonymousLogActionsList_extract.js:174
msgid "A user authorized the Google Drive addon for a project"
msgstr ""

#: website/static/js/anonymousLogActionsList_extract.js:175
msgid "A user deauthorized the Google Drive addon for a project"
msgstr ""

#: website/static/js/anonymousLogActionsList_extract.js:176
msgid "Google Drive addon for a project deauthorized"
msgstr ""

#: website/static/js/anonymousLogActionsList_extract.js:177
msgid "A user added a file to a Bitbucket repo in a project"
msgstr ""

#: website/static/js/anonymousLogActionsList_extract.js:178
msgid "A user removed a file in a Bitbucket repo in a project"
msgstr ""

#: website/static/js/anonymousLogActionsList_extract.js:179
msgid "A user updated a file in a Bitbucket repo in a project"
msgstr ""

#: website/static/js/anonymousLogActionsList_extract.js:180
msgid "A user created a folder in a Bitbucket repo in a project"
msgstr ""

#: website/static/js/anonymousLogActionsList_extract.js:181
msgid "A user authorized the Bitbucket addon for a project"
msgstr ""

#: website/static/js/anonymousLogActionsList_extract.js:182
msgid "A user deauthorized the Bitbucket addon for a project"
msgstr ""

#: website/static/js/anonymousLogActionsList_extract.js:183
msgid "Bitbucket addon for a project deauthorized"
msgstr ""

#: website/static/js/anonymousLogActionsList_extract.js:184
msgid "A user linked a Bitbucket repo in a project"
msgstr ""

#: website/static/js/anonymousLogActionsList_extract.js:185
msgid "A user linked an Swift container to a project"
msgstr ""

#: website/static/js/anonymousLogActionsList_extract.js:186
msgid "A user unselected an Swift container in a project"
msgstr ""

#: website/static/js/anonymousLogActionsList_extract.js:187
msgid "A user added a file to an Swift container in a project"
msgstr ""

#: website/static/js/anonymousLogActionsList_extract.js:188
msgid "A user removed a file in an Swift container in a project"
msgstr ""

#: website/static/js/anonymousLogActionsList_extract.js:189
msgid "A user updated a file in an Swift container in a project"
msgstr ""

#: website/static/js/anonymousLogActionsList_extract.js:190
msgid "A user created a folder in an Swift in a project"
msgstr ""

#: website/static/js/anonymousLogActionsList_extract.js:191
msgid "A user authorized the Swift addon for a project"
msgstr ""

#: website/static/js/anonymousLogActionsList_extract.js:192
msgid "A user deauthorized the Swift addon for a project"
msgstr ""

#: website/static/js/anonymousLogActionsList_extract.js:193
msgid "Swift addon for a project deauthorized"
msgstr ""

#: website/static/js/anonymousLogActionsList_extract.js:194
msgid "A user linked an Azure Blob Storage container to a project"
msgstr ""

#: website/static/js/anonymousLogActionsList_extract.js:195
msgid "A user unselected an Azure Blob Storage container in a project"
msgstr ""

#: website/static/js/anonymousLogActionsList_extract.js:196
msgid "A user added a file to an Azure Blob Storage container in a project"
msgstr ""

#: website/static/js/anonymousLogActionsList_extract.js:197
msgid "A user removed a file in an Azure Blob Storage container in a project"
msgstr ""

#: website/static/js/anonymousLogActionsList_extract.js:198
msgid "A user updated a file in an Azure Blob Storage container in a project"
msgstr ""

#: website/static/js/anonymousLogActionsList_extract.js:199
msgid "A user created a folder in an Azure Blob Storage in a project"
msgstr ""

#: website/static/js/anonymousLogActionsList_extract.js:200
msgid "A user authorized the Azure Blob Storage addon for a project"
msgstr ""

#: website/static/js/anonymousLogActionsList_extract.js:201
msgid "A user deauthorized the Azure Blob Storage addon for a project"
msgstr ""

#: website/static/js/fangorn.js:2791
msgid "Properties"
msgstr ""

#: website/static/js/fangorn.js:2791
msgid "Size: "
msgstr ""

#: website/static/js/fangorn.js:2793
msgid "Total size: "
msgstr ""

#: website/static/js/fangorn.js:2810
msgid "Path: "
msgstr ""

#: website/static/js/fangorn.js:2755
msgid "Total files: "
msgstr ""

#: website/static/js/fangorn.js:2761
msgid "Created at: "
msgstr ""

#: website/static/js/fangorn.js:2767
msgid "Modified at: "
msgstr ""

#: website/static/js/fangorn.js:2773
msgid "Modified by: "
msgstr ""

#: website/static/js/fangorn.js:2665
msgid "Loading..."
msgstr ""

#: website/static/js/fangorn.js:2649
msgid ""
" Press Option (Alt in Windows) while dragging a file to a new folder or "
"component."
msgstr ""

#: website/static/js/anonymousLogActionsList_extract.js:202
msgid "Azure Blob Storage addon for a project deauthorized"
msgstr ""

#: website/static/js/anonymousLogActionsList_extract.js:203
msgid "A user added a draft file to a WEKO index in a project"
msgstr ""

#: website/static/js/anonymousLogActionsList_extract.js:204
msgid "A user removed a draft file from a WEKO index in a project"
msgstr ""

#: website/static/js/anonymousLogActionsList_extract.js:205
msgid "A user linked a WEKO index to a project"
msgstr ""

#: website/static/js/anonymousLogActionsList_extract.js:206
msgid "A user created a draft folder in WEKO in a project"
>>>>>>> 6a28d88e
msgstr ""

#: website/static/js/anonymousLogActionsList_extract.js:207
msgid "A user deposit item in a WEKO index in a project"
msgstr ""

#: website/static/js/anonymousLogActionsList_extract.js:208
msgid "A user authorized the WEKO addon for a project"
msgstr ""

#: website/static/js/anonymousLogActionsList_extract.js:209
msgid "A user deauthorized the WEKO addon for a project"
msgstr ""

#: website/static/js/anonymousLogActionsList_extract.js:210
msgid "WEKO addon for a project deauthorized"
msgstr ""

#: website/static/js/anonymousLogActionsList_extract.js:211
msgid "A user linked an S3 Compatible Storage bucket to a project"
msgstr ""

#: website/static/js/anonymousLogActionsList_extract.js:212
msgid "A user unselected an S3 Compatible Storage bucket in a project"
msgstr ""

#: website/static/js/anonymousLogActionsList_extract.js:213
msgid "A user added a file to an S3 Compatible Storage bucket in a project"
msgstr ""

#: website/static/js/anonymousLogActionsList_extract.js:214
msgid "A user removed a file in an S3 Compatible Storage bucket in a project"
msgstr ""

#: website/static/js/anonymousLogActionsList_extract.js:215
msgid "A user updated a file in an S3 Compatible Storage bucket in a project"
msgstr ""

#: website/static/js/anonymousLogActionsList_extract.js:216
msgid "A user created a folder in an S3 Compatible Storage in a project"
msgstr ""

#: website/static/js/anonymousLogActionsList_extract.js:217
msgid "A user authorized the S3 Compatible Storage addon for a project"
msgstr ""

#: website/static/js/anonymousLogActionsList_extract.js:218
msgid "A user deauthorized the S3 Compatible Storage addon for a project"
msgstr ""

#: website/static/js/anonymousLogActionsList_extract.js:219
msgid "S3 Compatible Storage addon for a project deauthorized"
msgstr ""

#: website/static/js/anonymousLogActionsList_extract.js:220
msgid "A user added a file to S3compat (for Institutions) in a project"
msgstr ""

#: website/static/js/anonymousLogActionsList_extract.js:221
msgid "A user removed a file from S3compat (for Institutions) in a project"
msgstr ""

#: website/static/js/anonymousLogActionsList_extract.js:222
msgid "A user updated a file in S3compat (for Institutions) in a project"
msgstr ""

#: website/static/js/anonymousLogActionsList_extract.js:223
msgid "A user created a folder in S3compat (for Institutions) in a project"
msgstr ""

#: website/static/js/anonymousLogActionsList_extract.js:224
msgid "A user linked a S3compat (for Institutions) folder in a project"
msgstr ""

#: website/static/js/anonymousLogActionsList_extract.js:225
msgid "A user authorized the S3compat (for Institutions) addon for a project"
msgstr ""

#: website/static/js/anonymousLogActionsList_extract.js:226
msgid "A user deauthorized the S3compat (for Institutions) addon for a project"
msgstr ""

#: website/static/js/anonymousLogActionsList_extract.js:227
msgid "S3compat (for Institutions) addon for a project deauthorized"
msgstr ""

#: website/static/js/anonymousLogActionsList_extract.js:228
msgid ""
"A user linked an Oracle Cloud Infrastructure Object Storage bucket to a "
"project"
msgstr ""

#: website/static/js/anonymousLogActionsList_extract.js:229
msgid ""
"A user unselected an Oracle Cloud Infrastructure Object Storage bucket in"
" a project"
msgstr ""

#: website/static/js/anonymousLogActionsList_extract.js:230
msgid ""
"A user added a file to an Oracle Cloud Infrastructure Object Storage "
"bucket in a project"
msgstr ""

#: website/static/js/anonymousLogActionsList_extract.js:231
msgid ""
"A user removed a file in an Oracle Cloud Infrastructure Object Storage "
"bucket in a project"
msgstr ""

#: website/static/js/anonymousLogActionsList_extract.js:232
msgid ""
"A user updated a file in an Oracle Cloud Infrastructure Object Storage "
"bucket in a project"
msgstr ""

#: website/static/js/anonymousLogActionsList_extract.js:233
msgid ""
"A user created a folder in an Oracle Cloud Infrastructure Object Storage "
"in a project"
msgstr ""

#: website/static/js/anonymousLogActionsList_extract.js:234
msgid ""
"A user authorized the Oracle Cloud Infrastructure Object Storage addon "
"for a project"
msgstr ""

#: website/static/js/anonymousLogActionsList_extract.js:235
msgid ""
"A user deauthorized the Oracle Cloud Infrastructure Object Storage addon "
"for a project"
msgstr ""

#: website/static/js/anonymousLogActionsList_extract.js:236
msgid ""
"Oracle Cloud Infrastructure Object Storage addon for a project "
"deauthorized"
msgstr ""

#: website/static/js/anonymousLogActionsList_extract.js:237
msgid ""
"A user added a file to Oracle Cloud Infrastructure (for Institutions) in "
"a project"
msgstr ""

#: website/static/js/anonymousLogActionsList_extract.js:238
msgid ""
"A user removed a file from Oracle Cloud Infrastructure (for Institutions)"
" in a project"
msgstr ""

#: website/static/js/anonymousLogActionsList_extract.js:239
msgid ""
"A user updated a file in Oracle Cloud Infrastructure (for Institutions) "
"in a project"
msgstr ""

#: website/static/js/anonymousLogActionsList_extract.js:240
msgid ""
"A user created a folder in Oracle Cloud Infrastructure (for Institutions)"
" in a project"
msgstr ""

#: website/static/js/anonymousLogActionsList_extract.js:241
msgid ""
"A user linked a Oracle Cloud Infrastructure (for Institutions) folder in "
"a project"
msgstr ""

#: website/static/js/anonymousLogActionsList_extract.js:242
msgid ""
"A user authorized the Oracle Cloud Infrastructure (for Institutions) "
"addon for a project"
msgstr ""

#: website/static/js/anonymousLogActionsList_extract.js:243
msgid ""
"A user deauthorized the Oracle Cloud Infrastructure (for Institutions) "
"addon for a project"
msgstr ""

#: website/static/js/anonymousLogActionsList_extract.js:244
msgid ""
"Oracle Cloud Infrastructure (for Institutions) addon for a project "
"deauthorized"
msgstr ""

#: website/static/js/anonymousLogActionsList_extract.js:245
msgid "A user added a file to Nextcloud in a project"
msgstr ""

#: website/static/js/anonymousLogActionsList_extract.js:246
msgid "A user removed a file from Nextcloud in a project"
msgstr ""

#: website/static/js/anonymousLogActionsList_extract.js:247
msgid "A user updated a file in Nextcloud in a project"
msgstr ""

#: website/static/js/anonymousLogActionsList_extract.js:248
msgid "A user created a folder in Nextcloud in a project"
msgstr ""

#: website/static/js/anonymousLogActionsList_extract.js:249
msgid "A user linked a Nextcloud folder in a project"
msgstr ""

#: website/static/js/anonymousLogActionsList_extract.js:250
msgid "A user authorized the Nextcloud addon for a project"
msgstr ""

#: website/static/js/anonymousLogActionsList_extract.js:251
msgid "A user deauthorized the Nextcloud addon for a project"
msgstr ""

#: website/static/js/anonymousLogActionsList_extract.js:252
msgid "Nextcloud addon for a project deauthorized"
msgstr ""

<<<<<<< HEAD
#: website/static/js/js_messages.js:7
#: website/static/js/projectSettingsTreebeardBase.js:90
#: website/static/js/render-nodes.js:45
msgid "Project"
=======
#: website/static/js/anonymousLogActionsList_extract.js:253
msgid "A user added a file to Nextcloud (for Institutions) in a project"
>>>>>>> 6a28d88e
msgstr ""

#: website/static/js/anonymousLogActionsList_extract.js:254
msgid "A user removed a file from Nextcloud (for Institutions) in a project"
msgstr ""

#: website/static/js/anonymousLogActionsList_extract.js:255
msgid "A user updated a file in Nextcloud (for Institutions) in a project"
msgstr ""

#: website/static/js/anonymousLogActionsList_extract.js:256
msgid "A user created a folder in Nextcloud (for Institutions) in a project"
msgstr ""

#: website/static/js/anonymousLogActionsList_extract.js:257
msgid "A user linked a Nextcloud (for Institutions) folder in a project"
msgstr ""

#: website/static/js/anonymousLogActionsList_extract.js:258
msgid "A user authorized the Nextcloud (for Institutions) addon for a project"
msgstr ""

#: website/static/js/anonymousLogActionsList_extract.js:259
msgid "A user deauthorized the Nextcloud (for Institutions) addon for a project"
msgstr ""

#: website/static/js/anonymousLogActionsList_extract.js:260
msgid "Nextcloud (for Institutions) addon for a project deauthorized"
msgstr ""

#: website/static/js/anonymousLogActionsList_extract.js:261
msgid "A user added a file to IQB-RIMS in a project"
msgstr ""

#: website/static/js/anonymousLogActionsList_extract.js:262
msgid "A user removed a file from IQB-RIMS in a project"
msgstr ""

#: website/static/js/anonymousLogActionsList_extract.js:263
msgid "A user updated a file in IQB-RIMS in a project"
msgstr ""

#: website/static/js/anonymousLogActionsList_extract.js:264
msgid "A user created a folder in IQB-RIMS in a project"
msgstr ""

#: website/static/js/anonymousLogActionsList_extract.js:265
msgid "A user linked a IQB-RIMS folder to a project"
msgstr ""

#: website/static/js/anonymousLogActionsList_extract.js:266
msgid "A user authorized the IQB-RIMS addon for a project"
msgstr ""

#: website/static/js/anonymousLogActionsList_extract.js:267
msgid "A user deauthorized the IQB-RIMS addon for a project"
msgstr ""

#: website/static/js/anonymousLogActionsList_extract.js:268
msgid "IQB-RIMS addon for a project deauthorized"
msgstr ""

#: website/static/js/anonymousLogActionsList_extract.js:269
msgid "A user added a file to Dropbox Business in a project"
msgstr ""

#: website/static/js/anonymousLogActionsList_extract.js:270
msgid "A user removed a file from Dropbox Business in a project"
msgstr ""

#: website/static/js/anonymousLogActionsList_extract.js:271
msgid "A user  updated a file in Dropbox Business in a project"
msgstr ""

#: website/static/js/anonymousLogActionsList_extract.js:272
msgid "A user created a folder in Dropbox Business in a project"
msgstr ""

#: website/static/js/anonymousLogActionsList_extract.js:273
msgid "A user linked a Dropbox Business folder in a project"
msgstr ""

#: website/static/js/anonymousLogActionsList_extract.js:274
msgid "A user authorized the Dropbox Business addon for a project"
msgstr ""

#: website/static/js/anonymousLogActionsList_extract.js:275
msgid "A user deauthorized the Dropbox Business addon for a project"
msgstr ""

#: website/static/js/anonymousLogActionsList_extract.js:276
msgid "Dropbox Business addon for a project deauthorized"
msgstr ""

#: website/static/js/anonymousLogActionsList_extract.js:277
msgid "A user added a file to an OneDrive team folder in a project"
msgstr ""

#: website/static/js/anonymousLogActionsList_extract.js:278
msgid "A user removed a file in an OneDrive team folder in a project"
msgstr ""

#: website/static/js/anonymousLogActionsList_extract.js:279
msgid "A user updated a file in an OneDrive team folder in a project"
msgstr ""

#: website/static/js/anonymousLogActionsList_extract.js:280
msgid "A user created a folder in an OneDrive team folder in a project"
msgstr ""

#: website/static/js/anonymousLogActionsList_extract.js:281
msgid "A user authorized the OneDrive for Office365 addon for a project"
msgstr ""

#: website/static/js/anonymousLogActionsList_extract.js:282
msgid "A user deauthorized the OneDrive for Office365 addon for a project"
msgstr ""

#: website/static/js/anonymousLogActionsList_extract.js:283
msgid "OneDrive for Office365 addon for a project deauthorized"
msgstr ""

#: website/static/js/anonymousLogActionsList_extract.js:284
msgid "A user added a metadata in a project"
msgstr ""

#: website/static/js/anonymousLogActionsList_extract.js:285
msgid "A user added a metadata to a ${path} in a project"
msgstr ""

#: website/static/js/anonymousLogActionsList_extract.js:286
msgid "A user updated a metadata for a ${path} in a project"
msgstr ""

#: website/static/js/anonymousLogActionsList_extract.js:287
msgid "A user deleted a metadata for a ${path} in a project"
msgstr ""

#: website/static/js/apiApplication.js:215
msgid "Error fetching list of registered applications"
msgstr ""

#: website/static/js/apiApplication.js:226
#: website/static/js/apiApplication.js:396
msgid "Deactivate application?"
msgstr ""

#: website/static/js/apiApplication.js:234
#: website/static/js/apiPersonalToken.js:225
msgid " has been deactivated"
msgstr ""

#: website/static/js/apiApplication.js:245
#: website/static/js/apiApplication.js:416
#: website/static/js/apiPersonalToken.js:236
#: website/static/js/apiPersonalToken.js:407
msgid "Deactivate"
msgstr ""

#: website/static/js/apiApplication.js:295
#: website/static/js/apiPersonalToken.js:286
msgid "There are unsaved changes on this page."
msgstr ""

#: website/static/js/apiApplication.js:309
msgid "Error fetching application data"
msgstr ""

#: website/static/js/apiApplication.js:344
#: website/static/js/apiPersonalToken.js:335
msgid "Error updating instance"
msgstr ""

#: website/static/js/apiApplication.js:370
msgid "Error registering new OAuth2 application"
msgstr ""

#: website/static/js/apiApplication.js:429
msgid "Reset client secret?"
msgstr ""

#: website/static/js/apiApplication.js:447
msgid "Error resetting instance secret"
msgstr ""

#: website/static/js/apiApplication.js:459
msgid "Reset Secret"
msgstr ""

#: website/static/js/apiApplication.js:473
#: website/static/js/apiPersonalToken.js:424 website/static/js/profile.js:363
msgid "Discard changes?"
msgstr ""

#: website/static/js/apiApplication.js:483
#: website/static/js/apiPersonalToken.js:434 website/static/js/profile.js:375
msgid "Discard"
msgstr ""

#: website/static/js/apiPersonalToken.js:206
msgid "Error fetching list of registered personal access tokens"
msgstr ""

#: website/static/js/apiPersonalToken.js:217
msgid "Deactivate personal access token?"
msgstr ""

#: website/static/js/apiPersonalToken.js:300
msgid "Error fetching token data"
msgstr ""

#: website/static/js/apiPersonalToken.js:361
msgid "Error registering new OAuth2 personal access token"
msgstr ""

#: website/static/js/apiPersonalToken.js:387
msgid "Deactivate token?"
msgstr ""

#: website/static/js/citationGrid.js:180
msgid "Copy citation"
msgstr ""

#: website/static/js/citationGrid.js:190
msgid "View original document"
msgstr ""

#: website/static/js/citationGrid.js:202 website/static/js/fangorn.js:2527
msgid "View on %1$s"
msgstr ""

#: website/static/js/citationGrid.js:213
msgid "Download citations"
msgstr ""

#: website/static/js/citationGrid.js:242
msgid "Citation"
msgstr ""

#: website/static/js/citationGrid.js:246
msgid "Actions"
msgstr ""

#: website/static/js/citationGrid.js:294
msgid "Only 200 citations may be displayed"
msgstr ""

#: website/static/js/citationGrid.js:311 website/static/js/citationWidget.js:44
msgid "Enter citation style (e.g. \"APA\")"
msgstr ""

#: website/static/js/citationGrid.js:333
msgid "Error while selecting citation style: "
msgstr ""

#: website/static/js/citationGrid.js:412
msgid ""
"<em>Could not render entry. Please check the contents of your citations "
"for correctness.</em>"
msgstr ""

#: website/static/js/citationList.js:113
msgid "Your custom citation not updated. Please refresh the page and try "
msgstr ""

#: website/static/js/citationList.js:114
msgid "again or contact %1$s"
msgstr ""

#: website/static/js/citationList.js:114
#: website/static/js/components/publicNodes.js:192
#: website/static/js/components/quickFiles.js:123
#: website/static/js/osfHelpers.js:311
msgid " if the problem persists."
msgstr ""

#: website/static/js/citationWidget.js:46
#: website/static/js/pages/project-dashboard-page.js:173
#, python-format
msgid "Please enter %s or more characters"
msgstr ""

#: website/static/js/citationWidget.js:47 website/static/js/pointers.js:30
msgid "Searching..."
msgstr ""

#: website/static/js/citationWidget.js:48
msgid "No matches found."
msgstr ""

#: website/static/js/citationWidget.js:77
msgid "Citation render failed"
msgstr ""

#: website/static/js/citationWidget.js:78
msgid "The requested citation format generated an error."
msgstr ""

#: website/static/js/citationWidget.js:81
msgid "Unexpected error when fetching citation"
msgstr ""

#: website/static/js/citationsNodeConfig.js:38
#: website/static/js/citationsNodeConfig.js:42
msgid "Successfully linked \"%1$s\"."
msgstr ""

#: website/static/js/citationsNodeConfig.js:38
msgid " Go to the <a href=\"%1$s\">Overview page</a> to view your citations."
msgstr ""

#: website/static/js/citationsNodeConfig.js:42
msgid " Next, choose which folder to link above."
msgstr ""

#: website/static/js/citationsNodeConfig.js:81
#: website/static/js/oauthAddonNodeConfig.js:209
msgid "Could not GET %1$s accounts for user"
msgstr ""

#: website/static/js/citationsNodeConfig.js:175
msgid "Import %1$s access token"
msgstr ""

#: website/static/js/clipboard.js:32
msgid "Copy failed!"
msgstr ""

#: website/static/js/comment.js:55
msgid "Error getting contributors and group members"
msgstr ""

#: website/static/js/comment.js:73
msgid "Spam or advertising"
msgstr ""

#: website/static/js/comment.js:74
msgid "Hate speech"
msgstr ""

#: website/static/js/comment.js:75
msgid "Violence or harmful behavior"
msgstr ""

#: website/static/js/comment.js:212
msgid "Commenting"
msgstr ""

#: website/static/js/comment.js:212
msgid "Comment"
msgstr ""

#: website/static/js/comment.js:232
msgid "Exceeds character limit. Please reduce to %1$s characters or less."
msgstr ""

#: website/static/js/comment.js:347 website/static/js/comment.js:555
msgid "Please enter a comment"
msgstr ""

#: website/static/js/comment.js:393 website/static/js/comment.js:588
msgid "Could not submit comment"
msgstr ""

#: website/static/js/comment.js:394
msgid "Error creating comment"
msgstr ""

#: website/static/js/comment.js:589
msgid "Error editing comment"
msgstr ""

#: website/static/js/comment.js:634
msgid "Could not report abuse."
msgstr ""

#: website/static/js/comment.js:635
msgid "Error reporting abuse"
msgstr ""

#: website/static/js/comment.js:664
msgid "Error deleting comment"
msgstr ""

#: website/static/js/comment.js:702
msgid "Error undeleting comment"
msgstr ""

#: website/static/js/comment.js:727
msgid "Error unreporting comment"
msgstr ""

#: website/static/js/comment.js:807
msgid "Your comments have unsaved changes. Are you sure "
msgstr ""

#: website/static/js/comment.js:808
msgid "you want to leave this page?"
msgstr ""

#: website/static/js/comment.js:826
msgid "Could not update comment timestamp"
msgstr ""

#: website/static/js/commentpane.js:31
msgid "Option `toggleWidth` must be greater than or equal to "
msgstr ""

#: website/static/js/commentpane.js:32
msgid "option `maxWidthProp`."
msgstr ""

#: website/static/js/conference.js:25
msgid "Author"
msgstr ""

#: website/static/js/conference.js:37
msgid "Date Created"
msgstr ""

#: website/static/js/conference.js:43 website/static/js/fangorn.js:2117
msgid "Downloads"
msgstr ""

#: website/static/js/contribAdder.js:26
msgid " project in common"
msgstr ""

#: website/static/js/contribAdder.js:28
msgid "Yourself"
msgstr ""

#: website/static/js/contribAdder.js:30
msgid " projects in common"
msgstr ""

#: website/static/js/contribAdder.js:83
msgid "Add Contributors"
msgstr ""

#: website/static/js/contribAdder.js:84
msgid "Select Components"
msgstr ""

#: website/static/js/contribAdder.js:86
msgid "Invite new contributor by e-mail"
msgstr ""

#: website/static/js/contribAdder.js:87
msgid "Add Unregistered Contributor"
msgstr ""

#: website/static/js/contribAdder.js:332
msgid "Full Name is required."
msgstr ""

#: website/static/js/contribAdder.js:335
msgid "Not a valid email address."
msgstr ""

#: website/static/js/contribAdder.js:342
msgid "%1$s is already in queue."
msgstr ""

#: website/static/js/contribAdder.js:458
msgid "There was a problem trying to add contributors%1$s."
msgstr ""

#: website/static/js/contribAdder.js:459
msgid "Could not add contributors"
msgstr ""

#: website/static/js/contribAdder.js:460
#: website/static/js/contribManager.js:150
msgid "Error adding contributors"
msgstr ""

#: website/static/js/contribAdder.js:530
#: website/static/js/institutionProjectSettings.js:254
#: website/static/js/nodesDelete.js:194 website/static/js/nodesPrivacy.js:207
msgid "Unable to retrieve project settings"
msgstr ""

#: website/static/js/contribAdder.js:531
#: website/static/js/institutionProjectSettings.js:255
#: website/static/js/nodesDelete.js:195 website/static/js/nodesPrivacy.js:208
msgid "Could not GET project settings."
msgstr ""

#: website/static/js/contribManager.js:128
msgid "Sent"
msgstr ""

#: website/static/js/contribManager.js:130
#: website/static/js/pages/project-dashboard-page.js:534
msgid "Error"
msgstr ""

#: website/static/js/contribManager.js:130
msgid "Invitation failed"
msgstr ""

#: website/static/js/contribManager.js:148
msgid "There was a problem trying to add the contributor. "
msgstr ""

#: website/static/js/contribManager.js:149
msgid "Could not add contributor"
msgstr ""

#: website/static/js/contribManager.js:311
msgid "Must have at least one registered admin contributor"
msgstr ""

#: website/static/js/contribManager.js:319
msgid "Must have at least one bibliographic contributor"
msgstr ""

#: website/static/js/contribManager.js:375
msgid "Your contributor list has unsaved changes. Please "
msgstr ""

#: website/static/js/contribManager.js:376
msgid "save or cancel your changes before adding "
msgstr ""

#: website/static/js/contribManager.js:377
msgid "contributors."
msgstr ""

#: website/static/js/contribManager.js:386
msgid "There are unsaved changes to your contributor settings"
msgstr ""

#: website/static/js/contribManager.js:415
msgid "Save changes?"
msgstr ""

#: website/static/js/contribManager.js:416
msgid "Are you sure you want to save these changes?"
msgstr ""

#: website/static/js/contribManager.js:432
msgid "Submission failed: "
msgstr ""

#: website/static/js/contribRemover.js:57
#: website/static/js/contribRemover.js:58
#: website/static/js/contribRemover.js:59
msgid "Remove Contributor"
msgstr ""

#: website/static/js/contribRemover.js:205
#: website/static/js/contribRemover.js:206
msgid "Unable to retrieve projects and components"
msgstr ""

#: website/static/js/contribRemover.js:229
msgid "Unable to delete Contributor"
msgstr ""

#: website/static/js/contribRemover.js:230
msgid "Could not DELETE Contributor."
msgstr ""

#: website/static/js/fangorn.js:38
msgid "Upload pending..."
msgstr ""

#: website/static/js/fangorn.js:41
msgid "Copying "
msgstr ""

#: website/static/js/fangorn.js:44
msgid "Deleting "
msgstr ""

#: website/static/js/fangorn.js:47
msgid "Moving "
msgstr ""

#: website/static/js/fangorn.js:50
msgid "Renaming "
msgstr ""

#: website/static/js/fangorn.js:476
msgid "Not allowed: Private folder"
msgstr ""

#: website/static/js/fangorn.js:520 website/static/js/fangorn.js:550
msgid "You cannot replace the Wiki images folder"
msgstr ""

#: website/static/js/fangorn.js:525 website/static/js/fangorn.js:558
msgid "An item named \"%1$s\" already exists in this location."
msgstr ""

#: website/static/js/fangorn.js:527 website/static/js/fangorn.js:536
#: website/static/js/fangorn.js:560
msgid "Keep Both"
msgstr ""

#: website/static/js/fangorn.js:527 website/static/js/fangorn.js:560
msgid " will retain both files (and their version histories) in this location."
msgstr ""

#: website/static/js/fangorn.js:529 website/static/js/fangorn.js:537
#: website/static/js/fangorn.js:562
msgid "Replace"
msgstr ""

#: website/static/js/fangorn.js:529 website/static/js/fangorn.js:562
msgid " will overwrite the existing file in this location. "
msgstr ""

#: website/static/js/fangorn.js:530 website/static/js/fangorn.js:563
msgid "You will lose previous versions of the overwritten file. "
msgstr ""

#: website/static/js/fangorn.js:531 website/static/js/fangorn.js:564
msgid "You will keep previous versions of the moved file."
msgstr ""

#: website/static/js/fangorn.js:532
msgid "\"Skip\" will skip the current file."
msgstr ""

#: website/static/js/fangorn.js:533
msgid "\"Stop\" will only move files with no conflicts."
msgstr ""

#: website/static/js/fangorn.js:538
msgid "Skip"
msgstr ""

#: website/static/js/fangorn.js:539
msgid "Stop"
msgstr ""

#: website/static/js/fangorn.js:541
#, python-format
msgid "Replace \"%s\"?"
msgstr ""

#: website/static/js/fangorn.js:565
msgid " will cancel the move."
msgstr ""

#: website/static/js/fangorn.js:574
msgid "Replace \"%1$s\"?"
msgstr ""

#: website/static/js/fangorn.js:604
msgid "%1$s conflicts left to resolve."
msgid_plural "%1$s conflict left to resolve."
msgstr[0] ""
msgstr[1] ""

#: website/static/js/fangorn.js:689
msgid "Successfully %1$s."
msgstr ""

#: website/static/js/fangorn.js:737
msgid "Please refresh the page or contact %1$s if the problem persists."
msgstr ""

#: website/static/js/fangorn.js:742
msgid "Failed to move or copy file"
msgstr ""

#: website/static/js/fangorn.js:1037
msgid "Could not upload file. The file may be invalid "
msgstr ""

#: website/static/js/fangorn.js:1038
msgid "or the file folder has been deleted."
msgstr ""

#: website/static/js/fangorn.js:1046 website/static/js/fangorn.js:1051
msgid "Cannot upload folders."
msgstr ""

#: website/static/js/fangorn.js:1053
msgid "Cannot upload file due to insufficient storage."
msgstr ""

#: website/static/js/fangorn.js:1058
msgid "Could not upload file. Possible reasons: <br>"
msgstr ""

#: website/static/js/fangorn.js:1059
msgid "1. Cannot upload folders. <br>2. "
msgstr ""

#: website/static/js/fangorn.js:1061
msgid "Unable to reach the provider, please try again later. "
msgstr ""

#: website/static/js/fangorn.js:1062
msgid "If the problem persists, please contact %1$s."
msgstr ""

#: website/static/js/fangorn.js:1192
msgid "The folder that wants to upload is empty."
msgstr ""

#: website/static/js/fangorn.js:1224
msgid "Not enough quota to upload. The total size of the folder %1$s."
msgstr ""

#: website/static/js/fangorn.js:1357 website/static/js/fangorn.js:1436
msgid "Folder creation failed."
msgstr ""

#: website/static/js/fangorn.js:1400
msgid "Please enter a folder name."
msgstr ""

#: website/static/js/fangorn.js:1404
msgid "Folder name contains illegal characters."
msgstr ""

#: website/static/js/fangorn.js:1427
msgid "New folder created!"
msgstr ""

#: website/static/js/fangorn.js:1450
msgid "Please enter a file name."
msgstr ""

#: website/static/js/fangorn.js:1454
msgid "File name contains illegal characters."
msgstr ""

#: website/static/js/fangorn.js:1483
msgid "New file created!"
msgstr ""

#: website/static/js/fangorn.js:1496
msgid "File creation failed."
msgstr ""

#: website/static/js/fangorn.js:1515
msgid "<i> Deleting...</i>"
msgstr ""

#: website/static/js/fangorn.js:1537
msgid "Delete failed."
msgstr ""

#: website/static/js/fangorn.js:1552
msgid ""
"This folder and all of its contents will be deleted. This folder is "
"linked to "
msgstr ""

#: website/static/js/fangorn.js:1553
msgid "your wiki(s). Deleting it will remove images embedded in your wiki(s). "
msgstr ""

#: website/static/js/fangorn.js:1554 website/static/js/fangorn.js:1582
#: website/static/js/fangorn.js:1605 website/static/js/pages/base-page.js:132
msgid "This action is irreversible."
msgstr ""

#: website/static/js/fangorn.js:1557
msgid ""
"This folder and ALL its contents will be deleted. This action is "
"irreversible."
msgstr ""

#: website/static/js/fangorn.js:1565 website/static/js/fangorn.js:1590
msgid "Delete \"%1$s\"?"
msgstr ""

#: website/static/js/fangorn.js:1567
msgid "You don't have permission to delete this file."
msgstr ""

#: website/static/js/fangorn.js:1575
msgid "This file may be linked to your wiki(s). Deleting it will remove the"
msgstr ""

#: website/static/js/fangorn.js:1576
msgid " image embedded in your wiki(s). "
msgstr ""

#: website/static/js/fangorn.js:1616
msgid ""
"Some of the selected items are folders. This will delete the folder(s) "
"and ALL of their content."
msgstr ""

#: website/static/js/fangorn.js:1630
msgid " may be linked to"
msgstr ""

#: website/static/js/fangorn.js:1631
msgid " your wiki(s). Deleting them will remove images embedded in your wiki(s). "
msgstr ""

#: website/static/js/fangorn.js:1639
msgid "Delete All"
msgstr ""

#: website/static/js/fangorn.js:1643
msgid ""
"Some of these files can't be deleted but you can delete the ones "
"highlighted with green. This action is irreversible."
msgstr ""

#: website/static/js/fangorn.js:1658
msgid "Delete Some"
msgstr ""

#: website/static/js/fangorn.js:1661
msgid "Delete multiple files?"
msgstr ""

#: website/static/js/fangorn.js:1687
msgid ""
"Unable to check out file. This is most likely due to the file being "
"already checked-out"
msgstr ""

#: website/static/js/fangorn.js:1688
msgid " by another user."
msgstr ""

#: website/static/js/fangorn.js:2006
msgid "%1$s is not configured"
msgstr ""

#: website/static/js/fangorn.js:2009
msgid " Restore Add-ons"
msgstr ""

#: website/static/js/fangorn.js:2104 website/static/js/fileViewTreebeard.js:63
#: website/static/js/filesWidget.js:34 website/static/js/meetings.js:18
#: website/static/js/pages/project-dashboard-page.js:582
#: website/static/js/project-organizer.js:192
#: website/static/js/project-organizer.js:208 website/static/js/wikiMenu.js:58
msgid "Name"
msgstr ""

#: website/static/js/fangorn.js:2109
msgid "Size"
msgstr ""

#: website/static/js/fangorn.js:2113
msgid "Version"
msgstr ""

#: website/static/js/fangorn.js:2121
#: website/static/js/pages/project-dashboard-page.js:588
#: website/static/js/project-organizer.js:201
msgid "Modified"
msgstr ""

#: website/static/js/fangorn.js:2233
msgid "Unable to retrieve components."
msgstr ""

#: website/static/js/fangorn.js:2235
msgid "Unable to retrieve components for node %1$s"
msgstr ""

#: website/static/js/fangorn.js:2317
msgid "You cannot rename your Wiki images folder."
msgstr ""

#: website/static/js/fangorn.js:2432
msgid "Upload"
msgstr ""

#: website/static/js/fangorn.js:2439
msgid "Create Folder"
msgstr ""

#: website/static/js/fangorn.js:2446
msgid "Create File"
msgstr ""

#: website/static/js/fangorn.js:2453
msgid "Delete Folder"
msgstr ""

#: website/static/js/fangorn.js:2462 website/static/js/filepage/index.js:522
#: website/static/js/filepage/revisions.js:111
#: website/static/js/pages/project-dashboard-page.js:515
#: website/static/js/pages/project-dashboard-page.js:525
#: website/static/js/pages/project-dashboard-page.js:532
msgid "Download"
msgstr ""

#: website/static/js/fangorn.js:2488 website/static/js/filepage/index.js:216
msgid "This would mean "
msgstr ""

#: website/static/js/fangorn.js:2489 website/static/js/filepage/index.js:217
msgid ""
"other contributors cannot edit, delete or upload new versions of this "
"file "
msgstr ""

#: website/static/js/fangorn.js:2490
msgid "as long as it is checked-out. You can check it back in at anytime."
msgstr ""

#: website/static/js/fangorn.js:2495 website/static/js/fangorn.js:2500
#: website/static/js/filepage/index.js:243
msgid "Check out file"
msgstr ""

#: website/static/js/fangorn.js:2496
msgid "Confirm file check-out?"
msgstr ""

#: website/static/js/fangorn.js:2509
msgid "Check in file"
msgstr ""

#: website/static/js/fangorn.js:2537
msgid "Download as zip"
msgstr ""

#: website/static/js/fangorn.js:2548 website/static/js/myProjects.js:1613
msgid "Rename"
msgstr ""

#: website/static/js/fangorn.js:2557
msgid "copy link"
msgstr ""

#: website/static/js/fangorn.js:2642
msgid "New folder name"
msgstr ""

#: website/static/js/fangorn.js:2670
msgid "Enter name"
msgstr ""

#: website/static/js/fangorn.js:2700
msgid "New file name"
msgstr ""

#: website/static/js/fangorn.js:2762
msgid "Cancel Pending Uploads"
msgstr ""

#: website/static/js/fangorn.js:2791
msgid "Delete Multiple"
msgstr ""

#: website/static/js/fangorn.js:2803 website/static/js/fangorn.js:3655
msgid "Filter"
msgstr ""

#: website/static/js/fangorn.js:2808
msgid "Select rows:"
msgstr ""

#: website/static/js/fangorn.js:2808
msgid ""
" Click on a row (outside the add-on, file, or folder name) to show "
"further actions in the toolbar. Use Command or Shift keys to select "
"multiple files."
msgstr ""

#: website/static/js/fangorn.js:2809
msgid "Open files:"
msgstr ""

#: website/static/js/fangorn.js:2809
msgid " Click a file name to go to view the file in the GakuNin RDM."
msgstr ""

#: website/static/js/fangorn.js:2810
msgid "Open files in new tab:"
msgstr ""

#: website/static/js/fangorn.js:2810
msgid ""
" Press Command (Ctrl in Windows) and click a file name to open it in a "
"new tab."
msgstr ""

#: website/static/js/fangorn.js:2811
msgid "Download as zip:"
msgstr ""

#: website/static/js/fangorn.js:2811
msgid ""
" Click on the row of an add-on or folder and click the Download as Zip "
"button in the toolbar."
msgstr ""

#: website/static/js/fangorn.js:2811
msgid " Not available for all storage add-ons."
msgstr ""

#: website/static/js/fangorn.js:2812
msgid "Copy files:"
msgstr ""

#: website/static/js/fangorn.js:2812
msgid ""
" Press Option (Alt in Windows) while dragging a file to a new folder or "
"component."
msgstr ""

#: website/static/js/fangorn.js:2812
msgid " Only for contributors with write access."
msgstr ""

#: website/static/js/fangorn.js:2818
msgid "How to Use the File Browser"
msgstr ""

#: website/static/js/fangorn.js:2882
msgid "Please wait for current action to complete"
msgstr ""

#: website/static/js/fangorn.js:3063
msgid "Upload Status"
msgstr ""

#: website/static/js/fangorn.js:3063
msgid " files succeeded."
msgstr ""

#: website/static/js/fangorn.js:3175
msgid "Done"
msgstr ""

#: website/static/js/fangorn.js:3177
msgid "Move Status"
msgstr ""

#: website/static/js/fangorn.js:3179
msgid " files successfully moved."
msgstr ""

#: website/static/js/fangorn.js:3180
msgid " Skipped %1$s/%2$s files."
msgstr ""

#: website/static/js/fangorn.js:3569
msgid "You have pending uploads, if you leave this page they may not complete."
msgstr ""

#: website/static/js/fangorn.js:3572
msgid ""
"You have pending file operations, if you leave this page they may not "
"complete."
msgstr ""

#: website/static/js/fangorn.js:3616
msgid "This file is too large (%1$s). Max file size is %2$s."
msgstr ""

#: website/static/js/fangorn.js:3632
msgid "Not enough quota to upload the file."
msgstr ""

#: website/static/js/fangorn.js:3639
msgid "Quota usage alert"
msgstr ""

#: website/static/js/fangorn.js:3640
#, python-format
msgid "You have used more than %1$s%% of your quota."
msgstr ""

#: website/static/js/fileViewTreebeard.js:120
msgid "Uploading %1$s..."
msgstr ""

#: website/static/js/filesWidget.js:77
msgid "Could not GET files"
msgstr ""

#: website/static/js/filesWidget.js:92
msgid "Sorry, we could not load files right now. "
msgstr ""

#: website/static/js/firebase-messaging-sw.js:11
msgid "RDM Announcements"
msgstr ""

#: website/static/js/firebase-messaging-sw.js:13
msgid "Background Message body."
msgstr ""

#: website/static/js/folderPickerNodeConfig.js:108
msgid ""
"Could not retrieve %1$s settings at this time. The credentials associated"
" with this %1$s account may no longer be valid."
msgstr ""

#: website/static/js/folderPickerNodeConfig.js:109
msgid ""
" Try disconnecting and reconnecting the %1$s account on your <a "
"href=\"%2$s\">account settings page</a>."
msgstr ""

#: website/static/js/folderPickerNodeConfig.js:112
msgid ""
"Could not retrieve %1$s settings at this time. The %1$s addon credentials"
" may no longer be valid."
msgstr ""

#: website/static/js/folderPickerNodeConfig.js:113
msgid " Contact %1$s to verify."
msgstr ""

#: website/static/js/folderPickerNodeConfig.js:119
msgid ""
"Could not retrieve %1$s account list at this time. Please refresh the "
"page. If the problem persists, email %2$s."
msgstr ""

#: website/static/js/folderPickerNodeConfig.js:128
msgid "Successfully connected a %1$s account"
msgstr ""

#: website/static/js/folderPickerNodeConfig.js:131
msgid ""
"Error while authorizing addon. Please log in to your %1$s account and "
"grant access to the GakuNin RDM to enable this addon."
msgstr ""

#: website/static/js/folderPickerNodeConfig.js:139
msgid "Could not change %1$s settings. Please try again later."
msgstr ""

#: website/static/js/folderPickerNodeConfig.js:154
msgid "Error occurred while importing %1$s group libraries."
msgstr ""

#: website/static/js/folderPickerNodeConfig.js:157
msgid "Could not connect to %1$s at this time. Please try again later."
msgstr ""

#: website/static/js/folderPickerNodeConfig.js:321
msgid "Could not GET %1$s settings"
msgstr ""

#: website/static/js/folderPickerNodeConfig.js:349
#: website/static/js/folderPickerNodeConfig.js:382
msgid "Failed to update %1$s settings."
msgstr ""

#: website/static/js/folderPickerNodeConfig.js:431
msgid "Failed to import %1$s access token."
msgstr ""

#: website/static/js/folderPickerNodeConfig.js:443
msgid "Failed to import %1$s group libraries."
msgstr ""

#: website/static/js/folderPickerNodeConfig.js:536
msgid "Could not deauthorize %1$s account from node"
msgstr ""

#: website/static/js/folderPickerNodeConfig.js:645
#: website/static/js/folderPickerNodeConfig.js:656
msgid "Could not GET get %1$s contents."
msgstr ""

#: website/static/js/folderpicker.js:101
msgid "Folders"
msgstr ""

#: website/static/js/institutionNodes.js:26
msgid "Failed to load Institution's nodes"
msgstr ""

#: website/static/js/institutionProjectSettings.js:47
#: website/static/js/institutionProjectSettings.js:127
msgid "Add institution"
msgstr ""

#: website/static/js/institutionProjectSettings.js:47
#: website/static/js/institutionProjectSettings.js:127
msgid "Remove institution"
msgstr ""

#: website/static/js/institutionProjectSettings.js:59
msgid ""
"Add <b>%1$s</b> to <b>%2$s</b> or to <b>%3$s</b> and every component in "
"it?<br><br>"
msgstr ""

#: website/static/js/institutionProjectSettings.js:60
msgid "Add to <b>%1$s</b>."
msgstr ""

#: website/static/js/institutionProjectSettings.js:61
msgid "Add to <b>%1$s</b> and every component for which you have permission."
msgstr ""

#: website/static/js/institutionProjectSettings.js:64
msgid ""
"Remove <b>%1$s</b> from <b>%2$s</b> or from <b>%3$s</b> and every "
"component in it?<br><br>"
msgstr ""

#: website/static/js/institutionProjectSettings.js:65
msgid "Remove from <b>%1$s</b>."
msgstr ""

#: website/static/js/institutionProjectSettings.js:66
msgid "Remove from <b>%1$s</b> and every component for which you have permission."
msgstr ""

#: website/static/js/institutionProjectSettings.js:69
#: website/static/js/institutionProjectSettings.js:86
msgid "Warning, you are not affiliated with <b>%1$s</b>."
msgstr ""

#: website/static/js/institutionProjectSettings.js:70
#: website/static/js/institutionProjectSettings.js:87
msgid " If you remove it from your project, you cannot add it back.</div></br>"
msgstr ""

#: website/static/js/institutionProjectSettings.js:85
msgid "Remove <b>%1$s</b> from <b>%2$s</b>."
msgstr ""

#: website/static/js/institutionProjectSettings.js:157
msgid "Updating affiliation... this may take a minute."
msgstr ""

#: website/static/js/institutionProjectSettings.js:202
msgid ""
"Unable to modify the institution on this node. Please try again. If the "
"problem persists, email %1$s"
msgstr ""

#: website/static/js/institutionProjectSettings.js:203
msgid "Unable to modify this institution!"
msgstr ""

#: website/static/js/js_messages.js:3
msgid "Bookmarks"
msgstr ""

#: website/static/js/js_messages.js:5
msgid "Edit"
msgstr ""

#: website/static/js/js_messages.js:7
msgid "Analysis"
msgstr ""

#: website/static/js/js_messages.js:7
msgid "Communication"
msgstr ""

#: website/static/js/js_messages.js:7
msgid "Data"
msgstr ""

#: website/static/js/js_messages.js:7
msgid "Hypothesis"
msgstr ""

#: website/static/js/js_messages.js:7
msgid "Instrumentation"
msgstr ""

#: website/static/js/js_messages.js:7
msgid "Methods and Measures"
msgstr ""

#: website/static/js/js_messages.js:7
msgid "Procedure"
msgstr ""

#: website/static/js/js_messages.js:7
#: website/static/js/projectSettingsTreebeardBase.js:90
#: website/static/js/render-nodes.js:45
msgid "Project"
msgstr ""

#: website/static/js/js_messages.js:7
msgid "Software"
msgstr ""

#: website/static/js/js_messages.js:7
msgid "Other"
msgstr ""

#: website/static/js/js_messages.js:9
msgid "analysis"
msgstr ""

#: website/static/js/js_messages.js:9
msgid "communication"
msgstr ""

#: website/static/js/js_messages.js:9
msgid "data"
msgstr ""

#: website/static/js/js_messages.js:9
msgid "hypothesis"
msgstr ""

#: website/static/js/js_messages.js:9
msgid "instrumentation"
msgstr ""

#: website/static/js/js_messages.js:9
msgid "methods and measures"
msgstr ""

#: website/static/js/js_messages.js:9
msgid "procedure"
msgstr ""

#: website/static/js/js_messages.js:9 website/static/js/nodeControl.js:114
#: website/static/js/nodeSelectTreebeard.js:87
#: website/static/js/nodesDeleteTreebeard.js:62
#: website/static/js/nodesPrivacySettingsTreebeard.js:62
msgid "project"
msgstr ""

#: website/static/js/js_messages.js:9
msgid "software"
msgstr ""

#: website/static/js/js_messages.js:9
msgid "other"
msgstr ""

#: website/static/js/js_messages.js:11 website/static/js/js_messages.js:13
msgid "Comments added"
msgstr ""

#: website/static/js/js_messages.js:11 website/static/js/js_messages.js:13
msgid "Files updated"
msgstr ""

#: website/static/js/js_messages.js:13
msgid "Replies to your comments"
msgstr ""

#: website/static/js/js_messages.js:13
msgid "Mentions added"
msgstr ""

#: website/static/js/js_messages.js:13
msgid "Preprint submissions updated"
msgstr ""

#: website/static/js/js_messages.js:15
msgid "No license"
msgstr ""

#: website/static/js/js_messages.js:17 website/static/js/passwordForms.js:178
#: website/static/js/passwordForms.js:241
msgid "This field is required."
msgstr ""

#: website/static/js/js_messages.js:17
msgid "Please enter a value greater than or equal to {0}."
msgstr ""

#: website/static/js/js_messages.js:17
msgid "Please enter a value less than or equal to {0}."
msgstr ""

#: website/static/js/js_messages.js:17
msgid "Please enter at least {0} characters."
msgstr ""

#: website/static/js/js_messages.js:17
msgid "Please enter no more than {0} characters."
msgstr ""

#: website/static/js/js_messages.js:17
msgid "Please check this value."
msgstr ""

#: website/static/js/js_messages.js:17
msgid "The value must increment by {0}."
msgstr ""

#: website/static/js/js_messages.js:17
msgid "Please enter a proper email address."
msgstr ""

#: website/static/js/js_messages.js:17
msgid "Please enter a proper date."
msgstr ""

#: website/static/js/js_messages.js:17
msgid "Please enter a number."
msgstr ""

#: website/static/js/js_messages.js:17
msgid "Please enter a digit."
msgstr ""

#: website/static/js/js_messages.js:17
msgid "Please specify a valid phone number."
msgstr ""

#: website/static/js/js_messages.js:17
msgid "Values must equal."
msgstr ""

#: website/static/js/js_messages.js:17
msgid "Please choose another value."
msgstr ""

#: website/static/js/js_messages.js:17
msgid "Please make sure the value is unique."
msgstr ""

#: website/static/js/js_messages.js:19
msgid "Project Wiki Pages"
msgstr ""

#: website/static/js/js_messages.js:19
msgid "Component Wiki Pages"
msgstr ""

#: website/static/js/js_messages.js:19
msgid "Home"
msgstr ""

#: website/static/js/js_messages.js:21
msgid "Projects"
msgstr ""

#: website/static/js/js_messages.js:21
msgid "Components"
msgstr ""

#: website/static/js/js_messages.js:21
msgid "Registrations"
msgstr ""

#: website/static/js/js_messages.js:21
msgid "Users"
msgstr ""

#: website/static/js/js_messages.js:21
msgid "All Results"
msgstr ""

#: website/static/js/js_messages.js:21
msgid "Files"
msgstr ""

#: website/static/js/js_messages.js:21
msgid "Institutions"
msgstr ""

#: website/static/js/js_messages.js:21
msgid "Preprints"
msgstr ""

#: website/static/js/js_messages.js:21
msgid "Groups"
msgstr ""

#: website/static/js/js_messages.js:21
msgid "Wiki"
msgstr ""

#: website/static/js/js_messages.js:21
msgid "Comments"
msgstr ""

#: website/static/js/js_messages.js:21
msgid "Metadata"
msgstr ""

#: website/static/js/js_messages.js:23
msgid "Default Notification Settings"
msgstr ""

#: website/static/js/js_messages.js:23
msgid ""
"These are default settings for new projects you create or are added to. "
"Modifying these settings will not modify settings on existing projects."
msgstr ""

#: website/static/js/js_messages.js:23
msgid "Project Notifications"
msgstr ""

#: website/static/js/js_messages.js:23
msgid ""
"These are settings for each of your projects. Modifying these settings "
"will only modify the settings for the selected project."
msgstr ""

#: website/static/js/js_messages.js:25
msgid "moved"
msgstr ""

#: website/static/js/js_messages.js:25
msgid "renamed"
msgstr ""

#: website/static/js/js_messages.js:25
msgid "copied"
msgstr ""

#: website/static/js/js_messages.js:27
msgid "Skipped"
msgstr ""

#: website/static/js/js_messages.js:27
msgid "Moved or replaced old version"
msgstr ""

#: website/static/js/js_messages.js:27
msgid "Kept both versions"
msgstr ""

#: website/static/js/js_messages.js:29
msgid "admin"
msgstr ""

#: website/static/js/js_messages.js:29
msgid "write"
msgstr ""

#: website/static/js/js_messages.js:29
msgid "read"
msgstr ""

#: website/static/js/js_messages.js:31
msgid "home"
msgstr ""

#: website/static/js/js_messages.js:33
msgid "No tokens."
msgstr ""

#: website/static/js/js_messages.js:33
msgid "Invalid tokens."
msgstr ""

#: website/static/js/js_messages.js:35
msgid "Invalid folder."
msgstr ""

#: website/static/js/js_messages.js:35
msgid "Credentials are valid"
msgstr ""

#: website/static/js/keen.js:114
msgid "Error sending Keen data to %1$s:<%2$s>"
msgstr ""

#: website/static/js/keen.js:132
msgid "Error sending Keen data for multiple events: <%1$s>"
msgstr ""

#: website/static/js/keen.js:141
msgid "Error sending Keen data to %1$s."
msgstr ""

#: website/static/js/keen.js:153
msgid "Cannot instantiate another KeenTracker instance."
msgstr ""

#: website/static/js/koHelpers.js:129
msgid "End date must be greater than or equal to the start date."
msgstr ""

#: website/static/js/koHelpers.js:147
msgid "Date must be greater than or equal to 1900."
msgstr ""

#: website/static/js/koHelpers.js:169
msgid "Please enter a date prior to the current date."
msgstr ""

#: website/static/js/koHelpers.js:175
msgid "Please enter a valid year."
msgstr ""

#: website/static/js/koHelpers.js:190
msgid "Please enter a valid URL."
msgstr ""

#: website/static/js/koHelpers.js:197
msgid "The field does not match the required input."
msgstr ""

#: website/static/js/licensePicker.js:20 website/static/js/profile.js:128
#: website/static/js/profile.js:132
msgid "Year"
msgstr ""

#: website/static/js/licensePicker.js:21
msgid "Copyright Holders"
msgstr ""

#: website/static/js/licensePicker.js:26
msgid "License:"
msgstr ""

#: website/static/js/licensePicker.js:27
msgid "Choose a license:"
msgstr ""

#: website/static/js/licensePicker.js:28
msgid ">Save<"
msgstr ""

#: website/static/js/licensePicker.js:68
msgid "Add a license"
msgstr ""

#: website/static/js/licensePicker.js:104
msgid "Please specify a valid year."
msgstr ""

#: website/static/js/licensePicker.js:108
msgid "Future years are not allowed."
msgstr ""

#: website/static/js/licensePicker.js:190
msgid "License updated successfully."
msgstr ""

#: website/static/js/licensePicker.js:195
msgid "There was a problem updating your license. Please try again."
msgstr ""

#: website/static/js/licensePicker.js:239
msgid "Your Own License"
msgstr ""

#: website/static/js/licensePicker.js:240
msgid ""
"You have opted to use your own license. Please upload a license file "
"named \"license.txt\" into the GakuNin RDM Storage of this project."
msgstr ""

#: website/static/js/licensePicker.js:247
msgid "Add license"
msgstr ""

#: website/static/js/licenses.js:27
msgid "Content:"
msgstr ""

#: website/static/js/licenses.js:31
msgid "Code - Permissive:"
msgstr ""

#: website/static/js/licenses.js:35
msgid "Code - Copyleft:"
msgstr ""

#: website/static/js/licenses.js:39
msgid "Code - Other:"
msgstr ""

#: website/static/js/logActionsList_extract.js:3
#: website/static/js/logActionsList_extract.js:76
msgid "${user} created ${node}"
msgstr ""

#: website/static/js/logActionsList_extract.js:4
msgid "${user} registered ${node}"
msgstr ""

#: website/static/js/logActionsList_extract.js:5
msgid "${node} registered"
msgstr ""

#: website/static/js/logActionsList_extract.js:6
msgid ""
"${user} submitted for review to the Preregistration Challenge a "
"registration of ${node}"
msgstr ""

#: website/static/js/logActionsList_extract.js:7
msgid "${user} deleted ${node}"
msgstr ""

#: website/static/js/logActionsList_extract.js:8
msgid "${user} created ${node} based on ${template}"
msgstr ""

#: website/static/js/logActionsList_extract.js:9
msgid "${user} created a link to ${pointer_category} ${pointer}"
msgstr ""

#: website/static/js/logActionsList_extract.js:10
msgid "${user} forked a link to ${pointer_category} ${pointer}"
msgstr ""

#: website/static/js/logActionsList_extract.js:11
msgid "${user} removed a link to ${pointer_category} ${pointer}"
msgstr ""

#: website/static/js/logActionsList_extract.js:12
msgid "${user} added ${group} to ${node}"
msgstr ""

#: website/static/js/logActionsList_extract.js:13
msgid "${user} removed ${group} from ${node}"
msgstr ""

#: website/static/js/logActionsList_extract.js:14
msgid "${user} changed ${group} permissions to ${node}"
msgstr ""

#: website/static/js/logActionsList_extract.js:15
msgid "${user} made ${node} public"
msgstr ""

#: website/static/js/logActionsList_extract.js:16
msgid "${node} made public"
msgstr ""

#: website/static/js/logActionsList_extract.js:17
msgid "${user} made ${node} private"
msgstr ""

#: website/static/js/logActionsList_extract.js:18
msgid "${user} added tag ${tag} to ${node}"
msgstr ""

#: website/static/js/logActionsList_extract.js:19
msgid "${user} removed tag ${tag} from ${node}"
msgstr ""

#: website/static/js/logActionsList_extract.js:20
msgid "${user} changed the title from ${title_original} to ${title_new}"
msgstr ""

#: website/static/js/logActionsList_extract.js:21
msgid "${user} edited description of ${node}"
msgstr ""

#: website/static/js/logActionsList_extract.js:22
msgid "${user} changed the category of ${node}"
msgstr ""

#: website/static/js/logActionsList_extract.js:23
msgid "${user} changed the article_doi of ${node}"
msgstr ""

#: website/static/js/logActionsList_extract.js:24
msgid "${user} changed the ${updated_fields} for ${node}"
msgstr ""

#: website/static/js/logActionsList_extract.js:25
msgid "${user} created external identifier(s) ${identifiers} on ${node}"
msgstr ""

#: website/static/js/logActionsList_extract.js:26
msgid "${user} created a custom citation for ${node}"
msgstr ""

#: website/static/js/logActionsList_extract.js:27
msgid "${user} edited a custom citation for ${node}"
msgstr ""

#: website/static/js/logActionsList_extract.js:28
msgid "${user} removed a custom citation from ${node}"
msgstr ""

#: website/static/js/logActionsList_extract.js:29
msgid "${user} added ${contributors} as contributor(s) to ${node}"
msgstr ""

#: website/static/js/logActionsList_extract.js:30
msgid "${user} removed ${contributors} as contributor(s) from ${node}"
msgstr ""

#: website/static/js/logActionsList_extract.js:31
msgid "${contributors} cancelled invitation as contributor(s) from ${node}"
msgstr ""

#: website/static/js/logActionsList_extract.js:32
msgid "${user} reordered contributors for ${node}"
msgstr ""

#: website/static/js/logActionsList_extract.js:33
msgid "${user} changed permissions for ${node}"
msgstr ""

#: website/static/js/logActionsList_extract.js:34
msgid ""
"${user} made non-bibliographic contributor ${contributors} a "
"bibliographic contributor on ${node}"
msgstr ""

#: website/static/js/logActionsList_extract.js:35
msgid ""
"${user} made bibliographic contributor ${contributors} a non-"
"bibliographic contributor on ${node}"
msgstr ""

#: website/static/js/logActionsList_extract.js:36
msgid "${user} updated wiki page ${page} to version ${version} of ${node}"
msgstr ""

#: website/static/js/logActionsList_extract.js:37
msgid "${user} deleted wiki page ${page} of ${node}"
msgstr ""

#: website/static/js/logActionsList_extract.js:38
msgid "${user} renamed wiki page ${old_page} to ${page} of ${node}"
msgstr ""

#: website/static/js/logActionsList_extract.js:39
msgid "${user} made the wiki of ${node} publicly editable"
msgstr ""

#: website/static/js/logActionsList_extract.js:40
msgid "${user} made the wiki of ${node} privately editable"
msgstr ""

#: website/static/js/logActionsList_extract.js:41
msgid "${user} added addon ${addon} to ${node}"
msgstr ""

#: website/static/js/logActionsList_extract.js:42
msgid "${user} removed addon ${addon} from ${node}"
msgstr ""

#: website/static/js/logActionsList_extract.js:43
msgid "${user} moved ${source} to ${destination} in ${node}"
msgstr ""

#: website/static/js/logActionsList_extract.js:44
msgid "${user} copied ${source} to ${destination} in ${node}"
msgstr ""

#: website/static/js/logActionsList_extract.js:45
msgid "${user} renamed ${source} to ${destination} in ${node}"
msgstr ""

#: website/static/js/logActionsList_extract.js:46
msgid "${user} created a folder in ${node}"
msgstr ""

#: website/static/js/logActionsList_extract.js:47
msgid "${user} added file ${path} to ${node}"
msgstr ""

#: website/static/js/logActionsList_extract.js:48
msgid "${user} updated file in ${node}"
msgstr ""

#: website/static/js/logActionsList_extract.js:49
msgid "${user} removed ${path_type} ${path} from ${node}"
msgstr ""

#: website/static/js/logActionsList_extract.js:50
msgid "${user} restored file ${path} from ${node}"
msgstr ""

#: website/static/js/logActionsList_extract.js:51
msgid "${user} updated the file metadata for ${path}"
msgstr ""

#: website/static/js/logActionsList_extract.js:52
msgid "${user} checked out ${kind} ${path} from ${node}"
msgstr ""

#: website/static/js/logActionsList_extract.js:53
msgid "${user} checked in ${kind} ${path} to ${node}"
msgstr ""

#: website/static/js/logActionsList_extract.js:54
msgid "${user} added a comment ${comment_location} in ${node}"
msgstr ""

#: website/static/js/logActionsList_extract.js:55
msgid "${user} deleted a comment ${comment_location} in ${node}"
msgstr ""

#: website/static/js/logActionsList_extract.js:56
msgid "${user} restored a comment ${comment_location}  in ${node}"
msgstr ""

#: website/static/js/logActionsList_extract.js:57
msgid "${user} updated a comment ${comment_location} in ${node}"
msgstr ""

#: website/static/js/logActionsList_extract.js:58
msgid "${user} initiated an embargoed registration of ${node}"
msgstr ""

#: website/static/js/logActionsList_extract.js:59
msgid "${user} approved embargoed registration of ${node}"
msgstr ""

#: website/static/js/logActionsList_extract.js:60
msgid "Embargo of registration of ${node} approved"
msgstr ""

#: website/static/js/logActionsList_extract.js:61
msgid "${user} cancelled embargoed registration of ${node}"
msgstr ""

#: website/static/js/logActionsList_extract.js:62
msgid "${user} completed embargo of ${node}"
msgstr ""

#: website/static/js/logActionsList_extract.js:63
msgid "Embargo for ${node} completed"
msgstr ""

#: website/static/js/logActionsList_extract.js:64
msgid "Embargo for ${node} ended"
msgstr ""

#: website/static/js/logActionsList_extract.js:65
msgid "${user} initiated withdrawal of a registration of ${node}"
msgstr ""

#: website/static/js/logActionsList_extract.js:66
msgid "A withdrawal of a registration of ${node} was proposed"
msgstr ""

#: website/static/js/logActionsList_extract.js:67
msgid "${user} approved a withdrawal of a registration of ${node}"
msgstr ""

#: website/static/js/logActionsList_extract.js:69
msgid "${user} cancelled withdrawal of a registration of ${node}"
msgstr ""

#: website/static/js/logActionsList_extract.js:70
msgid "A registration of ${node} was created on an external registry."
msgstr ""

#: website/static/js/logActionsList_extract.js:71
msgid "A registration of ${node} was imported to OSF from an external registry."
msgstr ""

#: website/static/js/logActionsList_extract.js:72
msgid "${user} initiated a registration of ${node}"
msgstr ""

#: website/static/js/logActionsList_extract.js:73
msgid "${user} approved a registration of ${node}"
msgstr ""

#: website/static/js/logActionsList_extract.js:74
msgid "Registration of ${node} was approved"
msgstr ""

#: website/static/js/logActionsList_extract.js:75
msgid "${user} cancelled a registration of ${node}"
msgstr ""

#: website/static/js/logActionsList_extract.js:77
msgid "${user} created fork from ${forked_from}"
msgstr ""

#: website/static/js/logActionsList_extract.js:78
msgid "${user} removed ${node}"
msgstr ""

#: website/static/js/logActionsList_extract.js:79
msgid "${user} enabled access requests for ${node}"
msgstr ""

#: website/static/js/logActionsList_extract.js:80
msgid "${user} disabled access requests for ${node}"
msgstr ""

#: website/static/js/logActionsList_extract.js:81
msgid "${user} updated the license of ${node} ${license}"
msgstr ""

#: website/static/js/logActionsList_extract.js:82
msgid "${user} added tag ${tag} to ${path} in ${storage_name} in ${node}"
msgstr ""

#: website/static/js/logActionsList_extract.js:83
msgid "${user} removed tag ${tag} from ${path} in ${storage_name} in ${node}"
msgstr ""

#: website/static/js/logActionsList_extract.js:84
msgid "${user} added file ${path} to ${storage_name} in ${node}"
msgstr ""

#: website/static/js/logActionsList_extract.js:85
msgid "${user} created folder ${path} in ${storage_name} in ${node}"
msgstr ""

#: website/static/js/logActionsList_extract.js:86
msgid "${user} updated file ${path} in ${storage_name} in ${node}"
msgstr ""

#: website/static/js/logActionsList_extract.js:87
msgid "${user} removed ${path_type} ${path} from ${storage_name} in ${node}"
msgstr ""

#: website/static/js/logActionsList_extract.js:88
msgid "${user} added ${institution} affiliation to ${node}"
msgstr ""

#: website/static/js/logActionsList_extract.js:89
msgid "${user} removed ${institution} affiliation from ${node}"
msgstr ""

#: website/static/js/logActionsList_extract.js:90
msgid "${user} made ${node} a ${preprint} on ${preprint_provider} Preprints"
msgstr ""

#: website/static/js/logActionsList_extract.js:91
msgid ""
"${user} updated the primary file of this ${preprint} on "
"${preprint_provider} Preprints"
msgstr ""

#: website/static/js/logActionsList_extract.js:92
msgid ""
"${user} updated the license of this ${preprint} on ${preprint_provider} "
"Preprints ${license}"
msgstr ""

#: website/static/js/logActionsList_extract.js:93
msgid "${user} updated the subjects on ${node}"
msgstr ""

#: website/static/js/logActionsList_extract.js:94
msgid "${user} created ${anonymous_link} view-only link to ${node}"
msgstr ""

#: website/static/js/logActionsList_extract.js:95
msgid "${user} removed ${anonymous_link} view-only link to ${node}"
msgstr ""

#: website/static/js/logActionsList_extract.js:96
msgid ""
"${user} changed the conflict of interest statement availability for "
"${preprint}."
msgstr ""

#: website/static/js/logActionsList_extract.js:97
msgid "${user} changed the conflict of interest statement for ${preprint}."
msgstr ""

#: website/static/js/logActionsList_extract.js:98
msgid "${user} has updated the has links to data field to ${value}"
msgstr ""

#: website/static/js/logActionsList_extract.js:99
msgid "${user} has updated their data links"
msgstr ""

#: website/static/js/logActionsList_extract.js:100
msgid "${user} has updated their data statement"
msgstr ""

#: website/static/js/logActionsList_extract.js:101
msgid ""
"${user} has updated their preregistration data link availability to "
"${value}"
msgstr ""

#: website/static/js/logActionsList_extract.js:102
msgid "${user} has updated their preregistration data links"
msgstr ""

#: website/static/js/logActionsList_extract.js:103
msgid "${user} has updated their preregistration data availability statement"
msgstr ""

#: website/static/js/logActionsList_extract.js:104
msgid "${user} has updated their preregistration links to ${value}"
msgstr ""

#: website/static/js/logActionsList_extract.js:105
msgid "${user} verified timestamp"
msgstr ""

#: website/static/js/logActionsList_extract.js:106
msgid "${user} requested trusted timestamp"
msgstr ""

#: website/static/js/logActionsList_extract.js:107
msgid "${user} requested trusted timestamp file ${path}"
msgstr ""

#: website/static/js/logActionsList_extract.js:108
msgid ""
"${user} downloaded a file of timestamp errors as a "
"${timestamp_errors_file_format}"
msgstr ""

#: website/static/js/logActionsList_extract.js:109
msgid ""
"[MAPCORE_SYNC:ERROR] ${user} cannot create a new mAP group for GRDM "
"project <${node}> (See logs for details)"
msgstr ""

#: website/static/js/logActionsList_extract.js:110
msgid ""
"[MAPCORE_SYNC:ERROR] mAP group for GRDM project <${node}> cannot be "
"updated (See logs for details)"
msgstr ""

#: website/static/js/logActionsList_extract.js:111
msgid ""
"[MAPCORE_SYNC:ERROR] GRDM project <${node}> cannot be updated with mAP "
"group (See logs for details)"
msgstr ""

#: website/static/js/logActionsList_extract.js:112
msgid ""
"[MAPCORE_SYNC:NOTICE] Unknown (unregistered in GRDM) users belong to mAP "
"group <${node}> (ignored) (See logs for details)"
msgstr ""

#: website/static/js/logActionsList_extract.js:113
msgid "${user} added file ${path} to Box in ${node}"
msgstr ""

#: website/static/js/logActionsList_extract.js:114
msgid "${user} removed ${path_type} ${path} from Box in ${node}"
msgstr ""

#: website/static/js/logActionsList_extract.js:115
msgid "${user} updated file ${path} in Box in ${node}"
msgstr ""

#: website/static/js/logActionsList_extract.js:116
msgid "${user} created folder ${path} in Box in ${node}"
msgstr ""

#: website/static/js/logActionsList_extract.js:117
msgid "${user} linked Box folder ${box_folder} to ${node}"
msgstr ""

#: website/static/js/logActionsList_extract.js:118
msgid "${user} authorized the Box addon in ${node}"
msgstr ""

#: website/static/js/logActionsList_extract.js:119
msgid "${user} deauthorized the Box addon for ${node}"
msgstr ""

#: website/static/js/logActionsList_extract.js:120
msgid "Box addon for ${node} deauthorized"
msgstr ""

#: website/static/js/logActionsList_extract.js:121
msgid "${user} added file ${filename} to Dataverse dataset ${dataset} in ${node}"
msgstr ""

#: website/static/js/logActionsList_extract.js:122
msgid ""
"${user} removed file ${filename} from Dataverse dataset ${dataset} in "
"${node}"
msgstr ""

#: website/static/js/logActionsList_extract.js:123
msgid "${user} linked Dataverse dataset ${dataset} to ${node}"
msgstr ""

#: website/static/js/logActionsList_extract.js:124
msgid "${user} linked Dataverse dataset ${study} to ${node}"
msgstr ""

#: website/static/js/logActionsList_extract.js:125
msgid "${user} published a new version of Dataverse dataset ${dataset} on ${node}"
msgstr ""

#: website/static/js/logActionsList_extract.js:126
msgid "${user} published a new version of Dataverse dataset ${study} to ${node}"
msgstr ""

#: website/static/js/logActionsList_extract.js:127
msgid "${user} authorized the Dataverse addon for ${node}"
msgstr ""

#: website/static/js/logActionsList_extract.js:128
msgid "${user} deauthorized the Dataverse addon for ${node}"
msgstr ""

#: website/static/js/logActionsList_extract.js:129
msgid "Dataverse addon for ${node} deauthorized"
msgstr ""

#: website/static/js/logActionsList_extract.js:130
msgid "${user} added file ${path} to Dropbox in ${node}"
msgstr ""

#: website/static/js/logActionsList_extract.js:131
msgid "${user} removed ${path_type} ${path} from Dropbox in ${node}"
msgstr ""

#: website/static/js/logActionsList_extract.js:132
msgid "${user} updated file ${path} in Dropbox in ${node}"
msgstr ""

#: website/static/js/logActionsList_extract.js:133
msgid "${user} created folder ${path} in Dropbox in ${node}"
msgstr ""

#: website/static/js/logActionsList_extract.js:134
msgid "${user} linked Dropbox folder ${dropbox_folder} to ${node}"
msgstr ""

#: website/static/js/logActionsList_extract.js:135
msgid "${user} authorized the Dropbox addon for ${node}"
msgstr ""

#: website/static/js/logActionsList_extract.js:136
msgid "${user} deauthorized the Dropbox addon for ${node}"
msgstr ""

#: website/static/js/logActionsList_extract.js:137
msgid "Dropbox addon for ${node} deauthorized"
msgstr ""

#: website/static/js/logActionsList_extract.js:138
msgid "${user} linked figshare ${folder} ${folder_name} to ${node}"
msgstr ""

#: website/static/js/logActionsList_extract.js:139
msgid "${user} unlinked content from figshare in ${node}"
msgstr ""

#: website/static/js/logActionsList_extract.js:140
msgid "${user} added file ${path} to figshare in ${node}"
msgstr ""

#: website/static/js/logActionsList_extract.js:141
msgid "${user} removed ${path_type} ${path} from figshare in ${node}"
msgstr ""

#: website/static/js/logActionsList_extract.js:142
msgid "${user} created folder ${path} in figshare in ${node}"
msgstr ""

#: website/static/js/logActionsList_extract.js:143
msgid "${user} authorized the figshare addon for ${node}"
msgstr ""

#: website/static/js/logActionsList_extract.js:144
msgid "${user} deauthorized the figshare addon for ${node}"
msgstr ""

#: website/static/js/logActionsList_extract.js:145
msgid "figshare addon for ${node} deauthorized"
msgstr ""

#: website/static/js/logActionsList_extract.js:146
msgid "${user} changed external link to ${forward_url} in ${node}"
msgstr ""

#: website/static/js/logActionsList_extract.js:147
msgid "${user} added file ${path} to GitHub repo ${repo} in ${node}"
msgstr ""

#: website/static/js/logActionsList_extract.js:148
msgid "${user} removed ${path_type} ${path} in GitHub repo ${repo} in ${node}"
msgstr ""

#: website/static/js/logActionsList_extract.js:149
msgid "${user} updated file ${path} in GitHub repo ${repo} in ${node}"
msgstr ""

#: website/static/js/logActionsList_extract.js:150
msgid "${user} created folder ${path} in GitHub repo ${repo} in ${node}"
msgstr ""

#: website/static/js/logActionsList_extract.js:151
msgid "${user} authorized the GitHub addon for ${node}"
msgstr ""

#: website/static/js/logActionsList_extract.js:152
msgid "${user} deauthorized the GitHub addon for ${node}"
msgstr ""

#: website/static/js/logActionsList_extract.js:153
msgid "GitHub addon for ${node} deauthorized"
msgstr ""

#: website/static/js/logActionsList_extract.js:154
msgid "${user} linked GitHub repo ${repo} to ${node}"
msgstr ""

#: website/static/js/logActionsList_extract.js:155
msgid "${user} added file ${path} to GitLab repo ${gitlab_repo} in ${node}"
msgstr ""

#: website/static/js/logActionsList_extract.js:156
msgid "${user} removed file ${path} in GitLab repo ${gitlab_repo} in ${node}"
msgstr ""

#: website/static/js/logActionsList_extract.js:157
msgid "${user} updated file ${path} in GitLab repo ${gitlab_repo} in ${node}"
msgstr ""

#: website/static/js/logActionsList_extract.js:158
msgid "${user} created folder ${path} in GitLab repo ${gitlab_repo} in ${node}"
msgstr ""

#: website/static/js/logActionsList_extract.js:159
msgid "${user} authorized the GitLab addon for ${node}"
msgstr ""

#: website/static/js/logActionsList_extract.js:160
msgid "${user} deauthorized the GitLab addon for ${node}"
msgstr ""

#: website/static/js/logActionsList_extract.js:161
msgid "GitLab addon for ${node} deauthorized"
msgstr ""

#: website/static/js/logActionsList_extract.js:162
msgid "${user} linked GitLab repo ${gitlab_repo} to ${node}"
msgstr ""

#: website/static/js/logActionsList_extract.js:163
msgid "${user} linked Mendeley folder ${folder_name} to ${node}"
msgstr ""

#: website/static/js/logActionsList_extract.js:164
msgid "${user} authorized the Mendeley addon for ${node}"
msgstr ""

#: website/static/js/logActionsList_extract.js:165
msgid "${user} deauthorized the Mendeley addon for ${node}"
msgstr ""

#: website/static/js/logActionsList_extract.js:166
msgid "${user} linked Zotero folder ${folder_name} to ${node}"
msgstr ""

#: website/static/js/logActionsList_extract.js:167
msgid "${user} linked Zotero library ${library_name} to ${node}"
msgstr ""

#: website/static/js/logActionsList_extract.js:168
msgid "${user} authorized the Zotero addon for ${node}"
msgstr ""

#: website/static/js/logActionsList_extract.js:169
msgid "${user} deauthorized the Zotero addon for ${node}"
msgstr ""

#: website/static/js/logActionsList_extract.js:170
msgid "${user} added file ${path} to ownCloud in ${node}"
msgstr ""

#: website/static/js/logActionsList_extract.js:171
msgid "${user} removed ${path_type} ${path} from ownCloud in ${node}"
msgstr ""

#: website/static/js/logActionsList_extract.js:172
msgid "${user} updated file ${path} in ownCloud in ${node}"
msgstr ""

#: website/static/js/logActionsList_extract.js:173
msgid "${user} created folder ${path} in ownCloud in ${node}"
msgstr ""

#: website/static/js/logActionsList_extract.js:174
msgid "${user} linked ownCloud folder ${folder} to ${node}"
msgstr ""

#: website/static/js/logActionsList_extract.js:175
msgid "${user} authorized the ownCloud addon for ${node}"
msgstr ""

#: website/static/js/logActionsList_extract.js:176
msgid "${user} deauthorized the ownCloud addon for ${node}"
msgstr ""

#: website/static/js/logActionsList_extract.js:177
msgid "ownCloud addon for ${node} deauthorized"
msgstr ""

#: website/static/js/logActionsList_extract.js:178
msgid "${user} added file ${path} to Microsoft OneDrive in ${node}"
msgstr ""

#: website/static/js/logActionsList_extract.js:179
msgid "${user} removed ${path_type} ${path} from Microsoft OneDrive in ${node}"
msgstr ""

#: website/static/js/logActionsList_extract.js:180
msgid "${user} updated file ${path} in Microsoft OneDrive in ${node}"
msgstr ""

#: website/static/js/logActionsList_extract.js:181
msgid "${user} created folder ${path} in Microsoft OneDrive in ${node}"
msgstr ""

#: website/static/js/logActionsList_extract.js:182
msgid "${user} linked Microsoft OneDrive folder ${onedrive_folder} to ${node}"
msgstr ""

#: website/static/js/logActionsList_extract.js:183
msgid "${user} authorized the Microsoft OneDrive addon for ${node}"
msgstr ""

#: website/static/js/logActionsList_extract.js:184
msgid "${user} deauthorized the Microsoft OneDrive addon for ${node}"
msgstr ""

#: website/static/js/logActionsList_extract.js:185
msgid "Microsoft OneDrive addon for ${node} deauthorized"
msgstr ""

#: website/static/js/logActionsList_extract.js:186
msgid "${user} linked the Amazon S3 bucket ${bucket} to ${node}"
msgstr ""

#: website/static/js/logActionsList_extract.js:187
msgid "${user} unselected the Amazon S3 bucket ${bucket} in ${node}"
msgstr ""

#: website/static/js/logActionsList_extract.js:188
msgid "${user} added file ${path} to Amazon S3 bucket ${bucket} in ${node}"
msgstr ""

#: website/static/js/logActionsList_extract.js:189
msgid "${user} removed ${path} in Amazon S3 bucket ${bucket} in ${node}"
msgstr ""

#: website/static/js/logActionsList_extract.js:190
msgid "${user} updated file ${path} in Amazon S3 bucket ${bucket} in ${node}"
msgstr ""

#: website/static/js/logActionsList_extract.js:191
msgid "${user} created folder ${path} in Amazon S3 bucket ${bucket} in ${node}"
msgstr ""

#: website/static/js/logActionsList_extract.js:192
msgid "${user} authorized the Amazon S3 addon for ${node}"
msgstr ""

#: website/static/js/logActionsList_extract.js:193
msgid "${user} deauthorized the Amazon S3 addon for ${node}"
msgstr ""

#: website/static/js/logActionsList_extract.js:194
msgid "Amazon S3 addon for ${node} deauthorized"
msgstr ""

#: website/static/js/logActionsList_extract.js:195
msgid "${user} added file ${googledrive_path} to Google Drive in ${node}"
msgstr ""

#: website/static/js/logActionsList_extract.js:196
msgid ""
"${user} removed ${path_type} ${googledrive_path} from Google Drive in "
"${node}"
msgstr ""

#: website/static/js/logActionsList_extract.js:197
msgid "${user} updated file ${googledrive_path} in Google Drive in ${node}"
msgstr ""

#: website/static/js/logActionsList_extract.js:198
msgid "${user} created folder ${googledrive_path} in Google Drive in ${node}"
msgstr ""

#: website/static/js/logActionsList_extract.js:199
msgid "${user} linked Google Drive folder ${googledrive_folder} to ${node}"
msgstr ""

#: website/static/js/logActionsList_extract.js:200
msgid "${user} authorized the Google Drive addon for ${node}"
msgstr ""

#: website/static/js/logActionsList_extract.js:201
msgid "${user} deauthorized the Google Drive addon for ${node}"
msgstr ""

#: website/static/js/logActionsList_extract.js:202
msgid "Google Drive addon for ${node} deauthorized"
msgstr ""

#: website/static/js/logActionsList_extract.js:203
msgid "${user} added file ${path} to Bitbucket repo ${bitbucket_repo} in ${node}"
msgstr ""

#: website/static/js/logActionsList_extract.js:204
msgid ""
"${user} removed ${path_type} ${path} in Bitbucket repo ${bitbucket_repo} "
"in ${node}"
msgstr ""

#: website/static/js/logActionsList_extract.js:205
msgid ""
"${user} updated file ${path} in Bitbucket repo ${bitbucket_repo} in "
"${node}"
msgstr ""

#: website/static/js/logActionsList_extract.js:206
msgid ""
"${user} created folder ${path} in Bitbucket repo ${bitbucket_repo} in "
"${node}"
msgstr ""

#: website/static/js/logActionsList_extract.js:207
msgid "${user} authorized the Bitbucket addon for ${node}"
msgstr ""

#: website/static/js/logActionsList_extract.js:208
msgid "${user} deauthorized the Bitbucket addon for ${node}"
msgstr ""

#: website/static/js/logActionsList_extract.js:209
msgid "Bitbucket addon for ${node} deauthorized"
msgstr ""

#: website/static/js/logActionsList_extract.js:210
msgid "${user} linked Bitbucket repo ${bitbucket_repo} to ${node}"
msgstr ""

#: website/static/js/logActionsList_extract.js:211
msgid "${user} linked the Swift container ${bucket} to ${node}"
msgstr ""

#: website/static/js/logActionsList_extract.js:212
msgid "${user} unselected the Swift container ${bucket} in ${node}"
msgstr ""

#: website/static/js/logActionsList_extract.js:213
msgid "${user} added file ${path} to Swift container ${bucket} in ${node}"
msgstr ""

#: website/static/js/logActionsList_extract.js:214
msgid "${user} removed ${path} in Swift container ${bucket} in ${node}"
msgstr ""

#: website/static/js/logActionsList_extract.js:215
msgid "${user} updated file ${path} in Swift container ${bucket} in ${node}"
msgstr ""

#: website/static/js/logActionsList_extract.js:216
msgid "${user} created folder ${path} in Swift container ${bucket} in ${node}"
msgstr ""

#: website/static/js/logActionsList_extract.js:217
msgid "${user} authorized the Swift addon for ${node}"
msgstr ""

#: website/static/js/logActionsList_extract.js:218
msgid "${user} deauthorized the Swift addon for ${node}"
msgstr ""

#: website/static/js/logActionsList_extract.js:219
msgid "Swift addon for ${node} deauthorized"
msgstr ""

#: website/static/js/logActionsList_extract.js:220
msgid "${user} linked the Azure Blob Storage container ${bucket} to ${node}"
msgstr ""

#: website/static/js/logActionsList_extract.js:221
msgid "${user} unselected the Azure Blob Storage container ${bucket} in ${node}"
msgstr ""

#: website/static/js/logActionsList_extract.js:222
msgid ""
"${user} added file ${path} to Azure Blob Storage container ${bucket} in "
"${node}"
msgstr ""

#: website/static/js/logActionsList_extract.js:223
msgid ""
"${user} removed ${path} in Azure Blob Storage container ${bucket} in "
"${node}"
msgstr ""

#: website/static/js/logActionsList_extract.js:224
msgid ""
"${user} updated file ${path} in Azure Blob Storage container ${bucket} in"
" ${node}"
msgstr ""

#: website/static/js/logActionsList_extract.js:225
msgid ""
"${user} created folder ${path} in Azure Blob Storage container ${bucket} "
"in ${node}"
msgstr ""

#: website/static/js/logActionsList_extract.js:226
msgid "${user} authorized the Azure Blob Storage addon for ${node}"
msgstr ""

#: website/static/js/logActionsList_extract.js:227
msgid "${user} deauthorized the Azure Blob Storage addon for ${node}"
msgstr ""

#: website/static/js/logActionsList_extract.js:228
msgid "Azure Blob Storage addon for ${node} deauthorized"
msgstr ""

#: website/static/js/logActionsList_extract.js:229
msgid "${user} added draft file ${filename} to WEKO index ${dataset} in ${node}"
msgstr ""

#: website/static/js/logActionsList_extract.js:230
msgid ""
"${user} removed draft file ${filename} from WEKO index ${dataset} in "
"${node}"
msgstr ""

#: website/static/js/logActionsList_extract.js:231
msgid "${user} linked WEKO index ${dataset} to ${node}"
msgstr ""

#: website/static/js/logActionsList_extract.js:232
msgid ""
"${user} created draft folder ${filename} in WEKO index ${dataset} in "
"${node}"
msgstr ""

#: website/static/js/logActionsList_extract.js:233
msgid "${user} deposit item ${path} in WEKO index ${dataset} in ${node}"
msgstr ""

#: website/static/js/logActionsList_extract.js:234
msgid "${user} authorized the WEKO addon for ${node}"
msgstr ""

#: website/static/js/logActionsList_extract.js:235
msgid "${user} deauthorized the WEKO addon for ${node}"
msgstr ""

#: website/static/js/logActionsList_extract.js:236
msgid "WEKO addon for ${node} deauthorized"
msgstr ""

#: website/static/js/logActionsList_extract.js:237
msgid "${user} linked the S3 Compatible Storage bucket ${bucket} to ${node}"
msgstr ""

#: website/static/js/logActionsList_extract.js:238
msgid "${user} unselected the S3 Compatible Storage bucket ${bucket} in ${node}"
msgstr ""

#: website/static/js/logActionsList_extract.js:239
msgid ""
"${user} added file ${path} to S3 Compatible Storage bucket ${bucket} in "
"${node}"
msgstr ""

#: website/static/js/logActionsList_extract.js:240
msgid ""
"${user} removed ${path} in S3 Compatible Storage bucket ${bucket} in "
"${node}"
msgstr ""

#: website/static/js/logActionsList_extract.js:241
msgid ""
"${user} updated file ${path} in S3 Compatible Storage bucket ${bucket} in"
" ${node}"
msgstr ""

#: website/static/js/logActionsList_extract.js:242
msgid ""
"${user} created folder ${path} in S3 Compatible Storage bucket ${bucket} "
"in ${node}"
msgstr ""

#: website/static/js/logActionsList_extract.js:243
msgid "${user} authorized the S3 Compatible Storage addon for ${node}"
msgstr ""

#: website/static/js/logActionsList_extract.js:244
msgid "${user} deauthorized the S3 Compatible Storage addon for ${node}"
msgstr ""

#: website/static/js/logActionsList_extract.js:245
msgid "S3 Compatible Storage addon for ${node} deauthorized"
msgstr ""

#: website/static/js/logActionsList_extract.js:246
msgid ""
"${user} added file ${path} to S3 Compatible Storage for Institutions in "
"${node}"
msgstr ""

#: website/static/js/logActionsList_extract.js:247
msgid ""
"${user} removed ${path_type} ${path} from S3 Compatible Storage for "
"Institutions in ${node}"
msgstr ""

#: website/static/js/logActionsList_extract.js:248
msgid ""
"${user} updated file ${path} in S3 Compatible Storage for Institutions in"
" ${node}"
msgstr ""

#: website/static/js/logActionsList_extract.js:249
msgid ""
"${user} created folder ${path} in S3 Compatible Storage for Institutions "
"in ${node}"
msgstr ""

#: website/static/js/logActionsList_extract.js:250
msgid ""
"${user} linked S3 Compatible Storage for Institutions folder ${folder} to"
" ${node}"
msgstr ""

#: website/static/js/logActionsList_extract.js:251
msgid ""
"${user} authorized the S3 Compatible Storage for Institutions addon for "
"${node}"
msgstr ""

#: website/static/js/logActionsList_extract.js:252
msgid ""
"${user} deauthorized the S3 Compatible Storage for Institutions addon for"
" ${node}"
msgstr ""

#: website/static/js/logActionsList_extract.js:253
msgid "S3 Compatible Storage for Institutions addon for ${node} deauthorized"
msgstr ""

#: website/static/js/logActionsList_extract.js:254
msgid ""
"${user} linked the Oracle Cloud Infrastructure Object Storage bucket "
"${bucket} to ${node}"
msgstr ""

#: website/static/js/logActionsList_extract.js:255
msgid ""
"${user} unselected the Oracle Cloud Infrastructure Object Storage bucket "
"${bucket} in ${node}"
msgstr ""

#: website/static/js/logActionsList_extract.js:256
msgid ""
"${user} added file ${path} to Oracle Cloud Infrastructure Object Storage "
"bucket ${bucket} in ${node}"
msgstr ""

#: website/static/js/logActionsList_extract.js:257
msgid ""
"${user} removed ${path} in Oracle Cloud Infrastructure Object Storage "
"bucket ${bucket} in ${node}"
msgstr ""

#: website/static/js/logActionsList_extract.js:258
msgid ""
"${user} updated file ${path} in Oracle Cloud Infrastructure Object "
"Storage bucket ${bucket} in ${node}"
msgstr ""

#: website/static/js/logActionsList_extract.js:259
msgid ""
"${user} created folder ${path} in Oracle Cloud Infrastructure Object "
"Storage bucket ${bucket} in ${node}"
msgstr ""

#: website/static/js/logActionsList_extract.js:260
msgid ""
"${user} authorized the Oracle Cloud Infrastructure Object Storage addon "
"for ${node}"
msgstr ""

#: website/static/js/logActionsList_extract.js:261
msgid ""
"${user} deauthorized the Oracle Cloud Infrastructure Object Storage addon"
" for ${node}"
msgstr ""

#: website/static/js/logActionsList_extract.js:262
msgid "Oracle Cloud Infrastructure Object Storage addon for ${node} deauthorized"
msgstr ""

#: website/static/js/logActionsList_extract.js:263
msgid ""
"${user} added file ${path} to Oracle Cloud Infrastructure for "
"Institutions in ${node}"
msgstr ""

#: website/static/js/logActionsList_extract.js:264
msgid ""
"${user} removed ${path_type} ${path} from Oracle Cloud Infrastructure for"
" Institutions in ${node}"
msgstr ""

#: website/static/js/logActionsList_extract.js:265
msgid ""
"${user} updated file ${path} in Oracle Cloud Infrastructure for "
"Institutions in ${node}"
msgstr ""

#: website/static/js/logActionsList_extract.js:266
msgid ""
"${user} created folder ${path} in Oracle Cloud Infrastructure for "
"Institutions in ${node}"
msgstr ""

#: website/static/js/logActionsList_extract.js:267
msgid ""
"${user} linked Oracle Cloud Infrastructure for Institutions folder "
"${folder} to ${node}"
msgstr ""

#: website/static/js/logActionsList_extract.js:268
msgid ""
"${user} authorized the Oracle Cloud Infrastructure for Institutions addon"
" for ${node}"
msgstr ""

#: website/static/js/logActionsList_extract.js:269
msgid ""
"${user} deauthorized the Oracle Cloud Infrastructure for Institutions "
"addon for ${node}"
msgstr ""

#: website/static/js/logActionsList_extract.js:270
msgid ""
"Oracle Cloud Infrastructure for Institutions addon for ${node} "
"deauthorized"
msgstr ""

#: website/static/js/logActionsList_extract.js:271
msgid "${user} added file ${path} to Nextcloud in ${node}"
msgstr ""

#: website/static/js/logActionsList_extract.js:272
msgid "${user} removed ${path_type} ${path} from Nextcloud in ${node}"
msgstr ""

#: website/static/js/logActionsList_extract.js:273
msgid "${user} updated file ${path} in Nextcloud in ${node}"
msgstr ""

#: website/static/js/logActionsList_extract.js:274
msgid "${user} created folder ${path} in Nextcloud in ${node}"
msgstr ""

#: website/static/js/logActionsList_extract.js:275
msgid "${user} linked Nextcloud folder ${folder} to ${node}"
msgstr ""

#: website/static/js/logActionsList_extract.js:276
msgid "${user} authorized the Nextcloud addon for ${node}"
msgstr ""

#: website/static/js/logActionsList_extract.js:277
msgid "${user} deauthorized the Nextcloud addon for ${node}"
msgstr ""

#: website/static/js/logActionsList_extract.js:278
msgid "Nextcloud addon for ${node} deauthorized"
msgstr ""

#: website/static/js/logActionsList_extract.js:279
msgid "${user} added file ${path} to Nextcloud (for Institutions) in ${node}"
msgstr ""

#: website/static/js/logActionsList_extract.js:280
msgid ""
"${user} removed ${path_type} ${path} from Nextcloud (for Institutions) in"
" ${node}"
msgstr ""

<<<<<<< HEAD
#: website/static/js/logActionsList_extract.js:251
msgid "${user} added draft file ${filename} to WEKO index ${dataset} in ${node}"
msgstr ""

#: website/static/js/logActionsList_extract.js:252
msgid ""
"${user} removed draft file ${filename} from WEKO index ${dataset} in "
"${node}"
msgstr ""

#: website/static/js/logActionsList_extract.js:253
msgid "${user} linked WEKO index ${dataset} to ${node}"
msgstr ""

#: website/static/js/logActionsList_extract.js:254
msgid ""
"${user} created draft folder ${filename} in WEKO index ${dataset} in "
"${node}"
msgstr ""

#: website/static/js/logActionsList_extract.js:255
msgid "${user} deposit item ${path} in WEKO index ${dataset} in ${node}"
msgstr ""

#: website/static/js/logActionsList_extract.js:256
msgid "${user} authorized the WEKO addon for ${node}"
msgstr ""

#: website/static/js/logActionsList_extract.js:257
msgid "${user} deauthorized the WEKO addon for ${node}"
msgstr ""

#: website/static/js/logActionsList_extract.js:258
msgid "WEKO addon for ${node} deauthorized"
msgstr ""

#: website/static/js/logActionsList_extract.js:259
msgid "${user} linked Zotero folder ${folder_name} to ${node}"
msgstr ""

#: website/static/js/logActionsList_extract.js:260
msgid "${user} linked Zotero library ${library_name} to ${node}"
msgstr ""

#: website/static/js/logActionsList_extract.js:261
msgid "${user} authorized the Zotero addon for ${node}"
msgstr ""

#: website/static/js/logActionsList_extract.js:262
msgid "${user} deauthorized the Zotero addon for ${node}"
msgstr ""

#: website/static/js/logActionsList_extract.js:263
msgid "${user} added file ${path} to Nextcloud (for Institutions) in ${node}"
msgstr ""

#: website/static/js/logActionsList_extract.js:264
msgid ""
"${user} removed ${path_type} ${path} from Nextcloud (for Institutions) in"
" ${node}"
msgstr ""

#: website/static/js/logActionsList_extract.js:265
msgid "${user} updated file ${path} in Nextcloud (for Institutions) in ${node}"
msgstr ""

#: website/static/js/logActionsList_extract.js:266
msgid "${user} created folder ${path} in Nextcloud (for Institutions) in ${node}"
msgstr ""

#: website/static/js/logActionsList_extract.js:267
msgid "${user} linked Nextcloud (for Institutions) folder ${folder} to ${node}"
msgstr ""

#: website/static/js/logActionsList_extract.js:268
msgid "${user} authorized the Nextcloud (for Institutions) addon for ${node}"
msgstr ""

#: website/static/js/logActionsList_extract.js:269
msgid "${user} deauthorized the Nextcloud (for Institutions) addon for ${node}"
msgstr ""

#: website/static/js/logActionsList_extract.js:270
msgid "Nextcloud (for Institutions) addon for ${node} deauthorized"
msgstr ""

#: website/static/js/logActionsList_extract.js:271
=======
#: website/static/js/logActionsList_extract.js:281
msgid "${user} updated file ${path} in Nextcloud (for Institutions) in ${node}"
msgstr ""

#: website/static/js/logActionsList_extract.js:282
msgid "${user} created folder ${path} in Nextcloud (for Institutions) in ${node}"
msgstr ""

#: website/static/js/logActionsList_extract.js:283
msgid "${user} linked Nextcloud (for Institutions) folder ${folder} to ${node}"
msgstr ""

#: website/static/js/logActionsList_extract.js:284
msgid "${user} authorized the Nextcloud (for Institutions) addon for ${node}"
msgstr ""

#: website/static/js/logActionsList_extract.js:285
msgid "${user} deauthorized the Nextcloud (for Institutions) addon for ${node}"
msgstr ""

#: website/static/js/logActionsList_extract.js:286
msgid "Nextcloud (for Institutions) addon for ${node} deauthorized"
msgstr ""

#: website/static/js/logActionsList_extract.js:287
msgid "${user} added file ${iqbrims_path} to IQB-RIMS in ${node}"
msgstr ""

#: website/static/js/logActionsList_extract.js:288
msgid "${user} removed ${path_type} ${iqbrims_path} from IQB-RIMS in ${node}"
msgstr ""

#: website/static/js/logActionsList_extract.js:289
msgid "${user} updated file ${iqbrims_path} in IQB-RIMS in ${node}"
msgstr ""

#: website/static/js/logActionsList_extract.js:290
msgid "${user} created folder ${iqbrims_path} in IQB-RIMS in ${node}"
msgstr ""

#: website/static/js/logActionsList_extract.js:291
msgid "${user} linked IQB-RIMS folder ${iqbrims_folder} to ${node}"
msgstr ""

#: website/static/js/logActionsList_extract.js:292
msgid "${user} authorized the IQB-RIMS addon for ${node}"
msgstr ""

#: website/static/js/logActionsList_extract.js:293
msgid "${user} deauthorized the IQB-RIMS addon for ${node}"
msgstr ""

#: website/static/js/logActionsList_extract.js:294
msgid "IQB-RIMS addon for ${node} deauthorized"
msgstr ""

#: website/static/js/logActionsList_extract.js:295
#: website/static/js/logActionsList_extract.js:297
msgid "${user} started IQB-RIMS workflow for ${node}"
msgstr ""

#: website/static/js/logActionsList_extract.js:296
#: website/static/js/logActionsList_extract.js:298
msgid "Finished workflow of ${user} for ${node}"
msgstr ""

#: website/static/js/logActionsList_extract.js:299
msgid "${user} added file ${path} to Dropbox Business in ${node}"
msgstr ""

#: website/static/js/logActionsList_extract.js:300
msgid "${user} removed ${path_type} ${path} from Dropbox Business in ${node}"
msgstr ""

#: website/static/js/logActionsList_extract.js:301
msgid "${user} updated file ${path} in Dropbox Business in ${node}"
msgstr ""

#: website/static/js/logActionsList_extract.js:302
msgid "${user} created folder ${path} in Dropbox Business in ${node}"
msgstr ""

#: website/static/js/logActionsList_extract.js:303
>>>>>>> 6a28d88e
msgid ""
"${user} linked Dropbox Business folder ${dropboxbusiness_folder} to "
"${node}"
msgstr ""

<<<<<<< HEAD
#: website/static/js/logActionsList_extract.js:272
msgid ""
"${user} removed ${path_type} ${path} from S3 Compatible Storage for "
"Institutions in ${node}"
msgstr ""

#: website/static/js/logActionsList_extract.js:273
msgid ""
"${user} updated file ${path} in S3 Compatible Storage for Institutions in"
" ${node}"
msgstr ""

#: website/static/js/logActionsList_extract.js:274
msgid ""
"${user} created folder ${path} in S3 Compatible Storage for Institutions "
"in ${node}"
msgstr ""

#: website/static/js/logActionsList_extract.js:275
msgid ""
"${user} linked S3 Compatible Storage for Institutions folder ${folder} to"
" ${node}"
msgstr ""

#: website/static/js/logActionsList_extract.js:276
=======
#: website/static/js/logActionsList_extract.js:304
msgid "${user} authorized the Dropbox Business addon for ${node}"
msgstr ""

#: website/static/js/logActionsList_extract.js:305
msgid "${user} deauthorized the Dropbox Business addon for ${node}"
msgstr ""

#: website/static/js/logActionsList_extract.js:306
msgid "Dropbox Business addon for ${node} deauthorized"
msgstr ""

#: website/static/js/logActionsList_extract.js:307
>>>>>>> 6a28d88e
msgid ""
"${user} added file ${path} to the OneDrive team folder ${folder} in "
"${node}"
msgstr ""

<<<<<<< HEAD
#: website/static/js/logActionsList_extract.js:277
msgid ""
"${user} deauthorized the S3 Compatible Storage for Institutions addon for"
" ${node}"
msgstr ""

#: website/static/js/logActionsList_extract.js:278
msgid "S3 Compatible Storage for Institutions addon for ${node} deauthorized"
msgstr ""

#: website/static/js/logActionsList_extract.js:279
=======
#: website/static/js/logActionsList_extract.js:308
msgid "${user} removed ${path} in the OneDrive team folder ${folder} in ${node}"
msgstr ""

#: website/static/js/logActionsList_extract.js:309
msgid ""
"${user} updated file ${path} in the OneDrive team folder ${folder} in "
"${node}"
msgstr ""

#: website/static/js/logActionsList_extract.js:310
>>>>>>> 6a28d88e
msgid ""
"${user} created folder ${path} in the OneDrive team folder ${folder} in "
"${node}"
msgstr ""

<<<<<<< HEAD
#: website/static/js/logActionsList_extract.js:280
msgid ""
"${user} removed ${path_type} ${path} from Oracle Cloud Infrastructure for"
" Institutions in ${node}"
msgstr ""

#: website/static/js/logActionsList_extract.js:281
msgid ""
"${user} updated file ${path} in Oracle Cloud Infrastructure for "
"Institutions in ${node}"
msgstr ""

#: website/static/js/logActionsList_extract.js:282
msgid ""
"${user} created folder ${path} in Oracle Cloud Infrastructure for "
"Institutions in ${node}"
msgstr ""

#: website/static/js/logActionsList_extract.js:283
msgid ""
"${user} linked Oracle Cloud Infrastructure for Institutions folder "
"${folder} to ${node}"
msgstr ""

#: website/static/js/logActionsList_extract.js:284
msgid ""
"${user} authorized the Oracle Cloud Infrastructure for Institutions addon"
" for ${node}"
msgstr ""

#: website/static/js/logActionsList_extract.js:285
msgid ""
"${user} deauthorized the Oracle Cloud Infrastructure for Institutions "
"addon for ${node}"
msgstr ""

#: website/static/js/logActionsList_extract.js:286
msgid ""
"Oracle Cloud Infrastructure for Institutions addon for ${node} "
"deauthorized"
=======
#: website/static/js/logActionsList_extract.js:311
msgid "${user} authorized the OneDrive for Office365 addon for ${node}"
msgstr ""

#: website/static/js/logActionsList_extract.js:312
msgid "${user} deauthorized the OneDrive for Office365 addon for ${node}"
msgstr ""

#: website/static/js/logActionsList_extract.js:313
msgid "OneDrive for Office365 addon for ${node} deauthorized"
msgstr ""

#: website/static/js/logActionsList_extract.js:314
msgid "${user} added metadata in ${node}"
msgstr ""

#: website/static/js/logActionsList_extract.js:315
msgid "${user} added metadata ${path} in ${node}"
msgstr ""

#: website/static/js/logActionsList_extract.js:316
msgid "${user} updated metadata ${path} in ${node}"
msgstr ""

#: website/static/js/logActionsList_extract.js:317
msgid "${user} deleted metadata ${path} in ${node}"
>>>>>>> 6a28d88e
msgstr ""

#: website/static/js/logTextParser.js:829
msgid "unknown format"
msgstr ""

#: website/static/js/meetings.js:24
msgid "Submissions"
msgstr ""

#: website/static/js/meetings.js:30
msgid "Location"
msgstr ""

#: website/static/js/filepage/revisions.js:109 website/static/js/meetings.js:36
msgid "Date"
msgstr ""

#: website/static/js/myProjects.js:308
msgid "We're having some trouble contacting our servers. Try reloading the page."
msgstr ""

#: website/static/js/myProjects.js:308
msgid "Something went wrong!"
msgstr ""

#: website/static/js/myProjects.js:433
msgid "All my projects"
msgstr ""

#: website/static/js/myProjects.js:461
msgid "Error loading project category names."
msgstr ""

#: website/static/js/myProjects.js:665
msgid "Some projects"
msgstr ""

#: website/static/js/myProjects.js:669
msgid " could not be removed from the collection"
msgstr ""

#: website/static/js/myProjects.js:671
msgid "Please try again."
msgstr ""

#: website/static/js/myProjects.js:764
msgid "You have not created any projects yet."
msgstr ""

#: website/static/js/myProjects.js:768
msgid ""
"There have been no completed registrations for this institution, but you "
"can view the "
msgstr ""

#: website/static/js/myProjects.js:769
msgid "newest public registrations"
msgstr ""

#: website/static/js/myProjects.js:770 website/static/js/myProjects.js:778
msgid " or "
msgstr ""

#: website/static/js/myProjects.js:771
msgid "popular public registrations."
msgstr ""

#: website/static/js/myProjects.js:774
msgid "You have not made any registrations yet. Go to "
msgstr ""

#: website/static/js/myProjects.js:775
msgid "Guides"
msgstr ""

#: website/static/js/myProjects.js:775
msgid " to learn how registrations work."
msgstr ""

#: website/static/js/myProjects.js:778
msgid "You have not made any preprints yet. Learn more about preprints in the "
msgstr ""

#: website/static/js/myProjects.js:778
msgid "OSF Guides"
msgstr ""

#: website/static/js/myProjects.js:778
msgid "make one now."
msgstr ""

#: website/static/js/myProjects.js:780
msgid ""
"You have no bookmarks. You can add projects or registrations by dragging "
"them into your bookmarks or by clicking the Add to Bookmark button on the"
" project or registration."
msgstr ""

#: website/static/js/myProjects.js:782
msgid "This collection is empty."
msgstr ""

#: website/static/js/myProjects.js:784
msgid ""
" You can add projects, registrations, or preprints by dragging them into "
"the collection."
msgstr ""

#: website/static/js/myProjects.js:795
msgid ""
"No components to display. Either there are no components, or there are "
"private components in which you are not a contributor."
msgstr ""

#: website/static/js/myProjects.js:966
msgid "Collections could not be loaded."
msgstr ""

#: website/static/js/myProjects.js:967
msgid "Please reload the page."
msgstr ""

#: website/static/js/myProjects.js:1109
msgid "My Projects "
msgstr ""

#: website/static/js/myProjects.js:1110
msgid "Browse and organize all your projects"
msgstr ""

#: website/static/js/myProjects.js:1115
msgid "Create Project"
msgstr ""

#: website/static/js/myProjects.js:1172
msgid "Fetching more projects"
msgstr ""

#: website/static/js/myProjects.js:1278
msgid "\" collection could not be created."
msgstr ""

#: website/static/js/myProjects.js:1279 website/static/js/myProjects.js:1311
#: website/static/js/myProjects.js:1336
msgid "Please try again"
msgstr ""

#: website/static/js/myProjects.js:1310
msgid "\" could not be deleted."
msgstr ""

#: website/static/js/myProjects.js:1335
msgid "\" could not be renamed."
msgstr ""

#: website/static/js/myProjects.js:1383
msgid "\" is already in \"%1$s\""
msgstr ""

#: website/static/js/myProjects.js:1469
msgid "Collections "
msgstr ""

#: website/static/js/myProjects.js:1472
msgid ""
"Collections are groups of projects. You can create custom collections. "
"Drag and drop your projects or bookmarked projects to add them."
msgstr ""

#: website/static/js/myProjects.js:1501
msgid " Rename"
msgstr ""

#: website/static/js/myProjects.js:1510
msgid " Delete"
msgstr ""

#: website/static/js/myProjects.js:1528
msgid "Add new collection"
msgstr ""

#: website/static/js/myProjects.js:1531
msgid ""
"Collections are groups of projects that help you organize your work. "
"After you create your collection, you can add projects by dragging them "
"into the collection."
msgstr ""

#: website/static/js/myProjects.js:1533
msgid "Collection name"
msgstr ""

#: website/static/js/myProjects.js:1548
msgid "e.g.  My Replications"
msgstr ""

#: website/static/js/myProjects.js:1576
msgid "Rename collection"
msgstr ""

#: website/static/js/myProjects.js:1581
msgid "Rename to: "
msgstr ""

#: website/static/js/myProjects.js:1624
msgid "Delete collection \"%1$s\"?"
msgstr ""

#: website/static/js/myProjects.js:1627
msgid "This will delete your collection, but your projects will not be deleted."
msgstr ""

#: website/static/js/myProjects.js:1737
msgid "Parent projects"
msgstr ""

#: website/static/js/myProjects.js:1786
msgid "Create component"
msgstr ""

#: website/static/js/myProjects.js:1875
msgid ""
"No contributors to display in this collection. Project administrators can"
" add contributors."
msgstr ""

#: website/static/js/myProjects.js:1898
msgid ""
"No tags to display in this collection. Project administrators and write "
"contributors can add tags."
msgstr ""

#: website/static/js/myProjects.js:1924
msgid "Contributors "
msgstr ""

#: website/static/js/myProjects.js:1927
msgid "Click a contributor's name to see projects that you have in common."
msgstr ""

#: website/static/js/myProjects.js:1938 website/static/js/myProjects.js:2019
msgid "Tags"
msgstr ""

#: website/static/js/myProjects.js:1963
msgid "Select a row to view project details."
msgstr ""

#: website/static/js/myProjects.js:1994
msgid "Information"
msgstr ""

#: website/static/js/myProjects.js:1998
msgid "Activity"
msgstr ""

#: website/static/js/myProjects.js:2005
msgid "Visibility: "
msgstr ""

#: website/static/js/myProjects.js:2005
msgid "Public"
msgstr ""

#: website/static/js/myProjects.js:2005
msgid "Private"
msgstr ""

#: website/static/js/myProjects.js:2007
msgid "Category: "
msgstr ""

#: website/static/js/myProjects.js:2011
msgid "Permission: "
msgstr ""

#: website/static/js/myProjects.js:2012
msgid "Last Modified on: "
msgstr ""

#: website/static/js/myProjects.js:2040
msgid "Remove selected from collection"
msgstr ""

#: website/static/js/nodeControl.js:61
msgid "A request to make this registration public is pending"
msgstr ""

#: website/static/js/nodeControl.js:102
msgid "Edit Title"
msgstr ""

#: website/static/js/nodeControl.js:106
msgid "Title cannot be blank."
msgstr ""

#: website/static/js/nodeControl.js:109
msgid "Title cannot exceed 512 characters."
msgstr ""

#: website/static/js/nodeControl.js:114
msgid "component"
msgstr ""

#: website/static/js/nodeControl.js:117
msgid "Edit Description"
msgstr ""

#: website/static/js/nodeControl.js:118
msgid "Add a brief description to your %1$s"
msgstr ""

#: website/static/js/nodeControl.js:135
msgid "Select a category"
msgstr ""

#: website/static/js/nodeControl.js:175
msgid "The project could not be removed"
msgstr ""

#: website/static/js/nodeControl.js:212
msgid "Create DOI"
msgstr ""

#: website/static/js/nodeControl.js:214
msgid "Are you sure you want to create a DOI for this %1$s"
msgstr ""

#: website/static/js/nodeControl.js:215
msgid "? A DOI"
msgstr ""

#: website/static/js/nodeControl.js:216
msgid " is persistent and will always resolve to this page."
msgstr ""

#: website/static/js/nodeControl.js:245
msgid "We could not create the identifier at this time. "
msgstr ""

#: website/static/js/nodeControl.js:246
msgid "The DOI acquisition service may be down right now. "
msgstr ""

#: website/static/js/nodeControl.js:247
msgid "Please try again soon and/or contact %1$s"
msgstr ""

#: website/static/js/nodeControl.js:249
msgid "Could not create doi"
msgstr ""

#: website/static/js/nodeSelectTreebeard.js:62
#: website/static/js/notificationsTreebeard.js:62
#: website/static/js/profile.js:326
#: website/static/js/wikiSettingsTreebeard.js:57
msgid "Could not update settings"
msgstr ""

#: website/static/js/nodeSelectTreebeard.js:81
#: website/static/js/nodesDeleteTreebeard.js:56
#: website/static/js/nodesPrivacySettingsTreebeard.js:56
msgid "checkBox"
msgstr ""

#: website/static/js/nodesDelete.js:38
msgid ""
"This %1$s also contains supplemental materials for a "
"<strong>preprint</strong>.  It will"
msgstr ""

#: website/static/js/nodesDelete.js:39
msgid " no longer be available to contributors or connected to the preprint."
msgstr ""

#: website/static/js/nodesDelete.js:43
msgid "It will no longer be available to other contributors on the project."
msgstr ""

#: website/static/js/nodesDelete.js:49
msgid "Are you sure you want to delete this %1$s?"
msgstr ""

#: website/static/js/nodesDelete.js:80 website/static/js/nodesDelete.js:340
msgid "Unable to delete %1$s"
msgstr ""

#: website/static/js/nodesDelete.js:84 website/static/js/nodesDelete.js:344
msgid "Problem deleting %1$s"
msgstr ""

#: website/static/js/nodesDelete.js:85
msgid "Could not delete %$1s"
msgstr ""

#: website/static/js/nodesDelete.js:116
msgid ""
"<br><br>This %1$s also contains supplemental materials for a "
"<strong>preprint</strong>, and one or more of its %2$s contains "
"supplemental materials for a <strong>preprint</strong>."
msgstr ""

#: website/static/js/nodesDelete.js:119
msgid ""
"<br><br>This %1$s also contains supplemental materials for a "
"<strong>preprint</strong>."
msgstr ""

#: website/static/js/nodesDelete.js:122
msgid ""
"<br><br>This %1$s also has one or more %2$s that contain supplemental "
"materials for a <strong>preprint</strong>."
msgstr ""

#: website/static/js/nodesDelete.js:150
msgid "Delete %1$s"
msgstr ""

#: website/static/js/nodesDelete.js:151
msgid "Delete %1$s and %2$s"
msgstr ""

#: website/static/js/nodesDelete.js:156
msgid "This %1$s contains %2$s."
msgstr ""

#: website/static/js/nodesDelete.js:156
msgid " To delete this %1$s, you must also delete all %2$s."
msgstr ""

#: website/static/js/nodesDelete.js:158
msgid " The following %1$s and %2$s will be deleted."
msgstr ""

#: website/static/js/nodesDelete.js:161
msgid " This action is irreversible."
msgstr ""

#: website/static/js/nodesDelete.js:167
msgid ""
"Please note that deleting your %1$s will erase all your %2$s data and "
"this process is IRREVERSIBLE. Deleted %3$s and %4$s will no longer be "
"available to other contributors on the %5$s"
msgstr ""

#: website/static/js/nodesDelete.js:168
msgid " and will be disconnected from your preprints."
msgstr ""

#: website/static/js/nodesDelete.js:168
msgid "."
msgstr ""

#: website/static/js/nodesDelete.js:331
msgid "Your %1$s has been successfully deleted."
msgstr ""

#: website/static/js/nodesDelete.js:345
msgid "Could not batch delete project and its components."
msgstr ""

#: website/static/js/nodesDeleteTreebeard.js:84
msgid "You must have admin permissions on this component to be able to delete it."
msgstr ""

#: website/static/js/nodesPrivacy.js:19
msgid ""
"Please review your projects, components, and add-ons for sensitive or "
"restricted information before making them public."
msgstr ""

#: website/static/js/nodesPrivacy.js:20
msgid ""
"<br><br>Once they are made public, you should assume they will always be "
"public. You can "
msgstr ""

#: website/static/js/nodesPrivacy.js:21
msgid ""
"return them to private later, but search engines (including Google’s "
"cache) or others may access files, wiki pages, or analytics before you "
"do."
msgstr ""

#: website/static/js/nodesPrivacy.js:23
msgid ""
"<ul><li>Public forks and registrations of this project will remain "
"public.</li>"
msgstr ""

#: website/static/js/nodesPrivacy.js:24 website/static/js/nodesPrivacy.js:27
msgid ""
"<li>Search engines (including Google's cache) or others may have accessed"
" files, wiki pages, or analytics while this project was public.</li></ul>"
msgstr ""

#: website/static/js/nodesPrivacy.js:26
msgid ""
"<ul><li>Preprints will remain public.</li><li>Public forks and "
"registrations of this project will remain public.</li>"
msgstr ""

#: website/static/js/nodesPrivacy.js:28
msgid ""
"By clicking confirm, an email will be sent to project administrator(s) to"
" approve ending the embargo. If approved, this registration, including "
"any components, will be made public immediately. This action is "
"irreversible."
msgstr ""

#: website/static/js/nodesPrivacy.js:29
msgid "End embargo early"
msgstr ""

#: website/static/js/nodesPrivacy.js:30
msgid "Adjust your privacy settings by checking the boxes below. "
msgstr ""

#: website/static/js/nodesPrivacy.js:31
msgid ""
"<br><br><b>Checked</b> projects and components will be <b>public</b>.  "
"<br><b>Unchecked</b> components will be <b>private</b>."
msgstr ""

#: website/static/js/nodesPrivacy.js:33
msgid "The following projects and components will be made <b>public</b>."
msgstr ""

#: website/static/js/nodesPrivacy.js:34
msgid "The following projects and components will be made <b>private</b>."
msgstr ""

#: website/static/js/nodesPrivacy.js:35
msgid "No privacy settings were changed. Go back to make a change."
msgstr ""

#: website/static/js/nodesPrivacy.js:36
msgid ""
"You can only change the privacy of 100 projects and components at a time."
"  Please go back and limit your selection."
msgstr ""

#: website/static/js/nodesPrivacy.js:38
msgid "This project/component contains supplemental materials for a preprint."
msgstr ""

#: website/static/js/nodesPrivacy.js:39
msgid ""
"<p><strong>Making this project/component private will prevent others from"
" accessing it.</strong></p>"
msgstr ""

#: website/static/js/nodesPrivacy.js:155
msgid "Make %1$s private"
msgstr ""

#: website/static/js/nodesPrivacy.js:156
msgid "Warning"
msgstr ""

#: website/static/js/nodesPrivacy.js:157
msgid "Change privacy settings"
msgstr ""

#: website/static/js/nodesPrivacy.js:158
msgid "Projects and components affected"
msgstr ""

#: website/static/js/nodesPrivacy.js:247
msgid "Updating Privacy"
msgstr ""

#: website/static/js/nodesPrivacy.js:257
msgid "Unable to update project privacy"
msgstr ""

#: website/static/js/nodesPrivacy.js:261
msgid "Problem changing privacy"
msgstr ""

#: website/static/js/nodesPrivacy.js:262
msgid "Could not PATCH project settings."
msgstr ""

#: website/static/js/nodesPrivacy.js:318
msgid "Submitting request to end embargo early ..."
msgstr ""

#: website/static/js/nodesPrivacy.js:324
msgid "Email sent"
msgstr ""

#: website/static/js/nodesPrivacy.js:325
msgid ""
"The administrator(s) can approve or cancel the action within 48 hours. If"
" 48 hours pass without any action taken, then the registration will "
"become public."
msgstr ""

#: website/static/js/notificationsConfig.js:31
msgid "Could not retrieve settings information."
msgstr ""

#: website/static/js/notificationsConfig.js:63
msgid "Could not update email preferences at this time. If this issue persists, "
msgstr ""

#: website/static/js/notificationsConfig.js:64
#: website/static/js/osfHelpers.js:316
msgid "please report it to %1$s."
msgstr ""

#: website/static/js/notificationsTreebeard.js:68
#: website/static/js/notificationsTreebeard.js:182
#: website/static/js/notificationsTreebeard.js:187
#: website/static/js/notificationsTreebeard.js:230
msgid "Instantly"
msgstr ""

#: website/static/js/notificationsTreebeard.js:69
#: website/static/js/notificationsTreebeard.js:188
#: website/static/js/notificationsTreebeard.js:231
msgid "Daily"
msgstr ""

#: website/static/js/notificationsTreebeard.js:70
msgid "Adopt setting from parent project"
msgstr ""

#: website/static/js/notificationsTreebeard.js:71
#: website/static/js/notificationsTreebeard.js:186
#: website/static/js/notificationsTreebeard.js:229
msgid "Never"
msgstr ""

#: website/static/js/notificationsTreebeard.js:118
msgid " No configured projects."
msgstr ""

#: website/static/js/notificationsTreebeard.js:228
msgid "Adopt setting from parent project %1$s"
msgstr ""

#: website/static/js/oauthAddonNodeConfig.js:143
msgid "Choose %1$s Account to Import"
msgstr ""

#: website/static/js/osfHelpers.js:311
msgid "Please refresh the page and try again or contact %1$s"
msgstr ""

#: website/static/js/osfHelpers.js:315
msgid "GakuNin RDM was unable to resolve your request. If this issue persists, "
msgstr ""

#: website/static/js/osfHelpers.js:339
msgid "Unexpected error occurred in JSON request"
msgstr ""

#: website/static/js/osfHelpers.js:344
msgid "Unexpected error occurred in an editable input"
msgstr ""

#: website/static/js/osfHelpers.js:361
#: website/static/js/privateLinkManager.js:105
msgid "Please wait"
msgstr ""

#: website/static/js/osfHelpers.js:803
#: website/static/js/pages/profile-settings-addons-page.js:32
#: website/static/js/pages/project-addons-page.js:63
msgid "Confirm"
msgstr ""

#: website/static/js/osfHelpers.js:814
msgid "<p>Type the following to continue: <strong>"
msgstr ""

#: website/static/js/passwordForms.js:23
msgid "Please enter a more complex password."
msgstr ""

#: website/static/js/passwordForms.js:117
#: website/static/js/passwordForms.js:192
#: website/static/js/passwordForms.js:258
msgid "Your password cannot be the same as your email address."
msgstr ""

#: website/static/js/passwordForms.js:132
msgid "Your new password cannot be the same as your old password."
msgstr ""

#: website/static/js/passwordForms.js:143
#: website/static/js/passwordForms.js:203
msgid "Passwords must match."
msgstr ""

#: website/static/js/passwordForms.js:230
msgid "Email addresses must match."
msgstr ""

#: website/static/js/passwordForms.js:301
msgid "You have already submitted. You cannot sign up more than once."
msgstr ""

#: website/static/js/passwordForms.js:322
msgid "Please complete reCAPTCHA"
msgstr ""

#: website/static/js/pointers.js:28
msgid "Search all projects"
msgstr ""

#: website/static/js/pointers.js:29
msgid "Search my projects"
msgstr ""

#: website/static/js/pointers.js:133
msgid "No results found."
msgstr ""

#: website/static/js/pointers.js:183
msgid "Error retrieving nodes"
msgstr ""

#: website/static/js/pointers.js:328
msgid "Registered: "
msgstr ""

#: website/static/js/pointers.js:330
msgid "Created: "
msgstr ""

#: website/static/js/pointers.js:330
msgid ""
"\n"
"Modified: "
msgstr ""

#: website/static/js/pointers.js:362
msgid "Could not get links"
msgstr ""

#: website/static/js/privateLinkManager.js:63
msgid "Could not retrieve projects."
msgstr ""

#: website/static/js/privateLinkManager.js:63
#: website/static/js/privateLinkTable.js:72
msgid "Please refresh the page or "
msgstr ""

#: website/static/js/privateLinkManager.js:64
#: website/static/js/privateLinkTable.js:73
msgid "contact %1$s"
msgstr ""

#: website/static/js/privateLinkManager.js:64
#: website/static/js/privateLinkTable.js:73
msgid " if the "
msgstr ""

#: website/static/js/privateLinkManager.js:65
#: website/static/js/privateLinkTable.js:74
msgid "problem persists."
msgstr ""

#: website/static/js/privateLinkTable.js:37
msgid "Yes"
msgstr ""

#: website/static/js/privateLinkTable.js:37
msgid "No"
msgstr ""

#: website/static/js/privateLinkTable.js:72
msgid "Could not retrieve view-only links."
msgstr ""

#: website/static/js/privateLinkTable.js:96
msgid "Remove view-only link?"
msgstr ""

#: website/static/js/privateLinkTable.js:97
msgid "Are you sure you want to remove this view-only link?"
msgstr ""

#: website/static/js/privateLinkTable.js:109
msgid "Failed to delete the private link."
msgstr ""

#: website/static/js/privateLinkTable.js:138
msgid "Edit Link Name"
msgstr ""

#: website/static/js/profile.js:106
msgid "January"
msgstr ""

#: website/static/js/profile.js:106
msgid "February"
msgstr ""

#: website/static/js/profile.js:106
msgid "March"
msgstr ""

#: website/static/js/profile.js:106
msgid "April"
msgstr ""

#: website/static/js/profile.js:106
msgid "May"
msgstr ""

#: website/static/js/profile.js:106
msgid "June"
msgstr ""

#: website/static/js/profile.js:107
msgid "July"
msgstr ""

#: website/static/js/profile.js:107
msgid "August"
msgstr ""

#: website/static/js/profile.js:107
msgid "September"
msgstr ""

#: website/static/js/profile.js:107
msgid "October"
msgstr ""

#: website/static/js/profile.js:107
msgid "November"
msgstr ""

#: website/static/js/profile.js:107
msgid "December"
msgstr ""

#: website/static/js/profile.js:112
msgid "ongoing"
msgstr ""

#: website/static/js/profile.js:152
msgid "Please enter a year for the start date."
msgstr ""

#: website/static/js/profile.js:165
msgid "Please enter an end date or mark as ongoing."
msgstr ""

#: website/static/js/profile.js:168
msgid "Please enter a year for the end date."
msgstr ""

#: website/static/js/profile.js:271 website/static/js/profile.js:280
msgid "There are unsaved changes to your settings."
msgstr ""

#: website/static/js/profile.js:281
msgid "Please save or discard your changes before switching "
msgstr ""

#: website/static/js/profile.js:282
msgid "tabs."
msgstr ""

#: website/static/js/profile.js:347
msgid "Could not fetch data"
msgstr ""

#: website/static/js/profile.js:364
msgid "Are you sure you want to discard your unsaved changes?"
msgstr ""

#: website/static/js/profile.js:749
msgid "Remove website?"
msgstr ""

#: website/static/js/profile.js:750
msgid "Are you sure you want to remove this website from your profile?"
msgstr ""

#: website/static/js/profile.js:757
msgid "Website removed"
msgstr ""

#: website/static/js/profile.js:844
msgid "Please update your website"
msgstr ""

#: website/static/js/profile.js:982
msgid "Remove Institution?"
msgstr ""

#: website/static/js/profile.js:983
msgid "Are you sure you want to remove this institution?"
msgstr ""

#: website/static/js/profile.js:992
msgid "Institution Removed"
msgstr ""

#: website/static/js/profile.js:1108 website/static/js/profile.js:1289
msgid "Affiliation (English) required"
msgstr ""

#: website/static/js/profile.js:1117 website/static/js/profile.js:1298
msgid "Affiliation required"
msgstr ""

#: website/static/js/profile.js:1176
msgid "Institution required"
msgstr ""

#: website/static/js/components/publicNodes.js:103
#: website/static/js/project-organizer.js:100
msgid "A contributor"
msgstr ""

#: website/static/js/project-organizer.js:197
msgid "Contributors"
msgstr ""

#: website/static/js/project-organizer.js:416
msgid ""
"input.form-control[placeholder=\"Filter displayed "
"projects\"][type=\"text\"]"
msgstr ""

#: website/static/js/project.js:28
msgid "<h4>Are you sure you want to fork this project?</h4>"
msgstr ""

#: website/static/js/project.js:36 website/static/js/project.js:115
msgid "Fork"
msgstr ""

#: website/static/js/project.js:50
msgid "Fork created successfully!"
msgstr ""

#: website/static/js/project.js:58
msgid "Go to new fork"
msgstr ""

#: website/static/js/project.js:87
msgid "Your fork is being created. You'll receive an email when it is complete."
msgstr ""

#: website/static/js/project.js:93
msgid "Fork this project?"
msgstr ""

#: website/static/js/project.js:94
msgid "Are you sure you want to fork this project?"
msgstr ""

#: website/static/js/project.js:109
msgid "Could not fork link."
msgstr ""

#: website/static/js/project.js:126
msgid ""
"<h4>Are you sure you want to create a new project using this project as a"
" template?</h4>"
msgstr ""

#: website/static/js/project.js:127
msgid ""
"<p>Any add-ons configured for this project will not be authenticated in "
"the new project.</p>"
msgstr ""

#: website/static/js/project.js:129
msgid ""
"<h4>Are you sure you want to create a new project using this registration"
" as a template?</h4>"
msgstr ""

#: website/static/js/project.js:205
msgid "<dt>Read</dt>"
msgstr ""

#: website/static/js/project.js:206
msgid "<dd><ul><li>View project content and comment</li></ul></dd>"
msgstr ""

#: website/static/js/project.js:207
msgid "<dt>Read + Write</dt>"
msgstr ""

#: website/static/js/project.js:208
msgid "<dd><ul><li>Read privileges</li> "
msgstr ""

#: website/static/js/project.js:209
msgid "<li>Add and configure components</li> "
msgstr ""

#: website/static/js/project.js:210
msgid "<li>Add and edit content</li></ul></dd>"
msgstr ""

#: website/static/js/project.js:211
msgid "<dt>Administrator</dt><dd><ul>"
msgstr ""

#: website/static/js/project.js:212
msgid "<li>Read and write privileges</li>"
msgstr ""

#: website/static/js/project.js:213
msgid "<li>Manage contributor</li>"
msgstr ""

#: website/static/js/project.js:214
msgid ""
"<li>Delete and register project</li><li>Public-private "
"settings</li></ul></dd>"
msgstr ""

#: website/static/js/project.js:223
msgid ""
"Only bibliographic contributors will be displayed in the Contributors "
"list and in project citations. Non-bibliographic contributors can read "
"and modify the project as normal."
msgstr ""

#: website/static/js/project.js:238
msgid "Remove this link?"
msgstr ""

#: website/static/js/project.js:239
msgid ""
"Are you sure you want to remove this link? This will not remove the "
"project this link refers to."
msgstr ""

#: website/static/js/projectSettingsTreebeardBase.js:96
msgid "Editing Toggle"
msgstr ""

#: website/static/js/render-nodes.js:28
msgid "Linked "
msgstr ""

#: website/static/js/render-nodes.js:46
msgid "Component"
msgstr ""

#: website/static/js/requestAccess.js:17
msgid "Request access"
msgstr ""

#: website/static/js/requestAccess.js:27 website/static/js/requestAccess.js:62
msgid "Access requested"
msgstr ""

#: website/static/js/requestAccess.js:30
msgid "Request declined"
msgstr ""

#: website/static/js/requestAccess.js:67
msgid "Access request failed. Please contact %1$s if the problem persists."
msgstr ""

#: website/static/js/requestAccess.js:70
msgid "Error requesting project access"
msgstr ""

#: website/static/js/requestAccess.js:83
msgid "If this should not have occurred, please contact %1$s."
msgstr ""

#: website/static/js/search-grdm.js:151
msgid "Date Modified (Desc)"
msgstr ""

#: website/static/js/search-grdm.js:152
msgid "Date Modified (Asc)"
msgstr ""

#: website/static/js/search-grdm.js:153
msgid "Date Created (Desc)"
msgstr ""

#: website/static/js/search-grdm.js:154
msgid "Date Created (Asc)"
msgstr ""

#: website/static/js/search-grdm.js:155
msgid "Project name (Asc)"
msgstr ""

#: website/static/js/search-grdm.js:156
msgid "Project name (Desc)"
msgstr ""

#: website/static/js/search-grdm.js:157
msgid "File name (Asc)"
msgstr ""

#: website/static/js/search-grdm.js:158
msgid "File name (Desc)"
msgstr ""

#: website/static/js/search-grdm.js:159
msgid "User name (Asc)"
msgstr ""

#: website/static/js/search-grdm.js:160
msgid "User name (Desc)"
msgstr ""

#: website/static/js/search-grdm.js:161
msgid "Institution name (Asc)"
msgstr ""

#: website/static/js/search-grdm.js:162
msgid "Institution name (Desc)"
msgstr ""

#: website/static/js/search-grdm.js:163
msgid "Wiki title (Asc)"
msgstr ""

#: website/static/js/search-grdm.js:164
msgid "Wiki title (Desc)"
msgstr ""

#: website/static/js/search-grdm.js:314 website/static/js/search.js:190
msgid "Page %1$s of %2$s"
msgstr ""

#: website/static/js/search-grdm.js:394 website/static/js/search.js:270
msgid "Search help"
msgstr ""

#: website/static/js/search-grdm.js:395 website/static/js/search.js:271
msgid "<h4>Queries</h4>"
msgstr ""

#: website/static/js/search-grdm.js:396 website/static/js/search.js:272
msgid ""
"<p>Search uses the <a "
"href=\"http://extensions.xwiki.org/xwiki/bin/view/Extension/Search+Application+Query+Syntax\">Lucene"
" search syntax</a>. "
msgstr ""

#: website/static/js/search-grdm.js:397 website/static/js/search.js:273
msgid "This gives you many options, but can be very simple as well. "
msgstr ""

#: website/static/js/search-grdm.js:398 website/static/js/search.js:274
msgid "Examples of valid searches include:"
msgstr ""

#: website/static/js/search-grdm.js:770 website/static/js/search-grdm.js:1068
#: website/static/js/search.js:578 website/static/js/search.js:605
msgid "GakuNin RDM | Search"
msgstr ""

#: website/static/js/wikiSettingsTreebeard.js:26
msgid "Make publicly editable"
msgstr ""

#: website/static/js/wikiSettingsTreebeard.js:27
msgid ""
"Are you sure you want to make the wiki of <b>%1$s</b> publicly editable? "
"This will allow any logged in user to edit the content of this wiki. "
msgstr ""

#: website/static/js/wikiSettingsTreebeard.js:28
msgid ""
"<b>Note</b>: Users without write access will not be able to add, delete, "
"or rename pages."
msgstr ""

#: website/static/js/wikiSettingsTreebeard.js:36
msgid "Apply"
msgstr ""

#: website/static/js/wikiSettingsTreebeard.js:114
msgid "Only admins may change permissions of this wiki."
msgstr ""

#: website/static/js/wikiSettingsTreebeard.js:116
msgid "Select who can edit"
msgstr ""

#: website/static/js/wikiSettingsTreebeard.js:116
msgid "This feature is disabled for wikis of private %1$ss"
msgstr ""

#: website/static/js/wikiSettingsTreebeard.js:133
msgid "Contributors (with write access)"
msgstr ""

#: website/static/js/wikiSettingsTreebeard.js:134
msgid "All GakuNin RDM users"
msgstr ""

#: website/static/js/components/autocomplete.js:84
msgid "Could not GET autocomplete data"
msgstr ""

#: website/static/js/components/autocomplete.js:150
msgid "Initiated by: "
msgstr ""

#: website/static/js/components/autocomplete.js:156
msgid "Initiated: "
msgstr ""

#: website/static/js/components/autocomplete.js:162
msgid "Last updated: "
msgstr ""

#: website/static/js/components/logFeed.js:90
#: website/static/js/components/logFeed.js:106
msgid "Download as file for %1$s logs"
msgstr ""

#: website/static/js/components/publicNodes.js:68
msgid "Error retrieving projects"
msgstr ""

#: website/static/js/components/publicNodes.js:120
msgid " more"
msgstr ""

#: website/static/js/components/publicNodes.js:152
msgid "-- private project -- / "
msgstr ""

#: website/static/js/components/publicNodes.js:190
msgid "Unable to retrieve public %1$s"
msgstr ""

#: website/static/js/components/publicNodes.js:190
msgid " at this time. Please refresh the page or contact "
msgstr ""

#: website/static/js/components/publicNodes.js:204
msgid "You have no public %1$s."
msgstr ""

#: website/static/js/components/publicNodes.js:206
msgid "Find out how to make your %1$s"
msgstr ""

#: website/static/js/components/publicNodes.js:207
msgid "public"
msgstr ""

#: website/static/js/components/publicNodes.js:211
msgid "This user has no public %1$s."
msgstr ""

#: website/static/js/components/quickFiles.js:54
msgid "Error retrieving quickfiles"
msgstr ""

#: website/static/js/components/quickFiles.js:121
msgid ""
"Unable to retrieve quickfiles at this time. Please refresh the page or "
"contact "
msgstr ""

#: website/static/js/components/quickFiles.js:134
msgid "You have no public quickfiles"
msgstr ""

#: website/static/js/components/quickFiles.js:135
msgid "This user has no public quickfiles."
msgstr ""

#: website/static/js/components/utils.js:15
msgid "Missing required option: "
msgstr ""

#: website/static/js/filepage/editor.js:82
msgid "The file content could not be loaded."
msgstr ""

#: website/static/js/filepage/editor.js:83
msgid "Could not GET file contents."
msgstr ""

#: website/static/js/filepage/editor.js:113
msgid "Could not update file. Insufficient storage space in your Dropbox."
msgstr ""

#: website/static/js/filepage/editor.js:117
msgid "The file could not be updated."
msgstr ""

#: website/static/js/filepage/editor.js:124
msgid "Could not PUT file content."
msgstr ""

#: website/static/js/filepage/editor.js:180
msgid "Revert"
msgstr ""

#: website/static/js/filepage/index.js:89
msgid "Direct iframe with fixed height and width"
msgstr ""

#: website/static/js/filepage/index.js:131
msgid "File is checked out."
msgstr ""

#: website/static/js/filepage/index.js:132
msgid " This file has been checked out by a "
msgstr ""

#: website/static/js/filepage/index.js:133
msgid "collaborator"
msgstr ""

#: website/static/js/filepage/index.js:134
msgid ". It needs to be checked in before any changes can be made."
msgstr ""

#: website/static/js/filepage/index.js:179
msgid "Delete file?"
msgstr ""

#: website/static/js/filepage/index.js:181
msgid "Are you sure you want to delete <strong>%1$s</strong>?"
msgstr ""

#: website/static/js/filepage/index.js:199
msgid "Could not delete file."
msgstr ""

#: website/static/js/filepage/index.js:215
msgid "Confirm file check out?"
msgstr ""

#: website/static/js/filepage/index.js:218
msgid "as long as it is checked out. You can check it back in at anytime."
msgstr ""

#: website/static/js/filepage/index.js:238
msgid "Unable to check out file"
msgstr ""

#: website/static/js/filepage/index.js:265
msgid "Unable to check in file"
msgstr ""

#: website/static/js/filepage/index.js:270
msgid "Force check in file?"
msgstr ""

#: website/static/js/filepage/index.js:271
msgid ""
"This will check in the file for all users, allowing it to be edited. Are "
"you sure?"
msgstr ""

#: website/static/js/filepage/index.js:274
msgid "Force check in"
msgstr ""

#: website/static/js/filepage/index.js:297
msgid "Unable to force check in file. Make sure you have admin privileges."
msgstr ""

#: website/static/js/filepage/index.js:338
msgid "Live editing mode "
msgstr ""

#: website/static/js/filepage/index.js:339
msgid "Attempting to connect "
msgstr ""

#: website/static/js/filepage/index.js:340
msgid "Unsupported browser "
msgstr ""

#: website/static/js/filepage/index.js:341
msgid "Saving... "
msgstr ""

#: website/static/js/filepage/index.js:342
msgid "Unavailable: Live editing "
msgstr ""

#: website/static/js/filepage/index.js:465
msgid "View this file on "
msgstr ""

#: website/static/js/filepage/index.js:502
msgid "Check out"
msgstr ""

#: website/static/js/filepage/index.js:505
msgid "Check in"
msgstr ""

#: website/static/js/filepage/index.js:511
msgid "Request Trusted Timestamp"
msgstr ""

#: website/static/js/filepage/index.js:528
msgid "Toggle view: "
msgstr ""

#: website/static/js/filepage/index.js:567
#: website/static/js/filepage/revisions.js:173
msgid "Revisions"
msgstr ""

#: website/static/js/filepage/index.js:572
msgid "Edit(ONLYOFFICE)"
msgstr ""

#: website/static/js/filepage/revisions.js:72
#: website/static/js/filepage/revisions.js:73
msgid "Unable to fetch versions"
msgstr ""

#: website/static/js/filepage/revisions.js:108
msgid "Version ID"
msgstr ""

#: website/static/js/filepage/revisions.js:110
msgid "User"
msgstr ""

#: website/static/js/filepage/revisions.js:113
msgid ""
".fa.fa-question-circle[data-content=\"MD5 is an algorithm used to verify "
"data integrity.\"][rel=\"popover\"]"
msgstr ""

#: website/static/js/filepage/revisions.js:116
msgid ""
".fa.fa-question-circle[data-content=\"SHA-2 is a cryptographic hash "
"function designed by the NSA used to verify data "
"integrity.\"][rel=\"popover\"]"
msgstr ""

#: website/static/js/filepage/revisions.js:133
msgid "Anonymous Contributor"
msgstr ""

#: website/static/js/filepage/util.js:36
msgid " Loading... "
msgstr ""

#: website/static/js/home-page/scheduledBannerPlugin.js:25
msgid "Error in request to %1$s"
msgstr ""

#: website/static/js/pages/base-page.js:130
msgid "Merge account"
msgstr ""

#: website/static/js/pages/base-page.js:131
msgid "Would you like to merge <b>%1$s</b> into your account?  "
msgstr ""

#: website/static/js/pages/base-page.js:133
msgid "<b>%1$s</b> has been merged into your account."
msgstr ""

#: website/static/js/pages/base-page.js:134
msgid "You have chosen to not merge <b>%1$s</b>  into your account. "
msgstr ""

#: website/static/js/pages/base-page.js:135
#: website/static/js/pages/base-page.js:142
msgid ""
"If you change your mind, visit the <a href=\"/settings/account/\">user "
"settings page</a>."
msgstr ""

#: website/static/js/pages/base-page.js:138
#: website/static/js/pages/base-page.js:188
msgid "Add email"
msgstr ""

#: website/static/js/pages/base-page.js:139
msgid "Would you like to add <b>%1$s</b> to your account?"
msgstr ""

#: website/static/js/pages/base-page.js:140
msgid "<b>%1$s</b> has been added into your account."
msgstr ""

#: website/static/js/pages/base-page.js:141
msgid "You have chosen not to add <b>%1$s</b> to your account. "
msgstr ""

#: website/static/js/pages/base-page.js:145
msgid "There was a problem adding <b>"
msgstr ""

#: website/static/js/pages/base-page.js:146
#: website/static/js/pages/base-page.js:149
msgid "</b>. Please contact %1$s if the problem persists."
msgstr ""

#: website/static/js/pages/base-page.js:148
msgid "There was a problem removing <b>"
msgstr ""

#: website/static/js/pages/base-page.js:160
msgid "Do not add email"
msgstr ""

#: website/static/js/pages/base-page.js:173
msgid "Could not remove email"
msgstr ""

#: website/static/js/pages/base-page.js:198
msgid "Could not add email"
msgstr ""

#: website/static/js/pages/base-page.js:291
msgid " and "
msgstr ""

#: website/static/js/pages/dashboard-page.js:35
msgid "Could not set user timezone or locale"
msgstr ""

#: website/static/js/pages/dashboard-page.js:53
msgid ""
"This is taking longer than normal. <br>  Try reloading the page. If the "
"problem persist, please contact us at %1$s"
msgstr ""

#: website/static/js/pages/file-page.js:21
msgid "Add a file tag to enhance discoverability"
msgstr ""

#: website/static/js/pages/file-page.js:23
#: website/static/js/pages/file-page.js:58
#: website/static/js/pages/file-page.js:60
<<<<<<< HEAD
#: website/static/js/pages/project-dashboard-page.js:692
#: website/static/js/pages/project-dashboard-page.js:776
#: website/static/js/pages/project-dashboard-page.js:809
=======
#: website/static/js/pages/project-dashboard-page.js:681
#: website/static/js/pages/project-dashboard-page.js:765
#: website/static/js/pages/project-dashboard-page.js:798
>>>>>>> 6a28d88e
msgid "Removing tag"
msgstr ""

#: website/static/js/pages/file-page.js:24
<<<<<<< HEAD
#: website/static/js/pages/project-dashboard-page.js:693
=======
#: website/static/js/pages/project-dashboard-page.js:682
>>>>>>> 6a28d88e
msgid "Add a tag"
msgstr ""

#: website/static/js/pages/file-page.js:28
msgid "Could not add tag."
msgstr ""

#: website/static/js/pages/file-page.js:29
<<<<<<< HEAD
#: website/static/js/pages/project-dashboard-page.js:716
=======
#: website/static/js/pages/project-dashboard-page.js:705
>>>>>>> 6a28d88e
msgid "Failed to add tag"
msgstr ""

#: website/static/js/pages/file-page.js:43
msgid "Could not remove tag."
msgstr ""

#: website/static/js/pages/file-page.js:44
<<<<<<< HEAD
#: website/static/js/pages/project-dashboard-page.js:752
=======
#: website/static/js/pages/project-dashboard-page.js:741
>>>>>>> 6a28d88e
msgid "Failed to remove tag"
msgstr ""

#: website/static/js/pages/file-page.js:90
msgid "The file title cannot be empty."
msgstr ""

#: website/static/js/pages/file-page.js:92
msgid "The file title cannot be more than 100 characters."
msgstr ""

#: website/static/js/pages/file-page.js:103
msgid ""
"Your file was successfully renamed. To view the new filename in the file "
"tree below, refresh the page."
msgstr ""

#: website/static/js/pages/file-page.js:124
#: website/static/js/pages/file-page.js:127
msgid "Timestamp verification:"
msgstr ""

#: website/static/js/pages/file-page.js:127
msgid "Fail: not responded"
msgstr ""

#: website/static/js/pages/files-page.js:57
#: website/static/js/pages/files-page.js:104
msgid "Could not open the path"
msgstr ""

#: website/static/js/pages/institution-page.js:30
msgid "All Projects"
msgstr ""

#: website/static/js/pages/institution-page.js:43
msgid ""
"This is taking longer than normal. <br>  Try reloading the page. If the "
"problem persist, please contact us at %1$s."
msgstr ""

#: website/static/js/pages/notifications-config-page.js:21
#: website/static/js/pages/project-settings-page.js:33
msgid "Could not retrieve notification settings."
msgstr ""

#: website/static/js/pages/profile-settings-addons-page.js:66
#: website/static/js/pages/project-addons-page.js:15
msgid ""
"Sorry, we had trouble saving your settings. If this persists please "
"contact "
msgstr ""

#: website/static/js/pages/profile-settings-addons-page.js:68
msgid "Request failed"
msgstr ""

#: website/static/js/pages/profile-settings-addons-page.js:86
msgid "Are you sure you want to remove the add-ons you have deselected? "
msgstr ""

#: website/static/js/pages/profile-settings-addons-page.js:129
msgid "The changes on addon setting are not submitted!"
msgstr ""

#: website/static/js/pages/project-addons-page.js:10
msgid "Your add-on settings have been successfully changed."
msgstr ""

#: website/static/js/pages/project-addons-page.js:26
msgid "Disable Add-on?"
msgstr ""

#: website/static/js/pages/project-addons-page.js:27
msgid "Are you sure you want to disable this add-on?"
msgstr ""

#: website/static/js/pages/project-addons-page.js:37
msgid "Disable"
msgstr ""

<<<<<<< HEAD
#: website/static/js/pages/project-dashboard-page.js:121
msgid "Filter by users"
msgstr ""

#: website/static/js/pages/project-dashboard-page.js:122
msgid "Select from current contributors"
msgstr ""

#: website/static/js/pages/project-dashboard-page.js:123
msgid "Select including past contributors"
msgstr ""

#: website/static/js/pages/project-dashboard-page.js:124
msgid "Include past project contributors in your search"
msgstr ""

#: website/static/js/pages/project-dashboard-page.js:125
msgid "Use dropdown menu"
msgstr ""

#: website/static/js/pages/project-dashboard-page.js:453
msgid "Add Component"
msgstr ""

#: website/static/js/pages/project-dashboard-page.js:455
msgid "Create new component"
msgstr ""

#: website/static/js/pages/project-dashboard-page.js:523
msgid "Downloading"
msgstr ""

#: website/static/js/pages/project-dashboard-page.js:545
msgid "Download failed."
msgstr ""

#: website/static/js/pages/project-dashboard-page.js:673
msgid "Error retrieving filebrowser"
msgstr ""

#: website/static/js/pages/project-dashboard-page.js:690
msgid "Add a project tag to enhance discoverability"
msgstr ""

#: website/static/js/pages/project-dashboard-page.js:751
=======
#: website/static/js/pages/project-dashboard-page.js:119
msgid "Filter by users"
msgstr ""

#: website/static/js/pages/project-dashboard-page.js:120
msgid "Select from current contributors"
msgstr ""

#: website/static/js/pages/project-dashboard-page.js:121
msgid "Select including past contributors"
msgstr ""

#: website/static/js/pages/project-dashboard-page.js:122
msgid "Include past project contributors in your search"
msgstr ""

#: website/static/js/pages/project-dashboard-page.js:123
msgid "Use dropdown menu"
msgstr ""

#: website/static/js/pages/project-dashboard-page.js:442
msgid "Add Component"
msgstr ""

#: website/static/js/pages/project-dashboard-page.js:444
msgid "Create new component"
msgstr ""

#: website/static/js/pages/project-dashboard-page.js:512
msgid "Downloading"
msgstr ""

#: website/static/js/pages/project-dashboard-page.js:534
msgid "Download failed."
msgstr ""

#: website/static/js/pages/project-dashboard-page.js:662
msgid "Error retrieving filebrowser"
msgstr ""

#: website/static/js/pages/project-dashboard-page.js:679
msgid "Add a project tag to enhance discoverability"
msgstr ""

#: website/static/js/pages/project-dashboard-page.js:740
>>>>>>> 6a28d88e
msgid "Could not remove tag"
msgstr ""

#: website/static/js/pages/project-settings-page.js:34
msgid "Could not GET notification settings."
msgstr ""

#: website/static/js/pages/project-settings-page.js:54
msgid "Could not retrieve wiki settings."
msgstr ""

#: website/static/js/pages/project-settings-page.js:55
msgid "Could not GET wiki settings."
msgstr ""

#: website/static/js/pages/project-settings-page.js:104
msgid "Successfully updated settings."
msgstr ""

#: website/static/js/pages/project-settings-page.js:115
msgid "Could not set commenting configuration. Please try again."
msgstr ""

#: website/static/js/pages/project-settings-page.js:151
msgid "Unable to update settings"
msgstr ""

#: website/static/js/pages/project-settings-page.js:152
msgid "Could not update settings."
msgstr ""

#: website/static/js/pages/rdm-profile-settings-addons-page.js:31
msgid "Import Account from Admin"
msgstr ""

#: website/static/js/pages/rdm-profile-settings-addons-page.js:52
#: website/static/js/pages/rdm-profile-settings-addons-page.js:54
msgid "Successfully imported the account."
msgstr ""

#: website/static/js/pages/rdm-profile-settings-addons-page.js:59
#: website/static/js/pages/rdm-profile-settings-addons-page.js:61
msgid "Failed to import the account."
msgstr ""

#: website/static/js/pages/timestamp-common.js:172
msgid "A verify request is being processed!"
msgstr ""

#: website/static/js/pages/timestamp-common.js:175
msgid "Something went wrong with the Verify request."
msgstr ""

#: website/static/js/pages/timestamp-common.js:191
msgid "Using the checkbox, please select the files to request timestamp."
msgstr ""

#: website/static/js/pages/timestamp-common.js:214
msgid "Timestamp is being added to the selected files!"
msgstr ""

#: website/static/js/pages/timestamp-common.js:217
msgid "Something went wrong with the Request Trusted Timestamp request."
msgstr ""

#: website/static/js/pages/timestamp-common.js:222
msgid "The task has been cancelled."
msgstr ""

#: website/static/js/pages/timestamp-common.js:231
msgid "The task already finished."
msgstr ""

#: website/static/js/pages/timestamp-common.js:234
msgid "Something went wrong in the cancel request."
msgstr ""

#: website/static/js/pages/timestamp-common.js:288
msgid "Using the checkbox, please select the files to download."
msgstr ""

#: website/static/js/pages/timestamp-common.js:323
msgid "Failed to log \"downloaded errors\" into Recent Activity"
msgstr ""

#: website/static/js/pages/wiki-edit-page.js:64
msgid "The wiki page name cannot be empty."
msgstr ""

#: website/static/js/pages/wiki-edit-page.js:66
msgid "The wiki page name cannot be more than 100 characters."
msgstr ""

#: website/static/js/pages/wiki-edit-page.js:81
msgid "Error in renaming wiki"
msgstr ""

#: website/static/js/pages/wiki-edit-page.js:88
msgid "An unexpected error occurred. Please try again."
msgstr ""

#: website/static/js/fangorn.js:2732
msgid "A server error occurred. Please contact %1$s."
msgstr ""

#: website/static/js/pages/wiki-edit-page.js:108
msgid ""
"<p>Could not retrieve wiki pages. Please reload the page. If this issue "
"persists, "
msgstr ""

#: website/static/js/pages/wiki-edit-page.js:109
msgid "please report it to %1$s"
msgstr ""

#: website/static/js/pages/wiki-edit-page.js:110
msgid "Could not GET wiki menu pages"
msgstr ""
<<<<<<< HEAD
=======

#: website/static/vendor/bower_components/MathJax/config/AM_HTMLorMML-full.js:55
#: website/static/vendor/bower_components/MathJax/config/Accessible-full.js:77
#: website/static/vendor/bower_components/MathJax/config/MML_HTMLorMML-full.js:55
#: website/static/vendor/bower_components/MathJax/config/TeX-AMS-MML_HTMLorMML-full.js:69
#: website/static/vendor/bower_components/MathJax/config/TeX-MML-AM_HTMLorMML-full.js:75
#: website/static/vendor/bower_components/MathJax/jax/output/CommonHTML/autoload/mglyph.js:19
#: website/static/vendor/bower_components/MathJax/jax/output/HTML-CSS/autoload/mglyph.js:19
#: website/static/vendor/bower_components/MathJax/jax/output/NativeMML/jax.js:19
#: website/static/vendor/bower_components/MathJax/jax/output/SVG/autoload/mglyph.js:19
#: website/static/vendor/bower_components/MathJax/unpacked/jax/output/CommonHTML/autoload/mglyph.js:55
#: website/static/vendor/bower_components/MathJax/unpacked/jax/output/HTML-CSS/autoload/mglyph.js:47
#: website/static/vendor/bower_components/MathJax/unpacked/jax/output/HTML-CSS/autoload/mglyph.js:66
#: website/static/vendor/bower_components/MathJax/unpacked/jax/output/NativeMML/jax.js:201
#: website/static/vendor/bower_components/MathJax/unpacked/jax/output/SVG/autoload/mglyph.js:79
msgid "MathML"
msgstr ""

#: website/static/vendor/bower_components/MathJax/extensions/HelpDialog.js:19
#: website/static/vendor/bower_components/MathJax/unpacked/extensions/HelpDialog.js:165
msgid "HelpDialog"
msgstr ""

#: website/static/vendor/bower_components/MathJax/unpacked/extensions/MathMenu.js:1084
msgid "CloseAboutDialog"
msgstr ""

#: website/static/vendor/bower_components/MathJax/unpacked/extensions/MathMenu.js:1182
msgid "NoOriginalForm"
msgstr ""

#: website/static/vendor/bower_components/MathJax/unpacked/jax/input/MathML/jax.js:82
msgid "UnknownNodeType"
msgstr ""

#: website/static/vendor/bower_components/MathJax/unpacked/jax/input/MathML/jax.js:345
msgid "CantCreateXMLParser"
msgstr ""

msgid "Do you want to active account?"
msgstr ""

msgid "Active"
msgstr ""

msgid "Sent"
msgstr ""

msgid "Error"
msgstr ""

msgid "Invitation failed"
msgstr ""

# rdm-institutional-storage-page.js
msgid "Unable to delete location %1$s"
msgstr ""

msgid "Export Data"
msgstr ""

msgid "Cannot export data."
msgstr ""

msgid "Export data in background."
msgstr ""

msgid "Export data failed."
msgstr ""

msgid "Export data successfully."
msgstr ""

msgid "Error occurred while exporting data."
msgstr ""

msgid "Stop Export Data"
msgstr ""

msgid "Cannot stop exporting data."
msgstr ""

msgid "Stop exporting in background."
msgstr ""

msgid "Stop exporting successfully."
msgstr ""

msgid "Error occurred while stopping export data."
msgstr ""

msgid "Restore Export Data"
msgstr ""

msgid "Restore completed."
msgstr ""

msgid "Stop Restore Export Data"
msgstr ""

msgid "Stopped restoring data process."
msgstr ""

msgid "Delete Permanently"
msgstr ""

msgid "Are you sure you want to permanently delete these export data?"
msgstr ""

# message from export/restore process
msgid "The equivalent process is running"
msgstr ""

msgid "The export data files are corrupted"
msgstr ""

msgid "Permission denied for this institution"
msgstr ""

msgid "Permission denied for this storage"
msgstr ""

msgid "Permission denied for this export storage location"
msgstr ""

msgid "Permission denied for this export process"
msgstr ""

msgid "Cannot connect to the export data storage location"
msgstr ""

msgid "Cannot connect to source storage"
msgstr ""

msgid "Cannot connect to destination storage"
msgstr ""

msgid "Cannot check in this time. The process is {status}."
msgstr ""

msgid "Cannot stop this export process"
msgstr ""

msgid "Cannot abort this export process"
msgstr ""

msgid "Cannot be restored because export data does not exist"
msgstr ""

msgid "Institution does not exist"
msgstr ""

msgid "Download as file for %1$s logs"
msgstr ""

msgid "Downloading"
msgstr ""

msgid "Download failed."
msgstr ""

msgid "%s is being used."
msgstr ""

msgid "The attribute list is invalid."
msgstr ""

msgid "The attribute list is required."
msgstr ""

msgid "The template not exist."
msgstr ""

msgid "The template name is required."
msgstr ""

msgid "The template name already exists."
msgstr ""

msgid "The attribute name is required."
msgstr ""

msgid "The setting type is required."
msgstr ""

msgid "The attribute value is required."
msgstr ""

msgid "The setting not exist."
msgstr ""

msgid "The setting name is required."
msgstr ""

msgid "The setting name is invalid."
msgstr ""

msgid "The setting name already exists."
msgstr ""

msgid "The project limit number is invalid."
msgstr ""

msgid "The new project cannot be created due to the created project number is greater than or equal the project number can create."
msgstr ""
>>>>>>> 6a28d88e
<|MERGE_RESOLUTION|>--- conflicted
+++ resolved
@@ -1,24 +1,14 @@
 # Translations template for PROJECT.
-<<<<<<< HEAD
-# Copyright (C) 2024 ORGANIZATION
-# This file is distributed under the same license as the PROJECT project.
-# FIRST AUTHOR <EMAIL@ADDRESS>, 2024.
-=======
 # Copyright (C) 2025 ORGANIZATION
 # This file is distributed under the same license as the PROJECT project.
 # FIRST AUTHOR <EMAIL@ADDRESS>, 2025.
->>>>>>> 6a28d88e
 #
 #, fuzzy
 msgid ""
 msgstr ""
 "Project-Id-Version: PROJECT VERSION\n"
 "Report-Msgid-Bugs-To: EMAIL@ADDRESS\n"
-<<<<<<< HEAD
-"POT-Creation-Date: 2024-11-18 15:42+0900\n"
-=======
 "POT-Creation-Date: 2025-01-29 05:58+0000\n"
->>>>>>> 6a28d88e
 "PO-Revision-Date: YEAR-MO-DA HO:MI+ZONE\n"
 "Last-Translator: FULL NAME <EMAIL@ADDRESS>\n"
 "Language-Team: LANGUAGE <LL@li.org>\n"
@@ -46,20 +36,12 @@
 
 #: addons/metadata/static/files.js:646 addons/metadata/static/files.js:647
 #: addons/metadata/static/files.js:661 addons/metadata/static/files.js:662
-<<<<<<< HEAD
-#: website/static/js/fangorn.js:1794
-=======
 #: website/static/js/fangorn.js:1865
->>>>>>> 6a28d88e
 msgid "Could not copy text"
 msgstr ""
 
 #: addons/metadata/static/files.js:659 website/static/js/clipboard.js:27
-<<<<<<< HEAD
-#: website/static/js/fangorn.js:1788 website/static/js/fangorn.js:1792
-=======
 #: website/static/js/fangorn.js:1859 website/static/js/fangorn.js:1863
->>>>>>> 6a28d88e
 msgid "Copied!"
 msgstr ""
 
@@ -135,11 +117,7 @@
 #: addons/metadata/static/files.js:2296 addons/metadata/static/files.js:2322
 #: addons/metadata/static/files.js:2378
 #: addons/metadata/static/metadataImportDatasetButton.js:24
-<<<<<<< HEAD
-#: website/static/js/accountSettings.js:267 website/static/js/fangorn.js:2679
-=======
 #: website/static/js/accountSettings.js:267 website/static/js/fangorn.js:2817
->>>>>>> 6a28d88e
 #: website/static/js/folderPickerNodeConfig.js:591
 #: website/static/js/pages/profile-settings-addons-page.js:72
 #: website/static/js/pages/project-settings-page.js:118
@@ -217,17 +195,10 @@
 
 #: addons/metadata/static/files.js:2270
 #: admin/static/js/rdm_custom_storage_location/rdm-institutional-storage-page.js:801
-<<<<<<< HEAD
-#: website/static/js/fangorn.js:1492 website/static/js/fangorn.js:1515
-#: website/static/js/fangorn.js:2402 website/static/js/fangorn.js:2438
-#: website/static/js/filepage/index.js:204
-#: website/static/js/filepage/index.js:517 website/static/js/myProjects.js:1637
-=======
 #: website/static/js/fangorn.js:1563 website/static/js/fangorn.js:1586
 #: website/static/js/fangorn.js:2482 website/static/js/fangorn.js:2518
 #: website/static/js/filepage/index.js:204
 #: website/static/js/filepage/index.js:519 website/static/js/myProjects.js:1637
->>>>>>> 6a28d88e
 msgid "Delete"
 msgstr ""
 
@@ -273,11 +244,7 @@
 msgstr ""
 
 #: addons/metadata/static/metadata-fields.js:248
-<<<<<<< HEAD
-msgid "Hide example"
-=======
 msgid "Hide Items"
->>>>>>> 6a28d88e
 msgstr ""
 
 #: addons/metadata/static/metadata-fields.js:583
@@ -378,17 +345,10 @@
 #: website/static/js/apiPersonalToken.js:438
 #: website/static/js/citationsNodeConfig.js:169
 #: website/static/js/citationsNodeConfig.js:187
-<<<<<<< HEAD
-#: website/static/js/contribManager.js:444 website/static/js/fangorn.js:562
-#: website/static/js/fangorn.js:567 website/static/js/fangorn.js:1491
-#: website/static/js/fangorn.js:1514 website/static/js/fangorn.js:1567
-#: website/static/js/fangorn.js:1586 website/static/js/fangorn.js:2412
-=======
 #: website/static/js/contribManager.js:444 website/static/js/fangorn.js:565
 #: website/static/js/fangorn.js:570 website/static/js/fangorn.js:1562
 #: website/static/js/fangorn.js:1585 website/static/js/fangorn.js:1638
 #: website/static/js/fangorn.js:1657 website/static/js/fangorn.js:2492
->>>>>>> 6a28d88e
 #: website/static/js/filepage/index.js:208
 #: website/static/js/folderPickerNodeConfig.js:510
 #: website/static/js/folderPickerNodeConfig.js:566
@@ -428,13 +388,8 @@
 msgstr ""
 
 #: addons/weko/static/wekoFangornConfig.js:40
-<<<<<<< HEAD
-#: addons/weko/static/wekoFangornConfig.js:60 website/static/js/fangorn.js:2392
-#: website/static/js/filepage/index.js:542
-=======
 #: addons/weko/static/wekoFangornConfig.js:60 website/static/js/fangorn.js:2472
 #: website/static/js/filepage/index.js:544
->>>>>>> 6a28d88e
 msgid "View"
 msgstr ""
 
@@ -662,22 +617,14 @@
 msgstr ""
 
 #: addons/wiki/static/wikiPage.js:94
-<<<<<<< HEAD
-#: website/static/js/pages/project-dashboard-page.js:793
-=======
 #: website/static/js/pages/project-dashboard-page.js:782
->>>>>>> 6a28d88e
 msgid ""
 "*Add important information, links, or images here to describe your "
 "project.*"
 msgstr ""
 
 #: addons/wiki/static/wikiPage.js:96
-<<<<<<< HEAD
-#: website/static/js/pages/project-dashboard-page.js:795
-=======
 #: website/static/js/pages/project-dashboard-page.js:784
->>>>>>> 6a28d88e
 msgid "*No wiki content.*"
 msgstr ""
 
@@ -3227,13 +3174,8 @@
 msgid "A user changed the category of a project"
 msgstr ""
 
-<<<<<<< HEAD
-#: website/static/js/citationGrid.js:202 website/static/js/fangorn.js:2447
-msgid "View on %1$s"
-=======
 #: website/static/js/anonymousLogActionsList_extract.js:22
 msgid "A user changed the article_doi of a project"
->>>>>>> 6a28d88e
 msgstr ""
 
 #: website/static/js/anonymousLogActionsList_extract.js:23
@@ -3276,15 +3218,8 @@
 msgid "A user changed permissions for a project"
 msgstr ""
 
-<<<<<<< HEAD
-#: website/static/js/citationWidget.js:46
-#: website/static/js/pages/project-dashboard-page.js:175
-#, python-format
-msgid "Please enter %s or more characters"
-=======
 #: website/static/js/anonymousLogActionsList_extract.js:33
 msgid "A user made contributor(s) visible on a project"
->>>>>>> 6a28d88e
 msgstr ""
 
 #: website/static/js/anonymousLogActionsList_extract.js:34
@@ -3424,13 +3359,8 @@
 msgid "A withdrawal of a registration of ${node} was approved"
 msgstr ""
 
-<<<<<<< HEAD
-#: website/static/js/conference.js:43 website/static/js/fangorn.js:2046
-msgid "Downloads"
-=======
 #: website/static/js/anonymousLogActionsList_extract.js:68
 msgid "A user cancelled a withdrawal of a registration of a project"
->>>>>>> 6a28d88e
 msgstr ""
 
 #: website/static/js/anonymousLogActionsList_extract.js:69
@@ -3461,43 +3391,6 @@
 msgid "A user created fork from a project"
 msgstr ""
 
-<<<<<<< HEAD
-#: website/static/js/contribAdder.js:339
-msgid "Full Name is required."
-msgstr ""
-
-#: website/static/js/contribAdder.js:342
-msgid "Not a valid email address."
-msgstr ""
-
-#: website/static/js/contribAdder.js:349
-msgid "%1$s is already in queue."
-msgstr ""
-
-#: website/static/js/contribAdder.js:465
-msgid "There was a problem trying to add contributors%1$s."
-msgstr ""
-
-#: website/static/js/contribAdder.js:466
-msgid "Could not add contributors"
-msgstr ""
-
-#: website/static/js/contribAdder.js:467
-#: website/static/js/contribManager.js:150
-msgid "Error adding contributors"
-msgstr ""
-
-#: website/static/js/contribAdder.js:541
-#: website/static/js/institutionProjectSettings.js:254
-#: website/static/js/nodesDelete.js:194 website/static/js/nodesPrivacy.js:207
-msgid "Unable to retrieve project settings"
-msgstr ""
-
-#: website/static/js/contribAdder.js:542
-#: website/static/js/institutionProjectSettings.js:255
-#: website/static/js/nodesDelete.js:195 website/static/js/nodesPrivacy.js:208
-msgid "Could not GET project settings."
-=======
 #: website/static/js/anonymousLogActionsList_extract.js:77
 msgid "A user removed a project"
 msgstr ""
@@ -3528,21 +3421,14 @@
 
 #: website/static/js/anonymousLogActionsList_extract.js:84
 msgid "A user created a folder in NII Storage in a project"
->>>>>>> 6a28d88e
 msgstr ""
 
 #: website/static/js/anonymousLogActionsList_extract.js:85
 msgid "A user updated a file in NII Storage in a project"
 msgstr ""
 
-<<<<<<< HEAD
-#: website/static/js/contribManager.js:130
-#: website/static/js/pages/project-dashboard-page.js:545
-msgid "Error"
-=======
 #: website/static/js/anonymousLogActionsList_extract.js:86
 msgid "A user removed a file from NII Storage in a project"
->>>>>>> 6a28d88e
 msgstr ""
 
 #: website/static/js/anonymousLogActionsList_extract.js:87
@@ -3843,446 +3729,204 @@
 msgid "A user added a file to an Amazon S3 bucket in a project"
 msgstr ""
 
-<<<<<<< HEAD
-#: website/static/js/fangorn.js:1935
-msgid "%1$s is not configured"
-msgstr ""
-
-#: website/static/js/fangorn.js:1938
-msgid " Restore Add-ons"
-msgstr ""
-
-#: website/static/js/fangorn.js:2033 website/static/js/fileViewTreebeard.js:63
-#: website/static/js/filesWidget.js:34 website/static/js/meetings.js:18
-#: website/static/js/pages/project-dashboard-page.js:593
-#: website/static/js/project-organizer.js:192
-#: website/static/js/project-organizer.js:208 website/static/js/wikiMenu.js:59
-#: website/static/js/wikiMenu_copy.js:64
-msgid "Name"
-msgstr ""
-
-#: website/static/js/fangorn.js:2038
-msgid "Size"
-msgstr ""
-
-#: website/static/js/fangorn.js:2042
-msgid "Version"
-msgstr ""
-
-#: website/static/js/fangorn.js:2050
-#: website/static/js/pages/project-dashboard-page.js:599
-#: website/static/js/project-organizer.js:201
-msgid "Modified"
-msgstr ""
-
-#: website/static/js/fangorn.js:2161
-msgid "Unable to retrieve components."
-msgstr ""
-
-#: website/static/js/fangorn.js:2163
-msgid "Unable to retrieve components for node %1$s"
-msgstr ""
-
-#: website/static/js/fangorn.js:2245
-msgid "You cannot rename your Wiki images folder."
-msgstr ""
-
-#: website/static/js/fangorn.js:2354
-msgid "Upload Folder"
-msgstr ""
-
-#: website/static/js/fangorn.js:2359
-msgid "Upload"
-msgstr ""
-
-#: website/static/js/fangorn.js:2366
-msgid "Create Folder"
-msgstr ""
-
-#: website/static/js/fangorn.js:2373
-msgid "Delete Folder"
-msgstr ""
-
-#: website/static/js/fangorn.js:2382 website/static/js/filepage/index.js:520
-#: website/static/js/filepage/revisions.js:111
-#: website/static/js/pages/project-dashboard-page.js:526
-#: website/static/js/pages/project-dashboard-page.js:536
-#: website/static/js/pages/project-dashboard-page.js:543
-msgid "Download"
-msgstr ""
-
-#: website/static/js/fangorn.js:2408 website/static/js/filepage/index.js:216
-msgid "This would mean "
-msgstr ""
-
-#: website/static/js/fangorn.js:2409 website/static/js/filepage/index.js:217
-msgid ""
-"other contributors cannot edit, delete or upload new versions of this "
-"file "
-msgstr ""
-
-#: website/static/js/fangorn.js:2410
-msgid "as long as it is checked-out. You can check it back in at anytime."
-msgstr ""
-
-#: website/static/js/fangorn.js:2415 website/static/js/fangorn.js:2420
-#: website/static/js/filepage/index.js:243
-msgid "Check out file"
-msgstr ""
-
-#: website/static/js/fangorn.js:2416
-msgid "Confirm file check-out?"
-msgstr ""
-
-#: website/static/js/fangorn.js:2429
-msgid "Check in file"
-msgstr ""
-
-#: website/static/js/fangorn.js:2457
-msgid "Download as zip"
-msgstr ""
-
-#: website/static/js/fangorn.js:2468 website/static/js/myProjects.js:1613
-msgid "Rename"
-msgstr ""
-
-#: website/static/js/fangorn.js:2477
-msgid "copy link"
-msgstr ""
-
-#: website/static/js/fangorn.js:2559
-msgid "New folder name"
-msgstr ""
-
-#: website/static/js/fangorn.js:2587
-msgid "Enter name"
-msgstr ""
-
-#: website/static/js/fangorn.js:2624
-msgid "Cancel Pending Uploads"
-msgstr ""
-
-#: website/static/js/fangorn.js:2653
-msgid "Delete Multiple"
-msgstr ""
-
-#: website/static/js/fangorn.js:2665 website/static/js/fangorn.js:3516
-msgid "Filter"
-msgstr ""
-
-#: website/static/js/fangorn.js:2670
-msgid "Select rows:"
-msgstr ""
-
-#: website/static/js/fangorn.js:2670
-msgid ""
-" Click on a row (outside the add-on, file, or folder name) to show "
-"further actions in the toolbar. Use Command or Shift keys to select "
-"multiple files."
-msgstr ""
-
-#: website/static/js/fangorn.js:2671
-msgid "Open files:"
-msgstr ""
-
-#: website/static/js/fangorn.js:2671
-msgid " Click a file name to go to view the file in the GakuNin RDM."
-msgstr ""
-
-#: website/static/js/fangorn.js:2672
-msgid "Open files in new tab:"
-msgstr ""
-
-#: website/static/js/fangorn.js:2672
-msgid ""
-" Press Command (Ctrl in Windows) and click a file name to open it in a "
-"new tab."
-msgstr ""
-
-#: website/static/js/fangorn.js:2673
-msgid "Download as zip:"
-msgstr ""
-
-#: website/static/js/fangorn.js:2673
-msgid ""
-" Click on the row of an add-on or folder and click the Download as Zip "
-"button in the toolbar."
-msgstr ""
-
-#: website/static/js/fangorn.js:2673
-msgid " Not available for all storage add-ons."
-msgstr ""
-
-#: website/static/js/fangorn.js:2674
-msgid "Copy files:"
-msgstr ""
-
-#: website/static/js/fangorn.js:2674
+#: website/static/js/anonymousLogActionsList_extract.js:163
+msgid "A user removed a file in an Amazon S3 bucket in a project"
+msgstr ""
+
+#: website/static/js/anonymousLogActionsList_extract.js:164
+msgid "A user updated a file in an Amazon S3 bucket in a project"
+msgstr ""
+
+#: website/static/js/anonymousLogActionsList_extract.js:165
+msgid "A user created a folder in an Amazon S3 in a project"
+msgstr ""
+
+#: website/static/js/anonymousLogActionsList_extract.js:166
+msgid "A user authorized the Amazon S3 addon for a project"
+msgstr ""
+
+#: website/static/js/anonymousLogActionsList_extract.js:167
+msgid "A user deauthorized the Amazon S3 addon for a project"
+msgstr ""
+
+#: website/static/js/anonymousLogActionsList_extract.js:168
+msgid "Amazon S3 addon for a project deauthorized"
+msgstr ""
+
+#: website/static/js/anonymousLogActionsList_extract.js:169
+msgid "A user added a file to Google Drive in a project"
+msgstr ""
+
+#: website/static/js/anonymousLogActionsList_extract.js:170
+msgid "A user removed a file from Google Drive in a project"
+msgstr ""
+
+#: website/static/js/anonymousLogActionsList_extract.js:171
+msgid "A user updated a file in Google Drive in a project"
+msgstr ""
+
+#: website/static/js/anonymousLogActionsList_extract.js:172
+msgid "A user created a folder in Google Drive in a project"
+msgstr ""
+
+#: website/static/js/anonymousLogActionsList_extract.js:173
+msgid "A user linked a Google Drive folder to a project"
+msgstr ""
+
+#: website/static/js/anonymousLogActionsList_extract.js:174
+msgid "A user authorized the Google Drive addon for a project"
+msgstr ""
+
+#: website/static/js/anonymousLogActionsList_extract.js:175
+msgid "A user deauthorized the Google Drive addon for a project"
+msgstr ""
+
+#: website/static/js/anonymousLogActionsList_extract.js:176
+msgid "Google Drive addon for a project deauthorized"
+msgstr ""
+
+#: website/static/js/anonymousLogActionsList_extract.js:177
+msgid "A user added a file to a Bitbucket repo in a project"
+msgstr ""
+
+#: website/static/js/anonymousLogActionsList_extract.js:178
+msgid "A user removed a file in a Bitbucket repo in a project"
+msgstr ""
+
+#: website/static/js/anonymousLogActionsList_extract.js:179
+msgid "A user updated a file in a Bitbucket repo in a project"
+msgstr ""
+
+#: website/static/js/anonymousLogActionsList_extract.js:180
+msgid "A user created a folder in a Bitbucket repo in a project"
+msgstr ""
+
+#: website/static/js/anonymousLogActionsList_extract.js:181
+msgid "A user authorized the Bitbucket addon for a project"
+msgstr ""
+
+#: website/static/js/anonymousLogActionsList_extract.js:182
+msgid "A user deauthorized the Bitbucket addon for a project"
+msgstr ""
+
+#: website/static/js/anonymousLogActionsList_extract.js:183
+msgid "Bitbucket addon for a project deauthorized"
+msgstr ""
+
+#: website/static/js/anonymousLogActionsList_extract.js:184
+msgid "A user linked a Bitbucket repo in a project"
+msgstr ""
+
+#: website/static/js/anonymousLogActionsList_extract.js:185
+msgid "A user linked an Swift container to a project"
+msgstr ""
+
+#: website/static/js/anonymousLogActionsList_extract.js:186
+msgid "A user unselected an Swift container in a project"
+msgstr ""
+
+#: website/static/js/anonymousLogActionsList_extract.js:187
+msgid "A user added a file to an Swift container in a project"
+msgstr ""
+
+#: website/static/js/anonymousLogActionsList_extract.js:188
+msgid "A user removed a file in an Swift container in a project"
+msgstr ""
+
+#: website/static/js/anonymousLogActionsList_extract.js:189
+msgid "A user updated a file in an Swift container in a project"
+msgstr ""
+
+#: website/static/js/anonymousLogActionsList_extract.js:190
+msgid "A user created a folder in an Swift in a project"
+msgstr ""
+
+#: website/static/js/anonymousLogActionsList_extract.js:191
+msgid "A user authorized the Swift addon for a project"
+msgstr ""
+
+#: website/static/js/anonymousLogActionsList_extract.js:192
+msgid "A user deauthorized the Swift addon for a project"
+msgstr ""
+
+#: website/static/js/anonymousLogActionsList_extract.js:193
+msgid "Swift addon for a project deauthorized"
+msgstr ""
+
+#: website/static/js/anonymousLogActionsList_extract.js:194
+msgid "A user linked an Azure Blob Storage container to a project"
+msgstr ""
+
+#: website/static/js/anonymousLogActionsList_extract.js:195
+msgid "A user unselected an Azure Blob Storage container in a project"
+msgstr ""
+
+#: website/static/js/anonymousLogActionsList_extract.js:196
+msgid "A user added a file to an Azure Blob Storage container in a project"
+msgstr ""
+
+#: website/static/js/anonymousLogActionsList_extract.js:197
+msgid "A user removed a file in an Azure Blob Storage container in a project"
+msgstr ""
+
+#: website/static/js/anonymousLogActionsList_extract.js:198
+msgid "A user updated a file in an Azure Blob Storage container in a project"
+msgstr ""
+
+#: website/static/js/anonymousLogActionsList_extract.js:199
+msgid "A user created a folder in an Azure Blob Storage in a project"
+msgstr ""
+
+#: website/static/js/anonymousLogActionsList_extract.js:200
+msgid "A user authorized the Azure Blob Storage addon for a project"
+msgstr ""
+
+#: website/static/js/anonymousLogActionsList_extract.js:201
+msgid "A user deauthorized the Azure Blob Storage addon for a project"
+msgstr ""
+
+#: website/static/js/fangorn.js:2791
+msgid "Properties"
+msgstr ""
+
+#: website/static/js/fangorn.js:2791
+msgid "Size: "
+msgstr ""
+
+#: website/static/js/fangorn.js:2793
+msgid "Total size: "
+msgstr ""
+
+#: website/static/js/fangorn.js:2810
+msgid "Path: "
+msgstr ""
+
+#: website/static/js/fangorn.js:2755
+msgid "Total files: "
+msgstr ""
+
+#: website/static/js/fangorn.js:2761
+msgid "Created at: "
+msgstr ""
+
+#: website/static/js/fangorn.js:2767
+msgid "Modified at: "
+msgstr ""
+
+#: website/static/js/fangorn.js:2773
+msgid "Modified by: "
+msgstr ""
+
+#: website/static/js/fangorn.js:2665
+msgid "Loading..."
+msgstr ""
+
+#: website/static/js/fangorn.js:2649
 msgid ""
 " Press Option (Alt in Windows) while dragging a file to a new folder or "
 "component."
 msgstr ""
 
-#: website/static/js/fangorn.js:2674
-msgid " Only for contributors with write access."
-msgstr ""
-
-#: website/static/js/fangorn.js:2680
-msgid "How to Use the File Browser"
-msgstr ""
-
-#: website/static/js/fangorn.js:2744
-msgid "Please wait for current action to complete"
-msgstr ""
-
-#: website/static/js/fangorn.js:2925
-msgid "Upload Status"
-msgstr ""
-
-#: website/static/js/fangorn.js:2925
-msgid " files succeeded."
-msgstr ""
-
-#: website/static/js/fangorn.js:3036
-msgid "Done"
-msgstr ""
-
-#: website/static/js/fangorn.js:3038
-msgid "Move Status"
-msgstr ""
-
-#: website/static/js/fangorn.js:3040
-msgid " files successfully moved."
-msgstr ""
-
-#: website/static/js/fangorn.js:3041
-msgid " Skipped %1$s/%2$s files."
-msgstr ""
-
-#: website/static/js/fangorn.js:3430
-msgid "You have pending uploads, if you leave this page they may not complete."
-msgstr ""
-
-#: website/static/js/fangorn.js:3433
-msgid ""
-"You have pending file operations, if you leave this page they may not "
-"complete."
-msgstr ""
-
-#: website/static/js/fangorn.js:3477
-msgid "This file is too large (%1$s). Max file size is %2$s."
-msgstr ""
-
-#: website/static/js/fangorn.js:3493
-msgid "Not enough quota to upload the file."
-msgstr ""
-
-#: website/static/js/fangorn.js:3500
-msgid "Quota usage alert"
-msgstr ""
-
-#: website/static/js/fangorn.js:3501
-#, python-format
-msgid "You have used more than %1$s%% of your quota."
-=======
-#: website/static/js/anonymousLogActionsList_extract.js:163
-msgid "A user removed a file in an Amazon S3 bucket in a project"
-msgstr ""
-
-#: website/static/js/anonymousLogActionsList_extract.js:164
-msgid "A user updated a file in an Amazon S3 bucket in a project"
-msgstr ""
-
-#: website/static/js/anonymousLogActionsList_extract.js:165
-msgid "A user created a folder in an Amazon S3 in a project"
-msgstr ""
-
-#: website/static/js/anonymousLogActionsList_extract.js:166
-msgid "A user authorized the Amazon S3 addon for a project"
-msgstr ""
-
-#: website/static/js/anonymousLogActionsList_extract.js:167
-msgid "A user deauthorized the Amazon S3 addon for a project"
-msgstr ""
-
-#: website/static/js/anonymousLogActionsList_extract.js:168
-msgid "Amazon S3 addon for a project deauthorized"
-msgstr ""
-
-#: website/static/js/anonymousLogActionsList_extract.js:169
-msgid "A user added a file to Google Drive in a project"
-msgstr ""
-
-#: website/static/js/anonymousLogActionsList_extract.js:170
-msgid "A user removed a file from Google Drive in a project"
-msgstr ""
-
-#: website/static/js/anonymousLogActionsList_extract.js:171
-msgid "A user updated a file in Google Drive in a project"
-msgstr ""
-
-#: website/static/js/anonymousLogActionsList_extract.js:172
-msgid "A user created a folder in Google Drive in a project"
-msgstr ""
-
-#: website/static/js/anonymousLogActionsList_extract.js:173
-msgid "A user linked a Google Drive folder to a project"
-msgstr ""
-
-#: website/static/js/anonymousLogActionsList_extract.js:174
-msgid "A user authorized the Google Drive addon for a project"
-msgstr ""
-
-#: website/static/js/anonymousLogActionsList_extract.js:175
-msgid "A user deauthorized the Google Drive addon for a project"
-msgstr ""
-
-#: website/static/js/anonymousLogActionsList_extract.js:176
-msgid "Google Drive addon for a project deauthorized"
-msgstr ""
-
-#: website/static/js/anonymousLogActionsList_extract.js:177
-msgid "A user added a file to a Bitbucket repo in a project"
-msgstr ""
-
-#: website/static/js/anonymousLogActionsList_extract.js:178
-msgid "A user removed a file in a Bitbucket repo in a project"
-msgstr ""
-
-#: website/static/js/anonymousLogActionsList_extract.js:179
-msgid "A user updated a file in a Bitbucket repo in a project"
-msgstr ""
-
-#: website/static/js/anonymousLogActionsList_extract.js:180
-msgid "A user created a folder in a Bitbucket repo in a project"
-msgstr ""
-
-#: website/static/js/anonymousLogActionsList_extract.js:181
-msgid "A user authorized the Bitbucket addon for a project"
-msgstr ""
-
-#: website/static/js/anonymousLogActionsList_extract.js:182
-msgid "A user deauthorized the Bitbucket addon for a project"
-msgstr ""
-
-#: website/static/js/anonymousLogActionsList_extract.js:183
-msgid "Bitbucket addon for a project deauthorized"
-msgstr ""
-
-#: website/static/js/anonymousLogActionsList_extract.js:184
-msgid "A user linked a Bitbucket repo in a project"
-msgstr ""
-
-#: website/static/js/anonymousLogActionsList_extract.js:185
-msgid "A user linked an Swift container to a project"
-msgstr ""
-
-#: website/static/js/anonymousLogActionsList_extract.js:186
-msgid "A user unselected an Swift container in a project"
-msgstr ""
-
-#: website/static/js/anonymousLogActionsList_extract.js:187
-msgid "A user added a file to an Swift container in a project"
-msgstr ""
-
-#: website/static/js/anonymousLogActionsList_extract.js:188
-msgid "A user removed a file in an Swift container in a project"
-msgstr ""
-
-#: website/static/js/anonymousLogActionsList_extract.js:189
-msgid "A user updated a file in an Swift container in a project"
-msgstr ""
-
-#: website/static/js/anonymousLogActionsList_extract.js:190
-msgid "A user created a folder in an Swift in a project"
-msgstr ""
-
-#: website/static/js/anonymousLogActionsList_extract.js:191
-msgid "A user authorized the Swift addon for a project"
-msgstr ""
-
-#: website/static/js/anonymousLogActionsList_extract.js:192
-msgid "A user deauthorized the Swift addon for a project"
-msgstr ""
-
-#: website/static/js/anonymousLogActionsList_extract.js:193
-msgid "Swift addon for a project deauthorized"
-msgstr ""
-
-#: website/static/js/anonymousLogActionsList_extract.js:194
-msgid "A user linked an Azure Blob Storage container to a project"
-msgstr ""
-
-#: website/static/js/anonymousLogActionsList_extract.js:195
-msgid "A user unselected an Azure Blob Storage container in a project"
-msgstr ""
-
-#: website/static/js/anonymousLogActionsList_extract.js:196
-msgid "A user added a file to an Azure Blob Storage container in a project"
-msgstr ""
-
-#: website/static/js/anonymousLogActionsList_extract.js:197
-msgid "A user removed a file in an Azure Blob Storage container in a project"
-msgstr ""
-
-#: website/static/js/anonymousLogActionsList_extract.js:198
-msgid "A user updated a file in an Azure Blob Storage container in a project"
-msgstr ""
-
-#: website/static/js/anonymousLogActionsList_extract.js:199
-msgid "A user created a folder in an Azure Blob Storage in a project"
-msgstr ""
-
-#: website/static/js/anonymousLogActionsList_extract.js:200
-msgid "A user authorized the Azure Blob Storage addon for a project"
-msgstr ""
-
-#: website/static/js/anonymousLogActionsList_extract.js:201
-msgid "A user deauthorized the Azure Blob Storage addon for a project"
-msgstr ""
-
-#: website/static/js/fangorn.js:2791
-msgid "Properties"
-msgstr ""
-
-#: website/static/js/fangorn.js:2791
-msgid "Size: "
-msgstr ""
-
-#: website/static/js/fangorn.js:2793
-msgid "Total size: "
-msgstr ""
-
-#: website/static/js/fangorn.js:2810
-msgid "Path: "
-msgstr ""
-
-#: website/static/js/fangorn.js:2755
-msgid "Total files: "
-msgstr ""
-
-#: website/static/js/fangorn.js:2761
-msgid "Created at: "
-msgstr ""
-
-#: website/static/js/fangorn.js:2767
-msgid "Modified at: "
-msgstr ""
-
-#: website/static/js/fangorn.js:2773
-msgid "Modified by: "
-msgstr ""
-
-#: website/static/js/fangorn.js:2665
-msgid "Loading..."
-msgstr ""
-
-#: website/static/js/fangorn.js:2649
-msgid ""
-" Press Option (Alt in Windows) while dragging a file to a new folder or "
-"component."
-msgstr ""
-
 #: website/static/js/anonymousLogActionsList_extract.js:202
 msgid "Azure Blob Storage addon for a project deauthorized"
 msgstr ""
@@ -4301,7 +3945,6 @@
 
 #: website/static/js/anonymousLogActionsList_extract.js:206
 msgid "A user created a draft folder in WEKO in a project"
->>>>>>> 6a28d88e
 msgstr ""
 
 #: website/static/js/anonymousLogActionsList_extract.js:207
@@ -4522,15 +4165,8 @@
 msgid "Nextcloud addon for a project deauthorized"
 msgstr ""
 
-<<<<<<< HEAD
-#: website/static/js/js_messages.js:7
-#: website/static/js/projectSettingsTreebeardBase.js:90
-#: website/static/js/render-nodes.js:45
-msgid "Project"
-=======
 #: website/static/js/anonymousLogActionsList_extract.js:253
 msgid "A user added a file to Nextcloud (for Institutions) in a project"
->>>>>>> 6a28d88e
 msgstr ""
 
 #: website/static/js/anonymousLogActionsList_extract.js:254
@@ -7407,95 +7043,6 @@
 " ${node}"
 msgstr ""
 
-<<<<<<< HEAD
-#: website/static/js/logActionsList_extract.js:251
-msgid "${user} added draft file ${filename} to WEKO index ${dataset} in ${node}"
-msgstr ""
-
-#: website/static/js/logActionsList_extract.js:252
-msgid ""
-"${user} removed draft file ${filename} from WEKO index ${dataset} in "
-"${node}"
-msgstr ""
-
-#: website/static/js/logActionsList_extract.js:253
-msgid "${user} linked WEKO index ${dataset} to ${node}"
-msgstr ""
-
-#: website/static/js/logActionsList_extract.js:254
-msgid ""
-"${user} created draft folder ${filename} in WEKO index ${dataset} in "
-"${node}"
-msgstr ""
-
-#: website/static/js/logActionsList_extract.js:255
-msgid "${user} deposit item ${path} in WEKO index ${dataset} in ${node}"
-msgstr ""
-
-#: website/static/js/logActionsList_extract.js:256
-msgid "${user} authorized the WEKO addon for ${node}"
-msgstr ""
-
-#: website/static/js/logActionsList_extract.js:257
-msgid "${user} deauthorized the WEKO addon for ${node}"
-msgstr ""
-
-#: website/static/js/logActionsList_extract.js:258
-msgid "WEKO addon for ${node} deauthorized"
-msgstr ""
-
-#: website/static/js/logActionsList_extract.js:259
-msgid "${user} linked Zotero folder ${folder_name} to ${node}"
-msgstr ""
-
-#: website/static/js/logActionsList_extract.js:260
-msgid "${user} linked Zotero library ${library_name} to ${node}"
-msgstr ""
-
-#: website/static/js/logActionsList_extract.js:261
-msgid "${user} authorized the Zotero addon for ${node}"
-msgstr ""
-
-#: website/static/js/logActionsList_extract.js:262
-msgid "${user} deauthorized the Zotero addon for ${node}"
-msgstr ""
-
-#: website/static/js/logActionsList_extract.js:263
-msgid "${user} added file ${path} to Nextcloud (for Institutions) in ${node}"
-msgstr ""
-
-#: website/static/js/logActionsList_extract.js:264
-msgid ""
-"${user} removed ${path_type} ${path} from Nextcloud (for Institutions) in"
-" ${node}"
-msgstr ""
-
-#: website/static/js/logActionsList_extract.js:265
-msgid "${user} updated file ${path} in Nextcloud (for Institutions) in ${node}"
-msgstr ""
-
-#: website/static/js/logActionsList_extract.js:266
-msgid "${user} created folder ${path} in Nextcloud (for Institutions) in ${node}"
-msgstr ""
-
-#: website/static/js/logActionsList_extract.js:267
-msgid "${user} linked Nextcloud (for Institutions) folder ${folder} to ${node}"
-msgstr ""
-
-#: website/static/js/logActionsList_extract.js:268
-msgid "${user} authorized the Nextcloud (for Institutions) addon for ${node}"
-msgstr ""
-
-#: website/static/js/logActionsList_extract.js:269
-msgid "${user} deauthorized the Nextcloud (for Institutions) addon for ${node}"
-msgstr ""
-
-#: website/static/js/logActionsList_extract.js:270
-msgid "Nextcloud (for Institutions) addon for ${node} deauthorized"
-msgstr ""
-
-#: website/static/js/logActionsList_extract.js:271
-=======
 #: website/static/js/logActionsList_extract.js:281
 msgid "${user} updated file ${path} in Nextcloud (for Institutions) in ${node}"
 msgstr ""
@@ -7579,39 +7126,11 @@
 msgstr ""
 
 #: website/static/js/logActionsList_extract.js:303
->>>>>>> 6a28d88e
 msgid ""
 "${user} linked Dropbox Business folder ${dropboxbusiness_folder} to "
 "${node}"
 msgstr ""
 
-<<<<<<< HEAD
-#: website/static/js/logActionsList_extract.js:272
-msgid ""
-"${user} removed ${path_type} ${path} from S3 Compatible Storage for "
-"Institutions in ${node}"
-msgstr ""
-
-#: website/static/js/logActionsList_extract.js:273
-msgid ""
-"${user} updated file ${path} in S3 Compatible Storage for Institutions in"
-" ${node}"
-msgstr ""
-
-#: website/static/js/logActionsList_extract.js:274
-msgid ""
-"${user} created folder ${path} in S3 Compatible Storage for Institutions "
-"in ${node}"
-msgstr ""
-
-#: website/static/js/logActionsList_extract.js:275
-msgid ""
-"${user} linked S3 Compatible Storage for Institutions folder ${folder} to"
-" ${node}"
-msgstr ""
-
-#: website/static/js/logActionsList_extract.js:276
-=======
 #: website/static/js/logActionsList_extract.js:304
 msgid "${user} authorized the Dropbox Business addon for ${node}"
 msgstr ""
@@ -7625,25 +7144,11 @@
 msgstr ""
 
 #: website/static/js/logActionsList_extract.js:307
->>>>>>> 6a28d88e
 msgid ""
 "${user} added file ${path} to the OneDrive team folder ${folder} in "
 "${node}"
 msgstr ""
 
-<<<<<<< HEAD
-#: website/static/js/logActionsList_extract.js:277
-msgid ""
-"${user} deauthorized the S3 Compatible Storage for Institutions addon for"
-" ${node}"
-msgstr ""
-
-#: website/static/js/logActionsList_extract.js:278
-msgid "S3 Compatible Storage for Institutions addon for ${node} deauthorized"
-msgstr ""
-
-#: website/static/js/logActionsList_extract.js:279
-=======
 #: website/static/js/logActionsList_extract.js:308
 msgid "${user} removed ${path} in the OneDrive team folder ${folder} in ${node}"
 msgstr ""
@@ -7655,54 +7160,11 @@
 msgstr ""
 
 #: website/static/js/logActionsList_extract.js:310
->>>>>>> 6a28d88e
 msgid ""
 "${user} created folder ${path} in the OneDrive team folder ${folder} in "
 "${node}"
 msgstr ""
 
-<<<<<<< HEAD
-#: website/static/js/logActionsList_extract.js:280
-msgid ""
-"${user} removed ${path_type} ${path} from Oracle Cloud Infrastructure for"
-" Institutions in ${node}"
-msgstr ""
-
-#: website/static/js/logActionsList_extract.js:281
-msgid ""
-"${user} updated file ${path} in Oracle Cloud Infrastructure for "
-"Institutions in ${node}"
-msgstr ""
-
-#: website/static/js/logActionsList_extract.js:282
-msgid ""
-"${user} created folder ${path} in Oracle Cloud Infrastructure for "
-"Institutions in ${node}"
-msgstr ""
-
-#: website/static/js/logActionsList_extract.js:283
-msgid ""
-"${user} linked Oracle Cloud Infrastructure for Institutions folder "
-"${folder} to ${node}"
-msgstr ""
-
-#: website/static/js/logActionsList_extract.js:284
-msgid ""
-"${user} authorized the Oracle Cloud Infrastructure for Institutions addon"
-" for ${node}"
-msgstr ""
-
-#: website/static/js/logActionsList_extract.js:285
-msgid ""
-"${user} deauthorized the Oracle Cloud Infrastructure for Institutions "
-"addon for ${node}"
-msgstr ""
-
-#: website/static/js/logActionsList_extract.js:286
-msgid ""
-"Oracle Cloud Infrastructure for Institutions addon for ${node} "
-"deauthorized"
-=======
 #: website/static/js/logActionsList_extract.js:311
 msgid "${user} authorized the OneDrive for Office365 addon for ${node}"
 msgstr ""
@@ -7729,7 +7191,6 @@
 
 #: website/static/js/logActionsList_extract.js:317
 msgid "${user} deleted metadata ${path} in ${node}"
->>>>>>> 6a28d88e
 msgstr ""
 
 #: website/static/js/logTextParser.js:829
@@ -9280,24 +8741,14 @@
 #: website/static/js/pages/file-page.js:23
 #: website/static/js/pages/file-page.js:58
 #: website/static/js/pages/file-page.js:60
-<<<<<<< HEAD
-#: website/static/js/pages/project-dashboard-page.js:692
-#: website/static/js/pages/project-dashboard-page.js:776
-#: website/static/js/pages/project-dashboard-page.js:809
-=======
 #: website/static/js/pages/project-dashboard-page.js:681
 #: website/static/js/pages/project-dashboard-page.js:765
 #: website/static/js/pages/project-dashboard-page.js:798
->>>>>>> 6a28d88e
 msgid "Removing tag"
 msgstr ""
 
 #: website/static/js/pages/file-page.js:24
-<<<<<<< HEAD
-#: website/static/js/pages/project-dashboard-page.js:693
-=======
 #: website/static/js/pages/project-dashboard-page.js:682
->>>>>>> 6a28d88e
 msgid "Add a tag"
 msgstr ""
 
@@ -9306,11 +8757,7 @@
 msgstr ""
 
 #: website/static/js/pages/file-page.js:29
-<<<<<<< HEAD
-#: website/static/js/pages/project-dashboard-page.js:716
-=======
 #: website/static/js/pages/project-dashboard-page.js:705
->>>>>>> 6a28d88e
 msgid "Failed to add tag"
 msgstr ""
 
@@ -9319,11 +8766,7 @@
 msgstr ""
 
 #: website/static/js/pages/file-page.js:44
-<<<<<<< HEAD
-#: website/static/js/pages/project-dashboard-page.js:752
-=======
 #: website/static/js/pages/project-dashboard-page.js:741
->>>>>>> 6a28d88e
 msgid "Failed to remove tag"
 msgstr ""
 
@@ -9405,53 +8848,6 @@
 msgid "Disable"
 msgstr ""
 
-<<<<<<< HEAD
-#: website/static/js/pages/project-dashboard-page.js:121
-msgid "Filter by users"
-msgstr ""
-
-#: website/static/js/pages/project-dashboard-page.js:122
-msgid "Select from current contributors"
-msgstr ""
-
-#: website/static/js/pages/project-dashboard-page.js:123
-msgid "Select including past contributors"
-msgstr ""
-
-#: website/static/js/pages/project-dashboard-page.js:124
-msgid "Include past project contributors in your search"
-msgstr ""
-
-#: website/static/js/pages/project-dashboard-page.js:125
-msgid "Use dropdown menu"
-msgstr ""
-
-#: website/static/js/pages/project-dashboard-page.js:453
-msgid "Add Component"
-msgstr ""
-
-#: website/static/js/pages/project-dashboard-page.js:455
-msgid "Create new component"
-msgstr ""
-
-#: website/static/js/pages/project-dashboard-page.js:523
-msgid "Downloading"
-msgstr ""
-
-#: website/static/js/pages/project-dashboard-page.js:545
-msgid "Download failed."
-msgstr ""
-
-#: website/static/js/pages/project-dashboard-page.js:673
-msgid "Error retrieving filebrowser"
-msgstr ""
-
-#: website/static/js/pages/project-dashboard-page.js:690
-msgid "Add a project tag to enhance discoverability"
-msgstr ""
-
-#: website/static/js/pages/project-dashboard-page.js:751
-=======
 #: website/static/js/pages/project-dashboard-page.js:119
 msgid "Filter by users"
 msgstr ""
@@ -9497,7 +8893,6 @@
 msgstr ""
 
 #: website/static/js/pages/project-dashboard-page.js:740
->>>>>>> 6a28d88e
 msgid "Could not remove tag"
 msgstr ""
 
@@ -9616,8 +9011,6 @@
 #: website/static/js/pages/wiki-edit-page.js:110
 msgid "Could not GET wiki menu pages"
 msgstr ""
-<<<<<<< HEAD
-=======
 
 #: website/static/vendor/bower_components/MathJax/config/AM_HTMLorMML-full.js:55
 #: website/static/vendor/bower_components/MathJax/config/Accessible-full.js:77
@@ -9822,5 +9215,4 @@
 msgstr ""
 
 msgid "The new project cannot be created due to the created project number is greater than or equal the project number can create."
-msgstr ""
->>>>>>> 6a28d88e
+msgstr ""