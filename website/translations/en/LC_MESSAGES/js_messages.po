--- conflicted
+++ resolved
@@ -270,15 +270,11 @@
 msgid "Fill"
 msgstr ""
 
-<<<<<<< HEAD
 #: addons/metadata/static/metadata-fields.js:693
 msgid "Could not generate Data No."
 msgstr ""
 
 #: addons/metadata/static/metadata-fields.js:727
-=======
-#: addons/metadata/static/metadata-fields.js:645
->>>>>>> 1a72c858
 msgid "No members"
 msgstr ""
 
