--- conflicted
+++ resolved
@@ -230,16 +230,12 @@
 msgid "This field can't be blank."
 msgstr ""
 
-<<<<<<< HEAD
-#: addons/metadata/static/metadata-fields.js:207
-=======
 #: addons/metadata/static/metadata-fields.js:191
 #: addons/metadata/static/metadata-fields.js:219
 msgid "Please enter the correct value. "
 msgstr ""
 
 #: addons/metadata/static/metadata-fields.js:227
->>>>>>> 7ab00d24
 msgid "(Not Modified)"
 msgstr ""
 
