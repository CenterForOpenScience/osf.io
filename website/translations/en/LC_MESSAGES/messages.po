--- conflicted
+++ resolved
@@ -3920,7 +3920,6 @@
 #~ "on the settings page."
 #~ msgstr ""
 
-<<<<<<< HEAD
 msgid "Display name"
 msgstr ""
 
@@ -3949,7 +3948,8 @@
 msgstr ""
 
 msgid "Account Information"
-=======
+msgstr ""
+
 msgid "Invitation Code"
 msgstr ""
 
@@ -3960,5 +3960,4 @@
 msgstr ""
 
 msgid "Please click the button below if you would like to receive an invitation to the project again."
->>>>>>> 92502d24
 msgstr ""