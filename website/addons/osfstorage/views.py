--- conflicted
+++ resolved
@@ -266,25 +266,24 @@
     if not child:
         raise HTTPError(httplib.BAD_REQUEST)
 
-<<<<<<< HEAD
-    try:
-        size = int(size)
-    except (TypeError, ValueError):
-        size = len(record.versions)
-
-    if size > len(record.versions):
-        size = len(record.versions)
-
-    indices, versions, more = record.get_versions(
-        page=page,
-        size=size
-    )
-=======
+# <<<<<<< HEAD
+#     try:
+#         size = int(size)
+#     except (TypeError, ValueError):
+#         size = len(record.versions)
+#
+#     if size > len(record.versions):
+#         size = len(record.versions)
+#
+#     indices, versions, more = record.get_versions(
+#         page=page,
+#         size=size
+#     )
+# =======
     if split:
         parent = model.OsfStorageFileNode.get(split[0], node_addon)
     else:
         parent = node_addon.root_node
->>>>>>> 167487b2
 
     try:
         folder = parent.append_folder(child)
