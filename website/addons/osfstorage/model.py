from __future__ import unicode_literals

import os
import bson
import logging

import furl

import pymongo
from modularodm import fields, Q
from modularodm import exceptions as modm_errors
from modularodm.storage.base import KeyExistsException
from dateutil.parser import parse as parse_date

from framework.auth import Auth
from framework.mongo import StoredObject
from framework.mongo.utils import unique_on
from framework.analytics import get_basic_counters

from website.models import NodeLog
from website.addons.base import AddonNodeSettingsBase, GuidFile
from website.models import Tag

from website.addons.osfstorage import logs
from website.addons.osfstorage import errors
from website.addons.osfstorage import settings


logger = logging.getLogger(__name__)

oid_primary_key = fields.StringField(
    primary=True,
    default=lambda: str(bson.ObjectId())
)


def copy_file_tree(tree, node_settings):
    """Recursively copy file tree.

    :param OsfStorageFileTree tree: Tree to copy
    :param node_settings: Root node settings record
    """
    children = [copy_files(child, node_settings) for child in tree.children]
    clone = tree.clone()
    clone.children = children
    clone.node_settings = node_settings
    clone.save()
    return clone


def copy_file_record(record, node_settings):
    """Copy versions of an `OsfStorageFileRecord`. Versions are copied
    by primary key and will not be duplicated in the database.

    :param OsfStorageFileRecord record: Record to copy
    :param node_settings: Root node settings record
    """
    clone = record.clone()
    clone.versions = record.versions
    clone.node_settings = node_settings
    clone.save()
    return clone


def copy_files(files, node_settings):
    if isinstance(files, OsfStorageFileTree):
        return copy_file_tree(files, node_settings)
    if isinstance(files, OsfStorageFileRecord):
        return copy_file_record(files, node_settings)
    raise TypeError('Input must be `OsfStorageFileTree` or `OsfStorageFileRecord`')


class OsfStorageNodeSettings(AddonNodeSettingsBase):

    file_tree = fields.ForeignField('OsfStorageFileTree')
    root_node = fields.ForeignField('OsfStorageFileNode')

    def on_add(self):
        if self.root_node:
            return

        self.save()
        root = OsfStorageFileNode(name='', kind='folder', node_settings=self)
        root.save()
        self.root_node = root
        self.save()

    @property
    def has_auth(self):
        return True

    @property
    def complete(self):
        return True

    def find_or_create_file_guid(self, path):
        return OsfStorageGuidFile.get_or_create(node=self.owner, path=path.lstrip('/'))

    def copy_contents_to(self, dest):
        """Copy file tree and contents to destination. Note: destination must be
        saved before copying so that copied items can refer to it.

        :param OsfStorageNodeSettings dest: Destination settings object
        """
        dest.save()
        if self.file_tree:
            dest.file_tree = copy_file_tree(self.file_tree, dest)
            dest.save()

    def after_fork(self, node, fork, user, save=True):
        clone, message = super(OsfStorageNodeSettings, self).after_fork(
            node=node, fork=fork, user=user, save=False
        )
        self.copy_contents_to(clone)
        return clone, message

    def after_register(self, node, registration, user, save=True):
        clone = self.clone()
        clone.owner = registration
        self.copy_contents_to(clone)
        if save:
            clone.save()
        return clone, None

    def serialize_waterbutler_settings(self):
        ret = {
            'callback': self.owner.api_url_for(
                'osf_storage_update_metadata_hook',
                _absolute=True,
                _offload=True
            ),
            'metadata': self.owner.api_url_for(
                'osf_storage_get_metadata_hook',
                _absolute=True,
                _offload=True
            ),
            'revisions': self.owner.api_url_for(
                'osf_storage_get_revisions',
                _absolute=True,
                _offload=True
            ),
        }
        ret.update(settings.WATERBUTLER_SETTINGS)
        return ret

    def serialize_waterbutler_credentials(self):
        return settings.WATERBUTLER_CREDENTIALS

    def create_waterbutler_log(self, auth, action, metadata):
        pass


@unique_on(['path', 'node_settings'])
class BaseFileObject(StoredObject):

    path = fields.StringField(required=True, index=True)
    tags = fields.ForeignField('tag', list=True, backref='tagged')


    node_settings = fields.ForeignField(
        'OsfStorageNodeSettings',
        required=True,
        index=True,
    )

    _meta = {
        'abstract': True,
    }

    @property
    def name(self):
        _, value = os.path.split(self.path)
        return value

    @property
    def extension(self):
        _, value = os.path.splitext(self.path)
        return value

    @property
    def node(self):
        return self.node_settings.owner

    @classmethod
    def parent_class(cls):
        raise NotImplementedError

    @classmethod
    def find_by_path(cls, path, node_settings):
        """Find a record by path and root settings record.

        :param str path: Path to file or directory
        :param node_settings: Root node settings record
        """
        try:
            obj = cls.find_one(
                Q('path', 'eq', path.rstrip('/')) &
                Q('node_settings', 'eq', node_settings._id)
            )
            return obj
        except modm_errors.NoResultsFound:
            return None

    @classmethod
    def get_or_create(cls, path, node_settings):
        """Get or create a record by path and root settings record.

        :param str path: Path to file or directory
        :param node_settings: Root node settings record
        :returns: Tuple of (record, created)
        """
        path = path.rstrip('/')

        try:
            obj = cls(path=path, node_settings=node_settings)
            obj.save()
        except KeyExistsException:
            obj = cls.find_by_path(path, node_settings)
            assert obj is not None
            return obj, False

        # Ensure all intermediate paths
        if path:
            parent_path, _ = os.path.split(path)
            parent_class = cls.parent_class()
            parent_obj, _ = parent_class.get_or_create(parent_path, node_settings)
            parent_obj.append_child(obj)
        else:
            node_settings.file_tree = obj
            node_settings.save()

        return obj, True

    def get_download_count(self, version=None):
        """Return download count or `None` if this is not a file object (e.g. a
        folder).
        """
        return None

    def __repr__(self):
        return '<{}(path={!r}, node_settings={!r})>'.format(
            self.__class__.__name__,
            self.path,
            self.node_settings._id,
        )

    def remove_tag(self, tag, auth, save=True):
       if tag in self.tags2:
            self.tags2.remove(tag)
            self.add_log(
                action=NodeLog.TAG_REMOVED,
                params={
                    'file': self.parent_id,
                    'node': self._primary_key,
                    'tag': tag,
                },
                auth=auth,
                save=False,
            )
            if save:
                self.save()

    def add_tag(self, tag, auth, save=True):
        if tag not in self.tags2:
            new_tag = Tag.load(tag)
            if not new_tag:
                new_tag = Tag(_id=tag)
            new_tag.save()
            self.tags2.append(new_tag)
            self.add_log(
                action=NodeLog.TAG_ADDED,
                params={
                    'file': self.parent_id,
                    'node': self._primary_key,
                    'tag': tag,
                },
                auth=auth,
                save=False,
            )
            if save:
                self.save()




class OsfStorageFileTree(BaseFileObject):

    _id = oid_primary_key
    children = fields.AbstractForeignField(list=True)

    @classmethod
    def parent_class(cls):
        return OsfStorageFileTree

    def append_child(self, child):
        """Appending children through ODM introduces a race condition such that
        concurrent requests can overwrite previously added items; use the native
        `addToSet` operation instead.
        """
        collection = self._storage[0].store
        collection.update(
            {'_id': self._id},
            {'$addToSet': {'children': (child._id, child._name)}}
        )
        # Updating MongoDB directly means the cache is wrong; reload manually
        self.reload()


class OsfStorageFileRecord(BaseFileObject):

    _id = oid_primary_key
    is_deleted = fields.BooleanField(default=False)
    versions = fields.ForeignField('OsfStorageFileVersion', list=True)

    @classmethod
    def parent_class(cls):
        return OsfStorageFileTree

    def get_version(self, index=-1, required=False):
        try:
            return self.versions[index]
        except IndexError:
            if required:
                raise errors.VersionNotFoundError
            return None

    def get_versions(self, page, size=settings.REVISIONS_PAGE_SIZE):
        start = len(self.versions) - (page * size)
        stop = max(0, start - size)
        indices = range(start, stop, -1)
        versions = [self.versions[idx - 1] for idx in indices]
        more = stop > 0
        return indices, versions, more

    def create_version(self, creator, location, metadata=None):
        latest_version = self.get_version()
        version = OsfStorageFileVersion(creator=creator, location=location)

        if latest_version and latest_version.is_duplicate(version):
            if self.is_deleted:
                self.undelete(Auth(creator))
            return latest_version

        if metadata:
            version.update_metadata(metadata)

        version.save()
        self.versions.append(version)
        self.is_deleted = False
        self.save()
        self.log(
            Auth(creator),
            NodeLog.FILE_UPDATED if len(self.versions) > 1 else NodeLog.FILE_ADDED,
        )
        return version

    def update_version_metadata(self, location, metadata):
        for version in reversed(self.versions):
            if version.location == location:
                version.update_metadata(metadata)
                return
        raise errors.VersionNotFoundError

    def log(self, auth, action, version=True):
        node_logger = logs.OsfStorageNodeLogger(
            auth=auth,
            node=self.node,
            path=self.path,
        )
        extra = {'version': len(self.versions)} if version else None
        node_logger.log(action, extra=extra, save=True)

    def delete(self, auth, log=True):
        if self.is_deleted:
            raise errors.DeleteError
        self.is_deleted = True
        self.save()
        if log:
            self.log(auth, NodeLog.FILE_REMOVED, version=False)

    def undelete(self, auth, log=True):
        if not self.is_deleted:
            raise errors.UndeleteError
        self.is_deleted = False
        self.save()
        if log:
            self.log(auth, NodeLog.FILE_ADDED)

    def get_download_count(self, version=None):
        """
        :param int version: Optional one-based version index
        """
        parts = ['download', self.node._id, self.path]
        if version is not None:
            parts.append(version)
        page = ':'.join([format(part) for part in parts])
        _, count = get_basic_counters(page)
        return count or 0


LOCATION_KEYS = ['service', settings.WATERBUTLER_RESOURCE, 'object']
def validate_location(value):
    for key in LOCATION_KEYS:
        if key not in value:
            raise modm_errors.ValidationValueError


class OsfStorageFileVersion(StoredObject):

    _id = oid_primary_key
    creator = fields.ForeignField('user', required=True)

    # Date version record was created. This is the date displayed to the user.
    date_created = fields.DateTimeField(auto_now_add=True)

    # Dictionary specifying all information needed to locate file on backend
    # {
    #     'service': 'cloudfiles',  # required
    #     'container': 'osf',       # required
    #     'object': '20c53b',       # required
    #     'worker_url': '127.0.0.1',
    #     'worker_host': 'upload-service-1',
    # }
    location = fields.DictionaryField(validate=validate_location)

    # Dictionary containing raw metadata from upload service response
    # {
    #     'size': 1024,                            # required
    #     'content_type': 'text/plain',            # required
    #     'date_modified': '2014-11-07T20:24:15',  # required
    #     'md5': 'd077f2',
    # }
    metadata = fields.DictionaryField()

    size = fields.IntegerField()
    content_type = fields.StringField()
    # Date file modified on third-party backend. Not displayed to user, since
    # this date may be earlier than the date of upload if the file already
    # exists on the backend
    date_modified = fields.DateTimeField()

    @property
    def location_hash(self):
        return self.location['object']

    def is_duplicate(self, other):
        return self.location_hash == other.location_hash

    def update_metadata(self, metadata):
        self.metadata.update(metadata)
        self.content_type = self.metadata.get('contentType', None)
        try:
            self.size = self.metadata['size']
            self.date_modified = parse_date(self.metadata['modified'], ignoretz=True)
        except KeyError as err:
            raise errors.MissingFieldError(str(err))
        self.save()


class OsfStorageGuidFile(GuidFile):
    __indices__ = [
        {
            'key_or_list': [
                ('node', pymongo.ASCENDING),
                ('path', pymongo.ASCENDING),
                ('_path', pymongo.ASCENDING),
            ],
            'unique': True,
        }
    ]

    _path = fields.StringField(index=True)
    path = fields.StringField(required=True, index=True)

    @property
    def waterbutler_path(self):
        return '/' + self.path

    @property
    def provider(self):
        return 'osfstorage'

    @property
    def version_identifier(self):
        return 'version'

    @property
    def unique_identifier(self):
        return self._metadata_cache['extra']['version']

    @property
    def file_url(self):
        return os.path.join('osfstorage', 'files', self.path)

    def get_download_path(self, version_idx):
        url = furl.furl('/{0}/'.format(self._id))
        url.args.update({
            'action': 'download',
            'version': version_idx,
            'mode': 'render',
        })
        return url.url

<<<<<<< HEAD


=======
##### STUBBED MODEL REMOVE UPON MERGE @chrisseto #####
@unique_on(['name', 'kind', 'parent', 'node_settings'])
class OsfStorageFileNode(StoredObject):
    _id = fields.StringField(primary=True, default=lambda: str(bson.ObjectId()))

    is_deleted = fields.BooleanField(default=False)
    name = fields.StringField(required=True, index=True)
    kind = fields.StringField(required=True, index=True)
    parent = fields.ForeignField('OsfStorageFileNode', index=True)
    versions = fields.ForeignField('OsfStorageFileVersion', list=True)
    node_settings = fields.ForeignField('OsfStorageNodeSettings', required=True, index=True)

    def materialized_path(self):
        def lineage():
            current = self
            while current:
                yield current
                current = current.parent

        path = os.path.join(*reversed([x.name for x in lineage()]))
        if self.kind == 'folder':
            return '/{}/'.format(path)
        return '/{}'.format(path)

    def append_file(self, name, save=True):
        assert self.kind == 'folder'

        child = OsfStorageFileNode(
            name=name,
            kind='file',
            parent=self,
            node_settings=self.node_settings
        )

        if save:
            child.save()

        return child

    def find_child_by_name(self, name):
        assert self.kind == 'folder'

        return self.__class__.find_one(
            Q('name', 'eq', name) &
            Q('kind', 'eq', 'file') &
            Q('parent', 'eq', self)
        )

    @property
    def path(self):
        return '/{}{}'.format(self._id, '/' if self.kind == 'folder' else '')

    def get_download_count(self, version=None):
        """
        :param int version: Optional one-based version index
        """
        parts = ['download', self.node_settings.owner._id, self._id]
        if version is not None:
            parts.append(version)
        page = ':'.join([format(part) for part in parts])
        _, count = get_basic_counters(page)
        return count or 0
>>>>>>> b5b24891
<|MERGE_RESOLUTION|>--- conflicted
+++ resolved
@@ -1,4 +1,4 @@
-from __future__ import unicode_literals
+# -*- coding: utf-8 -*-
 
 import os
 import bson
@@ -73,17 +73,6 @@
 class OsfStorageNodeSettings(AddonNodeSettingsBase):
 
     file_tree = fields.ForeignField('OsfStorageFileTree')
-    root_node = fields.ForeignField('OsfStorageFileNode')
-
-    def on_add(self):
-        if self.root_node:
-            return
-
-        self.save()
-        root = OsfStorageFileNode(name='', kind='folder', node_settings=self)
-        root.save()
-        self.root_node = root
-        self.save()
 
     @property
     def has_auth(self):
@@ -102,7 +91,7 @@
 
         :param OsfStorageNodeSettings dest: Destination settings object
         """
-        dest.save()
+        dest.save()s
         if self.file_tree:
             dest.file_tree = copy_file_tree(self.file_tree, dest)
             dest.save()
@@ -463,13 +452,11 @@
             'key_or_list': [
                 ('node', pymongo.ASCENDING),
                 ('path', pymongo.ASCENDING),
-                ('_path', pymongo.ASCENDING),
             ],
             'unique': True,
         }
     ]
 
-    _path = fields.StringField(index=True)
     path = fields.StringField(required=True, index=True)
 
     @property
@@ -501,70 +488,5 @@
         })
         return url.url
 
-<<<<<<< HEAD
-
-
-=======
-##### STUBBED MODEL REMOVE UPON MERGE @chrisseto #####
-@unique_on(['name', 'kind', 'parent', 'node_settings'])
-class OsfStorageFileNode(StoredObject):
-    _id = fields.StringField(primary=True, default=lambda: str(bson.ObjectId()))
-
-    is_deleted = fields.BooleanField(default=False)
-    name = fields.StringField(required=True, index=True)
-    kind = fields.StringField(required=True, index=True)
-    parent = fields.ForeignField('OsfStorageFileNode', index=True)
-    versions = fields.ForeignField('OsfStorageFileVersion', list=True)
-    node_settings = fields.ForeignField('OsfStorageNodeSettings', required=True, index=True)
-
-    def materialized_path(self):
-        def lineage():
-            current = self
-            while current:
-                yield current
-                current = current.parent
-
-        path = os.path.join(*reversed([x.name for x in lineage()]))
-        if self.kind == 'folder':
-            return '/{}/'.format(path)
-        return '/{}'.format(path)
-
-    def append_file(self, name, save=True):
-        assert self.kind == 'folder'
-
-        child = OsfStorageFileNode(
-            name=name,
-            kind='file',
-            parent=self,
-            node_settings=self.node_settings
-        )
-
-        if save:
-            child.save()
-
-        return child
-
-    def find_child_by_name(self, name):
-        assert self.kind == 'folder'
-
-        return self.__class__.find_one(
-            Q('name', 'eq', name) &
-            Q('kind', 'eq', 'file') &
-            Q('parent', 'eq', self)
-        )
-
-    @property
-    def path(self):
-        return '/{}{}'.format(self._id, '/' if self.kind == 'folder' else '')
-
-    def get_download_count(self, version=None):
-        """
-        :param int version: Optional one-based version index
-        """
-        parts = ['download', self.node_settings.owner._id, self._id]
-        if version is not None:
-            parts.append(version)
-        page = ':'.join([format(part) for part in parts])
-        _, count = get_basic_counters(page)
-        return count or 0
->>>>>>> b5b24891
+
+
