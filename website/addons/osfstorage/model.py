--- conflicted
+++ resolved
@@ -11,16 +11,13 @@
 from modularodm.exceptions import NoResultsFound
 from modularodm.storage.base import KeyExistsException
 
+from framework.auth import Auth
 from framework.mongo import StoredObject
 from framework.mongo.utils import unique_on
 from framework.analytics import get_basic_counters
 
-<<<<<<< HEAD
 from website.models import NodeLog
 from website.addons.base import AddonNodeSettingsBase, GuidFile, StorageAddonBase
-=======
-from website.addons.base import AddonNodeSettingsBase, GuidFile
->>>>>>> 1ba5927d
 
 from website.addons.osfstorage import utils
 from website.addons.osfstorage import errors
@@ -37,16 +34,13 @@
     root_node = fields.ForeignField('OsfStorageFileNode')
     file_tree = fields.ForeignField('OsfStorageFileTree')
 
-    root_node_path = '/'
-    root_node_name = ''
-
     # Temporary field to mark that a record has been migrated by the
     # migrate_from_oldels scripts
     _migrated_from_old_models = fields.BooleanField(default=False)
 
     @property
     def folder_name(self):
-        return self.root_node_name
+        return self.root_node.name
 
     def on_add(self):
         if self.root_node:
