from __future__ import unicode_literals

import os
import bson
import logging

import furl

from modularodm import fields, Q
from dateutil.parser import parse as parse_date
from modularodm.exceptions import NoResultsFound

from framework.auth import Auth
from framework.mongo import StoredObject
from framework.mongo.utils import unique_on
from framework.analytics import get_basic_counters

from website.models import NodeLog
from website.addons.base import AddonNodeSettingsBase, GuidFile

from website.addons.osfstorage import logs
from website.addons.osfstorage import utils
from website.addons.osfstorage import errors
from website.addons.osfstorage import settings


logger = logging.getLogger(__name__)


class OsfStorageNodeSettings(AddonNodeSettingsBase):
    complete = True
    has_auth = True
    root_node = fields.ForeignField('OsfStorageFileNode')
    file_tree = fields.ForeignField('OsfStorageFileTree')
    root_node = fields.ForeignField('OsfStorageFileNode')

    # Temporary field to mark that a record has been migrated by the
    # migrate_from_oldels scripts
    _migrated_from_old_models = fields.BooleanField(default=False)

    def on_add(self):
        if self.root_node:
            return

        # A save is required here to both create and attach the root_node
        # When on_add is called the model that self refers to does not yet exist
        # in the database and thus odm cannot attach foreign fields to it
        self.save()
        # Note: The "root" node will always be "named" empty string
        root = OsfStorageFileNode(name='', kind='folder', node_settings=self)
        root.save()
        self.root_node = root
        self.save()

    def find_or_create_file_guid(self, path):
        return OsfStorageGuidFile.get_or_create(self.owner, path)

    def after_fork(self, node, fork, user, save=True):
        clone, message = super(OsfStorageNodeSettings, self).after_fork(
            node=node, fork=fork, user=user, save=False
        )
        clone.save()
        clone.root_node = utils.copy_files(self.root_node, clone)
        clone.save()

        return clone, message

    def after_register(self, node, registration, user, save=True):
        clone = self.clone()
        clone.owner = registration
        clone.save()

        clone.root_node = utils.copy_files(self.root_node, clone)
        clone.save()

        return clone, None

    def serialize_waterbutler_settings(self):
        ret = {
            'callback': self.owner.api_url_for(
                'osf_storage_update_metadata_hook',
                _absolute=True,
                _offload=True
            ),
            'metadata': self.owner.api_url_for(
                'osf_storage_get_metadata_hook',
                _absolute=True,
                _offload=True
            ),
            'revisions': self.owner.api_url_for(
                'osf_storage_get_revisions',
                _absolute=True,
                _offload=True
            ),
            'createFolder': self.owner.api_url_for(
                'osf_storage_create_folder',
                _absolute=True,
            ),
        }
        ret.update(settings.WATERBUTLER_SETTINGS)
        return ret

    def serialize_waterbutler_credentials(self):
        return settings.WATERBUTLER_CREDENTIALS

    def create_waterbutler_log(self, auth, action, metadata):
        pass


@unique_on(['name', 'kind', 'parent', 'node_settings'])
class OsfStorageFileNode(StoredObject):
    """A node in the file tree of a given project
    Contains  references to a fileversion and stores information about
    deletion status and position in the tree

               root
              / | \
        child1  |  child3
                child2
                /
            grandchild1
    """

    _id = fields.StringField(primary=True, default=lambda: str(bson.ObjectId()))

    is_deleted = fields.BooleanField(default=False)
    name = fields.StringField(required=True, index=True)
    kind = fields.StringField(required=True, index=True)
    parent = fields.ForeignField('OsfStorageFileNode', index=True)
    versions = fields.ForeignField('OsfStorageFileVersion', list=True)
    node_settings = fields.ForeignField('OsfStorageNodeSettings', required=True, index=True)

    @classmethod
    def get(cls, path, node_settings):
        return cls.find_one(
            Q('_id', 'eq', path) &
            Q('node_settings', 'eq', node_settings)
        )

    @classmethod
    def get_folder(cls, path, node_settings):
        return cls.find_one(
            Q('_id', 'eq', path) &
            Q('kind', 'eq', 'folder') &
            Q('node_settings', 'eq', node_settings)
        )

    @classmethod
    def get_file(cls, path, node_settings):
        return cls.find_one(
            Q('_id', 'eq', path) &
            Q('kind', 'eq', 'file') &
            Q('node_settings', 'eq', node_settings)
        )

    @property
    @utils.must_be('folder')
    def children(self):
        return self.__class__.find(Q('parent', 'eq', self._id))

    @property
    def is_folder(self):
        return self.kind == 'folder'

    @property
    def is_file(self):
        return self.kind == 'file'

    @property
    def path(self):
        return '/{}{}'.format(self._id, '/' if self.is_folder else '')

    @property
    def node(self):
        return self.node_settings.owner

    def materialized_path(self):
        """creates the full path to a the given filenode
        Note: Possibly high complexity/ many database calls
        USE SPARINGLY
        """
        # Note: ODM cache can be abused here
        # for highly nested folders calling
        # list(self.__class__.find(Q(nodesetting),Q(folder))
        # may result in a massive increase in performance
        def lineage():
            current = self
            while current:
                yield current
                current = current.parent

        path = os.path.join(*reversed([x.name for x in lineage()]))
        if self.is_folder:
            return '/{}/'.format(path)
        return '/{}'.format(path)

    @utils.must_be('folder')
    def find_child_by_name(self, name, kind='file'):
        return self.__class__.find_one(
            Q('name', 'eq', name) &
            Q('kind', 'eq', kind) &
            Q('parent', 'eq', self)
        )

    def append_folder(self, name, save=True):
        return self._create_child(name, 'folder', save=save)

    def append_file(self, name, save=True):
        return self._create_child(name, 'file', save=save)

    @utils.must_be('folder')
    def _create_child(self, name, kind, save=True):
        child = OsfStorageFileNode(
            name=name,
            kind=kind,
            parent=self,
            node_settings=self.node_settings
        )
        if save:
            child.save()
        return child

    def get_download_count(self, version=None):
        if self.is_folder:
            return None

        parts = ['download', self.node._id, self._id]
        if version is not None:
            parts.append(version)
        page = ':'.join([format(part) for part in parts])
        _, count = get_basic_counters(page)

        return count or 0

    @utils.must_be('file')
    def get_version(self, index=-1, required=False):
        try:
            return self.versions[index]
        except IndexError:
            if required:
                raise errors.VersionNotFoundError
            return None

<<<<<<< HEAD
    def get_versions(self, page, size):
        start = len(self.versions) - (page * size)
        stop = max(0, start - size)
        indices = range(start, stop, -1)
        versions = [self.versions[idx - 1] for idx in indices]
        more = stop > 0
        return indices, versions, more

=======
    @utils.must_be('file')
>>>>>>> 167487b2
    def create_version(self, creator, location, metadata=None):
        latest_version = self.get_version()
        version = OsfStorageFileVersion(creator=creator, location=location)

        if latest_version and latest_version.is_duplicate(version):
            if self.is_deleted:
                self.undelete(Auth(creator))
            return latest_version

        if metadata:
            version.update_metadata(metadata)

        version.save()
        self.versions.append(version)
        self.is_deleted = False
        self.save()
        self.log(
            Auth(creator),
            NodeLog.FILE_UPDATED if len(self.versions) > 1 else NodeLog.FILE_ADDED,
        )
        return version

    @utils.must_be('file')
    def update_version_metadata(self, location, metadata):
        for version in reversed(self.versions):
            if version.location == location:
                version.update_metadata(metadata)
                return
        raise errors.VersionNotFoundError

    def log(self, auth, action, version=True):
        node_logger = logs.OsfStorageNodeLogger(
            auth=auth,
            node=self.node,
            path=self.path,
            full_path=self.materialized_path(),
        )
        extra = {'version': len(self.versions)} if version else None
        node_logger.log(action, extra=extra, save=True)

    def delete(self, auth, recurse=True, log=True):
        if self.is_deleted:
            raise errors.DeleteError

        self.is_deleted = True
        self.save()

        if recurse and self.is_folder:
            for child in self.children:
                try:
                    child.delete(auth, recurse=recurse, log=log)
                except errors.DeleteError:
                    pass  # If a child is already deleted ignore the error

        if log:
            self.log(auth, NodeLog.FILE_REMOVED, version=False)

    def undelete(self, auth, recurse=True, log=True):
        if not self.is_deleted:
            raise errors.UndeleteError

        self.is_deleted = False
        self.save()

        if recurse and self.is_folder:
            for child in self.children:
                child.undelete(auth, recurse=recurse, log=log)

        if log:
            self.log(auth, NodeLog.FILE_ADDED if self.is_file else NodeLog.FOLDER_CREATED)

    def serialized(self):
        """Build Treebeard JSON for folder or file.
        """
        return {
            'path': self.path,
            'name': self.name,
            'kind': self.kind,
            'version': len(self.versions),
            'downloads': self.get_download_count(),
        }

    def __repr__(self):
        return '<{}(name={!r}, node_settings={!r})>'.format(
            self.__class__.__name__,
            self.name,
            self.to_storage()['node_settings']
        )


class OsfStorageFileVersion(StoredObject):
    """A version of an OsfStorageFileNode. contains information
    about where the file is located, hashes and datetimes
    """

    _id = fields.StringField(primary=True, default=lambda: str(bson.ObjectId()))
    creator = fields.ForeignField('user', required=True)

    # Date version record was created. This is the date displayed to the user.
    date_created = fields.DateTimeField(auto_now_add=True)

    # Dictionary specifying all information needed to locate file on backend
    # {
    #     'service': 'cloudfiles',  # required
    #     'container': 'osf',       # required
    #     'object': '20c53b',       # required
    #     'worker_url': '127.0.0.1',
    #     'worker_host': 'upload-service-1',
    # }
    location = fields.DictionaryField(validate=utils.validate_location)

    # Dictionary containing raw metadata from upload service response
    # {
    #     'size': 1024,                            # required
    #     'content_type': 'text/plain',            # required
    #     'date_modified': '2014-11-07T20:24:15',  # required
    #     'md5': 'd077f2',
    # }
    metadata = fields.DictionaryField()

    size = fields.IntegerField()
    content_type = fields.StringField()
    # Date file modified on third-party backend. Not displayed to user, since
    # this date may be earlier than the date of upload if the file already
    # exists on the backend
    date_modified = fields.DateTimeField()

    @property
    def location_hash(self):
        return self.location['object']

    def is_duplicate(self, other):
        return self.location_hash == other.location_hash

    def update_metadata(self, metadata):
        self.metadata.update(metadata)
        self.content_type = self.metadata.get('contentType', None)
        try:
            self.size = self.metadata['size']
            self.date_modified = parse_date(self.metadata['modified'], ignoretz=True)
        except KeyError as err:
            raise errors.MissingFieldError(str(err))
        self.save()


@unique_on(['node', 'path', '_path', 'premigration_path'])
class OsfStorageGuidFile(GuidFile):
    """A reference back to a OsfStorageFileNode

    path is the "waterbutler path" as well as the path
    used to look up a filenode

    GuidFile.path == FileNode.path == '/' + FileNode._id
    """
    provider = 'osfstorage'
    version_identifier = 'version'

    path = fields.StringField(required=True, index=True)

    @classmethod
    def get_or_create(cls, node, path):
        try:
            return cls.find_one(
                Q('node', 'eq', node) &
                Q('path', 'eq', path)
            ), False
        except NoResultsFound:
            # Create new
            new = cls(node=node, path=path)
            new.save()
        return new, True

    @property
    def waterbutler_path(self):
        return self.path

    @property
    def unique_identifier(self):
        return self._metadata_cache['extra']['version']

    @property
    def file_url(self):
        return os.path.join('osfstorage', 'files', self.path.lstrip('/'))

    def get_download_path(self, version_idx):
        url = furl.furl('/{0}/'.format(self._id))
        url.args.update({
            'action': 'download',
            'version': version_idx,
            'mode': 'render',
        })
        return url.url

    @property
    def extra(self):
        if not self._metadata_cache:
            return {}

        return {
            'fullPath': self._metadata_cache['extra']['fullPath'],
        }<|MERGE_RESOLUTION|>--- conflicted
+++ resolved
@@ -241,18 +241,7 @@
                 raise errors.VersionNotFoundError
             return None
 
-<<<<<<< HEAD
-    def get_versions(self, page, size):
-        start = len(self.versions) - (page * size)
-        stop = max(0, start - size)
-        indices = range(start, stop, -1)
-        versions = [self.versions[idx - 1] for idx in indices]
-        more = stop > 0
-        return indices, versions, more
-
-=======
     @utils.must_be('file')
->>>>>>> 167487b2
     def create_version(self, creator, location, metadata=None):
         latest_version = self.get_version()
         version = OsfStorageFileVersion(creator=creator, location=location)
