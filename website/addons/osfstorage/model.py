from __future__ import unicode_literals

import logging

from modularodm import fields

from website.files import utils as files_utils
from website.files.models import OsfStorageFolder
from website.addons.osfstorage import settings
from website.addons.base import AddonNodeSettingsBase, StorageAddonBase


logger = logging.getLogger(__name__)


class OsfStorageNodeSettings(StorageAddonBase, AddonNodeSettingsBase):
    complete = True
    has_auth = True

    root_node = fields.ForeignField('StoredFileNode')

    @property
    def folder_name(self):
        return self.root_node.name

    def get_root(self):
        return self.root_node.wrapped()

    def on_add(self):
        if self.root_node:
            return

        # A save is required here to both create and attach the root_node
        # When on_add is called the model that self refers to does not yet exist
        # in the database and thus odm cannot attach foreign fields to it
        self.save()
        # Note: The "root" node will always be "named" empty string
        root = OsfStorageFolder(name='', node=self.owner)
        root.save()
        self.root_node = root.stored_object
        self.save()

    def after_fork(self, node, fork, user, save=True):
        clone = self.clone()
        clone.owner = fork
        clone.save()
        if not self.root_node:
            self.on_add()

        clone.root_node = files_utils.copy_files(self.get_root(), clone.owner).stored_object
        clone.save()

        return clone, None

    def after_register(self, node, registration, user, save=True):
        clone = self.clone()
        clone.owner = registration
        clone.on_add()
        clone.save()

        return clone, None

    def serialize_waterbutler_settings(self):
        return dict(settings.WATERBUTLER_SETTINGS, **{
            'nid': self.owner._id,
            'rootId': self.root_node._id,
            'baseUrl': self.owner.api_url_for(
                'osfstorage_get_metadata',
                _absolute=True,
            )
        })

    def serialize_waterbutler_credentials(self):
        return settings.WATERBUTLER_CREDENTIALS

    def create_waterbutler_log(self, auth, action, metadata):
        url = self.owner.web_url_for(
            'addon_view_or_download_file',
            path=metadata['path'],
            provider='osfstorage'
        )

        self.owner.add_log(
            'osf_storage_{0}'.format(action),
            auth=auth,
            params={
                'node': self.owner._id,
                'project': self.owner.parent_id,

                'path': metadata['materialized'],

                'urls': {
                    'view': url,
                    'download': url + '?action=download'
                },
            },
<<<<<<< HEAD
        )


@unique_on(['name', 'kind', 'parent', 'node_settings'])
class OsfStorageFileNode(StoredObject):
    """A node in the file tree of a given project
    Contains  references to a fileversion and stores information about
    deletion status and position in the tree

               root
              / | \
        child1  |  child3
                child2
                /
            grandchild1
    """

    _id = fields.StringField(primary=True, default=lambda: str(bson.ObjectId()))

    is_deleted = fields.BooleanField(default=False)
    name = fields.StringField(required=True, index=True)
    kind = fields.StringField(required=True, index=True)
    parent = fields.ForeignField('OsfStorageFileNode', index=True)
    versions = fields.ForeignField('OsfStorageFileVersion', list=True)
    node_settings = fields.ForeignField('OsfStorageNodeSettings', required=True, index=True)

    @classmethod
    def create_child_by_path(cls, path, node_settings):
        """Attempts to create a child node from a path formatted as
        /parentid/child_name
        or
        /parentid/child_name/
        returns created, child_node
        """
        try:
            parent_id, child_name = path.strip('/').split('/')
            parent = cls.get_folder(parent_id, node_settings)
        except ValueError:
            try:
                parent, (child_name, ) = node_settings.root_node, path.strip('/').split('/')
            except ValueError:
                raise errors.InvalidPathError('Path {} is invalid'.format(path))

        try:
            if path.endswith('/'):
                return True, parent.append_folder(child_name)
            else:
                return True, parent.append_file(child_name)
        except KeyExistsException:
            if path.endswith('/'):
                return False, parent.find_child_by_name(child_name, kind='folder')
            else:
                return False, parent.find_child_by_name(child_name, kind='file')

    @classmethod
    def get(cls, path, node_settings):
        path = path.strip('/')

        if not path:
            return node_settings.root_node

        return cls.find_one(
            Q('_id', 'eq', path) &
            Q('node_settings', 'eq', node_settings)
        )

    @classmethod
    def get_folder(cls, path, node_settings):
        path = path.strip('/')

        if not path:
            return node_settings.root_node

        return cls.find_one(
            Q('_id', 'eq', path) &
            Q('kind', 'eq', 'folder') &
            Q('node_settings', 'eq', node_settings)
        )

    @classmethod
    def get_file(cls, path, node_settings):
        return cls.find_one(
            Q('_id', 'eq', path.strip('/')) &
            Q('kind', 'eq', 'file') &
            Q('node_settings', 'eq', node_settings)
        )

    @property
    @utils.must_be('folder')
    def children(self):
        return self.__class__.find(Q('parent', 'eq', self._id))

    @property
    def is_folder(self):
        return self.kind == 'folder'

    @property
    def is_file(self):
        return self.kind == 'file'

    @property
    def path(self):
        return '/{}{}'.format(self._id, '/' if self.is_folder else '')

    @property
    def node(self):
        return self.node_settings.owner

    def materialized_path(self):
        """creates the full path to a the given filenode
        Note: Possibly high complexity/ many database calls
        USE SPARINGLY
        """
        if not self.parent:
            return '/'
        # Note: ODM cache can be abused here
        # for highly nested folders calling
        # list(self.__class__.find(Q(nodesetting),Q(folder))
        # may result in a massive increase in performance
        def lineage():
            current = self
            while current:
                yield current
                current = current.parent

        path = os.path.join(*reversed([x.name for x in lineage()]))
        if self.is_folder:
            return '/{}/'.format(path)
        return '/{}'.format(path)

    @utils.must_be('folder')
    def find_child_by_name(self, name, kind='file'):
        return self.__class__.find_one(
            Q('name', 'eq', name) &
            Q('kind', 'eq', kind) &
            Q('parent', 'eq', self)
        )

    def append_folder(self, name, save=True):
        return self._create_child(name, 'folder', save=save)

    def append_file(self, name, save=True):
        return self._create_child(name, 'file', save=save)

    @utils.must_be('folder')
    def _create_child(self, name, kind, save=True):
        child = OsfStorageFileNode(
            name=name,
            kind=kind,
            parent=self,
            node_settings=self.node_settings
        )
        if save:
            child.save()
        return child

    def get_download_count(self, version=None):
        if self.is_folder:
            return None

        parts = ['download', self.node._id, self._id]
        if version is not None:
            parts.append(version)
        page = ':'.join([format(part) for part in parts])
        _, count = get_basic_counters(page)

        return count or 0

    @utils.must_be('file')
    def get_version(self, index=-1, required=False):
        try:
            return self.versions[index]
        except IndexError:
            if required:
                raise errors.VersionNotFoundError
            return None

    @utils.must_be('file')
    def create_version(self, creator, location, metadata=None):
        latest_version = self.get_version()
        version = OsfStorageFileVersion(creator=creator, location=location)

        if latest_version and latest_version.is_duplicate(version):
            return latest_version

        if metadata:
            version.update_metadata(metadata)

        version.save()
        self.versions.append(version)
        self.save()

        return version

    @utils.must_be('file')
    def update_version_metadata(self, location, metadata):
        for version in reversed(self.versions):
            if version.location == location:
                version.update_metadata(metadata)
                return
        raise errors.VersionNotFoundError

    def delete(self, recurse=True):
        trashed = OsfStorageTrashedFileNode()
        trashed._id = self._id
        trashed.name = self.name
        trashed.kind = self.kind
        trashed.parent = self.parent
        trashed.versions = self.versions
        trashed.node_settings = self.node_settings

        trashed.save()

        if self.is_folder and recurse:
            for child in self.children:
                child.delete()

        self.__class__.remove_one(self)

    def serialized(self, include_full=False):
        """Build Treebeard JSON for folder or file.
        """
        data = {
            'id': self._id,
            'path': self.path,
            'name': self.name,
            'kind': self.kind,
            'size': self.versions[-1].size if self.versions else None,
            'version': len(self.versions),
            'downloads': self.get_download_count(),
        }
        if include_full:
            data['fullPath'] = self.materialized_path()
        return data

    def copy_under(self, destination_parent, name=None):
        return utils.copy_files(self, destination_parent.node_settings, destination_parent, name=name)

    def move_under(self, destination_parent, name=None):
        self.name = name or self.name
        self.parent = destination_parent
        self.node_settings = destination_parent.node_settings

        self.save()

        return self

    def __repr__(self):
        return '<{}(name={!r}, node_settings={!r})>'.format(
            self.__class__.__name__,
            self.name,
            self.to_storage()['node_settings']
        )


class OsfStorageFileVersion(StoredObject):
    """A version of an OsfStorageFileNode. contains information
    about where the file is located, hashes and datetimes
    """

    _id = fields.StringField(primary=True, default=lambda: str(bson.ObjectId()))
    creator = fields.ForeignField('user', required=True)

    # Date version record was created. This is the date displayed to the user.
    date_created = fields.DateTimeField(auto_now_add=True)

    # Dictionary specifying all information needed to locate file on backend
    # {
    #     'service': 'cloudfiles',  # required
    #     'container': 'osf',       # required
    #     'object': '20c53b',       # required
    #     'worker_url': '127.0.0.1',
    #     'worker_host': 'upload-service-1',
    # }
    location = fields.DictionaryField(validate=utils.validate_location)

    # Dictionary containing raw metadata from upload service response
    # {
    #     'size': 1024,                            # required
    #     'content_type': 'text/plain',            # required
    #     'date_modified': '2014-11-07T20:24:15',  # required
    #     'md5': 'd077f2',
    # }
    metadata = fields.DictionaryField()

    size = fields.IntegerField()
    content_type = fields.StringField()
    # Date file modified on third-party backend. Not displayed to user, since
    # this date may be earlier than the date of upload if the file already
    # exists on the backend
    date_modified = fields.DateTimeField()

    @property
    def location_hash(self):
        return self.location['object']

    def is_duplicate(self, other):
        return self.location_hash == other.location_hash

    def update_metadata(self, metadata):
        self.metadata.update(metadata)
        # metadata has no defined structure so only attempt to set attributes
        # If its are not in this callback it'll be in the next
        self.size = self.metadata.get('size', self.size)
        self.content_type = self.metadata.get('contentType', self.content_type)
        if 'modified' in self.metadata:
            # TODO handle the timezone here the user that updates the file may see an
            # Incorrect version
            self.date_modified = parse_date(self.metadata['modified'], ignoretz=True)
        self.save()


@unique_on(['node', 'path'])
class OsfStorageGuidFile(GuidFile):
    """A reference back to a OsfStorageFileNode

    path is the "waterbutler path" as well as the path
    used to look up a filenode

    GuidFile.path == FileNode.path == '/' + FileNode._id
    """

    path = fields.StringField(required=True, index=True)
    provider = 'osfstorage'
    version_identifier = 'version'

    _path = fields.StringField(index=True)
    premigration_path = fields.StringField(index=True)
    path = fields.StringField(required=True, index=True)

    # Marker for invalid GUIDs that are associated with a node but not
    # part of a GUID's file tree, e.g. those generated by spiders
    _has_no_file_tree = fields.BooleanField(default=False)

    @classmethod
    def get_or_create(cls, node, path):
        try:
            return cls.find_one(
                Q('node', 'eq', node) &
                Q('path', 'eq', path)
            ), False
        except NoResultsFound:
            # Create new
            new = cls(node=node, path=path)
            new.save()
        return new, True

    @property
    def waterbutler_path(self):
        return self.path

    @property
    def unique_identifier(self):
        return self._metadata_cache['extra']['version']

    @property
    def file_url(self):
        return os.path.join('osfstorage', 'files', self.path.lstrip('/'))

    def get_file_name(self):
        file_node = OsfStorageFileNode.find_one(Q('_id', 'eq', self.path.lstrip('/')))
        return file_node.name

    def get_download_path(self, version_idx):
        url = furl.furl('/{0}/'.format(self._id))
        url.args.update({
            'action': 'download',
            'version': version_idx,
            'mode': 'render',
        })
        return url.url


class OsfStorageTrashedFileNode(StoredObject):
    """The graveyard for all deleted OsfStorageFileNodes"""
    _id = fields.StringField(primary=True)
    name = fields.StringField(required=True, index=True)
    kind = fields.StringField(required=True, index=True)
    parent = fields.ForeignField('OsfStorageFileNode', index=True)
    versions = fields.ForeignField('OsfStorageFileVersion', list=True)
    node_settings = fields.ForeignField('OsfStorageNodeSettings', required=True, index=True)
=======
        )
>>>>>>> 8ef30ca5
<|MERGE_RESOLUTION|>--- conflicted
+++ resolved
@@ -94,9 +94,7 @@
                     'download': url + '?action=download'
                 },
             },
-<<<<<<< HEAD
-        )
-
+        )
 
 @unique_on(['name', 'kind', 'parent', 'node_settings'])
 class OsfStorageFileNode(StoredObject):
@@ -476,6 +474,3 @@
     parent = fields.ForeignField('OsfStorageFileNode', index=True)
     versions = fields.ForeignField('OsfStorageFileVersion', list=True)
     node_settings = fields.ForeignField('OsfStorageNodeSettings', required=True, index=True)
-=======
-        )
->>>>>>> 8ef30ca5
