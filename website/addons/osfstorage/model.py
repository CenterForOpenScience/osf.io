from __future__ import unicode_literals

import os
import bson
import logging

import furl

from modularodm import fields, Q
from dateutil.parser import parse as parse_date
from modularodm.exceptions import NoResultsFound

from framework.auth import Auth
from framework.mongo import StoredObject
from framework.mongo.utils import unique_on
from framework.analytics import get_basic_counters

from website.models import NodeLog
from website.addons.base import AddonNodeSettingsBase, GuidFile

from website.addons.osfstorage import logs
from website.addons.osfstorage import utils
from website.addons.osfstorage import errors
from website.addons.osfstorage import settings


logger = logging.getLogger(__name__)


class OsfStorageNodeSettings(AddonNodeSettingsBase):
    complete = True
    has_auth = True
    root_node = fields.ForeignField('OsfStorageFileNode')
    file_tree = fields.ForeignField('OsfStorageFileTree')
    root_node = fields.ForeignField('OsfStorageFileNode')

    # Temporary field to mark that a record has been migrated by the
    # migrate_from_oldels scripts
    _migrated_from_old_models = fields.BooleanField(default=False)

    def on_add(self):
        if self.root_node:
            return

        # A save is required here to both create and attach the root_node
        # When on_add is called the model that self refers to does not yet exist
        # in the database and thus odm cannot attach foreign fields to it
        self.save()
        # Note: The "root" node will always be "named" empty string
        root = OsfStorageFileNode(name='', kind='folder', node_settings=self)
        root.save()
        self.root_node = root
        self.save()

    def find_or_create_file_guid(self, path):
        return OsfStorageGuidFile.get_or_create(self.owner, path)

    def after_fork(self, node, fork, user, save=True):
        clone, message = super(OsfStorageNodeSettings, self).after_fork(
            node=node, fork=fork, user=user, save=False
        )
        clone.save()
        clone.root_node = utils.copy_files(self.root_node, clone)
        clone.save()

        return clone, message

    def after_register(self, node, registration, user, save=True):
        clone = self.clone()
        clone.owner = registration
        clone.save()

        clone.root_node = utils.copy_files(self.root_node, clone)
        clone.save()

        return clone, None

    def serialize_waterbutler_settings(self):
        ret = {
            'copy': self.owner.api_url_for(
                'osf_storage_copy_hook',
                _absolute=True,
                _offload=True
            ),
            'move': self.owner.api_url_for(
                'osf_storage_move_hook',
                _absolute=True,
                _offload=True
            ),
            'callback': self.owner.api_url_for(
                'osf_storage_update_metadata_hook',
                _absolute=True,
                _offload=True
            ),
            'metadata': self.owner.api_url_for(
                'osf_storage_get_metadata_hook',
                _absolute=True,
                _offload=True
            ),
            'revisions': self.owner.api_url_for(
                'osf_storage_get_revisions',
                _absolute=True,
                _offload=True
            ),
            'createFolder': self.owner.api_url_for(
                'osf_storage_create_folder',
                _absolute=True,
            ),
        }
        ret.update(settings.WATERBUTLER_SETTINGS)
        return ret

    def serialize_waterbutler_credentials(self):
        return settings.WATERBUTLER_CREDENTIALS

    def create_waterbutler_log(self, auth, action, metadata):
        pass


@unique_on(['name', 'kind', 'parent', 'node_settings'])
class OsfStorageFileNode(StoredObject):
    """A node in the file tree of a given project
    Contains  references to a fileversion and stores information about
    deletion status and position in the tree

               root
              / | \
        child1  |  child3
                child2
                /
            grandchild1
    """
<<<<<<< HEAD

    _id = fields.StringField(primary=True, default=lambda: str(bson.ObjectId()))

    is_deleted = fields.BooleanField(default=False)
    name = fields.StringField(required=True, index=True)
    kind = fields.StringField(required=True, index=True)
    parent = fields.ForeignField('OsfStorageFileNode', index=True)
    versions = fields.ForeignField('OsfStorageFileVersion', list=True)
    node_settings = fields.ForeignField('OsfStorageNodeSettings', required=True, index=True)

    @classmethod
    def create_child_by_path(cls, path, node_settings):
        """Attempts to create a child node from a path formatted as
        /parentid/child_name
        returns created, child_node
        """
        try:
            parent_id, child_name = path.strip('/').split('/')
            parent = cls.get_folder(parent_id, node_settings)
        except ValueError:
            try:
                parent, (child_name, ) = node_settings.root_node, path.strip('/').split('/')
            except ValueError:
                raise errors.InvalidPathError('Path {} is invalid'.format(path))

        try:
            if path.endswith('/'):
                return True, parent.append_folder(child_name)
            else:
                return True, parent.append_file(child_name)
        except KeyExistsException:
            if path.endswith('/'):
                return False, parent.find_child_by_name(child_name, kind='folder')
            else:
                return False, parent.find_child_by_name(child_name, kind='file')

    @classmethod
    def get(cls, path, node_settings):
        path = path.strip('/')

        if not path:
            return node_settings.root_node

        return cls.find_one(
            Q('_id', 'eq', path) &
            Q('node_settings', 'eq', node_settings)
        )

    @classmethod
    def get_folder(cls, path, node_settings):
        path = path.strip('/')

        if not path:
            return node_settings.root_node

        return cls.find_one(
            Q('_id', 'eq', path) &
            Q('kind', 'eq', 'folder') &
            Q('node_settings', 'eq', node_settings)
        )

    @classmethod
    def get_file(cls, path, node_settings):
        return cls.find_one(
            Q('_id', 'eq', path.strip('/')) &
            Q('kind', 'eq', 'file') &
            Q('node_settings', 'eq', node_settings)
        )

    @property
    @utils.must_be('folder')
    def children(self):
        return self.__class__.find(Q('parent', 'eq', self._id))

    @property
    def is_folder(self):
        return self.kind == 'folder'

    @property
    def is_file(self):
        return self.kind == 'file'

    @property
    def path(self):
        return '/{}{}'.format(self._id, '/' if self.is_folder else '')

    @property
    def node(self):
        return self.node_settings.owner

    def materialized_path(self):
        """creates the full path to a the given filenode
        Note: Possibly high complexity/ many database calls
        USE SPARINGLY
        """
        # Note: ODM cache can be abused here
        # for highly nested folders calling
        # list(self.__class__.find(Q(nodesetting),Q(folder))
        # may result in a massive increase in performance
        def lineage():
            current = self
            while current:
                yield current
                current = current.parent

        path = os.path.join(*reversed([x.name for x in lineage()]))
        if self.is_folder:
            return '/{}/'.format(path)
        return '/{}'.format(path)

    @utils.must_be('folder')
    def find_child_by_name(self, name, kind='file'):
        return self.__class__.find_one(
            Q('name', 'eq', name) &
            Q('kind', 'eq', kind) &
            Q('parent', 'eq', self)
        )

    def append_folder(self, name, save=True):
        return self._create_child(name, 'folder', save=save)

    def append_file(self, name, save=True):
        return self._create_child(name, 'file', save=save)

    @utils.must_be('folder')
    def _create_child(self, name, kind, save=True):
        child = OsfStorageFileNode(
            name=name,
            kind=kind,
            parent=self,
            node_settings=self.node_settings
        )
        if save:
            child.save()
        return child

    def get_download_count(self, version=None):
        if self.is_folder:
            return None

        parts = ['download', self.node._id, self._id]
        if version is not None:
            parts.append(version)
        page = ':'.join([format(part) for part in parts])
        _, count = get_basic_counters(page)

        return count or 0

=======

    _id = fields.StringField(primary=True, default=lambda: str(bson.ObjectId()))

    is_deleted = fields.BooleanField(default=False)
    name = fields.StringField(required=True, index=True)
    kind = fields.StringField(required=True, index=True)
    parent = fields.ForeignField('OsfStorageFileNode', index=True)
    versions = fields.ForeignField('OsfStorageFileVersion', list=True)
    node_settings = fields.ForeignField('OsfStorageNodeSettings', required=True, index=True)

    @classmethod
    def get(cls, path, node_settings):
        return cls.find_one(
            Q('_id', 'eq', path) &
            Q('node_settings', 'eq', node_settings)
        )

    @classmethod
    def get_folder(cls, path, node_settings):
        return cls.find_one(
            Q('_id', 'eq', path) &
            Q('kind', 'eq', 'folder') &
            Q('node_settings', 'eq', node_settings)
        )

    @classmethod
    def get_file(cls, path, node_settings):
        return cls.find_one(
            Q('_id', 'eq', path) &
            Q('kind', 'eq', 'file') &
            Q('node_settings', 'eq', node_settings)
        )

    @property
    @utils.must_be('folder')
    def children(self):
        return self.__class__.find(Q('parent', 'eq', self._id))

    @property
    def is_folder(self):
        return self.kind == 'folder'

    @property
    def is_file(self):
        return self.kind == 'file'

    @property
    def path(self):
        return '/{}{}'.format(self._id, '/' if self.is_folder else '')

    @property
    def node(self):
        return self.node_settings.owner

    def materialized_path(self):
        """creates the full path to a the given filenode
        Note: Possibly high complexity/ many database calls
        USE SPARINGLY
        """
        # Note: ODM cache can be abused here
        # for highly nested folders calling
        # list(self.__class__.find(Q(nodesetting),Q(folder))
        # may result in a massive increase in performance
        def lineage():
            current = self
            while current:
                yield current
                current = current.parent

        path = os.path.join(*reversed([x.name for x in lineage()]))
        if self.is_folder:
            return '/{}/'.format(path)
        return '/{}'.format(path)

    @utils.must_be('folder')
    def find_child_by_name(self, name, kind='file'):
        return self.__class__.find_one(
            Q('name', 'eq', name) &
            Q('kind', 'eq', kind) &
            Q('parent', 'eq', self)
        )

    def append_folder(self, name, save=True):
        return self._create_child(name, 'folder', save=save)

    def append_file(self, name, save=True):
        return self._create_child(name, 'file', save=save)

    @utils.must_be('folder')
    def _create_child(self, name, kind, save=True):
        child = OsfStorageFileNode(
            name=name,
            kind=kind,
            parent=self,
            node_settings=self.node_settings
        )
        if save:
            child.save()
        return child

    def get_download_count(self, version=None):
        if self.is_folder:
            return None

        parts = ['download', self.node._id, self._id]
        if version is not None:
            parts.append(version)
        page = ':'.join([format(part) for part in parts])
        _, count = get_basic_counters(page)

        return count or 0

>>>>>>> d3c65d7a
    @utils.must_be('file')
    def get_version(self, index=-1, required=False):
        try:
            return self.versions[index]
        except IndexError:
            if required:
                raise errors.VersionNotFoundError
            return None

    @utils.must_be('file')
<<<<<<< HEAD
    def create_version(self, creator, location, metadata=None, log=True):
=======
    def create_version(self, creator, location, metadata=None):
>>>>>>> d3c65d7a
        latest_version = self.get_version()
        version = OsfStorageFileVersion(creator=creator, location=location)

        if latest_version and latest_version.is_duplicate(version):
            if self.is_deleted:
                self.undelete(Auth(creator))
            return latest_version

        if metadata:
            version.update_metadata(metadata)

        version.save()
        self.versions.append(version)
        self.is_deleted = False
        self.save()

        if log:
            self.log(
                Auth(creator),
                NodeLog.FILE_UPDATED if len(self.versions) > 1 else NodeLog.FILE_ADDED,
            )

        return version

    @utils.must_be('file')
    def update_version_metadata(self, location, metadata):
        for version in reversed(self.versions):
            if version.location == location:
                version.update_metadata(metadata)
                return
        raise errors.VersionNotFoundError

    def log(self, auth, action, version=True):
        node_logger = logs.OsfStorageNodeLogger(
            auth=auth,
            node=self.node,
            path=self.path,
            full_path=self.materialized_path(),
        )
        extra = {'version': len(self.versions)} if version else None
        node_logger.log(action, extra=extra, save=True)

    def delete(self, auth, recurse=True, log=True):
        if self.is_deleted:
            raise errors.DeleteError

        self.is_deleted = True
        self.save()

        if recurse and self.is_folder:
            for child in self.children:
                try:
                    child.delete(auth, recurse=recurse, log=log)
                except errors.DeleteError:
                    pass  # If a child is already deleted ignore the error

        if log:
            self.log(auth, NodeLog.FILE_REMOVED, version=False)

    def undelete(self, auth, recurse=True, log=True):
        if not self.is_deleted:
            raise errors.UndeleteError

        self.is_deleted = False
        self.save()

        if recurse and self.is_folder:
            for child in self.children:
                child.undelete(auth, recurse=recurse, log=log)

        if log:
            self.log(auth, NodeLog.FILE_ADDED if self.is_file else NodeLog.FOLDER_CREATED)

<<<<<<< HEAD
    def serialized(self, include_full=False):
        """Build Treebeard JSON for folder or file.
        """
        data = {
=======
    def serialized(self):
        """Build Treebeard JSON for folder or file.
        """
        return {
>>>>>>> d3c65d7a
            'path': self.path,
            'name': self.name,
            'kind': self.kind,
            'version': len(self.versions),
            'downloads': self.get_download_count(),
        }
<<<<<<< HEAD
        if include_full:
            data['fullPath'] = self.materialized_path()
        return data

    def copy_to_path(self, path, dest_node_addon=None, auth=None, log=True):
        try:
            dest_path, new_name = path.strip('/').split('/')
        except ValueError:
            dest_path, new_name = path, self.name

        if not dest_path.strip('/'):
            dest_node = self.node_settings.root_node
        else:
            dest_node = self.__class__.get(dest_path, dest_node_addon or self.node_settings)

        # try:
        #     new_node = dest_node.find_child_by_name(new_name, kind=self.kind)
        #     new_node.versions = self.versions
        # except NoResultsFound:
        new_node = self.clone()

        new_node.name = new_name
        new_node.parent = dest_node

        new_node.save()

        return True, new_node

    def move_to_path(self, path, dest_node_addon=None, auth=None, log=True):
        try:
            dest_path, new_name = path.strip('/').split('/')
        except ValueError:
            dest_path, new_name = path, self.name

        if not dest_path.strip('/'):
            dest_node = self.node_settings.root_node
        else:
            dest_node = self.__class__.get(dest_path, dest_node_addon or self.node_settings)

        self.name = new_name
        self.parent = dest_node
        self.save()
        return False, self

=======

>>>>>>> d3c65d7a
    def __repr__(self):
        return '<{}(name={!r}, node_settings={!r})>'.format(
            self.__class__.__name__,
            self.name,
            self.to_storage()['node_settings']
        )


class OsfStorageFileVersion(StoredObject):
    """A version of an OsfStorageFileNode. contains information
    about where the file is located, hashes and datetimes
    """

    _id = fields.StringField(primary=True, default=lambda: str(bson.ObjectId()))
    creator = fields.ForeignField('user', required=True)

    # Date version record was created. This is the date displayed to the user.
    date_created = fields.DateTimeField(auto_now_add=True)

    # Dictionary specifying all information needed to locate file on backend
    # {
    #     'service': 'cloudfiles',  # required
    #     'container': 'osf',       # required
    #     'object': '20c53b',       # required
    #     'worker_url': '127.0.0.1',
    #     'worker_host': 'upload-service-1',
    # }
    location = fields.DictionaryField(validate=utils.validate_location)

    # Dictionary containing raw metadata from upload service response
    # {
    #     'size': 1024,                            # required
    #     'content_type': 'text/plain',            # required
    #     'date_modified': '2014-11-07T20:24:15',  # required
    #     'md5': 'd077f2',
    # }
    metadata = fields.DictionaryField()

    size = fields.IntegerField()
    content_type = fields.StringField()
    # Date file modified on third-party backend. Not displayed to user, since
    # this date may be earlier than the date of upload if the file already
    # exists on the backend
    date_modified = fields.DateTimeField()

    @property
    def location_hash(self):
        return self.location['object']

    def is_duplicate(self, other):
        return self.location_hash == other.location_hash

    def update_metadata(self, metadata):
        self.metadata.update(metadata)
        self.content_type = self.metadata.get('contentType', None)
        try:
            self.size = self.metadata['size']
            self.date_modified = parse_date(self.metadata['modified'], ignoretz=True)
        except KeyError as err:
            raise errors.MissingFieldError(str(err))
        self.save()


@unique_on(['node', 'path'])
class OsfStorageGuidFile(GuidFile):
    """A reference back to a OsfStorageFileNode
<<<<<<< HEAD

    path is the "waterbutler path" as well as the path
    used to look up a filenode

    GuidFile.path == FileNode.path == '/' + FileNode._id
    """

    path = fields.StringField(required=True, index=True)
    provider = 'osfstorage'
    version_identifier = 'version'

    path = fields.StringField(required=True, index=True)

=======

    path is the "waterbutler path" as well as the path
    used to look up a filenode

    GuidFile.path == FileNode.path == '/' + FileNode._id
    """
    provider = 'osfstorage'
    version_identifier = 'version'

    path = fields.StringField(required=True, index=True)

>>>>>>> d3c65d7a
    @classmethod
    def get_or_create(cls, node, path):
        try:
            return cls.find_one(
                Q('node', 'eq', node) &
                Q('path', 'eq', path)
            ), False
        except NoResultsFound:
            # Create new
            new = cls(node=node, path=path)
            new.save()
        return new, True

    @property
    def waterbutler_path(self):
        return self.path

    @property
    def unique_identifier(self):
        return self._metadata_cache['extra']['version']

    @property
    def file_url(self):
        return os.path.join('osfstorage', 'files', self.path.lstrip('/'))

    def get_download_path(self, version_idx):
        url = furl.furl('/{0}/'.format(self._id))
        url.args.update({
            'action': 'download',
            'version': version_idx,
            'mode': 'render',
        })
        return url.url

    @property
    def extra(self):
        if not self._metadata_cache:
            return {}

        return {
<<<<<<< HEAD
            'fullPath': self._metadata_cache['fullPath'],
=======
            'fullPath': self._metadata_cache['extra']['fullPath'],
>>>>>>> d3c65d7a
        }<|MERGE_RESOLUTION|>--- conflicted
+++ resolved
@@ -130,7 +130,6 @@
                 /
             grandchild1
     """
-<<<<<<< HEAD
 
     _id = fields.StringField(primary=True, default=lambda: str(bson.ObjectId()))
 
@@ -279,120 +278,6 @@
 
         return count or 0
 
-=======
-
-    _id = fields.StringField(primary=True, default=lambda: str(bson.ObjectId()))
-
-    is_deleted = fields.BooleanField(default=False)
-    name = fields.StringField(required=True, index=True)
-    kind = fields.StringField(required=True, index=True)
-    parent = fields.ForeignField('OsfStorageFileNode', index=True)
-    versions = fields.ForeignField('OsfStorageFileVersion', list=True)
-    node_settings = fields.ForeignField('OsfStorageNodeSettings', required=True, index=True)
-
-    @classmethod
-    def get(cls, path, node_settings):
-        return cls.find_one(
-            Q('_id', 'eq', path) &
-            Q('node_settings', 'eq', node_settings)
-        )
-
-    @classmethod
-    def get_folder(cls, path, node_settings):
-        return cls.find_one(
-            Q('_id', 'eq', path) &
-            Q('kind', 'eq', 'folder') &
-            Q('node_settings', 'eq', node_settings)
-        )
-
-    @classmethod
-    def get_file(cls, path, node_settings):
-        return cls.find_one(
-            Q('_id', 'eq', path) &
-            Q('kind', 'eq', 'file') &
-            Q('node_settings', 'eq', node_settings)
-        )
-
-    @property
-    @utils.must_be('folder')
-    def children(self):
-        return self.__class__.find(Q('parent', 'eq', self._id))
-
-    @property
-    def is_folder(self):
-        return self.kind == 'folder'
-
-    @property
-    def is_file(self):
-        return self.kind == 'file'
-
-    @property
-    def path(self):
-        return '/{}{}'.format(self._id, '/' if self.is_folder else '')
-
-    @property
-    def node(self):
-        return self.node_settings.owner
-
-    def materialized_path(self):
-        """creates the full path to a the given filenode
-        Note: Possibly high complexity/ many database calls
-        USE SPARINGLY
-        """
-        # Note: ODM cache can be abused here
-        # for highly nested folders calling
-        # list(self.__class__.find(Q(nodesetting),Q(folder))
-        # may result in a massive increase in performance
-        def lineage():
-            current = self
-            while current:
-                yield current
-                current = current.parent
-
-        path = os.path.join(*reversed([x.name for x in lineage()]))
-        if self.is_folder:
-            return '/{}/'.format(path)
-        return '/{}'.format(path)
-
-    @utils.must_be('folder')
-    def find_child_by_name(self, name, kind='file'):
-        return self.__class__.find_one(
-            Q('name', 'eq', name) &
-            Q('kind', 'eq', kind) &
-            Q('parent', 'eq', self)
-        )
-
-    def append_folder(self, name, save=True):
-        return self._create_child(name, 'folder', save=save)
-
-    def append_file(self, name, save=True):
-        return self._create_child(name, 'file', save=save)
-
-    @utils.must_be('folder')
-    def _create_child(self, name, kind, save=True):
-        child = OsfStorageFileNode(
-            name=name,
-            kind=kind,
-            parent=self,
-            node_settings=self.node_settings
-        )
-        if save:
-            child.save()
-        return child
-
-    def get_download_count(self, version=None):
-        if self.is_folder:
-            return None
-
-        parts = ['download', self.node._id, self._id]
-        if version is not None:
-            parts.append(version)
-        page = ':'.join([format(part) for part in parts])
-        _, count = get_basic_counters(page)
-
-        return count or 0
-
->>>>>>> d3c65d7a
     @utils.must_be('file')
     def get_version(self, index=-1, required=False):
         try:
@@ -403,11 +288,7 @@
             return None
 
     @utils.must_be('file')
-<<<<<<< HEAD
     def create_version(self, creator, location, metadata=None, log=True):
-=======
-    def create_version(self, creator, location, metadata=None):
->>>>>>> d3c65d7a
         latest_version = self.get_version()
         version = OsfStorageFileVersion(creator=creator, location=location)
 
@@ -481,24 +362,16 @@
         if log:
             self.log(auth, NodeLog.FILE_ADDED if self.is_file else NodeLog.FOLDER_CREATED)
 
-<<<<<<< HEAD
     def serialized(self, include_full=False):
         """Build Treebeard JSON for folder or file.
         """
         data = {
-=======
-    def serialized(self):
-        """Build Treebeard JSON for folder or file.
-        """
-        return {
->>>>>>> d3c65d7a
             'path': self.path,
             'name': self.name,
             'kind': self.kind,
             'version': len(self.versions),
             'downloads': self.get_download_count(),
         }
-<<<<<<< HEAD
         if include_full:
             data['fullPath'] = self.materialized_path()
         return data
@@ -543,9 +416,6 @@
         self.save()
         return False, self
 
-=======
-
->>>>>>> d3c65d7a
     def __repr__(self):
         return '<{}(name={!r}, node_settings={!r})>'.format(
             self.__class__.__name__,
@@ -612,7 +482,6 @@
 @unique_on(['node', 'path'])
 class OsfStorageGuidFile(GuidFile):
     """A reference back to a OsfStorageFileNode
-<<<<<<< HEAD
 
     path is the "waterbutler path" as well as the path
     used to look up a filenode
@@ -626,19 +495,6 @@
 
     path = fields.StringField(required=True, index=True)
 
-=======
-
-    path is the "waterbutler path" as well as the path
-    used to look up a filenode
-
-    GuidFile.path == FileNode.path == '/' + FileNode._id
-    """
-    provider = 'osfstorage'
-    version_identifier = 'version'
-
-    path = fields.StringField(required=True, index=True)
-
->>>>>>> d3c65d7a
     @classmethod
     def get_or_create(cls, node, path):
         try:
@@ -679,9 +535,5 @@
             return {}
 
         return {
-<<<<<<< HEAD
             'fullPath': self._metadata_cache['fullPath'],
-=======
-            'fullPath': self._metadata_cache['extra']['fullPath'],
->>>>>>> d3c65d7a
         }