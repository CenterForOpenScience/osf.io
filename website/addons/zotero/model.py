--- conflicted
+++ resolved
@@ -191,11 +191,7 @@
         self.zotero_list_id = None
         return super(ZoteroNodeSettings, self).clear_auth()
 
-<<<<<<< HEAD
-    def set_target_folder(self, zotero_list_id, zotero_folder_name):
-=======
     def set_target_folder(self, zotero_list_id, zotero_list_name, auth):
->>>>>>> 72ff5651
         """Configure this addon to point to a Zotero folder
 
         :param str zotero_list_id:
@@ -213,10 +209,7 @@
 
         # update this instance
         self.zotero_list_id = zotero_list_id
-<<<<<<< HEAD
         self.zotero_folder_name = zotero_folder_name
-        self.save()
-=======
         self.save()
 
         self.owner.add_log(
@@ -228,5 +221,4 @@
                 'folder_name': zotero_list_name,
             },
             auth=auth,
-        )
->>>>>>> 72ff5651
+        )