--- conflicted
+++ resolved
@@ -1,6 +1,7 @@
 # -*- coding: utf-8 -*-
 
-from nose.tools import *  # flake8: noqa
+from nose.tools import *  # noqa
+
 import responses
 import mock
 
@@ -17,7 +18,9 @@
     ZoteroNodeSettingsFactory
 )
 
+from website.util import api_url_for
 from website.addons.zotero import views
+from website.addons.citations.utils import serialize_account
 
 from utils import mock_responses
 
@@ -190,11 +193,7 @@
         # JSON: everything a widget needs
         assert_false(self.node_addon.complete)
         assert_equal(self.node_addon.zotero_list_id, None)
-<<<<<<< HEAD
-        self.node_addon.set_target_folder('ROOT', 'Root')
-=======
         self.node_addon.set_target_folder('ROOT-ID', 'ROOT', auth=Auth(user=self.user))
->>>>>>> 72ff5651
         res = views.zotero_widget(node_addon=self.node_addon,
                                     project=self.project,
                                     node=self.node,
