# -*- coding: utf-8 -*-

import mock
from nose.tools import *  # noqa

from framework.auth.core import Auth
from framework.exceptions import PermissionsError

from tests.base import OsfTestCase
from tests.factories import UserFactory, ProjectFactory
from website.addons.zotero.tests.factories import (
    ZoteroAccountFactory,
    ZoteroUserSettingsFactory,
    ExternalAccountFactory,
)
from website.addons.zotero.provider import ZoteroCitationsProvider

from website.addons.zotero import model


class ZoteroProviderTestCase(OsfTestCase):

    def setUp(self):
        super(ZoteroProviderTestCase, self).setUp()
        self.provider = model.Zotero()

    def test_handle_callback(self):
        mock_response = {
            'userID': 'Fake User ID',
            'username': 'Fake User Name',
        }

        res = self.provider.handle_callback(mock_response)

        assert_equal(res.get('display_name'), 'Fake User Name')
        assert_equal(res.get('provider_id'), 'Fake User ID')

    def test_citation_lists(self):
        mock_client = mock.Mock()
        mock_folders = [
            {
                'data': {
                    'name': 'Fake Folder',
                    'key': 'Fake Key',
                }
            }
        ]

        mock_client.collections.return_value = mock_folders
        self.provider._client = mock_client
        mock_account = mock.Mock()
        self.provider.account = mock_account

        res = self.provider.citation_lists(ZoteroCitationsProvider()._extract_folder)
        assert_equal(
            res[1]['name'],
            'Fake Folder'
        )
        assert_equal(
            res[1]['id'],
            'Fake Key'
        )

class ZoteroNodeSettingsTestCase(OsfTestCase):

    def setUp(self):
        super(ZoteroNodeSettingsTestCase, self).setUp()
        self.node = ProjectFactory()
        self.node_settings = model.ZoteroNodeSettings(owner=self.node)
        self.node_settings.save()
        self.user = self.node.creator
        self.user_settings = self.user.get_or_add_addon('zotero')

    def tearDown(self):
        super(ZoteroNodeSettingsTestCase, self).tearDown()
        self.user_settings.remove()
        self.node_settings.remove()
        self.node.remove()
        self.user.remove()

    @mock.patch('website.addons.zotero.model.Zotero')
    def test_api_not_cached(self, mock_zotero):
        # The first call to .api returns a new object
        api = self.node_settings.api
        mock_zotero.assert_called_once()
        assert_equal(api, mock_zotero())

    @mock.patch('website.addons.zotero.model.Zotero')
    def test_api_cached(self, mock_zotero):
        # Repeated calls to .api returns the same object
        self.node_settings._api = 'testapi'
        api = self.node_settings.api
        assert_false(mock_zotero.called)
        assert_equal(api, 'testapi')

    def test_set_auth(self):
        external_account = ExternalAccountFactory()
        self.user.external_accounts.append(external_account)
        self.user.save()

        # this should be reset after the call
        self.node_settings.zotero_list_id = 'anything'

        self.node_settings.set_auth(
            external_account=external_account,
            user=self.user
        )

        # this instance is updated
        assert_equal(
            self.node_settings.external_account,
            external_account
        )
        assert_equal(
            self.node_settings.user_settings,
            self.user_settings
        )
        assert_is_none(
            self.node_settings.zotero_list_id
        )

        # user_settings was updated
        # TODO: The call to grant_oauth_access in set_auth should be mocked
        assert_true(
            self.user_settings.verify_oauth_access(
                node=self.node,
                external_account=external_account,
            )
        )

    def test_set_auth_wrong_user(self):
        external_account = ExternalAccountFactory()
        self.user.external_accounts.append(external_account)
        self.user.save()

        with assert_raises(PermissionsError):
            self.node_settings.set_auth(
                external_account=external_account,
                user=UserFactory()
            )

    def test_clear_auth(self):
        self.node_settings.external_account = ExternalAccountFactory()
        self.node_settings.zotero_list_id = 'something'
        self.node_settings.user_settings = self.user_settings
        self.node_settings.save()

        self.node_settings.clear_auth()

        assert_is_none(self.node_settings.external_account)
        assert_is_none(self.node_settings.zotero_list_id)
        assert_is_none(self.node_settings.user_settings)

    def test_set_target_folder(self):
        folder_id = 'fake-folder-id'
        folder_name = 'fake-folder-name'

        external_account = ExternalAccountFactory()
        self.user.external_accounts.append(external_account)
        self.user.save()

        self.node_settings.set_auth(
            external_account=external_account,
            user=self.user
        )

        assert_is_none(self.node_settings.zotero_list_id)

<<<<<<< HEAD
        self.node_settings.set_target_folder('fake-folder-id', 'Fake Folder')
=======
        self.node_settings.set_target_folder(
            folder_id,
            folder_name,
            auth=Auth(user=self.user),
        )
>>>>>>> 72ff5651

        # instance was updated
        assert_equal(
            self.node_settings.zotero_list_id,
            'fake-folder-id',
        )

        # user_settings was updated
        # TODO: the call to grant_oauth_access should be mocked
        assert_true(
            self.user_settings.verify_oauth_access(
                node=self.node,
                external_account=external_account,
                metadata={'folder': 'fake-folder-id'}
            )
        )

        log = self.node.logs[-1]
        assert_equal(log.action, 'zotero_folder_selected')
        assert_equal(log.params['folder_id'], folder_id)
        assert_equal(log.params['folder_name'], folder_name)

    def test_has_auth_false(self):
        external_account = ExternalAccountFactory()

        assert_false(self.node_settings.has_auth)

        # both external_account and user_settings must be set to have auth
        self.node_settings.external_account = external_account
        assert_false(self.node_settings.has_auth)

        self.node_settings.external_account = None
        self.node_settings.user_settings = self.user_settings
        assert_false(self.node_settings.has_auth)

        # set_auth must be called to have auth
        self.node_settings.external_account = external_account
        self.node_settings.user_settings = self.user_settings
        assert_false(self.node_settings.has_auth)

    def test_has_auth_true(self):
        external_account = ExternalAccountFactory()
        self.user.external_accounts.append(external_account)

        self.node_settings.set_auth(external_account, self.user)

        # zotero_list_id should have no effect
        self.node_settings.zotero_list_id = None
        assert_true(self.node_settings.has_auth)

        # zotero_list_id should have no effect
        self.node_settings.zotero_list_id = 'totally fake ID'
        assert_true(self.node_settings.has_auth)

    def test_selected_folder_name_root(self):
        self.node_settings.zotero_list_id = 'ROOT'

        assert_equal(
            self.node_settings.selected_folder_name,
            "All Documents"
        )

    def test_selected_folder_name_empty(self):
        self.node_settings.zotero_list_id = None

        assert_equal(
            self.node_settings.selected_folder_name,
            ''
        )

class ZoteroUserSettingsTestCase(OsfTestCase):

    def _prep_oauth_case(self):
        self.node = ProjectFactory()
        self.user = self.node.creator

        self.external_account = ExternalAccountFactory()

        self.user.external_accounts.append(self.external_account)
        self.user.save()

        self.user_settings = self.user.get_or_add_addon('zotero')

    def test_grant_oauth_access_no_metadata(self):
        self._prep_oauth_case()

        self.user_settings.grant_oauth_access(
            node=self.node,
            external_account=self.external_account,
        )
        self.user_settings.save()

        assert_equal(
            self.user_settings.oauth_grants,
            {self.node._id: {self.external_account._id: {}}},
        )

    def test_grant_oauth_access_metadata(self):
        self._prep_oauth_case()

        self.user_settings.grant_oauth_access(
            node=self.node,
            external_account=self.external_account,
            metadata={'folder': 'fake_folder_id'}
        )
        self.user_settings.save()

        assert_equal(
            self.user_settings.oauth_grants,
            {
                self.node._id: {
                    self.external_account._id: {'folder': 'fake_folder_id'}
                },
            }
        )

    def test_verify_oauth_access_no_metadata(self):
        self._prep_oauth_case()

        self.user_settings.grant_oauth_access(
            node=self.node,
            external_account=self.external_account,
        )
        self.user_settings.save()

        assert_true(
            self.user_settings.verify_oauth_access(
                node=self.node,
                external_account=self.external_account
            )
        )

        assert_false(
            self.user_settings.verify_oauth_access(
                node=self.node,
                external_account=ExternalAccountFactory()
            )
        )

    def test_verify_oauth_access_metadata(self):
        self._prep_oauth_case()

        self.user_settings.grant_oauth_access(
            node=self.node,
            external_account=self.external_account,
            metadata={'folder': 'fake_folder_id'}
        )
        self.user_settings.save()

        assert_true(
            self.user_settings.verify_oauth_access(
                node=self.node,
                external_account=self.external_account,
                metadata={'folder': 'fake_folder_id'}
            )
        )

        assert_false(
            self.user_settings.verify_oauth_access(
                node=self.node,
                external_account=self.external_account,
                metadata={'folder': 'another_folder_id'}
            )
        )<|MERGE_RESOLUTION|>--- conflicted
+++ resolved
@@ -12,8 +12,11 @@
     ZoteroAccountFactory,
     ZoteroUserSettingsFactory,
     ExternalAccountFactory,
+    ZoteroNodeSettingsFactory
 )
 from website.addons.zotero.provider import ZoteroCitationsProvider
+
+import datetime
 
 from website.addons.zotero import model
 
@@ -166,15 +169,11 @@
 
         assert_is_none(self.node_settings.zotero_list_id)
 
-<<<<<<< HEAD
-        self.node_settings.set_target_folder('fake-folder-id', 'Fake Folder')
-=======
         self.node_settings.set_target_folder(
             folder_id,
             folder_name,
             auth=Auth(user=self.user),
         )
->>>>>>> 72ff5651
 
         # instance was updated
         assert_equal(
