# -*- coding: utf-8 -*-
from modularodm.validators import (
    URLValidator, MinValueValidator, MaxValueValidator
)
from modularodm.exceptions import ValidationValueError

<<<<<<< HEAD
from framework.mongo import fields
=======
from framework import fields
from framework.mongo.utils import sanitized
>>>>>>> 4dd4fb35

from website.addons.base import AddonNodeSettingsBase


class ForwardNodeSettings(AddonNodeSettingsBase):

    url = fields.StringField(validate=URLValidator())
    label = fields.StringField(validate=sanitized)
    redirect_bool = fields.BooleanField(default=True, validate=True)
    redirect_secs = fields.IntegerField(
        default=15,
        validate=[MinValueValidator(5), MaxValueValidator(60)]
    )

    @property
    def link_text(self):
        return self.label if self.label else self.url


@ForwardNodeSettings.subscribe('before_save')
def validate_circular_reference(schema, instance):
    """Prevent node from forwarding to itself."""
    if instance.url and instance.owner._id in instance.url:
        raise ValidationValueError('Circular URL')<|MERGE_RESOLUTION|>--- conflicted
+++ resolved
@@ -4,12 +4,8 @@
 )
 from modularodm.exceptions import ValidationValueError
 
-<<<<<<< HEAD
 from framework.mongo import fields
-=======
-from framework import fields
 from framework.mongo.utils import sanitized
->>>>>>> 4dd4fb35
 
 from website.addons.base import AddonNodeSettingsBase
 
