--- conflicted
+++ resolved
@@ -1,18 +1,10 @@
 # -*- coding: utf-8 -*-
 
-<<<<<<< HEAD
-from framework.auth.decorators import Auth
+from framework.auth import Auth
 from tests.base import OsfTestCase, URLLookup
 from tests.factories import AuthUserFactory, ProjectFactory
 
-=======
-from framework.auth import Auth
 
-from tests.base import OsfTestCase
-from tests.factories import AuthUserFactory, ProjectFactory
-
-
->>>>>>> 4dd4fb35
 class AddonTestCase(OsfTestCase):
     """General Addon TestCase that automatically sets up a user and node with
     an addon.
