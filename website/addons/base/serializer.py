import abc

from framework.auth.decorators import collect_auth
from website.util import api_url_for, web_url_for


class AddonSerializer(object):
    __metaclass__ = abc.ABCMeta

    # TODO take addon_node_settings, addon_user_settings
    def __init__(self, node_settings=None, user_settings=None):
        self.node_settings = node_settings
        self.user_settings = user_settings

    @abc.abstractproperty
    def addon_serialized_urls(self):
        pass

    @abc.abstractproperty
    def serialized_urls(self):
        pass

    @abc.abstractproperty
    def user_is_owner(self):
        pass

    @abc.abstractproperty
    def credentials_owner(self):
        pass

    @property
    def serialized_node_settings(self):
        result = {
            'nodeHasAuth': self.node_settings.has_auth,
            'userIsOwner': self.user_is_owner,
            'urls': self.serialized_urls,
        }

        if self.user_settings:
            result['userHasAuth'] = self.user_settings.has_auth
        else:
            result['userHasAuth'] = False

        if self.node_settings.has_auth:
            owner = self.credentials_owner
            if owner:
                result['urls']['owner'] = web_url_for('profile_view_id',
                                                  uid=owner._primary_key)
                result['ownerName'] = owner.fullname
        return result

    @property
    def serialized_user_settings(self):
        return {}


class OAuthAddonSerializer(AddonSerializer):

    @property
    def serialized_accounts(self):
        return [
            self.serialize_account(each)
            for each in self.user_settings.external_accounts
        ]

    @property
    def serialized_user_settings(self):
        retval = super(OAuthAddonSerializer, self).serialized_user_settings
        retval['accounts'] = []
        if self.user_settings:
            retval['accounts'] = self.serialized_accounts

        return retval

    def serialize_account(self, external_account):
        if external_account is None:
            return None
        return {
            'id': external_account._id,
            'provider_id': external_account.provider_id,
            'provider_name': external_account.provider_name,
            'provider_short_name': external_account.provider,
            'display_name': external_account.display_name,
            'profile_url': external_account.profile_url,
            'nodes': [
                self.serialize_granted_node(node)
                for node in self.user_settings.get_attached_nodes(
                    external_account=external_account
                )
            ],
        }

    @collect_auth
    def serialize_granted_node(self, node, auth):

        node_settings = node.get_addon(
            self.user_settings.oauth_provider.short_name
        )
        serializer = node_settings.serializer(node_settings=node_settings)
        urls = serializer.addon_serialized_urls
        urls['view'] = node.url

        return {
            'id': node._id,
            'title': node.title if node.can_view(auth) else None,
            'urls': urls,
        }

<<<<<<< HEAD

class CitationsAddonSerializer(OAuthAddonSerializer):

    REQUIRED_URLS = ['importAuth', 'folders', 'config', 'deauthorize', 'accounts']

    @property
    def serialized_urls(self):
        external_account = self.node_settings.external_account
        ret = {
            'auth': api_url_for('oauth_connect',
                                service_name=self.node_settings.provider_name),
            'settings': web_url_for('user_addons'),
            'files': self.node_settings.owner.url,
        }
        if external_account and external_account.profile_url:
            ret['owner'] = external_account.profile_url

        addon_urls = self.addon_serialized_urls
        # Make sure developer returns set of needed urls
        for url in self.REQUIRED_URLS:
            msg = "addon_serialized_urls must include key '{0}'".format(url)
            assert url in addon_urls, msg
        ret.update(addon_urls)
        return ret

    @property
    def serialized_node_settings(self):
        result = super(CitationsAddonSerializer, self).serialized_node_settings
        result['folder'] = {
            'name': self.node_settings.selected_folder_name
        }
        return result

=======
>>>>>>> ff2472d7
    @property
    def user_is_owner(self):
        if self.user_settings is None:
            return False

        user_accounts = self.user_settings.external_accounts
        return bool(
            (
                self.node_settings.has_auth and
                (self.node_settings.external_account in user_accounts)
            ) or len(user_accounts)
        )

    @property
    def credentials_owner(self):
        return self.node_settings.user_settings.owner

    @property
    def serialized_node_settings(self):
        return super(OAuthAddonSerializer, self).serialized_node_settings


class CitationsAddonSerializer(OAuthAddonSerializer):

    REQUIRED_URLS = ['importAuth', 'config', 'folders', 'deauthorize', 'accounts']

    @abc.abstractmethod
    def serialize_folder(self, folder):
        pass

    def serialize_citation(self, citation):
        return {
            'csl': citation,
            'kind': 'file',
            'id': citation['id'],
        }

    @property
    def serialized_urls(self):
        external_account = self.node_settings.external_account
        ret = {
            'auth': api_url_for('oauth_connect',
                                service_name=self.node_settings.provider_name),
            'settings': web_url_for('user_addons'),
        }
        if external_account and external_account.profile_url:
            ret['owner'] = external_account.profile_url

        addon_urls = self.addon_serialized_urls
        # Make sure developer returns set of needed urls
        for url in self.REQUIRED_URLS:
            assert url in addon_urls, "addon_serilized_urls must include key '{0}'".format(url)
        ret.update(addon_urls)
        return ret

    @property
    def serialized_node_settings(self):
        result = super(OAuthAddonSerializer, self).serialized_node_settings
        result['folder'] = {'name': self.node_settings.selected_folder_name}
        return result<|MERGE_RESOLUTION|>--- conflicted
+++ resolved
@@ -106,64 +106,6 @@
             'urls': urls,
         }
 
-<<<<<<< HEAD
-
-class CitationsAddonSerializer(OAuthAddonSerializer):
-
-    REQUIRED_URLS = ['importAuth', 'folders', 'config', 'deauthorize', 'accounts']
-
-    @property
-    def serialized_urls(self):
-        external_account = self.node_settings.external_account
-        ret = {
-            'auth': api_url_for('oauth_connect',
-                                service_name=self.node_settings.provider_name),
-            'settings': web_url_for('user_addons'),
-            'files': self.node_settings.owner.url,
-        }
-        if external_account and external_account.profile_url:
-            ret['owner'] = external_account.profile_url
-
-        addon_urls = self.addon_serialized_urls
-        # Make sure developer returns set of needed urls
-        for url in self.REQUIRED_URLS:
-            msg = "addon_serialized_urls must include key '{0}'".format(url)
-            assert url in addon_urls, msg
-        ret.update(addon_urls)
-        return ret
-
-    @property
-    def serialized_node_settings(self):
-        result = super(CitationsAddonSerializer, self).serialized_node_settings
-        result['folder'] = {
-            'name': self.node_settings.selected_folder_name
-        }
-        return result
-
-=======
->>>>>>> ff2472d7
-    @property
-    def user_is_owner(self):
-        if self.user_settings is None:
-            return False
-
-        user_accounts = self.user_settings.external_accounts
-        return bool(
-            (
-                self.node_settings.has_auth and
-                (self.node_settings.external_account in user_accounts)
-            ) or len(user_accounts)
-        )
-
-    @property
-    def credentials_owner(self):
-        return self.node_settings.user_settings.owner
-
-    @property
-    def serialized_node_settings(self):
-        return super(OAuthAddonSerializer, self).serialized_node_settings
-
-
 class CitationsAddonSerializer(OAuthAddonSerializer):
 
     REQUIRED_URLS = ['importAuth', 'config', 'folders', 'deauthorize', 'accounts']
@@ -201,4 +143,25 @@
     def serialized_node_settings(self):
         result = super(OAuthAddonSerializer, self).serialized_node_settings
         result['folder'] = {'name': self.node_settings.selected_folder_name}
-        return result+        return result
+
+    @property
+    def user_is_owner(self):
+        if self.user_settings is None:
+            return False
+
+        user_accounts = self.user_settings.external_accounts
+        return bool(
+            (
+                self.node_settings.has_auth and
+                (self.node_settings.external_account in user_accounts)
+            ) or len(user_accounts)
+        )
+
+    @property
+    def credentials_owner(self):
+        return self.node_settings.user_settings.owner
+
+    @property
+    def serialized_node_settings(self):
+        return super(OAuthAddonSerializer, self).serialized_node_settings