--- conflicted
+++ resolved
@@ -25,11 +25,8 @@
 from framework.auth.decorators import must_be_logged_in, must_be_signed, collect_auth
 from website import mails
 from website import settings
-<<<<<<< HEAD
+from website.files.models import FileNode, TrashedFileNode, StoredFileNode
 from website.files.models import FileNode, TrashedFileNode
-=======
-from website.files.models import FileNode, TrashedFileNode, StoredFileNode
->>>>>>> e5bcac28
 from website.project import decorators
 from website.addons.base import exceptions
 from website.addons.base import signals as file_signals
@@ -554,11 +551,6 @@
     if version is None:
         if file_node.get_guid():
             # If this file has been successfully view before but no longer exists
-
-            # Move file to trashed file node
-            if not TrashedFileNode.load(file_node._id):
-                file_node.delete()
-
             # Show a nice error message
             return addon_deleted_file(file_node=file_node, **kwargs)
 
