--- conflicted
+++ resolved
@@ -394,37 +394,6 @@
     from website.addons.wiki import settings as wiki_settings
 
     ret = serialize_node(node, auth, primary=True)
-<<<<<<< HEAD
-    ret.update({
-        'provider': file_guid.provider,
-        'render_url': render_url,
-        'file_path': file_guid.waterbutler_path,
-        'files_url': node.web_url_for('collect_file_trees'),
-        'rendered': get_or_start_render(file_guid),
-        # Note: must be called after get_or_start_render. This is really only for github
-        'extra': json.dumps(getattr(file_guid, 'extra', {})),
-        #NOTE: get_or_start_render must be called first to populate name
-        'file_name': getattr(file_guid, 'name', os.path.split(file_guid.waterbutler_path)[1]),
-        'file_id': file_guid._id,
-        # Note: Comments are allowed for all addons that support waterbutler
-        'allow_comment': True
-    })
-
-    ret.update(rubeus.collect_addon_assets(node))
-    return ret
-
-
-@must_be_valid_project
-@must_be_contributor_or_public
-def addon_render_file(auth, path, provider, **kwargs):
-    node = kwargs.get('node') or kwargs['project']
-
-    node_addon = node.get_addon(provider)
-
-    if not path:
-        raise HTTPError(httplib.BAD_REQUEST)
-=======
->>>>>>> c552c1c5
 
     # Disable OSF Storage file deletion in DISK_SAVING_MODE
     if settings.DISK_SAVING_MODE and node_addon.config.short_name == 'osfstorage':
@@ -469,6 +438,9 @@
         #NOTE: get_or_start_render must be called first to populate name
         'file_name': getattr(guid_file, 'name', os.path.split(guid_file.waterbutler_path)[1]),
         'materialized_path': getattr(guid_file, 'materialized', guid_file.waterbutler_path),
+        'file_id': guid_file._id,
+         # Note: Comments are allowed for all addons that support waterbutler
+         'allow_comment': True
     })
 
     ret.update(rubeus.collect_addon_assets(node))
