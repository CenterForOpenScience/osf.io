--- conflicted
+++ resolved
@@ -21,13 +21,11 @@
     ]
 )
 
-<<<<<<< HEAD
+
 class AddonError(Exception):
     pass
 
 
-=======
->>>>>>> 4dd4fb35
 def _is_image(filename):
     mtype, _ = mimetypes.guess_type(filename)
     return mtype and mtype.startswith('image')
@@ -228,7 +226,6 @@
         'abstract': True,
     }
 
-<<<<<<< HEAD
     #############
     # Callbacks #
     #############
@@ -240,7 +237,7 @@
 
         """
         pass
-=======
+
     @property
     def public_id(self):
         return None
@@ -274,7 +271,6 @@
             ]
         })
         return ret
->>>>>>> 4dd4fb35
 
 
 class AddonNodeSettingsBase(AddonSettingsBase):
