"""

"""

import os
import glob
import importlib
import mimetypes
from bson import ObjectId
from mako.lookup import TemplateLookup

from framework import StoredObject, fields
from framework.routing import process_rules
from framework.guid.model import GuidStoredObject

from website import settings

lookup = TemplateLookup(
    directories=[
        settings.TEMPLATES_PATH
    ]
)

def _is_image(filename):
    mtype, _ = mimetypes.guess_type(filename)
    return mtype and mtype.startswith('image')


class AddonConfig(object):

    def __init__(self, short_name, full_name, owners, categories,
                 added_default=None, added_mandatory=None,
                 node_settings_model=None, user_settings_model=None, include_js=None, include_css=None,
                 widget_help=None, views=None, configs=None, models=None,
                 has_hgrid_files=False, get_hgrid_data=None, max_file_size=None,
                 accept_extensions=True,
                 **kwargs):

        self.models = models
        self.settings_models = {}

        if node_settings_model:
            node_settings_model.config = self
            self.settings_models['node'] = node_settings_model

        if user_settings_model:
            user_settings_model.config = self
            self.settings_models['user'] = user_settings_model

        self.short_name = short_name
        self.full_name = full_name
        self.owners = owners
        self.categories = categories

        self.added_default = added_default or []
        self.added_mandatory = added_mandatory or []
        if set(self.added_mandatory).difference(self.added_default):
            raise ValueError('All mandatory targets must also be defaults.')

        self.include_js = self._include_to_static(include_js or {})
        self.include_css = self._include_to_static(include_css or {})

        self.widget_help = widget_help

        self.views = views or []
        self.configs = configs or []

        self.has_hgrid_files = has_hgrid_files
        self.get_hgrid_data = get_hgrid_data #if has_hgrid_files and not get_hgrid_data rubeus.make_dummy()
        self.max_file_size = max_file_size
        self.accept_extensions = accept_extensions

        # Build template lookup
        template_path = os.path.join('website', 'addons', short_name, 'templates')
        if os.path.exists(template_path):
            self.template_lookup = TemplateLookup(
                directories=[
                    template_path,
                    settings.TEMPLATES_PATH,
                ]
            )
        else:
            self.template_lookup = None

    def _static_url(self, filename):
        """Build static URL for file; use the current addon if relative path,
        else the global static directory.

        :param str filename: Local path to file
        :return str: Static URL for file

        """
        if filename.startswith('/'):
            return filename
        return '/static/addons/{addon}/{filename}'.format(
            addon=self.short_name,
            filename=filename,
        )

    def _include_to_static(self, include):
        """

        """
        # TODO: minify static assets
        return {
            key: [
                self._static_url(item)
                for item in value
            ]
            for key, value in include.iteritems()
        }

    # TODO: Make INCLUDE_JS and INCLUDE_CSS one option

    @property
    def icon(self):

        try:
            return self._icon
        except:
            static_path = os.path.join('website', 'addons', self.short_name, 'static')
            static_files = glob.glob(os.path.join(static_path, 'comicon.*'))
            image_files = [
                os.path.split(filename)[1]
                for filename in static_files
                if _is_image(filename)
            ]
            if len(image_files) == 1:
                self._icon = image_files[0]
            else:
                self._icon = None
            return self._icon

    @property
    def icon_url(self):
        return self._static_url(self.icon) if self.icon else None

    def to_json(self):
        return {
            'short_name': self.short_name,
            'full_name': self.full_name,
            'capabilities': self.short_name in settings.ADDON_CAPABILITIES,
            'addon_capabilities': settings.ADDON_CAPABILITIES.get(self.short_name),
            'icon': self.icon_url,
            'has_page': 'page' in self.views,
            'has_widget': 'widget' in self.views,
        }

    @property
    def path(self):
        return os.path.join(settings.BASE_PATH, self.short_name)


class GuidFile(GuidStoredObject):

    redirect_mode = 'proxy'

    _id = fields.StringField(primary=True)
    node = fields.ForeignField('node', index=True)

    _meta = {
        'abstract': True,
    }

    @property
    def file_url(self):
        raise NotImplementedError

    @property
    def deep_url(self):
        if self.node is None:
            raise ValueError('Node field must be defined.')
        return os.path.join(
            self.node.deep_url, self.file_url,
        )


class AddonSettingsBase(StoredObject):

    _id = fields.StringField(default=lambda: str(ObjectId()))
    deleted = fields.BooleanField(default=False)

    _meta = {
        'abstract': True,
    }

    def delete(self, save=True):
        self.deleted = True
        if save:
            self.save()

    def undelete(self, save=True):
        self.deleted = False
        if save:
            self.save()

    def to_json(self, user):
        return {
            'addon_short_name': self.config.short_name,
            'addon_full_name': self.config.full_name,
        }


class AddonUserSettingsBase(AddonSettingsBase):

    owner = fields.ForeignField('user', backref='addons')

    _meta = {
        'abstract': True,
    }

    @property
    def public_id(self):
        return None

    def get_backref_key(self, schema, backref_name):
        return schema._name + '__' + backref_name

    # TODO: Test me @asmacdo
    @property
    def nodes_authorized(self):
        """Get authorized, non-deleted nodes."""
        schema = self.config.settings_models['node']
        nodes_backref = self.get_backref_key(schema, 'authorized')
        return [
            node_addon.owner
            for node_addon in getattr(self, nodes_backref)
            if not node_addon.owner.is_deleted
        ]

    def to_json(self, user):
        ret = super(AddonUserSettingsBase, self).to_json(user)
        ret.update({
            'nodes': [
                {
                    '_id': node._id,
                    'url': node.url,
                    'title': node.title,
                    'registered': node.is_registration,
                }
                for node in self.nodes_authorized
            ]
        })
        return ret


class AddonNodeSettingsBase(AddonSettingsBase):

    owner = fields.ForeignField('node', backref='addons')

    _meta = {
        'abstract': True,
    }

    def to_json(self, user):
        ret = super(AddonNodeSettingsBase, self).to_json(user)
        ret.update({
            'user': {
                'permissions': self.owner.get_permissions(user)
            },
            'node': {
                'id': self.owner._id,
                'api_url': self.owner.api_url,
                'url': self.owner.url,
                'is_registration': self.owner.is_registration,
            }
        })
        return ret

    def render_config_error(self, data):
        """

        """
        # Note: `config` is added to `self` in `AddonConfig::__init__`.
        template = lookup.get_template('project/addon/config_error.mako')
        return template.get_def('config_error').render(
            title=self.config.full_name,
            name=self.config.short_name,
            **data
        )

    #############
    # Callbacks #
    #############

    def before_page_load(self, node, user):
        """

        :param User user:
        :param Node node:

        """
        pass

    def before_remove_contributor(self, node, removed):
        """

        :param Node node:
        :param User removed:

        """
        pass

    def after_remove_contributor(self, node, removed):
        """

        :param Node node:
        :param User removed:

        """
        pass

    def after_set_privacy(self, node, permissions):
        """

        :param Node node:
        :param str permissions:

        """
        pass

    def before_fork(self, node, user):
        """

        :param Node node:
        :param User user:
        :return str: Alert message

        """
        pass

    def after_fork(self, node, fork, user, save=True):
        """

        :param Node node:
        :param Node fork:
        :param User user:
        :param bool save:
        :return tuple: Tuple of cloned settings and alert message

        """
        clone = self.clone()
        clone.owner = fork

        if save:
            clone.save()

        return clone, None

    def before_register(self, node, user):
        """

        :param Node node:
        :param User user:
        :return str: Alert message

        """
        pass

    def after_register(self, node, registration, user, save=True):
        """

        :param Node node:
        :param Node registration:
        :param User user:
        :param bool save:
        :return tuple: Tuple of cloned settings and alert message

        """
        clone = self.clone()
        clone.owner = registration

        if save:
            clone.save()

        return clone, None

<<<<<<< HEAD
    def after_delete(self, node, user):
        """

        :param Node node:
        :param User user:

=======
    def before_make_public(self, node):
        """

        :param Node node:
        :return: Alert message or None
        """
        pass

    def before_make_private(self, node):
        """

        :param Node node:
        :return: Alert message or None
>>>>>>> e2543abd
        """
        pass


# TODO: Move this
LOG_TEMPLATES = 'website/templates/log_templates.mako'

# TODO: No more magicks
def init_addon(app, addon_name, routes=True):
    """Load addon module and create configuration object.

    :param app: Flask app object
    :param addon_name: Name of addon directory
    :param bool routes: Add routes
    :return AddonConfig: AddonConfig configuration object if module found,
        else None

    """
    addon_path = os.path.join('website', 'addons', addon_name)
    import_path = 'website.addons.{0}'.format(addon_name)

    # Import addon module
    addon_module = importlib.import_module(import_path)

    data = vars(addon_module)

    # Append add-on log templates to main log templates
    log_templates = os.path.join(
        addon_path, 'templates', 'log_templates.mako'
    )
    if os.path.exists(log_templates):
        with open(LOG_TEMPLATES, 'a') as fp:
            fp.write(open(log_templates, 'r').read())

    # Add routes
    if routes:
        for route_group in getattr(addon_module, 'ROUTES', []):
            process_rules(app, **route_group)

    # Build AddonConfig object
    return AddonConfig(
        **{
            key.lower(): value
            for key, value in data.iteritems()
        }
    )<|MERGE_RESOLUTION|>--- conflicted
+++ resolved
@@ -310,6 +310,25 @@
         """
         pass
 
+    def before_make_public(self, node):
+
+        """
+
+        :param Node node:
+        :returns: Alert message or None
+
+        """
+        pass
+
+    def before_make_private(self, node):
+        """
+
+        :param Node node:
+        :returns: Alert message or None
+
+        """
+        pass
+
     def after_set_privacy(self, node, permissions):
         """
 
@@ -324,7 +343,7 @@
 
         :param Node node:
         :param User user:
-        :return str: Alert message
+        :returns: Alert message
 
         """
         pass
@@ -336,7 +355,7 @@
         :param Node fork:
         :param User user:
         :param bool save:
-        :return tuple: Tuple of cloned settings and alert message
+        :returns: Tuple of cloned settings and alert message
 
         """
         clone = self.clone()
@@ -352,7 +371,7 @@
 
         :param Node node:
         :param User user:
-        :return str: Alert message
+        :returns: Alert message
 
         """
         pass
@@ -364,7 +383,7 @@
         :param Node registration:
         :param User user:
         :param bool save:
-        :return tuple: Tuple of cloned settings and alert message
+        :returns: Tuple of cloned settings and alert message
 
         """
         clone = self.clone()
@@ -375,28 +394,12 @@
 
         return clone, None
 
-<<<<<<< HEAD
     def after_delete(self, node, user):
         """
 
         :param Node node:
         :param User user:
 
-=======
-    def before_make_public(self, node):
-        """
-
-        :param Node node:
-        :return: Alert message or None
-        """
-        pass
-
-    def before_make_private(self, node):
-        """
-
-        :param Node node:
-        :return: Alert message or None
->>>>>>> e2543abd
         """
         pass
 
