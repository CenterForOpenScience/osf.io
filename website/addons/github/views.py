--- conflicted
+++ resolved
@@ -82,11 +82,7 @@
     """Add logs for commits from outside OSF
     """
     # Request must come from GitHub hooks IP
-<<<<<<< HEAD
-    if not request.data['testing']:
-=======
     if not request.json.get('test'):
->>>>>>> ee94f26a
         if HOOKS_IP not in request.remote_addr:
             raise HTTPError(http.BAD_REQUEST)
 
@@ -320,16 +316,12 @@
     has_auth = bool(github.user_settings and github.user_settings.has_auth)
     if has_auth:
         repo = repo or connect.repo(github.user, github.repo)
-<<<<<<< HEAD
-        has_auth = repo is not None and repo['permissions']['push']
-=======
         has_access = (
             repo is not None and (
                 'permissions' not in repo or
                 repo['permissions']['push']
             )
         )
->>>>>>> ee94f26a
 
     # Build HGrid JSON
     hgrid = tree_to_hgrid(
@@ -354,11 +346,7 @@
         'gh_user': github.user,
         'repo': github.repo,
         'has_auth': has_auth,
-<<<<<<< HEAD
-=======
         'has_access': has_access,
-        'show_grid': show_grid,
->>>>>>> ee94f26a
         'is_head': sha is None or sha == head,
         'api_url': node.api_url,
         'branches': branches,
