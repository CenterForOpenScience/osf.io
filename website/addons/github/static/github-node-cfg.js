--- conflicted
+++ resolved
@@ -52,15 +52,6 @@
         });
     };
 
-<<<<<<< HEAD
-
-    var isIE = function (userAgent) {
-        userAgent = userAgent || navigator.userAgent;
-        return userAgent.indexOf("MSIE ") > -1 || userAgent.indexOf("Trident/") > -1;
-    }
-
-=======
->>>>>>> 9da1d0c4
     $(document).ready(function() {
         $('#githubSelectRepo').on('change', function() {
             var value = $(this).val();
@@ -78,11 +69,7 @@
                 nodeApiUrl + 'github/user_auth/',
                 {}
             ).done(function() {
-<<<<<<< HEAD
-                    if(isIE()){
-=======
                     if($osf.isIE()){
->>>>>>> 9da1d0c4
                         window.location.hash = "#configureAddonsAnchor";
                     }
                     window.location.reload();
