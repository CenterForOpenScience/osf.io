import os
import urllib
import logging
import datetime
import httplib as http
from werkzeug.utils import secure_filename
from flask import request, redirect, make_response

<<<<<<< HEAD
from framework.mongo import Q
=======
from modularodm.exceptions import ModularOdmException

from framework import request, redirect, make_response, Q
from framework.flask import secure_filename
>>>>>>> 4dd4fb35
from framework.exceptions import HTTPError

from website import models
from website.project.decorators import (
    must_be_contributor_or_public, must_have_permission, must_have_addon,
    must_not_be_registration
)
from website.project.views.node import _view_project
from website.project.views.file import get_cache_content
from website.addons.base.views import check_file_guid
from website.util import rubeus, permissions

from website.addons.github import settings as github_settings
from website.addons.github.exceptions import NotFoundError, EmptyRepoError
from website.addons.github.api import GitHub, ref_to_params, build_github_urls
from website.addons.github.model import GithubGuidFile
from website.addons.github.utils import MESSAGES, get_path


logger = logging.getLevelName(__name__)


@must_be_contributor_or_public
@must_have_addon('github', 'node')
def github_download_file(**kwargs):

    node_settings = kwargs['node_addon']

    path = get_path(kwargs)

    ref = request.args.get('sha')
    connection = GitHub.from_settings(node_settings.user_settings)

    name, data, _ = connection.file(
        node_settings.user, node_settings.repo, path, ref=ref
    )
    if data is None:
        raise HTTPError(http.NOT_FOUND)

    # Build response
    resp = make_response(data)
    resp.headers['Content-Disposition'] = 'attachment; filename={0}'.format(
        name
    )

    # Add binary MIME type if extension missing
    _, ext = os.path.splitext(name)
    if not ext:
        resp.headers['Content-Type'] = 'application/octet-stream'

    return resp


def get_cache_file(path, sha):
    return '{0}_{1}.html'.format(
        urllib.quote_plus(path), sha,
    )


@must_be_contributor_or_public
@must_have_addon('github', 'node')
def github_view_file(**kwargs):

    auth = kwargs['auth']
    node = kwargs['node'] or kwargs['project']
    node_settings = kwargs['node_addon']

    path = get_path(kwargs)
    file_name = os.path.split(path)[1]

    # Get branch / commit
    branch = request.args.get('branch')
    sha = request.args.get('sha', branch)
    ref = sha or branch

    connection = GitHub.from_settings(node_settings.user_settings)

    try:
        # If GUID has already been created, we won't redirect, and can check
        # whether the file exists below
        guid = GithubGuidFile.find_one(
            Q('node', 'eq', node) &
            Q('path', 'eq', path)
        )
    except ModularOdmException:
        # If GUID doesn't exist, check whether file exists before creating
        commits = connection.history(
            node_settings.user, node_settings.repo, path, ref,
        )
        if commits is None:
            raise HTTPError(http.NOT_FOUND)
        guid = GithubGuidFile(
            node=node,
            path=path,
        )
        guid.save()

    redirect_url = check_file_guid(guid)
    if redirect_url:
        return redirect(redirect_url)

    # Get default branch if neither SHA nor branch is provided
    if ref is None:
        repo = connection.repo(node_settings.user, node_settings.repo)
        ref = branch = repo.default_branch

    # Get file history; use SHA or branch if registered, else branch
    start_sha = ref if node.is_registration else branch
    commits = connection.history(
        node_settings.user, node_settings.repo, path, sha=start_sha
    )

    # Get current commit
    shas = [
        commit['sha']
        for commit in commits
    ]
    if not shas:
        raise HTTPError(http.NOT_FOUND)
    current_sha = sha if sha in shas else shas[0]

    # Get file URL
    download_url = '/' + guid._id + '/download/' + ref_to_params(branch, current_sha)
    render_url = os.path.join(
        node.api_url, 'github', 'file', path, 'render'
    ) + '/' + ref_to_params(branch, current_sha)

    for commit in commits:
        commit['download'] = (
            '/' + guid._id + '/download/' + ref_to_params(sha=commit['sha'])
        )
        commit['view'] = (
            '/' + guid._id + '/' + ref_to_params(branch, sha=commit['sha'])
        )

    # Get or create rendered file
    cache_file = get_cache_file(
        path, current_sha,
    )
    rendered = get_cache_content(node_settings, cache_file)
    if rendered is None:
        _, data, size = connection.file(
            node_settings.user, node_settings.repo, path, ref=sha,
        )
        # Skip if too large to be rendered.
        if github_settings.MAX_RENDER_SIZE is not None and size > github_settings.MAX_RENDER_SIZE:
            rendered = 'File too large to render; download file to view it'
        else:
            rendered = get_cache_content(
                node_settings, cache_file, start_render=True,
                file_path=file_name, file_content=data, download_path=download_url,
            )

    rv = {
        'file_name': file_name,
        'current_sha': current_sha,
        'render_url': render_url,
        'rendered': rendered,
        'download_url': download_url,
        'commits': commits,
    }
    rv.update(_view_project(node, auth, primary=True))
    return rv


@must_have_permission(permissions.WRITE)
@must_not_be_registration
@must_have_addon('github', 'node')
def github_upload_file(**kwargs):

    node = kwargs['node'] or kwargs['project']
    auth = kwargs['auth']
    user = auth.user
    node_settings = kwargs['node_addon']
    now = datetime.datetime.utcnow()

    path = get_path(kwargs, required=False) or ''

    branch = request.args.get('branch')
    sha = request.args.get('sha')

    if branch is None:
        raise HTTPError(http.BAD_REQUEST)

    connection = GitHub.from_settings(node_settings.user_settings)

    upload = request.files.get('file')
    filename = secure_filename(upload.filename)
    content = upload.read()

    # Check max file size
    upload.seek(0, os.SEEK_END)
    size = upload.tell()

    # Hack: Avoid circular import
    from website.addons import github
    if size > github.MAX_FILE_SIZE * 1024 * 1024:
        raise HTTPError(http.BAD_REQUEST)

    # Get SHA of existing file if present; requires an additional call to the
    # GitHub API
    try:
        tree = connection.tree(
            node_settings.user, node_settings.repo, sha=sha or branch
        ).tree
    except EmptyRepoError:
        tree = []
    except NotFoundError:
        raise HTTPError(http.BAD_REQUEST)
    existing = [
        thing
        for thing in tree
        if thing.path == os.path.join(path, filename)
    ]
    sha = existing[0].sha if existing else None

    author = {
        'name': user.fullname,
        'email': '{0}@osf.io'.format(user._id),
    }

    if existing:
        data = connection.update_file(
            node_settings.user, node_settings.repo, os.path.join(path, filename),
            MESSAGES['update'], content, sha=sha, branch=branch, author=author
        )
    else:
        data = connection.create_file(
            node_settings.user, node_settings.repo, os.path.join(path, filename),
            MESSAGES['update'], content, branch=branch, author=author
        )

    if data is not None:

        ref = ref_to_params(sha=data['commit'].sha)
        view_url = os.path.join(
            node.url, 'github', 'file', path, filename
        ) + '/' + ref
        download_url = os.path.join(
            node.url, 'github', 'file', path, filename, 'download'
        ) + '/' + ref

        node.add_log(
            action=(
                'github_' + (
                    models.NodeLog.FILE_UPDATED
                    if sha
                    else models.NodeLog.FILE_ADDED
                )
            ),
            params={
                'project': node.parent_id,
                'node': node._primary_key,
                'path': os.path.join(path, filename),
                'urls': {
                    'view': view_url,
                    'download': download_url,
                },
                'github': {
                    'user': node_settings.user,
                    'repo': node_settings.repo,
                    'sha': data['commit'].sha,
                },
            },
            auth=auth,
            log_date=now,
        )

        # Fail if file size is not provided; this happens when the file was
        # too large to upload to GitHub
        if data['content'].size is None:
            logger.error(
                'Could not upload file {0} to GitHub: No size provided'.format(
                    filename
                )
            )
            raise HTTPError(http.BAD_REQUEST)

        info = {
            'addon': 'github',
            'name': filename,
            'size': [
                data['content'].size,
                rubeus.format_filesize(data['content'].size),
            ],
            'kind': 'file',
            'urls': build_github_urls(
                data['content'], node.url, node.api_url, branch, sha,
            ),
            'permissions': {
                'view': True,
                'edit': True,
            },
        }

        return info, 201

    raise HTTPError(http.BAD_REQUEST)

@must_have_permission(permissions.WRITE)
@must_not_be_registration
@must_have_addon('github', 'node')
def github_delete_file(auth, node_addon, **kwargs):

    node = kwargs['node'] or kwargs['project']

    now = datetime.datetime.utcnow()

    # Must remove trailing slash, else GitHub fails silently on delete
    path = get_path(kwargs).rstrip('/')

    sha = request.args.get('sha')
    if sha is None:
        raise HTTPError(http.BAD_REQUEST)

    branch = request.args.get('branch')

    author = {
        'name': auth.user.fullname,
        'email': '{0}@osf.io'.format(auth.user._id),
    }

    connection = GitHub.from_settings(node_addon.user_settings)

    data = connection.delete_file(
        node_addon.user, node_addon.repo, path, MESSAGES['delete'],
        sha=sha, branch=branch, author=author,
    )

    if data is None:
        raise HTTPError(http.BAD_REQUEST)

    node.add_log(
        action='github_' + models.NodeLog.FILE_REMOVED,
        params={
            'project': node.parent_id,
            'node': node._primary_key,
            'path': path,
            'github': {
                'user': node_addon.user,
                'repo': node_addon.repo,
            },
        },
        auth=auth,
        log_date=now,
    )

    return {}


# TODO Add me Test me
@must_be_contributor_or_public
@must_have_addon('github', 'node')
def github_download_starball(**kwargs):

    node_settings = kwargs['node_addon']
    archive = kwargs.get('archive', 'tar')
    ref = request.args.get('sha', 'master')

    connection = GitHub.from_settings(node_settings.user_settings)
    headers, data = connection.starball(
        node_settings.user, node_settings.repo, archive, ref
    )

    resp = make_response(data)
    for key, value in headers.iteritems():
        resp.headers[key] = value

    return resp

# File rendering #

@must_be_contributor_or_public
@must_have_addon('github', 'node')
def github_get_rendered_file(**kwargs):
    """

    """
    node_settings = kwargs['node_addon']
    path = get_path(kwargs)
    sha = request.args.get('sha')

    cache_file = get_cache_file(path, sha)
    return get_cache_content(node_settings, cache_file)<|MERGE_RESOLUTION|>--- conflicted
+++ resolved
@@ -5,15 +5,9 @@
 import httplib as http
 from werkzeug.utils import secure_filename
 from flask import request, redirect, make_response
-
-<<<<<<< HEAD
+from modularodm.exceptions import ModularOdmException
+
 from framework.mongo import Q
-=======
-from modularodm.exceptions import ModularOdmException
-
-from framework import request, redirect, make_response, Q
-from framework.flask import secure_filename
->>>>>>> 4dd4fb35
 from framework.exceptions import HTTPError
 
 from website import models
