# -*- coding: utf-8 -*-

import os
import hashlib
import logging
import datetime
import httplib as http

from modularodm import Q
from modularodm.exceptions import ModularOdmException
from flask import request, redirect, make_response

from framework.flask import secure_filename
from framework.exceptions import HTTPError

from website import models
from website.project.decorators import (
    must_be_contributor_or_public, must_have_permission, must_have_addon,
    must_not_be_registration
)
from website.project.views.node import _view_project
from website.project.views.file import get_cache_content
from website.project.model import has_anonymous_link
from website.addons.base.views import check_file_guid
from website.util import rubeus, permissions

from website.addons.github import settings as github_settings
from website.addons.github.exceptions import (
    NotFoundError, EmptyRepoError, TooBigError
)
from website.addons.github.api import GitHub, ref_to_params, build_github_urls
from website.addons.github.model import GithubGuidFile
from website.addons.github.utils import MESSAGES, get_path


logger = logging.getLogger(__name__)


@must_be_contributor_or_public
@must_have_addon('github', 'node')
def github_download_file(**kwargs):

    node_settings = kwargs['node_addon']

    path = get_path(kwargs)

    ref = request.args.get('sha')
    connection = GitHub.from_settings(node_settings.user_settings)

    try:
        name, data, _ = connection.file(
            node_settings.user, node_settings.repo, path, ref=ref
        )
    except TooBigError:
        raise HTTPError(
            http.BAD_REQUEST,
            data={
                'message_short': 'File too large',
                'message_long': 'This file is too large to download through '
                    'the GitHub API.',
            },
        )
    if data is None:
        raise HTTPError(http.NOT_FOUND)

    # Build response
    resp = make_response(data)
    resp.headers['Content-Disposition'] = 'attachment; filename={0}'.format(
        name
    )

    # Add binary MIME type if extension missing
    _, ext = os.path.splitext(name)
    if not ext:
        resp.headers['Content-Type'] = 'application/octet-stream'

    return resp


def get_cache_file(path, sha):
    return '{0}_{1}.html'.format(
        hashlib.md5(path.encode('utf-8', 'ignore')).hexdigest(),
        sha,
    )


@must_be_contributor_or_public
@must_have_addon('github', 'node')
def github_view_file(auth, **kwargs):

    node = kwargs['node'] or kwargs['project']
    node_settings = kwargs['node_addon']

    path = get_path(kwargs)
    file_name = os.path.split(path)[1]

    # Get branch / commit
    branch = request.args.get('branch')
    sha = request.args.get('sha', branch)
    ref = sha or branch

    connection = GitHub.from_settings(node_settings.user_settings)

    anonymous = has_anonymous_link(node, auth)
    try:
        # If GUID has already been created, we won't redirect, and can check
        # whether the file exists below
        guid = GithubGuidFile.find_one(
            Q('node', 'eq', node) &
            Q('path', 'eq', path)
        )
    except ModularOdmException:
        # If GUID doesn't exist, check whether file exists before creating
        commits = connection.history(
            node_settings.user, node_settings.repo, path, ref,
        )
        if commits is None:
            raise HTTPError(http.NOT_FOUND)
        guid = GithubGuidFile(
            node=node,
            path=path,
        )
        guid.save()

    redirect_url = check_file_guid(guid)
    if redirect_url:
        return redirect(redirect_url)

    # Get default branch if neither SHA nor branch is provided
    if ref is None:
        repo = connection.repo(node_settings.user, node_settings.repo)
        ref = branch = repo.default_branch

    # Get file history; use SHA or branch if registered, else branch
    start_sha = ref if node.is_registration else branch
    commits = connection.history(
        node_settings.user, node_settings.repo, path, sha=start_sha
    )

    # Get current commit
    shas = [
        commit['sha']
        for commit in commits
    ]
    if not shas:
        raise HTTPError(http.NOT_FOUND)
    current_sha = sha if sha in shas else shas[0]

    # Get file URL
    download_url = '/' + guid._id + '/download/' + ref_to_params(branch, current_sha)
    render_url = os.path.join(
        node.api_url, 'github', 'file', path, 'render'
    ) + '/' + ref_to_params(branch, current_sha)

    for commit in commits:
        commit['download'] = (
            '/' + guid._id + '/download/' + ref_to_params(sha=commit['sha'])
        )
        commit['view'] = (
            '/' + guid._id + '/' + ref_to_params(branch, sha=commit['sha'])
        )
        if anonymous:
            commit['name'] = 'A user'
            commit['email'] = ''

    # Get or create rendered file
    cache_file = get_cache_file(
        path, current_sha,
    )
    rendered = get_cache_content(node_settings, cache_file)
    if rendered is None:
        try:
            _, data, size = connection.file(
                node_settings.user, node_settings.repo, path, ref=sha,
            )
        except TooBigError:
            rendered = 'File too large to download.'
        if rendered is None:
            # Skip if too large to be rendered.
            if github_settings.MAX_RENDER_SIZE is not None and size > github_settings.MAX_RENDER_SIZE:
                rendered = 'File too large to render; download file to view it.'
            else:
                rendered = get_cache_content(
                    node_settings, cache_file, start_render=True,
                    file_path=file_name, file_content=data, download_path=download_url,
                )

    rv = {
        'file_name': file_name,
        'current_sha': current_sha,
        'render_url': render_url,
        'rendered': rendered,
        'download_url': download_url,
        'commits': commits,
    }
    rv.update(_view_project(node, auth, primary=True))
    return rv


@must_have_permission(permissions.WRITE)
@must_not_be_registration
@must_have_addon('github', 'node')
<<<<<<< HEAD
def github_upload_file(auth, node_addon, **kwargs):
=======
def github_upload_file(auth, **kwargs):
>>>>>>> ca5a941a

    node = kwargs['node'] or kwargs['project']
    user = auth.user
    now = datetime.datetime.utcnow()

    path = get_path(kwargs, required=False) or ''

    branch = request.args.get('branch')
    sha = request.args.get('sha')

    if branch is None:
        raise HTTPError(http.BAD_REQUEST)

    connection = GitHub.from_settings(node_addon.user_settings)

    upload = request.files.get('file')
    filename = secure_filename(upload.filename)
    content = upload.read()

    # Check max file size
    upload.seek(0, os.SEEK_END)
    size = upload.tell()

    if size > node_addon.config.max_file_size * 1024 * 1024:
        raise HTTPError(http.BAD_REQUEST)

    # Get SHA of existing file if present; requires an additional call to the
    # GitHub API
    try:
        tree = connection.tree(
            node_addon.user, node_settings.repo, sha=sha or branch
        ).tree
    except EmptyRepoError:
        tree = []
    except NotFoundError:
        raise HTTPError(http.BAD_REQUEST)
    existing = [
        thing
        for thing in tree
        if thing.path == os.path.join(path, filename)
    ]
    sha = existing[0].sha if existing else None

    author = {
        'name': user.fullname,
        'email': '{0}@osf.io'.format(user._id),
    }

    if existing:
        data = connection.update_file(
            node_addon.user, node_addon.repo, os.path.join(path, filename),
            MESSAGES['update'], content, sha=sha, branch=branch, author=author
        )
    else:
        data = connection.create_file(
<<<<<<< HEAD
            node_addon.user, node_addon.repo, os.path.join(path, filename),
            MESSAGES['update'], content, branch=branch, author=author
=======
            node_settings.user, node_settings.repo, os.path.join(path, filename),
            MESSAGES['add'], content, branch=branch, author=author
>>>>>>> ca5a941a
        )

    if data is not None:

        ref = ref_to_params(sha=data['commit'].sha)
        view_url = os.path.join(
            node.url, 'github', 'file', path, filename
        ) + '/' + ref
        download_url = os.path.join(
            node.url, 'github', 'file', path, filename, 'download'
        ) + '/' + ref

        node.add_log(
            action=(
                'github_' + (
                    models.NodeLog.FILE_UPDATED
                    if sha
                    else models.NodeLog.FILE_ADDED
                )
            ),
            params={
                'project': node.parent_id,
                'node': node._primary_key,
                'path': os.path.join(path, filename),
                'urls': {
                    'view': view_url,
                    'download': download_url,
                },
                'github': {
                    'user': node_addon.user,
                    'repo': node_addon.repo,
                    'sha': data['commit'].sha,
                },
            },
            auth=auth,
            log_date=now,
        )

        # Fail if file size is not provided; this happens when the file was
        # too large to upload to GitHub
        if data['content'].size is None:
            logger.error(
                'Could not upload file {0} to GitHub: No size provided'.format(
                    filename
                )
            )
            raise HTTPError(http.BAD_REQUEST)

        info = {
            'addon': 'github',
            'name': filename,
            'size': [
                data['content'].size,
                rubeus.format_filesize(data['content'].size),
            ],
            'kind': 'file',
            'urls': build_github_urls(
                data['content'], node.url, node.api_url, branch, sha,
            ),
            'permissions': {
                'view': True,
                'edit': True,
            },
        }

        return info, 201

    raise HTTPError(http.BAD_REQUEST)

@must_have_permission(permissions.WRITE)
@must_not_be_registration
@must_have_addon('github', 'node')
def github_delete_file(auth, node_addon, **kwargs):

    node = kwargs['node'] or kwargs['project']

    now = datetime.datetime.utcnow()

    # Must remove trailing slash, else GitHub fails silently on delete
    path = get_path(kwargs).rstrip('/')

    sha = request.args.get('sha')
    if sha is None:
        raise HTTPError(http.BAD_REQUEST)

    branch = request.args.get('branch')

    author = {
        'name': auth.user.fullname,
        'email': '{0}@osf.io'.format(auth.user._id),
    }

    connection = GitHub.from_settings(node_addon.user_settings)

    data = connection.delete_file(
        node_addon.user, node_addon.repo, path, MESSAGES['delete'],
        sha=sha, branch=branch, author=author,
    )

    if data is None:
        raise HTTPError(http.BAD_REQUEST)

    node.add_log(
        action='github_' + models.NodeLog.FILE_REMOVED,
        params={
            'project': node.parent_id,
            'node': node._primary_key,
            'path': path,
            'github': {
                'user': node_addon.user,
                'repo': node_addon.repo,
            },
        },
        auth=auth,
        log_date=now,
    )

    return {}


# TODO Add me Test me
@must_be_contributor_or_public
@must_have_addon('github', 'node')
def github_download_starball(node_addon, **kwargs):

    archive = kwargs.get('archive', 'tar')
    ref = request.args.get('sha', 'master')

    connection = GitHub.from_settings(node_addon.user_settings)
    headers, data = connection.starball(
        node_addon.user, node_addon.repo, archive, ref
    )

    resp = make_response(data)
    for key, value in headers.iteritems():
        resp.headers[key] = value

    return resp

# File rendering #

@must_be_contributor_or_public
@must_have_addon('github', 'node')
def github_get_rendered_file(**kwargs):
    """

    """
    node_settings = kwargs['node_addon']
    path = get_path(kwargs)
    sha = request.args.get('sha')

    cache_file = get_cache_file(path, sha)
    return get_cache_content(node_settings, cache_file)<|MERGE_RESOLUTION|>--- conflicted
+++ resolved
@@ -200,11 +200,7 @@
 @must_have_permission(permissions.WRITE)
 @must_not_be_registration
 @must_have_addon('github', 'node')
-<<<<<<< HEAD
 def github_upload_file(auth, node_addon, **kwargs):
-=======
-def github_upload_file(auth, **kwargs):
->>>>>>> ca5a941a
 
     node = kwargs['node'] or kwargs['project']
     user = auth.user
@@ -235,7 +231,7 @@
     # GitHub API
     try:
         tree = connection.tree(
-            node_addon.user, node_settings.repo, sha=sha or branch
+            node_addon.user, node_addon.repo, sha=sha or branch
         ).tree
     except EmptyRepoError:
         tree = []
@@ -260,13 +256,8 @@
         )
     else:
         data = connection.create_file(
-<<<<<<< HEAD
             node_addon.user, node_addon.repo, os.path.join(path, filename),
-            MESSAGES['update'], content, branch=branch, author=author
-=======
-            node_settings.user, node_settings.repo, os.path.join(path, filename),
             MESSAGES['add'], content, branch=branch, author=author
->>>>>>> ca5a941a
         )
 
     if data is not None:
