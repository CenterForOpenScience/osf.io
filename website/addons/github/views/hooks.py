import logging
from dateutil.parser import parse as dateparse
from flask import request

<<<<<<< HEAD
from framework.exceptions import HTTPError
=======
from framework import request
>>>>>>> 4dd4fb35

from website import models
from website.project.decorators import must_be_valid_project
from website.project.decorators import must_not_be_registration
from website.project.decorators import must_have_addon

from website.addons.github import utils


logger = logging.getLogger(__name__)


# TODO: Refactor using NodeLogger
def add_hook_log(node, github, action, path, date, committer, url=None,
                 sha=None, save=False):

    github_data = {
        'user': github.user,
        'repo': github.repo,
    }
    if url:
        github_data['url'] = '{0}github/file/{1}/'.format(
            node.api_url,
            path
        )
        if sha:
            github_data['url'] += '?ref=' + sha

    node.add_log(
        action=action,
        params={
            'project': node.parent_id,
            'node': node._id,
            'path': path,
            'github': github_data,
        },
        auth=None,
        foreign_user=committer,
        log_date=date,
        save=save,
    )


@must_be_valid_project
@must_not_be_registration
@must_have_addon('github', 'node')
def github_hook_callback(node_addon, **kwargs):
    """Add logs for commits from outside OSF.

    """
    if request.json is None:
        return {}

    # Fail if hook signature is invalid
    utils.verify_hook_signature(
        node_addon,
        request.data,
        request.headers,
    )

    node = kwargs['node'] or kwargs['project']

    payload = request.json

    for commit in payload.get('commits', []):

        # TODO: Look up OSF user by commit

        # Skip if pushed by OSF
        if commit['message'] and commit['message'] in utils.MESSAGES.values():
            continue

        _id = commit['id']
        date = dateparse(commit['timestamp'])
        committer = commit['committer']['name']

        # Add logs
        for path in commit.get('added', []):
            add_hook_log(
                node, node_addon, 'github_' + models.NodeLog.FILE_ADDED,
                path, date, committer, url=True, sha=_id,
            )
        for path in commit.get('modified', []):
            add_hook_log(
                node, node_addon, 'github_' + models.NodeLog.FILE_UPDATED,
                path, date, committer, url=True, sha=_id,
            )
        for path in commit.get('removed', []):
            add_hook_log(
                node, node_addon, 'github_' + models.NodeLog.FILE_REMOVED,
                path, date, committer,
            )

    node.save()<|MERGE_RESOLUTION|>--- conflicted
+++ resolved
@@ -1,12 +1,8 @@
+# -*- coding: utf-8 -*-
+
 import logging
 from dateutil.parser import parse as dateparse
 from flask import request
-
-<<<<<<< HEAD
-from framework.exceptions import HTTPError
-=======
-from framework import request
->>>>>>> 4dd4fb35
 
 from website import models
 from website.project.decorators import must_be_valid_project
