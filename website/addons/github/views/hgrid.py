# -*- coding: utf-8 -*-
import os
import logging
import httplib as http
from flask import request
from mako.template import Template

from framework.exceptions import HTTPError

from website.project.decorators import must_be_contributor_or_public
from website.project.decorators import must_have_addon
from website.util import rubeus

from website.addons.github.exceptions import ApiError
from website.addons.github.api import GitHub, build_github_urls, ref_to_params
<<<<<<< HEAD
from website.addons.github.views.util import _get_refs, _check_permissions
from website.addons.github.exceptions import NotFoundError
=======
from website.addons.github.utils import get_refs, check_permissions
from website.addons.github.exceptions import NotFoundError, EmptyRepoError
>>>>>>> 4dd4fb35


logger = logging.getLogger(__name__)

logging.getLogger('github3').setLevel(logging.WARNING)
logging.getLogger('requests.packages.urllib3.connectionpool').setLevel(logging.WARNING)

# TODO: Probably should just take a node object instead of having to pass
# in both url and api_url
def to_hgrid(data, node_url, node_api_url=None, branch=None, sha=None,
             can_edit=True, parent=None, **kwargs):
    """
    :param list data: The return value of Github's `contents` endpoint.
    """
    grid = []
    folders = {}

    for datum in data:
        if data[datum].type in ['file', 'blob']:
            item = {
                rubeus.KIND: rubeus.FILE,
                'urls': build_github_urls(
                    data[datum], node_url, node_api_url, branch, sha
                )
            }
        elif data[datum].type in ['tree', 'dir']:
            item = {
                rubeus.KIND: rubeus.FOLDER,
                'children': [],
            }
        else:
            continue

        item.update({
            'addon': 'github',
            'permissions': {
                'view': True,
                'edit': can_edit,
            },
            'urls': build_github_urls(
                data[datum], node_url, node_api_url, branch, sha
            ),
            'accept': {
                'maxSize': kwargs.get('max_size', 128),
                'acceptedFiles': kwargs.get('accepted_files', None)
            }
        })

        head, item['name'] = os.path.split(data[datum].path)
        if parent:
            head = head.split(parent)[-1]
        if head:
            folders[head]['children'].append(item)
        else:
            grid.append(item)

        # Update cursor
        if item[rubeus.KIND] == rubeus.FOLDER:
            key = data[datum].path
            if parent:
                key = key.split(parent)[-1]
            folders[key] = item

    return grid


github_branch_template = Template('''
    % if len(branches) > 1:
            <select class="github-branch-select">
                % for each in branches:
                    <option value="${each}" ${"selected" if each == branch else ""}>${each}</option>
                % endfor
            </select>
    % else:
        <span>${branch}</span>
    % endif
    % if sha:
        <a href="https://github.com/${owner}/${repo}/commit/${sha}" target="_blank" class="github-sha text-muted">${sha[:10]}</a>
    % endif
''')

def github_branch_widget(branches, owner, repo, branch, sha):
    """Render branch selection widget for GitHub add-on. Displayed in the
    name field of HGrid file trees.

    """
    rendered = github_branch_template.render(
        branches=[each.name for each in branches],
        branch=branch,
        sha=sha,
        owner=owner,
        repo=repo
    )
    return rendered


def github_hgrid_data(node_settings, auth, **kwargs):

    # Quit if no repo linked
    if not node_settings.complete:
        return

    connection = GitHub.from_settings(node_settings.user_settings)

    # Initialize repo here in the event that it is set in the privacy check
    # below. This potentially saves an API call in _check_permissions, below.
    repo = None

    # Quit if privacy mismatch and not contributor
    node = node_settings.owner
    if node.is_public and not node.is_contributor(auth.user):
        try:
            repo = connection.repo(node_settings.user, node_settings.repo)
        except NotFoundError:
            # TODO: Test me @jmcarp
            # TODO: Add warning message
            logging.error('Could not access GitHub repo')
            return None
        if repo.private:
            return None

    try:
        branch, sha, branches = get_refs(
            node_settings,
            branch=kwargs.get('branch'),
            sha=kwargs.get('sha'),
            connection=connection,
        )
    except NotFoundError:
        # TODO: Show an alert or change GitHub configuration?
        logger.error('GitHub repo not found')
        return

    if branch is not None:
        ref = ref_to_params(branch, sha)
        can_edit = check_permissions(
            node_settings, auth, connection, branch, sha, repo=repo,
        )
        name_append = github_branch_widget(branches, owner=node_settings.user,
            repo=node_settings.repo, branch=branch, sha=sha)
    else:

        ref = None
        can_edit = False
        name_append = None

    name_tpl = '{user}/{repo}'.format(
        user=node_settings.user, repo=node_settings.repo
    )

    permissions = {
        'edit': can_edit,
        'view': True
    }
    urls = {
        'upload': node_settings.owner.api_url + 'github/file/' + (ref or ''),
        'fetch': node_settings.owner.api_url + 'github/hgrid/' + (ref or ''),
        'branch': node_settings.owner.api_url + 'github/hgrid/root/',
        'zip': node_settings.owner.api_url + 'github/zipball/' + (ref or ''),
    }
    buttons = [rubeus.build_addon_button(
        '<i class="icon-cloud-download"></i> Download ZIP',
        'githubDownloadZip')]

    return [rubeus.build_addon_root(
        node_settings,
        name_tpl,
        urls=urls,
        permissions=permissions,
        extra=name_append,
        buttons=buttons,
    )]


@must_be_contributor_or_public
@must_have_addon('github', 'node')
def github_root_folder_public(*args, **kwargs):
    """View function returning the root container for a GitHub repo. In
    contrast to other add-ons, this is exposed via the API for GitHub to
    accommodate switching between branches and commits.

    """
    node_settings = kwargs['node_addon']
    auth = kwargs['auth']
    data = request.args.to_dict()

    return github_hgrid_data(node_settings, auth=auth, **data)


@must_be_contributor_or_public
@must_have_addon('github', 'node')
def github_hgrid_data_contents(**kwargs):
    """Return a repo's file tree as a dict formatted for HGrid.

    """
    auth = kwargs['auth']
    node = kwargs['node'] or kwargs['project']
    node_addon = kwargs['node_addon']
    path = kwargs.get('path', '')

    connection = GitHub.from_settings(node_addon.user_settings)
    # The requested branch and sha
    req_branch, req_sha = request.args.get('branch'), request.args.get('sha')
    # The actual branch and sha to use, given the addon settings
    branch, sha, branches = get_refs(
        node_addon, req_branch, req_sha, connection=connection
    )
    # Get file tree
    try:
        contents = connection.contents(
            user=node_addon.user, repo=node_addon.repo, path=path,
            ref=sha or branch,
        )
    except ApiError:
        raise HTTPError(http.NOT_FOUND)

    can_edit = check_permissions(node_addon, auth, connection, branch, sha)

    if contents:
        hgrid_tree = to_hgrid(
            contents, node_url=node.url, node_api_url=node.api_url,
            branch=branch, sha=sha, can_edit=can_edit, parent=path,
            max_size=node_addon.config.max_file_size,
            accepted_files=node_addon.config.accept_extensions
        )
    else:
        hgrid_tree = []
    return hgrid_tree<|MERGE_RESOLUTION|>--- conflicted
+++ resolved
@@ -1,4 +1,5 @@
 # -*- coding: utf-8 -*-
+
 import os
 import logging
 import httplib as http
@@ -13,19 +14,15 @@
 
 from website.addons.github.exceptions import ApiError
 from website.addons.github.api import GitHub, build_github_urls, ref_to_params
-<<<<<<< HEAD
-from website.addons.github.views.util import _get_refs, _check_permissions
+from website.addons.github.utils import get_refs, check_permissions
 from website.addons.github.exceptions import NotFoundError
-=======
-from website.addons.github.utils import get_refs, check_permissions
-from website.addons.github.exceptions import NotFoundError, EmptyRepoError
->>>>>>> 4dd4fb35
 
 
 logger = logging.getLogger(__name__)
 
 logging.getLogger('github3').setLevel(logging.WARNING)
 logging.getLogger('requests.packages.urllib3.connectionpool').setLevel(logging.WARNING)
+
 
 # TODO: Probably should just take a node object instead of having to pass
 # in both url and api_url
@@ -86,6 +83,7 @@
     return grid
 
 
+# TODO: Move me @jmcarp
 github_branch_template = Template('''
     % if len(branches) > 1:
             <select class="github-branch-select">
@@ -101,6 +99,7 @@
     % endif
 ''')
 
+
 def github_branch_widget(branches, owner, repo, branch, sha):
     """Render branch selection widget for GitHub add-on. Displayed in the
     name field of HGrid file trees.
@@ -196,14 +195,13 @@
 
 @must_be_contributor_or_public
 @must_have_addon('github', 'node')
-def github_root_folder_public(*args, **kwargs):
+def github_root_folder_public(auth, **kwargs):
     """View function returning the root container for a GitHub repo. In
     contrast to other add-ons, this is exposed via the API for GitHub to
     accommodate switching between branches and commits.
 
     """
     node_settings = kwargs['node_addon']
-    auth = kwargs['auth']
     data = request.args.to_dict()
 
     return github_hgrid_data(node_settings, auth=auth, **data)
@@ -211,13 +209,11 @@
 
 @must_be_contributor_or_public
 @must_have_addon('github', 'node')
-def github_hgrid_data_contents(**kwargs):
+def github_hgrid_data_contents(auth, node_addon, **kwargs):
     """Return a repo's file tree as a dict formatted for HGrid.
 
     """
-    auth = kwargs['auth']
     node = kwargs['node'] or kwargs['project']
-    node_addon = kwargs['node_addon']
     path = kwargs.get('path', '')
 
     connection = GitHub.from_settings(node_addon.user_settings)
