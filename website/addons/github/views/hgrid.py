--- conflicted
+++ resolved
@@ -91,24 +91,16 @@
         }
     }
 
-    if False:#contents:
+    if False:
         if sha is None:
             branch, sha, branches = _get_refs(
                 node_settings, branch, sha, connection=connection
             )
         tree = _get_tree(node_settings, sha, connection)
-<<<<<<< HEAD
         node_url = node_settings.owner.url
         api_url = node_settings.owner.api_url
         rv['children'] = to_hgrid(tree, node_url=node_url, node_api_url=api_url,
             branch=branch, sha=sha)
-=======
-        rv['children'] = to_hgrid(
-            tree, node_settings.owner.url, node_settings.owner.api_url,
-            branch, sha
-        )
->>>>>>> 09ab5d19
-
     return rv
 
 
