import os
import logging
import httplib as http
<<<<<<< HEAD
from github3 import GitHubError
from flask import request, redirect
=======
>>>>>>> 4dd4fb35

from framework.auth import get_current_user
from framework.auth.decorators import must_be_logged_in
from framework.exceptions import HTTPError

from website import models
from website.project.decorators import must_have_permission
from website.project.decorators import must_have_addon
from website.util import web_url_for

from ..api import GitHub
from ..auth import oauth_start_url, oauth_get_token


logger = logging.getLogger(__name__)


def get_profile_view(user_settings):
    return {
        'url': user_settings.url
    }


@must_have_permission('write')
@must_have_addon('github', 'user')
@must_have_addon('github', 'node')
def github_add_user_auth(user_addon, node_addon, **kwargs):
    node_addon.authorize(user_addon, save=True)
    return {}


@must_be_logged_in
def github_oauth_start(**kwargs):

    user = get_current_user()

    nid = kwargs.get('nid') or kwargs.get('pid')
    node = models.Node.load(nid) if nid else None

    # Fail if node provided and user not contributor
    if node and not node.is_contributor(user):
        raise HTTPError(http.FORBIDDEN)

    user.add_addon('github')
    user_settings = user.get_addon('github')

    if node:
        github_node = node.get_addon('github')
        github_node.user_settings = user_settings
        github_node.save()

    authorization_url, state = oauth_start_url(user, node)

    user_settings.oauth_state = state
    user_settings.save()

    return redirect(authorization_url)


def github_oauth_callback(**kwargs):

    user = models.User.load(kwargs.get('uid'))
    node = models.Node.load(kwargs.get('nid'))

    if user is None:
        raise HTTPError(http.NOT_FOUND)
    if kwargs.get('nid') and not node:
        raise HTTPError(http.NOT_FOUND)

    user_settings = user.get_addon('github')
    if user_settings is None:
        raise HTTPError(http.BAD_REQUEST)

    if user_settings.oauth_state != request.args.get('state'):
        raise HTTPError(http.BAD_REQUEST)

    node_settings = node.get_addon('github') if node else None

    code = request.args.get('code')
    if code is None:
        raise HTTPError(http.BAD_REQUEST)

    token = oauth_get_token(code)

    user_settings.oauth_state = None
    user_settings.oauth_access_token = token['access_token']
    user_settings.oauth_token_type = token['token_type']

    connection = GitHub.from_settings(user_settings)
    user = connection.user()

    user_settings.github_user = user.login

    user_settings.save()

    if node_settings:
        node_settings.user_settings = user_settings
        if node_settings.user and node_settings.repo:
            node_settings.add_hook(save=False)
        node_settings.save()

    if node:
        return redirect(os.path.join(node.url, 'settings'))
    return redirect(web_url_for('user_addons'))


@must_have_addon('github', 'user')
def github_oauth_delete_user(user_addon, **kwargs):
    user_addon.clear_auth(save=True)
    return {}


@must_have_permission('write')
@must_have_addon('github', 'node')
def github_oauth_deauthorize_node(auth, node_addon, **kwargs):
    node_addon.deauthorize(auth=auth, save=True)
    return {}<|MERGE_RESOLUTION|>--- conflicted
+++ resolved
@@ -1,11 +1,10 @@
+# -*- coding: utf -*-
+
 import os
 import logging
 import httplib as http
-<<<<<<< HEAD
-from github3 import GitHubError
+
 from flask import request, redirect
-=======
->>>>>>> 4dd4fb35
 
 from framework.auth import get_current_user
 from framework.auth.decorators import must_be_logged_in
