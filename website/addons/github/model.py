"""

"""

import os
import urlparse
import itertools
import httplib as http

from github3 import GitHubError

<<<<<<< HEAD
from framework.mongo import fields
=======
from framework import fields
from framework.auth import Auth
>>>>>>> 4dd4fb35

from website import settings
from website.addons.base import AddonUserSettingsBase, AddonNodeSettingsBase
from website.addons.base import GuidFile

from website.addons.github import settings as github_settings
from website.addons.github.exceptions import ApiError, NotFoundError
from website.addons.github.api import GitHub
from website.addons.github import utils


hook_domain = github_settings.HOOK_DOMAIN or settings.DOMAIN


class GithubGuidFile(GuidFile):

    path = fields.StringField(index=True)

    @property
    def file_url(self):
        if self.path is None:
            raise ValueError('Path field must be defined.')
        return os.path.join('github', 'file', self.path)


class AddonGitHubUserSettings(AddonUserSettingsBase):

    github_user = fields.StringField()

    oauth_state = fields.StringField()
    oauth_access_token = fields.StringField()
    oauth_token_type = fields.StringField()

    @property
    def has_auth(self):
        return self.oauth_access_token is not None

    @property
    def public_id(self):
        return self.github_user

    def to_json(self, user):
        rv = super(AddonGitHubUserSettings, self).to_json(user)
        rv.update({
            'authorized': self.has_auth,
            'authorized_github_user': self.github_user if self.github_user else '',
            'show_submit': False,
        })
        return rv

    def revoke_token(self):
        connection = GitHub.from_settings(self)
        try:
            connection.revoke_token()
        except GitHubError as error:
            if error.code == http.UNAUTHORIZED:
                return (
                    'Your GitHub credentials were removed from the OSF, but we '
                    'were unable to revoke your access token from GitHub. Your '
                    'GitHub credentials may no longer be valid.'
                )
            else:
                raise

    def clear_auth(self, save=False):
        for node_settings in self.addongithubnodesettings__authorized:
            node_settings.deauthorize(save=True)
        self.revoke_token()
        self.oauth_access_token, self.oauth_token_type = None, None
        if save:
            self.save()

    def delete(self, save=False):
        self.clear_auth(save=False)
        super(AddonGitHubUserSettings, self).delete(save=save)


class AddonGitHubNodeSettings(AddonNodeSettingsBase):

    user = fields.StringField()
    repo = fields.StringField()
    hook_id = fields.StringField()
    hook_secret = fields.StringField()

    user_settings = fields.ForeignField(
        'addongithubusersettings', backref='authorized'
    )

    registration_data = fields.DictionaryField()

    def authorize(self, user_settings, save=False):
        self.user_settings = user_settings
        self.owner.add_log(
            action='github_node_authorized',
            params={
                'project': self.owner.parent_id,
                'node': self.owner._id,
            },
            auth=Auth(user_settings.owner),
        )
        if save:
            self.save()

    def deauthorize(self, auth=None, log=True, save=False):
        self.delete_hook(save=False)
        self.user, self.repo, self.user_settings = None, None, None
        if log:
            self.owner.add_log(
                action='github_node_deauthorized',
                params={
                    'project': self.owner.parent_id,
                    'node': self.owner._id,
                },
                auth=auth,
            )
        if save:
            self.save()

    def delete(self, save=False):
        super(AddonGitHubNodeSettings, self).delete(save=False)
        self.deauthorize(save=False, log=False)
        if save:
            self.save()

    @property
    def repo_url(self):
        if self.user and self.repo:
            return 'https://github.com/{0}/{1}/'.format(
                self.user, self.repo
            )

    @property
    def short_url(self):
        if self.user and self.repo:
            return '/'.join([self.user, self.repo])

    @property
    def complete(self):
        return (
            self.user and self.repo and
            self.user_settings and self.user_settings.has_auth
        )

    @property
    def is_private(self):
        connection = GitHub.from_settings(self.user_settings)
        return connection.repo(user=self.user, repo=self.repo).private


    # TODO: Delete me and replace with serialize_settings / Knockout
    def to_json(self, user):
        rv = super(AddonGitHubNodeSettings, self).to_json(user)
        user_settings = user.get_addon('github')
        rv.update({
            'user_has_auth': user_settings and user_settings.has_auth,
            'is_registration': self.owner.is_registration,
        })
        if self.user_settings and self.user_settings.has_auth:
            owner = self.user_settings.owner
            if user_settings and user_settings.owner == owner:
                connection = GitHub.from_settings(user_settings)
                # TODO: Fetch repo list client-side
                # Since /user/repos excludes organization repos to which the
                # current user has push access, we have to make extra requests to
                # find them
                repos = itertools.chain.from_iterable((connection.repos(), connection.my_org_repos()))
                repo_names = [
                    '{0} / {1}'.format(repo.owner.login, repo.name)
                    for repo in repos
                ]
                rv.update({
                    'repo_names': repo_names,
                    })
            rv.update({
                'node_has_auth': True,
                'github_user': self.user or '',
                'github_repo': self.repo or '',
                'github_repo_full_name': '{0} / {1}'.format(self.user, self.repo),
                'auth_osf_name': owner.fullname,
                'auth_osf_url': owner.url,
                'auth_osf_id': owner._id,
                'github_user_name': self.user_settings.github_user,
                'github_user_url': 'https://github.com/{0}'.format(self.user_settings.github_user),
                'is_owner': owner == user,
            })
        return rv

    #############
    # Callbacks #
    #############

    def before_page_load(self, node, user):
        """

        :param Node node:
        :param User user:
        :return str: Alert message

        """
        messages = []

        # Quit if not contributor
        if not node.is_contributor(user):
            return messages

        # Quit if not configured
        if self.user is None or self.repo is None:
            return messages

        # Quit if no user authorization
        if self.user_settings is None:
            return messages

        connect = GitHub.from_settings(self.user_settings)

        try:
            repo = connect.repo(self.user, self.repo)
        except ApiError:
            return

        node_permissions = 'public' if node.is_public else 'private'
        repo_permissions = 'private' if repo.private else 'public'
        if repo_permissions != node_permissions:
            message = (
                'Warnings: This OSF {category} is {node_perm}, but the GitHub '
                'repo {user} / {repo} is {repo_perm}.'.format(
                    category=node.project_or_component,
                    node_perm=node_permissions,
                    repo_perm=repo_permissions,
                    user=self.user,
                    repo=self.repo,
                )
            )
            if repo_permissions == 'private':
                message += (
                    ' Users can view the contents of this private GitHub '
                    'repository through this public project.'
                )
            else:
                message += (
                    ' The files in this GitHub repo can be viewed on GitHub '
                    '<a href="https://github.com/{user}/{repo}/">here</a>.'
                ).format(
                    user=self.user,
                    repo=self.repo,
                )
            messages.append(message)
            return messages

    # TODO: Rename to before_remove_contributor_message
    def before_remove_contributor(self, node, removed):
        """

        :param Node node:
        :param User removed:
        :return str: Alert message

        """
        if self.user_settings and self.user_settings.owner == removed:
            return (
                'The GitHub add-on for this {category} is authenticated '
                'by {user}. Removing this user will also remove write access '
                'to GitHub unless another contributor re-authenticates. You '
                'can download the contents of this repository before removing '
                'this contributor <a href="{url}">here</a>.'
            ).format(
                category=node.project_or_component,
                user=removed.fullname,
                url=node.api_url + 'github/tarball/'
            )

    def after_remove_contributor(self, node, removed):
        """

        :param Node node:
        :param User removed:
        :return str: Alert message

        """
        if self.user_settings and self.user_settings.owner == removed:

            # Delete OAuth tokens
            self.user_settings = None
            self.save()

            #
            return (
                'Because the GitHub add-on for this project was authenticated '
                'by {user}, authentication information has been deleted. You '
                'can re-authenticate on the <a href="{url}settings/">'
                'Settings</a> page.'.format(
                    user=removed.fullname,
                    url=node.url,
                )
            )

    def after_set_privacy(self, node, permissions):
        """

        :param Node node:
        :param str permissions:
        :return str: Alert message

        """
        if not github_settings.SET_PRIVACY:
            return

        connect = GitHub.from_settings(self.user_settings)

        data = connect.set_privacy(
            self.user, self.repo, permissions == 'private'
        )
        if data is None or 'errors' in data:
            repo = connect.repo(self.user, self.repo)
            if repo is not None:
                current_privacy = 'private' if repo.private else 'public'
            else:
                current_privacy = 'unknown'
            return (
                'Could not set privacy for repo {user}::{repo}. '
                'Current privacy status is {perm}.'.format(
                    user=self.user,
                    repo=self.repo,
                    perm=current_privacy,
                )
            )

        return (
            'GitHub repo {user}::{repo} made {perm}.'.format(
                user=self.user,
                repo=self.repo,
                perm=permissions,
            )
        )

    def before_fork(self, node, user):
        """

        :param Node node:
        :param User user:
        :return str: Alert message

        """
        if self.user_settings and self.user_settings.owner == user:
            return (
                'Because you have authenticated the GitHub add-on for this '
                '{cat}, forking it will also transfer your authorization to '
                'the forked {cat}.'
            ).format(
                cat=node.project_or_component,
            )
        return (
            'Because this GitHub add-on has been authenticated by a different '
            'user, forking it will not transfer authentication to the forked '
            '{cat}.'
        ).format(
            cat=node.project_or_component,
        )

    def after_fork(self, node, fork, user, save=True):
        """

        :param Node node: Original node
        :param Node fork: Forked node
        :param User user: User creating fork
        :param bool save: Save settings after callback
        :return tuple: Tuple of cloned settings and alert message

        """
        clone, _ = super(AddonGitHubNodeSettings, self).after_fork(
            node, fork, user, save=False
        )

        # Copy authentication if authenticated by forking user
        if self.user_settings and self.user_settings.owner == user:
            clone.user_settings = self.user_settings
            message = (
                'GitHub authorization copied to forked {cat}.'
            ).format(
                cat=fork.project_or_component,
            )
        else:
            message = (
                'GitHub authorization not copied to forked {cat}. You may '
                'authorize this fork on the <a href={url}>Settings</a> '
                'page.'
            ).format(
                cat=fork.project_or_component,
                url=fork.url + 'settings/'
            )

        if save:
            clone.save()

        return clone, message

    def before_register(self, node, user):
        """

        :param Node node:
        :param User user:
        :return str: Alert message

        """
        if self.user_settings and self.user_settings.has_auth:
            return (
                u'Registering {cat} "{title}" will copy the authentication for its '
                'GitHub add-on to the registered {cat}.'
            ).format(
                cat=node.project_or_component,
                title=node.title,
            )

    def after_register(self, node, registration, user, save=True):
        """

        :param Node node: Original node
        :param Node registration: Registered node
        :param User user: User creating registration
        :param bool save: Save settings after callback
        :return tuple: Tuple of cloned settings and alert message

        """
        clone, message = super(AddonGitHubNodeSettings, self).after_register(
            node, registration, user, save=False
        )

        # Copy foreign fields from current add-on
        clone.user_settings = self.user_settings

        # Store current branch data
        if self.user and self.repo:
            connect = GitHub.from_settings(self.user_settings)
            try:
                branches = [
                    branch.to_json()
                    for branch in connect.branches(self.user, self.repo)
                ]
                clone.registration_data['branches'] = branches
            except ApiError:
                pass

        if save:
            clone.save()

        return clone, message

    def before_make_public(self, node):
        if self.is_private:
            return (
                'This {cat} is connected to a private GitHub repository. Users '
                '(other than contributors) will not be able to see the '
                'contents of this repo unless it is made public on GitHub.'
            ).format(
                cat=node.project_or_component,
            )

    def after_delete(self, node, user):
        self.deauthorize(Auth(user=user), log=True, save=True)

    #########
    # Hooks #
    #########

    # TODO: Should Events be added here?
    # TODO: Move hook logic to service
    def add_hook(self, save=True):

        if self.user_settings:
            connect = GitHub.from_settings(self.user_settings)
            hook = connect.add_hook(
                self.user, self.repo,
                'web',
                {
                    'url': urlparse.urljoin(
                        hook_domain,
                        os.path.join(
                            self.owner.api_url, 'github', 'hook/'
                        )
                    ),
                    'content_type': github_settings.HOOK_CONTENT_TYPE,
                    'secret': utils.make_hook_secret(),
                }
            )

            if hook:
                self.hook_id = hook.id
                self.hook_secret = hook.config['secret']
                if save:
                    self.save()

    def delete_hook(self, save=True):
        """

        :return bool: Hook was deleted

        """
        if self.user_settings and self.hook_id:
            connection = GitHub.from_settings(self.user_settings)
            try:
                response = connection.delete_hook(self.user, self.repo, self.hook_id)
            except NotFoundError:
                return False
            if response:
                self.hook_id = None
                if save:
                    self.save()
                return True
        return False<|MERGE_RESOLUTION|>--- conflicted
+++ resolved
@@ -9,12 +9,8 @@
 
 from github3 import GitHubError
 
-<<<<<<< HEAD
 from framework.mongo import fields
-=======
-from framework import fields
 from framework.auth import Auth
->>>>>>> 4dd4fb35
 
 from website import settings
 from website.addons.base import AddonUserSettingsBase, AddonNodeSettingsBase
