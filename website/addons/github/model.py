--- conflicted
+++ resolved
@@ -93,11 +93,6 @@
     hook_id = fields.StringField()
     hook_secret = fields.StringField()
     registration_data = fields.DictionaryField()
-<<<<<<< HEAD
-    folder_id = fields.StringField(default=None)
-    folder_name = fields.StringField(default=None)
-    folder_path = fields.StringField(default=None)
-=======
 
     @property
     def folder_id(self):
@@ -112,7 +107,6 @@
     @property
     def folder_path(self):
         return self.repo or None
->>>>>>> 99d3ae8d
 
     @property
     def has_auth(self):
@@ -141,12 +135,6 @@
         self.hook_id = None
         self.hook_secret = None
         self.registration_data = None
-<<<<<<< HEAD
-        self.folder_id = None
-        self.folder_name = None
-        self.folder_path = None
-=======
->>>>>>> 99d3ae8d
 
     def deauthorize(self, auth=None, log=True):
         self.delete_hook(save=False)
