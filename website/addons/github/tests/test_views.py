#!/usr/bin/env python
# -*- coding: utf-8 -*-
import mock
import unittest
from nose.tools import *  # PEP8 asserts
from tests.base import OsfTestCase

from github3.repos.branch import Branch

<<<<<<< HEAD
=======
from framework.exceptions import HTTPError
>>>>>>> 92cf2703
from tests.factories import ProjectFactory, UserFactory, AuthUserFactory

from framework.auth import Auth
from framework.exceptions import HTTPError

import website.app

from website.addons.github.tests.utils import create_mock_github
from website.addons.github import views, api, utils
from website.addons.github.model import GithubGuidFile

<<<<<<< HEAD

app = website.app.init_app(
    routes=True, set_backends=False, settings_module='website.settings',
)

=======
>>>>>>> 92cf2703
github_mock = create_mock_github(user='fred', private=False)


class TestHGridViews(OsfTestCase):

    def setUp(self):
<<<<<<< HEAD

        super(TestHGridViews, self).setUp()

=======
        super(TestHGridViews, self).setUp()
>>>>>>> 92cf2703
        self.github = github_mock
        self.user = AuthUserFactory()
        self.consolidated_auth = Auth(user=self.user)
        self.project = ProjectFactory(creator=self.user)
        self.project.add_addon('github', auth=self.consolidated_auth)
        self.project.creator.add_addon('github')
        self.node_settings = self.project.get_addon('github')
        self.node_settings.user_settings = self.project.creator.get_addon('github')
        # Set the node addon settings to correspond to the values of the mock repo
        self.node_settings.user = self.github.repo.return_value.owner.login
        self.node_settings.repo = self.github.repo.return_value.name
        self.node_settings.save()

    def test_to_hgrid(self):
        contents = github_mock.contents(user='octocat', repo='hello', ref='12345abc')
        res = views.hgrid.to_hgrid(
            contents,
            node_url=self.project.url, node_api_url=self.project.api_url,
            max_size=10
        )

        assert_equal(len(res), 2)
        assert_equal(res[0]['addon'], 'github')
        assert_true(res[0]['permissions']['view'])  # can always view
        expected_kind = 'item' if contents['octokit'].type == 'file' else 'folder'
        assert_equal(res[0]['kind'], expected_kind)
        assert_equal(res[0]['accept']['maxSize'], 10)
        assert_equal(res[0]['accept']['acceptedFiles'], None)
        assert_equal(res[0]['urls'], api.build_github_urls(contents['octokit'],
            self.project.url, self.project.api_url, branch=None, sha=None))
        # Files should not have lazy-load or upload URLs
        assert_not_in('lazyLoad', res[0])
        assert_not_in('uploadUrl', res[0])

    # TODO: Test to_hgrid with branch and sha arguments


class TestGithubViews(OsfTestCase):

    def setUp(self):
<<<<<<< HEAD

        super(TestGithubViews, self).setUp()

        self.app = TestApp(app)
=======
        super(TestGithubViews, self).setUp()
>>>>>>> 92cf2703
        self.user = AuthUserFactory()
        self.consolidated_auth = Auth(user=self.user)

        self.project = ProjectFactory.build(creator=self.user)
        self.non_authenticator = UserFactory()
        self.project.add_contributor(
            contributor=self.non_authenticator,
            auth=self.consolidated_auth,
        )
        self.project.save()
        self.project.add_addon('github', auth=self.consolidated_auth)
        self.project.creator.add_addon('github')

        self.github = github_mock

        self.node_settings = self.project.get_addon('github')
        self.node_settings.user_settings = self.project.creator.get_addon('github')
        # Set the node addon settings to correspond to the values of the mock repo
        self.node_settings.user = self.github.repo.return_value.owner.login
        self.node_settings.repo = self.github.repo.return_value.name
        self.node_settings.save()

    def _get_sha_for_branch(self, branch=None, mock_branches=None):
        if mock_branches is None:
            mock_branches = github_mock.branches
        if branch is None:  # Get default branch name
            branch = self.github.repo.return_value.default_branch
        for each in mock_branches.return_value:
            if each.name == branch:
                branch_sha = each.commit.sha
        return branch_sha

    # Tests for _get_refs
    @mock.patch('website.addons.github.api.GitHub.branches')
    @mock.patch('website.addons.github.api.GitHub.repo')
    def test_get_refs_defaults(self, mock_repo, mock_branches):
        mock_repo.return_value = github_mock.repo.return_value
        mock_branches.return_value = github_mock.branches.return_value
        branch, sha, branches = utils.get_refs(self.node_settings)
        assert_equal(
            branch,
            github_mock.repo.return_value.default_branch
        )
        assert_equal(sha, self._get_sha_for_branch(branch=None)) # Get refs for default branch
        assert_equal(
            branches,
            github_mock.branches.return_value
        )

    @mock.patch('website.addons.github.api.GitHub.branches')
    @mock.patch('website.addons.github.api.GitHub.repo')
    def test_get_refs_branch(self, mock_repo, mock_branches):
        mock_repo.return_value = github_mock.repo.return_value
        mock_branches.return_value = github_mock.branches.return_value
        branch, sha, branches = utils.get_refs(self.node_settings, 'master')
        assert_equal(branch, 'master')
        branch_sha = self._get_sha_for_branch('master')
        assert_equal(sha, branch_sha)
        assert_equal(
            branches,
            github_mock.branches.return_value
        )

    def test_before_remove_contributor_authenticator(self):
        url = self.project.api_url + 'beforeremovecontributors/'
        res = self.app.post_json(
            url,
            {'id': self.project.creator._id},
            auth=self.user.auth,
        ).maybe_follow()
        # One prompt for transferring auth, one for removing self
        assert_equal(len(res.json['prompts']), 2)

    def test_before_remove_contributor_not_authenticator(self):
        url = self.project.api_url + 'beforeremovecontributors/'
        res = self.app.post_json(
            url,
            {'id': self.non_authenticator._id},
            auth=self.user.auth,
        ).maybe_follow()
        assert_equal(len(res.json['prompts']), 0)

    def test_before_fork(self):
        url = self.project.api_url + 'fork/before/'
        res = self.app.get(url, auth=self.user.auth).maybe_follow()
        assert_equal(len(res.json['prompts']), 1)

    @mock.patch('website.addons.github.model.AddonGitHubUserSettings.has_auth')
    def test_before_register(self, mock_has_auth):
        mock_has_auth.return_value = True
        url = self.project.api_url + 'beforeregister/'
        res = self.app.get(url, auth=self.user.auth).maybe_follow()
        assert_equal(len(res.json['prompts']), 1)

    def test_get_refs_sha_no_branch(self):
        with assert_raises(HTTPError):
            utils.get_refs(self.node_settings, sha='12345')

    def test_get_refs_registered_missing_branch(self):
        self.node_settings.registration_data = {
            'branches': [
                branch.to_json()
                for branch in github_mock.branches.return_value
            ]
        }
        self.node_settings.owner.is_registration = True
        with assert_raises(HTTPError):
            utils.get_refs(self.node_settings, branch='nothere')

    # TODO: Write me
    # Tests for _check_permissions
    def test_permissions_no_auth(self):
        pass

    def test_permissions_no_access(self):
        pass

    def test_permissions_not_head(self):
        pass

    def test_permissions(self):
        pass

    # TODO: Write me
    def test_dummy_folder(self):
        pass

    def test_dummy_folder_parent(self):
        pass

    def test_dummy_folder_refs(self):
        pass

    # TODO: Write me
    def test_github_contents(self):
        pass

    @mock.patch('website.addons.github.views.hooks.utils.verify_hook_signature')
    def test_hook_callback_add_file_not_thro_osf(self, mock_verify):
        url = "/api/v1/project/{0}/github/hook/".format(self.project._id)
        self.app.post_json(
            url,
            {
                "test": True,
                "commits": [{
                    "id": "b08dbb5b6fcd74a592e5281c9d28e2020a1db4ce",
                    "distinct": True,
                    "message": "foo",
                    "timestamp": "2014-01-08T14:15:51-08:00",
                    "url": "https://github.com/tester/addontesting/commit/b08dbb5b6fcd74a592e5281c9d28e2020a1db4ce",
                    "author": {"name":"Illidan","email":"njqpw@osf.io"},
                    "committer": {"name":"Testor","email":"test@osf.io","username":"tester"},
                    "added": ["PRJWN3TV"],
                    "removed": [],
                    "modified": [],
                }]
            },
            content_type="application/json",
        ).maybe_follow()
        self.project.reload()
        assert_equal(self.project.logs[-1].action, "github_file_added")

    @mock.patch('website.addons.github.views.hooks.utils.verify_hook_signature')
    def test_hook_callback_modify_file_not_thro_osf(self, mock_verify):
        url = "/api/v1/project/{0}/github/hook/".format(self.project._id)
        self.app.post_json(
            url,
            {"test": True,
                 "commits": [{"id":"b08dbb5b6fcd74a592e5281c9d28e2020a1db4ce",
                              "distinct":True,
                              "message":"foo",
                              "timestamp":"2014-01-08T14:15:51-08:00",
                              "url":"https://github.com/tester/addontesting/commit/b08dbb5b6fcd74a592e5281c9d28e2020a1db4ce",
                              "author":{"name":"Illidan","email":"njqpw@osf.io"},
                              "committer":{"name":"Testor","email":"test@osf.io","username":"tester"},
                              "added":[],"removed":[],"modified":["PRJWN3TV"]}]},
            content_type="application/json").maybe_follow()
        self.project.reload()
        assert_equal(self.project.logs[-1].action, "github_file_updated")

    @mock.patch('website.addons.github.views.hooks.utils.verify_hook_signature')
    def test_hook_callback_remove_file_not_thro_osf(self, mock_verify):
        url = "/api/v1/project/{0}/github/hook/".format(self.project._id)
        self.app.post_json(
            url,
            {"test": True,
             "commits": [{"id":"b08dbb5b6fcd74a592e5281c9d28e2020a1db4ce",
                          "distinct":True,
                          "message":"foo",
                          "timestamp":"2014-01-08T14:15:51-08:00",
                          "url":"https://github.com/tester/addontesting/commit/b08dbb5b6fcd74a592e5281c9d28e2020a1db4ce",
                          "author":{"name":"Illidan","email":"njqpw@osf.io"},
                          "committer":{"name":"Testor","email":"test@osf.io","username":"tester"},
                          "added":[],"removed":["PRJWN3TV"],"modified":[]}]},
            content_type="application/json").maybe_follow()
        self.project.reload()
        assert_equal(self.project.logs[-1].action, "github_file_removed")

    @mock.patch('website.addons.github.views.hooks.utils.verify_hook_signature')
    def test_hook_callback_add_file_thro_osf(self, mock_verify):
        url = "/api/v1/project/{0}/github/hook/".format(self.project._id)
        self.app.post_json(
            url,
            {"test": True,
             "commits": [{"id":"b08dbb5b6fcd74a592e5281c9d28e2020a1db4ce",
                          "distinct":True,
                          "message":"Added via the Open Science Framework",
                          "timestamp":"2014-01-08T14:15:51-08:00",
                          "url":"https://github.com/tester/addontesting/commit/b08dbb5b6fcd74a592e5281c9d28e2020a1db4ce",
                          "author":{"name":"Illidan","email":"njqpw@osf.io"},
                          "committer":{"name":"Testor","email":"test@osf.io","username":"tester"},
                          "added":["PRJWN3TV"],"removed":[],"modified":[]}]},
            content_type="application/json").maybe_follow()
        self.project.reload()
        assert_not_equal(self.project.logs[-1].action, "github_file_added")

    @mock.patch('website.addons.github.views.hooks.utils.verify_hook_signature')
    def test_hook_callback_modify_file_thro_osf(self, mock_verify):
        url = "/api/v1/project/{0}/github/hook/".format(self.project._id)
        self.app.post_json(
            url,
            {"test": True,
             "commits": [{"id":"b08dbb5b6fcd74a592e5281c9d28e2020a1db4ce",
                          "distinct":True,
                          "message":"Updated via the Open Science Framework",
                          "timestamp":"2014-01-08T14:15:51-08:00",
                          "url":"https://github.com/tester/addontesting/commit/b08dbb5b6fcd74a592e5281c9d28e2020a1db4ce",
                          "author":{"name":"Illidan","email":"njqpw@osf.io"},
                          "committer":{"name":"Testor","email":"test@osf.io","username":"tester"},
                          "added":[],"removed":[],"modified":["PRJWN3TV"]}]},
            content_type="application/json").maybe_follow()
        self.project.reload()
        assert_not_equal(self.project.logs[-1].action, "github_file_updated")

    @mock.patch('website.addons.github.views.hooks.utils.verify_hook_signature')
    def test_hook_callback_remove_file_thro_osf(self, mock_verify):
        url = "/api/v1/project/{0}/github/hook/".format(self.project._id)
        self.app.post_json(
            url,
            {"test": True,
             "commits": [{"id":"b08dbb5b6fcd74a592e5281c9d28e2020a1db4ce",
                          "distinct":True,
                          "message":"Deleted via the Open Science Framework",
                          "timestamp":"2014-01-08T14:15:51-08:00",
                          "url":"https://github.com/tester/addontesting/commit/b08dbb5b6fcd74a592e5281c9d28e2020a1db4ce",
                          "author":{"name":"Illidan","email":"njqpw@osf.io"},
                          "committer":{"name":"Testor","email":"test@osf.io","username":"tester"},
                          "added":[],"removed":["PRJWN3TV"],"modified":[]}]},
            content_type="application/json").maybe_follow()
        self.project.reload()
        assert_not_equal(self.project.logs[-1].action, "github_file_removed")

    @mock.patch('website.addons.github.api.GitHub.history')
    @mock.patch('website.addons.github.api.GitHub.contents')
    @mock.patch('website.addons.github.api.GitHub.repo')
    def test_view_creates_guid(self, mock_repo, mock_contents, mock_history):

        mock_repo.return_value = github_mock.repo.return_value
        mock_contents.return_value = github_mock.contents.return_value['octokit']
        mock_history.return_value = github_mock.commits.return_value

        guid_count = GithubGuidFile.find().count()

        # View file for the first time
        url = self.project.url + 'github/file/test.py'
        res = self.app.get(url, auth=self.user.auth).maybe_follow(auth=self.user.auth)

        guids = GithubGuidFile.find()

        # GUID count has been incremented by one
        assert_equal(
            guids.count(),
            guid_count + 1
        )

        # Client has been redirected to GUID
        assert_in(
            guids[guids.count() - 1]._id,
            res.request.path
        )

        # View file for the second time
        self.app.get(url, auth=self.user.auth).maybe_follow()

        # GUID count has not been incremented
        assert_equal(
            GithubGuidFile.find().count(),
            guid_count + 1
        )


    ######################
    # This test currently won't work with webtest; self.app.get() fails
    # on a url containing Unicode.
    #
    # In addition, this test currently is incorrect: it really just ensures
    # a guid is created for the file
    # 
    # @mambocab
    #
    # @mock.patch('website.addons.github.api.GitHub.history')
    # @mock.patch('website.addons.github.api.GitHub.contents')
    # @mock.patch('website.addons.github.api.GitHub.repo')
    # def test_file_view(self, mock_repo, mock_contents, mock_history):
    #
    #     mock_repo.return_value = github_mock.repo.return_value
    #     mock_contents.return_value = github_mock.contents.return_value['octokit.rb']
    #     mock_history.return_value = github_mock.commits.return_value
    #
    #     # View file for the first time
    #     url = self.project.url + 'github/file/' + mock_contents.return_value.name
    #     res = self.app.get(url, auth=self.user.auth).maybe_follow(auth=self.user.auth)
    #
    #     guids = GithubGuidFile.find()
    #
    #     # Client has been redirected to GUID
    #     assert_in(
    #         guids[guids.count() - 1]._id,
    #         res.request.path
    #     )


class TestRegistrationsWithGithub(OsfTestCase):

    def setUp(self):

        super(TestRegistrationsWithGithub, self).setUp()

        self.project = ProjectFactory.build()
        self.project.save()
        self.consolidated_auth = Auth(user=self.project.creator)

        self.project.add_addon('github', auth=self.consolidated_auth)
        self.project.creator.add_addon('github')
        self.node_settings = self.project.get_addon('github')
        self.user_settings = self.project.creator.get_addon('github')
        self.node_settings.user_settings = self.user_settings
        self.node_settings.user = 'Queen'
        self.node_settings.repo = 'Sheer-Heart-Attack'
        self.node_settings.save()

    @mock.patch('website.addons.github.api.GitHub.branches')
    def test_registration_shows_only_commits_on_or_before_registration(self, mock_branches):

        mock_branches.return_value = [
            Branch.from_json({
                'name': 'master',
                'commit': {
                    'sha': '6dcb09b5b57875f334f61aebed695e2e4193db5e',
                    'url': 'https://api.github.com/repos/octocat/Hello-World/commits/c5b97d5ae6c19d5c5df71a34c7fbeeda2479ccbc',
                }
            }),
            Branch.from_json({
                'name': 'develop',
                'commit': {
                    'sha': '6dcb09b5b57875asdasedawedawedwedaewdwdass',
                    'url': 'https://api.github.com/repos/octocat/Hello-World/commits/cdcb09b5b57875asdasedawedawedwedaewdwdass',
                }
            })
        ]
        registration = ProjectFactory()
        clone, message = self.node_settings.after_register(
            self.project, registration, self.project.creator,
        )
        mock_branches.assert_called_with(
            self.node_settings.user,
            self.node_settings.repo,
        )
        rv = [
            Branch.from_json({
                'name': 'master',
                'commit': {
                    'sha': 'danwelndwakjefnawjkefwe2e4193db5essssssss',
                    'url': 'https://api.github.com/repos/octocat/Hello-World/commits/dasdsdasdsdaasdsadsdasdsdac7fbeeda2479ccbc',
                }
            }),
            Branch.from_json({
                'name': 'develop',
                'commit': {
                    'sha': '6dcb09b5b57875asdasedawedawedwedaewdwdass',
                    'url': 'https://api.github.com/repos/octocat/Hello-World/commits/cdcb09b5b57875asdasedawedawedwedaewdwdass',
                }
            })
        ]
        assert_equal(
            self.node_settings.user,
            clone.user,
        )
        assert_equal(
            self.node_settings.repo,
            clone.repo,
        )
        assert_in(
            rv[1].to_json(),
            clone.registration_data['branches']
        )
        assert_not_in(
            rv[0].to_json(),
            clone.registration_data['branches']
        )
        assert_equal(
            clone.user_settings,
            self.node_settings.user_settings
        )


class TestGithubSettings(OsfTestCase):

    def setUp(self):

        super(TestGithubSettings, self).setUp()

<<<<<<< HEAD
        self.app = TestApp(app)
=======
>>>>>>> 92cf2703
        self.project = ProjectFactory.build()
        self.project.save()
        self.auth = self.project.creator.auth
        self.consolidated_auth = Auth(user=self.project.creator)

        self.project.add_addon('github', auth=self.consolidated_auth)
        self.project.creator.add_addon('github')
        self.node_settings = self.project.get_addon('github')
        self.user_settings = self.project.creator.get_addon('github')
        self.node_settings.user_settings = self.user_settings
        self.node_settings.user = 'Queen'
        self.node_settings.repo = 'Sheer-Heart-Attack'
        self.node_settings.save()

    @mock.patch('website.addons.github.model.AddonGitHubNodeSettings.add_hook')
    @mock.patch('website.addons.github.api.GitHub.repo')
    def test_link_repo(self, mock_repo, mock_add_hook):

        mock_repo.return_value = github_mock.repo.return_value

        url = self.project.api_url + 'github/settings/'
        self.app.post_json(
            url,
            {
                'github_user': 'queen',
                'github_repo': 'night at the opera',
            },
            auth=self.auth
        ).maybe_follow()

        self.project.reload()
        self.node_settings.reload()

        assert_equal(self.node_settings.user, 'queen')
        assert_equal(self.node_settings.repo, 'night at the opera')
        assert_equal(self.project.logs[-1].action, 'github_repo_linked')
        mock_add_hook.assert_called_once()

    @mock.patch('website.addons.github.model.AddonGitHubNodeSettings.add_hook')
    @mock.patch('website.addons.github.api.GitHub.repo')
    def test_link_repo_no_change(self, mock_repo, mock_add_hook):

        mock_repo.return_value = github_mock.repo.return_value

        log_count = len(self.project.logs)

        url = self.project.api_url + 'github/settings/'
        self.app.post_json(
            url,
            {
                'github_user': 'Queen',
                'github_repo': 'Sheer-Heart-Attack',
            },
            auth=self.auth
        ).maybe_follow()

        self.project.reload()
        self.node_settings.reload()

        assert_equal(len(self.project.logs), log_count)
        assert_false(mock_add_hook.called)

    @mock.patch('website.addons.github.api.GitHub.repo')
    def test_link_repo_non_existent(self, mock_repo):

        mock_repo.return_value = None

        url = self.project.api_url + 'github/settings/'
        res = self.app.post_json(
            url,
            {
                'github_user': 'queen',
                'github_repo': 'night at the opera',
            },
            auth=self.auth,
            expect_errors=True
        ).maybe_follow()

        assert_equal(res.status_code, 400)

    @mock.patch('website.addons.github.api.GitHub.branches')
    def test_link_repo_registration(self, mock_branches):

        mock_branches.return_value = [
            Branch.from_json({
                'name': 'master',
                'commit': {
                    'sha': '6dcb09b5b57875f334f61aebed695e2e4193db5e',
                    'url': 'https://api.github.com/repos/octocat/Hello-World/commits/c5b97d5ae6c19d5c5df71a34c7fbeeda2479ccbc',
                }
            }),
            Branch.from_json({
                'name': 'develop',
                'commit': {
                    'sha': '6dcb09b5b57875asdasedawedawedwedaewdwdass',
                    'url': 'https://api.github.com/repos/octocat/Hello-World/commits/cdcb09b5b57875asdasedawedawedwedaewdwdass',
                }
            })
        ]

        registration = self.project.register_node(
            None, self.consolidated_auth, '', ''
        )

        url = registration.api_url + 'github/settings/'
        res = self.app.post_json(
            url,
            {
                'github_user': 'queen',
                'github_repo': 'night at the opera',
            },
            auth=self.auth,
            expect_errors=True
        ).maybe_follow()

        assert_equal(res.status_code, 400)

    @mock.patch('website.addons.github.model.AddonGitHubNodeSettings.delete_hook')
    def test_deauthorize(self, mock_delete_hook):

        url = self.project.api_url + 'github/oauth/'

        self.app.delete(url, auth=self.auth).maybe_follow()

        self.project.reload()
        self.node_settings.reload()

        assert_equal(self.node_settings.user, None)
        assert_equal(self.node_settings.repo, None)
        assert_equal(self.node_settings.user_settings, None)

        assert_equal(self.project.logs[-1].action, 'github_node_deauthorized')


if __name__ == '__main__':
    unittest.main()<|MERGE_RESOLUTION|>--- conflicted
+++ resolved
@@ -7,42 +7,24 @@
 
 from github3.repos.branch import Branch
 
-<<<<<<< HEAD
-=======
-from framework.exceptions import HTTPError
->>>>>>> 92cf2703
 from tests.factories import ProjectFactory, UserFactory, AuthUserFactory
 
 from framework.auth import Auth
 from framework.exceptions import HTTPError
-
-import website.app
 
 from website.addons.github.tests.utils import create_mock_github
 from website.addons.github import views, api, utils
 from website.addons.github.model import GithubGuidFile
 
-<<<<<<< HEAD
-
-app = website.app.init_app(
-    routes=True, set_backends=False, settings_module='website.settings',
-)
-
-=======
->>>>>>> 92cf2703
 github_mock = create_mock_github(user='fred', private=False)
 
 
 class TestHGridViews(OsfTestCase):
 
     def setUp(self):
-<<<<<<< HEAD
 
         super(TestHGridViews, self).setUp()
 
-=======
-        super(TestHGridViews, self).setUp()
->>>>>>> 92cf2703
         self.github = github_mock
         self.user = AuthUserFactory()
         self.consolidated_auth = Auth(user=self.user)
@@ -83,14 +65,9 @@
 class TestGithubViews(OsfTestCase):
 
     def setUp(self):
-<<<<<<< HEAD
 
         super(TestGithubViews, self).setUp()
 
-        self.app = TestApp(app)
-=======
-        super(TestGithubViews, self).setUp()
->>>>>>> 92cf2703
         self.user = AuthUserFactory()
         self.consolidated_auth = Auth(user=self.user)
 
@@ -503,10 +480,6 @@
 
         super(TestGithubSettings, self).setUp()
 
-<<<<<<< HEAD
-        self.app = TestApp(app)
-=======
->>>>>>> 92cf2703
         self.project = ProjectFactory.build()
         self.project.save()
         self.auth = self.project.creator.auth
