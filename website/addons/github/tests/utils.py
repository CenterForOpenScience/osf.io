import mock
import github3
from website.addons.github.api import GitHub
from github3.repos.branch import Branch

# TODO: allow changing the repo name
def create_mock_github(user='octo-cat', private=False):
    """Factory for mock GitHub objects.
    Example: ::

        >>> github = create_mock_github(user='octocat')
        >>> github.branches(user='octocat', repo='hello-world')
        >>> [{u'commit': {u'sha': u'e22d92d5d90bb8f9695e9a5e2e2311a5c1997230',
        ...   u'url': u'https://api.github.com/repos/octocat/mock-repo/commits/e22d92d5d90bb8f9695e9a5e2e2311a5c1997230'},
        ...  u'name': u'dev'},
        ... {u'commit': {u'sha': u'444a74d0d90a4aea744dacb31a14f87b5c30759c',
        ...   u'url': u'https://api.github.com/repos/octocat/mock-repo/commits/444a74d0d90a4aea744dacb31a14f87b5c30759c'},
        ...  u'name': u'master'},
        ... {u'commit': {u'sha': u'c6eaaf6708561c3d4439c0c8dd99c2e33525b1e6',
        ...   u'url': u'https://api.github.com/repos/octocat/mock-repo/commits/c6eaaf6708561c3d4439c0c8dd99c2e33525b1e6'},
        ...  u'name': u'no-bundle'}]

    :param str user: Github username.
    :param bool private: Whether repo is private.
    :return: An autospecced GitHub Mock object
    """
    github_mock = mock.create_autospec(GitHub)
    github_mock.repo.return_value = github3.repos.Repository.from_json({
    u'archive_url': u'https://api.github.com/repos/{user}/mock-repo/{{archive_format}}{{/ref}}'.format(user=user),
     u'assignees_url': u'https://api.github.com/repos/{user}/mock-repo/assignees{{/user}}'.format(user=user),
     u'blobs_url': u'https://api.github.com/repos/{user}/mock-repo/git/blobs{{/sha}}'.format(user=user),
     u'branches_url': u'https://api.github.com/repos/{user}/mock-repo/branches{{/bra.format(user=user)nch}}'.format(user=user),
     u'clone_url': u'https://github.com/{user}/mock-repo.git'.format(user=user),
     u'collaborators_url': u'https://api.github.com/repos/{user}/mock-repo/collaborators{{/collaborator}}'.format(user=user),
     u'comments_url': u'https://api.github.com/repos/{user}/mock-repo/comments{{/number}}'.format(user=user),
     u'commits_url': u'https://api.github.com/repos/{user}/mock-repo/commits{{/sha}}'.format(user=user),
     u'compare_url': u'https://api.github.com/repos/{user}/mock-repo/compare/{{base}}...{{head}}',
     u'contents_url': u'https://api.github.com/repos/{user}/mock-repo/contents/{{+path}}'.format(user=user),
     u'contributors_url': u'https://api.github.com/repos/{user}/mock-repo/contributors'.format(user=user),
     u'created_at': u'2013-06-30T18:29:18Z',
     u'default_branch': u'dev',
     u'description': u'Simple, Pythonic, text processing--Sentiment analysis, part-of-speech tagging, noun phrase extraction, translation, and more.',
     u'downloads_url': u'https://api.github.com/repos/{user}/mock-repo/downloads'.format(user=user),
     u'events_url': u'https://api.github.com/repos/{user}/mock-repo/events'.format(user=user),
     u'fork': False,
     u'forks': 89,
     u'forks_count': 89,
     u'forks_url': u'https://api.github.com/repos/{user}/mock-repo/forks',
     u'full_name': u'{user}/mock-repo',
     u'git_commits_url': u'https://api.github.com/repos/{user}/mock-repo/git/commits{{/sha}}'.format(user=user),
     u'git_refs_url': u'https://api.github.com/repos/{user}/mock-repo/git/refs{{/sha}}'.format(user=user),
     u'git_tags_url': u'https://api.github.com/repos/{user}/mock-repo/git/tags{{/sha}}'.format(user=user),
     u'git_url': u'git://github.com/{user}/mock-repo.git'.format(user=user),
     u'has_downloads': True,
     u'has_issues': True,
     u'has_wiki': True,
     u'homepage': u'https://mock-repo.readthedocs.org/',
     u'hooks_url': u'https://api.github.com/repos/{user}/mock-repo/hooks'.format(user=user),
     u'html_url': u'https://github.com/{user}/mock-repo'.format(user=user),
     u'id': 11075275,
     u'issue_comment_url': u'https://api.github.com/repos/{user}/mock-repo/issues/comments/{{number}}'.format(user=user),
     u'issue_events_url': u'https://api.github.com/repos/{user}/mock-repo/issues/events{{/number}}'.format(user=user),
     u'issues_url': u'https://api.github.com/repos/{user}/mock-repo/issues{{/number}}'.format(user=user),
     u'keys_url': u'https://api.github.com/repos/{user}/mock-repo/keys{{/key_id}}'.format(user=user),
     u'labels_url': u'https://api.github.com/repos/{user}/mock-repo/labels{{/name}}'.format(user=user),
     u'language': u'Python',
     u'languages_url': u'https://api.github.com/repos/{user}/mock-repo/languages'.format(user=user),
     u'master_branch': u'dev',
     u'merges_url': u'https://api.github.com/repos/{user}/mock-repo/merges'.format(user=user),
     u'milestones_url': u'https://api.github.com/repos/{user}/mock-repo/milestones{{/number}}'.format(user=user),
     u'mirror_url': None,
     u'name': u'mock-repo',
     u'network_count': 89,
     u'notifications_url': u'https://api.github.com/repos/{user}/mock-repo/notifications{{?since,all,participating}}'.format(user=user),
     u'open_issues': 2,
     u'open_issues_count': 2,
     u'owner': {u'avatar_url': u'https://gravatar.com/avatar/c74f9cfd7776305a82ede0b765d65402?d=https%3A%2F%2Fidenticons.github.com%2F3959fe3bcd263a12c28ae86a66ec75ef.png&r=x',
      u'events_url': u'https://api.github.com/users/{user}/events{{/privacy}}'.format(user=user),
      u'followers_url': u'https://api.github.com/users/{user}/followers'.format(user=user),
      u'following_url': u'https://api.github.com/users/{user}/following{{/other_user}}'.format(user=user),
      u'gists_url': u'https://api.github.com/users/{user}/gists{{/gist_id}}'.format(user=user),
      u'gravatar_id': u'c74f9cfd7776305a82ede0b765d65402',
      u'html_url': u'https://github.com/{user}'.format(user=user),
      u'id': 2379650,
      u'login': user,
      u'organizations_url': u'https://api.github.com/users/{user}/orgs'.format(user=user),
      u'received_events_url': u'https://api.github.com/users/{user}/received_events',
      u'repos_url': u'https://api.github.com/users/{user}/repos'.format(user=user),
      u'site_admin': False,
      u'starred_url': u'https://api.github.com/users/{user}/starred{{/owner}}{{/repo}}',
      u'subscriptions_url': u'https://api.github.com/users/{user}/subscriptions'.format(user=user),
      u'type': u'User',
      u'url': u'https://api.github.com/users/{user}'.format(user=user)},
     u'private': private,
     u'pulls_url': u'https://api.github.com/repos/{user}/mock-repo/pulls{{/number}}'.format(user=user),
     u'pushed_at': u'2013-12-30T16:05:54Z',
     u'releases_url': u'https://api.github.com/repos/{user}/mock-repo/releases{{/id}}'.format(user=user),
     u'size': 8717,
     u'ssh_url': u'git@github.com:{user}/mock-repo.git'.format(user=user),
     u'stargazers_count': 1469,
     u'stargazers_url': u'https://api.github.com/repos/{user}/mock-repo/stargazers'.format(user=user),
     u'statuses_url': u'https://api.github.com/repos/{user}/mock-repo/statuses/{{sha}}'.format(user=user),
     u'subscribers_count': 86,
     u'subscribers_url': u'https://api.github.com/repos/{user}/mock-repo/subscribers'.format(user=user),
     u'subscription_url': u'https://api.github.com/repos/{user}/mock-repo/subscription'.format(user=user),
     u'svn_url': u'https://github.com/{user}/mock-repo'.format(user=user),
     u'tags_url': u'https://api.github.com/repos/{user}/mock-repo/tags'.format(user=user),
     u'teams_url': u'https://api.github.com/repos/{user}/mock-repo/teams'.format(user=user),
     u'trees_url': u'https://api.github.com/repos/{user}/mock-repo/git/trees{{/sha}}'.format(user=user),
     u'updated_at': u'2014-01-12T21:23:50Z',
     u'url': u'https://api.github.com/repos/{user}/mock-repo'.format(user=user),
     u'watchers': 1469,
     u'watchers_count': 1469,
     # NOTE: permissions are only available if authorized on the repo
     'permissions': {
        'push': True
     }
     })

    github_mock.branches.return_value = [
        Branch.from_json({u'commit': {u'sha': u'e22d92d5d90bb8f9695e9a5e2e2311a5c1997230',
           u'url': u'https://api.github.com/repos/{user}/mock-repo/commits/e22d92d5d90bb8f9695e9a5e2e2311a5c1997230'.format(user=user)},
          u'name': u'dev'}),
         Branch.from_json({u'commit': {u'sha': u'444a74d0d90a4aea744dacb31a14f87b5c30759c',
           u'url': u'https://api.github.com/repos/{user}/mock-repo/commits/444a74d0d90a4aea744dacb31a14f87b5c30759c'.format(user=user)},
          u'name': u'master'}),
         Branch.from_json({u'commit': {u'sha': u'c6eaaf6708561c3d4439c0c8dd99c2e33525b1e6',
           u'url': u'https://api.github.com/repos/{user}/mock-repo/commits/c6eaaf6708561c3d4439c0c8dd99c2e33525b1e6'.format(user=user)},
          u'name': u'no-bundle'})
      ]

    # http://developer.github.com/v3/repos/contents/
<<<<<<< HEAD
    github_mock.contents.return_value = [
        {
=======
    github_mock.contents.return_value = {
        'octokit.rb': github3.repos.contents.Contents.from_json({
>>>>>>> 2b828343
          "type": "file",
          "size": 625,
          "name": "octokit.rb",
          "path": "octokit.rb",
          "sha": "fff6fe3a23bf1c8ea0692b4a883af99bee26fd3b",
          "url": "https://api.github.com/repos/{user}/octokit/contents/lib/octokit.rb".format(user=user),
          "git_url": "https://api.github.com/repos/{user}/octokit/git/blobs/fff6fe3a23bf1c8ea0692b4a883af99bee26fd3b".format(user=user),
          "html_url": "https://github.com/{user}/octokit/blob/master/lib/octokit.rb",
          "_links": {
            "self": "https://api.github.com/repos/{user}/octokit/contents/lib/octokit.rb".format(user=user),
            "git": "https://api.github.com/repos/{user}/octokit/git/blobs/fff6fe3a23bf1c8ea0692b4a883af99bee26fd3b".format(user=user),
            "html": "https://github.com/{user}/octokit/blob/master/lib/octokit.rb"
          }
<<<<<<< HEAD
        },
        {
=======
        }),
        'octokit': github3.repos.contents.Contents.from_json({
>>>>>>> 2b828343
          "type": "dir",
          "size": 0,
          "name": "octokit",
          "path": "octokit",
          "sha": "a84d88e7554fc1fa21bcbc4efae3c782a70d2b9d",
          "url": "https://api.github.com/repos/{user}/octokit/contents/lib/octokit".format(user=user),
          "git_url": "https://api.github.com/repos/{user}/octokit/git/trees/a84d88e7554fc1fa21bcbc4efae3c782a70d2b9d",
          "html_url": "https://github.com/{user}/octokit/tree/master/lib/octokit".format(user=user),
          "_links": {
            "self": "https://api.github.com/repos/{user}/octokit/contents/lib/octokit".format(user=user),
            "git": "https://api.github.com/repos/{user}/octokit/git/trees/a84d88e7554fc1fa21bcbc4efae3c782a70d2b9d".format(user=user),
            "html": "https://github.com/{user}/octokit/tree/master/lib/octokit".format(user=user)
          }
<<<<<<< HEAD
        }
    ]
    github_mock.tree.return_value = {
=======
        })
      }
    github_mock.tree.return_value = github3.git.Tree.from_json({
>>>>>>> 2b828343
        'url': u'https://api.github.com/repos/{user}/mock-repo/git/trees/dev'.format(user=user),
        'sha': 'dev',
        'tree': [
        {u'mode': u'100644',
          u'path': u'.coveragerc',
          u'sha': u'92029ff5ce192425d346b598d7e7dd25f5f05185',
          u'size': 245,
          u'type': u'blob',
          u'url': u'https://api.github.com/repos/{user}/mock-repo/git/blobs/92029ff5ce192425d346b598d7e7dd25f5f05185'.format(user=user)},
         {u'mode': u'100644',
          u'path': u'.gitignore',
          u'sha': u'972ac8aeb0e652642b042064c835f27419e197b4',
          u'size': 520,
          u'type': u'blob',
          u'url': u'https://api.github.com/repos/{user}/mock-repo/git/blobs/972ac8aeb0e652642b042064c835f27419e197b4'.format(user=user)},
         {u'mode': u'100644',
          u'path': u'.travis.yml',
          u'sha': u'86e1fef2834cc2682e753f3ed26ab3c2e100478c',
          u'size': 501,
          u'type': u'blob',
          u'url': u'https://api.github.com/repos/{user}/mock-repo/git/blobs/86e1fef2834cc2682e753f3ed26ab3c2e100478c'.format(user=user)}
          ]
<<<<<<< HEAD
    }
    github_mock.commits.return_value = [
        {
            'sha': '12345',
            'name': 'authname',
            'email': 'authmail',
            'date': 'yesterday',
        }
    ]

=======
    })
>>>>>>> 2b828343
    return github_mock<|MERGE_RESOLUTION|>--- conflicted
+++ resolved
@@ -130,13 +130,8 @@
       ]
 
     # http://developer.github.com/v3/repos/contents/
-<<<<<<< HEAD
-    github_mock.contents.return_value = [
-        {
-=======
     github_mock.contents.return_value = {
         'octokit.rb': github3.repos.contents.Contents.from_json({
->>>>>>> 2b828343
           "type": "file",
           "size": 625,
           "name": "octokit.rb",
@@ -150,13 +145,8 @@
             "git": "https://api.github.com/repos/{user}/octokit/git/blobs/fff6fe3a23bf1c8ea0692b4a883af99bee26fd3b".format(user=user),
             "html": "https://github.com/{user}/octokit/blob/master/lib/octokit.rb"
           }
-<<<<<<< HEAD
-        },
-        {
-=======
         }),
         'octokit': github3.repos.contents.Contents.from_json({
->>>>>>> 2b828343
           "type": "dir",
           "size": 0,
           "name": "octokit",
@@ -170,15 +160,10 @@
             "git": "https://api.github.com/repos/{user}/octokit/git/trees/a84d88e7554fc1fa21bcbc4efae3c782a70d2b9d".format(user=user),
             "html": "https://github.com/{user}/octokit/tree/master/lib/octokit".format(user=user)
           }
-<<<<<<< HEAD
-        }
-    ]
-    github_mock.tree.return_value = {
-=======
         })
       }
+
     github_mock.tree.return_value = github3.git.Tree.from_json({
->>>>>>> 2b828343
         'url': u'https://api.github.com/repos/{user}/mock-repo/git/trees/dev'.format(user=user),
         'sha': 'dev',
         'tree': [
@@ -201,8 +186,7 @@
           u'type': u'blob',
           u'url': u'https://api.github.com/repos/{user}/mock-repo/git/blobs/86e1fef2834cc2682e753f3ed26ab3c2e100478c'.format(user=user)}
           ]
-<<<<<<< HEAD
-    }
+    })
     github_mock.commits.return_value = [
         {
             'sha': '12345',
@@ -212,7 +196,4 @@
         }
     ]
 
-=======
-    })
->>>>>>> 2b828343
     return github_mock