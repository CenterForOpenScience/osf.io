--- conflicted
+++ resolved
@@ -1,11 +1,5 @@
-<<<<<<< HEAD
 
     <div id="githubScope" class="scripted">
-=======
-<form role="form" id="addonSettings${addon_short_name.capitalize()}" data-addon="${addon_short_name}">
-
-    <div>
->>>>>>> ce38fdce
         <h4 class="addon-title">
             GitHub
             <small class="authorized-by">
@@ -54,8 +48,8 @@
                     <div class="row" style="padding-top: 20px" data-bind="visible:SelectedRepository() && SelectedRepository()!=repoFullName()  ">
                         <h4 class="col-md-8">Connect "<span data-bind="text:SelectedRepository()"></span>"?</h4>
                         <div class="col-md-4">
+                            <input type="submit" class="btn btn-primary pull-right" value="Submit">
                             <button class="btn btn-default pull-right" data-bind="click:cancel">Cancel</button>
-                            <input type="submit" class="btn btn-primary pull-right" value="Submit">
                         </div>
                     </div>
                 </form>
@@ -64,25 +58,3 @@
         <div class="addon-settings-message"  style="padding-top: 10px;" data-bind ="html:displayMessage, attr.class:displayMessageClass"></div>
 
     </div><!-- End of githubScope-->
-
-
-<script>
-    $script.ready('zeroclipboard', function() {
-        ZeroClipboard.config({moviePath: '/static/vendor/bower_components/zeroclipboard/ZeroClipboard.swf'})
-    });
-    $script(['/static/addons/github/githubNodeConfig.js']);
-    $script.ready('githubNodeConfig', function() {
-
-<<<<<<< HEAD
-        var url = '${node["api_url"] + "github/config/"}';
-        var submitUrl = '${node["api_url"] + "github/settings/"}'
-        var github = new GithubNodeConfig('#githubScope', url, submitUrl);
-    });
-</script>
-=======
-<%def name="on_submit()">
-    <script type="text/javascript">
-        window.contextVars = $.extend({}, window.contextVars, {'githubSettingsSelector': '#addonSettings${addon_short_name.capitalize()}'});
-    </script>
-</%def>
->>>>>>> ce38fdce
