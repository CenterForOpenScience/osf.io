--- conflicted
+++ resolved
@@ -59,15 +59,8 @@
     request_data = request.json
 
     try:
-<<<<<<< HEAD
-        # Note: This will break scrapi
-        # Fix before pushing changes
-        return search(request_data, _type=node_addon.namespace, index='metadata', return_raw=return_raw)
-    except SearchException:
-=======
         return search(request_data, _type=node_addon.namespace, index='metadata')
     except MalformedQueryError:
->>>>>>> d1d1705e
         raise HTTPError(http.BAD_REQUEST)
 
 
