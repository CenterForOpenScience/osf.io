--- conflicted
+++ resolved
@@ -62,13 +62,8 @@
     query = node_addon.build_query(q, size, start)
 
     try:
-<<<<<<< HEAD
         ret = search.search(query, index='metadata', doc_type=node_addon.namespace, raw=True)
-    except MalformedQueryError:
-=======
-        ret = search(query, index='metadata', doc_type=node_addon.namespace, raw=True)
     except MalformedQueryError as e:
->>>>>>> 9a660ced
         raise HTTPError(http.BAD_REQUEST)
     except IndexNotFoundError:
         # TODO Deal with correct empty raw output
@@ -167,11 +162,7 @@
     query = node_addon.build_query(q, size, start)
 
     try:
-<<<<<<< HEAD
-        ret = search.search(query, search_type=node_addon.namespace, index='metadata')
-=======
-        ret = search(query, doc_type=node_addon.namespace, index='metadata')
->>>>>>> 9a660ced
+        ret = search.search(query, doc_type=node_addon.namespace, index='metadata')
     except MalformedQueryError:
         raise HTTPError(http.BAD_REQUEST)
     except IndexNotFoundError:
@@ -201,11 +192,7 @@
     query = node_addon.build_query(q, start, size)
 
     try:
-<<<<<<< HEAD
-        ret = search.search(query, search_type=node_addon.namespace, index='metadata')
-=======
-        ret = search(query, doc_type=node_addon.namespace, index='metadata')
->>>>>>> 9a660ced
+        ret = search(query, search.search_type=node_addon.namespace, index='metadata')
     except MalformedQueryError:
         raise HTTPError(http.BAD_REQUEST)
     except IndexNotFoundError:
@@ -230,11 +217,7 @@
     query = node_addon.build_query(q, start, size)
 
     try:
-<<<<<<< HEAD
-        ret = search.search(query, search_type=node_addon.namespace, index='metadata')
-=======
-        ret = search(query, doc_type=node_addon.namespace, index='metadata')
->>>>>>> 9a660ced
+        ret = search.search(query, doc_type=node_addon.namespace, index='metadata')
     except MalformedQueryError:
         raise HTTPError(http.BAD_REQUEST)
     except IndexNotFoundError:
@@ -330,11 +313,7 @@
     }
 
     try:
-<<<<<<< HEAD
-        rets = search.search(query, search_type=node_addon.namespace, index='metadata')
-=======
-        rets = search(query, doc_type=node_addon.namespace, index='metadata')
->>>>>>> 9a660ced
+        rets = search.search(query, doc_type=node_addon.namespace, index='metadata')
     except IndexNotFoundError:
         return {}
 
