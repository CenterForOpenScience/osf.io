--- conflicted
+++ resolved
@@ -1,46 +1,30 @@
 <script type="text/html" id="box_file_added">
 added file
-<<<<<<< HEAD
-<a class="overflow log-file-link" data-bind="click: NodeActions.addonFileRedirect">{{ params.fullPath || params.path }}</a> to
-=======
 <a class="overflow log-file-link" data-bind="click: NodeActions.addonFileRedirect">
-    {{ stripLeadingSlash(params.fullPath) }}</a> to
->>>>>>> aa7f37b5
+    {{ stripLeadingSlash(params.fullPath || params.path) }}</a> to
 Box in
 <a class="log-node-title-link overflow" data-bind="attr: {href: nodeUrl}">{{ nodeTitle }}</a>
 </script>
 
 <script type="text/html" id="box_folder_created">
 created folder
-<<<<<<< HEAD
-<span class="overflow log-folder">{{ params.path || params.fullPath }}</span> in
-=======
-<span class="overflow log-folder">{{ stripLeadingSlash(params.fullPath) }}</span> in
->>>>>>> aa7f37b5
+<span class="overflow log-folder">{{ stripLeadingSlash(params.fullPath || params.path) }}</span> in
 Box in
 <a class="log-node-title-link overflow" data-bind="attr: {href: nodeUrl}">{{ nodeTitle }}</a>
 </script>
 
 <script type="text/html" id="box_file_updated">
 updated file
-<<<<<<< HEAD
-<a class="overflow log-file-link" data-bind="click: NodeActions.addonFileRedirect">{{ params.fullPath || params.path }}</a> to
-=======
 <a class="overflow log-file-link" data-bind="click: NodeActions.addonFileRedirect">
-    {{ stripLeadingSlash(params.fullPath) }}</a> to
->>>>>>> aa7f37b5
+    {{ stripLeadingSlash(params.fullPath || params.path) }}</a> to
 Box in
 <a class="log-node-title-link overflow" data-bind="attr: {href: nodeUrl}">{{ nodeTitle }}</a>
 </script>
 
 
 <script type="text/html" id="box_file_removed">
-<<<<<<< HEAD
-removed {{ params.path.endsWith('/') ? 'folder' : 'file' }} <span class="overflow">{{ params.fullPath || params.path }}</span> from
-=======
 removed {{ pathType(params.path) }} <span class="overflow">
-    {{ stripLeadingSlash(params.name) }}</span> from
->>>>>>> aa7f37b5
+    {{ stripLeadingSlash(params.fullPath || params.name) }}</span> from
 Box in
 <a class="log-node-title-link overflow" data-bind="attr: {href: nodeUrl}">{{ nodeTitle }}</a>
 </script>
