"""Views fo the node settings page."""
# -*- coding: utf-8 -*-
import httplib as http

from flask import request

from framework.exceptions import HTTPError

from website.util import permissions
from website.project.decorators import (
    must_have_addon, must_be_addon_authorizer,
    must_have_permission, must_not_be_registration,
)
from website.util import web_url_for

from website.addons.box.client import get_client_from_user_settings
from box.client import BoxClientException


@must_have_addon('box', 'node')
@must_have_permission(permissions.WRITE)
def box_config_get(node_addon, auth, **kwargs):
    """API that returns the serialized node settings."""
    return {
        'result': serialize_settings(node_addon, auth.user),
    }


def serialize_folder(metadata):
    """Serializes metadata to a dict with the display name and path
    of the folder.
    """
    # if path is root
    if metadata['path'] == '' or metadata['path'] == '/':
        name = '/ (Full Box)'
    else:
        name = 'Box' + metadata['path']
    return {
        'name': name,
        'path': metadata['path'],
    }


def get_folders(client):
    """Gets a list of folders in a user's Box, including the root.
    Each folder is represented as a dict with its display name and path.
    """
    metadata = client.metadata('/', list=True)
    # List each folder, including the root
    root = {
        'name': '/ (Full Box)',
        'path': '',
    }
    folders = [root] + [
        serialize_folder(each)
        for each in metadata['contents'] if each['is_dir']
    ]
    return folders


def serialize_urls(node_settings):
    node = node_settings.owner
<<<<<<< HEAD
    # if node_settings.folder and node_settings.folder != '/':
    #     # The link to share a the folder with other Box users
    #     share_url = utils.get_share_folder_uri(node_settings.folder)
    # else:
    share_url = None
=======
>>>>>>> c1ae06af

    urls = {
        'settings': web_url_for('user_addons'),
        'auth': node.api_url_for('box_oauth_start'),
        'config': node.api_url_for('box_config_put'),
        'files': node.web_url_for('collect_file_trees'),
        'emails': node.api_url_for('box_get_share_emails'),
        'deauthorize': node.api_url_for('box_deauthorize'),
        'importAuth': node.api_url_for('box_import_user_auth'),
        # Endpoint for fetching only folders (including root)
<<<<<<< HEAD
        'folders': node.api_url_for(
            'box_hgrid_data_contents',
            foldersOnly=1,
            includeRoot=1),
        'share': share_url,
        'emails': node.api_url_for('box_get_share_emails'),
        'settings': web_url_for('user_addons'),
=======
        'folders': node.api_url_for('box_hgrid_data_contents', foldersOnly=1, includeRoot=1),
>>>>>>> c1ae06af
    }
    return urls


def serialize_settings(node_settings, current_user, client=None):
    """View helper that returns a dictionary representation of a
    BoxNodeSettings record. Provides the return value for the
    box config endpoints.
    """
    valid_credentials = True
    user_settings = node_settings.user_settings
    current_user_settings = current_user.get_addon('box')
    user_is_owner = user_settings is not None and user_settings.owner == current_user

    if user_settings:
        try:
            client = client or get_client_from_user_settings(user_settings)
            client.get_user_info()
#        except BoxAuthenticationException as error:
#            TODO: reauthorize
        except BoxClientException as error:
            if error.status_code == 401:
                valid_credentials = False
            else:
                raise HTTPError(http.BAD_REQUEST)

    result = {
        'userIsOwner': user_is_owner,
        'nodeHasAuth': node_settings.has_auth,
        'urls': serialize_urls(node_settings),
        'validCredentials': valid_credentials,
        'userHasAuth': current_user_settings is not None and current_user_settings.has_auth,
    }

    if node_settings.has_auth:
        # Add owner's profile URL
        result['urls']['owner'] = web_url_for(
            'profile_view_id',
            uid=user_settings.owner._id
        )
        result['ownerName'] = user_settings.owner.fullname
        # Show available folders
        path = node_settings.folder

        if path is None:
            result['folder'] = {'name': None, 'path': None}
        else:
            result['folder'] = {
                'name': 'Box' + path,
                'path': path,
            }
    return result


@must_not_be_registration
@must_have_addon('box', 'user')
@must_have_addon('box', 'node')
@must_be_addon_authorizer('box')
@must_have_permission(permissions.WRITE)
def box_config_put(node_addon, user_addon, auth, **kwargs):
    """View for changing a node's linked box folder."""
    folder = request.json.get('selected')

    uid = folder['id']
    path = folder['path']

    node_addon.set_folder(uid, auth=auth)

    return {
        'result': {
            'folder': {
                'name': 'Box ' + path,
                'path': path,
            },
            'urls': serialize_urls(node_addon),
        },
        'message': 'Successfully updated settings.',
    }


@must_have_addon('box', 'user')
@must_have_addon('box', 'node')
@must_have_permission(permissions.WRITE)
def box_import_user_auth(auth, node_addon, user_addon, **kwargs):
    """Import box credentials from the currently logged-in user to a node.
    """
    node_addon.set_user_auth(user_addon)
    node_addon.save()

    return {
        'result': serialize_settings(node_addon, auth.user),
        'message': 'Successfully imported access token from profile.',
    }


@must_not_be_registration
@must_have_addon('box', 'node')
@must_have_permission(permissions.WRITE)
def box_deauthorize(auth, node_addon, **kwargs):
    node_addon.deauthorize(auth=auth)
    node_addon.save()


@must_have_addon('box', 'user')
@must_have_addon('box', 'node')
@must_have_permission(permissions.WRITE)
def box_get_share_emails(auth, user_addon, node_addon, **kwargs):
    """Return a list of emails of the contributors on a project.

    The current user MUST be the user who authenticated Box for the node.
    """
    if not node_addon.user_settings:
        raise HTTPError(http.BAD_REQUEST)
    # Current user must be the user who authorized the addon
    if node_addon.user_settings.owner != auth.user:
        raise HTTPError(http.FORBIDDEN)
<<<<<<< HEAD
    result = {
        'emails': [
            contrib.username
            for contrib in node_addon.owner.contributors
            if contrib != auth.user
        ],
=======

    return {
        'result': {
            'emails': [
                contrib.username
                for contrib in node_addon.owner.contributors
                if contrib != auth.user
            ],
        }
>>>>>>> c1ae06af
        #'url': utils.get_share_folder_uri(node_addon.folder)
    }<|MERGE_RESOLUTION|>--- conflicted
+++ resolved
@@ -60,14 +60,6 @@
 
 def serialize_urls(node_settings):
     node = node_settings.owner
-<<<<<<< HEAD
-    # if node_settings.folder and node_settings.folder != '/':
-    #     # The link to share a the folder with other Box users
-    #     share_url = utils.get_share_folder_uri(node_settings.folder)
-    # else:
-    share_url = None
-=======
->>>>>>> c1ae06af
 
     urls = {
         'settings': web_url_for('user_addons'),
@@ -78,17 +70,7 @@
         'deauthorize': node.api_url_for('box_deauthorize'),
         'importAuth': node.api_url_for('box_import_user_auth'),
         # Endpoint for fetching only folders (including root)
-<<<<<<< HEAD
-        'folders': node.api_url_for(
-            'box_hgrid_data_contents',
-            foldersOnly=1,
-            includeRoot=1),
-        'share': share_url,
-        'emails': node.api_url_for('box_get_share_emails'),
-        'settings': web_url_for('user_addons'),
-=======
         'folders': node.api_url_for('box_hgrid_data_contents', foldersOnly=1, includeRoot=1),
->>>>>>> c1ae06af
     }
     return urls
 
@@ -205,14 +187,6 @@
     # Current user must be the user who authorized the addon
     if node_addon.user_settings.owner != auth.user:
         raise HTTPError(http.FORBIDDEN)
-<<<<<<< HEAD
-    result = {
-        'emails': [
-            contrib.username
-            for contrib in node_addon.owner.contributors
-            if contrib != auth.user
-        ],
-=======
 
     return {
         'result': {
@@ -222,6 +196,4 @@
                 if contrib != auth.user
             ],
         }
->>>>>>> c1ae06af
-        #'url': utils.get_share_folder_uri(node_addon.folder)
     }