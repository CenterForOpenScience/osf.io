--- conflicted
+++ resolved
@@ -1,80 +1,194 @@
 # -*- coding: utf-8 -*-
+import time
 import logging
-
-from box import CredentialsV2, BoxClient
-from box.client import BoxClientException
+from datetime import datetime
+
+import furl
+import requests
 from modularodm import fields
+from framework.mongo import StoredObject
+from box import CredentialsV2, refresh_v2_token, BoxClientException
 
 from framework.auth import Auth
 from framework.exceptions import HTTPError
 
 from website.addons.base import exceptions
-from website.addons.base import AddonOAuthUserSettingsBase, AddonOAuthNodeSettingsBase
+from website.addons.base import AddonUserSettingsBase, AddonNodeSettingsBase
 from website.addons.base import StorageAddonBase
 
 from website.addons.box import settings
-from website.addons.box.utils import BoxNodeLogger, refresh_oauth_key
-from website.addons.box.serializer import BoxSerializer
-from website.oauth.models import ExternalProvider
+from website.addons.box.utils import BoxNodeLogger
+from website.addons.box.client import get_client_from_user_settings
+
 
 logger = logging.getLogger(__name__)
 
 
-class Box(ExternalProvider):
-    name = 'Box'
-    short_name = 'box'
-
-    client_id = settings.BOX_KEY
-    client_secret = settings.BOX_SECRET
-
-    auth_url_base = settings.BOX_OAUTH_AUTH_ENDPOINT
-    callback_url = settings.BOX_OAUTH_TOKEN_ENDPOINT
-    auto_refresh_url = settings.BOX_OAUTH_TOKEN_ENDPOINT
-    default_scopes = ['root_readwrite']
-
-    def handle_callback(self, response):
-        """View called when the Oauth flow is completed. Adds a new BoxUserSettings
-        record to the user and saves the user's access token and account info.
-        """
-
-        client = BoxClient(CredentialsV2(
-            response['access_token'],
-            response['refresh_token'],
+class BoxOAuthSettings(StoredObject):
+    """
+    this model address the problem if we have two osf user link
+    to the same box user and their access token conflicts issue
+    """
+
+    # Box user id, for example, "4974056"
+    user_id = fields.StringField(primary=True, required=True)
+    # Box user name this is the user's login
+    username = fields.StringField()
+    access_token = fields.StringField()
+    refresh_token = fields.StringField()
+    expires_at = fields.DateTimeField()
+
+    def fetch_access_token(self):
+        self.refresh_access_token()
+        return self.access_token
+
+    def get_credentialsv2(self):
+        return CredentialsV2(
+            self.access_token,
+            self.refresh_token,
             settings.BOX_KEY,
-            settings.BOX_SECRET,
-        ))
-
-        about = client.get_user_info()
-
-<<<<<<< HEAD
-    def _clear(self):
+            settings.BOX_SECRET
+        )
+
+    def refresh_access_token(self, force=False):
+        # Ensure that most recent tokens are loaded from the database. Needed
+        # in case another concurrent request has already changed the tokens.
+        if self._is_loaded:
+            try:
+                self.reload()
+            except:
+                pass
+        if self._needs_refresh() or force:
+            token = refresh_v2_token(settings.BOX_KEY, settings.BOX_SECRET, self.refresh_token)
+
+            self.access_token = token['access_token']
+            self.refresh_token = token.get('refresh_token', self.refresh_token)
+            self.expires_at = datetime.utcfromtimestamp(time.time() + token['expires_in'])
+            self.save()
+
+    def revoke_access_token(self):
+        # if there is only one osf user linked to this box user oauth, revoke the token,
+        # otherwise, disconnect the osf user from the boxoauthsettings
+        if len(self.boxusersettings__accessed) <= 1:
+            url = furl.furl('https://www.box.com/api/oauth2/revoke/')
+            url.args = {
+                'token': self.access_token,
+                'client_id': settings.BOX_KEY,
+                'client_secret': settings.BOX_SECRET,
+            }
+            # no need to fail, revoke is opportunistic
+            requests.post(url.url)
+
+            # remove the object as its the last instance.
+            BoxOAuthSettings.remove_one(self)
+
+    def _needs_refresh(self):
+        if self.expires_at is None:
+            return False
+        return (self.expires_at - datetime.utcnow()).total_seconds() < settings.REFRESH_TIME
+
+
+class BoxUserSettings(AddonUserSettingsBase):
+    """Stores user-specific box information, including the Oauth access
+    token.
+    """
+    oauth_settings = fields.ForeignField(
+        'boxoauthsettings', backref='accessed'
+    )
+
+    @property
+    def user_id(self):
+        if self.oauth_settings:
+            return self.oauth_settings.user_id
+        return None
+
+    @user_id.setter
+    def user_id(self, val):
+        self.oauth_settings.user_id = val
+
+    @property
+    def username(self):
+        if self.oauth_settings:
+            return self.oauth_settings.username
+        return None
+
+    @username.setter
+    def username(self, val):
+        self.oauth_settings.name = val
+
+    @property
+    def access_token(self):
+        if self.oauth_settings:
+            return self.oauth_settings.access_token
+        return None
+
+    @access_token.setter
+    def access_token(self, val):
+        self.oauth_settings.access_token = val
+
+    @property
+    def refresh_token(self):
+        if self.oauth_settings:
+            return self.oauth_settings.refresh_token
+        return None
+
+    @refresh_token.setter
+    def refresh_token(self, val):
+        self.oauth_settings.refresh_token = val
+
+    @property
+    def expires_at(self):
+        if self.oauth_settings:
+            return self.oauth_settings.expires_at
+        return None
+
+    @expires_at.setter
+    def expires_at(self, val):
+        self.oauth_settings.expires_at = val
+
+    @property
+    def has_auth(self):
+        if self.oauth_settings:
+            return self.oauth_settings.access_token is not None
+        return False
+
+    def fetch_access_token(self):
+        if self.oauth_settings:
+            return self.oauth_settings.fetch_access_token()
+        return None
+
+    def delete(self, save=True):
         self.clear()
+        super(BoxUserSettings, self).delete(save)
+
+    def clear(self):
+        """Clear settings and deauthorize any associated nodes."""
+        if self.oauth_settings:
+            self.oauth_settings.revoke_access_token()
+            self.oauth_settings = None
+            self.save()
+
+        for node_settings in self.boxnodesettings__authorized:
+            node_settings.deauthorize(Auth(self.owner))
+            node_settings.save()
 
     def get_credentialsv2(self):
         if not self.has_auth:
             return None
         return self.oauth_settings.get_credentialsv2()
-=======
-        return {
-            'provider_id': about['id'],
-            'display_name': about['name'],
-            'profile_url': 'https://app.box.com/profile/{0}'.format(about['id'])
-        }
->>>>>>> bbc5e155
-
-class BoxUserSettings(AddonOAuthUserSettingsBase):
-    """Stores user-specific box information
-    """
-    oauth_provider = Box
-    serializer = BoxSerializer
-
-
-class BoxNodeSettings(StorageAddonBase, AddonOAuthNodeSettingsBase):
-
-    oauth_provider = Box
-    serializer = BoxSerializer
-
-    foreign_user_settings = fields.ForeignField(
+
+    def save(self, *args, **kwargs):
+        if self.oauth_settings:
+            self.oauth_settings.save()
+        return super(BoxUserSettings, self).save(*args, **kwargs)
+
+    def __repr__(self):
+        return u'<BoxUserSettings(user={self.owner.username!r})>'.format(self=self)
+
+
+class BoxNodeSettings(StorageAddonBase, AddonNodeSettingsBase):
+
+    user_settings = fields.ForeignField(
         'boxusersettings', backref='authorized'
     )
     folder_id = fields.StringField(default=None)
@@ -83,15 +197,6 @@
 
     _folder_data = None
 
-    _api = None
-
-    @property
-    def api(self):
-        """authenticated ExternalProvider instance"""
-        if self._api is None:
-            self._api = Box(self.external_account)
-        return self._api
-
     @property
     def display_name(self):
         return '{0}: {1}'.format(self.config.full_name, self.folder_id)
@@ -103,10 +208,7 @@
 
     @property
     def complete(self):
-        return bool(self.has_auth and self.user_settings.verify_oauth_access(
-            node=self.owner,
-            external_account=self.external_account,
-        ))
+        return self.has_auth and self.folder_id is not None
 
     def fetch_folder_name(self):
         self._update_folder_data()
@@ -122,8 +224,7 @@
 
         if not self._folder_data:
             try:
-                refresh_oauth_key(self.external_account)
-                client = BoxClient(self.external_account.oauth_key)
+                client = get_client_from_user_settings(self.user_settings)
                 self._folder_data = client.get_folder(self.folder_id)
             except BoxClientException:
                 return
@@ -152,17 +253,11 @@
         nodelogger = BoxNodeLogger(node=self.owner, auth=Auth(user_settings.owner))
         nodelogger.log(action="node_authorized", save=True)
 
-<<<<<<< HEAD
     # TODO: Is this used? If not, remove this and perhaps remove the 'deleted' field
     def delete(self, save=True):
         self.deauthorize(add_log=False)
         super(BoxNodeSettings, self).delete(save)
 
-    def authorize(self, user_addon, **kwargs):
-        self.set_user_auth(user_addon)
-
-=======
->>>>>>> bbc5e155
     def deauthorize(self, auth=None, add_log=True):
         """Remove user authorization from this node and log the event."""
         node = self.owner
@@ -175,7 +270,6 @@
         self.folder_id = None
         self._update_folder_data()
         self.user_settings = None
-        self.clear_auth()
 
         self.save()
 
@@ -183,8 +277,7 @@
         if not self.has_auth:
             raise exceptions.AddonError('Addon is not authorized')
         try:
-            refresh_oauth_key(self.external_account)
-            return {'token': self.external_account.oauth_key}
+            return {'token': self.user_settings.fetch_access_token()}
         except BoxClientException as error:
             raise HTTPError(error.status_code, data={'message_long': error.message})
 
@@ -210,11 +303,94 @@
         )
 
     ##### Callback overrides #####
-    def after_delete(self, node=None, user=None):
-        if user:
-            self.deauthorize(Auth(user=user), add_log=True)
+
+    def before_register_message(self, node, user):
+        """Return warning text to display if user auth will be copied to a
+        registration.
+        """
+        category = node.project_or_component
+        if self.user_settings and self.user_settings.has_auth:
+            return (
+                u'The contents of Box add-ons cannot be registered at this time; '
+                u'the Box folder linked to this {category} will not be included '
+                u'as part of this registration.'
+            ).format(**locals())
+
+    # backwards compatibility
+    before_register = before_register_message
+
+    def before_remove_contributor_message(self, node, removed):
+        """Return warning text to display if removed contributor is the user
+        who authorized the Box addon
+        """
+        if self.user_settings and self.user_settings.owner == removed:
+            category = node.project_or_component
+            name = removed.fullname
+            return (
+                u'The Box add-on for this {category} is authenticated by {name}. '
+                'Removing this user will also remove write access to Box '
+                'unless another contributor re-authenticates the add-on.'
+            ).format(**locals())
+
+    # backwards compatibility
+    before_remove_contributor = before_remove_contributor_message
+
+    def after_fork(self, node, fork, user, save=True):
+        """After forking, copy user settings if the user is the one who authorized
+        the addon.
+
+        :return: A tuple of the form (cloned_settings, message)
+        """
+        clone, _ = super(BoxNodeSettings, self).after_fork(
+            node=node, fork=fork, user=user, save=False
+        )
+
+        if self.user_settings and self.user_settings.owner == user:
+            clone.user_settings = self.user_settings
+            message = (
+                'Box authorization copied to forked {cat}.'
+            ).format(cat=fork.project_or_component)
         else:
-            self.deauthorize(add_log=True)
-        self.save()
-
-    on_delete = after_delete+            message = (
+                u'Box authorization not copied to forked {cat}. You may '
+                'authorize this fork on the <u><a href="{url}">Settings</a></u> '
+                'page.'
+            ).format(
+                url=fork.web_url_for('node_setting'),
+                cat=fork.project_or_component
+            )
+        if save:
+            clone.save()
+        return clone, message
+
+    def after_remove_contributor(self, node, removed, auth=None):
+        """If the removed contributor was the user who authorized the Box
+        addon, remove the auth credentials from this node.
+        Return the message text that will be displayed to the user.
+        """
+
+        if self.user_settings and self.user_settings.owner == removed:
+
+            # Delete OAuth tokens
+            self.user_settings = None
+            self.save()
+            message = (
+                u'Because the Box add-on for {category} "{title}" was authenticated '
+                u'by {user}, authentication information has been deleted.'
+            ).format(
+                category=node.category_display,
+                title=node.title,
+                user=removed.fullname
+            )
+
+            if not auth or auth.user != removed:
+                url = node.web_url_for('node_setting')
+                message += (
+                    u' You can re-authenticate on the <u><a href="{url}">Settings</a></u> page.'
+                ).format(url=url)
+            #
+            return message
+
+    def after_delete(self, node, user):
+        self.deauthorize(Auth(user=user), add_log=True)
+        self.save()