--- conflicted
+++ resolved
@@ -6,8 +6,4 @@
 2. Create a local dropbox settings file with `cp website/addons/dropbox/settings/local-dist.py website/addons/dropbox/setings/local.py`
 3. Create an app and get a key and secret from https://www.dropbox.com/developers/apps.
 5. At the Dropbox app console, add http://localhost:5000/oauth/callback/dropbox/ to your list of Oauth2 redirect URIs.
-<<<<<<< HEAD
-4. Enter your key and secret in `website/addons/dropbox/settings/local.py`. 
-=======
-4. Enter your key and secret in `website/addons/dropbox/settings/local.py`.
->>>>>>> b1fc005c
+4. Enter your key and secret in `website/addons/dropbox/settings/local.py`.