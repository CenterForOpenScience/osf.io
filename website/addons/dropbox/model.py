--- conflicted
+++ resolved
@@ -2,16 +2,10 @@
 import os
 import base64
 import logging
-<<<<<<< HEAD
-import urllib
-
-import furl
+
 import pymongo
-=======
->>>>>>> 2cf95acc
-
-from modularodm import fields, Q
-from modularodm.storage.base import KeyExistsException
+
+from modularodm import fields
 
 from framework.auth import Auth
 from website.addons.base import exceptions
@@ -26,7 +20,6 @@
     """A Dropbox file model with a GUID. Created lazily upon viewing a
     file's detail page.
     """
-
     __indices__ = [
         {
             'key_or_list': [
@@ -69,33 +62,6 @@
     def unique_identifier(self):
         return self._metadata_cache['extra']['revisionId']
 
-    @classmethod
-    def get_or_create(cls, node, path):
-        """Get or create a new file record. Return a tuple of the form (obj, created)
-        """
-        try:
-            # Create new
-            obj = cls(node=node, path=cleaned_path)
-            obj.save()
-            created = True
-        except KeyExistsException:
-            obj = cls.find_one(
-                Q('node', 'eq', node) &
-                Q('path', 'eq', path)
-            )
-            assert obj is not None
-            created = False
-<<<<<<< HEAD
-        return obj, created
-=======
-        except ModularOdmException:
-            # Create new
-            new = cls(node=node, path=path)
-            new.save()
-            created = True
-        return new, created
->>>>>>> 2cf95acc
-
 
 class DropboxUserSettings(AddonUserSettingsBase):
     """Stores user-specific dropbox information, including the Oauth access
@@ -159,7 +125,10 @@
         return bool(self.user_settings and self.user_settings.has_auth)
 
     def find_or_create_file_guid(self, path):
-        return DropboxFile.get_or_create(self.owner, clean_path(os.path.join(self.folder, path.lstrip('/'))))
+        return DropboxFile.get_or_create(
+            node=self.owner,
+            path=clean_path(os.path.join(self.folder, path.lstrip('/'))),
+        )
 
     def set_folder(self, folder, auth):
         self.folder = folder
