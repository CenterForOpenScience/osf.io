--- conflicted
+++ resolved
@@ -10,18 +10,16 @@
 from werkzeug import FileStorage
 from webtest_plus import TestApp
 from webtest import Upload
+
+from tests.base import OsfTestCase, assert_is_redirect
+from tests.factories import AuthUserFactory
+
 from framework.auth import Auth
+
 from website.util import api_url_for, web_url_for
 from website.project.model import NodeLog
-<<<<<<< HEAD
-from tests.base import OsfTestCase, URLLookup, assert_is_redirect
-=======
-from tests.base import OsfTestCase, assert_is_redirect
->>>>>>> 4dd4fb35
-from tests.factories import AuthUserFactory
-
 from website.addons.dropbox.tests.utils import (
-    DropboxAddonTestCase, app, mock_responses, MockDropbox, patch_client
+    DropboxAddonTestCase, app, mock_responses, MockDropbox, patch_client,
 )
 from website.addons.dropbox.views.config import serialize_settings
 from website.addons.dropbox import utils
@@ -533,7 +531,6 @@
         assert_equal(res.json['registered'][:19],
             self.project.registered_date.isoformat()[:19])
 
-
     def test_dropbox_view_file(self):
         url = web_url_for('dropbox_view_file', pid=self.project._primary_key,
             path='foo')
