# -*- coding: utf-8 -*-
import os
import logging
<<<<<<< HEAD
from flask import make_response

=======
import httplib as http

from framework import make_response
from framework.exceptions import HTTPError
>>>>>>> c5541b62
from website.project.utils import get_cache_content
from website.util import rubeus

from website.addons.base.utils import NodeLogger

from website.addons.dropbox.client import get_node_addon_client

logger = logging.getLogger(__name__)
debug = logger.debug


class DropboxNodeLogger(NodeLogger):
    """Helper class for adding correctly-formatted Dropbox logs to nodes.

    Usage: ::

        from website.project.model import NodeLog

        file_obj = DropboxFile(path='foo/bar.txt')
        file_obj.save()
        node = ...
        auth = ...
        nodelogger = DropboxNodeLogger(node, auth, file_obj)
        nodelogger.log(NodeLog.FILE_REMOVED, save=True)


    :param Node node: The node to add logs to
    :param Auth auth: Authorization of the person who did the action.
    :param DropboxFile file_obj: File object for file-related logs.
    """

    NAME = 'dropbox'

    def build_params(self):
        params = super(DropboxNodeLogger, self).build_params()
        params['folder'] = self.node.get_addon('dropbox').folder
        # If logging a file-related action, add the file's view and download URLs
        if self.file_obj or self.path:
            path = self.file_obj.path if self.file_obj else self.path
            cleaned_path = clean_path(path)
            params.update({
                'urls': {
                    'view': self.node.web_url_for('dropbox_view_file', path=cleaned_path),
                    'download': self.node.web_url_for(
                        'dropbox_download', path=cleaned_path)
                },
                'path': cleaned_path,
            })
        return params

def is_subdir(path, directory):
    if not (path and directory):
        return False
    #make both absolute
    abs_directory = os.path.abspath(directory)
    abs_path = os.path.abspath(path)
    return os.path.commonprefix([abs_path, abs_directory]) == abs_directory

def is_authorizer(auth, node_addon):
    """Return if the auth object's user is the same as the authorizer of the node."""
    return auth.user == node_addon.user_settings.owner

def abort_if_not_subdir(path, directory):
    """Check if path is a subdirectory of directory. If not, abort the current
    request with a 403 error.
    """
    if not is_subdir(clean_path(path), clean_path(directory)):
        raise HTTPError(http.FORBIDDEN)
    return True


def get_file_name(path):
    """Given a path, get just the base filename.
    Handles "/foo/bar/baz.txt/" -> "baz.txt"
    """
    return os.path.basename(path.strip('/'))


def clean_path(path):
    """Ensure a path is formatted correctly for url_for."""
    if path is None:
        return ''
    return path.strip('/')


def make_file_response(fileobject, metadata):
    """Builds a response from a file-like object and metadata returned by
    a Dropbox client.
    """
    resp = make_response(fileobject.read())
    filename = get_file_name(metadata['path'])
    rev = metadata.get('rev')
    if rev:
        # add revision to filename
        # foo.mp3 -> foo-abc123.mp3
        filename = '-{rev}'.format(rev=rev).join(os.path.splitext(filename))
    disposition = 'attachment; filename={0}'.format(filename)
    resp.headers['Content-Disposition'] = disposition
    resp.headers['Content-Type'] = metadata.get('mime_type', 'application/octet-stream')
    return resp


def render_dropbox_file(file_obj, client=None, rev=None):
    """Render a DropboxFile with the MFR.

    :param DropboxFile file_obj: The file's GUID record.
    :param DropboxClient client:
    :param str rev: Revision ID.
    :return: The HTML for the rendered file.
    """
    # Filename for the cached MFR HTML file
    cache_name = file_obj.get_cache_filename(client=client, rev=rev)
    node_settings = file_obj.node.get_addon('dropbox')
    rendered = get_cache_content(node_settings, cache_name)
    if rendered is None:  # not in MFR cache
        dropbox_client = client or get_node_addon_client(node_settings)
        file_response, metadata = dropbox_client.get_file_and_metadata(
            file_obj.path, rev=rev)
        rendered = get_cache_content(
            node_settings=node_settings,
            cache_file=cache_name,
            start_render=True,
            file_path=get_file_name(file_obj.path),
            file_content=file_response.read(),
            download_path=file_obj.download_url(guid=True, rev=rev)
        )
    return rendered


def ensure_leading_slash(path):
    if not path.startswith('/'):
        return '/' + path
    return path


def build_dropbox_urls(item, node):
    path = clean_path(item['path'])  # Strip trailing and leading slashes
    if item['is_dir']:
        return {
            'upload': node.api_url_for('dropbox_upload', path=path),
            # Endpoint for fetching all of a folder's contents
            'fetch':  node.api_url_for('dropbox_hgrid_data_contents', path=path),
            # Add extra endpoint for fetching folders only (used by node settings page)
            # NOTE: querystring params in camel-case
            'folders': node.api_url_for('dropbox_hgrid_data_contents',
                path=path, foldersOnly=1)
        }
    else:
        return {
            'download': node.web_url_for('dropbox_download', path=path),
            'view': node.web_url_for('dropbox_view_file', path=path),
            'delete': node.api_url_for('dropbox_delete_file', path=path)
        }


def metadata_to_hgrid(item, node, permissions):
    """Serializes a dictionary of metadata (returned from the DropboxClient)
    to the format expected by Rubeus/HGrid.
    """
    filename = get_file_name(item['path'])
    serialized = {
        'addon': 'dropbox',
        'permissions': permissions,
        'name': get_file_name(item['path']),
        'ext': os.path.splitext(filename)[1],
        rubeus.KIND: rubeus.FOLDER if item['is_dir'] else rubeus.FILE,
        'urls': build_dropbox_urls(item, node),
        'path': item['path'],
    }
    return serialized


def get_share_folder_uri(path):
    """Return the URI for sharing a folder through the dropbox interface.
    This is not exposed through Dropbox's REST API, so need to build the URI
    "manually".
    """
    cleaned = clean_path(path)
    return ('https://dropbox.com/home/{cleaned}'
            '?shareoptions=1&share_subfolder=0&share=1').format(cleaned=cleaned)<|MERGE_RESOLUTION|>--- conflicted
+++ resolved
@@ -1,20 +1,15 @@
 # -*- coding: utf-8 -*-
 import os
 import logging
-<<<<<<< HEAD
+import httplib as http
 from flask import make_response
 
-=======
-import httplib as http
+from framework.exceptions import HTTPError
 
-from framework import make_response
-from framework.exceptions import HTTPError
->>>>>>> c5541b62
 from website.project.utils import get_cache_content
 from website.util import rubeus
 
 from website.addons.base.utils import NodeLogger
-
 from website.addons.dropbox.client import get_node_addon_client
 
 logger = logging.getLogger(__name__)
