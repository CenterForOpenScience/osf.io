# -*- coding: utf-8 -*-
import os
import logging
import httplib as http

from framework.exceptions import HTTPError
from website.util import rubeus

logger = logging.getLogger(__name__)


# TODO: Generalize this for other addons?
class DropboxNodeLogger(object):
    """Helper class for adding correctly-formatted Dropbox logs to nodes.

    Usage: ::

        from website.project.model import NodeLog

        file_obj = DropboxFile(path='foo/bar.txt')
        file_obj.save()
        node = ...
        auth = ...
        nodelogger = DropboxNodeLogger(node, auth, file_obj)
        nodelogger.log(NodeLog.FILE_REMOVED, save=True)


    :param Node node: The node to add logs to
    :param Auth auth: Authorization of the person who did the action.
    :param DropboxFile file_obj: File object for file-related logs.
    """
    def __init__(self, node, auth, file_obj=None, path=None):
        self.node = node
        self.auth = auth
        self.file_obj = file_obj
        self.path = path

    def log(self, action, extra=None, save=False):
        """Log an event. Wraps the Node#add_log method, automatically adding
        relevant parameters and prefixing log events with `"dropbox_"`.

        :param str action: Log action. Should be a class constant from NodeLog.
        :param dict extra: Extra parameters to add to the ``params`` dict of the
            new NodeLog.
        """
        params = {
            'project': self.node.parent_id,
            'node': self.node._primary_key,
            'folder': self.node.get_addon('dropbox', deleted=True).folder
        }
        if extra:
            params.update(extra)
        # Prefix the action with dropbox_
        self.node.add_log(
            action="dropbox_{0}".format(action),
            params=params,
            auth=self.auth
        )
        if save:
            self.node.save()


def is_subdir(path, directory):
    if not (path and directory):
        return False
    #make both absolute
    abs_directory = os.path.abspath(directory).lower()
    abs_path = os.path.abspath(path).lower()
    return os.path.commonprefix([abs_path, abs_directory]) == abs_directory


def is_authorizer(auth, node_addon):
    """Return if the auth object's user is the same as the authorizer of the node."""
    return auth.user == node_addon.user_settings.owner


def abort_if_not_subdir(path, directory):
    """Check if path is a subdirectory of directory. If not, abort the current
    request with a 403 error.
    """
    if not is_subdir(clean_path(path), clean_path(directory)):
        raise HTTPError(http.FORBIDDEN)
    return True


def get_file_name(path):
    """Given a path, get just the base filename.
    Handles "/foo/bar/baz.txt/" -> "baz.txt"
    """
    return os.path.basename(path.strip('/'))


def clean_path(path):
    """Ensure a path is formatted correctly for url_for."""
    if path is None:
        return ''
    return path.strip('/')


def ensure_leading_slash(path):
    if not path.startswith('/'):
        return '/' + path
    return path


<<<<<<< HEAD
def build_dropbox_urls(item, node):
    path = clean_path(item['path'])  # Strip trailing and leading slashes
    if item['is_dir']:
        return {
            'upload': node.api_url_for('dropbox_upload', path=path),
            # Endpoint for fetching all of a folder's contents
            'fetch': node.api_url_for('dropbox_hgrid_data_contents'),
            # Add extra endpoint for fetching folders only (used by node settings page)
            # NOTE: querystring params in camel-case
            'folders': node.api_url_for('dropbox_hgrid_data_contents',
                path=path, foldersOnly=1)
        }
    else:
        return {
            'download': node.web_url_for('dropbox_download', path=path),
            'view': node.web_url_for('dropbox_view_file', path=path),
            'delete': node.api_url_for('dropbox_delete_file', path=path)
        }


=======
>>>>>>> 558f41c7
def metadata_to_hgrid(item, node, permissions):
    """Serializes a dictionary of metadata (returned from the DropboxClient)
    to the format expected by Rubeus/HGrid.
    """

    filename = get_file_name(item['path'])
    serialized = {
        'addon': 'dropbox',
        'permissions': permissions,
        'name': get_file_name(item['path']),
        'ext': os.path.splitext(filename)[1],
        rubeus.KIND: rubeus.FOLDER if item['is_dir'] else rubeus.FILE,
        'path': item['path'],
        'urls': {
            'folders': node.api_url_for(
                'dropbox_hgrid_data_contents',
                foldersOnly=1,
                path=clean_path(item['path']),
            ),
        }
    }
    return serialized


def get_share_folder_uri(path):
    """Return the URI for sharing a folder through the dropbox interface.
    This is not exposed through Dropbox's REST API, so need to build the URI
    "manually".
    """
    cleaned = clean_path(path)
    return ('https://dropbox.com/home/{cleaned}'
            '?shareoptions=1&share_subfolder=0&share=1').format(cleaned=cleaned)<|MERGE_RESOLUTION|>--- conflicted
+++ resolved
@@ -63,6 +63,9 @@
 def is_subdir(path, directory):
     if not (path and directory):
         return False
+    # directory is root directory
+    if directory == '/':
+        return True
     #make both absolute
     abs_directory = os.path.abspath(directory).lower()
     abs_path = os.path.abspath(path).lower()
@@ -94,6 +97,8 @@
     """Ensure a path is formatted correctly for url_for."""
     if path is None:
         return ''
+    if path == '/':
+        return path
     return path.strip('/')
 
 
@@ -103,34 +108,10 @@
     return path
 
 
-<<<<<<< HEAD
-def build_dropbox_urls(item, node):
-    path = clean_path(item['path'])  # Strip trailing and leading slashes
-    if item['is_dir']:
-        return {
-            'upload': node.api_url_for('dropbox_upload', path=path),
-            # Endpoint for fetching all of a folder's contents
-            'fetch': node.api_url_for('dropbox_hgrid_data_contents'),
-            # Add extra endpoint for fetching folders only (used by node settings page)
-            # NOTE: querystring params in camel-case
-            'folders': node.api_url_for('dropbox_hgrid_data_contents',
-                path=path, foldersOnly=1)
-        }
-    else:
-        return {
-            'download': node.web_url_for('dropbox_download', path=path),
-            'view': node.web_url_for('dropbox_view_file', path=path),
-            'delete': node.api_url_for('dropbox_delete_file', path=path)
-        }
-
-
-=======
->>>>>>> 558f41c7
 def metadata_to_hgrid(item, node, permissions):
     """Serializes a dictionary of metadata (returned from the DropboxClient)
     to the format expected by Rubeus/HGrid.
     """
-
     filename = get_file_name(item['path'])
     serialized = {
         'addon': 'dropbox',
