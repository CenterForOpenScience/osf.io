--- conflicted
+++ resolved
@@ -1,15 +1,10 @@
 # -*- coding: utf-8 -*-
+
 import os
 import logging
 import httplib as http
 from flask import make_response
 
-<<<<<<< HEAD
-=======
-from dropbox.rest import ErrorResponse
-
-from framework import make_response
->>>>>>> 4dd4fb35
 from framework.exceptions import HTTPError
 
 from website.project.utils import get_cache_content
@@ -17,6 +12,9 @@
 
 from website.addons.base.utils import NodeLogger
 from website.addons.dropbox.client import get_node_addon_client
+
+from dropbox.rest import ErrorResponse
+
 
 logger = logging.getLogger(__name__)
 debug = logger.debug
