--- conflicted
+++ resolved
@@ -1,14 +1,12 @@
 # -*- coding: utf-8 -*-
+
 import httplib as http
 from flask import request
 
 from dropbox.rest import ErrorResponse
 
-<<<<<<< HEAD
-=======
 from framework.exceptions import HTTPError
-from framework.flask import request
->>>>>>> c5a0f71e
+
 from website.project.decorators import must_be_contributor_or_public, must_have_addon
 from website.util import rubeus
 
