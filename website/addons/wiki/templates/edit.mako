<%inherit file="project/project_base.mako"/>
<%def name="title()">${node['title']} Wiki</%def>

<%def name="stylesheets()">
    ${parent.stylesheets()}
    <link rel="stylesheet" href="/static/css/pages/wiki-page.css">
</%def>
## Use full page width
<%def name="container_class()">container-xxl</%def>

% if (user['can_comment'] or node['has_comments']):
    <%include file="include/comment_pane_template.mako"/>
% endif

<div class="row" style="margin-bottom: 5px;">
    <div class="col-sm-6">
        <%include file="wiki/templates/status.mako"/>
    </div>
    <div class="col-sm-6">
        <div class="pull-right m-t-md">
          <div class="switch"></div>
          </div>
    </div>
</div>

    <div class="row wiki-wrapper">
        <div class="panel-toggle col-sm-${'3' if 'menu' in panels_used else '1'}">

            <!-- Menu with toggle normal -->
            <div class="osf-panel panel panel-default reset-height ${'' if 'menu' in panels_used else 'hidden visible-xs'}" data-bind="css: {  'osf-panel-flex': !$root.singleVis() }">
                <div class="panel-heading wiki-panel-header clearfix" data-bind="css: {  'osf-panel-heading-flex': !$root.singleVis()}">
                    % if user['can_edit']:
                        <div class="wiki-toolbar-icon text-success" data-toggle="modal" data-target="#newWiki">
                            <i class="fa fa-plus text-success"></i><span>New</span>
                        </div>
                        % if wiki_id and wiki_name != 'home':
                            <div class="wiki-toolbar-icon text-danger" data-toggle="modal" data-target="#deleteWiki">
                                <i class="fa fa-trash-o text-danger"></i><span>Delete</span>
                            </div>
                        % endif
                    % else:
                        <h3 class="panel-title"> <i class="fa fa-list"></i>  Menu </h3>
                    % endif
                    <div id="toggleIcon" class="pull-right hidden-xs">
                        <div class="panel-collapse pointer"><i class="fa fa-angle-left"></i></div>
                    </div>
                </div>
                <div id="grid">
                    <div class="spinner-loading-wrapper">
                        <div class="logo-spin logo-lg"></div>
                        <p class="m-t-sm fg-load-message"> Loading wiki pages...  </p>
                    </div>
                </div>
                <div class="hidden text-danger" id="wikiErrorMessage" style="padding: 15px"></div>
            </div>

            <!-- Menu with toggle collapsed -->
            <div class="osf-panel panel panel-default panel-collapsed hidden-xs text-center ${'hidden' if 'menu' in panels_used else ''}" >
                <div class="panel-heading pointer">
                    <i class="fa fa-list"> </i>
                    <i class="fa fa-angle-right"> </i>
                </div>
                <div>
                    <%include file="wiki/templates/nav.mako"/>
                </div>
            </div>
        </div>

    <div class="wiki" id="wikiPageContext">
    <div class="panel-expand col-sm-${'9' if 'menu' in panels_used else '11'}">
      <div class="row">

          <div data-osf-panel="View"
               class="${'col-sm-{0}'.format(12 / num_columns)}"
               style="${'' if 'view' in panels_used else 'display: none'}">
              <div class="osf-panel panel panel-default no-border" data-bind="css: { 'no-border reset-height': $root.singleVis() === 'view', 'osf-panel-flex': $root.singleVis() !== 'view' }">
                <div class="panel-heading wiki-panel-header wiki-single-heading" data-bind="css: { 'osf-panel-heading-flex': $root.singleVis() !== 'view', 'wiki-single-heading': $root.singleVis() === 'view' }">
                    <div class="row">
                        <div class="col-sm-4">
                            <span class="panel-title" > <i class="fa fa-eye"> </i>  View</span>
                        </div>
                        <div class="col-sm-8">

                            <div class="pull-right">
                                <!-- Version Picker -->
                                <select class="form-control" data-bind="value:viewVersion" id="viewVersionSelect">
                                    % if user['can_edit_wiki_body']:
                                        <option value="preview" ${'selected' if version_settings['view'] == 'preview' else ''}>Preview</option>
                                    % endif
                                    % if len(versions) > 0:
                                        <option value="current" ${'selected' if version_settings['view'] == 'current' else ''}>(Current) ${versions[0]['user_fullname']}: ${versions[0]['date']}</option>
                                    % else:
                                        <option value="current" ${'selected' if version_settings['view'] == 'current' else ''}>Current</option>
                                    % endif
                                    % if len(versions) > 1:
                                        % for version in versions[1:]:
                                            <option value="${version['version']}" ${'selected' if version_settings['view'] == version['version'] else ''}>(${version['version']}) ${version['user_fullname']}: ${version['date']}</option>
                                        % endfor
                                    % endif
                                </select>

                            </div>

                        </div>
                    </div>
                </div>

                <div id="wikiViewPanel"  class="panel-body" data-bind="css: { 'osf-panel-body-flex': $root.singleVis() !== 'view' }">
                  <div id="wikiViewRender" data-bind="html: renderedView, mathjaxify: renderedView, anchorScroll : { buffer: 50, elem : '#wikiViewPanel'}" class=" markdown-it-view">
                      % if wiki_content:
                          ${wiki_content}
                      % else:
                          <p><em>No wiki content</em></p>
                      % endif
                  </div>
                </div>
              </div>
          </div>

          % if user['can_edit_wiki_body']:
            <div data-bind="with: $root.editVM.wikiEditor.viewModel"
                 data-osf-panel="Edit"
                 class="${'col-sm-{0}'.format(12 / num_columns)}"
                 style="${'' if 'edit' in panels_used else 'display: none' | n}">
              <form id="wiki-form" action="${urls['web']['edit']}" method="POST">
                <div class="osf-panel panel panel-default" data-bind="css: { 'no-border': $root.singleVis() === 'edit' }">
                  <div class="panel-heading wiki-panel-header clearfix" data-bind="css : { 'wiki-single-heading': $root.singleVis() === 'edit' }">
                    <div class="row">
                      <div class="col-md-6">
                           <h3 class="panel-title" > <i class="fa fa-pencil-square-o"> </i>   Edit </h3>
                      </div>
                        <div class="col-md-6">
                          <div class="pull-right">
                            <div class="progress no-margin pointer " data-toggle="modal" data-bind="attr: {data-target: modalTarget}" >
                                <div role="progressbar" data-bind="attr: progressBar">
                                    <span class="progress-bar-content p-h-sm">
                                        <span data-bind="text: statusDisplay"></span>
                                        <span class="sharejs-info-btn">
                                            <i class="fa fa-question-circle fa-large"></i>
                                        </span>
                                    </span>
                                </div>
                            </div>
                          </div>
                        </div>

                    </div>
                  </div>
                  <div class="panel-body">
                        <div class="row">
                        <div class="col-xs-12">
                          <div class="form-group wmd-panel">
                          <ul class="list-inline pull-right">
                          <!-- ko foreach: showCollaborators -->
                             <!-- ko ifnot: id === ${ user_id | sjson, n } -->
                                <li><a data-bind="attr: { href: url }" >
                                          <img data-container="body" data-bind="attr: {src: gravatar}, tooltip: {title: name, placement: 'top'}"
                                               style="border: 1px solid black;" width="30px" height="30px">
                                      </a></li>
                             <!-- /ko -->
                          <!-- /ko --> 
                                <li><span data-bind="text: andOthersMessage"></span></li>      
                              </ul>
                              <div id="wmd-button-bar"></div>
                              <div id="editor" class="wmd-input wiki-editor"
                                   data-bind="ace: currentText">Loading. . .</div>
                          </div>
                        </div>
                      </div>
                  </div>
                  <div class="panel-footer">
                      <div class="row">
                        <div class="col-xs-12">
                           <div class="pull-right">
                              <button id="revert-button"
                                      class="btn btn-danger"
                                      data-bind="click: revertChanges"
                                      >Revert</button>
                              <input type="submit"
                                     class="btn btn-success"
                                     value="Save"
                                     onclick=$(window).off('beforeunload')>
                          </div>
                        </div>
                      </div>
                        <!-- Invisible textarea for form submission -->
                        <textarea name="content" style="display: none;"
                                  data-bind="value: currentText"></textarea>
                  </div>
                </div>
                </form>

            </div>
          % endif


          <div data-osf-panel="Compare"
               class="${'col-sm-{0}'.format(12 / num_columns)}"
               style="${'' if 'compare' in panels_used else 'display: none'}">
            <div class="osf-panel panel panel-default osf-panel-flex" data-bind="css: { 'no-border reset-height': $root.singleVis() === 'compare', 'osf-panel-flex': $root.singleVis() !== 'compare' }">
              <div class="panel-heading osf-panel-heading-flex" data-bind="css: {  'osf-panel-heading-flex': $root.singleVis() !== 'compare', 'wiki-single-heading': $root.singleVis() === 'compare'}">
                  <div class="row">
                      <div class="col-xs-12">
                          <span class="panel-title m-r-xs"> <i class="fa fa-exchange"> </i>   Compare </span>
                          <div class="inline" data-bind="css: { 'pull-right' :  $root.singleVis() === 'compare' }">
                            <!-- Version Picker -->
                            <span class="compare-version-text"><i> <span data-bind="text: viewVersionDisplay"></span></i> to
                              <select class="form-control" data-bind="value: compareVersion" id="compareVersionSelect">
                                  % if len(versions) > 0:
                                      <option value="current" ${'selected' if version_settings['compare'] == 'current' else ''}>(Current) ${versions[0]['user_fullname']}: ${versions[0]['date']}</option>
                                  % else:
                                      <option value="current" ${'selected' if version_settings['view'] == 'current' else ''}>Current</option>
                                  % endif
                                  % if len(versions) > 1:
                                      % for version in versions[1:]:
                                          <option value="${version['version']}" ${'selected' if version_settings['compare'] == version['version'] else ''}>(${version['version']}) ${version['user_fullname']}: ${version['date']}</option>
                                      % endfor
                                  % endif

                              </select></span>

                          </div>

                      </div>
                  </div>
              </div>
              <div data-bind="html: renderedCompare, css: { 'osf-panel-body-flex': $root.singleVis() !== 'compare' }" class="panel-body wiki-compare-view">
              </div>
            </div>
          </div>
      </div><!-- end row -->
    </div>

  </div>
</div><!-- end wiki -->

<!-- Wiki modals should also be placed here! --> 
  <%include file="wiki/templates/add_wiki_page.mako"/>
% if wiki_id and wiki_name != 'home':
  <%include file="wiki/templates/delete_wiki_page.mako"/>
% endif

<div class="modal fade" id="permissionsModal">
  <div class="modal-dialog">
    <div class="modal-content">
      <div class="modal-header">
        <h3 class="modal-title">Page permissions have changed</h3>
      </div>
      <div class="modal-body">
        <p>Your browser should refresh shortly&hellip;</p>
      </div>
    </div>
  </div>
</div>

<div class="modal fade" id="renameModal">
    <div class="modal-dialog">
        <div class="modal-content">
            <div class="spinner-loading-wrapper">
                <div class="logo-spin logo-xl"></div>
                 <p class="m-t-sm fg-load-message"> Renaming wiki...  </p>
            </div>
        </div>
    </div>
</div>

<div class="modal fade" id="deleteModal" tabindex="-1">
  <div class="modal-dialog">
    <div class="modal-content">
      <div class="modal-header">
        <h3 class="modal-title">Wiki page deleted</h3>
      </div>
      <div class="modal-body">
        <p>Press Confirm to return to the project wiki home page.</p>
      </div>
      <div class="modal-footer">
          <button type="button" class="btn btn-success" data-dismiss="modal">Confirm</button>
      </div>
    </div>
  </div>
</div>

<div class="modal fade" id="connectedModal" tabindex="-1">
  <div class="modal-dialog">
    <div class="modal-content">
      <div class="modal-header">
        <button type="button" class="close" data-dismiss="modal" aria-label="Close"><span aria-hidden="true">&times;</span></button>
        <h3 class="modal-title">Connected to the collaborative wiki</h3>
      </div>
      <div class="modal-body">
        <p>
            This page is currently connected to the collaborative wiki. All edits made will be visible to
            contributors with write permission in real time. Changes will be stored
            but not published until you click the "Save" button.
        </p>
      </div>
      <div class="modal-footer">
          <button type="button" class="btn btn-default" data-dismiss="modal">Close</button>
      </div>
    </div>
  </div>
</div>

<div class="modal fade" id="connectingModal" tabindex="-1">
  <div class="modal-dialog">
    <div class="modal-content">
      <div class="modal-header">
        <button type="button" class="close" data-dismiss="modal" aria-label="Close"><span aria-hidden="true">&times;</span></button>
        <h3 class="modal-title">Connecting to the collaborative wiki</h3>
      </div>
      <div class="modal-body">
        <p>
            This page is currently attempting to connect to the collaborative wiki. You may continue to make edits.
            <strong>Changes will not be saved until you press the "Save" button.</strong>
        </p>
      </div>
    </div>
  </div>
</div>

<div class="modal fade" id="disconnectedModal" tabindex="-1">
  <div class="modal-dialog">
    <div class="modal-content">
      <div class="modal-header">
        <button type="button" class="close" data-dismiss="modal" aria-label="Close"><span aria-hidden="true">&times;</span></button>
        <h3 class="modal-title">Collaborative wiki is unavailable</h3>
      </div>
      <div class="modal-body">
        <p>
            The collaborative wiki is currently unavailable. You may continue to make edits.
            <strong>Changes will not be saved until you press the "Save" button.</strong>
        </p>
      </div>
    </div>
  </div>
</div>

<div class="modal fade" id="unsupportedModal" tabindex="-1">
  <div class="modal-dialog">
    <div class="modal-content">
      <div class="modal-header">
        <button type="button" class="close" data-dismiss="modal" aria-label="Close"><span aria-hidden="true">&times;</span></button>
        <h3 class="modal-title">Browser unsupported</h3>
      </div>
      <div class="modal-body">
        <p>
            Your browser does not support collaborative editing. You may continue to make edits.
            <strong>Changes will not be saved until you press the "Save" button.</strong>
        </p>
      </div>
    </div>
  </div>
</div>

<%def name="javascript_bottom()">
${parent.javascript_bottom()}
<script>

    var canEditBody = ${user['can_edit_wiki_body'] | sjson, n};
    var isContributor = ${user['can_edit']  | sjson, n};

    var canEditPageName = isContributor && ${(wiki_id and wiki_name != 'home') | sjson, n };

    window.contextVars = window.contextVars || {};
    window.contextVars.wiki = {
        canEdit: canEditBody,
        canEditPageName: canEditPageName,
<<<<<<< HEAD
        usePythonRender: ${ use_python_render | sjson, n },
        versionSettings: ${ version_settings | sjson, n },
        panelsUsed: ${ panels_used | sjson, n },
        wikiID: ${ wiki_id | sjson, n },
=======
        usePythonRender: ${json.dumps(use_python_render)},
        versionSettings: ${json.dumps(version_settings) | n},
        panelsUsed: ${json.dumps(panels_used) | n},
        wikiID: '${wiki_id}',
        wikiName: '${wiki_name}',
>>>>>>> 25f35cba
        urls: {
            draft: ${ urls['api']['draft'] | sjson, n },
            content: ${urls['api']['content'] | sjson, n },
            rename: ${urls['api']['rename'] | sjson, n },
            grid: ${urls['api']['grid'] | sjson, n },
            page: ${urls['web']['page'] | sjson, n },
            base: ${urls['web']['base'] | sjson, n },
            sharejs: ${ sharejs_url | sjson, n }
        },
        metadata: {
            registration: true,
            docId: ${ sharejs_uuid | sjson, n },
            userId: ${user_id | sjson, n },
            userName: ${ user_full_name | sjson, n },
            userUrl: ${ user_url | sjson, n },
            userGravatar: ${ urls['gravatar'] | sjson, n }.replace('&amp;', '&')
        }
    };
    
</script>
<script src="//${sharejs_url}/text.js"></script>
<script src="//${sharejs_url}/share.js"></script>
<script src=${"/static/public/js/wiki-edit-page.js" | webpack_asset}></script>
</%def><|MERGE_RESOLUTION|>--- conflicted
+++ resolved
@@ -365,18 +365,11 @@
     window.contextVars.wiki = {
         canEdit: canEditBody,
         canEditPageName: canEditPageName,
-<<<<<<< HEAD
         usePythonRender: ${ use_python_render | sjson, n },
         versionSettings: ${ version_settings | sjson, n },
         panelsUsed: ${ panels_used | sjson, n },
         wikiID: ${ wiki_id | sjson, n },
-=======
-        usePythonRender: ${json.dumps(use_python_render)},
-        versionSettings: ${json.dumps(version_settings) | n},
-        panelsUsed: ${json.dumps(panels_used) | n},
-        wikiID: '${wiki_id}',
-        wikiName: '${wiki_name}',
->>>>>>> 25f35cba
+        wikiName: ${wiki_name | sjson, n },
         urls: {
             draft: ${ urls['api']['draft'] | sjson, n },
             content: ${urls['api']['content'] | sjson, n },
