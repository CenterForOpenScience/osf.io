# -*- coding: utf-8 -*-
from nose.tools import *  # PEP8 asserts

<<<<<<< HEAD
from flask import url_for

from framework.auth.decorators import Auth

=======
import framework
from framework.auth import Auth
from webtest.app import AppError
>>>>>>> 4dd4fb35
from website.app import init_app
from webtest_plus import TestApp
from tests.base import OsfTestCase
from tests.factories import (
    UserFactory, NodeFactory, PointerFactory, ProjectFactory, ApiKeyFactory
)

from website.addons.wiki.views import get_wiki_url, serialize_wiki_toc

app = init_app(routes=True, set_backends=False)


class TestWikiViews(OsfTestCase):

    def setUp(self):
        self.app = TestApp(app)
        self.project = ProjectFactory(is_public=True)

    def test_get_wiki_url_for_project(self):
        with app.test_request_context():
            node = ProjectFactory()
            expected = url_for(
                'OsfWebRenderer__project_wiki_page',
                pid=node._primary_key,
                wid='home')
            assert_equal(get_wiki_url(node), expected)

    def test_wiki_url_get_returns_200(self):
        with app.test_request_context():
            url = get_wiki_url(self.project)
            res = self.app.get(url)
            assert_equal(res.status_code, 200)

    def test_wiki_url_for_pointer_returns_200(self):
        with app.test_request_context():
            pointer = PointerFactory(node=self.project)
            url = get_wiki_url(pointer)
            res = self.app.get(url)
            assert_equal(res.status_code, 200)

    def test_wiki_url_for_component_returns_200(self):
        with app.test_request_context():
            component = NodeFactory(project=self.project)
            url = get_wiki_url(component)
            res = self.app.get(url).follow()
            assert_equal(res.status_code, 200)

    def test_serialize_wiki_toc(self):
        project = ProjectFactory()
        auth = Auth(project.creator)
        has_wiki = NodeFactory(project=project, creator=project.creator)
        no_wiki = NodeFactory(project=project, creator=project.creator)
        project.save()
        with app.test_request_context():
            serialized = serialize_wiki_toc(project, auth=auth)
            assert_equal(len(serialized), 2)
            no_wiki.delete_addon('wiki', auth=auth)
            serialized = serialize_wiki_toc(project, auth=auth)
            assert_equal(len(serialized), 1)

    def test_get_wiki_url_pointer_component(self):
        """Regression test for issue
        https://github.com/CenterForOpenScience/osf/issues/363

        """
        user = UserFactory()
        pointed_node = NodeFactory(creator=user)
        project = ProjectFactory(creator=user)
        auth = Auth(user=user)
        project.add_pointer(pointed_node, auth=auth, save=True)

        with app.test_request_context():
            serialize_wiki_toc(project, auth)


class TestWikiRename(OsfTestCase):
    def setUp(self):
        self.app = TestApp(app)
        self.project = ProjectFactory(is_public=True)
        api_key = ApiKeyFactory()
        self.project.creator.api_keys.append(api_key)
        self.project.creator.save()
        self.consolidate_auth = Auth(user=self.project.creator, api_key=api_key)
        self.auth = ('test', api_key._primary_key)
        self.project.update_node_wiki('home', 'Hello world', self.consolidate_auth)
        self.wiki = self.project.get_wiki_page('home')
        self.url = self.project.api_url_for(
            'project_wiki_rename',
            wid=self.wiki._id,
        )

    def test_rename_wiki_page_valid(self):
        new_name = 'away'
        self.app.put_json(self.url, {'value': new_name, 'pk': self.wiki._id}, auth=self.auth)
        self.project.reload()

        old_wiki = self.project.get_wiki_page('home')
        assert_false(old_wiki)

        new_wiki = self.project.get_wiki_page(new_name)
        assert_true(new_wiki)
        assert_equal(new_wiki._id, self.wiki._id)
        assert_equal(new_wiki.content, self.wiki.content)
        assert_equal(new_wiki.version, self.wiki.version)

    def test_rename_wiki_page_invalid(self):
        new_name = '<html>hello</html>'

        with assert_raises(AppError) as cm:
            self.app.put_json(self.url, {'value': new_name, 'pk': self.wiki._id}, auth=self.auth)

            e = cm.exception
            assert_equal(e, 422)

    def test_rename_wiki_page_duplicate(self):
        self.project.update_node_wiki('away', 'Hello world', self.consolidate_auth)
        new_name = 'away'

        with assert_raises(AppError) as cm:
            self.app.put_json(self.url, {'value': new_name, 'pk': self.wiki._id}, auth=self.auth)

            e = cm.exception
            assert_equal(e, 409)<|MERGE_RESOLUTION|>--- conflicted
+++ resolved
@@ -1,16 +1,11 @@
 # -*- coding: utf-8 -*-
 from nose.tools import *  # PEP8 asserts
 
-<<<<<<< HEAD
 from flask import url_for
 
-from framework.auth.decorators import Auth
+from framework.auth import Auth
 
-=======
-import framework
-from framework.auth import Auth
 from webtest.app import AppError
->>>>>>> 4dd4fb35
 from website.app import init_app
 from webtest_plus import TestApp
 from tests.base import OsfTestCase
