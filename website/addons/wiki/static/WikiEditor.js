--- conflicted
+++ resolved
@@ -28,15 +28,10 @@
         var value = ko.unwrap(valueAccessor()); // Value from view model
 
         // Updates the editor based on changes to the view model
-<<<<<<< HEAD
-        if (!editor.getReadOnly() && value !== undefined && content !== value) {
-            editor.setValue(value, -1);
-=======
         if (value !== undefined && content !== value) {
             var cursorPosition = editor.getCursorPosition();
             editor.setValue(value);
             editor.gotoLine(cursorPosition.row + 1, cursorPosition.column);
->>>>>>> 61278582
         }
     }
 };
@@ -58,11 +53,7 @@
             case 'connected':
                 return 'Live Editing Mode';
             case 'connecting':
-<<<<<<< HEAD
-                return 'Attempting to Reconnect';
-=======
                 return 'Attempting to Connect';
->>>>>>> 61278582
             default:
                 return 'Live Editing Unavailable';
         }
@@ -99,16 +90,6 @@
         }
     });
 
-<<<<<<< HEAD
-    self.changed = function() {
-        // Handle inconsistencies in newline notation
-        var published = typeof self.publishedText() === 'string' ?
-            self.publishedText().replace(/(\r\n|\n|\r)/gm, '\n') : '';
-        var current = typeof self.currentText() === 'string' ?
-            self.currentText().replace(/(\r\n|\n|\r)/gm, '\n') : '';
-
-        return published !== current;
-=======
     self.wikisDiffer = function(wiki1, wiki2) {
         // Handle inconsistencies in newline notation
         var clean1 = typeof wiki1 === 'string' ?
@@ -121,7 +102,6 @@
 
     self.changed = function() {
         return self.wikisDiffer(self.publishedText(), self.currentText());
->>>>>>> 61278582
     };
 
     // Fetch initial wiki text
@@ -145,21 +125,12 @@
         });
     };
 
-<<<<<<< HEAD
-    self.loadPublished = function() {
-=======
     self.revertChanges = function() {
->>>>>>> 61278582
         self.fetchData(function() {
             self.currentText(self.publishedText());
         });
     };
 
-<<<<<<< HEAD
-    self.fetchData();
-
-=======
->>>>>>> 61278582
     $(window).on('beforeunload', function() {
         if (self.changed() && self.status() !== 'connected') {
             return 'There are unsaved changes to your wiki.';
