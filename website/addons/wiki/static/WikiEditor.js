--- conflicted
+++ resolved
@@ -62,30 +62,9 @@
             // return self.initText() !== self.wikiText();
         });
 
-<<<<<<< HEAD
         self.revertChanges = function() {
             self.fetchData()
         };
-=======
-        //Fetch initial wiki text
-        $.ajax({
-            type: 'GET',
-            url: url,
-            dataType: 'json',
-            success: function(response) {
-                self.initText = response.wiki_content;
-                self.wikiText(response.wiki_content);
-            },
-            error: function(xhr, textStatus, error) {
-                bootbox.alert('Could not get wiki content.');
-                Raven.captureMessage('Could not GET get wiki contents.', {
-                    url: url,
-                    textStatus: textStatus,
-                    error: error
-                });
-            }
-        });
->>>>>>> 99278bf2
 
         self.updateChanged = function(editUrl) {
             $.ajax({
@@ -116,9 +95,12 @@
                     self.wikiText(response.wiki_content);
                 },
                 error: function (xhr, textStatus, error) {
-                    console.error(textStatus);
-                    console.error(error);
-                    bootbox.alert('Could not get wiki content.');
+                    bootbox.alert('Could not get wiki content.');                
+                    Raven.captureMessage('Could not GET wiki contents.', {
+                        url: url,
+                        textStatus: textStatus,
+                        error: error
+                    });
                 }
             });
         };
