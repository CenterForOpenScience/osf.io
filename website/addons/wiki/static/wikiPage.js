'use strict';
var ko = require('knockout');
var $ = require('jquery');
var $osf = require('osfHelpers');

var mathrender = require('mathrender');
var md = require('markdown').full;
var mdQuick = require('markdown').quick;
var diffTool = require('diffTool');

var THROTTLE = 500;

//<div id="preview" data-bind="mathjaxify">
ko.bindingHandlers.mathjaxify = {
    update: function(element, valueAccessor, allBindingsAccessor, data, context) {
        var vm = context.$data;
        //Need to unwrap the data in order for KO to know it's changed.
        ko.unwrap(valueAccessor());

        if(vm.allowMathjaxification() && vm.allowFullRender()) {
            mathrender.mathjaxify('#' + element.id);
        }
    }
};


function ViewWidget(visible, version, viewText, rendered, contentURL, allowMathjaxification, allowFullRender, editor) {
    var self = this;
    self.version = version;
    self.viewText = viewText; // comes from EditWidget.viewText
    self.rendered = rendered;
    self.visible = visible;
    self.allowMathjaxification = allowMathjaxification;
    self.editor = editor;
    self.allowFullRender = allowFullRender;
    self.renderTimeout = null;
    self.displaySource = ko.observable('');
    self.debouncedAllowFullRender = $osf.debounce(function() {
        self.allowFullRender(true);
    }, THROTTLE);

    self.renderMarkdown = function(rawContent){
        if(self.visible()) {
            if (self.allowFullRender()) {
                return md.render(rawContent);
            } else {
                return mdQuick.render(rawContent);
            }
        } else {
            return '';
        }
    };

    if (typeof self.editor !== 'undefined') {
        self.editor.on('change', function () {
            if(self.version() === 'preview') {
                // Quick render
                self.allowFullRender(false);

                // Full render
                self.debouncedAllowFullRender();
            }
        });
    } else {
        self.allowFullRender(true);
    }

    self.displayText =  ko.computed(function() {
        self.allowFullRender();
        var requestURL;
        if (typeof self.version() !== 'undefined') {
            if (self.version() === 'preview') {
                self.rendered(self.renderMarkdown(self.viewText()));
                self.displaySource(self.viewText());
            } else {
                if (self.version() === 'current') {
                    requestURL = contentURL;
                } else {
                    requestURL= contentURL + self.version();
                }
                var request = $.ajax({
                    url: requestURL
                });

                request.done(function (resp) {
                    if(self.visible()) {
                        var rawContent = resp.wiki_content || '*No wiki content*';
                        if (resp.wiki_rendered) {
                            // Use pre-rendered python, if provided. Don't mathjaxify
                            self.allowMathjaxification(false);
                            self.rendered(resp.wiki_rendered);

                        } else {
                            // Render raw markdown
                            self.allowMathjaxification(true);
                            self.rendered(self.renderMarkdown(rawContent));
                        }
                        self.displaySource(rawContent);
                    }
                });
            }
        } else {
            self.displaySource('');
        }
    });
}

    // currentText comes from ViewWidget.displayText
function CompareWidget(visible, compareVersion, currentText, rendered, contentURL) {
    var self = this;

    self.compareVersion = compareVersion;
    self.currentText = currentText;
    self.rendered = rendered;
    self.visible = visible;
    self.contentURL = contentURL;
    self.compareSource = ko.observable('');

    self.compareText = ko.computed(function() {
        var requestURL;
        if (self.compareVersion() === 'current') {
            requestURL = self.contentURL;
        } else {
            requestURL= self.contentURL + self.compareVersion();
        }
        var request = $.ajax({
            url: requestURL
        });
        request.done(function (resp) {
            var rawText = resp.wiki_content;
            self.compareSource(rawText);
        });

    });

    self.compareOutput = ko.computed(function() {
        var output = diffTool.diff(self.compareSource(), self.currentText());
        self.rendered(output);
        return output;
    }).extend({ notify: 'always' });

}


var defaultOptions = {
    editVisible: false,
    viewVisible: true,
    compareVisible: false,
    menuVisible: true,
    canEdit: true,
    viewVersion: 'current',
    compareVersion: 'previous',
    urls: {
        content: '',
        draft: '',
        page: ''
    },
    metadata: {}
};

function ViewModel(options){
    var self = this;

    // enabled?
    self.editVis = ko.observable(options.editVisible);
    self.viewVis = ko.observable(options.viewVisible);
    self.compareVis = ko.observable(options.compareVisible);
    self.menuVis = ko.observable(options.menuVisible);

    self.pageTitle = $(document).find('title').text();

    self.compareVersion = ko.observable(options.compareVersion);
    self.viewVersion = ko.observable(options.viewVersion);
    self.draftURL = options.urls.draft;
    self.contentURL = options.urls.content;
    self.pageURL = options.urls.page;
    self.editorMetadata = options.metadata;
    self.canEdit = options.canEdit;

    self.viewText = ko.observable('');
    self.renderedView = ko.observable('');
    self.renderedCompare = ko.observable('');
    self.allowMathjaxification = ko.observable(true);
    self.allowFullRender = ko.observable(true);
    self.viewVersionDisplay = ko.computed(function() {
        var versionString = '';
        if (self.viewVersion() === 'preview') {
            versionString = 'Live preview';
        } else if (self.viewVersion() === 'current'){
            versionString = 'Current version';
        } else if (self.viewVersion() === 'previous'){
            versionString = 'Previous version';
        } else {
            versionString = 'Version ' + self.viewVersion();
        }
        return versionString;
    });

    // Save initial query params, so that we can preserve them when we mutate
    // window.history.state
    self.initialQueryParams = $.param($osf.urlParams());

    self.currentURL = ko.computed(function() {
        // Do not change URL for incompatible browsers
        if (typeof window.history.replaceState === 'undefined') {
            return;
        }

        var paramPrefix = '?';
        var url = self.pageURL;
        // Preserve initial query params
        if (self.initialQueryParams) {
            url += paramPrefix + self.initialQueryParams;
            paramPrefix = '&';
        }

        // Default view is special cased
        if (!self.editVis() && self.viewVis() && self.viewVersion() === 'current' && !self.compareVis() && self.menuVis()) {
            window.history.replaceState({}, '', url);
            return;
        }

        if (self.editVis()) {
            url += paramPrefix + 'edit';
            paramPrefix = '&';
        }
        if (self.viewVis()) {
            url += paramPrefix + 'view';
            paramPrefix = '&';
            if  ((!self.editVis() && self.viewVersion() !== 'current' ) ||
                 (self.editVis() && self.viewVersion() !== 'preview')) {
                url += '=' + self.viewVersion();
            }
        }
        if (self.compareVis()) {
            url += paramPrefix + 'compare';
            paramPrefix = '&';
            if (self.compareVersion() !== 'previous'){
                url += '=' + self.compareVersion();
            }
        }
        if (self.menuVis()) {
            url += paramPrefix + 'menu';
        }
<<<<<<< HEAD

=======
>>>>>>> f470bd59
        window.history.replaceState({}, self.pageTitle, url);
    });


    if(self.canEdit) {
        self.editor = ace.edit('editor'); // jshint ignore: line

        var ShareJSDoc = require('addons/wiki/static/ShareJSDoc.js');
        self.editVM = new ShareJSDoc(self.draftURL, self.editorMetadata, self.viewText, self.editor);
    }
    self.viewVM = new ViewWidget(self.viewVis, self.viewVersion, self.viewText, self.renderedView, self.contentURL, self.allowMathjaxification, self.allowFullRender, self.editor);
    self.compareVM = new CompareWidget(self.compareVis, self.compareVersion, self.viewVM.displaySource, self.renderedCompare, self.contentURL);

    var bodyElement = $('body');
    bodyElement.on('togglePanel', function (event, panel, display) {
        // Update self.editVis, self.viewVis, or self.compareVis in viewmodel
        self[panel + 'Vis'](display);

        //URL needs to be a computed observable, and this should just update the panel states, which will feed URL

        // Switch view to correct version
        if (panel === 'edit') {
            if (display) {
                self.viewVersion('preview');
            } else if (self.viewVersion() === 'preview') {
                self.viewVersion('current');
            }
        } else if (panel === 'view') {
            if(!display && self.compareVis() && self.editVis()){
                self.viewVersion('preview');
            }
        }
    });

    bodyElement.on('toggleMenu', function(event, menuVisible) {
        self.menuVis(menuVisible);
    });
}



var WikiPage = function(selector, options) {
    var self = this;
    self.options = $.extend({}, defaultOptions, options);

    this.viewModel = new ViewModel(self.options);
    $osf.applyBindings(self.viewModel, selector);
};

module.exports = WikiPage;
<|MERGE_RESOLUTION|>--- conflicted
+++ resolved
@@ -242,10 +242,7 @@
         if (self.menuVis()) {
             url += paramPrefix + 'menu';
         }
-<<<<<<< HEAD
-
-=======
->>>>>>> f470bd59
+
         window.history.replaceState({}, self.pageTitle, url);
     });
 
