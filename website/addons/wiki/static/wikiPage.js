'use strict';
var ko = require('knockout');
var $ = require('jquery');
var $osf = require('osfHelpers');

var mathrender = require('mathrender');
var md = require('markdown').full;
var mdQuick = require('markdown').quick;
var diffTool = require('diffTool');

var THROTTLE = 500;

//<div id="preview" data-bind="mathjaxify">
ko.bindingHandlers.mathjaxify = {
    update: function(element, valueAccessor, allBindingsAccessor, data, context) {
        var vm = context.$data;
        //Need to unwrap the data in order for KO to know it's changed.
        ko.unwrap(valueAccessor());

        if(vm.allowMathjaxification() && vm.allowFullRender()) {
            mathrender.mathjaxify('#' + element.id);
        }
    }
};


function ViewWidget(visible, version, viewText, rendered, contentURL, allowMathjaxification, allowFullRender, editor) {
    var self = this;
    self.version = version;
    self.viewText = viewText; // comes from EditWidget.viewText
    self.rendered = rendered;
    self.visible = visible;
    self.allowMathjaxification = allowMathjaxification;
    self.editor = editor;
    self.allowFullRender = allowFullRender;
    self.renderTimeout = null;
    self.displaySource = ko.observable('');
    self.debouncedAllowFullRender = $osf.debounce(function() {
        self.allowFullRender(true);
    }, THROTTLE);

    self.renderMarkdown = function(rawContent){
        if(self.visible()) {
            if (self.allowFullRender()) {
                return md.render(rawContent);
            } else {
                return mdQuick.render(rawContent);
            }
        } else {
            return '';
        }
    };

    if (typeof self.editor !== 'undefined') {
        self.editor.on('change', function () {
            // Quick render
            self.allowFullRender(false);
            // Full render
            self.debouncedAllowFullRender();
        });
    } else {
        self.allowFullRender(true);
    }

    self.displayText =  ko.computed(function() {
        self.allowFullRender();
        var requestURL;
        if (typeof self.version() !== 'undefined') {
            if (self.version() === 'preview') {
                self.rendered(self.renderMarkdown(self.viewText()));
                self.displaySource(self.viewText());
            } else {
                if (self.version() === 'current') {
                    requestURL = contentURL;
                } else {
                    requestURL= contentURL + self.version();
                }
                var request = $.ajax({
                    url: requestURL
                });

                request.done(function (resp) {
                    var rawContent = resp.wiki_content || '*No wiki content*';
                    if (resp.wiki_rendered) {
                        // Use pre-rendered python, if provided. Don't mathjaxify
                        self.allowMathjaxification(false);
                        if(self.visible()) {
                            self.rendered(resp.wiki_rendered);
                        }
                    } else {
                        // Render raw markdown
                        if(self.visible()) {
                            self.allowMathjaxification(true);
                            self.rendered(self.renderMarkdown(rawContent));
                        }
                    }
                    self.displaySource(rawContent);
                });
            }
        } else {
            self.displaySource('');
        }
    });
}

    // currentText comes from ViewWidget.displayText
function CompareWidget(visible, compareVersion, currentText, rendered, contentURL) {
    var self = this;

    self.compareVersion = compareVersion;
    self.currentText = currentText;
    self.rendered = rendered;
    self.visible = visible;
    self.contentURL = contentURL;
    self.compareSource = ko.observable('');

    self.compareText = ko.computed(function() {
        var requestURL;
        if (self.compareVersion() === 'current') {
            requestURL = self.contentURL;
        } else {
            requestURL= self.contentURL + self.compareVersion();
        }
        var request = $.ajax({
            url: requestURL
        });
        request.done(function (resp) {
            var rawText = resp.wiki_content;
            self.compareSource(rawText);
        });

    });

    self.compareOutput = ko.computed(function() {
        var output = diffTool.diff(self.compareSource(), self.currentText());
        self.rendered(output);
        return output;
    }).extend({ notify: 'always' });

}


var defaultOptions = {
    editVisible: false,
    viewVisible: true,
    compareVisible: false,
    menuVisible: true,
    canEdit: true,
    viewVersion: 'current',
    compareVersion: 'previous',
    urls: {
        content: '',
        draft: '',
        page: ''
    },
    metadata: {}
};

function ViewModel(options){
    var self = this;

    // enabled?
    self.editVis = ko.observable(options.editVisible);
    self.viewVis = ko.observable(options.viewVisible);
    self.compareVis = ko.observable(options.compareVisible);
    self.menuVis = ko.observable(options.menuVisible);

    self.compareVersion = ko.observable(options.compareVersion);
    self.viewVersion = ko.observable(options.viewVersion);
    self.draftURL = options.urls.draft;
    self.contentURL = options.urls.content;
    self.pageURL = options.urls.page;
    self.editorMetadata = options.metadata;
    self.canEdit = options.canEdit;

    self.viewText = ko.observable('');
    self.renderedView = ko.observable('');
    self.renderedCompare = ko.observable('');
    self.allowMathjaxification = ko.observable(true);
    self.allowFullRender = ko.observable(true);
    self.viewVersionDisplay = ko.computed(function() {
        var versionString = '';
        if (self.viewVersion() === 'preview') {
            versionString = 'Live preview';
        } else if (self.viewVersion() === 'current'){
            versionString = 'Current version';
        } else if (self.viewVersion() === 'previous'){
            versionString = 'Previous version';
        } else {
            versionString = 'Version ' + self.viewVersion();
        }
        return versionString;
    });

    self.currentURL = ko.computed(function() {
        var url = self.pageURL;

        // Default view is special cased
        if (!self.editVis() && self.viewVis() && self.viewVersion() === 'current' && !self.compareVis() && self.menuVis()) {
<<<<<<< HEAD
            window.history.replaceState({}, '', url);  // jshint ignore: line
=======
            window.history.replaceState({}, '', url);
>>>>>>> 7fe02897
            return;
        }

        var paramPrefix = '?';

        if (self.editVis()) {
            url += paramPrefix + 'edit';
            paramPrefix = '&';
        }
        if (self.viewVis()) {
            url += paramPrefix + 'view';
            paramPrefix = '&';
            if  ((!self.editVis() && self.viewVersion() !== 'current' ) ||
                 (self.editVis() && self.viewVersion() !== 'preview')) {
                url += '=' + self.viewVersion();
            }
        }
        if (self.compareVis()) {
            url += paramPrefix + 'compare';
            paramPrefix = '&';
            if (self.compareVersion() !== 'previous'){
                url += '=' + self.compareVersion();
            }
        }
        if (self.menuVis()) {
            url += paramPrefix + 'menu';
        }

        window.history.replaceState({}, '', url);  // jshint ignore: line
    });


    if(self.canEdit) {
        self.editor = ace.edit('editor'); // jshint ignore: line

        var ShareJSDoc = require('addons/wiki/static/ShareJSDoc.js');
        self.editVM = new ShareJSDoc(self.draftURL, self.editorMetadata, self.viewText, self.editor);
    }
    self.viewVM = new ViewWidget(self.viewVis, self.viewVersion, self.viewText, self.renderedView, self.contentURL, self.allowMathjaxification, self.allowFullRender, self.editor);
    self.compareVM = new CompareWidget(self.compareVis, self.compareVersion, self.viewVM.displaySource, self.renderedCompare, self.contentURL);

    var bodyElement = $('body');
    bodyElement.on('togglePanel', function (event, panel, display) {
        // Update self.editVis, self.viewVis, or self.compareVis in viewmodel
        self[panel + 'Vis'](display);

        //URL needs to be a computed observable, and this should just update the panel states, which will feed URL

        // Switch view to correct version
        if (panel === 'edit') {
            if (display) {
                self.viewVersion('preview');
            } else if (self.viewVersion() === 'preview') {
                self.viewVersion('current');
            }
        }
    });

    bodyElement.on('toggleMenu', function(event, menuVisible) {
        self.menuVis(menuVisible);
    });
}



var WikiPage = function(selector, options) {
    var self = this;
    self.options = $.extend({}, defaultOptions, options);

    this.viewModel = new ViewModel(self.options);
    $osf.applyBindings(self.viewModel, selector);
};

module.exports = WikiPage;
<|MERGE_RESOLUTION|>--- conflicted
+++ resolved
@@ -197,11 +197,7 @@
 
         // Default view is special cased
         if (!self.editVis() && self.viewVis() && self.viewVersion() === 'current' && !self.compareVis() && self.menuVis()) {
-<<<<<<< HEAD
-            window.history.replaceState({}, '', url);  // jshint ignore: line
-=======
             window.history.replaceState({}, '', url);
->>>>>>> 7fe02897
             return;
         }
 
@@ -230,7 +226,7 @@
             url += paramPrefix + 'menu';
         }
 
-        window.history.replaceState({}, '', url);  // jshint ignore: line
+        window.history.replaceState({}, '', url);
     });
 
 
