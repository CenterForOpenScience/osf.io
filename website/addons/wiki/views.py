# -*- coding: utf-8 -*-

import difflib
import httplib as http
import logging

from bs4 import BeautifulSoup
from flask import request

from framework.mongo.utils import to_mongo_key
from framework.exceptions import HTTPError
from framework.auth.utils import privacy_info_handle
<<<<<<< HEAD
from website.addons.wiki.utils import (
    docs_uuid,
    generate_share_uuid
)
=======
from framework.flask import redirect

>>>>>>> bd458839
from website.project.views.node import _view_project
from website.project import show_diff
from website.project.model import has_anonymous_link
from website.project.decorators import (
    must_be_contributor_or_public,
    must_have_addon, must_not_be_registration,
    must_be_valid_project,
    must_have_permission
)

from .exceptions import (
    NameEmptyError,
    NameMaximumLengthError,
    PageCannotRenameError,
    PageConflictError,
    PageNotFoundError,
)
from .model import NodeWikiPage

logger = logging.getLogger(__name__)


WIKI_NAME_EMPTY_ERROR = HTTPError(http.BAD_REQUEST, data=dict(
    message_short='Invalid request',
    message_long='The wiki page name cannot be empty.'
))
WIKI_NAME_MAXIMUM_LENGTH_ERROR = HTTPError(http.BAD_REQUEST, data=dict(
    message_short='Invalid request',
    message_long='The wiki page name cannot be more than 100 characters.'
))
WIKI_PAGE_CANNOT_RENAME_ERROR = HTTPError(http.BAD_REQUEST, data=dict(
    message_short='Invalid request',
    message_long='The wiki page cannot be renamed.'
))
WIKI_PAGE_CONFLICT_ERROR = HTTPError(http.CONFLICT, data=dict(
    message_short='Page conflict',
    message_long='A wiki page already exists with the given name.'
))
WIKI_PAGE_NOT_FOUND_ERROR = HTTPError(http.NOT_FOUND, data=dict(
    message_short='Not found',
    message_long='A wiki page could not be found.'
))


def _get_wiki_versions(node, name, anonymous=False):
    key = to_mongo_key(name)

    # Skip if wiki_page doesn't exist; happens on new projects before
    # default "home" page is created
    if key not in node.wiki_pages_versions:
        return []

    versions = [
        NodeWikiPage.load(version_wiki_id)
        for version_wiki_id in node.wiki_pages_versions[key]
    ]

    return [
        {
            'version': version.version,
            'user_fullname': privacy_info_handle(version.user.fullname, anonymous, name=True),
            'date': version.date.replace(microsecond=0),
            'compare_web_url': node.web_url_for('project_wiki_compare', wname=name, wver=version.version, _guid=True),
        }
        for version in reversed(versions)
    ]


def _get_wiki_pages_current(node):
    return [
        {
            'name': sorted_page.page_name,
            'url': node.web_url_for('project_wiki_page', wname=sorted_page.page_name, _guid=True)
        }
        for sorted_page in [
            node.get_wiki_page(sorted_key)
            for sorted_key in sorted(node.wiki_pages_current)
        ]
    ]


def _get_wiki_api_urls(node, name, additional_urls=None):
    urls = {
        'base': node.api_url_for('project_wiki_home'),
        'delete': node.api_url_for('project_wiki_delete', wname=name),
        'rename': node.api_url_for('project_wiki_rename', wname=name),
    }
    if additional_urls:
        urls.update(additional_urls)
    return urls


def _get_wiki_web_urls(node, key, version=1, additional_urls=None):
    urls = {
        'base': node.web_url_for('project_wiki_home', _guid=True),
        'compare': node.web_url_for('project_wiki_compare', wname=key, wver=version, _guid=True),
        'edit': node.web_url_for('project_wiki_edit', wname=key, _guid=True),
        'home': node.web_url_for('project_wiki_home', _guid=True),
        'page': node.web_url_for('project_wiki_page', wname=key, _guid=True),
    }
    if additional_urls:
        urls.update(additional_urls)
    return urls


def _serialize_wiki_toc(project, auth):
    toc = [
        {
            'id': child._primary_key,
            'title': child.title,
            'category': child.category,
            'pages_current': _get_wiki_pages_current(child),
            'url': child.web_url_for('project_wiki_page', wname='home', _guid=True),
            'is_pointer': not child.primary,
            'link': auth.private_key
        }
        for child in project.nodes
        if not child.is_deleted
        and child.can_view(auth)
        if child.has_addon('wiki')
    ]
    return toc


@must_be_contributor_or_public
@must_have_addon('wiki', 'node')
def wiki_widget(**kwargs):
    node = kwargs['node'] or kwargs['project']
    wiki = node.get_addon('wiki')
    wiki_page = node.get_wiki_page('home')

    more = False
    if wiki_page and wiki_page.html(node):
        wiki_html = wiki_page.html(node)
        if len(wiki_html) > 500:
            wiki_html = BeautifulSoup(wiki_html[:500] + '...', 'html.parser')
            more = True
        else:
            wiki_html = BeautifulSoup(wiki_html)
            more = False
    else:
        wiki_html = None

    ret = {
        'complete': True,
        'content': unicode(wiki_html) if wiki_html else None,
        'more': more,
        'include': False,
    }
    ret.update(wiki.config.to_json())
    return ret


@must_be_valid_project  # injects project
@must_be_contributor_or_public  # injects user, project
@must_have_addon('wiki', 'node')
def project_wiki_compare(auth, wname, wver, **kwargs):
    node = kwargs['node'] or kwargs['project']
    anonymous = has_anonymous_link(node, auth)
    wiki_name = wname.strip()
    wiki_page = node.get_wiki_page(wiki_name)
    toc = _serialize_wiki_toc(node, auth=auth)

    if not wiki_page:
        raise HTTPError(http.NOT_FOUND)

    comparison_page = node.get_wiki_page(wiki_name, wver)
    if comparison_page:
        current = wiki_page.content
        comparison = comparison_page.content
        sm = difflib.SequenceMatcher(None, comparison, current)
        content = show_diff(sm)
        content = content.replace('\n', '<br />')
        ret = {
            'wiki_id': wiki_page._primary_key,
            'wiki_name': wiki_page.page_name,
            'wiki_content': content,
            'versions': _get_wiki_versions(node, wiki_name, anonymous),
            'is_current': True,
            'is_edit': False,
            'version': wiki_page.version,
            'compare_version': wver,
            'pages_current': _get_wiki_pages_current(node),
            'toc': toc,
            'category': node.category,
            'urls': {
                'api': _get_wiki_api_urls(node, wiki_name),
                'web': _get_wiki_web_urls(node, wiki_name, wver),
            },
        }
        ret.update(_view_project(node, auth, primary=True))
        return ret
    raise HTTPError(http.NOT_FOUND)


@must_be_valid_project
@must_be_contributor_or_public
@must_have_addon('wiki', 'node')
def wiki_page_content(wname, **kwargs):
    node = kwargs['node'] or kwargs['project']
    wiki_name = wname.strip()
    wiki_page = node.get_wiki_page(wiki_name)

    return {
        'wiki_content': wiki_page.content if wiki_page else ''
    }


@must_be_valid_project  # injects project
@must_have_permission('write')  # injects user, project
@must_not_be_registration
@must_have_addon('wiki', 'node')
def project_wiki_delete(auth, wname, **kwargs):
    node = kwargs['node'] or kwargs['project']
    wiki_name = wname.strip()
    wiki_page = node.get_wiki_page(wiki_name)

    if not wiki_page:
        raise HTTPError(http.NOT_FOUND)
    node.delete_node_wiki(wiki_name, auth)
    node.save()
    return {}


@must_be_valid_project  # returns project
@must_have_permission('write')  # returns user, project
@must_not_be_registration
@must_have_addon('wiki', 'node')
def project_wiki_edit(auth, wname, **kwargs):
    node = kwargs['node'] or kwargs['project']
    wiki_name = wname.strip()
    wiki_page = node.get_wiki_page(wiki_name)

    # ensure home is always lower case since it cannot be renamed
    if wiki_name.lower() == 'home':
        wiki_name = 'home'

    if wiki_page:
        version = wiki_page.version
        is_current = wiki_page.is_current
        content = wiki_page.content
<<<<<<< HEAD
        wiki_page_api_url = node.api_url_for('project_wiki_page', wid=wiki_page.page_name)

        if wiki_page.share_uuid is None:
            # TODO: Can this case occur?
            if wid in node.wiki_sharejs_uuids:
                wiki_page.share_uuid = node.wiki_sharejs_uuids[wid]
            else:
                wiki_page.share_uuid = generate_share_uuid(node, wid)
            wiki_page.save()
        share_uuid = wiki_page.share_uuid
=======
        wiki_page_api_url = node.api_url_for('project_wiki_page', wname=wiki_name)
>>>>>>> bd458839
    else:
        version = 'NA'
        is_current = False
        content = ''
        wiki_page_api_url = None
        if wid in node.wiki_sharejs_uuids:
            share_uuid = node.wiki_sharejs_uuids[wid]
        else:
            share_uuid = generate_share_uuid(node, wid)

    # TODO: Remove duplication with project_wiki_page
    toc = _serialize_wiki_toc(node, auth=auth)
    ret = {
        'wiki_id': wiki_page._primary_key if wiki_page else None,
        'wiki_name': wiki_page.page_name if wiki_page else wiki_name,
        'wiki_content': content,
        'version': version,
<<<<<<< HEAD
        'versions': _get_wiki_versions(node, wid),
        'share_uuid': docs_uuid(node, share_uuid),
=======
        'versions': _get_wiki_versions(node, wiki_name),
>>>>>>> bd458839
        'is_current': is_current,
        'is_edit': True,
        'pages_current': _get_wiki_pages_current(node),
        'toc': toc,
        'category': node.category,
        'urls': {
            'api': _get_wiki_api_urls(node, wiki_name, {
                'content': node.api_url_for('wiki_page_content', wname=wiki_name),
                'page': wiki_page_api_url
            }),
            'web': _get_wiki_web_urls(node, wiki_name),
        },
    }
    ret.update(_view_project(node, auth, primary=True))
    return ret


@must_be_valid_project  # injects node or project
@must_have_permission('write')  # injects user
@must_not_be_registration
@must_have_addon('wiki', 'node')
def project_wiki_edit_post(auth, wname, **kwargs):
    node = kwargs['node'] or kwargs['project']
    wiki_name = wname.strip()
    wiki_page = node.get_wiki_page(wiki_name)
    redirect_url = node.web_url_for('project_wiki_page', wname=wiki_name, _guid=True)
    form_wiki_content = request.form['content']

    # ensure home is always lower case since it cannot be renamed
    if wiki_name.lower() == 'home':
        wiki_name = 'home'

    if wiki_page:
        # Only update node wiki if content has changed
        if form_wiki_content != wiki_page.content:
            node.update_node_wiki(wiki_page.page_name, form_wiki_content, auth)
            ret = {'status': 'success'}
        else:
            ret = {'status': 'unmodified'}
    else:
        # update_node_wiki will create a new wiki page because a page
        node.update_node_wiki(wiki_name, form_wiki_content, auth)
        ret = {'status': 'success'}
    return ret, http.FOUND, None, redirect_url


@must_be_valid_project
@must_have_addon('wiki', 'node')
def project_wiki_home(**kwargs):
    node = kwargs['node'] or kwargs['project']
    return redirect(node.web_url_for('project_wiki_page', wname='home', _guid=True))


@must_be_valid_project  # injects project
@must_be_contributor_or_public
@must_have_addon('wiki', 'node')
def project_wiki_id_page(auth, wid, **kwargs):
    node = kwargs['node'] or kwargs['project']
    wiki_page = node.get_wiki_page(id=wid)
    if wiki_page:
        return redirect(node.web_url_for('project_wiki_page', wname=wiki_page.page_name, _guid=True))
    else:
        raise WIKI_PAGE_NOT_FOUND_ERROR

@must_be_valid_project  # injects project
@must_be_contributor_or_public
@must_have_addon('wiki', 'node')
def project_wiki_page(auth, wname, **kwargs):
    node = kwargs['node'] or kwargs['project']
    anonymous = has_anonymous_link(node, auth)
    wiki_name = (wname or '').strip()
    wiki_page = node.get_wiki_page(name=wiki_name)

<<<<<<< HEAD
    if page and new_name_key:
        if new_name_key in node.wiki_pages_current:
            if old_name_key == new_name_key:
                page.rename(new_name_value)
                return {'message': new_name_value}
            raise HTTPError(http.CONFLICT)
        else:
            # TODO: This should go in a Node method like node.rename_wiki
            node.wiki_pages_versions[new_name_key] = node.wiki_pages_versions[old_name_key]
            del node.wiki_pages_versions[old_name_key]
            node.wiki_pages_current[new_name_key] = node.wiki_pages_current[old_name_key]
            del node.wiki_pages_current[old_name_key]
            if old_name_key in node.wiki_sharejs_uuids:
                node.wiki_sharejs_uuids[new_name_key] = node.wiki_sharejs_uuids[old_name_key]
                del node.wiki_sharejs_uuids[old_name_key]
            node.save()
            page.rename(new_name_value)
            return {'message': new_name_value}
=======
    if wiki_page:
        version = wiki_page.version
        is_current = wiki_page.is_current
        content = wiki_page.html(node)
    else:
        version = 'NA'
        is_current = False
        content = '<p><em>No wiki content</em></p>'
>>>>>>> bd458839

    ret = {
        'wiki_id': wiki_page._primary_key if wiki_page else None,
        'wiki_name': wiki_page.page_name if wiki_page else wiki_name,
        'wiki_content': content,
        'page': wiki_page,
        'version': version,
        'versions': _get_wiki_versions(node, wiki_name, anonymous=anonymous),
        'is_current': is_current,
        'is_edit': False,
        'pages_current': _get_wiki_pages_current(node),
        'toc': _serialize_wiki_toc(node, auth=auth),
        'category': node.category,
        'urls': {
            'api': _get_wiki_api_urls(node, wiki_name),
            'web': _get_wiki_web_urls(node, wiki_name),
        },
    }
    ret.update(_view_project(node, auth, primary=True))
    return ret


@must_not_be_registration
@must_have_permission('write')
@must_have_addon('wiki', 'node')
def project_wiki_rename(auth, wname, **kwargs):
    """View that handles user the X-editable input for wiki page renaming.

    :param wname: The target wiki page name.
    :param-json value: The new wiki page name.
    """
    node = kwargs['node'] or kwargs['project']
    wiki_name = wname.strip()
    new_wiki_name = request.get_json().get('value', None)

    try:
        node.rename_node_wiki(wiki_name, new_wiki_name, auth)
    except NameEmptyError:
        raise WIKI_NAME_EMPTY_ERROR
    except NameMaximumLengthError:
        raise WIKI_NAME_MAXIMUM_LENGTH_ERROR
    except PageCannotRenameError:
        raise WIKI_PAGE_CANNOT_RENAME_ERROR
    except PageConflictError:
        raise WIKI_PAGE_CONFLICT_ERROR
    except PageNotFoundError:
        raise WIKI_PAGE_NOT_FOUND_ERROR


@must_be_valid_project  # returns project
@must_have_permission('write')  # returns user, project
@must_not_be_registration
@must_have_addon('wiki', 'node')
def project_wiki_validate_name(wname, **kwargs):
    node = kwargs['node'] or kwargs['project']
    wiki_name = wname.strip()
    wiki_key = to_mongo_key(wiki_name)

    if wiki_key in node.wiki_pages_current or wiki_key == 'home':
        raise HTTPError(http.CONFLICT, data=dict(
            message_short='Wiki page name conflict.',
            message_long='A wiki page with that name already exists.'
        ))
    return {'message': wiki_name}<|MERGE_RESOLUTION|>--- conflicted
+++ resolved
@@ -10,15 +10,12 @@
 from framework.mongo.utils import to_mongo_key
 from framework.exceptions import HTTPError
 from framework.auth.utils import privacy_info_handle
-<<<<<<< HEAD
+from framework.flask import redirect
+
 from website.addons.wiki.utils import (
     docs_uuid,
     generate_share_uuid
 )
-=======
-from framework.flask import redirect
-
->>>>>>> bd458839
 from website.project.views.node import _view_project
 from website.project import show_diff
 from website.project.model import has_anonymous_link
@@ -250,6 +247,7 @@
 def project_wiki_edit(auth, wname, **kwargs):
     node = kwargs['node'] or kwargs['project']
     wiki_name = wname.strip()
+    wiki_key = to_mongo_key(wiki_name)
     wiki_page = node.get_wiki_page(wiki_name)
 
     # ensure home is always lower case since it cannot be renamed
@@ -260,29 +258,25 @@
         version = wiki_page.version
         is_current = wiki_page.is_current
         content = wiki_page.content
-<<<<<<< HEAD
-        wiki_page_api_url = node.api_url_for('project_wiki_page', wid=wiki_page.page_name)
+        wiki_page_api_url = node.api_url_for('project_wiki_page', wname=wiki_name)
 
         if wiki_page.share_uuid is None:
             # TODO: Can this case occur?
-            if wid in node.wiki_sharejs_uuids:
-                wiki_page.share_uuid = node.wiki_sharejs_uuids[wid]
+            if wiki_key in node.wiki_sharejs_uuids:
+                wiki_page.share_uuid = node.wiki_sharejs_uuids[wiki_key]
             else:
-                wiki_page.share_uuid = generate_share_uuid(node, wid)
+                wiki_page.share_uuid = generate_share_uuid(node, wiki_name)
             wiki_page.save()
         share_uuid = wiki_page.share_uuid
-=======
-        wiki_page_api_url = node.api_url_for('project_wiki_page', wname=wiki_name)
->>>>>>> bd458839
     else:
         version = 'NA'
         is_current = False
         content = ''
         wiki_page_api_url = None
-        if wid in node.wiki_sharejs_uuids:
-            share_uuid = node.wiki_sharejs_uuids[wid]
+        if wiki_name in node.wiki_sharejs_uuids:
+            share_uuid = node.wiki_sharejs_uuids[wiki_key]
         else:
-            share_uuid = generate_share_uuid(node, wid)
+            share_uuid = generate_share_uuid(node, wiki_name)
 
     # TODO: Remove duplication with project_wiki_page
     toc = _serialize_wiki_toc(node, auth=auth)
@@ -291,12 +285,8 @@
         'wiki_name': wiki_page.page_name if wiki_page else wiki_name,
         'wiki_content': content,
         'version': version,
-<<<<<<< HEAD
-        'versions': _get_wiki_versions(node, wid),
+        'versions': _get_wiki_versions(node, wiki_name),
         'share_uuid': docs_uuid(node, share_uuid),
-=======
-        'versions': _get_wiki_versions(node, wiki_name),
->>>>>>> bd458839
         'is_current': is_current,
         'is_edit': True,
         'pages_current': _get_wiki_pages_current(node),
@@ -370,26 +360,6 @@
     wiki_name = (wname or '').strip()
     wiki_page = node.get_wiki_page(name=wiki_name)
 
-<<<<<<< HEAD
-    if page and new_name_key:
-        if new_name_key in node.wiki_pages_current:
-            if old_name_key == new_name_key:
-                page.rename(new_name_value)
-                return {'message': new_name_value}
-            raise HTTPError(http.CONFLICT)
-        else:
-            # TODO: This should go in a Node method like node.rename_wiki
-            node.wiki_pages_versions[new_name_key] = node.wiki_pages_versions[old_name_key]
-            del node.wiki_pages_versions[old_name_key]
-            node.wiki_pages_current[new_name_key] = node.wiki_pages_current[old_name_key]
-            del node.wiki_pages_current[old_name_key]
-            if old_name_key in node.wiki_sharejs_uuids:
-                node.wiki_sharejs_uuids[new_name_key] = node.wiki_sharejs_uuids[old_name_key]
-                del node.wiki_sharejs_uuids[old_name_key]
-            node.save()
-            page.rename(new_name_value)
-            return {'message': new_name_value}
-=======
     if wiki_page:
         version = wiki_page.version
         is_current = wiki_page.is_current
@@ -398,7 +368,6 @@
         version = 'NA'
         is_current = False
         content = '<p><em>No wiki content</em></p>'
->>>>>>> bd458839
 
     ret = {
         'wiki_id': wiki_page._primary_key if wiki_page else None,
