import httplib as http
from flask import request

<<<<<<< HEAD
=======
from boto.exception import BotoServerError

from framework import request
>>>>>>> 4dd4fb35
from framework.exceptions import HTTPError
from framework.status import push_status_message
from framework.auth.decorators import must_be_logged_in

from website.project.decorators import must_have_permission
from website.project.decorators import must_not_be_registration
from website.project.decorators import must_have_addon

from website.addons.s3.api import S3Wrapper, has_access, does_bucket_exist
from website.addons.s3.utils import adjust_cors, create_osf_user


def add_s3_auth(access_key, secret_key, user_settings):

    if not has_access(access_key, secret_key):
        return False

    user_name, access_key = create_osf_user(
        access_key, secret_key, user_settings.owner.family_name
    )

    user_settings.s3_osf_user = user_name
    user_settings.access_key = access_key['access_key_id']
    user_settings.secret_key = access_key['secret_access_key']

    user_settings.save()
    return True


@must_be_logged_in
@must_have_addon('s3', 'user')
def s3_authorize_user(user_addon, **kwargs):

    s3_access_key = request.json.get('access_key')
    s3_secret_key = request.json.get('secret_key')
    if not s3_access_key or not s3_secret_key:
        raise HTTPError(http.BAD_REQUEST)

    try:
        if not add_s3_auth(s3_access_key, s3_secret_key, user_addon):
            return {'message': 'Incorrect credentials'}, http.BAD_REQUEST
    except BotoServerError:
        #Note: Can't send back mark up :[
        return {
            'message': 'Could not access IAM. Please allow these keys permission.'
        }, http.BAD_REQUEST
    return {}


@must_have_permission('write')
@must_have_addon('s3', 'node')
def s3_authorize_node(auth, node_addon, **kwargs):

    user = auth.user

    s3_access_key = request.json.get('access_key')
    s3_secret_key = request.json.get('secret_key')
    if not s3_access_key or not s3_secret_key:
        raise HTTPError(http.BAD_REQUEST)

    user_settings = user.get_addon('s3')
    if user_settings is None:
        user.add_addon('s3')
        user_settings = user.get_addon('s3')

    if not add_s3_auth(s3_access_key, s3_secret_key, user_settings):
        return {'message': 'Incorrect credentials'}, http.BAD_REQUEST

    node_addon.authorize(user_settings, save=True)

    return {}


@must_have_permission('write')
@must_have_addon('s3', 'node')
@must_have_addon('s3', 'user')
def s3_node_import_auth(node_addon, user_addon, **kwargs):
    node_addon.authorize(user_addon, save=True)
    return {}


@must_have_permission('write')
@must_have_addon('s3', 'user')
@must_have_addon('s3', 'node')
@must_not_be_registration
def s3_node_settings(auth, user_addon, node_addon, **kwargs):

    user = auth.user
    node = node_addon.owner

    # Fail if user settings not authorized
    if not user_addon.has_auth:
        raise HTTPError(http.BAD_REQUEST)

    # If authorized, only owner can change settings
    if node_addon.user_settings and node_addon.user_settings.owner != user:
        raise HTTPError(http.BAD_REQUEST)

    # Claiming the node settings
    if not node_addon.user_settings:
        node_addon.user_settings = user_addon

    bucket = request.json.get('s3_bucket', '')

    if not bucket or not does_bucket_exist(user_addon.access_key, user_addon.secret_key, bucket):
        error_message = ('We are having trouble connecting to that bucket. '
                         'Try a different one.')
        return {'message': error_message}, http.BAD_REQUEST

    if bucket != node_addon.bucket:

        # Update node settings
        node_addon.bucket = bucket
        node_addon.save()

        node.add_log(
            action='s3_bucket_linked',
            params={
                'project': node.parent_id,
                'node': node._id,
                'bucket': node_addon.bucket,
            },
            auth=auth,
        )

        adjust_cors(S3Wrapper.from_addon(node_addon))


@must_have_permission('write')
@must_have_addon('s3', 'node')
def s3_remove_node_settings(auth, node_addon, **kwargs):
    node_addon.deauthorize(auth=auth, save=True)
    return {}


@must_be_logged_in
@must_have_addon('s3', 'user')
def s3_remove_user_settings(user_addon, **kwargs):
    success = user_addon.revoke_auth(save=True)
    if not success:
        push_status_message(
            'Your Amazon credentials were removed from the OSF, but we were '
            'unable to revoke your OSF information from Amazon. Your Amazon '
            'credentials may no longer be valid.'
        )
        return {'message': 'reload'}, http.BAD_REQUEST
    return {}<|MERGE_RESOLUTION|>--- conflicted
+++ resolved
@@ -1,12 +1,9 @@
+# -*- coding: utf-8 -*-
+
 import httplib as http
 from flask import request
-
-<<<<<<< HEAD
-=======
 from boto.exception import BotoServerError
 
-from framework import request
->>>>>>> 4dd4fb35
 from framework.exceptions import HTTPError
 from framework.status import push_status_message
 from framework.auth.decorators import must_be_logged_in
