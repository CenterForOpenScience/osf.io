--- conflicted
+++ resolved
@@ -2,20 +2,13 @@
 import datetime
 import httplib as http
 from flask import request, redirect
-
-<<<<<<< HEAD
-from framework.mongo import Q
-=======
 from boto.exception import S3ResponseError, BotoClientError
 
-from framework import request, redirect, Q
->>>>>>> 4dd4fb35
+from framework.mongo import Q
 from framework.exceptions import HTTPError
-
 from website.models import NodeLog
 
 from website.addons.base.views import check_file_guid
-
 from website.project.views.node import _view_project
 from website.project.views.file import get_cache_content
 from website.project.decorators import (
@@ -52,13 +45,12 @@
 @must_have_permission('write')
 @must_not_be_registration
 @must_have_addon('s3', 'node')
-def s3_delete(**kwargs):
+def s3_delete(node_addon, **kwargs):
 
     node = kwargs['node'] or kwargs['project']
-    node_settings = kwargs['node_addon']
     dfile = urllib.unquote(kwargs['path'])
 
-    connect = S3Wrapper.from_addon(node_settings)
+    connect = S3Wrapper.from_addon(node_addon)
     connect.delete_file(dfile)
 
     node.add_log(
@@ -66,7 +58,7 @@
         params={
             'project': node.parent_id,
             'node': node._id,
-            'bucket': node_settings.bucket,
+            'bucket': node_addon.bucket,
             'path': dfile,
         },
         auth=kwargs['auth'],
@@ -77,7 +69,7 @@
 
 @must_be_contributor_or_public
 @must_have_addon('s3', 'node')
-def s3_view(**kwargs):
+def s3_view(auth, node_addon, **kwargs):
 
     path = kwargs.get('path')
     vid = request.args.get('vid')
@@ -87,11 +79,9 @@
     if vid == 'Pre-versioning':
         vid = 'null'
 
-    node_settings = kwargs['node_addon']
-    auth = kwargs['auth']
     node = kwargs['node'] or kwargs['project']
 
-    wrapper = S3Wrapper.from_addon(node_settings)
+    wrapper = S3Wrapper.from_addon(node_addon)
     key = wrapper.get_wrapped_key(urllib.unquote(path), vid=vid)
 
     if key is None:
@@ -120,11 +110,11 @@
         render = 'File too large to render; download file to view it'
     else:
         # Check to see if the file has already been rendered.
-        render = get_cache_content(node_settings, cache_name)
+        render = get_cache_content(node_addon, cache_name)
         if render is None:
             file_contents = key.s3Key.get_contents_as_string()
             render = get_cache_content(
-                node_settings, cache_name, start_render=True,
+                node_addon, cache_name, start_render=True,
                 file_content=file_contents, download_path=urls['download'],
                 file_path=path,
             )
@@ -145,23 +135,21 @@
 
 @must_be_contributor_or_public
 @must_have_addon('s3', 'node')
-def ping_render(**kwargs):
-    node_settings = kwargs['node_addon']
+def ping_render(node_addon, **kwargs):
     path = kwargs.get('path')
     etag = request.args.get('etag')
 
     cache_file = get_cache_file_name(path, etag)
 
-    return get_cache_content(node_settings, cache_file)
+    return get_cache_content(node_addon, cache_file)
 
 
 @must_have_permission('write')
 @must_not_be_registration
 @must_have_addon('s3', 'node')
-def s3_upload(**kwargs):
+def s3_upload(auth, node_addon, **kwargs):
 
     node = kwargs['node'] or kwargs['project']
-    s3 = kwargs['node_addon']
 
     file_name = request.json.get('name')
     if file_name is None:
@@ -169,28 +157,28 @@
     file_name = urllib.quote_plus(file_name.encode('utf-8'))
     mime = request.json.get('type') or 'application/octet-stream'
 
-    update = S3Wrapper.from_addon(s3).does_key_exist(file_name)
+    update = S3Wrapper.from_addon(node_addon).does_key_exist(file_name)
     node.add_log(
         action='s3_' +
         (NodeLog.FILE_UPDATED if update else NodeLog.FILE_ADDED),
         params={
             'project': node.parent_id,
             'node': node._primary_key,
-            'bucket': s3.bucket,
+            'bucket': node_addon.bucket,
             'path': file_name,
             'urls': build_urls(node, file_name),
         },
-        auth=kwargs['auth'],
+        auth=auth,
         log_date=datetime.datetime.utcnow(),
     )
 
-    return generate_signed_url(mime, file_name, s3)
+    return generate_signed_url(mime, file_name, node_addon)
 
 
 @must_be_contributor_or_public
 @must_have_addon('s3', 'node')
-def create_new_bucket(**kwargs):
-    user = kwargs['auth'].user
+def create_new_bucket(auth, **kwargs):
+    user = auth.user
     user_settings = user.get_addon('s3')
     bucket_name = request.json.get('bucket_name')
 
