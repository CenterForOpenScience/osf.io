--- conflicted
+++ resolved
@@ -26,14 +26,9 @@
         }, http.NOT_ACCEPTABLE
     try:
         create_bucket(user_settings, request.json.get('bucket_name'))
-<<<<<<< HEAD
-
-        return node_addon.to_json(user)
-=======
         return {
             'buckets': utils.get_bucket_drop_down(user_settings)
         }
->>>>>>> 86f4d210
     except S3ResponseError as e:
         return {
             'message': e.message,
