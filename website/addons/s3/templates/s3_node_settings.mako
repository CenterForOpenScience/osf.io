--- conflicted
+++ resolved
@@ -69,28 +69,8 @@
       </div>
       </div>
     </div>
-<<<<<<< HEAD
-    <div data-bind="if: showCreateCredentials">
-      <div class="form-group">
-        <label for="s3Addon">Access Key</label>
-        <input data-bind="value: accessKey" class="form-control" id="access_key" name="access_key" />
-      </div>
-      <div class="form-group">
-        <label for="s3Addon">Secret Key</label>
-        <input data-bind="value: secretKey" type="password" class="form-control" id="secret_key" name="secret_key" />
-      </div>
-      <button data-bind="click: createCredentials,
-                         attr: {disabled: creatingCredentials}" class="btn btn-success addon-settings-submit">
-        Save
-      </button>
-    </div>
-    <!-- Flashed Messages -->
-    <div class="help-block">
-        <p data-bind="html: message, attr: {class: messageClass}"></p>
-=======
     <!-- Flashed Messages -->
     <div class="help-block">
         <p data-bind="html: node_message, attr.class: messageClass"></p>
->>>>>>> e731c4c1
     </div>
 </div>