--- conflicted
+++ resolved
@@ -7,11 +7,7 @@
 
     <h4 class="addon-title">
         <img class="addon-icon" src=${addon_icon_url}>
-<<<<<<< HEAD
-        {{ properName }}
-=======
         <span data-bind="text: properName"></span>
->>>>>>> 71f3e29e
         <small>
             <a href="#s3InputCredentials" data-toggle="modal" class="pull-right text-primary">Connect Account</a>
         </small>
