'''
Created on Jan 7, 2014

@author: seto
'''
"""

"""

import os

from boto.exception import BotoServerError

<<<<<<< HEAD
from framework.mongo import fields
from website.addons.base import AddonUserSettingsBase, AddonNodeSettingsBase, GuidFile
=======
from framework import fields
from framework.auth.core import Auth
>>>>>>> 4dd4fb35

from website.addons.base import AddonUserSettingsBase, AddonNodeSettingsBase, GuidFile
from website.addons.s3.api import S3Wrapper
from website.addons.s3.utils import get_bucket_drop_down, serialize_bucket, remove_osf_user


class S3GuidFile(GuidFile):

    path = fields.StringField(index=True)

    @property
    def file_url(self):
        if self.path is None:
            raise ValueError('Path field must be defined.')
        return os.path.join('s3', self.path)


class AddonS3UserSettings(AddonUserSettingsBase):

    s3_osf_user = fields.StringField()
    access_key = fields.StringField()
    secret_key = fields.StringField()

    def to_json(self, user):
        rv = super(AddonS3UserSettings, self).to_json(user)
        rv['has_auth'] = self.has_auth
        return rv

    @property
    def has_auth(self):
        return bool(self.access_key and self.secret_key)

    def remove_iam_user(self):
        """Remove IAM user from Amazon.

        :return: True if successful, False if failed with expected error;
            else uncaught exception is raised

        """
        try:
            remove_osf_user(self)
            return True
        except BotoServerError as error:
            if error.code in ['InvalidClientTokenId', 'ValidationError', 'AccessDenied']:
                return False
            raise

    def revoke_auth(self, save=False):
        for node_settings in self.addons3nodesettings__authorized:
            node_settings.deauthorize(save=True)
        rv = self.remove_iam_user()
        self.s3_osf_user, self.access_key, self.secret_key = None, None, None
        if save:
            self.save()
        return rv

    def delete(self, save=True):
        self.revoke_auth(save=False)
        super(AddonS3UserSettings, self).delete(save=save)


class AddonS3NodeSettings(AddonNodeSettingsBase):

    registration_data = fields.DictionaryField()
    bucket = fields.StringField()
    user_settings = fields.ForeignField(
        'addons3usersettings', backref='authorized'
    )

    def authorize(self, user_settings, save=False):
        self.user_settings = user_settings
        self.owner.add_log(
            action='s3_node_authorized',
            params={
                'project': self.owner.parent_id,
                'node': self.owner._id,
            },
            auth=Auth(user_settings.owner),
        )
        if save:
            self.save()

    def deauthorize(self, auth=None, log=True, save=False):
        self.registration_data = None
        self.bucket = None
        self.user_settings = None

        if log:
            self.owner.add_log(
                action='s3_node_deauthorized',
                params={
                    'project': self.owner.parent_id,
                    'node': self.owner._id,
                },
                auth=auth,
            )
        if save:
            self.save()

    def delete(self, save=True):
        self.deauthorize(log=False, save=False)
        super(AddonS3NodeSettings, self).delete(save=save)

    def to_json(self, user):
        rv = super(AddonS3NodeSettings, self).to_json(user)

        user_settings = user.get_addon('s3')

        rv.update({
            'bucket': self.bucket or '',
            'has_bucket': self.bucket is not None,
            'user_is_owner': (
                self.user_settings and self.user_settings.owner == user
            ),
            'user_has_auth': bool(user_settings) and user_settings.has_auth,
            'node_has_auth': self.has_auth,
            'owner': None,
            'bucket_list': None,
            'is_registration': self.owner.is_registration,
        })

        if self.has_auth:
            rv['owner'] = self.user_settings.owner.fullname
            rv['owner_url'] = self.user_settings.owner.url
            rv['bucket_list'] = get_bucket_drop_down(self.user_settings)
            rv['node_has_auth'] = True

        return rv

    @property
    def is_registration(self):
        return True if self.registration_data else False

    @property
    def has_auth(self):
        return self.user_settings and self.user_settings.has_auth
        #TODO Update callbacks

    def after_register(self, node, registration, user, save=True):
        """

        :param Node node: Original node
        :param Node registration: Registered node
        :param User user: User creating registration
        :param bool save: Save settings after callback
        :return tuple: Tuple of cloned settings and alert message

        """

        clone, message = super(AddonS3NodeSettings, self).after_register(
            node, registration, user, save=False
        )

        #enable_versioning(self)

        if self.bucket and self.has_auth:
            clone.user_settings = self.user_settings
            clone.registration_data['bucket'] = self.bucket
            clone.registration_data['keys'] = serialize_bucket(S3Wrapper.from_addon(self))

        if save:
            clone.save()

        return clone, message

    def before_register(self, node, user):
        """

        :param Node node:
        :param User user:
        :return str: Alert message

        """
        if self.user_settings and self.user_settings.has_auth:
            return (
                'Registering {cat} "{title}" will copy the authentication for its '
                'Amazon Simple Storage add-on to the registered {cat}. '
               # 'As well as turning versioning on in your bucket,'
               # 'which may result in larger charges from Amazon'
            ).format(
                cat=node.project_or_component,
                title=node.title,
                bucket_name=self.bucket,
            )

    def after_fork(self, node, fork, user, save=True):
        """

        :param Node node: Original node
        :param Node fork: Forked node
        :param User user: User creating fork
        :param bool save: Save settings after callback
        :return tuple: Tuple of cloned settings and alert message

        """
        clone, _ = super(AddonS3NodeSettings, self).after_fork(
            node, fork, user, save=False
        )

        # Copy authentication if authenticated by forking user
        if self.user_settings and self.user_settings.owner == user:
            clone.user_settings = self.user_settings
            clone.bucket = self.bucket
            message = (
                'Amazon Simple Storage authorization copied to forked {cat}.'
            ).format(
                cat=fork.project_or_component,
            )
        else:
            message = (
                'Amazon Simple Storage authorization not copied to forked {cat}. You may '
                'authorize this fork on the <a href={url}>Settings</a> '
                'page.'
            ).format(
                cat=fork.project_or_component,
                url=fork.url + 'settings/'
            )

        if save:
            clone.save()

        return clone, message

    def before_fork(self, node, user):
        """

        :param Node node:
        :param User user:
        :return str: Alert message

        """

        if self.user_settings and self.user_settings.owner == user:
            return (
                'Because you have authenticated the S3 add-on for this '
                '{cat}, forking it will also transfer your authorization to '
                'the forked {cat}.'
            ).format(
                cat=node.project_or_component,
            )
        return (
            'Because this S3 add-on has been authenticated by a different '
            'user, forking it will not transfer authentication to the forked '
            '{cat}.'
        ).format(
            cat=node.project_or_component,
        )

    def before_remove_contributor(self, node, removed):
        """

        :param Node node:
        :param User removed:
        :return str: Alert message

        """
        if self.user_settings and self.user_settings.owner == removed:
            return (
                'The Amazon Simple Storage add-on for this {category} is authenticated '
                'by {user}. Removing this user will also remove access '
                'to {bucket} unless another contributor re-authenticates.'
            ).format(
                category=node.project_or_component,
                user=removed.fullname,
                bucket=self.bucket
            )

    def after_remove_contributor(self, node, removed):
        """

        :param Node node:
        :param User removed:
        :return str: Alert message

        """
        if self.user_settings and self.user_settings.owner == removed:
            self.user_settings = None
            self.bucket = None
            self.save()

            return (
                'Because the Amazon Simple Storage add-on for this project was authenticated '
                'by {user}, authentication information has been deleted. You '
                'can re-authenticate on the <a href="{url}settings/">'
                'Settings</a> page.'.format(
                    user=removed.fullname,
                    url=node.url,
                )
            )

    def after_delete(self, node, user):
        self.deauthorize(Auth(user=user), log=True, save=True)<|MERGE_RESOLUTION|>--- conflicted
+++ resolved
@@ -8,20 +8,19 @@
 """
 
 import os
-
 from boto.exception import BotoServerError
 
-<<<<<<< HEAD
 from framework.mongo import fields
-from website.addons.base import AddonUserSettingsBase, AddonNodeSettingsBase, GuidFile
-=======
-from framework import fields
 from framework.auth.core import Auth
->>>>>>> 4dd4fb35
-
-from website.addons.base import AddonUserSettingsBase, AddonNodeSettingsBase, GuidFile
+
+from website.addons.base import (
+    AddonUserSettingsBase, AddonNodeSettingsBase, GuidFile,
+)
+
 from website.addons.s3.api import S3Wrapper
-from website.addons.s3.utils import get_bucket_drop_down, serialize_bucket, remove_osf_user
+from website.addons.s3.utils import (
+    get_bucket_drop_down, serialize_bucket, remove_osf_user,
+)
 
 
 class S3GuidFile(GuidFile):
