# -*- coding: utf-8 -*-

import markupsafe
from modularodm import fields

from framework.auth.core import Auth

from website.addons.base import exceptions
from website.addons.base import AddonOAuthUserSettingsBase, AddonOAuthNodeSettingsBase
from website.addons.base import StorageAddonBase

from website.addons.s3.provider import S3Provider
from website.addons.s3.serializer import S3Serializer
from website.addons.s3.settings import ENCRYPT_UPLOADS_DEFAULT


class S3UserSettings(AddonOAuthUserSettingsBase):

    oauth_provider = S3Provider
    serializer = S3Serializer


class S3NodeSettings(StorageAddonBase, AddonOAuthNodeSettingsBase):

    oauth_provider = S3Provider
    serializer = S3Serializer

    bucket = fields.StringField()
    encrypt_uploads = fields.BooleanField(default=ENCRYPT_UPLOADS_DEFAULT)

    @property
    def folder_name(self):
        return self.bucket

    @property
    def folder_id(self):
        return self.bucket

    @property
    def folder_path(self):
        return self.bucket

    def fetch_folder_name(self):
        return self.folder_name

    @property
    def display_name(self):
        return u'{0}: {1}'.format(self.config.full_name, self.bucket)

    def set_folder(self, folder_id, auth):
        self.bucket = str(folder_id)
        self.save()

        self.nodelogger.log(action="bucket_linked", extra={'bucket': str(folder_id)}, save=True)

    @property
    def complete(self):
        return self.has_auth and self.bucket is not None

    def authorize(self, user_settings, save=False):
        self.user_settings = user_settings
        self.nodelogger.log(action='node_authorized', save=save)

    def clear_settings(self):
        self.bucket = None

    def deauthorize(self, auth=None, log=True):
        """Remove user authorization from this node and log the event."""
        self.clear_settings()
        self.clear_auth()  # Also performs a save

        if log:
            self.nodelogger.log(action='node_deauthorized', save=True)

    def delete(self, save=True):
        self.deauthorize(log=False)
        super(S3NodeSettings, self).delete(save=save)

    def serialize_waterbutler_credentials(self):
        if not self.has_auth:
            raise exceptions.AddonError('Cannot serialize credentials for S3 addon')
        return {
            'access_key': self.external_account.oauth_key,
            'secret_key': self.external_account.oauth_secret,
        }

    def serialize_waterbutler_settings(self):
        if not self.bucket:
            raise exceptions.AddonError('Cannot serialize settings for S3 addon')
        return {
            'bucket': self.bucket,
            'encrypt_uploads': self.encrypt_uploads
        }

    def create_waterbutler_log(self, auth, action, metadata):
        url = self.owner.web_url_for('addon_view_or_download_file', path=metadata['path'], provider='s3')

        self.owner.add_log(
            's3_{0}'.format(action),
            auth=auth,
            params={
                'project': self.owner.parent_id,
                'node': self.owner._id,
                'path': metadata['materialized'],
                'bucket': self.bucket,
                'urls': {
                    'view': url,
                    'download': url + '?action=download'
                }
            },
        )

<<<<<<< HEAD
    def to_json(self, user):
        ret = super(AddonS3NodeSettings, self).to_json(user)

        user_settings = user.get_addon('s3')

        ret.update({
            'bucket': self.bucket or '',
            'encrypt_uploads': self.encrypt_uploads,
            'has_bucket': self.bucket is not None,
            'user_is_owner': (
                self.user_settings and self.user_settings.owner == user
            ),
            'user_has_auth': bool(user_settings) and user_settings.has_auth,
            'node_has_auth': self.has_auth,
            'owner': None,
            'bucket_list': None,
            'valid_credentials': user_settings and user_settings.is_valid,
        })

        if self.has_auth:
            ret['owner'] = self.user_settings.owner.fullname
            ret['owner_url'] = self.user_settings.owner.url
            ret['node_has_auth'] = True

        return ret

    @property
    def has_auth(self):
        return bool(self.user_settings and self.user_settings.has_auth)
        #TODO Update callbacks

    def before_register(self, node, user):
        """

        :param Node node:
        :param User user:
        :return str: Alert message

        """
        category = node.project_or_component
        if self.user_settings and self.user_settings.has_auth:
            return (
                u'The contents of S3 add-ons cannot be registered at this time; '
                u'the S3 bucket linked to this {category} will not be included '
                u'as part of this registration.'
            ).format(**locals())

    def after_fork(self, node, fork, user, save=True):
        """

        :param Node node: Original node
        :param Node fork: Forked node
        :param User user: User creating fork
        :param bool save: Save settings after callback
        :return tuple: Tuple of cloned settings and alert message

        """
        clone, _ = super(AddonS3NodeSettings, self).after_fork(
            node, fork, user, save=False
        )

        # Copy authentication if authenticated by forking user
        if self.user_settings and self.user_settings.owner == user:
            clone.user_settings = self.user_settings
            clone.bucket = self.bucket
            message = (
                'Amazon Simple Storage authorization copied to forked {cat}.'
            ).format(
                cat=fork.project_or_component,
            )
        else:
            message = (
                'Amazon Simple Storage authorization not copied to forked {cat}. You may '
                'authorize this fork on the <u><a href={url}>Settings</a></u> '
                'page.'
            ).format(
                cat=fork.project_or_component,
                url=fork.url + 'settings/'
            )

        if save:
            clone.save()

        return clone, message

    def before_remove_contributor(self, node, removed):
        """

        :param Node node:
        :param User removed:
        :return str: Alert message

        """
        if self.user_settings and self.user_settings.owner == removed:
            return (
                'The Amazon Simple Storage add-on for this {category} is authenticated '
                'by {user}. Removing this user will also remove access '
                'to {bucket} unless another contributor re-authenticates.'
            ).format(
                category=node.project_or_component,
                user=removed.fullname,
                bucket=self.bucket
            )

    def after_remove_contributor(self, node, removed, auth=None):
        """

        :param Node node:
        :param User removed:
        :return str: Alert message

        """
        if self.user_settings and self.user_settings.owner == removed:
            self.user_settings = None
            self.bucket = None
            self.save()

            message = (
                u'Because the Amazon Simple Storage add-on for {category} "{title}" was '
                u'authenticated by {user}, authentication information has been deleted.'
            ).format(
                category=markupsafe.escape(node.category_display),
                title=markupsafe.escape(node.title),
                user=markupsafe.escape(removed.fullname)
            )

            if not auth or auth.user != removed:
                url = node.web_url_for('node_setting')
                message += (
                    u' You can re-authenticate on the <u><a href="{url}">Settings</a></u> page.'
                ).format(url=url)
            #
            return message

=======
>>>>>>> d06c57ac
    def after_delete(self, node, user):
        self.deauthorize(Auth(user=user), log=True)<|MERGE_RESOLUTION|>--- conflicted
+++ resolved
@@ -110,142 +110,5 @@
             },
         )
 
-<<<<<<< HEAD
-    def to_json(self, user):
-        ret = super(AddonS3NodeSettings, self).to_json(user)
-
-        user_settings = user.get_addon('s3')
-
-        ret.update({
-            'bucket': self.bucket or '',
-            'encrypt_uploads': self.encrypt_uploads,
-            'has_bucket': self.bucket is not None,
-            'user_is_owner': (
-                self.user_settings and self.user_settings.owner == user
-            ),
-            'user_has_auth': bool(user_settings) and user_settings.has_auth,
-            'node_has_auth': self.has_auth,
-            'owner': None,
-            'bucket_list': None,
-            'valid_credentials': user_settings and user_settings.is_valid,
-        })
-
-        if self.has_auth:
-            ret['owner'] = self.user_settings.owner.fullname
-            ret['owner_url'] = self.user_settings.owner.url
-            ret['node_has_auth'] = True
-
-        return ret
-
-    @property
-    def has_auth(self):
-        return bool(self.user_settings and self.user_settings.has_auth)
-        #TODO Update callbacks
-
-    def before_register(self, node, user):
-        """
-
-        :param Node node:
-        :param User user:
-        :return str: Alert message
-
-        """
-        category = node.project_or_component
-        if self.user_settings and self.user_settings.has_auth:
-            return (
-                u'The contents of S3 add-ons cannot be registered at this time; '
-                u'the S3 bucket linked to this {category} will not be included '
-                u'as part of this registration.'
-            ).format(**locals())
-
-    def after_fork(self, node, fork, user, save=True):
-        """
-
-        :param Node node: Original node
-        :param Node fork: Forked node
-        :param User user: User creating fork
-        :param bool save: Save settings after callback
-        :return tuple: Tuple of cloned settings and alert message
-
-        """
-        clone, _ = super(AddonS3NodeSettings, self).after_fork(
-            node, fork, user, save=False
-        )
-
-        # Copy authentication if authenticated by forking user
-        if self.user_settings and self.user_settings.owner == user:
-            clone.user_settings = self.user_settings
-            clone.bucket = self.bucket
-            message = (
-                'Amazon Simple Storage authorization copied to forked {cat}.'
-            ).format(
-                cat=fork.project_or_component,
-            )
-        else:
-            message = (
-                'Amazon Simple Storage authorization not copied to forked {cat}. You may '
-                'authorize this fork on the <u><a href={url}>Settings</a></u> '
-                'page.'
-            ).format(
-                cat=fork.project_or_component,
-                url=fork.url + 'settings/'
-            )
-
-        if save:
-            clone.save()
-
-        return clone, message
-
-    def before_remove_contributor(self, node, removed):
-        """
-
-        :param Node node:
-        :param User removed:
-        :return str: Alert message
-
-        """
-        if self.user_settings and self.user_settings.owner == removed:
-            return (
-                'The Amazon Simple Storage add-on for this {category} is authenticated '
-                'by {user}. Removing this user will also remove access '
-                'to {bucket} unless another contributor re-authenticates.'
-            ).format(
-                category=node.project_or_component,
-                user=removed.fullname,
-                bucket=self.bucket
-            )
-
-    def after_remove_contributor(self, node, removed, auth=None):
-        """
-
-        :param Node node:
-        :param User removed:
-        :return str: Alert message
-
-        """
-        if self.user_settings and self.user_settings.owner == removed:
-            self.user_settings = None
-            self.bucket = None
-            self.save()
-
-            message = (
-                u'Because the Amazon Simple Storage add-on for {category} "{title}" was '
-                u'authenticated by {user}, authentication information has been deleted.'
-            ).format(
-                category=markupsafe.escape(node.category_display),
-                title=markupsafe.escape(node.title),
-                user=markupsafe.escape(removed.fullname)
-            )
-
-            if not auth or auth.user != removed:
-                url = node.web_url_for('node_setting')
-                message += (
-                    u' You can re-authenticate on the <u><a href="{url}">Settings</a></u> page.'
-                ).format(url=url)
-            #
-            return message
-
-=======
->>>>>>> d06c57ac
     def after_delete(self, node, user):
         self.deauthorize(Auth(user=user), log=True)