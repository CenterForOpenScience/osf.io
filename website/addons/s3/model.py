--- conflicted
+++ resolved
@@ -1,13 +1,7 @@
 # -*- coding: utf-8 -*-
 
-from modularodm import fields, Q
-from modularodm.exceptions import ModularOdmException
-
-<<<<<<< HEAD
 import pymongo
 from modularodm import fields
-=======
->>>>>>> 2cf95acc
 from boto.exception import BotoServerError
 
 from framework.auth.core import Auth
@@ -18,7 +12,6 @@
 
 
 class S3GuidFile(GuidFile):
-
     __indices__ = [
         {
             'key_or_list': [
@@ -55,9 +48,9 @@
     secret_key = fields.StringField()
 
     def to_json(self, user):
-        rv = super(AddonS3UserSettings, self).to_json(user)
-        rv['has_auth'] = self.has_auth
-        return rv
+        ret = super(AddonS3UserSettings, self).to_json(user)
+        ret['has_auth'] = self.has_auth
+        return ret
 
     @property
     def has_auth(self):
@@ -103,19 +96,7 @@
 
     def find_or_create_file_guid(self, path):
         path = path.lstrip('/')
-
-        try:
-            return S3GuidFile.find_one(
-                Q('path', 'eq', path) &
-                Q('node', 'eq', self.owner)
-            ), False
-        except ModularOdmException:
-            pass
-
-        # Create new
-        new = S3GuidFile(node=self.owner, path=path)
-        new.save()
-        return new, True
+        return S3GuidFile.get_or_create(node=self.owner, path=path)
 
     @property
     def display_name(self):
