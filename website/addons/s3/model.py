# -*- coding: utf-8 -*-

import pymongo
from modularodm import fields

from framework.auth.core import Auth

from website.addons.base import exceptions
from website.addons.base import AddonUserSettingsBase, AddonNodeSettingsBase, GuidFile
from website.addons.base import StorageAddonBase

from website.addons.s3 import utils

class S3GuidFile(GuidFile):
    __indices__ = [
        {
            'key_or_list': [
                ('node', pymongo.ASCENDING),
                ('path', pymongo.ASCENDING),
            ],
            'unique': True,
        }
    ]

    path = fields.StringField(index=True)

    @property
    def waterbutler_path(self):
        return '/' + self.path

    @property
    def provider(self):
        return 's3'

    @property
    def version_identifier(self):
        return 'version'

    @property
    def unique_identifier(self):
        return self._metadata_cache['extra']['md5']


class AddonS3UserSettings(AddonUserSettingsBase):

    access_key = fields.StringField()
    secret_key = fields.StringField()

    def to_json(self, user):
        ret = super(AddonS3UserSettings, self).to_json(user)
        ret['has_auth'] = self.has_auth
        return ret

    @property
    def has_auth(self):
        return bool(self.access_key and self.secret_key)

    @property
    def is_valid(self):
        return utils.can_list(self.access_key, self.secret_key)

    def revoke_auth(self, save=False):
        for node_settings in self.addons3nodesettings__authorized:
            node_settings.deauthorize(save=True)

        self.s3_osf_user, self.access_key, self.secret_key = None, None, None

        if save:
            self.save()

        return True

class AddonS3NodeSettings(StorageAddonBase, AddonNodeSettingsBase):

    bucket = fields.StringField()
    user_settings = fields.ForeignField(
        'addons3usersettings', backref='authorized'
    )

    @property
    def folder_name(self):
        return self.bucket

    def find_or_create_file_guid(self, path):
        path = path.lstrip('/')
        return S3GuidFile.get_or_create(node=self.owner, path=path)

    @property
    def display_name(self):
        return u'{0}: {1}'.format(self.config.full_name, self.bucket)

    @property
    def complete(self):
        return self.has_auth and self.bucket is not None

    def authorize(self, user_settings, save=False):
        self.user_settings = user_settings
        self.owner.add_log(
            action='s3_node_authorized',
            params={
                'project': self.owner.parent_id,
                'node': self.owner._id,
            },
            auth=Auth(user_settings.owner),
        )
        if save:
            self.save()

    def deauthorize(self, auth=None, log=True, save=False):
        self.bucket, self.user_settings = None, None

        if log:
            self.owner.add_log(
                action='s3_node_deauthorized',
                params={
                    'project': self.owner.parent_id,
                    'node': self.owner._id,
                },
                auth=auth,
            )
        if save:
            self.save()

    def delete(self, save=True):
        self.deauthorize(log=False, save=False)
        super(AddonS3NodeSettings, self).delete(save=save)

    def serialize_waterbutler_credentials(self):
        if not self.has_auth:
            raise exceptions.AddonError('Cannot serialize credentials for S3 addon')
        return {
            'access_key': self.user_settings.access_key,
            'secret_key': self.user_settings.secret_key,
        }

    def serialize_waterbutler_settings(self):
        if not self.bucket:
            raise exceptions.AddonError('Cannot serialize settings for S3 addon')
        return {'bucket': self.bucket}

    def create_waterbutler_log(self, auth, action, metadata):
        url = self.owner.web_url_for('addon_view_or_download_file', path=metadata['path'], provider='s3')

        self.owner.add_log(
            's3_{0}'.format(action),
            auth=auth,
            params={
                'project': self.owner.parent_id,
                'node': self.owner._id,
                'path': metadata['materialized'],
                'bucket': self.bucket,
                'urls': {
                    'view': url,
                    'download': url + '?action=download'
                }
            },
        )

    def to_json(self, user):
        ret = super(AddonS3NodeSettings, self).to_json(user)

        user_settings = user.get_addon('s3')

        ret.update({
            'bucket': self.bucket or '',
            'has_bucket': self.bucket is not None,
            'userIsOwner': (
                self.user_settings and self.user_settings.owner == user
            ),
            'userHasAuth': bool(user_settings) and user_settings.has_auth,
            'nodeHasAuth': self.has_auth,
            'owner': None,
<<<<<<< HEAD
            'folder_list': None,
            'is_registration': self.owner.is_registration,
=======
            'bucket_list': None,
>>>>>>> c59853a0
            'valid_credentials': user_settings and user_settings.is_valid,
        })

        if self.has_auth:
            ret['owner'] = self.user_settings.owner.fullname
            ret['owner_url'] = self.user_settings.owner.url
            ret['nodeHasAuth'] = True

        return ret

    @property
    def has_auth(self):
        return bool(self.user_settings and self.user_settings.has_auth)
        #TODO Update callbacks

    def before_register(self, node, user):
        """

        :param Node node:
        :param User user:
        :return str: Alert message

        """
        category = node.project_or_component
        if self.user_settings and self.user_settings.has_auth:
            return (
                u'The contents of S3 add-ons cannot be registered at this time; '
                u'the S3 bucket linked to this {category} will not be included '
                u'as part of this registration.'
            ).format(**locals())

    def after_fork(self, node, fork, user, save=True):
        """

        :param Node node: Original node
        :param Node fork: Forked node
        :param User user: User creating fork
        :param bool save: Save settings after callback
        :return tuple: Tuple of cloned settings and alert message

        """
        clone, _ = super(AddonS3NodeSettings, self).after_fork(
            node, fork, user, save=False
        )

        # Copy authentication if authenticated by forking user
        if self.user_settings and self.user_settings.owner == user:
            clone.user_settings = self.user_settings
            clone.bucket = self.bucket
            message = (
                'Amazon Simple Storage authorization copied to forked {cat}.'
            ).format(
                cat=fork.project_or_component,
            )
        else:
            message = (
                'Amazon Simple Storage authorization not copied to forked {cat}. You may '
                'authorize this fork on the <a href={url}>Settings</a> '
                'page.'
            ).format(
                cat=fork.project_or_component,
                url=fork.url + 'settings/'
            )

        if save:
            clone.save()

        return clone, message

    def before_fork(self, node, user):
        """

        :param Node node:
        :param User user:
        :return str: Alert message

        """

        if self.user_settings and self.user_settings.owner == user:
            return (
                'Because you have authenticated the S3 add-on for this '
                '{cat}, forking it will also transfer your authorization to '
                'the forked {cat}.'
            ).format(
                cat=node.project_or_component,
            )
        return (
            'Because this S3 add-on has been authenticated by a different '
            'user, forking it will not transfer authentication to the forked '
            '{cat}.'
        ).format(
            cat=node.project_or_component,
        )

    def before_remove_contributor(self, node, removed):
        """

        :param Node node:
        :param User removed:
        :return str: Alert message

        """
        if self.user_settings and self.user_settings.owner == removed:
            return (
                'The Amazon Simple Storage add-on for this {category} is authenticated '
                'by {user}. Removing this user will also remove access '
                'to {bucket} unless another contributor re-authenticates.'
            ).format(
                category=node.project_or_component,
                user=removed.fullname,
                bucket=self.bucket
            )

    def after_remove_contributor(self, node, removed, auth=None):
        """

        :param Node node:
        :param User removed:
        :return str: Alert message

        """
        if self.user_settings and self.user_settings.owner == removed:
            self.user_settings = None
            self.bucket = None
            self.save()

            message = (
                u'Because the Amazon Simple Storage add-on for {category} "{title}" was '
                u'authenticated by {user}, authentication information has been deleted.'
            ).format(category=node.category_display, title=node.title, user=removed.fullname)

            if not auth or auth.user != removed:
                url = node.web_url_for('node_setting')
                message += (
                    u' You can re-authenticate on the <a href="{url}">Settings</a> page.'
                ).format(url=url)
            #
            return message

    def after_delete(self, node, user):
        self.deauthorize(Auth(user=user), log=True, save=True)<|MERGE_RESOLUTION|>--- conflicted
+++ resolved
@@ -170,12 +170,8 @@
             'userHasAuth': bool(user_settings) and user_settings.has_auth,
             'nodeHasAuth': self.has_auth,
             'owner': None,
-<<<<<<< HEAD
             'folder_list': None,
             'is_registration': self.owner.is_registration,
-=======
-            'bucket_list': None,
->>>>>>> c59853a0
             'valid_credentials': user_settings and user_settings.is_valid,
         })
 
