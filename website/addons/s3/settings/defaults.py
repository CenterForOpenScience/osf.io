MAX_RENDER_SIZE = (1024 ** 2) * 3
<<<<<<< HEAD
ALLOWED_ORIGIN = '*'  # 'https://osf.io/' change for staging etc
CORS_RULE = (
    '<CORSRule><AllowedMethod>PUT</AllowedMethod>'
    '<AllowedOrigin>' + ALLOWED_ORIGIN + '</AllowedOrigin>'
    '<AllowedHeader>*</AllowedHeader>'
=======
ALLOWED_ORIGIN = 'http://localhost:5000'  # 'https://osf.io/' change for staging etc
CORS_RULE_UPLOAD = (
    '<CORSRule><AllowedMethod>PUT</AllowedMethod><AllowedOrigin>'
    + ALLOWED_ORIGIN +
    '</AllowedOrigin><AllowedHeader>origin</AllowedHeader><AllowedHeader>'
    'Content-Type</AllowedHeader><AllowedHeader>x-amz-acl</AllowedHeader>'
    '<AllowedHeader>Authorization</AllowedHeader></CORSRule>'
)
CORS_RULE_VIEW = (
    '<CORSRule>'
    '<AllowedMethod>GET</AllowedMethod>'
    '<AllowedOrigin>' + ALLOWED_ORIGIN + '</AllowedOrigin>'
    '<AllowedHeader>Content-Disposition</AllowedHeader>'
>>>>>>> 6f8c7243
    '</CORSRule>'
)<|MERGE_RESOLUTION|>--- conflicted
+++ resolved
@@ -1,11 +1,5 @@
 MAX_RENDER_SIZE = (1024 ** 2) * 3
-<<<<<<< HEAD
-ALLOWED_ORIGIN = '*'  # 'https://osf.io/' change for staging etc
-CORS_RULE = (
-    '<CORSRule><AllowedMethod>PUT</AllowedMethod>'
-    '<AllowedOrigin>' + ALLOWED_ORIGIN + '</AllowedOrigin>'
-    '<AllowedHeader>*</AllowedHeader>'
-=======
+
 ALLOWED_ORIGIN = 'http://localhost:5000'  # 'https://osf.io/' change for staging etc
 CORS_RULE_UPLOAD = (
     '<CORSRule><AllowedMethod>PUT</AllowedMethod><AllowedOrigin>'
@@ -13,12 +7,12 @@
     '</AllowedOrigin><AllowedHeader>origin</AllowedHeader><AllowedHeader>'
     'Content-Type</AllowedHeader><AllowedHeader>x-amz-acl</AllowedHeader>'
     '<AllowedHeader>Authorization</AllowedHeader></CORSRule>'
+
 )
 CORS_RULE_VIEW = (
     '<CORSRule>'
     '<AllowedMethod>GET</AllowedMethod>'
     '<AllowedOrigin>' + ALLOWED_ORIGIN + '</AllowedOrigin>'
     '<AllowedHeader>Content-Disposition</AllowedHeader>'
->>>>>>> 6f8c7243
     '</CORSRule>'
 )