import re
import httplib

from boto import exception
from boto.s3.connection import S3Connection
from boto.s3.connection import OrdinaryCallingFormat

from framework.exceptions import HTTPError
from website.util import web_url_for


def connect_s3(access_key=None, secret_key=None, user_settings=None):
    """Helper to build an S3Connection object
    Can be used to change settings on all S3Connections
    See: CallingFormat
    """
    if user_settings is not None:
        access_key, secret_key = user_settings.access_key, user_settings.secret_key
    connection = S3Connection(access_key, secret_key)
    return connection


def get_bucket_names(user_settings):
    try:
        buckets = connect_s3(user_settings=user_settings).get_all_buckets()
    except exception.NoAuthHandlerFound:
        raise HTTPError(httplib.FORBIDDEN)
    except exception.BotoServerError as e:
        raise HTTPError(e.status)

    return [bucket.name for bucket in buckets]


def validate_bucket_name(name):
    validate_name = re.compile('^(?!.*(\.\.|-\.))[^.][a-z0-9\d.-]{2,61}[^.]$')
    return bool(validate_name.match(name))


def create_bucket(user_settings, bucket_name):
    return connect_s3(user_settings=user_settings).create_bucket(bucket_name)


def bucket_exists(access_key, secret_key, bucket_name):
    """Tests for the existance of a bucket and if the user
    can access it with the given keys
    """
    if not bucket_name:
        return False

    connection = connect_s3(access_key, secret_key)

    if bucket_name != bucket_name.lower():
        # Must use ordinary calling format for mIxEdCaSe bucket names
        # otherwise use the default as it handles bucket outside of the US
        connection.calling_format = OrdinaryCallingFormat()

    try:
        # Will raise an exception if bucket_name doesn't exist
        connect_s3(access_key, secret_key).head_bucket(bucket_name)
    except exception.S3ResponseError as e:
        if e.status not in (301, 302):
            return False
    return True


def can_list(access_key, secret_key):
    """Return whether or not a user can list
    all buckets accessable by this keys
    """
    # Bail out early as boto does not handle getting
    # Called with (None, None)
    if not (access_key and secret_key):
        return False

    try:
        connect_s3(access_key, secret_key).get_all_buckets()
    except exception.S3ResponseError:
        return False
    return True

def serialize_urls(node_addon, user):
    node = node_addon.owner
    user_settings = node_addon.user_settings

    result = {
<<<<<<< HEAD
        'create_folder': node.api_url_for('create_new_bucket'),
        'importAuth': node.api_url_for('s3_node_import_auth'),
        'create_auth': node.api_url_for('s3_authorize_node'),
        'deauthorize': node.api_url_for('s3_remove_node_settings'),
        'folder_list': node.api_url_for('s3_bucket_list'),
        'config': node.api_url_for('s3_node_settings'),
=======
        'create_bucket': node.api_url_for('create_bucket'),
        'import_auth': node.api_url_for('s3_node_import_auth'),
        'create_auth': node.api_url_for('s3_authorize_node'),
        'deauthorize': node.api_url_for('s3_delete_node_settings'),
        'bucket_list': node.api_url_for('s3_get_bucket_list'),
        'set_bucket': node.api_url_for('s3_get_node_settings'),
>>>>>>> c59853a0
        'settings': web_url_for('user_addons'),
        'files': node.web_url_for('collect_file_trees'),
    }
    if user_settings:
        result['owner'] = user_settings.owner.profile_url
    return result<|MERGE_RESOLUTION|>--- conflicted
+++ resolved
@@ -83,21 +83,12 @@
     user_settings = node_addon.user_settings
 
     result = {
-<<<<<<< HEAD
-        'create_folder': node.api_url_for('create_new_bucket'),
+        'create_folder': node.api_url_for('create_bucket'),
         'importAuth': node.api_url_for('s3_node_import_auth'),
         'create_auth': node.api_url_for('s3_authorize_node'),
-        'deauthorize': node.api_url_for('s3_remove_node_settings'),
-        'folder_list': node.api_url_for('s3_bucket_list'),
-        'config': node.api_url_for('s3_node_settings'),
-=======
-        'create_bucket': node.api_url_for('create_bucket'),
-        'import_auth': node.api_url_for('s3_node_import_auth'),
-        'create_auth': node.api_url_for('s3_authorize_node'),
         'deauthorize': node.api_url_for('s3_delete_node_settings'),
-        'bucket_list': node.api_url_for('s3_get_bucket_list'),
-        'set_bucket': node.api_url_for('s3_get_node_settings'),
->>>>>>> c59853a0
+        'folder_list': node.api_url_for('s3_get_bucket_list'),
+        'config': node.api_url_for('s3_get_node_settings'),
         'settings': web_url_for('user_addons'),
         'files': node.web_url_for('collect_file_trees'),
     }
