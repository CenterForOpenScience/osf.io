import mock
from nose.tools import *  # noqa

import httplib as http
from boto.exception import S3ResponseError

from framework.auth import Auth
from tests.base import OsfTestCase
from tests.factories import ProjectFactory, AuthUserFactory

from website.addons.s3.utils import validate_bucket_name
from website.util import api_url_for

from utils import create_mock_wrapper

from faker import Faker
fake = Faker()

class MockS3Bucket(object):

    def __init__(self, **kwargs):
        for k, v in kwargs.iteritems():
            setattr(self, k, v)

class TestS3ViewsConfig(OsfTestCase):

    def setUp(self):

        super(TestS3ViewsConfig, self).setUp()

        self.user = AuthUserFactory()
        self.consolidated_auth = Auth(user=self.user)
        self.auth = ('test', self.user.api_keys[0]._primary_key)
        self.project = ProjectFactory(creator=self.user)

        self.project.add_addon('s3', auth=self.consolidated_auth)
        self.project.creator.add_addon('s3')

        self.user_settings = self.user.get_addon('s3')
        self.user_settings.access_key = 'We-Will-Rock-You'
        self.user_settings.secret_key = 'Idontknowanyqueensongs'
        self.user_settings.save()

        self.node_settings = self.project.get_addon('s3')
        self.node_settings.bucket = 'Sheer-Heart-Attack'
        self.node_settings.user_settings = self.project.creator.get_addon('s3')

        self.node_settings.save()
        self.node_url = '/api/v1/project/{0}/'.format(self.project._id)

    @mock.patch('website.addons.s3.views.config.does_bucket_exist')
    @mock.patch('website.addons.s3.views.config.adjust_cors')
    def test_s3_settings_no_bucket(self, mock_cors, mock_does_bucket_exist):
        mock_does_bucket_exist.return_value = False
        mock_cors.return_value = True
        url = self.project.api_url + 's3/settings/'
        rv = self.app.post_json(url, {}, expect_errors=True, auth=self.user.auth)
        assert_true('trouble' in rv.body)

    @mock.patch('website.addons.s3.views.config.does_bucket_exist')
    @mock.patch('website.addons.s3.views.config.adjust_cors')
    @mock.patch('website.addons.s3.utils.get_bucket_drop_down')
    def test_s3_set_bucket(self, mock_cors, mock_exist, mock_dropdown):

        mock_cors.return_value = True
        mock_exist.return_value = True
        mock_dropdown.return_value = ['mybucket']
        url = self.project.api_url_for('s3_node_settings')
        self.app.post_json(
            url, {'s3_bucket': 'hammertofall'}, auth=self.user.auth,
        )

        self.project.reload()
        self.node_settings.reload()

        assert_equal(self.node_settings.bucket, 'hammertofall')
        assert_equal(self.project.logs[-1].action, 's3_bucket_linked')

    def test_s3_set_bucket_no_settings(self):

        user = AuthUserFactory()
        self.project.add_contributor(user, save=True)
        url = self.project.api_url + 's3/settings/'
        res = self.app.post_json(
            url, {'s3_bucket': 'hammertofall'}, auth=user.auth,
            expect_errors=True
        )
        assert_equal(res.status_code, http.BAD_REQUEST)

    def test_s3_set_bucket_no_auth(self):

        user = AuthUserFactory()
        user.add_addon('s3')
        self.project.add_contributor(user, save=True)
        url = self.project.api_url + 's3/settings/'
        res = self.app.post_json(
            url, {'s3_bucket': 'hammertofall'}, auth=user.auth,
            expect_errors=True
        )
        assert_equal(res.status_code, http.BAD_REQUEST)

    def test_s3_set_bucket_already_authed(self):

        user = AuthUserFactory()
        user.add_addon('s3')
        user_settings = user.get_addon('s3')
        user_settings.access_key = 'foo'
        user_settings.secret_key = 'bar'
        user_settings.save()
        self.project.add_contributor(user, save=True)
        url = self.project.api_url + 's3/settings/'
        res = self.app.post_json(
            url, {'s3_bucket': 'hammertofall'}, auth=user.auth,
            expect_errors=True
        )
        assert_equal(res.status_code, http.BAD_REQUEST)

    @mock.patch('website.addons.s3.api.S3Wrapper.from_addon')
    def test_s3_set_bucket_registered(self, mock_from_addon):

        mock_from_addon.return_value = create_mock_wrapper()

        registration = self.project.register_node(
            None, self.consolidated_auth, '', ''
        )

        url = registration.api_url + 's3/settings/'
        res = self.app.post_json(
            url, {'s3_bucket': 'hammertofall'}, auth=self.user.auth,
            expect_errors=True,
        )

        assert_equal(res.status_code, http.BAD_REQUEST)

    @mock.patch('website.addons.s3.views.config.has_access')
    @mock.patch('website.addons.s3.views.config.create_osf_user')
    def test_user_settings(self, mock_user, mock_access):
        mock_access.return_value = True
        mock_user.return_value = (
            'osf-user-12345',
            {
                'access_key_id': 'scout',
                'secret_access_key': 'ssshhhhhhhhh'
            }
        )
        url = '/api/v1/settings/s3/'
        self.app.post_json(
            url,
            {
                'access_key': 'scout',
                'secret_key': 'Atticus'
            },
            auth=self.user.auth
        )
        self.user_settings.reload()
        assert_equals(self.user_settings.access_key, 'scout')

    @mock.patch('website.addons.s3.model.AddonS3UserSettings.remove_iam_user')
    def test_s3_remove_user_settings(self, mock_access):
        mock_access.return_value = True
        self.user_settings.access_key = 'to-kill-a-mocking-bucket'
        self.user_settings.secret_key = 'itsasecret'
        self.user_settings.save()
        url = api_url_for('s3_remove_user_settings')
        self.app.delete(url, auth=self.user.auth)
        self.user_settings.reload()
        assert_equals(self.user_settings.access_key, None)
        assert_equals(self.user_settings.secret_key, None)
        assert_equals(mock_access.call_count, 1)

    @mock.patch('website.addons.s3.model.AddonS3UserSettings.remove_iam_user')
    def test_s3_remove_user_settings_none(self, mock_access):
        self.user_settings.access_key = None
        self.user_settings.secret_key = None
        self.user_settings.save()
        url = api_url_for('s3_remove_user_settings')
        self.app.delete(url, auth=self.user.auth)
        self.user_settings.reload()
        assert_equals(mock_access.call_count, 0)

    @mock.patch('website.addons.s3.views.config.has_access')
    def test_user_settings_no_auth(self, mock_access):
        mock_access.return_value = False
        url = '/api/v1/settings/s3/'
        rv = self.app.post_json(url, {}, auth=self.user.auth, expect_errors=True)
        assert_equals(rv.status_int, http.BAD_REQUEST)

    @mock.patch('website.addons.s3.utils.get_bucket_drop_down')
    @mock.patch('website.addons.s3.views.config.has_access')
    @mock.patch('website.addons.s3.views.config.create_osf_user')
    def test_node_settings_no_user_settings(self, mock_user, mock_access, mock_dropdown):
        self.node_settings.user_settings = None
        self.node_settings.save()
        url = self.node_url + 's3/authorize/'

        mock_access.return_value = True
        mock_user.return_value = (
            'osf-user-12345',
            {
                'access_key_id': 'scout',
                'secret_access_key': 'ssshhhhhhhhh'
            }
        )
        mock_dropdown.return_value = ['mybucket']
        self.app.post_json(url, {'access_key': 'scout', 'secret_key': 'ssshhhhhhhhh'}, auth=self.user.auth)
        self.user_settings.reload()
        assert_equals(self.user_settings.access_key, 'scout')

    @mock.patch('website.addons.s3.utils.get_bucket_drop_down')
    def test_node_settings_no_user_settings_ui(self, mock_dropdown):
        mock_dropdown.return_value = ['mybucket']
        self.node_settings.user_settings.access_key = None
        self.node_settings.user_settings = None
        self.node_settings.save()
        url = self.project.url + 'settings/'
        rv = self.app.get(url, auth=self.user.auth)
        assert_true('<label for="s3Addon">Access Key</label>' in rv.body)

    @mock.patch('website.addons.s3.utils.get_bucket_list')
<<<<<<< HEAD
    @mock.patch('website.addons.s3.api.does_bucket_exist')
    def test_node_settings_user_settings_ui(self, mock_exists, mock_dropdown):
        mock_exists.return_value = True
        mock_dropdown.return_value = ['mybucket']
        url = self.project.api_url_for('s3_node_settings')
        rv = self.app.get(url, auth=self.user.auth)
        assert_true('mybucket' in rv.body)
=======
    def test_s3_bucket_list(self, mock_bucket_list):
        fake_buckets = [
            MockS3Bucket(name=fake.domain_word())
            for i in range(10)
        ]
        mock_bucket_list.return_value = fake_buckets
        url = self.node_settings.owner.api_url_for('s3_bucket_list')
        ret = self.app.get(url, auth=self.user.auth)

        assert_equals(ret.json, {'buckets': [bucket.name for bucket in fake_buckets]})

    def test_s3_remove_node_settings_owner(self):
        url = self.node_settings.owner.api_url_for('s3_remove_node_settings')
        ret = self.app.delete(url, auth=self.user.auth)

        assert_equal(ret.json['has_bucket'], False)
        assert_equal(ret.json['node_has_auth'], False)

    def test_s3_remove_node_settings_unauthorized(self):
        url = self.node_settings.owner.api_url_for('s3_remove_node_settings')
        ret = self.app.delete(url, auth=None, expect_errors=True)

        assert_equal(ret.status_code, 401)

    def test_s3_get_node_settings_owner(self):
        url = self.node_settings.owner.api_url_for('s3_get_node_settings')
        res = self.app.get(url, auth=self.user.auth)

        expected_bucket = self.node_settings.bucket
        expected_node_has_auth = True
        expected_user_is_owner = True
        result = res.json['result']
        assert_equal(result['bucket'], expected_bucket)
        assert_equal(result['node_has_auth'], expected_node_has_auth)
        assert_equal(result['user_is_owner'], expected_user_is_owner)

    def test_s3_get_node_settings_not_owner(self):
        url = self.node_settings.owner.api_url_for('s3_get_node_settings')
        non_owner = AuthUserFactory()
        self.project.add_contributor(non_owner, save=True, permissions=['write'])
        res = self.app.get(url, auth=non_owner.auth)

        expected_bucket = self.node_settings.bucket
        expected_node_has_auth = True
        expected_user_is_owner = False
        result = res.json['result']
        assert_equal(result['bucket'], expected_bucket)
        assert_equal(result['node_has_auth'], expected_node_has_auth)
        assert_equal(result['user_is_owner'], expected_user_is_owner)

    def test_s3_get_node_settings_unauthorized(self):
        url = self.node_settings.owner.api_url_for('s3_get_node_settings')
        unauthorized = AuthUserFactory()
        ret = self.app.get(url, auth=unauthorized.auth, expect_errors=True)

        assert_equal(ret.status_code, 403)

    @mock.patch('website.addons.s3.views.config.add_s3_auth')
    def test_s3_authorize_node_valid(self, mock_add):
        mock_add.return_value = True
        url = self.project.api_url_for('s3_authorize_node')
        cred = {
            'access_key': fake.password(),
            'secret_key': fake.password(),
        }
        res = self.app.post_json(url, cred, auth=self.user.auth)
        assert_equal(res.json['node_has_auth'], True)

    def test_s3_authorize_node_invalid(self):
        url = self.project.api_url_for('s3_authorize_node')
        cred = {
            'access_key': fake.password(),
        }
        res = self.app.post_json(url, cred, auth=self.user.auth, expect_errors=True)
        assert_equal(res.status_code, 400)

    @mock.patch('website.addons.s3.views.config.add_s3_auth')
    def test_s3_authorize_node_malformed(self, mock_add):
        mock_add.return_value = False
        url = self.project.api_url_for('s3_authorize_node')
        cred = {
            'access_key': fake.password(),
            'secret_key': fake.password(),
        }
        res = self.app.post_json(url, cred, auth=self.user.auth, expect_errors=True)
        assert_equal(res.json['message'], 'Incorrect credentials')
        assert_equal(res.status_code, 400)

    @mock.patch('website.addons.s3.views.config.add_s3_auth')
    def test_s3_authorize_node_unauthorized(self, mock_add):
        mock_add.return_value = True
        url = self.project.api_url_for('s3_authorize_node')
        cred = {
            'access_key': fake.password(),
            'secret_key': fake.password(),
        }
        unauthorized = AuthUserFactory()
        res = self.app.post_json(url, cred, auth=unauthorized.auth, expect_errors=True)
        assert_equal(res.status_code, 403)

    @mock.patch('website.addons.s3.views.config.add_s3_auth')
    def test_s3_authorize_user_valid(self, mock_add):
        mock_add.return_value = True
        url = self.project.api_url_for('s3_authorize_user')
        cred = {
            'access_key': fake.password(),
            'secret_key': fake.password(),
        }
        res = self.app.post_json(url, cred, auth=self.user.auth)
        assert_equal(res.json, {})

    def test_s3_authorize_user_invalid(self):
        url = self.project.api_url_for('s3_authorize_user')
        cred = {
            'access_key': fake.password(),
        }
        res = self.app.post_json(url, cred, auth=self.user.auth, expect_errors=True)
        assert_equal(res.status_code, 400)

    @mock.patch('website.addons.s3.views.config.add_s3_auth')
    def test_s3_authorize_user_malformed(self, mock_add):
        mock_add.return_value = False
        url = self.project.api_url_for('s3_authorize_user')
        cred = {
            'access_key': fake.password(),
            'secret_key': fake.password(),
        }
        res = self.app.post_json(url, cred, auth=self.user.auth, expect_errors=True)
        assert_equal(res.json['message'], 'Incorrect credentials')
        assert_equal(res.status_code, 400)

    def test_s3_node_import_auth_authorized(self):
        url = self.project.api_url_for('s3_node_import_auth')
        self.node_settings.deauthorize(auth=None, save=True)
        res = self.app.post(url, auth=self.user.auth)
        assert_equal(res.json['node_has_auth'], True)
        assert_equal(res.json['user_is_owner'], True)

    def test_s3_node_import_auth_unauthorized(self):
        url = self.project.api_url_for('s3_node_import_auth')
        self.node_settings.deauthorize(auth=None, save=True)
        unauthorized = AuthUserFactory()
        res = self.app.post(url, auth=unauthorized.auth, expect_errors=True)
        assert_equal(res.status_code, 403)
>>>>>>> 4d24d284

class TestCreateBucket(OsfTestCase):

    def setUp(self):

        super(TestCreateBucket, self).setUp()

        self.user = AuthUserFactory()
        self.consolidated_auth = Auth(user=self.user)
        self.auth = ('test', self.user.api_keys[0]._primary_key)
        self.project = ProjectFactory(creator=self.user)

        self.project.add_addon('s3', auth=self.consolidated_auth)
        self.project.creator.add_addon('s3')

        self.user_settings = self.user.get_addon('s3')
        self.user_settings.access_key = 'We-Will-Rock-You'
        self.user_settings.secret_key = 'Idontknowanyqueensongs'
        self.user_settings.save()

        self.node_settings = self.project.get_addon('s3')
        self.node_settings.bucket = 'Sheer-Heart-Attack'
        self.node_settings.user_settings = self.project.creator.get_addon('s3')

        self.node_settings.save()

    def test_bad_names(self):
        assert_false(validate_bucket_name('bogus naMe'))
        assert_false(validate_bucket_name(''))
        assert_false(validate_bucket_name('no'))
        assert_false(validate_bucket_name('.cantstartwithp'))
        assert_false(validate_bucket_name('or.endwith.'))
        assert_false(validate_bucket_name('..nodoubles'))
        assert_false(validate_bucket_name('no_unders_in'))

    def test_names(self):
        assert_true(validate_bucket_name('imagoodname'))
        assert_true(validate_bucket_name('still.passing'))
        assert_true(validate_bucket_name('can-have-dashes'))
        assert_true(validate_bucket_name('kinda.name.spaced'))

    @mock.patch('website.addons.s3.views.crud.create_bucket')
    @mock.patch('website.addons.s3.utils.get_bucket_drop_down')
    def test_create_bucket_pass(self, mock_make, mock_dropdown):
        mock_make.return_value = True
        mock_dropdown.return_value = ['mybucket']
        url = self.project.api_url_for('create_new_bucket')
        ret = self.app.post_json(url, {'bucket_name': 'doesntevenmatter'}, auth=self.user.auth)

        assert_equals(ret.status_int, http.OK)

    @mock.patch('website.addons.s3.views.crud.create_bucket')
    def test_create_bucket_fail(self, mock_make):
        error = S3ResponseError(418, 'because Im a test')
        error.message = 'This should work'
        mock_make.side_effect = error

        url = "/api/v1/project/{0}/s3/newbucket/".format(self.project._id)
        ret = self.app.post_json(url, {'bucket_name': 'doesntevenmatter'}, auth=self.user.auth, expect_errors=True)

        assert_equals(ret.body, '{"message": "This should work", "title": "Problem connecting to S3"}')<|MERGE_RESOLUTION|>--- conflicted
+++ resolved
@@ -206,26 +206,7 @@
         self.user_settings.reload()
         assert_equals(self.user_settings.access_key, 'scout')
 
-    @mock.patch('website.addons.s3.utils.get_bucket_drop_down')
-    def test_node_settings_no_user_settings_ui(self, mock_dropdown):
-        mock_dropdown.return_value = ['mybucket']
-        self.node_settings.user_settings.access_key = None
-        self.node_settings.user_settings = None
-        self.node_settings.save()
-        url = self.project.url + 'settings/'
-        rv = self.app.get(url, auth=self.user.auth)
-        assert_true('<label for="s3Addon">Access Key</label>' in rv.body)
-
     @mock.patch('website.addons.s3.utils.get_bucket_list')
-<<<<<<< HEAD
-    @mock.patch('website.addons.s3.api.does_bucket_exist')
-    def test_node_settings_user_settings_ui(self, mock_exists, mock_dropdown):
-        mock_exists.return_value = True
-        mock_dropdown.return_value = ['mybucket']
-        url = self.project.api_url_for('s3_node_settings')
-        rv = self.app.get(url, auth=self.user.auth)
-        assert_true('mybucket' in rv.body)
-=======
     def test_s3_bucket_list(self, mock_bucket_list):
         fake_buckets = [
             MockS3Bucket(name=fake.domain_word())
@@ -370,7 +351,6 @@
         unauthorized = AuthUserFactory()
         res = self.app.post(url, auth=unauthorized.auth, expect_errors=True)
         assert_equal(res.status_code, 403)
->>>>>>> 4d24d284
 
 class TestCreateBucket(OsfTestCase):
 
