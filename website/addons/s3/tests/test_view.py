--- conflicted
+++ resolved
@@ -4,19 +4,10 @@
 import httplib as http
 from boto.exception import S3ResponseError
 
-<<<<<<< HEAD
 from tests.base import OsfTestCase
 from tests.factories import ProjectFactory, AuthUserFactory
-=======
+
 from framework.auth import Auth
-from tests.base import OsfTestCase
-from tests.factories import ProjectFactory, AuthUserFactory
-from website.addons.s3.model import S3GuidFile
->>>>>>> 92cf2703
-
-from framework.auth import Auth
-
-import website.app
 
 from website.addons.s3.model import S3GuidFile
 from website.addons.s3.utils import validate_bucket_name
@@ -30,10 +21,6 @@
 
         super(TestS3ViewsConfig, self).setUp()
 
-<<<<<<< HEAD
-        self.app = TestApp(app)
-=======
->>>>>>> 92cf2703
         self.user = AuthUserFactory()
         self.consolidated_auth = Auth(user=self.user)
         self.auth = ('test', self.user.api_keys[0]._primary_key)
@@ -271,10 +258,6 @@
 
         super(TestS3ViewsCRUD, self).setUp()
 
-<<<<<<< HEAD
-        self.app = TestApp(app)
-=======
->>>>>>> 92cf2703
         self.user = AuthUserFactory()
         self.consolidated_auth = Auth(user=self.user)
         self.auth = ('test', self.user.api_keys[0]._primary_key)
@@ -324,10 +307,6 @@
 
         super(TestS3ViewsHgrid, self).setUp()
 
-<<<<<<< HEAD
-        self.app = TestApp(app)
-=======
->>>>>>> 92cf2703
         self.user = AuthUserFactory()
         self.consolidated_auth = Auth(user=self.user)
         self.auth = ('test', self.user.api_keys[0]._primary_key)
@@ -380,10 +359,6 @@
 
         super(TestCreateBucket, self).setUp()
 
-<<<<<<< HEAD
-        self.app = TestApp(app)
-=======
->>>>>>> 92cf2703
         self.user = AuthUserFactory()
         self.consolidated_auth = Auth(user=self.user)
         self.auth = ('test', self.user.api_keys[0]._primary_key)
