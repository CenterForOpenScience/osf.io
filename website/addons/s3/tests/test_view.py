import mock
from nose.tools import *
from webtest_plus import TestApp

import httplib as http
from boto.exception import S3ResponseError

from framework.auth import Auth
import website.app
from tests.base import OsfTestCase
from tests.factories import ProjectFactory, AuthUserFactory
from website.addons.s3.model import AddonS3NodeSettings, S3GuidFile

from website.addons.s3.utils import validate_bucket_name

from utils import create_mock_wrapper, create_mock_key

app = website.app.init_app(
    routes=True, set_backends=False, settings_module='website.settings'
)


class TestS3ViewsConfig(OsfTestCase):

    def setUp(self):

        super(TestS3ViewsConfig, self).setUp()

        self.app = TestApp(app)
        self.user = AuthUserFactory()
        self.consolidated_auth = Auth(user=self.user)
        self.auth = ('test', self.user.api_keys[0]._primary_key)
        self.project = ProjectFactory(creator=self.user)

        self.project.add_addon('s3', auth=self.consolidated_auth)
        self.project.creator.add_addon('s3')

        self.user_settings = self.user.get_addon('s3')
        self.user_settings.access_key = 'We-Will-Rock-You'
        self.user_settings.secret_key = 'Idontknowanyqueensongs'
        self.user_settings.save()

        self.node_settings = self.project.get_addon('s3')
        self.node_settings.bucket = 'Sheer-Heart-Attack'
        self.node_settings.user_settings = self.project.creator.get_addon('s3')

        self.node_settings.save()
        self.node_url = '/api/v1/project/{0}/'.format(self.project._id)

    @mock.patch('website.addons.s3.views.config.does_bucket_exist')
    @mock.patch('website.addons.s3.views.config.adjust_cors')
    def test_s3_settings_no_bucket(self, mock_cors, mock_does_bucket_exist):
        mock_does_bucket_exist.return_value = False
        mock_cors.return_value = True
        url = self.project.api_url + 's3/settings/'
        rv = self.app.post_json(url, {}, expect_errors=True, auth=self.user.auth)
        assert_true('trouble' in rv.body)

    @mock.patch('website.addons.s3.views.config.does_bucket_exist')
    @mock.patch('website.addons.s3.views.config.adjust_cors')
    def test_s3_set_bucket(self, mock_cors, mock_exist):

        mock_cors.return_value = True
        mock_exist.return_value = True

        url = self.project.api_url + 's3/settings/'
        self.app.post_json(
            url, {'s3_bucket': 'hammertofall'}, auth=self.user.auth,
        )

        self.project.reload()
        self.node_settings.reload()

        assert_equal(self.node_settings.bucket, 'hammertofall')
        assert_equal(self.project.logs[-1].action, 's3_bucket_linked')

    def test_s3_set_bucket_no_settings(self):

        user = AuthUserFactory()
        self.project.add_contributor(user, save=True)
        url = self.project.api_url + 's3/settings/'
        res = self.app.post_json(
            url, {'s3_bucket': 'hammertofall'}, auth=user.auth,
            expect_errors=True
        )
        assert_equal(res.status_code, http.BAD_REQUEST)

    def test_s3_set_bucket_no_auth(self):

        user = AuthUserFactory()
        user.add_addon('s3')
        self.project.add_contributor(user, save=True)
        url = self.project.api_url + 's3/settings/'
        res = self.app.post_json(
            url, {'s3_bucket': 'hammertofall'}, auth=user.auth,
            expect_errors=True
        )
        assert_equal(res.status_code, http.BAD_REQUEST)

    def test_s3_set_bucket_already_authed(self):

        user = AuthUserFactory()
        user.add_addon('s3')
        user_settings = user.get_addon('s3')
        user_settings.access_key = 'foo'
        user_settings.secret_key = 'bar'
        user_settings.save()
        self.project.add_contributor(user, save=True)
        url = self.project.api_url + 's3/settings/'
        res = self.app.post_json(
            url, {'s3_bucket': 'hammertofall'}, auth=user.auth,
            expect_errors=True
        )
        assert_equal(res.status_code, http.BAD_REQUEST)


    @mock.patch('website.addons.s3.api.S3Wrapper.get_wrapped_key')
    @mock.patch('website.addons.s3.api.S3Wrapper.from_addon')
    def test_s3_set_bucket_registered(self, mock_from_addon, mock_wrapped_key):

        mock_from_addon.return_value = create_mock_wrapper()
        mock_wrapped_key.return_value = create_mock_key()

        registration = self.project.register_node(
            None, self.consolidated_auth, '', ''
        )

        url = registration.api_url + 's3/settings/'
        res = self.app.post_json(
            url, {'s3_bucket': 'hammertofall'}, auth=self.user.auth,
            expect_errors=True,
        )

        assert_equal(res.status_code, http.BAD_REQUEST)

    @mock.patch('website.addons.s3.views.config.has_access')
    @mock.patch('website.addons.s3.views.config.create_osf_user')
    def test_user_settings(self, mock_user, mock_access):
        mock_access.return_value = True
        mock_user.return_value = (
            'osf-user-12345',
            {
                'access_key_id': 'scout',
                'secret_access_key': 'ssshhhhhhhhh'
            }
        )
        url = '/api/v1/settings/s3/'
        self.app.post_json(
            url,
            {
                'access_key': 'scout',
                'secret_key': 'Atticus'
            },
            auth=self.user.auth
        )
        self.user_settings.reload()
        assert_equals(self.user_settings.access_key, 'scout')

    @mock.patch('website.addons.s3.model.AddonS3UserSettings.remove_iam_user')
    def test_s3_remove_user_settings(self, mock_access):
        mock_access.return_value = True
        self.user_settings.access_key = 'to-kill-a-mocking-bucket'
        self.user_settings.secret_key = 'itsasecret'
        self.user_settings.save()
        url = '/api/v1/settings/s3/'
        self.app.delete(url, auth=self.user.auth)
        self.user_settings.reload()
        assert_equals(self.user_settings.access_key, None)
        assert_equals(self.user_settings.secret_key, None)

    @mock.patch('website.addons.s3.views.config.has_access')
    def test_user_settings_no_auth(self, mock_access):
        mock_access.return_value = False
        url = '/api/v1/settings/s3/'
        rv = self.app.post_json(url, {}, auth=self.user.auth, expect_errors=True)
        assert_equals(rv.status_int, http.BAD_REQUEST)

    @mock.patch('website.addons.s3.api.S3Wrapper.get_wrapped_key')
    @mock.patch('website.addons.s3.api.S3Wrapper.from_addon')
    def test_view_creates_guid(self, mock_from_addon, mock_wrapped_key):

        mock_from_addon.return_value = create_mock_wrapper()
        mock_wrapped_key.return_value = create_mock_key()

        guid_count = S3GuidFile.find().count()

        # View file for the first time
        url = self.project.url + 's3/test.py'
        res = self.app.get(url, auth=self.user.auth).maybe_follow(auth=self.user.auth)

        guids = S3GuidFile.find()

        # GUID count has been incremented by one
        assert_equal(
            guids.count(),
            guid_count + 1
        )

        # Client has been redirected to GUID
        assert_equal(
            res.request.path.strip('/'),
            guids[guids.count() - 1]._id
        )

        # View file for the second time
        self.app.get(url, auth=self.user.auth).maybe_follow()

        # GUID count has not been incremented
        assert_equal(
            S3GuidFile.find().count(),
            guid_count + 1
        )

    @mock.patch('website.addons.s3.views.config.has_access')
    @mock.patch('website.addons.s3.views.config.create_osf_user')
    def test_node_settings_no_user_settings(self, mock_user, mock_access):
        self.node_settings.user_settings = None
        self.node_settings.save()
        url = self.node_url + 's3/authorize/'

        mock_access.return_value = True
        mock_user.return_value = (
            'osf-user-12345',
            {
                'access_key_id': 'scout',
                'secret_access_key': 'ssshhhhhhhhh'
            }
        )
        self.app.post_json(url, {'access_key': 'scout', 'secret_key': 'ssshhhhhhhhh'}, auth=self.user.auth)

        self.user_settings.reload()
        assert_equals(self.user_settings.access_key, 'scout')

    def test_node_settings_no_user_settings_ui(self):
        self.node_settings.user_settings.access_key = None
        self.node_settings.user_settings = None
        self.node_settings.save()
        url = self.project.url + 'settings/'
        rv = self.app.get(url, auth=self.user.auth)
        assert_true('<label for="s3Addon">Access Key</label>' in rv.body)

    @mock.patch('website.addons.s3.model.get_bucket_drop_down')
    def test_node_settings_user_settings_ui(self, mock_dropdown):
        mock_dropdown.return_value = ['mybucket']
        url = self.project.url + 'settings/'
        rv = self.app.get(url, auth=self.user.auth)
        assert_true('mybucket' in rv.body)


class TestS3ViewsCRUD(OsfTestCase):
<<<<<<< HEAD

=======
>>>>>>> 4dd4fb35
    def setUp(self):

        super(TestS3ViewsCRUD, self).setUp()

        self.app = TestApp(app)
        self.user = AuthUserFactory()
        self.consolidated_auth = Auth(user=self.user)
        self.auth = ('test', self.user.api_keys[0]._primary_key)
        self.project = ProjectFactory(creator=self.user)

        self.project.add_addon('s3', auth=self.consolidated_auth)
        self.project.creator.add_addon('s3')

        self.user_settings = self.user.get_addon('s3')
        self.user_settings.access_key = 'We-Will-Rock-You'
        self.user_settings.secret_key = 'Idontknowanyqueensongs'
        self.user_settings.save()

        self.node_settings = self.project.get_addon('s3')
        self.node_settings.bucket = 'Sheer-Heart-Attack'
        self.node_settings.user_settings = self.project.creator.get_addon('s3')

        self.node_settings.save()
        self.node_url =  '/api/v1/project/{0}/'.format(self.project._id)

    @mock.patch('website.addons.s3.views.crud.S3Wrapper.from_addon')
    def test_view_faux_file(self, mock_from_addon):
        mock_from_addon.return_value = mock.Mock()
        mock_from_addon.return_value.get_wrapped_key.return_value = None
        url = '/project/{0}/s3/view/faux.sho/'.format(self.project._id)
        rv = self.app.get(url, auth=self.user.auth, expect_errors=True).maybe_follow()
        assert_equals(rv.status_int, http.NOT_FOUND)

    @mock.patch('website.addons.s3.views.crud.S3Wrapper.from_addon')
    def test_view_upload_url(self, mock_from_addon):
        mock_from_addon.return_value = mock.Mock()
        mock_from_addon.return_value.does_key_exist.return_value = False
        rv = self.app.post_json(self.node_url + 's3/', {'name': 'faux.sho'}, auth=self.user.auth)
        assert_true('faux.sho' in rv.body and self.node_settings.bucket in rv.body and rv.status_int == http.OK)

    @mock.patch('website.addons.s3.views.crud.S3Wrapper.from_addon')
    def test_download_file_faux_file(self, mock_from_addon):
        mock_from_addon.return_value = mock.Mock()
        mock_from_addon.return_value.does_key_exist.return_value = False
        rv = self.app.post_json(self.node_url + 's3/download/', {'path': 'faux.show'}, expect_errors=True)
        assert_equals(rv.status_int, http.NOT_FOUND)


class TestS3ViewsHgrid(OsfTestCase):
<<<<<<< HEAD

=======
>>>>>>> 4dd4fb35
    def setUp(self):

        super(TestS3ViewsHgrid, self).setUp()

        self.app = TestApp(app)
        self.user = AuthUserFactory()
        self.consolidated_auth = Auth(user=self.user)
        self.auth = ('test', self.user.api_keys[0]._primary_key)
        self.project = ProjectFactory(creator=self.user)

        self.project.add_addon('s3', auth=self.consolidated_auth)
        self.project.creator.add_addon('s3')

        self.user_settings = self.user.get_addon('s3')
        self.user_settings.access_key = 'We-Will-Rock-You'
        self.user_settings.secret_key = 'Idontknowanyqueensongs'
        self.user_settings.save()

        self.node_settings = self.project.get_addon('s3')
        self.node_settings.bucket = 'Sheer-Heart-Attack'
        self.node_settings.user_settings = self.project.creator.get_addon('s3')

        self.node_settings.save()

    def test_data_contents_no_user_settings(self):
        self.node_settings.user_settings = None
        self.node_settings.save()
        url = "/api/v1/project/{0}/s3/hgrid/".format(self.project._id)
        rv = self.app.get(url, expect_errors=True, auth=self.user.auth)
        assert_equals(rv.status_int, http.BAD_REQUEST)

    def test_dummy_folder(self):
        url = "/api/v1/project/{0}/s3/hgrid/dummy/".format(self.project._id)
        rv = self.app.get(url, auth=self.user.auth)
        assert_true(self.node_settings.bucket in rv.body)

    def test_dummy_folder_no_user_settings(self):
        self.node_settings.user_settings = None
        self.node_settings.save()
        url = "/api/v1/project/{0}/s3/hgrid/dummy/".format(self.project._id)
        rv = self.app.get(url, auth=self.user.auth)
        assert_equals(rv.body, 'null')

    def test_dummy_folder_no_bucket(self):
        self.node_settings.bucket = None
        self.node_settings.save()
        url = "/api/v1/project/{0}/s3/hgrid/dummy/".format(self.project._id)
        rv = self.app.get(url, auth=self.user.auth)
        assert_equals(rv.body, 'null')


class TestCreateBucket(OsfTestCase):
<<<<<<< HEAD

=======
>>>>>>> 4dd4fb35
    def setUp(self):

        super(TestCreateBucket, self).setUp()

        self.app = TestApp(app)
        self.user = AuthUserFactory()
        self.consolidated_auth = Auth(user=self.user)
        self.auth = ('test', self.user.api_keys[0]._primary_key)
        self.project = ProjectFactory(creator=self.user)

        self.project.add_addon('s3', auth=self.consolidated_auth)
        self.project.creator.add_addon('s3')

        self.user_settings = self.user.get_addon('s3')
        self.user_settings.access_key = 'We-Will-Rock-You'
        self.user_settings.secret_key = 'Idontknowanyqueensongs'
        self.user_settings.save()

        self.node_settings = self.project.get_addon('s3')
        self.node_settings.bucket = 'Sheer-Heart-Attack'
        self.node_settings.user_settings = self.project.creator.get_addon('s3')

        self.node_settings.save()

    def test_bad_names(self):
        assert_false(validate_bucket_name('bogus naMe'))
        assert_false(validate_bucket_name(''))
        assert_false(validate_bucket_name('no'))
        assert_false(validate_bucket_name('.cantstartwithp'))
        assert_false(validate_bucket_name('or.endwith.'))
        assert_false(validate_bucket_name('..nodoubles'))
        assert_false(validate_bucket_name('no_unders_in'))

    def test_names(self):
        assert_true(validate_bucket_name('imagoodname'))
        assert_true(validate_bucket_name('still.passing'))
        assert_true(validate_bucket_name('can-have-dashes'))
        assert_true(validate_bucket_name('kinda.name.spaced'))

    @mock.patch('website.addons.s3.views.crud.create_bucket')
    def test_create_bucket_pass(self, mock_make):
        mock_make.return_value = True
        url = "/api/v1/project/{0}/s3/newbucket/".format(self.project._id)
        rv = self.app.post_json(url, {'bucket_name': 'doesntevenmatter'}, auth=self.user.auth, expect_errors=True)

        assert_equals(rv.status_int, http.OK)

    @mock.patch('website.addons.s3.views.crud.create_bucket')
    def test_create_bucket_fail(self, mock_make):
        error = S3ResponseError(418, 'because Im a test')
        error.message = 'This should work'
        mock_make.side_effect = error

        url = "/api/v1/project/{0}/s3/newbucket/".format(self.project._id)
        rv = self.app.post_json(url, {'bucket_name': 'doesntevenmatter'}, auth=self.user.auth, expect_errors=True)

        assert_equals(rv.body, '{"message": "This should work"}')
#TODO
#removed access key
#<|MERGE_RESOLUTION|>--- conflicted
+++ resolved
@@ -5,15 +5,17 @@
 import httplib as http
 from boto.exception import S3ResponseError
 
-from framework.auth import Auth
-import website.app
 from tests.base import OsfTestCase
 from tests.factories import ProjectFactory, AuthUserFactory
-from website.addons.s3.model import AddonS3NodeSettings, S3GuidFile
-
+
+from framework.auth import Auth
+
+import website.app
+
+from website.addons.s3.model import S3GuidFile
 from website.addons.s3.utils import validate_bucket_name
 
-from utils import create_mock_wrapper, create_mock_key
+from .utils import create_mock_wrapper, create_mock_key
 
 app = website.app.init_app(
     routes=True, set_backends=False, settings_module='website.settings'
@@ -248,10 +250,7 @@
 
 
 class TestS3ViewsCRUD(OsfTestCase):
-<<<<<<< HEAD
-
-=======
->>>>>>> 4dd4fb35
+
     def setUp(self):
 
         super(TestS3ViewsCRUD, self).setUp()
@@ -301,10 +300,7 @@
 
 
 class TestS3ViewsHgrid(OsfTestCase):
-<<<<<<< HEAD
-
-=======
->>>>>>> 4dd4fb35
+
     def setUp(self):
 
         super(TestS3ViewsHgrid, self).setUp()
@@ -357,10 +353,7 @@
 
 
 class TestCreateBucket(OsfTestCase):
-<<<<<<< HEAD
-
-=======
->>>>>>> 4dd4fb35
+
     def setUp(self):
 
         super(TestCreateBucket, self).setUp()
