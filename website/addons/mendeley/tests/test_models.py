--- conflicted
+++ resolved
@@ -184,15 +184,11 @@
 
         assert_is_none(self.node_settings.mendeley_list_id)
 
-<<<<<<< HEAD
-        self.node_settings.set_target_folder('fake-folder-id', 'Fake')
-=======
         self.node_settings.set_target_folder(
             folder_id,
             folder_name,
             auth=Auth(user=self.user),
         )
->>>>>>> 72ff5651
 
         # instance was updated
         assert_equal(
@@ -261,6 +257,22 @@
         assert_equal(
             self.node_settings.selected_folder_name,
             ''
+        )
+
+    @mock.patch('website.addons.mendeley.model.Mendeley._folder_metadata')
+    def test_selected_folder_name(self, mock_folder_metadata):
+        # Mock the return from api call to get the folder's name
+        mock_folder = mock.Mock()
+        mock_folder.name = 'Fake Folder'
+
+        # Add the mocked return object to the mocked api client
+        mock_folder_metadata.return_value = mock_folder
+
+        self.node_settings.mendeley_list_id = 'fake-list-id'
+
+        assert_equal(
+            self.node_settings.selected_folder_name,
+            'Fake Folder'
         )
 
     # TODO: Make these tests generic and move to core
