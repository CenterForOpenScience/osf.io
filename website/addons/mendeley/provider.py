# -*- coding: utf-8 -*-
from website.addons.citations.provider import CitationsProvider
from website.addons.mendeley.serializer import MendeleySerializer

class MendeleyCitationsProvider(CitationsProvider):

    def __init__(self):
        super(MendeleyCitationsProvider, self).__init__('mendeley')

    @property
    def serializer(self):
        return MendeleySerializer

    def widget(self, node_addon):
        ret = super(MendeleyCitationsProvider, self).widget(node_addon)
        ret.update({
            'list_id': node_addon.mendeley_list_id
        })
        return ret

    def _folder_to_dict(self, data):
        return dict(
            name=data.name,
            list_id=data.json['id'],
            parent_id=data.json.get('parent_id'),
            id=data.json.get('id'),
        )

    def _folder_id(self, node_addon):
<<<<<<< HEAD

        return node_addon.mendeley_list_id

    def add_show_more(self, node_addon, contents, list_id, page):
        contents.append({
            'name': 'Show more',
            'kind': 'message',
            'urls': {
                'fetch': node_addon.owner.api_url_for('mendeley_citation_list', zotero_list_id=list_id, page=page)
            }
        })

    def next_is_truthy(self, next_page):
        return next_page is not None

    def is_first_page(self, page):
        return page is None
=======
        return node_addon.mendeley_list_id
>>>>>>> 72ff5651
<|MERGE_RESOLUTION|>--- conflicted
+++ resolved
@@ -27,8 +27,6 @@
         )
 
     def _folder_id(self, node_addon):
-<<<<<<< HEAD
-
         return node_addon.mendeley_list_id
 
     def add_show_more(self, node_addon, contents, list_id, page):
@@ -44,7 +42,4 @@
         return next_page is not None
 
     def is_first_page(self, page):
-        return page is None
-=======
-        return node_addon.mendeley_list_id
->>>>>>> 72ff5651
+        return page is None