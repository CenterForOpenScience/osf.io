# -*- coding: utf-8 -*-

import time

import mendeley
from modularodm import fields

from website.addons.base import AddonOAuthNodeSettingsBase
from website.addons.base import AddonOAuthUserSettingsBase
from website.addons.citations.utils import serialize_folder
from website.addons.mendeley import serializer
from website.addons.mendeley import settings
from website.addons.mendeley.api import APISession
from website.oauth.models import ExternalProvider
from website.oauth.decorators import api_call
from website.util import web_url_for


class Mendeley(ExternalProvider):
    name = 'Mendeley'
    short_name = 'mendeley'

    client_id = settings.MENDELEY_CLIENT_ID
    client_secret = settings.MENDELEY_CLIENT_SECRET

    auth_url_base = 'https://api.mendeley.com/oauth/authorize'
    callback_url = 'https://api.mendeley.com/oauth/token'
    default_scopes = ['all']

    _client = None

    @property
    def api_error_classes(self):
        return (mendeley.exception.MendeleyApiException,)

    def handle_callback(self, response):
        client = self._get_client(response)

        # make a second request for the Mendeley user's ID and name
        profile = client.profiles.me

        return {
            'provider_id': profile.id,
            'display_name': profile.display_name,
            'profile_url': profile.link,
        }

    def _get_client(self, credentials):
        if not self._client:
            partial = mendeley.Mendeley(
                client_id=self.client_id,
                client_secret=self.client_secret,
                redirect_uri=web_url_for('oauth_callback',
                                         service_name='mendeley',
                                         _absolute=True),
            )
            self._client = APISession(partial, credentials)

        return self._client

    @api_call
    def _get_folders(self):
        """Get a list of a user's folders"""

        client = self.client

        return client.folders.list().items

    @property
    def client(self):
        """An API session with Mendeley"""
        if not self._client:
            self._client = self._get_client({
                'access_token': self.account.oauth_key,
                'refresh_token': self.account.refresh_token,
                'expires_at': time.mktime(self.account.expires_at.timetuple()),
                'token_type': 'bearer',
            })
        return self._client

    @api_call
    def citation_lists(self, extract_folder):
        """List of CitationList objects, derived from Mendeley folders"""

        folders = self._get_folders()
        # TODO: Verify OAuth access to each folder
        all_documents = serialize_folder(
            'All Documents',
            id='ROOT',
            parent_id='__'
        )
        serialized_folders = [
            extract_folder(each)
            for each in folders
        ]
        return [all_documents] + serialized_folders

    @api_call
    def get_list(self, list_id='ROOT'):
        """Get a single CitationList
        :param str list_id: ID for a Mendeley folder. Optional.
        :return CitationList: CitationList for the folder, or for all documents
        """
        if list_id == 'ROOT':
            folder = None
        else:
            folder = self.client.folders.get(list_id)

        if folder:
            return self._citations_for_mendeley_folder(folder)
        return self._citations_for_mendeley_user()

    @api_call
    def _folder_metadata(self, folder_id):
        folder = self.client.folders.get(folder_id)
        return folder

    @api_call
    def _citations_for_mendeley_folder(self, folder):

        document_ids = [
            document.id
            for document in folder.documents.iter(page_size=500)
        ]
        citations = {
            citation['id']: citation
            for citation in self._citations_for_mendeley_user()
        }
        return map(lambda id: citations[id], document_ids)

    @api_call
    def _citations_for_mendeley_user(self):

        documents = self.client.documents.iter(page_size=500)
        return [
            self._citation_for_mendeley_document(document)
            for document in documents
        ]

    @api_call
    def _citation_for_mendeley_document(self, document):
        """Mendeley document to ``website.citations.models.Citation``
        :param BaseDocument document:
            An instance of ``mendeley.models.base_document.BaseDocument``
        :return Citation:
        """
        csl = {
            'id': document.json.get('id'),
            'type': document.json.get('type'),
        }

        if document.title:
            csl['title'] = document.title

        if document.json.get('authors'):
            csl['author'] = [
                {
                    'given': person.get('first_name'),
                    'family': person.get('last_name'),
                } for person in document.json.get('authors')
            ]

        if document.json.get('source'):
            csl['source'] = document.json.get('source')

        if document.year:
            csl['issued'] = {'date-parts': [[document.year]]}

        # gather identifiers
        idents = document.json.get('identifiers')
        if idents is not None:
            if idents.get('isbn'):
                csl['ISBN'] = idents.get('isbn')
            if idents.get('issn'):
                csl['ISSN'] = idents.get('issn')
            if idents.get('pmid'):
                csl['PMID'] = idents.get('pmid')
            if idents.get('doi'):
                csl['DOI'] = idents.get('doi')

        urls = document.json.get('websites', [])
        if urls:
            csl['URL'] = urls[0]

        return csl


class MendeleyUserSettings(AddonOAuthUserSettingsBase):
    oauth_provider = Mendeley
    serializer = serializer.MendeleySerializer


class MendeleyNodeSettings(AddonOAuthNodeSettingsBase):
    oauth_provider = Mendeley
    serializer = serializer.MendeleySerializer

    mendeley_list_id = fields.StringField()
    mendeley_folder_name = fields.StringField()

    _api = None

    @property
    def api(self):
        """authenticated ExternalProvider instance"""
        if self._api is None:
            self._api = Mendeley()
            self._api.account = self.external_account
        return self._api

    @property
    def complete(self):
        return bool(self.has_auth and self.user_settings.verify_oauth_access(
            node=self.owner,
            external_account=self.external_account,
            metadata={'folder': self.mendeley_list_id},
        ))

    @property
    def selected_folder_name(self):
        if self.mendeley_list_id is None:
            return ''
        elif self.mendeley_list_id == 'ROOT':
            return 'All Documents'
        else:
            #folder = self.api._folder_metadata(self.mendeley_list_id)
            #return folder.name
            return self.mendeley_folder_name

    @property
    def root_folder(self):
        root = serialize_folder(
            'All Documents',
            id='ROOT',
            parent_id='__'
        )
        root['kind'] = 'folder'
        return root

    @property
    def provider_name(self):
        return 'mendeley'

    def clear_auth(self):
        self.mendeley_list_id = None
        return super(MendeleyNodeSettings, self).clear_auth()

    def set_auth(self, *args, **kwargs):
        self.mendeley_list_id = None
        return super(MendeleyNodeSettings, self).set_auth(*args, **kwargs)

<<<<<<< HEAD
    def set_target_folder(self, mendeley_list_id, mendeley_folder_name):
=======
    def set_target_folder(self, mendeley_list_id, mendeley_list_name, auth):
>>>>>>> 72ff5651
        """Configure this addon to point to a Mendeley folder

        :param str mendeley_list_id:
        :param ExternalAccount external_account:
        :param User user:
        """

        # Tell the user's addon settings that this node is connecting
        self.user_settings.grant_oauth_access(
            node=self.owner,
            external_account=self.external_account,
            metadata={'folder': mendeley_list_id}
        )
        self.user_settings.save()

        # update this instance
        self.mendeley_list_id = mendeley_list_id
<<<<<<< HEAD
        self.mendeley_folder_name = mendeley_folder_name
        self.save()
=======
        self.save()

        self.owner.add_log(
            'mendeley_folder_selected',
            params={
                'project': self.owner.parent_id,
                'node': self.owner._id,
                'folder_id': mendeley_list_id,
                'folder_name': mendeley_list_name,
            },
            auth=auth,
        )
>>>>>>> 72ff5651
<|MERGE_RESOLUTION|>--- conflicted
+++ resolved
@@ -248,11 +248,7 @@
         self.mendeley_list_id = None
         return super(MendeleyNodeSettings, self).set_auth(*args, **kwargs)
 
-<<<<<<< HEAD
     def set_target_folder(self, mendeley_list_id, mendeley_folder_name):
-=======
-    def set_target_folder(self, mendeley_list_id, mendeley_list_name, auth):
->>>>>>> 72ff5651
         """Configure this addon to point to a Mendeley folder
 
         :param str mendeley_list_id:
@@ -270,10 +266,7 @@
 
         # update this instance
         self.mendeley_list_id = mendeley_list_id
-<<<<<<< HEAD
         self.mendeley_folder_name = mendeley_folder_name
-        self.save()
-=======
         self.save()
 
         self.owner.add_log(
@@ -285,5 +278,4 @@
                 'folder_name': mendeley_list_name,
             },
             auth=auth,
-        )
->>>>>>> 72ff5651
+        )