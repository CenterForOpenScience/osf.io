--- conflicted
+++ resolved
@@ -35,21 +35,12 @@
         item.parent().children.length > 1;
     if (item.kind === 'file' && privateOrSiblings) {
         buttons.push({
-<<<<<<< HEAD
             'name' : '',
             'icon' : 'fa fa-times',
             'tooltip' : 'Delete',
             'css' : 'm-l-lg text-danger fg-hover-hide',
             'style' : 'display:none',
             'onclick' : Fangorn.ButtonEvents._removeEvent
-=======
-            name: '',
-            icon: 'icon-remove',
-            tooltip: 'Delete',
-            css: 'm-l-lg text-danger fg-hover-hide',
-            style: 'display:none',
-            onclick: Fangorn.ButtonEvents._removeEvent
->>>>>>> 893d81ba
         });
     }
 
