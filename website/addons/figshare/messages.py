--- conflicted
+++ resolved
@@ -1,19 +1,11 @@
 # MODEL MESSAGES :model.py
-<<<<<<< HEAD
-BEFORE_PAGE_LOAD_PRIVATE_NODE_MIXED_FS = 'Warnings: This OSF {category} is private but ' + FIGSHARE + ' project {project_id} may contain some public files or filesets. The files in this ' + FIGSHARE + ' project can be viewed on figshare ' + \
+BEFORE_PAGE_LOAD_PRIVATE_NODE_MIXED_FS = 'Warning: This OSF {category} is private but ' + FIGSHARE + ' project {project_id} may contain some public files or filesets. The files in this ' + FIGSHARE + ' project can be viewed on figshare ' + \
                                          '<a href="https://figshare.com/articles/{encoded_folder_name}/{project_id}">here</a>. '
-=======
-BEFORE_PAGE_LOAD_PRIVATE_NODE_MIXED_FS = 'Warning: This OSF {category} is private but figshare project {project_id} may contain some public files or filesets. The files in this figshare project can be viewed <a href="https://http://figshare.com/articles/{project_id}/{figshare_id}">here</a>'
->>>>>>> 8eae79e8
 
 BEFORE_PAGE_LOAD_PUBLIC_NODE_MIXED_FS = 'Warning: This OSF {category} is public but figshare project {project_id} may contain some private files or filesets. The files in this figshare project can be viewed <a href="https://http://figshare.com/articles/{project_id}/{figshare_id}">here</a>'
 
-<<<<<<< HEAD
-BEFORE_PAGE_LOAD_PERM_MISMATCH = 'Warnings: This OSF {category} is {node_perm}, but the ' + FIGSHARE + ' article {figshare_id} is {figshare_perm}. The files in this ' + FIGSHARE + ' project can be viewed on figshare ' + \
+BEFORE_PAGE_LOAD_PERM_MISMATCH = 'Warning: This OSF {category} is {node_perm}, but the ' + FIGSHARE + ' article {figshare_id} is {figshare_perm}. The files in this ' + FIGSHARE + ' project can be viewed on figshare ' + \
                                  '<a href="https://figshare.com/articles/{encoded_folder_name}/{figshare_id}">here</a>. '
-=======
-BEFORE_PAGE_LOAD_PERM_MISMATCH = 'Warning: This OSF {category} is {node_perm}, but the figshare article {figshare_id} is {figshare_perm}. '
->>>>>>> 8eae79e8
 
 BEFORE_PAGE_LOAD_PUBLIC_NODE_PRIVATE_FS = 'Users can view the contents of this private fishare article. '
 
