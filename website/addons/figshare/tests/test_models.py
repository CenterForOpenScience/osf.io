from nose.tools import *
from webtest_plus import TestApp

import website.app
from tests.base import OsfTestCase
<<<<<<< HEAD
from tests.factories import ProjectFactory, AuthUserFactory, UserFactory

from framework.auth.decorators import Auth
=======
from tests.factories import ProjectFactory, AuthUserFactory

from framework.auth import Auth
>>>>>>> 4dd4fb35
from website.addons.figshare import settings as figshare_settings

app = website.app.init_app(
    routes=True, set_backends=False, settings_module='website.settings'
)


class TestCallbacks(OsfTestCase):

    def setUp(self):

        super(TestCallbacks, self).setUp()

        self.app = TestApp(app)
        self.user = AuthUserFactory()
        self.consolidated_auth = Auth(user=self.user)
        self.auth = ('test', self.user.api_keys[0]._primary_key)
        self.project = ProjectFactory(creator=self.user)

        self.non_authenticator = AuthUserFactory()
        self.project.add_contributor(
            contributor=self.non_authenticator,
            auth=Auth(self.project.creator),
        )

        self.project.add_addon('figshare', auth=self.consolidated_auth)
        self.project.creator.add_addon('figshare')
        self.node_settings = self.project.get_addon('figshare')
        self.user_settings = self.project.creator.get_addon('figshare')
        self.user_settings.oauth_access_token = 'legittoken'
        self.user_settings.oauth_access_token_secret = 'legittoken'
        self.user_settings.save()
        self.node_settings.user_settings = self.user_settings
        self.node_settings.figshare_id = '123456'
        self.node_settings.figshare_type = 'project'
        self.node_settings.figshare_title = 'singlefile'
        self.node_settings.save()

    def test_update_fields_project(self):
        num_logs = len(self.project.logs)
        # try updating fields
        newfields = {
            'type': 'project',
            'id': '313131',
            'title': 'A PROJECT'
           }
        self.node_settings.update_fields(newfields, self.project, Auth(self.project.creator))
        #check for updated
        assert_equals(self.node_settings.figshare_id, '313131')
        assert_equals(self.node_settings.figshare_type, 'project')
        assert_equals(self.node_settings.figshare_title, 'A PROJECT')
        # check for log added
        assert_equals(len(self.project.logs), num_logs+1)

    def test_update_fields_fileset(self):
        num_logs = len(self.project.logs)
        # try updating fields
        newfields = {
            'type': 'fileset',
            'id': '313131',
            'title': 'A FILESET'
           }
        self.node_settings.update_fields(newfields, self.project, Auth(self.project.creator))
        #check for updated
        assert_equals(self.node_settings.figshare_id, '313131')
        assert_equals(self.node_settings.figshare_type, 'fileset')
        assert_equals(self.node_settings.figshare_title, 'A FILESET')
        # check for log added
        assert_equals(len(self.project.logs), num_logs+1)

    def test_update_fields_some_missing(self):
        num_logs = len(self.project.logs)
        # try updating fields
        newfields = {
            'type': 'project',
            'id': '313131',
            'title': 'A PROJECT'
           }
        self.node_settings.update_fields(newfields, self.project, Auth(self.project.creator))
        #check for updated
        assert_equals(self.node_settings.figshare_id, '313131')
        assert_equals(self.node_settings.figshare_title, 'A PROJECT')
        # check for log added
        assert_equals(len(self.project.logs), num_logs+1)

    def test_update_fields_invalid(self):
        num_logs = len(self.project.logs)
        # try updating fields
        newfields = {
            'adad' : 131313,
            'i1513': '313131',
            'titladad': 'A PROJECT'
           }
        self.node_settings.update_fields(newfields, self.project, Auth(self.project.creator))
        #check for updated
        assert_equals(self.node_settings.figshare_id, '123456')
        assert_equals(self.node_settings.figshare_type, 'project')
        assert_equals(self.node_settings.figshare_title, 'singlefile')
        # check for log added
        assert_equals(len(self.project.logs), num_logs)

    def test_node_settings_article(self):
        url = '/api/v1/project/{0}/figshare/settings/'.format(self.project._id)
        rv = self.app.post_json(url, {'figshare_value': 'article_9001', 'figshare_title': 'newName'}, expect_errors=True, auth=self.user.auth)
        self.node_settings.reload()
        assert_equal(rv.status_int, 400)
        assert_equal(self.node_settings.figshare_id, '123456')

    def test_node_settings_fileset(self):
        url = '/api/v1/project/{0}/figshare/settings/'.format(self.project._id)
        rv = self.app.post_json(url, {'figshare_value': 'fileset_9002', 'figshare_title': 'newFeatureYAY'}, expect_errors=True, auth=self.user.auth)
        self.node_settings.reload()
        assert_equal(rv.status_int, 200)
        assert_equal(self.node_settings.figshare_id, '9002')

    def test_node_settings_none(self):
        url = '/api/v1/project/{0}/figshare/settings/'.format(self.project._id)
        rv = self.app.post_json(url, {'figshare_id': ''}, expect_errors=True, auth=self.user.auth)
        self.node_settings.reload()
        assert_equal(rv.status_int, 400)
        assert_equal(self.node_settings.figshare_id, '123456')

    def test_node_settings_bad(self):
        url = '/api/v1/project/{0}/figshare/settings/'.format(self.project._id)
        rv = self.app.post_json(url, {'figshare_id': 'iamnothing', 'figshare_title': 'alsonothing'}, expect_errors=True, auth=self.user.auth)
        self.node_settings.reload()
        assert_equal(rv.status_int, 400)
        assert_equal(self.node_settings.figshare_id, '123456')

    def test_node_settings_project(self):
        url = '/api/v1/project/{0}/figshare/settings/'.format(self.project._id)
        rv = self.app.post_json(url, {'figshare_value': 'project_9001', 'figshare_title': 'newName'}, auth=self.user.auth)
        self.node_settings.reload()
        assert_equal(rv.status_int, 200)
        assert_equal(self.node_settings.figshare_id, '9001')

    def test_api_url_no_user(self):
        self.node_settings.user_settings = None
        self.node_settings.save()
        assert_equal(self.node_settings.api_url, figshare_settings.API_URL)

    def test_api_url(self):
        assert_equal(self.node_settings.api_url, figshare_settings.API_OAUTH_URL)

    def test_before_register_linked_content(self):
        assert_false(
            self.node_settings.before_register(
                self.project,
                self.project.creator
            ) is None
        )

    def test_before_register_no_linked_content(self):
        self.node_settings.figshare_id = None
        assert_true(
            self.node_settings.before_register(
                self.project,
                self.project.creator
            ) is None
        )

    def test_before_remove_contributor_authenticator(self):
        message = self.node_settings.before_remove_contributor(
            self.project, self.project.creator
        )
        assert_true(message)

    def test_before_remove_contributor_not_authenticator(self):
        message = self.node_settings.before_remove_contributor(
            self.project, self.non_authenticator
        )
        assert_false(message)

    def test_after_remove_contributor_authenticator(self):
        self.node_settings.after_remove_contributor(
            self.project, self.project.creator
        )
        assert_equal(
            self.node_settings.user_settings,
            None
        )

    def test_after_fork_authenticator(self):
        fork = ProjectFactory()
        clone, message = self.node_settings.after_fork(
            self.project, fork, self.project.creator,
        )
        assert_equal(
            self.node_settings.user_settings,
            clone.user_settings,
        )

    def test_after_fork_not_authenticator(self):
        fork = ProjectFactory()
        clone, message = self.node_settings.after_fork(
            self.project, fork, self.non_authenticator,
        )
        assert_equal(
            clone.user_settings,
            None,
        )

    def test_after_delete(self):
        self.project.remove_node(Auth(user=self.project.creator))
        # Ensure that changes to node settings have been saved
        self.node_settings.reload()
        assert_true(self.node_settings.user_settings is None)
        assert_true(self.node_settings.figshare_id is None)
        assert_true(self.node_settings.figshare_type is None)
        assert_true(self.node_settings.figshare_title is None)

    #TODO Test figshare options and figshare to_json<|MERGE_RESOLUTION|>--- conflicted
+++ resolved
@@ -1,17 +1,14 @@
+# -*- coding: utf-8 -*-
+
 from nose.tools import *
 from webtest_plus import TestApp
 
+from tests.base import OsfTestCase
+from tests.factories import ProjectFactory, AuthUserFactory
+
+from framework.auth.decorators import Auth
+
 import website.app
-from tests.base import OsfTestCase
-<<<<<<< HEAD
-from tests.factories import ProjectFactory, AuthUserFactory, UserFactory
-
-from framework.auth.decorators import Auth
-=======
-from tests.factories import ProjectFactory, AuthUserFactory
-
-from framework.auth import Auth
->>>>>>> 4dd4fb35
 from website.addons.figshare import settings as figshare_settings
 
 app = website.app.init_app(
@@ -57,7 +54,7 @@
             'type': 'project',
             'id': '313131',
             'title': 'A PROJECT'
-           }
+        }
         self.node_settings.update_fields(newfields, self.project, Auth(self.project.creator))
         #check for updated
         assert_equals(self.node_settings.figshare_id, '313131')
@@ -73,7 +70,7 @@
             'type': 'fileset',
             'id': '313131',
             'title': 'A FILESET'
-           }
+        }
         self.node_settings.update_fields(newfields, self.project, Auth(self.project.creator))
         #check for updated
         assert_equals(self.node_settings.figshare_id, '313131')
@@ -89,7 +86,7 @@
             'type': 'project',
             'id': '313131',
             'title': 'A PROJECT'
-           }
+        }
         self.node_settings.update_fields(newfields, self.project, Auth(self.project.creator))
         #check for updated
         assert_equals(self.node_settings.figshare_id, '313131')
@@ -104,7 +101,7 @@
             'adad' : 131313,
             'i1513': '313131',
             'titladad': 'A PROJECT'
-           }
+        }
         self.node_settings.update_fields(newfields, self.project, Auth(self.project.creator))
         #check for updated
         assert_equals(self.node_settings.figshare_id, '123456')
