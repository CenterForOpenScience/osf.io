#!/usr/bin/env python
# -*- coding: utf-8 -*-

import unittest
from nose.tools import *  # PEP8 asserts
from tests.base import OsfTestCase
from StringIO import StringIO

from framework.auth import Auth
from tests.factories import ProjectFactory, AuthUserFactory, PrivateLinkFactory
from website import settings
from website.project.views.file import prepare_file

from website.addons.osffiles.model import OsfGuidFile
from website.addons.osffiles import settings as osffiles_settings


class TestFilesViews(OsfTestCase):

    def setUp(self):

        super(TestFilesViews, self).setUp()

        self.user = AuthUserFactory()
        self.auth = ('test', self.user.api_keys[0]._primary_key)
        self.consolidated_auth = Auth(user=self.user)
        self.project = ProjectFactory(creator=self.user)
        self.project.add_addon('osffiles', auth=self.consolidated_auth)
        self.node_settings = self.project.get_addon('osffiles')
        self._upload_file('firstfile', 'firstcontent')

    def _upload_file(self, name, content, **kwargs):
        url = self.project.api_url + 'osffiles/'
        res = self.app.post(
            url,
            upload_files=[
                ('file', name, content),
            ],
            auth=self.auth,
            **kwargs
        )
        self.project.reload()
        return res

    def test_download_file(self):
        url = self.project.uploads[0].download_url(self.project)
        res = self.app.get(url, auth=self.user.auth).maybe_follow()
        assert_equal(res.body, 'firstcontent')

    def test_upload_file(self):

        node_addon = self.project.get_addon('osffiles')

        res = self._upload_file(
            'newfile',
            'a' * (node_addon.config.max_file_size),
            expect_errors=True,
        )

        self.project.reload()
        assert_equal(
            self.project.logs[-1].action,
            'file_added'
        )

        assert_equal(res.status_code, 201)
        assert_true(isinstance(res.json, dict), 'return value is a dict')
        assert_equal(res.json['name'], 'newfile')

        assert_in('newfile', self.project.files_current)

<<<<<<< HEAD
    def test_upload_file_too_large(self):

        node_addon = self.project.get_addon('osffiles')

        res = self._upload_file(
            'newfile',
            'a' * (node_addon.config.max_file_size + 1),
            expect_errors=True,
        )

        self.project.reload()

        assert_equal(res.status_code, 400)
        assert_not_in('newfile', self.project.files_current)
=======
    def test_view_file_with_anonymous_link(self):
        link = PrivateLinkFactory(anonymous=True)
        link.nodes.append(self.project)
        link.save()
        self._upload_file('firstfile', 'secondcontent')
        url = self.project.api_url_for(
            'file_info',fid=self.project.uploads[0].filename
        )
        res = self.app.get(url, {'view_only': link.key})
        assert_not_in(self.user.fullname, res.body)
        assert_not_in(self.user._id, res.body)


>>>>>>> ef3761fb

    def test_delete_file(self):

        url = self.project.api_url + 'osffiles/firstfile/'
        res = self.app.delete(url, auth=self.auth).maybe_follow()
        assert_equal(res.status_code, 200)
        self.project.reload()
        assert_not_in('firstfile', self.project.files_current)

    def test_file_urls(self):

        url = self.project.api_url + 'osffiles/hgrid/'
        res = self.app.get(url, auth=self.auth).maybe_follow()
        assert_equal(len(res.json), 1)
        for url in ['view', 'download', 'delete']:
            assert_in(
                self.project._id,
                res.json[0]['urls'][url]
            )

    def test_file_urls_fork(self):

        fork = self.project.fork_node(auth=Auth(user=self.user))

        url = fork.api_url + 'osffiles/hgrid/'
        res = self.app.get(url, auth=self.auth).maybe_follow()
        assert_equal(len(res.json), 1)
        for url in ['view', 'download', 'delete']:
            assert_in(
                fork._id,
                res.json[0]['urls'][url]
            )

    def test_file_urls_registration(self):

        registration = self.project.register_node(
            None, Auth(user=self.user), '', ''
        )

        url = registration.api_url + 'osffiles/hgrid/'
        res = self.app.get(url, auth=self.auth).maybe_follow()
        assert_equal(len(res.json), 1)
        for url in ['view', 'download', 'delete']:
            assert_in(
                registration._id,
                res.json[0]['urls'][url]
            )

    def test_view_creates_guid(self):

        guid_count = OsfGuidFile.find().count()

        # View file for the first time
        url = self.project.uploads[0].url(self.project)
        res = self.app.get(url, auth=self.user.auth).maybe_follow(auth=self.user.auth)

        guids = OsfGuidFile.find()

        # GUID count has been incremented by one
        assert_equal(
            guids.count(),
            guid_count + 1
        )

        # Client has been redirected to GUID
        assert_equal(
            res.request.path.strip('/'),
            guids[guids.count() - 1]._id
        )

        # View file for the second time
        self.app.get(url, auth=self.user.auth).maybe_follow()

        # GUID count has not been incremented
        assert_equal(
            OsfGuidFile.find().count(),
            guid_count + 1
        )


def make_file_like(name='file', content='data'):
    sio = StringIO(content)
    sio.filename = name
    sio.content_type = 'text/html'
    return sio


class TestUtils(unittest.TestCase):

    def test_prepare_file_name(self):
        name, content, content_type, size = prepare_file(make_file_like(
            name='file')
        )
        assert_equal(name, 'file')

    def test_prepare_file_name_missing(self):
        name, content, content_type, size = prepare_file(
            make_file_like(name='ü')
        )
        assert_equal(name, settings.MISSING_FILE_NAME)<|MERGE_RESOLUTION|>--- conflicted
+++ resolved
@@ -2,7 +2,7 @@
 # -*- coding: utf-8 -*-
 
 import unittest
-from nose.tools import *  # PEP8 asserts
+from nose.tools import *  # noqa (PEP8 asserts)
 from tests.base import OsfTestCase
 from StringIO import StringIO
 
@@ -12,7 +12,6 @@
 from website.project.views.file import prepare_file
 
 from website.addons.osffiles.model import OsfGuidFile
-from website.addons.osffiles import settings as osffiles_settings
 
 
 class TestFilesViews(OsfTestCase):
@@ -69,7 +68,6 @@
 
         assert_in('newfile', self.project.files_current)
 
-<<<<<<< HEAD
     def test_upload_file_too_large(self):
 
         node_addon = self.project.get_addon('osffiles')
@@ -84,21 +82,18 @@
 
         assert_equal(res.status_code, 400)
         assert_not_in('newfile', self.project.files_current)
-=======
+
     def test_view_file_with_anonymous_link(self):
         link = PrivateLinkFactory(anonymous=True)
         link.nodes.append(self.project)
         link.save()
         self._upload_file('firstfile', 'secondcontent')
         url = self.project.api_url_for(
-            'file_info',fid=self.project.uploads[0].filename
+            'file_info', fid=self.project.uploads[0].filename
         )
         res = self.app.get(url, {'view_only': link.key})
         assert_not_in(self.user.fullname, res.body)
         assert_not_in(self.user._id, res.body)
-
-
->>>>>>> ef3761fb
 
     def test_delete_file(self):
 
