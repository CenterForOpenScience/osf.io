#!/usr/bin/env python
# -*- coding: utf-8 -*-

import unittest
from nose.tools import *  # PEP8 asserts
from tests.base import OsfTestCase
<<<<<<< HEAD
=======
from webtest_plus import TestApp
from StringIO import StringIO
>>>>>>> 161d7a90

from framework.auth import Auth
from tests.factories import ProjectFactory, AuthUserFactory
from website import settings
from website.addons.osffiles.model import OsfGuidFile
from website.project.views.file import prepare_file


class TestFilesViews(OsfTestCase):

    def setUp(self):

        super(TestFilesViews, self).setUp()

        self.user = AuthUserFactory()
        self.auth = ('test', self.user.api_keys[0]._primary_key)
        self.consolidated_auth = Auth(user=self.user)
        self.project = ProjectFactory(creator=self.user)
        self.project.add_addon('osffiles', auth=self.consolidated_auth)
        self.node_settings = self.project.get_addon('osffiles')
        self._upload_file('firstfile', 'firstcontent')

    def _upload_file(self, name, content):
        url = self.project.api_url + 'osffiles/'
        res = self.app.post(
            url,
            upload_files=[
                ('file', name, content),
            ],
            auth=self.auth,
        )
        self.project.reload()
        return res

    def test_download_file(self):
        url = self.project.uploads[0].download_url(self.project)
        res = self.app.get(url, auth=self.user.auth).maybe_follow()
        assert_equal(res.body, 'firstcontent')

    def test_upload_file(self):

        res = self._upload_file('newfile', 'newcontent')

        self.project.reload()
        assert_equal(
            self.project.logs[-1].action,
            'file_added'
        )

        assert_equal(res.status_code, 201)
        assert_true(isinstance(res.json, dict), 'return value is a dict')
        assert_equal(res.json['name'], 'newfile')

        assert_in('newfile', self.project.files_current)

    def test_delete_file(self):

        url = self.project.api_url + 'osffiles/firstfile/'
        res = self.app.delete(url, auth=self.auth).maybe_follow()
        assert_equal(res.status_code, 200)
        self.project.reload()
        assert_not_in('firstfile', self.project.files_current)

    def test_file_urls(self):

        url = self.project.api_url + 'osffiles/hgrid/'
        res = self.app.get(url, auth=self.auth).maybe_follow()
        assert_equal(len(res.json), 1)
        for url in ['view', 'download', 'delete']:
            assert_in(
                self.project._id,
                res.json[0]['urls'][url]
            )

    def test_file_urls_fork(self):

        fork = self.project.fork_node(auth=Auth(user=self.user))

        url = fork.api_url + 'osffiles/hgrid/'
        res = self.app.get(url, auth=self.auth).maybe_follow()
        assert_equal(len(res.json), 1)
        for url in ['view', 'download', 'delete']:
            assert_in(
                fork._id,
                res.json[0]['urls'][url]
            )

    def test_file_urls_registration(self):

        registration = self.project.register_node(
            None, Auth(user=self.user), '', ''
        )

        url = registration.api_url + 'osffiles/hgrid/'
        res = self.app.get(url, auth=self.auth).maybe_follow()
        assert_equal(len(res.json), 1)
        for url in ['view', 'download', 'delete']:
            assert_in(
                registration._id,
                res.json[0]['urls'][url]
            )

    def test_view_creates_guid(self):

        guid_count = OsfGuidFile.find().count()

        # View file for the first time
        url = self.project.uploads[0].url(self.project)
        res = self.app.get(url, auth=self.user.auth).maybe_follow(auth=self.user.auth)

        guids = OsfGuidFile.find()

        # GUID count has been incremented by one
        assert_equal(
            guids.count(),
            guid_count + 1
        )

        # Client has been redirected to GUID
        assert_equal(
            res.request.path.strip('/'),
            guids[guids.count() - 1]._id
        )

        # View file for the second time
        self.app.get(url, auth=self.user.auth).maybe_follow()

        # GUID count has not been incremented
        assert_equal(
            OsfGuidFile.find().count(),
            guid_count + 1
        )


def make_file_like(name='file', content='data'):
    sio = StringIO(content)
    sio.filename = name
    sio.content_type = 'text/html'
    return sio


class TestUtils(unittest.TestCase):

    def test_prepare_file_name(self):
        name, content, content_type, size = prepare_file(make_file_like(
            name='file')
        )
        assert_equal(name, 'file')

    def test_prepare_file_name_missing(self):
        name, content, content_type, size = prepare_file(
            make_file_like(name='ü')
        )
        assert_equal(name, settings.MISSING_FILE_NAME)<|MERGE_RESOLUTION|>--- conflicted
+++ resolved
@@ -4,11 +4,7 @@
 import unittest
 from nose.tools import *  # PEP8 asserts
 from tests.base import OsfTestCase
-<<<<<<< HEAD
-=======
-from webtest_plus import TestApp
 from StringIO import StringIO
->>>>>>> 161d7a90
 
 from framework.auth import Auth
 from tests.factories import ProjectFactory, AuthUserFactory
