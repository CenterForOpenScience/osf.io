--- conflicted
+++ resolved
@@ -29,7 +29,7 @@
 
 @must_be_contributor_or_public
 @must_have_addon('osffiles', 'node')
-def osffiles_widget(*args, **kwargs):
+def osffiles_widget(**kwargs):
     node = kwargs['node'] or kwargs['project']
     osffiles = node.get_addon('osffiles')
     rv = {
@@ -73,7 +73,7 @@
 
 @must_be_contributor_or_public
 @must_have_addon('osffiles', 'node')
-def get_osffiles(*args, **kwargs):
+def get_osffiles(**kwargs):
 
     node_settings = kwargs['node_addon']
     node = node_settings.owner
@@ -127,7 +127,7 @@
 @must_be_valid_project # returns project
 @must_be_contributor_or_public # returns user, project
 @must_have_addon('osffiles', 'node')
-def list_file_paths(*args, **kwargs):
+def list_file_paths(**kwargs):
 
     node_to_use = kwargs['node'] or kwargs['project']
 
@@ -141,7 +141,7 @@
 @must_be_contributor  # returns user, project
 @must_not_be_registration
 @must_have_addon('osffiles', 'node')
-def upload_file_public(*args, **kwargs):
+def upload_file_public(**kwargs):
 
     auth = kwargs['auth']
     node = kwargs['node'] or kwargs['project']
@@ -158,19 +158,11 @@
             size,
             content_type
         )
-    except FileNotModified as e:
-<<<<<<< HEAD
+    except FileNotModified:
         return {
             'actionTaken': None,
-            'name': uploaded_filename,
+            'name': name,
         }
-=======
-        return [{
-            'action_taken': None,
-            'message': e.message,
-            'name': name,
-        }]
->>>>>>> 7650e96d
 
     # existing file was updated?
     was_updated = node.logs[-1].action == NodeLog.FILE_UPDATED
@@ -189,7 +181,6 @@
         ],
 
         # URLs
-<<<<<<< HEAD
         'urls': {
             'view': fobj.url(node),
             'download': fobj.download_url(node),
@@ -211,25 +202,6 @@
 
         'downloads': total or 0,
         'actionTaken': NodeLog.FILE_UPDATED if was_updated else NodeLog.FILE_ADDED
-=======
-        'view': fobj.url(node),
-        'download': fobj.url(node),
-        'delete': fobj.api_url(node),
-
-        'ext': name.split('.')[-1],
-        'type': 'file',
-        'can_edit': True,
-        'date_uploaded': fobj.date_uploaded.strftime('%Y/%m/%d %I:%M %p'),
-        'dateModified': [
-            time.mktime(fobj.date_uploaded.timetuple()),
-            fobj.date_uploaded.strftime('%Y/%m/%d %I:%M %p'),
-        ],
-        'downloads': total if total else 0,
-        'user_id': None,
-        'user_fullname': None,
-        'uid': fobj._id,
-        'parent_uid': 'osffiles:{0}'.format(node_settings._id)
->>>>>>> 7650e96d
     }
 
     if do_redirect:
@@ -240,7 +212,7 @@
 @must_be_valid_project # returns project
 @must_be_contributor_or_public # returns user, project
 @must_have_addon('osffiles', 'node')
-def view_file(*args, **kwargs):
+def view_file(**kwargs):
 
     auth = kwargs['auth']
     node_settings = kwargs['node_addon']
@@ -321,7 +293,7 @@
 
 @must_be_valid_project # returns project
 @must_be_contributor_or_public # returns user, project
-def download_file(*args, **kwargs):
+def download_file(**kwargs):
 
     node_to_use = kwargs['node'] or kwargs['project']
     filename = kwargs['fid']
@@ -341,7 +313,7 @@
 @update_counters('download:{nid}:{fid}:{vid}')
 @update_counters('download:{pid}:{fid}')
 @update_counters('download:{nid}:{fid}')
-def download_file_by_version(*args, **kwargs):
+def download_file_by_version(**kwargs):
     node_to_use = kwargs['node'] or kwargs['project']
     filename = kwargs['fid']
 
@@ -379,7 +351,7 @@
 @must_be_valid_project # returns project
 @must_be_contributor # returns user, project
 @must_not_be_registration
-def delete_file(*args, **kwargs):
+def delete_file(**kwargs):
 
     auth = kwargs['auth']
     filename = kwargs['fid']
@@ -399,7 +371,7 @@
 @must_be_valid_project
 @must_be_contributor_or_public
 @must_have_addon('osffiles', 'node')
-def osffiles_get_rendered_file(*args, **kwargs):
+def osffiles_get_rendered_file(**kwargs):
     """
 
     """
@@ -409,7 +381,7 @@
 
 
 # todo will use later - JRS
-# def check_celery(*args, **kwargs):
+# def check_celery(**kwargs):
 #     celery_id = '/api/v1/project/{pid}/files/download/{fid}/version/{vid}/render'.format(
 #         pid=kwargs['pid'], fid=kwargs['fid'],  vid=kwargs['vid']
 #     )
