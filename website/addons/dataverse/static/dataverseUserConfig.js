/**
* Module that controls the Dataverse user settings. Includes Knockout view-model
* for syncing data.
*/

var ko = require('knockout');
var $ = require('jquery');
var Raven = require('raven-js');
var bootbox = require('bootbox');
require('js/osfToggleHeight');

var language = require('js/osfLanguage').Addons.dataverse;
var osfHelpers = require('js/osfHelpers');
var addonSettings = require('js/addonSettings');

var ExternalAccount = addonSettings.ExternalAccount;

var $modal = $('#dataverseInputCredentials');


function ViewModel(url) {
    var self = this;
    const otherString = 'Other (Please Specify)';

    self.properName = 'Dataverse';
    self.apiToken = ko.observable();
    self.urls = ko.observable({});
    self.hosts = ko.observableArray([]);
    self.selectedHost = ko.observable();    // Host specified in select element
    self.customHost = ko.observable();      // Host specified in input element
    // Whether the initial data has been loaded
    self.loaded = ko.observable(false);
    self.accounts = ko.observableArray();

    // Designated host, specified from select or input element
    self.host = ko.pureComputed(function() {
        return self.useCustomHost() ? self.customHost() : self.selectedHost();
    });
    // Hosts visible in select element. Includes presets and "Other" option
    self.visibleHosts = ko.pureComputed(function() {
        return self.hosts().concat([otherString]);
    });
    // Whether to use select element or input element for host designation
    self.useCustomHost = ko.pureComputed(function() {
        return self.selectedHost() === otherString;
    });
    self.showApiTokenInput = ko.pureComputed(function() {
        return Boolean(self.selectedHost());
    });
    self.tokenUrl = ko.pureComputed(function() {
       return self.host() ? 'https://' + self.host() + '/account/apitoken' : null;
    });

    // Flashed messages
    self.message = ko.observable('');
    self.messageClass = ko.observable('text-info');

    /** Reset all fields from Dataverse host selection modal */
    self.clearModal = function() {
        self.message('');
        self.messageClass('text-info');
        self.apiToken(null);
        self.selectedHost(null);
        self.customHost(null);
    };

    self.updateAccounts = function() {
        var url = self.urls().accounts;
        var request = $.get(url);
        request.done(function(data) {
            self.accounts($.map(data.accounts, function(account) {
                var externalAccount =  new ExternalAccount(account);
                externalAccount.dataverseHost = account.host;
                externalAccount.dataverseUrl = account.host_url;
                return externalAccount;
            }));
            $('.addon-auth-table').osfToggleHeight({height: 140});
        });
        request.fail(function(xhr, status, error) {
            Raven.captureMessage('Error while updating addon account', {
                url: url,
                status: status,
                error: error
            });
        });
        return request;
    };

    /** Send POST request to authorize Dataverse */
    self.sendAuth = function() {
        // Selection should not be empty
        if( !self.selectedHost() ){
            self.changeMessage("Please select a Dataverse repository.", 'text-danger');
            return;
        }

        if ( !self.useCustomHost() && !self.apiToken() ){
            self.changeMessage("Please enter an API token.", 'text-danger');
            return;
        }

        if ( self.useCustomHost() && ( !self.customHost() || !self.apiToken() ) )  {
            self.changeMessage("Please enter a Dataverse host and an API token.", 'text-danger');
            return;
        }


        var url = self.urls().create;

        return osfHelpers.postJSON(
            url,
            ko.toJS({
                host: self.host,
                api_token: self.apiToken
            })
        ).done(function() {
            self.clearModal();
            $modal.modal('hide');
            self.updateAccounts();

        }).fail(function(xhr, textStatus, error) {
            var errorMessage = (xhr.status === 401) ? language.authInvalid : language.authError;
            self.changeMessage(errorMessage, 'text-danger');
            Raven.captureMessage('Could not authenticate with Dataverse', {
                url: url,
                textStatus: textStatus,
                error: error
            });
        });
    };

    self.askDisconnect = function(account) {
        var self = this;
        bootbox.confirm({
            title: 'Disconnect Dataverse Account?',
            message: '<p class="overflow">' +
                'Are you sure you want to disconnect the Dataverse account on <strong>' +
<<<<<<< HEAD
                $osf.htmlEscape(account.name) + '</strong>? This will revoke access to Dataverse for all projects associated with this account.' +
=======
                osfHelpers.htmlEscape(account.name) + '</strong>? This will revoke access to Dataverse for all projects associated with this account.' +
>>>>>>> 410c1609
                '</p>',
            callback: function (confirm) {
                if (confirm) {
                    self.disconnectAccount(account);
                }
            },
            buttons:{
                confirm:{
                    label:'Disconnect',
                    className:'btn-danger'
                }
            }
        });
    };

    self.disconnectAccount = function(account) {
        var self = this;
        var url = '/api/v1/oauth/accounts/' + account.id + '/';
        var request = $.ajax({
            url: url,
            type: 'DELETE'
        });
        request.done(function(data) {
            self.updateAccounts();
        });
        request.fail(function(xhr, status, error) {
            Raven.captureMessage('Error while removing addon authorization for ' + account.id, {
                url: url,
                status: status,
                error: error
            });
        });
        return request;
    };

    /** Change the flashed status message */
    self.changeMessage = function(text, css, timeout) {
        self.message(text);
        var cssClass = css || 'text-info';
        self.messageClass(cssClass);
        if (timeout) {
            // Reset message after timeout period
            setTimeout(function() {
                self.message('');
                self.messageClass('text-info');
            }, timeout);
        }
    };

    // Update observables with data from the server
    self.fetch = function() {
        $.ajax({
            url: url,
            type: 'GET',
            dataType: 'json'
        }).done(function (response) {
            var data = response.result;
            self.urls(data.urls);
            self.hosts(data.hosts);
            self.loaded(true);
            self.updateAccounts();
        }).fail(function (xhr, textStatus, error) {
            self.changeMessage(language.userSettingsError, 'text-danger');
            Raven.captureMessage('Could not GET Dataverse settings', {
                url: url,
                textStatus: textStatus,
                error: error
            });
        });
    };

    self.selectionChanged = function() {
        self.changeMessage('','');
    };

}

function DataverseUserConfig(selector, url) {
    // Initialization code
    var self = this;
    self.selector = selector;
    self.url = url;
    // On success, instantiate and bind the ViewModel
    self.viewModel = new ViewModel(url);
    osfHelpers.applyBindings(self.viewModel, self.selector);
}

module.exports = {
    DataverseViewModel: ViewModel,
    DataverseUserConfig: DataverseUserConfig    // for backwards-compat
};<|MERGE_RESOLUTION|>--- conflicted
+++ resolved
@@ -135,11 +135,7 @@
             title: 'Disconnect Dataverse Account?',
             message: '<p class="overflow">' +
                 'Are you sure you want to disconnect the Dataverse account on <strong>' +
-<<<<<<< HEAD
-                $osf.htmlEscape(account.name) + '</strong>? This will revoke access to Dataverse for all projects associated with this account.' +
-=======
                 osfHelpers.htmlEscape(account.name) + '</strong>? This will revoke access to Dataverse for all projects associated with this account.' +
->>>>>>> 410c1609
                 '</p>',
             callback: function (confirm) {
                 if (confirm) {
