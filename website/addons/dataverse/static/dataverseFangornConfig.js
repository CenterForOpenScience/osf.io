--- conflicted
+++ resolved
@@ -132,7 +132,7 @@
                         _uploadEvent.call(tb, event, item);
                     },
                     icon: 'fa fa-upload',
-                    className: 'text-primary'
+                    className: 'text-success'
                 }, 'Upload'),
                 m.component(Fangorn.Components.button, {
                     onclick: function (event) {
@@ -149,7 +149,7 @@
                         _uploadEvent.call(tb, event, item);
                     },
                     icon: 'fa fa-upload',
-                    className: 'text-primary'
+                    className: 'text-success'
                 }, 'Upload')
             );
         } else if (item.kind === 'file') {
@@ -159,11 +159,7 @@
                         _downloadEvent.call(tb, event, item);
                     },
                     icon: 'fa fa-download',
-<<<<<<< HEAD
-                    className: 'text-success'
-=======
                     className: 'text-primary'
->>>>>>> ef327145
                 }, 'Download')
             );
             if (item.parent().data.version === 'latest' && item.data.permissions.edit) {
