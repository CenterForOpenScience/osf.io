/**
 * Module that controls the Dataverse node settings. Includes Knockout view-model
 * for syncing data.
 */

var ko = require('knockout');
var bootbox = require('bootbox');
require('knockout.punches');
var Raven = require('raven-js');

var osfHelpers = require('js/osfHelpers');

ko.punches.enableAll();

function ViewModel(url) {
    var self = this;
    self.url = url;
    self.urls = ko.observable();
    self.apiToken = ko.observable();

    self.ownerName = ko.observable();
    self.nodeHasAuth = ko.observable(false);
    self.userHasAuth = ko.observable(false);
    self.userIsOwner = ko.observable(false);
    self.connected = ko.observable(false);
    self.loadedSettings = ko.observable(false);
    self.loadedDatasets = ko.observable(false);
    self.submitting = ko.observable(false);

    self.dataverses = ko.observableArray([]);
    self.datasets = ko.observableArray([]);
    self.badDatasets = ko.observableArray([]);

    self.savedDatasetDoi = ko.observable();
    self.savedDatasetTitle = ko.observable();
    self.savedDataverseAlias = ko.observable();
    self.savedDataverseTitle = ko.observable();
    self.datasetWasFound = ko.observable(false);

    self.messages = {
        userSettingsError: ko.pureComputed(function() {
            return 'Could not retrieve settings. Please refresh the page or ' +
                'contact <a href="mailto: support@osf.io">support@osf.io</a> if the ' +
                'problem persists.';
        }),
        confirmNodeDeauth: ko.pureComputed(function() {
            return 'Are you sure you want to unlink this Dataverse account? This will ' +
                'revoke the ability to view, download, modify, and upload files ' +
                'to datasets on the Dataverse from the OSF. This will not remove your ' +
                'Dataverse authorization from your <a href="' + self.urls().settings + '">user settings</a> ' +
                'page.';
        }),
        confirmImportAuth: ko.pureComputed(function() {
            return 'Are you sure you want to authorize this project with your Dataverse credentials?';
        }),
        deauthError: ko.pureComputed(function() {
            return 'Could not unlink Dataverse at this time. Please refresh the page or ' +
                'contact <a href="mailto: support@osf.io">support@osf.io</a> if the ' +
                'problem persists.';
        }),
        deauthSuccess: ko.pureComputed(function() {
            return 'Successfully unlinked your Dataverse account.';
        }),
        authInvalid: ko.pureComputed(function() {
            return 'Your Dataverse api token is invalid.';
        }),
        authError: ko.pureComputed(function() {
            return 'There was a problem connecting to the Dataverse. Please refresh the page or ' +
                'contact <a href="mailto: support@osf.io">support@osf.io</a> if the ' +
                'problem persists.';
        }),
        importAuthSuccess: ko.pureComputed(function() {
            return 'Successfully linked your Dataverse account';
        }),
        importAuthError: ko.pureComputed(function() {
            return 'There was a problem connecting to the Dataverse. Please refresh the page or ' +
                'contact <a href="mailto: support@osf.io">support@osf.io</a> if the ' +
                'problem persists.';
        }),
        datasetDeaccessioned: ko.pureComputed(function() {
            return 'This dataset has already been deaccessioned on the Dataverse ' +
                'and cannot be connected to the OSF.';
        }),
        forbiddenCharacters: ko.pureComputed(function() {
            return 'This dataset cannot be connected due to forbidden characters ' +
                'in one or more of the dataset\'s file names. This issue has been forwarded to our ' +
                'development team.';
        }),
        setInfoSuccess: ko.pureComputed(function() {
            var filesUrl = window.contextVars.node.urls.web + 'files/';
            return 'Successfully linked dataset \'' + self.savedDatasetTitle() + '\'. Go to the <a href="' +
                filesUrl + '">Files page</a> to view your content.';
        }),
        setDatasetError: ko.pureComputed(function() {
            return 'Could not connect to this dataset. Please refresh the page or ' +
                'contact <a href="mailto: support@osf.io">support@osf.io</a> if the ' +
                'problem persists.';
        }),
        getDatasetsError: ko.pureComputed(function() {
            return 'Could not load datasets. Please refresh the page or ' +
                'contact <a href="mailto: support@osf.io">support@osf.io</a> if the ' +
                'problem persists.';
        })
    };
    
    self.savedDatasetUrl = ko.pureComputed(function() {
        return (self.urls()) ? self.urls().datasetPrefix + self.savedDatasetDoi() : null;
    });
    self.savedDataverseUrl = ko.pureComputed(function() {
        return (self.urls()) ? self.urls().dataversePrefix + self.savedDataverseAlias() : null;
    });

    self.selectedDataverseAlias = ko.observable();
    self.selectedDatasetDoi = ko.observable();
    self.selectedDataverseTitle = ko.pureComputed(function() {
        for (var i = 0; i < self.dataverses().length; i++) {
            var data = self.dataverses()[i];
            if (data.alias === self.selectedDataverseAlias()) {
                return data.title;
            }
        }
        return null;
    });
    self.selectedDatasetTitle = ko.pureComputed(function() {
        for (var i = 0; i < self.datasets().length; i++) {
            var data = self.datasets()[i];
            if (data.doi === self.selectedDatasetDoi()) {
                return data.title;
            }
        }
        return null;
    });
    self.dataverseHasDatasets = ko.pureComputed(function() {
        return self.datasets().length > 0;
    });

    self.showDatasetSelect = ko.pureComputed(function() {
        return self.loadedDatasets() && self.dataverseHasDatasets();
    });
    self.showNoDatasets = ko.pureComputed(function() {
        return self.loadedDatasets() && !self.dataverseHasDatasets();
    });
    self.showLinkedDataset = ko.pureComputed(function() {
        return self.savedDatasetDoi();
    });
    self.showLinkDataverse = ko.pureComputed(function() {
        return self.userHasAuth() && !self.nodeHasAuth() && self.loadedSettings();
    });
    self.credentialsChanged = ko.pureComputed(function() {
        return self.nodeHasAuth() && !self.connected();
    });
    self.showInputCredentials = ko.pureComputed(function() {
        return (self.credentialsChanged() && self.userIsOwner()) ||
            (!self.userHasAuth() && !self.nodeHasAuth() && self.loadedSettings());
    });
    self.hasDataverses = ko.pureComputed(function() {
        return self.dataverses().length > 0;
    });
    self.hasBadDatasets = ko.pureComputed(function() {
        return self.badDatasets().length > 0;
    });
    self.showNotFound = ko.pureComputed(function() {
        return self.savedDatasetDoi() && self.loadedDatasets() && !self.datasetWasFound();
    });
    self.showSubmitDataset = ko.pureComputed(function() {
        return self.nodeHasAuth() && self.connected() && self.userIsOwner();
    });
    self.enableSubmitDataset = ko.pureComputed(function() {
        return !self.submitting() && self.dataverseHasDatasets() &&
            self.savedDatasetDoi() !== self.selectedDatasetDoi();
    });

    // Flashed messages
    self.message = ko.observable('');
    self.messageClass = ko.observable('text-info');

    // Update above observables with data from the server
    $.ajax({
        url: url,
        type: 'GET',
        dataType: 'json'
    }).done(function(response) {
        // Update view model
        self.updateFromData(response.result);
        self.loadedSettings(true);
    }).fail(function(xhr, textStatus, error) {
        self.changeMessage(self.messages.userSettingsError, 'text-warning');
        Raven.captureMessage('Could not GET dataverse settings', {
            url: url,
            textStatus: textStatus,
            error: error
        });
    });
}
/**
 * Update the view model from data returned from the server.
 */

ViewModel.prototype.updateFromData = function(data) {
    var self = this;
    self.urls(data.urls);
    self.ownerName(data.ownerName);
    self.nodeHasAuth(data.nodeHasAuth);
    self.userHasAuth(data.userHasAuth);
    self.userIsOwner(data.userIsOwner);

    if (self.nodeHasAuth()) {
        self.dataverses(data.dataverses);
        self.savedDataverseAlias(data.savedDataverse.alias);
        self.savedDataverseTitle(data.savedDataverse.title);
        self.selectedDataverseAlias(data.savedDataverse.alias);
<<<<<<< HEAD
        self.savedDatasetDoi(data.savedDataset.doi);
        self.savedDatasetTitle(data.savedDataset.title);
=======
        self.savedStudyHdl(data.savedStudy.hdl);
        self.savedStudyTitle(data.savedStudy.title);
>>>>>>> 032b4546
        self.connected(data.connected);
        if (self.userIsOwner()) {
            self.getDatasets(); // Sets datasets, selectedDatasetDoi
        }
    }
};

ViewModel.prototype.setInfo = function() {
    var self = this;
    self.submitting(true);
    return osfHelpers.postJSON(
        self.urls().set,
        ko.toJS({
            dataverse: {
                alias: self.selectedDataverseAlias
            },
            dataset: {
                doi: self.selectedDatasetDoi
            }
        })
    ).done(function() {
        self.submitting(false);
        self.savedDataverseAlias(self.selectedDataverseAlias());
        self.savedDataverseTitle(self.selectedDataverseTitle());
        self.savedDatasetDoi(self.selectedDatasetDoi());
        self.savedDatasetTitle(self.selectedDatasetTitle());
        self.datasetWasFound(true);
        self.changeMessage(self.messages.setInfoSuccess, 'text-success');
    }).fail(function(xhr, textStatus, error) {
        self.submitting(false);
        var errorMessage = (xhr.status === 410) ? self.messages.datasetDeaccessioned :
            (xhr.status = 406) ? self.messages.forbiddenCharacters : self.messages.setDatasetError;
 self.changeMessage(errorMessage, 'text-danger');
        Raven.captureMessage('Could not authenticate with Dataverse', {
            url: self.urls().set,
            textStatus: textStatus,
            error: error
        });
    });
};

/**
 * Looks for dataset in list of datasets when first loaded.
 * This prevents an additional request to the server, but requires additional logic.
 */
ViewModel.prototype.findDataset = function() {
    var self = this;
    for (var i in self.datasets()) {
        if (self.datasets()[i].doi === self.savedDatasetDoi()) {
            self.datasetWasFound(true);
            return;
        }
    }
};

ViewModel.prototype.getDatasets = function() {
    var self = this;
    self.datasets([]);
    self.badDatasets([]);
    self.loadedDatasets(false);
    return osfHelpers.postJSON(
        self.urls().getDatasets,
        ko.toJS({
            alias: self.selectedDataverseAlias
        })
    ).done(function(response) {
        self.datasets(response.datasets);
        self.badDatasets(response.badDatasets);
        self.loadedDatasets(true);
        self.selectedDatasetDoi(self.savedDatasetDoi());
        self.findDataset();
    }).fail(function() {
        self.changeMessage(self.messages.getDatasetsError, 'text-danger');
    });
};

ViewModel.prototype.authorizeNode = function() {
    var self = this;
    return osfHelpers.putJSON(
        self.urls().importAuth, {}
    ).done(function(response) {
        self.updateFromData(response.result);
        self.changeMessage(self.messages.importAuthSuccess, 'text-success', 3000);
    }).fail(function() {
        self.changeMessage(self.messages.importAuthError, 'text-danger');
    });
};

/** Send POST request to authorize Dataverse */
ViewModel.prototype.sendAuth = function() {
    var self = this;
    return osfHelpers.postJSON(
        self.urls().create,
        ko.toJS({api_token: self.apiToken})
    ).done(function() {
        // User now has auth
        self.authorizeNode();
    }).fail(function(xhr) {
        var errorMessage = (xhr.status === 401) ? self.messages.authInvalid : self.messages.authError;
        self.changeMessage(errorMessage, 'text-danger');
    });
};

/**
 *  Send PUT request to import access token from user profile.
 */
ViewModel.prototype.importAuth = function() {
    var self = this;
    bootbox.confirm({
        title: 'Link to Dataverse Account?',
        message: self.messages.confirmImportAuth(),
        callback: function(confirmed) {
            if (confirmed) {
                self.authorizeNode();
            }
        }
    });
};

ViewModel.prototype.clickDeauth = function() {
    var self = this;

    function sendDeauth() {
        return $.ajax({
            url: self.urls().deauthorize,
            type: 'DELETE'
        }).done(function() {
            self.nodeHasAuth(false);
            self.userIsOwner(false);
            self.connected(false);
            self.changeMessage(self.messages.deauthSuccess, 'text-success', 3000);
        }).fail(function() {
            self.changeMessage(self.messages.deauthError, 'text-danger');
        });
    }

    bootbox.confirm({
        title: 'Deauthorize?',
        message: self.messages.confirmNodeDeauth(),
        callback: function(confirmed) {
            if (confirmed) {
                sendDeauth();
            }
        }
    });
};

/** Change the flashed status message */
ViewModel.prototype.changeMessage = function(text, css, timeout) {
    var self = this;
    if (typeof text === 'function') {
        text = text();
    }
    self.message(text);
    var cssClass = css || 'text-info';
    self.messageClass(cssClass);
    if (timeout) {
        // Reset message after timeout period
        setTimeout(function() {
            self.message('');
            self.messageClass('text-info');
        }, timeout);
    }
};

function DataverseNodeConfig(selector, url) {
    // Initialization code
    var self = this;
    self.selector = selector;
    self.url = url;
    // On success, instantiate and bind the ViewModel
    self.viewModel = new ViewModel(url);
    osfHelpers.applyBindings(self.viewModel, '#dataverseScope');
}
module.exports = DataverseNodeConfig;<|MERGE_RESOLUTION|>--- conflicted
+++ resolved
@@ -102,7 +102,7 @@
                 'problem persists.';
         })
     };
-    
+
     self.savedDatasetUrl = ko.pureComputed(function() {
         return (self.urls()) ? self.urls().datasetPrefix + self.savedDatasetDoi() : null;
     });
@@ -209,13 +209,8 @@
         self.savedDataverseAlias(data.savedDataverse.alias);
         self.savedDataverseTitle(data.savedDataverse.title);
         self.selectedDataverseAlias(data.savedDataverse.alias);
-<<<<<<< HEAD
         self.savedDatasetDoi(data.savedDataset.doi);
         self.savedDatasetTitle(data.savedDataset.title);
-=======
-        self.savedStudyHdl(data.savedStudy.hdl);
-        self.savedStudyTitle(data.savedStudy.title);
->>>>>>> 032b4546
         self.connected(data.connected);
         if (self.userIsOwner()) {
             self.getDatasets(); // Sets datasets, selectedDatasetDoi
