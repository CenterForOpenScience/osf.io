import httplib as http

from framework.exceptions import HTTPError
from framework.auth.decorators import must_be_logged_in
from website.addons.dataverse.client import connect_from_settings_or_401
from website.addons.dataverse.settings import HOST
from website.project import decorators
from website.util import api_url_for


@decorators.must_be_contributor
@decorators.must_have_addon('dataverse', 'node')
@decorators.must_not_be_registration
def deauthorize_dataverse(*args, **kwargs):

    node_settings = kwargs['node_addon']
    auth = kwargs['auth']

    node_settings.deauthorize(auth)
    node_settings.save()

    return {}


@decorators.must_have_addon('dataverse', 'user')
def dataverse_delete_user(*args, **kwargs):

    user_settings = kwargs['user_addon']

    user_settings.clear()
    user_settings.save()

    return {}


@must_be_logged_in
def dataverse_user_config_get(auth, **kwargs):
    """View for getting a JSON representation of the logged-in user's
    Dataverse user settings.
    """
<<<<<<< HEAD
    user_addon = auth.user.get_addon('dataverse')

    connection = None
    if user_addon:
        try:
            connection = connect_from_settings_or_403(user_addon)
        except HTTPError as error:
            if error.code == 403:
                connection = None
            else:
                raise
=======
    try:
        connection = connect_from_settings_or_401(user_addon)
    except HTTPError as error:
        if error.code == 401:
            connection = None
        else:
            raise
>>>>>>> 2f21283a

    urls = {
        'create': api_url_for('dataverse_set_user_config'),
        'delete': api_url_for('dataverse_delete_user'),
        'apiToken': 'https://{0}/account/apitoken'.format(HOST),
    }

    user_has_auth = False
    username = ''
    if user_addon:
        user_has_auth = user_addon.has_auth
        username = user_addon.dataverse_username

    return {
        'result': {
            'connected': connection is not None,
<<<<<<< HEAD
            'userHasAuth': user_has_auth,
            'dataverseUsername': username,
            'urls': urls,
=======
            'userHasAuth': user_addon.has_auth,
            'apiToken': user_addon.api_token,
            'urls': urls
>>>>>>> 2f21283a
        },
    }, http.OK<|MERGE_RESOLUTION|>--- conflicted
+++ resolved
@@ -34,23 +34,11 @@
 
 
 @must_be_logged_in
-def dataverse_user_config_get(auth, **kwargs):
+@decorators.must_have_addon('dataverse', 'user')
+def dataverse_user_config_get(user_addon, auth, **kwargs):
     """View for getting a JSON representation of the logged-in user's
     Dataverse user settings.
     """
-<<<<<<< HEAD
-    user_addon = auth.user.get_addon('dataverse')
-
-    connection = None
-    if user_addon:
-        try:
-            connection = connect_from_settings_or_403(user_addon)
-        except HTTPError as error:
-            if error.code == 403:
-                connection = None
-            else:
-                raise
-=======
     try:
         connection = connect_from_settings_or_401(user_addon)
     except HTTPError as error:
@@ -58,31 +46,17 @@
             connection = None
         else:
             raise
->>>>>>> 2f21283a
 
     urls = {
         'create': api_url_for('dataverse_set_user_config'),
         'delete': api_url_for('dataverse_delete_user'),
         'apiToken': 'https://{0}/account/apitoken'.format(HOST),
     }
-
-    user_has_auth = False
-    username = ''
-    if user_addon:
-        user_has_auth = user_addon.has_auth
-        username = user_addon.dataverse_username
-
     return {
         'result': {
             'connected': connection is not None,
-<<<<<<< HEAD
-            'userHasAuth': user_has_auth,
-            'dataverseUsername': username,
-            'urls': urls,
-=======
             'userHasAuth': user_addon.has_auth,
             'apiToken': user_addon.api_token,
             'urls': urls
->>>>>>> 2f21283a
         },
     }, http.OK