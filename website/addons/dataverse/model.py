--- conflicted
+++ resolved
@@ -15,16 +15,12 @@
 )
 from website.addons.base import StorageAddonBase
 
-<<<<<<< HEAD
-from website.addons.dataverse.client import connect_from_settings_or_401
-=======
 from website.addons.dataverse.client import (
     connect_from_settings_or_401,
     get_files,
     get_dataset,
     get_dataverse
 )
->>>>>>> 70cad4b4
 from website.addons.dataverse.settings import HOST
 
 
@@ -135,8 +131,6 @@
     def folder_name(self):
         return self.dataset
 
-<<<<<<< HEAD
-=======
     def archive_errors(self):
         connection = connect_from_settings_or_401(self.user_settings)
         dataverse = get_dataverse(connection, self.dataverse_alias)
@@ -154,7 +148,6 @@
                 url=self.owner.web_url_for('collect_file_trees'),
             )
 
->>>>>>> 70cad4b4
     @property
     def dataset_id(self):
         if self._dataset_id is None:
