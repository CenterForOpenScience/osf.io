# -*- coding: utf-8 -*-
<<<<<<< HEAD

import httplib as http
from time import sleep

import markupsafe
import requests
=======
import httplib as http
>>>>>>> d06c57ac

from modularodm import fields

from framework.auth.decorators import Auth
from framework.exceptions import HTTPError

from website.addons.base import (
    AddonOAuthNodeSettingsBase, AddonOAuthUserSettingsBase, exceptions,
)
from website.addons.base import StorageAddonBase

from website.addons.dataverse.client import connect_from_settings_or_401
from website.addons.dataverse.serializer import DataverseSerializer
from website.addons.dataverse.utils import DataverseNodeLogger


class DataverseProvider(object):
    """An alternative to `ExternalProvider` not tied to OAuth"""

    name = 'Dataverse'
    short_name = 'dataverse'
    serializer = DataverseSerializer

    def __init__(self, account=None):
        super(DataverseProvider, self).__init__()
        # provide an unauthenticated session by default
        self.account = account

    def __repr__(self):
        return '<{name}: {status}>'.format(
            name=self.__class__.__name__,
            status=self.account.provider_id if self.account else 'anonymous'
        )

class AddonDataverseUserSettings(AddonOAuthUserSettingsBase):
    oauth_provider = DataverseProvider
    serializer = DataverseSerializer

class AddonDataverseNodeSettings(StorageAddonBase, AddonOAuthNodeSettingsBase):
    oauth_provider = DataverseProvider
    serializer = DataverseSerializer

    dataverse_alias = fields.StringField()
    dataverse = fields.StringField()
    dataset_doi = fields.StringField()
    _dataset_id = fields.StringField()
    dataset = fields.StringField()

    @property
    def folder_name(self):
        return self.dataset

    @property
    def dataset_id(self):
        if self._dataset_id is None and (self.dataverse_alias and self.dataset_doi):
            connection = connect_from_settings_or_401(self)
            dataverse = connection.get_dataverse(self.dataverse_alias)
            dataset = dataverse.get_dataset_by_doi(self.dataset_doi)
            self._dataset_id = dataset.id
            self.save()
        return self._dataset_id

    @property
    def complete(self):
        return bool(self.has_auth and self.dataset_doi is not None)

    @property
    def folder_id(self):
        return self.dataset_id

    @property
    def folder_path(self):
        pass

    @property
    def nodelogger(self):
        # TODO: Use this for all log actions
        auth = None
        if self.user_settings:
            auth = Auth(self.user_settings.owner)
        return DataverseNodeLogger(
            node=self.owner,
            auth=auth
        )

    def set_folder(self, dataverse, dataset, auth=None):
        self.dataverse_alias = dataverse.alias
        self.dataverse = dataverse.title

        self.dataset_doi = dataset.doi
        self._dataset_id = dataset.id
        self.dataset = dataset.title

        self.save()

        if auth:
            self.owner.add_log(
                action='dataverse_dataset_linked',
                params={
                    'project': self.owner.parent_id,
                    'node': self.owner._id,
                    'dataset': dataset.title,
                },
                auth=auth,
            )

    def _get_fileobj_child_metadata(self, filenode, user, cookie=None, version=None):
        try:
            return super(AddonDataverseNodeSettings, self)._get_fileobj_child_metadata(filenode, user, cookie=cookie, version=version)
        except HTTPError as e:
            # The Dataverse API returns a 404 if the dataset has no published files
            if e.code == http.NOT_FOUND and version == 'latest-published':
                return []
            raise

    def clear_settings(self):
        """Clear selected Dataverse and dataset"""
        self.dataverse_alias = None
        self.dataverse = None
        self.dataset_doi = None
        self._dataset_id = None
        self.dataset = None

    def deauthorize(self, auth=None, add_log=True):
        """Remove user authorization from this node and log the event."""
        self.clear_settings()
        self.clear_auth()  # Also performs a save

        # Log can't be added without auth
        if add_log and auth:
            node = self.owner
            self.owner.add_log(
                action='dataverse_node_deauthorized',
                params={
                    'project': node.parent_id,
                    'node': node._id,
                },
                auth=auth,
            )

    def serialize_waterbutler_credentials(self):
        if not self.has_auth:
            raise exceptions.AddonError('Addon is not authorized')
        return {'token': self.external_account.oauth_secret}

    def serialize_waterbutler_settings(self):
        if not self.folder_id:
            raise exceptions.AddonError("Dataverse is not configured")
        return {
            'host': self.external_account.oauth_key,
            'doi': self.dataset_doi,
            'id': self.dataset_id,
            'name': self.dataset,
        }

    def create_waterbutler_log(self, auth, action, metadata):
        url = self.owner.web_url_for('addon_view_or_download_file', path=metadata['path'], provider='dataverse')
        self.owner.add_log(
            'dataverse_{0}'.format(action),
            auth=auth,
            params={
                'project': self.owner.parent_id,
                'node': self.owner._id,
                'dataset': self.dataset,
                'filename': metadata['materialized'].strip('/'),
                'urls': {
                    'view': url,
                    'download': url + '?action=download'
                },
            },
        )

    ##### Callback overrides #####
<<<<<<< HEAD

    # Note: Registering Dataverse content is disabled for now
    def before_register_message(self, node, user):
        """Return warning text to display if user auth will be copied to a
        registration.
        """
        category = node.project_or_component
        if self.user_settings and self.user_settings.has_auth:
            return (
                u'The contents of Dataverse add-ons cannot be registered at this time; '
                u'the Dataverse dataset linked to this {category} will not be included '
                u'as part of this registration.'
            ).format(**locals())

    # backwards compatibility
    before_register = before_register_message

    def before_remove_contributor_message(self, node, removed):
        """Return warning text to display if removed contributor is the user
        who authorized the Dataverse addon
        """
        if self.user_settings and self.user_settings.owner == removed:
            category = node.project_or_component
            name = removed.fullname
            return ('The Dataverse add-on for this {category} is authenticated by {name}. '
                    'Removing this user will also remove write access to Dataverse '
                    'unless another contributor re-authenticates the add-on.'
                    ).format(**locals())

    # backwards compatibility
    before_remove_contributor = before_remove_contributor_message

    # Note: Registering Dataverse content is disabled for now
    # def after_register(self, node, registration, user, save=True):
    #     """After registering a node, copy the user settings and save the
    #     chosen folder.
    #
    #     :return: A tuple of the form (cloned_settings, message)
    #     """
    #     clone, message = super(AddonDataverseNodeSettings, self).after_register(
    #         node, registration, user, save=False
    #     )
    #     # Copy user_settings and add registration data
    #     if self.has_auth and self.folder is not None:
    #         clone.user_settings = self.user_settings
    #         clone.registration_data['folder'] = self.folder
    #     if save:
    #         clone.save()
    #     return clone, message

    def after_fork(self, node, fork, user, save=True):
        """After forking, copy user settings if the user is the one who authorized
        the addon.

        :return: A tuple of the form (cloned_settings, message)
        """
        clone, _ = super(AddonDataverseNodeSettings, self).after_fork(
            node=node, fork=fork, user=user, save=False
        )

        if self.user_settings and self.user_settings.owner == user:
            clone.user_settings = self.user_settings
            message = (
                'Dataverse authorization copied to forked {cat}.'
            ).format(
                cat=fork.project_or_component
            )
        else:
            message = (
                'Dataverse authorization not copied to forked {cat}. You may '
                'authorize this fork on the <u><a href="{url}">Settings</a></u> '
                'page.'
            ).format(
                url=fork.web_url_for('node_setting'),
                cat=fork.project_or_component
            )
        if save:
            clone.save()
        return clone, message

    def after_remove_contributor(self, node, removed, auth=None):
        """If the removed contributor was the user who authorized the Dataverse
        addon, remove the auth credentials from this node.
        Return the message text that will be displayed to the user.
        """
        if self.user_settings and self.user_settings.owner == removed:
            self.user_settings = None
            self.save()

            message = (
                u'Because the Dataverse add-on for {category} "{title}" was authenticated '
                u'by {user}, authentication information has been deleted.'
            ).format(
                category=markupsafe.escape(node.category_display),
                title=markupsafe.escape(node.title),
                user=markupsafe.escape(removed.fullname)
            )

            if not auth or auth.user != removed:
                url = node.web_url_for('node_setting')
                message += (
                    u' You can re-authenticate on the <u><a href="{url}">Settings</a></u> page.'
                ).format(url=url)
            #
            return message

=======
>>>>>>> d06c57ac
    def after_delete(self, node, user):
        self.deauthorize(Auth(user=user), add_log=True)
        self.save()

    def on_delete(self):
        self.deauthorize(add_log=False)
        self.save()<|MERGE_RESOLUTION|>--- conflicted
+++ resolved
@@ -1,15 +1,7 @@
 # -*- coding: utf-8 -*-
-<<<<<<< HEAD
-
 import httplib as http
-from time import sleep
 
 import markupsafe
-import requests
-=======
-import httplib as http
->>>>>>> d06c57ac
-
 from modularodm import fields
 
 from framework.auth.decorators import Auth
@@ -182,115 +174,7 @@
         )
 
     ##### Callback overrides #####
-<<<<<<< HEAD
 
-    # Note: Registering Dataverse content is disabled for now
-    def before_register_message(self, node, user):
-        """Return warning text to display if user auth will be copied to a
-        registration.
-        """
-        category = node.project_or_component
-        if self.user_settings and self.user_settings.has_auth:
-            return (
-                u'The contents of Dataverse add-ons cannot be registered at this time; '
-                u'the Dataverse dataset linked to this {category} will not be included '
-                u'as part of this registration.'
-            ).format(**locals())
-
-    # backwards compatibility
-    before_register = before_register_message
-
-    def before_remove_contributor_message(self, node, removed):
-        """Return warning text to display if removed contributor is the user
-        who authorized the Dataverse addon
-        """
-        if self.user_settings and self.user_settings.owner == removed:
-            category = node.project_or_component
-            name = removed.fullname
-            return ('The Dataverse add-on for this {category} is authenticated by {name}. '
-                    'Removing this user will also remove write access to Dataverse '
-                    'unless another contributor re-authenticates the add-on.'
-                    ).format(**locals())
-
-    # backwards compatibility
-    before_remove_contributor = before_remove_contributor_message
-
-    # Note: Registering Dataverse content is disabled for now
-    # def after_register(self, node, registration, user, save=True):
-    #     """After registering a node, copy the user settings and save the
-    #     chosen folder.
-    #
-    #     :return: A tuple of the form (cloned_settings, message)
-    #     """
-    #     clone, message = super(AddonDataverseNodeSettings, self).after_register(
-    #         node, registration, user, save=False
-    #     )
-    #     # Copy user_settings and add registration data
-    #     if self.has_auth and self.folder is not None:
-    #         clone.user_settings = self.user_settings
-    #         clone.registration_data['folder'] = self.folder
-    #     if save:
-    #         clone.save()
-    #     return clone, message
-
-    def after_fork(self, node, fork, user, save=True):
-        """After forking, copy user settings if the user is the one who authorized
-        the addon.
-
-        :return: A tuple of the form (cloned_settings, message)
-        """
-        clone, _ = super(AddonDataverseNodeSettings, self).after_fork(
-            node=node, fork=fork, user=user, save=False
-        )
-
-        if self.user_settings and self.user_settings.owner == user:
-            clone.user_settings = self.user_settings
-            message = (
-                'Dataverse authorization copied to forked {cat}.'
-            ).format(
-                cat=fork.project_or_component
-            )
-        else:
-            message = (
-                'Dataverse authorization not copied to forked {cat}. You may '
-                'authorize this fork on the <u><a href="{url}">Settings</a></u> '
-                'page.'
-            ).format(
-                url=fork.web_url_for('node_setting'),
-                cat=fork.project_or_component
-            )
-        if save:
-            clone.save()
-        return clone, message
-
-    def after_remove_contributor(self, node, removed, auth=None):
-        """If the removed contributor was the user who authorized the Dataverse
-        addon, remove the auth credentials from this node.
-        Return the message text that will be displayed to the user.
-        """
-        if self.user_settings and self.user_settings.owner == removed:
-            self.user_settings = None
-            self.save()
-
-            message = (
-                u'Because the Dataverse add-on for {category} "{title}" was authenticated '
-                u'by {user}, authentication information has been deleted.'
-            ).format(
-                category=markupsafe.escape(node.category_display),
-                title=markupsafe.escape(node.title),
-                user=markupsafe.escape(removed.fullname)
-            )
-
-            if not auth or auth.user != removed:
-                url = node.web_url_for('node_setting')
-                message += (
-                    u' You can re-authenticate on the <u><a href="{url}">Settings</a></u> page.'
-                ).format(url=url)
-            #
-            return message
-
-=======
->>>>>>> d06c57ac
     def after_delete(self, node, user):
         self.deauthorize(Auth(user=user), add_log=True)
         self.save()
