--- conflicted
+++ resolved
@@ -154,11 +154,8 @@
         return bool(self.user_settings and self.user_settings.has_auth)
 
     def _get_fileobj_child_metadata(self, filenode, user, cookie=None, version=None):
-<<<<<<< HEAD
-=======
         # TODO: Fix circular import
         from website.utils import waterbutler_url_for
->>>>>>> 8f36efee
         kwargs = dict(
             provider=self.config.short_name,
             path=filenode.get('path', ''),
