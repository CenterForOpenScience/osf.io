# -*- coding: utf-8 -*-
"""Persistence layer for the gdrive addon.
"""
import os
import base64
from modularodm.exceptions import ModularOdmException
from framework.auth import Auth
from modularodm import fields, Q
from website.addons.base import AddonUserSettingsBase, AddonNodeSettingsBase, GuidFile
from .utils import clean_path, GoogleDriveNodeLogger
from website.addons.base import exceptions


class AddonGdriveGuidFile(GuidFile):
    path = fields.StringField(index=True)

    @property
    def file_name(self):
        folder_name = '/' + clean_path(self.path)
        if self.revision:
            return '{0}_{1}_{2}.html'.format(self._id, self.revision, base64.b64encode(folder_name))
        return '{0}_{1}_{2}.html'.format(self._id, self.unique_identifier, base64.b64encode(folder_name))

    # @property
    # def file_url(self):
    #     if self.path is None:
    #         raise ValueError('Path field must be defined.')
    #     return os.path.join('gdrive', 'file', self.path)

    @property
    def folder(self):
        return self.node.get_addon('gdrive').folder

    @property
    def waterbutler_path(self):
        path = self.path
        return path

    @property
    def provider(self):
        return 'gdrive'

    @property
    def version_identifier(self):
        return 'revision'

    @property
    def unique_identifier(self):
        return self._metadata_cache['extra']['revisionId']

    @classmethod
    def get_or_create(cls, node, path):
        """Get or create a new file record. Return a tuple of the form (obj, created)
        """
        try:
            new = cls.find_one(
                Q('node', 'eq', node) &
                Q('path', 'eq', path)
            )
            created = False
        except ModularOdmException:
            # Create new
            new = cls(node=node, path=path)
            new.save()
            created = True
        return new, created


class AddonGdriveUserSettings(AddonUserSettingsBase):
    """Stores user-specific information, including the Oauth access
    token.
    """
    access_token = fields.StringField(required=False)
    username = fields.StringField(required=False)
    @property
    def has_auth(self):
        return bool(self.access_token)

    def clear(self):  # TODO : check for all the nodes (see dropbox)
        self.access_token = None

        for node_settings in self.addongdrivenodesettings__authorized:
            node_settings.deauthorize(Auth(self.owner))
            node_settings.save()
        return self

    def delete(self, save=True):
        self.clear()
        super(AddonGdriveUserSettings, self).delete(save)

    def __repr__(self):
        return u'<AddonGdriveUserSettings(user={self.owner.username!r})>'.format(self=self)


class AddonGdriveNodeSettings(AddonNodeSettingsBase):
    user_settings = fields.ForeignField(
        'addongdriveusersettings', backref='authorized'
    )

    folder = fields.StringField(default=None)
    # folderId = fields.StringField(default=None)  # TODO Remove, if not used

    @property
    def has_auth(self):
        """Whether an access token is associated with this node."""
        return bool(self.user_settings and self.user_settings.has_auth)

    def deauthorize(self, auth=None, add_log=True):
        """Remove user authorization from this node and log the event."""
        node = self.owner
        folder = self.folder

        self.folder = None
        self.user_settings = None

        if add_log:
            extra = {'folder': folder}
            nodelogger = GoogleDriveNodeLogger(node=node, auth=auth)
            nodelogger.log(action="node_deauthorized", extra=extra, save=True)

    def set_folder(self, folder, auth):
        self.folder = folder
        # Add log to node
        nodelogger = GoogleDriveNodeLogger(node=self.owner, auth=auth)
        nodelogger.log(action="folder_selected", save=True)

    def set_user_auth(self, user_settings):
        """Import a user's GDrive authentication and create a NodeLog.

        :param AddonGdriveUserSettings user_settings: The user settings to link.
        """
        self.user_settings = user_settings
        nodelogger = GoogleDriveNodeLogger(node=self.owner, auth=Auth(user_settings.owner))
        nodelogger.log(action="node_authorized", save=True)

    def serialize_waterbutler_credentials(self):
        if not self.has_auth:
            raise exceptions.AddonError('Addon is not authorized')
        return {'token': self.user_settings.access_token}

    def serialize_waterbutler_settings(self):
        if not self.folder:
            raise exceptions.AddonError('Folder is not configured')
        return {'folder': self.folder}

    def create_waterbutler_log(self, auth, action, metadata):
        # cleaned_path = clean_path(metadata['path'])
        url = self.owner.web_url_for('addon_view_or_download_file', path=metadata['path'], provider='gdrive')
        self.owner.add_log(
            'gdrive_{0}'.format(action),
            auth=auth,
            params={
                'project': self.owner.parent_id,
                'node': self.owner._id,
                'path': metadata['path'],
                'folder': self.folder,

                'urls': {
                    'view': url,
                    'download': url + '?action=download'
                },
            },
        )

<<<<<<< HEAD
    def get_waterbutler_render_url(self, path, rev=None, **kwargs):

        url = furl.furl(self.owner.web_url_for('gdrive_view_file', path=path))

        if rev:
            url.args['rev'] = rev

        return url.url
=======
    def find_or_create_file_guid(self, path):
        return AddonGdriveGuidFile.get_or_create(self.owner, path)
>>>>>>> a4a7c160

    # #### Callback overrides #####

    def before_register_message(self, node, user):
        """Return warning text to display if user auth will be copied to a
        registration.
        """
        category, title = node.project_or_component, node.title
        if self.user_settings and self.user_settings.has_auth:
            return (
                u'The contents of Google Drive add-ons cannot be registered at this time; '
                u'the Google Drive folder linked to this {category} will not be included '
                u'as part of this registration.'
            ).format(**locals())

    # backwards compatibility
    before_register = before_register_message

    def before_fork_message(self, node, user):
        """Return warning text to display if user auth will be copied to a
        fork.
        """
        category = node.project_or_component
        if self.user_settings and self.user_settings.owner == user:
            return (u'Because you have authorized the Google Drive add-on for this '
                    '{category}, forking it will also transfer your authentication token to '
                    'the forked {category}.').format(category=category)

        else:
            return (u'Because the Googlre Drive add-on has been authorized by a different '
                    'user, forking it will not transfer authentication token to the forked '
                    '{category}.').format(category=category)

    # backwards compatibility
    before_fork = before_fork_message

    def before_remove_contributor_message(self, node, removed):
        """Return warning text to display if removed contributor is the user
        who authorized the Gdrive addon
        """
        if self.user_settings and self.user_settings.owner == removed:
            category = node.project_or_component
            name = removed.fullname
            return (u'The Google Drive add-on for this {category} is authenticated by {name}. '
                    'Removing this user will also remove write access to Dropbox '
                    'unless another contributor re-authenticates the add-on.'
                    ).format(**locals())

    # backwards compatibility
    before_remove_contributor = before_remove_contributor_message

    def after_register(self, node, registration, user, save=True):
        """After registering a node, copy the user settings and save the
        chosen folder.

        :return: A tuple of the form (cloned_settings, message)
        """
        clone, message = super(AddonGdriveNodeSettings, self).after_register(
            node, registration, user, save=False
        )
        # Copy user_settings and add registration data
        if self.has_auth and self.folder is not None:
            clone.user_settings = self.user_settings
            clone.registration_data['folder'] = self.folder
        if save:
            clone.save()
        return clone, message

    def after_fork(self, node, fork, user, save=True):
        """After forking, copy user settings if the user is the one who authorized
        the addon.

        :return: A tuple of the form (cloned_settings, message)
        """
        clone, _ = super(AddonGdriveNodeSettings, self).after_fork(
            node=node, fork=fork, user=user, save=False
        )

        if self.user_settings and self.user_settings.owner == user:
            clone.user_settings = self.user_settings
            message = 'Google Drive authorization copied to fork.'
        else:
            message = ('Google Drive authorization not copied to forked {cat}. You may '
                       'authorize this fork on the <a href="{url}">Settings</a>'
                       'page.').format(
                url=fork.web_url_for('node_setting'),
                cat=fork.project_or_component
            )
        if save:
            clone.save()
        return clone, message

    def after_remove_contributor(self, node, removed):
        """If the removed contributor was the user who authorized the Gdrive
        addon, remove the auth credentials from this node.
        Return the message text that will be displayed to the user.
        """
        if self.user_settings and self.user_settings.owner == removed:
            self.user_settings = None
            self.save()
            name = removed.fullname
            url = node.web_url_for('node_setting')
            return ('Because the Google Drive add-on for this project was authenticated'
                    'by {name}, authentication information has been deleted. You '
                    'can re-authenticate on the <a href="{url}">Settings</a> page'
                    ).format(**locals())

    def after_delete(self, node, user):
        self.deauthorize(Auth(user=user), add_log=True)
        self.save()<|MERGE_RESOLUTION|>--- conflicted
+++ resolved
@@ -2,68 +2,24 @@
 """Persistence layer for the gdrive addon.
 """
 import os
-import base64
-from modularodm.exceptions import ModularOdmException
-from framework.auth import Auth
-from modularodm import fields, Q
-from website.addons.base import AddonUserSettingsBase, AddonNodeSettingsBase, GuidFile
-from .utils import clean_path, GoogleDriveNodeLogger
+import furl
+
+from website.addons.base import GuidFile
+from modularodm import fields
+from website.addons.base import AddonUserSettingsBase, AddonNodeSettingsBase
+from .utils import clean_path
 from website.addons.base import exceptions
 
 
 class AddonGdriveGuidFile(GuidFile):
+
     path = fields.StringField(index=True)
 
     @property
-    def file_name(self):
-        folder_name = '/' + clean_path(self.path)
-        if self.revision:
-            return '{0}_{1}_{2}.html'.format(self._id, self.revision, base64.b64encode(folder_name))
-        return '{0}_{1}_{2}.html'.format(self._id, self.unique_identifier, base64.b64encode(folder_name))
-
-    # @property
-    # def file_url(self):
-    #     if self.path is None:
-    #         raise ValueError('Path field must be defined.')
-    #     return os.path.join('gdrive', 'file', self.path)
-
-    @property
-    def folder(self):
-        return self.node.get_addon('gdrive').folder
-
-    @property
-    def waterbutler_path(self):
-        path = self.path
-        return path
-
-    @property
-    def provider(self):
-        return 'gdrive'
-
-    @property
-    def version_identifier(self):
-        return 'revision'
-
-    @property
-    def unique_identifier(self):
-        return self._metadata_cache['extra']['revisionId']
-
-    @classmethod
-    def get_or_create(cls, node, path):
-        """Get or create a new file record. Return a tuple of the form (obj, created)
-        """
-        try:
-            new = cls.find_one(
-                Q('node', 'eq', node) &
-                Q('path', 'eq', path)
-            )
-            created = False
-        except ModularOdmException:
-            # Create new
-            new = cls(node=node, path=path)
-            new.save()
-            created = True
-        return new, created
+    def file_url(self):
+        if self.path is None:
+            raise ValueError('Path field must be defined.')
+        return os.path.join('gdrive', 'file', self.path)
 
 
 class AddonGdriveUserSettings(AddonUserSettingsBase):
@@ -71,58 +27,48 @@
     token.
     """
     access_token = fields.StringField(required=False)
-    username = fields.StringField(required=False)
+    # TODO
+
     @property
     def has_auth(self):
         return bool(self.access_token)
 
-    def clear(self):  # TODO : check for all the nodes (see dropbox)
+    def clear(self):
         self.access_token = None
-
-        for node_settings in self.addongdrivenodesettings__authorized:
-            node_settings.deauthorize(Auth(self.owner))
-            node_settings.save()
         return self
 
-    def delete(self, save=True):
-        self.clear()
-        super(AddonGdriveUserSettings, self).delete(save)
-
-    def __repr__(self):
-        return u'<AddonGdriveUserSettings(user={self.owner.username!r})>'.format(self=self)
-
-
 class AddonGdriveNodeSettings(AddonNodeSettingsBase):
+
     user_settings = fields.ForeignField(
         'addongdriveusersettings', backref='authorized'
     )
 
     folder = fields.StringField(default=None)
-    # folderId = fields.StringField(default=None)  # TODO Remove, if not used
+    folderId= fields.StringField(default=None)
 
     @property
     def has_auth(self):
         """Whether an access token is associated with this node."""
         return bool(self.user_settings and self.user_settings.has_auth)
 
-    def deauthorize(self, auth=None, add_log=True):
+    def deauthorize(self, auth):
         """Remove user authorization from this node and log the event."""
+        # TODO: Any other addon-specific settings should be removed here.
         node = self.owner
-        folder = self.folder
-
-        self.folder = None
         self.user_settings = None
-
-        if add_log:
-            extra = {'folder': folder}
-            nodelogger = GoogleDriveNodeLogger(node=node, auth=auth)
-            nodelogger.log(action="node_deauthorized", extra=extra, save=True)
+        self.owner.add_log(
+            action='gdrive_node_deauthorized',
+            params={
+                'project': node.parent_id,
+                'node': node._id,
+            },
+            auth=auth,
+        )
 
     def set_folder(self, folder, auth):
         self.folder = folder
-        # Add log to node
-        nodelogger = GoogleDriveNodeLogger(node=self.owner, auth=auth)
-        nodelogger.log(action="folder_selected", save=True)
+        #TODO : Add log to node
+
 
     def set_user_auth(self, user_settings):
         """Import a user's GDrive authentication and create a NodeLog.
@@ -130,8 +76,6 @@
         :param AddonGdriveUserSettings user_settings: The user settings to link.
         """
         self.user_settings = user_settings
-        nodelogger = GoogleDriveNodeLogger(node=self.owner, auth=Auth(user_settings.owner))
-        nodelogger.log(action="node_authorized", save=True)
 
     def serialize_waterbutler_credentials(self):
         if not self.has_auth:
@@ -144,39 +88,34 @@
         return {'folder': self.folder}
 
     def create_waterbutler_log(self, auth, action, metadata):
-        # cleaned_path = clean_path(metadata['path'])
-        url = self.owner.web_url_for('addon_view_or_download_file', path=metadata['path'], provider='gdrive')
+        cleaned_path = clean_path(os.path.join(self.folder, metadata['path']))
         self.owner.add_log(
             'gdrive_{0}'.format(action),
             auth=auth,
             params={
                 'project': self.owner.parent_id,
                 'node': self.owner._id,
-                'path': metadata['path'],
+                'path': cleaned_path,
                 'folder': self.folder,
 
                 'urls': {
-                    'view': url,
-                    'download': url + '?action=download'
+                    'view': self.owner.web_url_for('gdrive_view_file', path=cleaned_path), #TODO
+                    'download': self.owner.web_url_for('dropbox_download', path=cleaned_path),#TODO
                 },
             },
         )
 
-<<<<<<< HEAD
     def get_waterbutler_render_url(self, path, rev=None, **kwargs):
-
+        import pdb; pdb.set_trace()
         url = furl.furl(self.owner.web_url_for('gdrive_view_file', path=path))
 
         if rev:
             url.args['rev'] = rev
 
         return url.url
-=======
-    def find_or_create_file_guid(self, path):
-        return AddonGdriveGuidFile.get_or_create(self.owner, path)
->>>>>>> a4a7c160
-
-    # #### Callback overrides #####
+
+
+    ##### Callback overrides #####
 
     def before_register_message(self, node, user):
         """Return warning text to display if user auth will be copied to a
@@ -184,11 +123,8 @@
         """
         category, title = node.project_or_component, node.title
         if self.user_settings and self.user_settings.has_auth:
-            return (
-                u'The contents of Google Drive add-ons cannot be registered at this time; '
-                u'the Google Drive folder linked to this {category} will not be included '
-                u'as part of this registration.'
-            ).format(**locals())
+            # TODO:
+            pass
 
     # backwards compatibility
     before_register = before_register_message
@@ -197,16 +133,8 @@
         """Return warning text to display if user auth will be copied to a
         fork.
         """
-        category = node.project_or_component
-        if self.user_settings and self.user_settings.owner == user:
-            return (u'Because you have authorized the Google Drive add-on for this '
-                    '{category}, forking it will also transfer your authentication token to '
-                    'the forked {category}.').format(category=category)
-
-        else:
-            return (u'Because the Googlre Drive add-on has been authorized by a different '
-                    'user, forking it will not transfer authentication token to the forked '
-                    '{category}.').format(category=category)
+        # TODO
+        pass
 
     # backwards compatibility
     before_fork = before_fork_message
@@ -216,12 +144,8 @@
         who authorized the Gdrive addon
         """
         if self.user_settings and self.user_settings.owner == removed:
-            category = node.project_or_component
-            name = removed.fullname
-            return (u'The Google Drive add-on for this {category} is authenticated by {name}. '
-                    'Removing this user will also remove write access to Dropbox '
-                    'unless another contributor re-authenticates the add-on.'
-                    ).format(**locals())
+            # TODO
+            pass
 
     # backwards compatibility
     before_remove_contributor = before_remove_contributor_message
@@ -257,12 +181,10 @@
             clone.user_settings = self.user_settings
             message = 'Google Drive authorization copied to fork.'
         else:
-            message = ('Google Drive authorization not copied to forked {cat}. You may '
-                       'authorize this fork on the <a href="{url}">Settings</a>'
-                       'page.').format(
-                url=fork.web_url_for('node_setting'),
-                cat=fork.project_or_component
-            )
+            message = ('Google Drive authorization not copied to fork. You may '
+                        'authorize this fork on the <a href="{url}">Settings</a>'
+                        'page.').format(
+                        url=fork.web_url_for('node_setting'))
         if save:
             clone.save()
         return clone, message
@@ -280,8 +202,4 @@
             return ('Because the Google Drive add-on for this project was authenticated'
                     'by {name}, authentication information has been deleted. You '
                     'can re-authenticate on the <a href="{url}">Settings</a> page'
-                    ).format(**locals())
-
-    def after_delete(self, node, user):
-        self.deauthorize(Auth(user=user), add_log=True)
-        self.save()+                    ).format(**locals())