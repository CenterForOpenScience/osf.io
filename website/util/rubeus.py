# -*- coding: utf-8 -*-
"""Contains helper functions for generating correctly
formatted hgrid list/folders.
"""
import datetime

import hurry.filesize
from modularodm import Q

from framework.auth.decorators import Auth

from website.util import paths
from website.util import sanitize
from website.settings import (
    ALL_MY_PROJECTS_ID, ALL_MY_REGISTRATIONS_ID, ALL_MY_PROJECTS_NAME,
    ALL_MY_REGISTRATIONS_NAME, DISK_SAVING_MODE
)


FOLDER = 'folder'
FILE = 'file'
KIND = 'kind'

# TODO: Validate the JSON schema, esp. for addons

DEFAULT_PERMISSIONS = {
    'view': True,
    'edit': False,
}

def format_filesize(size):
    return hurry.filesize.size(size, system=hurry.filesize.alternative)


def default_urls(node_api, short_name):
    return {
        'fetch': u'{node_api}{addonshort}/hgrid/'.format(node_api=node_api, addonshort=short_name),
        'upload': u'{node_api}{addonshort}/'.format(node_api=node_api, addonshort=short_name),
    }


def to_hgrid(node, auth, **data):
    """Converts a node into a rubeus grid format

    :param Node node: the node to be parsed
    :param Auth auth: the user authorization object
    :returns: rubeus-formatted dict

    """
    return NodeFileCollector(node, auth, **data).to_hgrid()


def to_project_hgrid(node, auth, **data):
    """Converts a node into a rubeus grid format

    :param node Node: the node to be parsed
    :param auth Auth: the user authorization object
    :returns: rubeus-formatted dict

    """
    return NodeProjectCollector(node, auth, **data).to_hgrid()


def to_project_root(node, auth, **data):
    return NodeProjectCollector(node, auth, **data).get_root()


def build_addon_root(node_settings, name, permissions=None,
                     urls=None, extra=None, buttons=None, user=None,
                     **kwargs):
    """Builds the root or "dummy" folder for an addon.

    :param addonNodeSettingsBase node_settings: Addon settings
    :param String name: Additional information for the folder title
        eg. Repo name for Github or bucket name for S3
    :param dict or Auth permissions: Dictionary of permissions for the addon's content or Auth for use in node.can_X methods
    :param dict urls: Hgrid related urls
    :param String extra: Html to be appened to the addon folder name
        eg. Branch switcher for github
    :param list of dicts buttons: List of buttons to appear in HGrid row. Each
        dict must have 'text', a string that will appear on the button, and
        'action', the name of a function in
    :param dict kwargs: Any additional information to add to the root folder
    :return dict: Hgrid formatted dictionary for the addon root folder

    """
    permissions = permissions or DEFAULT_PERMISSIONS
    if name:
        name = u'{0}: {1}'.format(node_settings.config.full_name, name)
    else:
        name = node_settings.config.full_name
    if hasattr(node_settings.config, 'urls') and node_settings.config.urls:
        urls = node_settings.config.urls
    if urls is None:
        urls = default_urls(node_settings.owner.api_url, node_settings.config.short_name)

    forbid_edit = DISK_SAVING_MODE if node_settings.config.short_name == 'osfstorage' else False
    if isinstance(permissions, Auth):
        auth = permissions
        permissions = {
            'view': node_settings.owner.can_view(auth),
            'edit': (node_settings.owner.can_edit(auth)
                     and not node_settings.owner.is_registration
                     and not forbid_edit),
        }

    max_size = node_settings.config.max_file_size
    if user and 'high_upload_limit' in user.system_tags:
        max_size = node_settings.config.high_max_file_size

    ret = {
        'provider': node_settings.config.short_name,
        'addonFullname': node_settings.config.full_name,
        'name': name,
        'iconUrl': node_settings.config.icon_url,
        KIND: FOLDER,
        'extra': extra,
        'buttons': buttons,
        'isAddonRoot': True,
        'permissions': permissions,
        'accept': {
            'maxSize': max_size,
            'acceptedFiles': node_settings.config.accept_extensions,
        },
        'urls': urls,
        'isPointer': False,
        'nodeId': node_settings.owner._id,
        'nodeUrl': node_settings.owner.url,
        'nodeApiUrl': node_settings.owner.api_url,
    }
    ret.update(kwargs)
    return ret


def build_addon_button(text, action, title=""):
    """Builds am action button to be rendered in HGrid

    :param str text: A string or html to appear on the button itself
    :param str action: The name of the HGrid action for the button to call.
        The callback for the HGrid action must be defined as a member of HGrid.Actions
    :return dict: Hgrid formatted dictionary for custom buttons

    """
    button = {
        'text': text,
        'action': action,
    }
    if title:
        button['attributes'] = 'title="{title}" data-toggle="tooltip" data-placement="right" '.format(title=title)
    return button

def sort_by_name(hgrid_data):
    return_value = hgrid_data
    if hgrid_data is not None:
        return_value = sorted(hgrid_data, key=lambda item: item['name'].lower())
    return return_value

class NodeProjectCollector(object):

    """A utility class for creating rubeus formatted node data for project organization"""
    def __init__(self, node, auth, just_one_level=False, **kwargs):
        self.node = node
        self.auth = auth
        self.extra = kwargs
        self.can_view = node.can_view(auth)
        self.can_edit = node.can_edit(auth) and not node.is_registration
        self.just_one_level = just_one_level

    def _collect_components(self, node, visited):
        rv = []
        for child in reversed(node.nodes):  # (child.resolve()._id not in visited or node.is_folder) and
            if child is not None and not child.is_deleted and child.resolve().can_view(auth=self.auth) and node.can_view(self.auth):
                # visited.append(child.resolve()._id)
                rv.append(self._serialize_node(child, visited=None, parent_is_folder=node.is_folder))
        return rv

    def collect_all_projects_smart_folder(self):
        contributed = self.auth.user.node__contributed
        all_my_projects = contributed.find(
            Q('category', 'eq', 'project') &
            Q('is_deleted', 'eq', False) &
            Q('is_registration', 'eq', False) &
            Q('is_folder', 'eq', False) &
            # parent is not in the nodes list
            Q('__backrefs.parent.node.nodes', 'eq', None)
        )
        comps = contributed.find(
            # components only
            Q('category', 'ne', 'project') &
            # parent is not in the nodes list
            Q('__backrefs.parent.node.nodes', 'nin', all_my_projects.get_keys()) &
            # exclude deleted nodes
            Q('is_deleted', 'eq', False) &
            # exclude registrations
            Q('is_registration', 'eq', False)
        )
        children_count = all_my_projects.count() + comps.count()
        return self.make_smart_folder(ALL_MY_PROJECTS_NAME, ALL_MY_PROJECTS_ID, children_count)

    def collect_all_registrations_smart_folder(self):
        contributed = self.auth.user.node__contributed
        all_my_registrations = contributed.find(
            Q('category', 'eq', 'project') &
            Q('is_deleted', 'eq', False) &
            Q('is_registration', 'eq', True) &
            Q('is_folder', 'eq', False) &
            # parent is not in the nodes list
            Q('__backrefs.parent.node.nodes', 'eq', None)
        )
        comps = contributed.find(
            # components only
            Q('category', 'ne', 'project') &
            # parent is not in the nodes list
            Q('__backrefs.parent.node.nodes', 'nin', all_my_registrations.get_keys()) &
            # exclude deleted nodes
            Q('is_deleted', 'eq', False) &
            # exclude registrations
            Q('is_registration', 'eq', True)
        )
        children_count = all_my_registrations.count() + comps.count()
        return self.make_smart_folder(ALL_MY_REGISTRATIONS_NAME, ALL_MY_REGISTRATIONS_ID, children_count)

    def make_smart_folder(self, title, node_id, children_count=0):
        return_value = {
            'name': title,
            'kind': FOLDER,
            'permissions': {
                'edit': False,
                'view': True,
                'copyable': False,
                'movable': False,
                'acceptsDrops': False,
            },
            'urls': {
                'upload': None,
                'fetch': None,
            },
            'children': [],
            'type': 'smart-folder',
            'expand': False,
            'isPointer': False,
            'isFolder': True,
            'isSmartFolder': True,
            'dateModified': None,
            'modifiedDelta': 0,
            'modifiedBy': None,
            'parentIsFolder': True,
            'isDashboard': False,
            'contributors': [],
            'node_id': node_id,
            'childrenCount': children_count,
        }
        return return_value

    def get_root(self):
        root = self._serialize_node(self.node, visited=None, parent_is_folder=False)
        return root

    def to_hgrid(self):
        """Return the Rubeus.JS representation of the node's children, not including addons
        """
        root = self._collect_components(self.node, visited=None)
        # This will be important when we mix files and projects together: self._collect_addons(self.node) +
        if self.node.is_dashboard:
            root.insert(0, self.collect_all_projects_smart_folder())
            root.insert(0, self.collect_all_registrations_smart_folder())
        return root

    def _serialize_node(self, node, visited=None, parent_is_folder=False):
        """Returns the rubeus representation of a node folder for the project organizer.
        """
        visited = visited or []
        visited.append(node.resolve()._id)
        can_edit = node.can_edit(auth=self.auth) and not node.is_registration
        expanded = node.is_expanded(user=self.auth.user)
        can_view = node.can_view(auth=self.auth)
        children = []
        modified_delta = delta_date(node.date_modified)
        date_modified = node.date_modified.isoformat()
        contributors = []
        for contributor in node.contributors:
            if contributor._id in node.visible_contributor_ids:
                contributor_name = [
                    contributor.family_name,
                    contributor.given_name,
                    contributor.fullname,
                ]
                contributors.append({
                    'name': next(name for name in contributor_name if name),
                    'url': contributor.url,
                })
        try:
            user = node.logs[-1].user
            modified_by = user.family_name or user.given_name
        except (AttributeError, IndexError):
            modified_by = ''
        child_nodes = node.nodes
        readable_children = []
        for child in child_nodes:
            if child is not None:
                resolved = child.resolve()
                if resolved.can_view(auth=self.auth) and not resolved.is_deleted:
                    readable_children.append(child)
        children_count = len(readable_children)
        is_pointer = not node.primary
        is_component = node.category != 'project'
        is_project = node.category == 'project'
        is_file = False
        type_ = 'project'
        if is_file:
            type_ = 'file'
        if is_pointer and not parent_is_folder:
            type_ = 'pointer'
        if node.is_folder:
            type_ = 'folder'
        if is_component:
            type_ = 'component'

        if node.is_dashboard:
            to_expand = True
        elif not is_pointer or parent_is_folder:
            to_expand = expanded
        else:
            to_expand = False

        return {
<<<<<<< HEAD
            # TODO: Remove safe_unescape_html when mako html safe comes in
            'name': sanitize.safe_unescape_html(node.title) if can_view else u'Private Component',
=======
            # TODO: Remove unescape_entities when mako html safe comes in
            'name': sanitize.unescape_entities(node.title) if can_view else u'Private Component',
>>>>>>> 5d2c2f71
            'kind': FOLDER,
            'category': node.category,
            # Once we get files into the project organizer, files would be kind of FILE
            'permissions': {
                'edit': can_edit,
                'view': can_view,
                'copyable': not node.is_folder,
                'movable': parent_is_folder,
                'acceptsFolders': node.is_folder,
                'acceptsMoves': node.is_folder,
                'acceptsCopies': node.is_folder or is_project,
                'acceptsComponents': node.is_folder,
            },
            'urls': {
                'upload': None,
                'fetch': node.url if not node.is_folder else None,
            },
            'type': type_,
            'children': children,
            'expand': to_expand,
            # TODO: (bgeiger) replace these flags with a Kind property or something
            'isProject': is_project,
            'isPointer': is_pointer,
            'isComponent': is_component,
            'isFolder': node.is_folder,
            'isDashboard': node.is_dashboard,
            'isFile': is_file,
            'dateModified': date_modified,
            'modifiedDelta': max(1, modified_delta),
            'modifiedBy': modified_by,
            'parentIsFolder': parent_is_folder,
            'contributors': contributors,
            'node_id': node.resolve()._id,
            'isSmartFolder': False,
            'apiURL': node.api_url,
            'isRegistration': node.is_registration,
            'description': node.description,
            'registeredMeta': node.registered_meta,
            'childrenCount': children_count,
            'nodeType': node.project_or_component,
<<<<<<< HEAD
=======
            'archiving': node.archive_job and not node.archive_job.done,
>>>>>>> 5d2c2f71
        }

    def _collect_addons(self, node):
        return_value = []
        for addon in node.get_addons():
            if addon.config.has_hgrid_files:
                temp = self._upgrade_addon_meta(addon.config.get_hgrid_data(addon, self.auth, **self.extra))
                for item in temp:
                    item["node_id"] = node._id
                    item["apiURL"] = node.api_url
                return_value.extend(temp or [])
        return return_value

    def _upgrade_addon_meta(self, data):
        for datum in data:
            datum["expand"] = False
            datum["isProject"] = False
            datum["isPointer"] = False
            datum["isComponent"] = False
            datum["isFolder"] = False
            datum["isDashboard"] = False
            datum["isFile"] = True
            datum["dateModified"] = None
            datum["modifiedDelta"] = 0
            datum["modifiedBy"] = ""
            datum["parentIsFolder"] = False
            datum["contributors"] = []
            datum["isSmartFolder"] = False
            datum["isRegistration"] = False
            datum["description"] = ""
            datum["registeredMeta"] = {}
            datum["permissions"]["copyable"] = False
            datum["permissions"]["movable"] = False
            datum["permissions"]["acceptsFolders"] = False
            datum["permissions"]["acceptsMoves"] = False
            datum["permissions"]["acceptsCopies"] = False
            datum["permissions"]["acceptsComponents"] = False

        return data


class NodeFileCollector(object):

    """A utility class for creating rubeus formatted node data"""
    def __init__(self, node, auth, **kwargs):
        self.node = node
        self.auth = auth
        self.extra = kwargs
        self.can_view = node.can_view(auth)
        self.can_edit = node.can_edit(auth) and not node.is_registration

    def to_hgrid(self):
        """Return the Rubeus.JS representation of the node's file data, including
        addons and components
        """
        root = self._serialize_node(self.node)
        return [root]

    def _collect_components(self, node, visited):
        rv = []
        for child in node.nodes:
            if child.resolve()._id not in visited and not child.is_deleted and node.can_view(self.auth):
                visited.append(child.resolve()._id)
                rv.append(self._serialize_node(child, visited=visited))
        return rv

    def _get_node_name(self, node):
        """Input node object, return the project name to be display.
        """
        can_view = node.can_view(auth=self.auth)

        if can_view:
            node_name = u'{0}: {1}'.format(node.project_or_component.capitalize(), sanitize.unescape_entities(node.title))
        elif node.is_registration:
            node_name = u'Private Registration'
        elif node.is_fork:
            node_name = u'Private Fork'
        elif not node.primary:
            node_name = u'Private Link'
        else:
            node_name = u'Private Component'

        return node_name

    def _serialize_node(self, node, visited=None):
        """Returns the rubeus representation of a node folder.
        """
        visited = visited or []
        visited.append(node.resolve()._id)
        can_view = node.can_view(auth=self.auth)
        if can_view:
            children = self._collect_addons(node) + self._collect_components(node, visited)
        else:
            children = []

        return {
            # TODO: Remove safe_unescape_html when mako html safe comes in
<<<<<<< HEAD
            'name': u'{0}: {1}'.format(node.project_or_component.capitalize(), sanitize.safe_unescape_html(node.title))
            if can_view
            else u'Private Component',
=======
            'name': self._get_node_name(node),
>>>>>>> 5d2c2f71
            'category': node.category,
            'kind': FOLDER,
            'permissions': {
                'edit': node.can_edit(self.auth) and not node.is_registration,
                'view': can_view,
            },
            'urls': {
                'upload': None,
                'fetch': None,
            },
            'children': children,
            'isPointer': not node.primary,
            'isSmartFolder': False,
            'nodeType': node.project_or_component,
            'nodeID': node.resolve()._id,
        }

    def _collect_addons(self, node):
        rv = []
        for addon in node.get_addons():
            if addon.config.has_hgrid_files:
                # WARNING: get_hgrid_data can return None if the addon is added but has no credentials.
                temp = addon.config.get_hgrid_data(addon, self.auth, **self.extra)
                rv.extend(sort_by_name(temp) or [])
        return rv


# TODO: these might belong in addons module
def collect_addon_assets(node):
    """Return a dictionary containing lists of JS and CSS assets for a node's
    addons.

    :rtype: {'tree_js': <list of JS scripts>, 'tree_css': <list of CSS files>}
    """
    return {
        'tree_js': list(collect_addon_js(node)),
        'tree_css': list(collect_addon_css(node)),
    }


# TODO: Abstract static collectors
def collect_addon_js(node, visited=None, filename='files.js', config_entry='files'):
    """Collect JavaScript includes for all add-ons implementing HGrid views.

    :return list: List of JavaScript include paths

    """
    # NOTE: must coerce to list so it is JSON-serializable
    visited = visited or []
    visited.append(node._id)
    js = set()
    for addon in node.get_addons():
        # JS modules configured in each addon's __init__ file
        js = js.union(addon.config.include_js.get(config_entry, []))
        # Webpack bundle
        js_path = paths.resolve_addon_path(addon.config, filename)
        if js_path:
            js.add(js_path)
    for each in node.nodes:
        if each._id not in visited:
            visited.append(each._id)
            js = js.union(collect_addon_js(each, visited=visited))
    return js


def collect_addon_css(node, visited=None):
    """Collect CSS includes for all addons-ons implementing Hgrid views.

    :return: List of CSS include paths
    :rtype: list
    """
    visited = visited or []
    visited.append(node._id)
    css = set()
    for addon in node.get_addons():
        css = css.union(addon.config.include_css.get('files', []))
    for each in node.nodes:
        if each._id not in visited:
            visited.append(each._id)
            css = css.union(collect_addon_css(each, visited=visited))
    return css


def delta_date(d):
    diff = d - datetime.datetime.utcnow()
    s = diff.total_seconds()
    return s<|MERGE_RESOLUTION|>--- conflicted
+++ resolved
@@ -324,13 +324,8 @@
             to_expand = False
 
         return {
-<<<<<<< HEAD
-            # TODO: Remove safe_unescape_html when mako html safe comes in
-            'name': sanitize.safe_unescape_html(node.title) if can_view else u'Private Component',
-=======
             # TODO: Remove unescape_entities when mako html safe comes in
             'name': sanitize.unescape_entities(node.title) if can_view else u'Private Component',
->>>>>>> 5d2c2f71
             'kind': FOLDER,
             'category': node.category,
             # Once we get files into the project organizer, files would be kind of FILE
@@ -371,10 +366,7 @@
             'registeredMeta': node.registered_meta,
             'childrenCount': children_count,
             'nodeType': node.project_or_component,
-<<<<<<< HEAD
-=======
             'archiving': node.archive_job and not node.archive_job.done,
->>>>>>> 5d2c2f71
         }
 
     def _collect_addons(self, node):
@@ -472,13 +464,7 @@
 
         return {
             # TODO: Remove safe_unescape_html when mako html safe comes in
-<<<<<<< HEAD
-            'name': u'{0}: {1}'.format(node.project_or_component.capitalize(), sanitize.safe_unescape_html(node.title))
-            if can_view
-            else u'Private Component',
-=======
             'name': self._get_node_name(node),
->>>>>>> 5d2c2f71
             'category': node.category,
             'kind': FOLDER,
             'permissions': {
