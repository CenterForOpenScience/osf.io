--- conflicted
+++ resolved
@@ -119,15 +119,13 @@
     }
     ret.update(kwargs)
 
-<<<<<<< HEAD
     if flag_is_active(request, 'storage_usage_feature'):
         if hasattr(node_settings, 'storage_usage'):
             ret.update({'storageUsage': node_settings.storage_usage})
-=======
+
     if hasattr(node_settings, 'region'):
         ret.update({'nodeRegion': node_settings.region.name})
         ret.update({'waterbutlerURL': node_settings.region.waterbutler_url})
->>>>>>> 7f4e3557
 
     return ret
 
