--- conflicted
+++ resolved
@@ -1,26 +1,8 @@
 # -*- coding: utf-8 -*-
-<<<<<<< HEAD
 from flask import url_for, request
-
-
-def api_url_for(view_name, *args, **kwargs):
-    return url_for(
-        'JSONRenderer__{0}'.format(view_name),
-        *args, **kwargs
-    )
-
-
-def web_url_for(view_name, *args, **kwargs):
-    return url_for(
-        'OsfWebRenderer__{0}'.format(view_name),
-        *args, **kwargs
-    )
-=======
-import framework
 from . import rubeus  # Keep me: Makes rubeus importable from website.util
 
 from website import settings
-
 
 
 def api_url_for(view_name, _absolute=False, *args, **kwargs):
@@ -38,7 +20,7 @@
     else:
         _external = kwargs.pop('_external', False)
         _scheme = kwargs.pop('_scheme', None)
-    return framework.url_for('JSONRenderer__{0}'.format(view_name),
+    return url_for('JSONRenderer__{0}'.format(view_name),
         _external=_external, _scheme=_scheme,
         *args, **kwargs)
 
@@ -56,10 +38,9 @@
     else:
         _external = kwargs.pop('_external', False)
         _scheme = kwargs.pop('_scheme', None)
-    return framework.url_for('OsfWebRenderer__{0}'.format(view_name),
+    return url_for('OsfWebRenderer__{0}'.format(view_name),
         _external=_external, _scheme=_scheme,
         *args, **kwargs)
->>>>>>> ed29e269
 
 
 def is_json_request():
