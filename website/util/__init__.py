# -*- coding: utf-8 -*-
<<<<<<< HEAD
from flask import url_for, request
from . import rubeus  # Keep me: Makes rubeus importable from website.util
=======
import framework
# Keep me: Makes rubeus importable from website.util
from . import rubeus  # noqa
>>>>>>> fde9eb53

from website import settings


def api_url_for(view_name, _absolute=False, *args, **kwargs):
    """Reverse URL lookup for API routes (those that use the JSONRenderer).
    Takes the same arguments as Flask's url_for, with the addition of
    `_absolute`, which will make an absolute URL with the correct HTTP scheme
    based on whether the app is in debug mode.
    """
    if _absolute:
        # Pop off kwargs to ensure that keyword arguments are only passed
        # once
        _external = kwargs.pop('_external', True)
        scheme = 'http' if settings.DEBUG_MODE else 'https'
        _scheme = kwargs.pop('_scheme', scheme)
    else:
        _external = kwargs.pop('_external', False)
        _scheme = kwargs.pop('_scheme', None)
    return url_for('JSONRenderer__{0}'.format(view_name),
        _external=_external, _scheme=_scheme,
        *args, **kwargs)


def web_url_for(view_name, _absolute=False, *args, **kwargs):
    """Reverse URL lookup for web routes (those that use the OsfWebRenderer).
    Takes the same arguments as Flask's url_for, with the addition of
    `_absolute`, which will make an absolute URL with the correct HTTP scheme
    based on whether the app is in debug mode.
    """
    if _absolute:
        _external = kwargs.pop('_external', True)
        scheme = 'http' if settings.DEBUG_MODE else 'https'
        _scheme = kwargs.pop('_scheme', scheme)
    else:
        _external = kwargs.pop('_external', False)
        _scheme = kwargs.pop('_scheme', None)
    return url_for('OsfWebRenderer__{0}'.format(view_name),
        _external=_external, _scheme=_scheme,
        *args, **kwargs)


def is_json_request():
    """Return True if the current request is a JSON/AJAX request."""
<<<<<<< HEAD
    return request.content_type == 'application/json'
=======
    content_type = framework.flask.request.content_type
    return content_type and ('application/json' in content_type)
>>>>>>> fde9eb53
<|MERGE_RESOLUTION|>--- conflicted
+++ resolved
@@ -1,12 +1,8 @@
 # -*- coding: utf-8 -*-
-<<<<<<< HEAD
 from flask import url_for, request
 from . import rubeus  # Keep me: Makes rubeus importable from website.util
-=======
-import framework
 # Keep me: Makes rubeus importable from website.util
 from . import rubeus  # noqa
->>>>>>> fde9eb53
 
 from website import settings
 
@@ -51,9 +47,5 @@
 
 def is_json_request():
     """Return True if the current request is a JSON/AJAX request."""
-<<<<<<< HEAD
-    return request.content_type == 'application/json'
-=======
-    content_type = framework.flask.request.content_type
+    content_type = request.content_type
     return content_type and ('application/json' in content_type)
->>>>>>> fde9eb53
