--- conflicted
+++ resolved
@@ -34,44 +34,6 @@
     assert preprint.is_preprint is True
     assert preprint.is_public
 
-
-<<<<<<< HEAD
-class TestMigrateFromModm:
-
-    def test_migrate_from_modm(self, fake):
-        # Ensure that we are dealing with the unpatched StoredObject models
-        reload(project_model)
-        reload(guid_model)
-        reload(taxonomies)
-        assert issubclass(project_model.Node, StoredObject)
-        assert issubclass(guid_model.Guid, StoredObject)
-        assert issubclass(taxonomies.Subject, StoredObject)
-        set_up_ephemeral_storage([project_model.Node, guid_model.Guid, taxonomies.Subject])
-
-        subject1, subject2 = taxonomies.Subject(text=fake.word()), taxonomies.Subject(text=fake.word())
-        subject1.save()
-        subject2.save()
-
-        preprint_created = timezone.now()
-
-        node = project_model.Node(
-            preprint_subjects=[subject1, subject2],
-            preprint_created=preprint_created,
-            is_public=True,
-            preprint_doi='10.123/42',
-            _is_preprint_orphan=True
-        )
-        node._id = 'abcde'
-
-        django_obj = Preprint.migrate_from_modm(node)
-
-        assert django_obj._id == 'abcde'
-        assert django_obj.preprint_created == node.preprint_created.replace(tzinfo=pytz.utc)
-        assert django_obj.doi == node.preprint_doi
-        assert django_obj._is_orphan == node._is_preprint_orphan
-
-=======
->>>>>>> bad14c50
 class TestPreprintProviders:
 
     @pytest.fixture()
