{
  "name": "OSF",
  "dependencies": {
    "jQuery": ">=2.1.0",
    "jquery-ui": "~1.10.4",
    "bootstrap": "~3.1.1",
    "requirejs": "~2.1.11",
    "zeroclipboard": "~1.3.5",
<<<<<<< HEAD
    "hgrid": "git@github.com:CenterForOpenScience/hgrid.git#958ab661b80b39b2be7c67672572be9f4651ed16",
    "dropzone": "~3.10.2"
=======
    "hgrid": "https://github.com/CenterForOpenScience/hgrid.git#f0efa5807e21f9894fa38f1d4f0c7d9d86f8b23e",
    "moment": "~2.7.0"
>>>>>>> b0dadd75
  }
}<|MERGE_RESOLUTION|>--- conflicted
+++ resolved
@@ -6,12 +6,8 @@
     "bootstrap": "~3.1.1",
     "requirejs": "~2.1.11",
     "zeroclipboard": "~1.3.5",
-<<<<<<< HEAD
-    "hgrid": "git@github.com:CenterForOpenScience/hgrid.git#958ab661b80b39b2be7c67672572be9f4651ed16",
-    "dropzone": "~3.10.2"
-=======
+    "dropzone": "~3.10.2",
     "hgrid": "https://github.com/CenterForOpenScience/hgrid.git#f0efa5807e21f9894fa38f1d4f0c7d9d86f8b23e",
     "moment": "~2.7.0"
->>>>>>> b0dadd75
   }
 }