{
  "name": "OSF",
  "dependencies": {
    "jquery": "~1.11.0",
    "jquery-ui": "~1.10.4",
    "bootstrap": "~3.3.0",
    "requirejs": "~2.1.11",
    "moment": "~2.7.0",
    "select2": "~3.5.1",
    "ace-builds": "~1.1.8",
    "qunit": "~1.14.0",
    "sinon": "~1.10.2",
    "select2": "~3.5.1",
    "jquery-mockjax": "1.5.3",
    "raven-js": "~1.1.16",
    "sinon-qunit": "~1.0.0",
    "typeahead.js": "~0.10.5",
    "knockout": "~3.2.0",
    "handlebars": "~2.0.0",
    "history.js": "~1.8.0",
    "bootstrap.growl": "~2.0.0",
    "bootbox": "~4.3.0",
    "zeroclipboard": "~2.1.6",
    "jquery.tagsinput": "~1.3.2",
    "jquery-autosize": "~1.18.15",
    "x-editable": "~1.5.1",
    "slickgrid": "~2.1.0",
    "reconnectingWebsocket": "#07669519f8",
    "dropzone": "https://github.com/sloria/dropzone.git#accept-directory",
    "treebeard": "https://github.com/caneruguz/treebeard.git#e22caee9ebf91cc00f73e3912883d2d5c09e1300",
    "jquery.cookie": "~1.4.1",
    "hgrid": "~0.2.10",
    "uri.js": "~1.14.1",
    "xhook": "~1.3.0",
    "styles": "https://github.com/lyndsysimon/styles.git#4db9c8e2f5932cad9f23ad3579d1a82c691faf12",
    "locales": "https://github.com/citation-style-language/locales.git#d2b612f8a6f764cbd66e67238636fac3888a7736",
<<<<<<< HEAD
    "jsTimezoneDetect": "https://cdnjs.cloudflare.com/ajax/libs/jstimezonedetect/1.0.4/jstz.js"
=======
    "c3": "~0.4.9"
>>>>>>> 1240b8f0
  }
}<|MERGE_RESOLUTION|>--- conflicted
+++ resolved
@@ -34,10 +34,7 @@
     "xhook": "~1.3.0",
     "styles": "https://github.com/lyndsysimon/styles.git#4db9c8e2f5932cad9f23ad3579d1a82c691faf12",
     "locales": "https://github.com/citation-style-language/locales.git#d2b612f8a6f764cbd66e67238636fac3888a7736",
-<<<<<<< HEAD
+    "c3": "~0.4.9",
     "jsTimezoneDetect": "https://cdnjs.cloudflare.com/ajax/libs/jstimezonedetect/1.0.4/jstz.js"
-=======
-    "c3": "~0.4.9"
->>>>>>> 1240b8f0
   }
 }