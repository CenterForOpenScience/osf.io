--- conflicted
+++ resolved
@@ -11,9 +11,5 @@
 urllib3==1.22
 requests-oauthlib==0.5.0
 oauthlib==1.1.2  # Mendeley pins to a much lower version but OSF overrides
-<<<<<<< HEAD
-coverage==4.0.0
-=======
 coverage==4.0.3
-six==1.14.0
->>>>>>> cdb6d516
+six==1.14.0